--- conflicted
+++ resolved
@@ -14,17 +14,10 @@
 );
 
 ?>
-<<<<<<< HEAD
 <?php if (YII_DEBUG): ?>
-    <div class="container-fluid">
-        <p class="alert alert-info "> this view is rendered from globall setting module. This message is shown only when debug mode is on </p>
+  <p class="alert alert-info "> this view is rendered from global setting module. This message is shown only when debug mode is on </p>
     </div>
 <?php endif; ?>
-=======
-<?php if(YII_DEBUG ): ?>
-  <p class="alert alert-info "> this view is rendered from global setting module. This message is shown only when debug mode is on </p>
-<?php endif;?>
->>>>>>> e447504b
 <script type="text/javascript">
     var msgCantRemoveDefaultLanguage = '<?php eT("You can't remove the default language.", 'js'); ?>';
 </script>
