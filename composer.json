{
	"name" : "limesurvey/limesurvey",
	"description" : "The most popular FOSS online survey tool on the web",
	"homepage" : "https://www.limesurvey.org/",
	"license" : "GPL 2.0",
	"authors" : [{
			"name" : "LimeSurvey Team",
			"email" : "support@limesurvey.org",
			"homepage" : "https://www.limesurvey.org",
			"role" : "Developer"
		}
	],
	
	"support" : {
		"wiki" : "https://manual.limesurvey.org/LimeSurvey_Manual",
		"source" : "https://github.com/LimeSurvey/LimeSurvey",
		"issues" : "https://www.limesurvey.org/de/community-hilfe/bug-tracker",
		"forum" : "https://www.limesurvey.org/de/community-hilfe/forum"
	},
	"autoload": {
		"psr-4": {
			"LimeSurvey\\PluginManager\\": [
				"application/libraries/PluginManager/",
				"application/libraries/PluginManager/Storage"
			],
			"LimeSurvey\\Menu\\": "application/libraries/MenuObjects/",
			"LimeSurvey\\ExtensionInstaller\\": "application/libraries/ExtensionInstaller/",
			"LimeSurvey\\Helpers\\": "application/helpers"
		}
	},
	"require": {
		"facebook/webdriver": "^1.4"
	},
    "config": {
        "vendor-dir": "third_party",
        "bin-dir": "third_party/bin"
    },
<<<<<<< HEAD
    "require-dev": {
        "squizlabs/php_codesniffer": "2.*",
        "vimeo/psalm": "dev-master",
        "phpmd/phpmd" : "@stable"
    }
=======
	"require-dev": {
        "squizlabs/php_codesniffer": "2.*",
        "phpunit/phpunit": "6.5.*"
	}
>>>>>>> 2c5ed894
}<|MERGE_RESOLUTION|>--- conflicted
+++ resolved
@@ -35,16 +35,10 @@
         "vendor-dir": "third_party",
         "bin-dir": "third_party/bin"
     },
-<<<<<<< HEAD
-    "require-dev": {
-        "squizlabs/php_codesniffer": "2.*",
-        "vimeo/psalm": "dev-master",
-        "phpmd/phpmd" : "@stable"
-    }
-=======
 	"require-dev": {
         "squizlabs/php_codesniffer": "2.*",
+        "phpmd/phpmd" : "@stable",
+        "vimeo/psalm": "dev-master",
         "phpunit/phpunit": "6.5.*"
 	}
->>>>>>> 2c5ed894
 }