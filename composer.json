{
	"name" : "limesurvey/limesurvey",
	"description" : "The most popular FOSS online survey tool on the web",
	"homepage" : "https://www.limesurvey.org/",
	"license": "GPL-2.0-or-later",
	"authors" : [{
			"name" : "LimeSurvey Team",
			"email" : "support@limesurvey.org",
			"homepage" : "https://www.limesurvey.org",
			"role" : "Developer"
		}
	],
	"support" : {
		"wiki" : "https://manual.limesurvey.org/LimeSurvey_Manual",
		"source" : "https://github.com/LimeSurvey/LimeSurvey",
		"issues" : "https://community.limesurvey.org/bug-tracker/",
		"forum" : "https://forums.limesurvey.org"
	},
	"autoload": {
		"psr-4": {
			"LimeSurvey\\PluginManager\\": [
				"application/libraries/PluginManager/",
				"application/libraries/PluginManager/Storage"
			],
			"LimeSurvey\\Menu\\": "application/libraries/MenuObjects/",
			"LimeSurvey\\Libraries\\": "application/libraries/",
			"LimeSurvey\\ExtensionInstaller\\": "application/libraries/ExtensionInstaller/",
			"LimeSurvey\\Helpers\\": "application/helpers",
			"LimeSurvey\\Helpers\\Update\\": [
                "application/helpers/update",
                "application/helpers/update/updates"
            ],
			"LimeSurvey\\Models\\Services\\": "application/models/services",
			"LimeSurvey\\Datavalueobjects\\": "application/datavalueobjects",
			"LimeSurvey\\Exceptions\\": "application/exceptions"
		}
	},
	"require": {
        "paragonie/sodium_compat": "^1.14",
		"twig/twig": "1.44.2",
		"phpseclib/bcmath_compat": "^2.0",
		"phpseclib/phpseclib": "^3.0",
		"tiamo/spss": "^2.2",
        "yiiext/twig-renderer":"dev-master",
		"symfony/polyfill-mbstring": "^1.26",
<<<<<<< HEAD
		"yiisoft/yii": "^1.1",
		"phpmailer/phpmailer": "^6.6",
		"khaled.alshamaa/ar-php": "^6.3",
		"tecnickcom/tcpdf": "^6.5",
		"mk-j/php_xlsxwriter": "^0.38.0",
		"html2text/html2text": "^4.3",
		"pear/ole": "1.*@dev",
		"pear/spreadsheet_excel_writer": "^0.9.7"
=======
		"yiisoft/yii": "1.1.x-dev"
>>>>>>> def71f60
	},
    "config": {
        "vendor-dir": "vendor",
        "bin-dir": "vendor/bin",
		"platform": {
			"php": "7.2.5"
		}
    },
    "require-dev": {
        "php-webdriver/webdriver": "^1.4",
        "squizlabs/php_codesniffer": "^3.5",
        "phpmd/phpmd" : "^2.8",
        "phpunit/phpunit": "^8.0",
        "vimeo/psalm": "^4.6",
		"misantron/dbunit": "^5.1",
		"tebazil/yii1-db-seeder": "^0.0.0"
    },
    "scripts": {
        "test": [
            "./tests/bin/lint-tests",
            "./tests/bin/lint-application",
            "./vendor/bin/phpcs --standard=tests/rulesets/phpcs_ruleset.xml application/models",
            "./vendor/bin/phpcs --standard=tests/rulesets/phpcs_ruleset.xml application/controllers",
            "./vendor/bin/phpcs --standard=tests/rulesets/phpcs_ruleset.xml application/libraries/ExtensionInstaller",
            "./vendor/bin/phpcs --standard=tests/rulesets/phpcs_ruleset.xml application/libraries/FormExtension",
            "./vendor/bin/phpcs --standard=tests/rulesets/phpcs_ruleset.xml application/helpers/update/updatedb_helper.php",
            "./vendor/bin/phpcs --standard=tests/rulesets/phpcs_ruleset.xml application/helpers/update/updates",
            "./vendor/bin/phpcs --standard=tests/rulesets/phpcs_ruleset.xml application/core/plugins/ExpressionAnswerOptions/ExpressionAnswerOptions.php",
            "./vendor/bin/phpcs --standard=tests/rulesets/phpcs_ruleset.xml application/core/plugins/ExpressionAnswerOptions/AnswerOptionsFunctions.php",
            "./vendor/bin/phpmd application/models/services/ text tests/rulesets/phpmd_ruleset_strict.xml",
            "./vendor/bin/phpmd application/helpers/update/updates/ text tests/rulesets/phpmd_ruleset_strict.xml",
            "./vendor/bin/phpmd application/models/TemplateConfig.php text tests/rulesets/phpmd_ruleset.xml",
            "./vendor/bin/phpmd application/models/TemplateConfiguration.php text tests/rulesets/phpmd_ruleset.xml",
            "./vendor/bin/phpmd application/models/TemplateManifest.php text tests/rulesets/phpmd_ruleset.xml",
            "./vendor/bin/phpmd application/models/ArchivedTableSettings.php text tests/rulesets/phpmd_ruleset.xml",
            "./vendor/bin/phpmd application/libraries/PluginManager text tests/rulesets/phpmd_ruleset.xml",
            "./vendor/bin/phpmd application/libraries/FormExtension text tests/rulesets/phpmd_ruleset.xml",
            "./vendor/bin/phpmd application/controllers/SurveyAdministrationController.php text tests/rulesets/phpmd_ruleset.xml",
            "./vendor/bin/phpmd application/libraries/ExtensionInstaller/ text tests/rulesets/phpmd_ruleset.xml",
            "./vendor/bin/phpmd application/core/plugins/ExpressionAnswerOptions/ExpressionAnswerOptions.php text tests/rulesets/phpmd_ruleset_strict.xml",
            "./vendor/bin/phpmd application/core/plugins/ExpressionAnswerOptions/AnswerOptionsFunctions.php text tests/rulesets/phpmd_ruleset_strict.xml",
            "./vendor/bin/psalm",
            "./vendor/bin/psalm -c psalm-strict.xml"
        ]
    }
}<|MERGE_RESOLUTION|>--- conflicted
+++ resolved
@@ -43,8 +43,7 @@
 		"tiamo/spss": "^2.2",
         "yiiext/twig-renderer":"dev-master",
 		"symfony/polyfill-mbstring": "^1.26",
-<<<<<<< HEAD
-		"yiisoft/yii": "^1.1",
+		"yiisoft/yii": "1.1.x-dev",
 		"phpmailer/phpmailer": "^6.6",
 		"khaled.alshamaa/ar-php": "^6.3",
 		"tecnickcom/tcpdf": "^6.5",
@@ -52,9 +51,6 @@
 		"html2text/html2text": "^4.3",
 		"pear/ole": "1.*@dev",
 		"pear/spreadsheet_excel_writer": "^0.9.7"
-=======
-		"yiisoft/yii": "1.1.x-dev"
->>>>>>> def71f60
 	},
     "config": {
         "vendor-dir": "vendor",
