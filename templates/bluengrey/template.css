--- conflicted
+++ resolved
@@ -538,10 +538,6 @@
 .assessments td{
 	text-align: center;
 }
-<<<<<<< HEAD
-
-=======
->>>>>>> a2ab567d
 td.clearall-result {
 	text-align: center;
 }
