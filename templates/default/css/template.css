body
{
     padding-bottom: 10px;
     background-color: #f6f6f6;
}
/* The header */
body
{
     padding-top: 60px;/* now is redefine in JS to fit any title length */
}
.navbar-action-link{
    padding-right:1em; /* really close to window without */
}

/* specific for survey listing */
@media (min-width: 761px) {
  .surveys-list .btn-group {
    width: 50%;
  }
}

.group-title-container {
  padding: 1em;
  background:transparent;
}

.top-container {
    width: 100%;
    padding: 0;
    border-bottom: none;
    background-color: #ecf0f1;
    color: inherit;

}
.top-container .top-content{
padding-top:1em;padding-bottom:1em;margin-bottom:2em;
}
.top-content .form-change-lang{float:right}
.dir-rtl .top-content .form-change-lang{float:left}
.no-js .top-content .form-change-lang{display:none}

.top-container .top-content:empty{display:none}
.group-description:empty{display:none}
.group-title:empty{display:none}
.top-container .progress {
    height: 21px;
    margin-bottom: 0;
}
.top-container .progress {
    box-shadow: 0 2px 5px rgba(0, 0, 0, 0.1) inset; /* flatly remove box-shadow : readd one */
}
.progress .progress-bar {
    line-height:19px;
}
.top-container .form-change-lang {text-align:center}

/**
 * Question part
 */
/** Question Design **/

.question-container {
  margin-bottom: 2em;
  background:white;
  border-bottom: 1px solid #dbdbdb;
}

.question-title-container {
  padding-top: 1em;
  padding-bottom:1em;
}
.question-number,.question-code{float:left;margin:0 0.3em}
.question-number:empty,.question-code:empty{display:none}

.question-valid-container {
  position: relative;
  text-align: center;
  //padding-bottom: 1em;
}

.ls-question-help,
.ls-questionhelp{
  margin-bottom:5px;
}

.question-valid-container .text-danger{
  font-weight: bold;
}

.question-valid-container .text-info{
  font-weight: bold;
}
.answer-container, .question-help-container {
    border-color: #dbdbdb;
}
.answer-container {
  border-width: 0px 1px 0px 1px;
  border-style: solid;
  padding-top: 0.5em;
  padding-bottom:0.5em;
}

.ls-answers{
  padding-top:15px;
  padding-bottom:15px;
  margin-bottom:0;
}

.question-help-container {
  border-width: 0px 1px 0px 1px;
  border-style: solid;
}
/* little icon near the question-help */
.ls-questionhelp{position: relative;}
.dir-ltr .ls-questionhelp{margin-left:1.2em;}
.dir-rtl .ls-questionhelp{margin-right:1.2em;}

.ls-questionhelp:before{content:"\f059"}
.ls-questionhelp:before {
    display: block;
    position:absolute;
    font-family: FontAwesome;
    font-size: inherit;
    line-height: inherit;
    height:100%;
}

/* If you want to center the icon */
/*
.ls-questionhelp:before {
    top:50%;
    margin-top:-0.7em;
}
*/
.dir-ltr .ls-questionhelp:before {
    left:-1.1em;
}
.dir-rtl .ls-questionhelp:before {
    right:-1.1em;
}

/**
 * Unsure part
 */

 #main-col {
     margin-top: 1em;
 }

 .col-centered{
     float: none;
     margin: 0 auto;
 }

.radio-list li
{
    display: block;
    clear: both;
}
.question-item .other-label
{
    margin: 0px;
    padding: 0px;
}

/**
 * For em-type
 */
 .hide-tip
 {
     display: none;
 }

/**
 * Surveys list
 */
.surveys-list {
    margin-top: 1em;
    list-style: none;
}
.surveys-list li {
    padding: 0.5em;
}
.surveys-list li a {
    margin-left: 0.5em;
}

#surveys-list-jumbotron {
    text-align: center;
}

#surveyListFooter {
    width: 100%;
    text-align: center;
    margin-bottom: 0;
    padding-bottom: 0;
    margin-top: 10px;
}

/**
 * Specific question part
 */
.radio-item label,.checkbox-item label {
    cursor: pointer;
}
.radio-item [type='radio'],.checkbox-item [type='checkbox'] { /* Why we must positionning at same place */
    cursor: pointer;
}
.js td.radio-item,.js td.checkbox-item{
    cursor: pointer;
}
/* slider : take bg-primary color */
.bg-primary {
  background-color: #2c3e50;
}
.slider.slider-horizontal .slider-tick.triangle,
.slider.slider-horizontal .slider-handle.triangle {
  border-bottom-color: #2c3e50;
}
.slider.slider-vertical .slider-tick.triangle,
.slider.slider-vertical .slider-handle.triangle {
  border-left-color: #2c3e50;
  border-right-color: #2c3e50;
}
.slider-handle {
  background-color: #2c3e50;
}
.slider-handle.custom::before {
  color: #2c3e50;
}
.slider-tick.custom::before {
  color: #2c3e50;
}
/* Show more the heading in table */
.ls-answers .ls-heading th{font-weight:700}
/* Max width for some answer part */
@media (min-width: 768px) {
  .yesno-button,.gender-button {
    width: 50%;
  }
  .yesno-button,.gender-button {
    float: left;
  }
  .dir-rtl .yesno-button,.dir-rtl .gender-button {
    float: right;
  }
}
/* table color */
.ls-even{
background-color:#f9f9f9;
}
/* dynamic group (multipe-numeric) .form-control-static same padding and border width than form-control for better alignment */
.ls-group-dynamic .form-control-static{border: 2px solid transparent;padding-left:15px;padding-right:15px;}
/* array by column hover column */
.table-col-hover col:hover, /* This, maybe, work in CSS4 :) */
.table-col-hover col.hover /* Actual solution : js only*/
{
    background-color: #ecf0f1;
}
@media
only screen and (max-width: 760px),
(min-device-width: 768px) and (max-device-width: 1024px)  {
    .ls-answers > tbody > tr.ls-even:hover {
        background-color:#f9f9f9;
    }
}
/**
 * Gender buttons
 */

/* General */
.button-item .ls-icon {
    display: block;
}
.button-item .ls-icon {
    font-size: 1.4em;
}

html body .navbar.navbar-default.navbar-fixed-top {
    z-index: 2000;
}
.file-upload-modal,.modal{
    z-index: 2001;
}

/* Title of survey can be big, allow multiline, but leave the minimum */
.navbar-brand {
    height: auto;
    min-height:60px;
}

/* Wrap text in e.g. gender button "No answer */
.wrap-normal {
    white-space: normal;
}

/* Center modal vertically, used by file-upload modal */
.modal {
    text-align: center;
    padding: 0!important;
}
.modal:before {
    content: '';
    display: inline-block;
    height: 100%;
    vertical-align: middle;
    margin-right: -4px;
}
.modal-dialog {
    display: inline-block;
     text-align: left;
     vertical-align: middle;
}

#yii-flash-message {
    margin-top: 3em;
}

.prefix-text-right {
    text-align: right;
}

.align-middle {
    vertical-align: middle !important;
}


/* Used for date-picker icon within input */
.form-control-feedback {
    right: 1em;
    left: auto;
}

body .navbar-default .navbar-brand:hover {
    color: #ffffff;
}

/* Only use <label> to get vertical align easy. Don't want boldness. */
.no-label {
    font-weight: normal;
}

table > tbody > tr > td.ddprefix {
    padding-right: 1em;
    vertical-align: middle;
}


/**
 * On big screen only, iPad and up
 */
@media only screen and (min-width: 761px) {

    .table-dual-scale .separator {
        width: 6%;
    }

    table > tbody > tr > td.ddsuffix {
        padding-left: 1em;
        vertical-align: middle;
    }

}

/**
 * No more tables
 * OBS: Media specific CSS must be last in this file.
 * iPad has width 768px (according to Chrome dev tool)
 * Google Nexus 10 has width 800px.
 * (Both in portrait mode.)
 * We don't have to collapse tables on pads.
 */
@media
only screen and (max-width: 760px),
(min-device-width: 768px) and (max-device-width: 1024px)  {
    table.ls-answers  tbody {
        padding: 0 1em 0 1em;
    }
    table.ls-answers  tr{
        border: 0 none;
        padding: 1em;
    }
    table.ls-answers  tr th {
        font-size: 1.1em;
        text-align: center;
        color: #317eac;
    }
    /*
        No more table transformation applies when screen is under 801px (for a few exotic tablet screens, see #11016),
        whereas visible-xs-block respect bootstrap standards (767px)
        If too many bugs of this kind appears in the future, we should just refuse to support weird exotic tablet screens.
        We should repsect standards, we should not try to fit to non standards devices.
    */
    .visible-xs-block{
        display: block !important;
    }
    .visible-xs-inline-block{
        display: inline-block !important;
    }

    /* Add some margin for multiple short text */
    .form-group.row {
        margin-bottom: 15px;
    }

    table.ls-answers tbody {
        padding: 0;
    }

    table.ls-answers  tr{
        border: 1px solid #ccc;
        padding: 0;
        margin-bottom:1em;
    }

    /* Line header ; color is h4 color */
    table.ls-answers tr th {
        font-size: 1.1em;
        text-align: left;
        color: #317eac;
    }

    .array-by-columns .answertext {
        padding: 8px;
        padding-left: 0;
        text-align: left;
        font-weight: bold;
    }

    .array-by-columns .radio-item {
        padding-bottom: 8px;
    }

    table.ls-answers td {
        /* Behave  like a "row" */
        min-height: 2em;
        border: none;
        position: relative;
        /*padding-left: 95%;*/
        padding-bottom: 1em;
        white-space: normal;
        text-align:left ;
    }

    /* Hide the first column in array-by-column */
    .array-by-columns-table tr > *:nth-child(1) {
        display: none;
    }

    /* Need some more space on phone */
    .array-multi-flexi .answertext {
        padding-bottom: 0.5em;
    }

    .array-multi-flexi .answer-item label {
        padding-bottom: 0.5em;
    }

    /* On phone, left and right slider text is above and below slider */
    .slider-left-span {
        text-align: left;
    }

    /* As above, collapse prefix/suffix to above/below input */
    .prefix-text-right {
        text-align: left;
    }

    /* Used for date-picker icon within input */
    .form-control-feedback {
        right: 0.5em;
    }

    .col-xs-12.question-container {
        padding-right: 0;
        padding-left: 0;
    }

}

/** On small phones, leave some more space */
@media only screen and (max-width: 400px) {

    .array-by-columns-div .radio-list {
        border: 1px solid #ccc;
        padding: 1em;
        margin: 1em;
    }

    /*
    .col-sm-12.answer {
        padding-left: 0;
        padding-right: 0;
    }
    */

    .no-more-tables tbody {
        padding-left: 0;
        padding-right: 0;
    }

    /* For yes-no question, shrink the buttons a bit on phone screens */
    .btn-lg, .btn-group-lg label {
        padding: 10px 15px;
    }

    .slider.slider-horizontal {
        /* Slider can be full width on phones */
        width: 100%;
    }

    /* Center label under radio button on phones */
    .five-point-choice label {
        margin-left: 5px;
    }

    /* Make file-upload pop-up shorter on phones */
    .file-upload-modal-body {
        padding: 0;
        height: 300px;
    }

    /* Modal should be in front of navbar, so the close icon is visible */
    .modal {
        z-index: 3000;
    }

    /* Less margin on phones */
    .slider.slider-horizontal {
        margin-bottom: 0.4em;
    }

}

/**
 * Display adjust, question type by question type
 */


.table > tbody > tr > th
{
    vertical-align: middle;
}

.othertext-label-checkox-container {
    padding-top: 5px;
    margin-right: 5px;
}

.geoloc-item .search-icon, .geoloc-item .checkbox  {
    padding-top: 10px;
}

.geoname_search {
    margin-bottom: 10px;
}




/* Give help text some space */
.questionhelp {
  padding-bottom:0.5em;
}

/* Arrow */
/* Will confuse survey takers?
.questionvalidcontainer:after {
    top: 100%;
    left: 50%;
    border: solid transparent;
    content: " ";
    height: 0;
    width: 0;
    position: absolute;
    pointer-events: none;
    border-top-color: #233140;
    border-width: 0.9em;
    margin-left: -0.9em;
}
*/

/* Asterix */
.input-error .asterisk {
    font-size: 1.2em;
    margin-top:-0.2em;
}

#surveys-list-container
{
    margin-top: 50px;
}

/* text overflows, ellipsis and hyphens */
.navbar-brand {
    overflow: hidden;
    text-overflow: ellipsis;
}

#outerframeContainer {
    min-height: 100%;
    word-wrap: break-word;
    -webkit-hyphens: auto;
    -moz-hyphens: auto;
    -ms-hyphens: auto;
    -o-hyphens: auto;
    hyphens: auto;
}

.xdebug-var-dump {
    z-index: 10000;
    position: relative;
    top: 10px;
}


div.yes-no .btn-group label {
  white-space:normal;
}

.privacy-header{
    font-weight: bold;
    font-style: italic;
}

/*** Divider for Bootstrap ***/

.horizontal-divider.top{
  border-top: 3px solid #323232;
}
.horizontal-divider.bottom{
  border-bottom: 3px solid #323232;
}

.vertical-divider.left {
  border-left: 3px solid #323232;
}
.vertical-divider.right {
  border-right: 3px solid #323232;
}
@media (max-width: 800px){
    .vertical-divider.left {
    border: none;
    }
    .vertical-divider.right {
    border: none;
    }
}

@media only screen and (max-device-width: 760px){

<<<<<<< HEAD
  h1, .h3{
    font-size:18px;
  }

  .h4{
    font-size:16px;
  }

  .question-container{
    margin-bottom:1em;
  }

  .question-title-container{
    padding-top:5px;
    padding-bottom: 5px;
  }

  .answer-container{
    //padding-top:0.5em;
    //padding-bottom:0.5em;
  }

  .ls-question-help,
  .ls-questionhelp{
    font-size:14px;
  }

  .table-bordered{
    border:none;
  }

  .ls-answers tbody:last-child tr:last-child{
    margin-bottom:0;
  }

  .ls-answers{
    padding-top:0;
    padding-bottom:0;
  }

  .ls-answers > tbody > tr > td.radio-item ,
  .ls-answers > tbody > tr > td.checkbox-item{
    min-height:44px; /*minimal height for touching with finger */
    padding-top:10px;
    padding-left:28px;
  }

  .ls-answers.table > tbody + tbody {
    border-top: none; /*overriding Bootstrap */
  }

  .help-block:last-child{
    margin-bottom:0;
  }

  .ls-questionhelp,
  .help-block{
    font-size:90%;
  }
=======
.label-danger {
    white-space: normal;
}

p.return-to-survey{
    clear:left;
>>>>>>> 67a1e1ee
}<|MERGE_RESOLUTION|>--- conflicted
+++ resolved
@@ -649,7 +649,6 @@
 
 @media only screen and (max-device-width: 760px){
 
-<<<<<<< HEAD
   h1, .h3{
     font-size:18px;
   }
@@ -709,12 +708,8 @@
   .help-block{
     font-size:90%;
   }
-=======
-.label-danger {
-    white-space: normal;
 }
 
 p.return-to-survey{
     clear:left;
->>>>>>> 67a1e1ee
 }