--- conflicted
+++ resolved
@@ -20,14 +20,8 @@
 		
 		<script type="text/javascript" src="{TEMPLATEURL}template.js"></script>
 		
-<<<<<<< HEAD
-	</head>
-	<body class="default">
-<table width="75%" align="center" style="border-collapse: collapse; border-color:#bbc6cc;" border="1" cellspacing="0">
-=======
 </head>
 <body class="default">
 <table width="75%" align="center" class="outerframe">
->>>>>>> 61b44da0
 	<tr>
 		<td>