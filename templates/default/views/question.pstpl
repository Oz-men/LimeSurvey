<!-- Question -->
<div {QUESTION_ESSENTIALS} class="{QUESTION_CLASS}{QUESTION_MAN_CLASS}{QUESTION_INPUT_ERROR_CLASS} question-wrapper clearfix">

<<<<<<< HEAD
        <!-- Question title -->
        <div class="row question-title-container">
            <div class="col-sm-12 questiontext">
                <div class="qnumcode question-text">
                {QUESTION_MANDATORY}{QUESTION_NUMBER} {QUESTION_CODE}{QUESTION_TEXT}
                </div>
=======
>>>>>>> 65d20a78

    <!-- Question title -->
    <div class="question-title-container col-sm-12">
      <span class="question-mandatory">{QUESTION_MANDATORY}</span>
      <span class="question-number">{QUESTION_NUMBER}</span>
      <span class="question-code">{QUESTION_CODE}</span>
      <span class="question-text">{QUESTION_TEXT}</span>
    </div>

<<<<<<< HEAD
        <!-- Question valid message -->
        <div class="row">
            <div class="col-sm-12 questionvalidcontainer">
                {QUESTION_VALID_MESSAGE}
                {QUESTION_MAN_MESSAGE}
                {QUESTION_FILE_VALID_MESSAGE}
            </div>
        </div>
=======
    <!-- Question valid message -->
    <div class="question-valid-container col-sm-12">
      <span class="question-valid-message">{QUESTION_VALID_MESSAGE}</span>
      <span class="question-man-message">{QUESTION_MAN_MESSAGE}</span>
      <span class="question-file-valid-message">{QUESTION_FILE_VALID_MESSAGE}</span>
    </div>
>>>>>>> 65d20a78

    <!-- Answer -->
    <div class="answer-container col-sm-12">
      <div class="answer">
        {ANSWER}
      </div>
    </div>

<<<<<<< HEAD
        <!-- Answer -->
        <div class="row answer-container">
            <div class="col-sm-12 answer">
                {ANSWER}
            </div>
        </div>

        <!-- Question help -->
        <div class="row question-help-container">
            <div class="col-sm-12 question-help">
                {QUESTIONHELP}
            </div>
        </div>
    </div>
=======
    <!-- Question help -->
    <div class="question-help-container col-sm-12">
      {QUESTIONHELP}
    </div>

    
</div>
>>>>>>> 65d20a78
<|MERGE_RESOLUTION|>--- conflicted
+++ resolved
@@ -1,17 +1,7 @@
 <!-- Question -->
 <div {QUESTION_ESSENTIALS} class="{QUESTION_CLASS}{QUESTION_MAN_CLASS}{QUESTION_INPUT_ERROR_CLASS} question-wrapper clearfix">
 
-<<<<<<< HEAD
-        <!-- Question title -->
-        <div class="row question-title-container">
-            <div class="col-sm-12 questiontext">
-                <div class="qnumcode question-text">
-                {QUESTION_MANDATORY}{QUESTION_NUMBER} {QUESTION_CODE}{QUESTION_TEXT}
-                </div>
-=======
->>>>>>> 65d20a78
-
-    <!-- Question title -->
+    <!-- Question text -->
     <div class="question-title-container col-sm-12">
       <span class="question-mandatory">{QUESTION_MANDATORY}</span>
       <span class="question-number">{QUESTION_NUMBER}</span>
@@ -19,23 +9,12 @@
       <span class="question-text">{QUESTION_TEXT}</span>
     </div>
 
-<<<<<<< HEAD
-        <!-- Question valid message -->
-        <div class="row">
-            <div class="col-sm-12 questionvalidcontainer">
-                {QUESTION_VALID_MESSAGE}
-                {QUESTION_MAN_MESSAGE}
-                {QUESTION_FILE_VALID_MESSAGE}
-            </div>
-        </div>
-=======
-    <!-- Question valid message -->
+    <!-- LimeSurvey valid message and help -->
     <div class="question-valid-container col-sm-12">
       <span class="question-valid-message">{QUESTION_VALID_MESSAGE}</span>
       <span class="question-man-message">{QUESTION_MAN_MESSAGE}</span>
       <span class="question-file-valid-message">{QUESTION_FILE_VALID_MESSAGE}</span>
     </div>
->>>>>>> 65d20a78
 
     <!-- Answer -->
     <div class="answer-container col-sm-12">
@@ -44,27 +23,8 @@
       </div>
     </div>
 
-<<<<<<< HEAD
-        <!-- Answer -->
-        <div class="row answer-container">
-            <div class="col-sm-12 answer">
-                {ANSWER}
-            </div>
-        </div>
-
-        <!-- Question help -->
-        <div class="row question-help-container">
-            <div class="col-sm-12 question-help">
-                {QUESTIONHELP}
-            </div>
-        </div>
-    </div>
-=======
-    <!-- Question help -->
+    <!-- Survey question help -->
     <div class="question-help-container col-sm-12">
       {QUESTIONHELP}
     </div>
-
-    
-</div>
->>>>>>> 65d20a78
+</div>