--- conflicted
+++ resolved
@@ -56,15 +56,12 @@
         $this->openView($url);
         $element = null;
 
-<<<<<<< HEAD
         $screenshot = self::$webDriver->takeScreenshot();
         file_put_contents(self::$screenshotsFolder. '/'.$name.'.png', $screenshot);
-=======
->>>>>>> e0e72511
         try {
             $element = self::$webDriver->findElement(WebDriverBy::id('action::'.$name));
         } catch (\Exception $e) {
-            $screenshot = $this->webDriver->takeScreenshot();
+            $screenshot = self::$webDriver->takeScreenshot();
             file_put_contents(__DIR__ . '/_output/'.$name.'.png', $screenshot);
             //throw new Exception($e->getMessage());
         }
