<?php

namespace ls\tests;

use Facebook\WebDriver\WebDriverBy;
use Facebook\WebDriver\WebDriverExpectedCondition;

class IpAddressAnonymizeTest extends TestBaseClassWeb
{
    /**
     * Import survey in tests/surveys/.
     */
    public static function setUpBeforeClass(): void
    {
        parent::setUpBeforeClass();

        /* Login */
        $username = getenv('ADMINUSERNAME');
        if (!$username) {
            $username = 'admin';
        }

        $password = getenv('PASSWORD');
        if (!$password) {
            $password = 'password';
        }
        // Browser login.
        self::adminLogin($username, $password);

    }

    /**
     * Test IP anonymization.
     */
    public function testIpAnonymizeInActiveSurvey()
    {
        $surveyFile = self::$surveysFolder . '/limesurvey_survey_573837.lss';
        self::importSurvey($surveyFile);

        $urlMan = \Yii::app()->urlManager;
        $urlMan->setBaseUrl('http://' . self::$domain . '/index.php');
        $url = $urlMan->createUrl(
            'surveyAdministration/view/surveyid/'.self::$surveyId
        );
        self::$webDriver->get($url);
        sleep(1);

        self::$webDriver->dismissModal();

        // Click "Activate survey".
        $overview = self::$webDriver->findElement(WebDriverBy::id('ls-activate-survey'));
        $overview->click();

<<<<<<< HEAD
        sleep(2);

        //activate survey in open-access mode
        //modal has been opend, activate survey in open-access mode
        $overview = self::$webDriver->findElement(WebDriverBy::id('saveactivateBtn'));
        $overview->click();

        /**
=======
>>>>>>> 5ee6fc6e

        // Confirm.
        $overview = self::$webDriver->wait(5)->until(
            WebDriverExpectedCondition::presenceOfElementLocated(
                WebDriverBy::id('activateSurvey__basicSettings--proceed')
            )
        );
        $overview->click();

        // Click "No, thanks"
        $overview = $exceuteBtn = self::$webDriver->wait(5)->until(
            WebDriverExpectedCondition::presenceOfElementLocated(
                WebDriverBy::id('activateTokenTable__selector--no')
            )
        );
        $overview->click();
         *
         * */

<<<<<<< HEAD
        sleep(3);

=======
>>>>>>> 5ee6fc6e
        // Click "Run survey".
        $exceuteBtn = self::$webDriver->wait(20)->until(
            WebDriverExpectedCondition::presenceOfElementLocated(
                WebDriverBy::id('execute_survey_button')
            )
        );
        $exceuteBtn->click();

        sleep(1);

        // Switch to new tab.
        $windowHandles = self::$webDriver->getWindowHandles();
        self::$webDriver->switchTo()->window(
            end($windowHandles)
        );

        // New tab with active survey.
        $nextButton = self::$webDriver->wait(10)->until(
            WebDriverExpectedCondition::presenceOfElementLocated(
                WebDriverBy::id('ls-button-submit')
            )
        );
        $nextButton->click();
        sleep(2);

        //now check if ip was anonymized (ipv4, last digit should be 0)
        //get ipadr from table survey_573837 ...
        $models = \Response::model(self::$surveyId)->findAll();

        $this->assertTrue((isset($models[0]->ipaddr)) && ($models[0]->ipaddr==='127.0.0.0'));
    }

    /**
     * Test so that previous behaviour is still working.
     */
    public function testNormalActiveSurvey()
    {
        $surveyFile = self::$surveysFolder . '/limesurvey_survey_573837.lss';
        self::importSurvey($surveyFile);

        $urlMan = \Yii::app()->urlManager;
        $urlMan->setBaseUrl('http://' . self::$domain . '/index.php');
        $url = $urlMan->createUrl(
            'surveyAdministration/view/surveyid/'.self::$surveyId
        );
        self::$webDriver->get($url);
        sleep(1);

        self::$webDriver->dismissModal();

        //set ipanonymize to off ...
        $survey = \Survey::model()->findByPk(self::$surveyId);
        $survey->ipanonymize = 'N';
        $survey->save();

        // Click "Activate survey".
        $overview = self::$webDriver->wait(5)->until(
            WebDriverExpectedCondition::presenceOfElementLocated(
                WebDriverBy::id('ls-activate-survey')
            )
        );
        $overview->click();

<<<<<<< HEAD
        sleep(3);

        //modal has been opend, activate survey in open-access mode
        $overview = self::$webDriver->findElement(WebDriverBy::id('saveactivateBtn'));
        $overview->click();

        /**
=======
>>>>>>> 5ee6fc6e
        // Confirm.
        $overview = self::$webDriver->wait(10)->until(
            WebDriverExpectedCondition::presenceOfElementLocated(
                WebDriverBy::id('activateSurvey__basicSettings--proceed')
            )
        );
        $overview->click();

        // Click "No, thanks"
        $overview = self::$webDriver->wait(10)->until(
            WebDriverExpectedCondition::presenceOfElementLocated(
                WebDriverBy::id('activateTokenTable__selector--no')
            )
        );
        $overview->click();
         *
         * */

<<<<<<< HEAD
        sleep(3);

=======
>>>>>>> 5ee6fc6e
        // Click "Run survey".
        $exceuteBtn = self::$webDriver->wait(5)->until(
            WebDriverExpectedCondition::presenceOfElementLocated(
                WebDriverBy::id('execute_survey_button')
            )
        );
        $exceuteBtn->click();

        sleep(1);

        // Switch to new tab.
        $windowHandles = self::$webDriver->getWindowHandles();
        self::$webDriver->switchTo()->window(
            end($windowHandles)
        );


        // New tab with active survey.
        $nextButton = self::$webDriver->wait(20)->until(
            WebDriverExpectedCondition::presenceOfElementLocated(
                WebDriverBy::id('ls-button-submit')
            )
        );
        $nextButton->click();

        sleep(2);

        $models = \Response::model(self::$surveyId)->findAll();

        $this->assertTrue((isset($models[0]->ipaddr)) && ($models[0]->ipaddr==='127.0.0.1'));
    }
}<|MERGE_RESOLUTION|>--- conflicted
+++ resolved
@@ -51,8 +51,7 @@
         $overview = self::$webDriver->findElement(WebDriverBy::id('ls-activate-survey'));
         $overview->click();
 
-<<<<<<< HEAD
-        sleep(2);
+        sleep(1);
 
         //activate survey in open-access mode
         //modal has been opend, activate survey in open-access mode
@@ -60,8 +59,6 @@
         $overview->click();
 
         /**
-=======
->>>>>>> 5ee6fc6e
 
         // Confirm.
         $overview = self::$webDriver->wait(5)->until(
@@ -81,11 +78,7 @@
          *
          * */
 
-<<<<<<< HEAD
-        sleep(3);
-
-=======
->>>>>>> 5ee6fc6e
+        sleep(1);
         // Click "Run survey".
         $exceuteBtn = self::$webDriver->wait(20)->until(
             WebDriverExpectedCondition::presenceOfElementLocated(
@@ -149,16 +142,11 @@
         );
         $overview->click();
 
-<<<<<<< HEAD
-        sleep(3);
-
         //modal has been opend, activate survey in open-access mode
         $overview = self::$webDriver->findElement(WebDriverBy::id('saveactivateBtn'));
         $overview->click();
 
         /**
-=======
->>>>>>> 5ee6fc6e
         // Confirm.
         $overview = self::$webDriver->wait(10)->until(
             WebDriverExpectedCondition::presenceOfElementLocated(
@@ -177,11 +165,7 @@
          *
          * */
 
-<<<<<<< HEAD
-        sleep(3);
-
-=======
->>>>>>> 5ee6fc6e
+        sleep(1);
         // Click "Run survey".
         $exceuteBtn = self::$webDriver->wait(5)->until(
             WebDriverExpectedCondition::presenceOfElementLocated(
