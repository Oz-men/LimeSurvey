<?php

namespace ls\tests;

use Facebook\WebDriver\WebDriverBy;
use Facebook\WebDriver\JavaScriptExecutor;
use Facebook\WebDriver\WebDriverExpectedCondition;
use Facebook\WebDriver\Exception\NoSuchElementException;
use Facebook\WebDriver\Exception\StaleElementReferenceException;
use Facebook\WebDriver\Exception\UnknownServerException;
use Facebook\WebDriver\Exception\TimeOutException;
use Facebook\WebDriver\Exception\ElementNotVisibleException;

/**
 * Admin interface edit question page
 * make sure that question template options are updated
 * @since 2018-06-25
 * @author  Dominik Vitt
 * @group createquestion
 */
class ChangeQuestionTemplateTest extends TestBaseClassWeb
{
    /**
     * Setup
     */
    public static function setupBeforeClass()
    {
        parent::setupBeforeClass();
        $username = getenv('ADMINUSERNAME');
        if (!$username) {
            $username = 'admin';
        }

        $password = getenv('PASSWORD');
        if (!$password) {
            $password = 'password';
        }

        // Permission to everything.
        \Yii::app()->session['loginID'] = 1;

        // Import survey.
        $surveyFile =  'tests/data/surveys/limesurvey_survey_573386.lss';
        self::importSurvey($surveyFile);

        // Browser login.
        self::adminLogin($username, $password);
    }

    /**
     * Login, create survey, add group and question,
     * activate survey, execute survey, check database
     * result.
     */
    public function testChangeQuestionTemplate()
    {
        try {
            $gid = self::$testSurvey->groups[0]->gid;
            $qid = self::$testSurvey->groups[0]->questions[0]->qid;

            // Go to edit question page.
            $urlMan = \Yii::app()->urlManager;
            $urlMan->setBaseUrl('http://' . self::$domain . '/index.php');
            $url = $urlMan->createUrl(
                'admin/questioneditor',
                array('sa'=>'view', 'surveyid'=>self::$testSurvey->sid, 'gid'=>$gid, 'qid'=>$qid)
            );
            $web = self::$webDriver;
            $web->get($url);

            sleep(2);

            $web->dismissModal();
            $web->dismissModal();
            sleep(2);


            $oElementQuestionEditorButton = $this->waitForElementShim($web, '#questionEditorButton');
            $web->wait(20)->until(WebDriverExpectedCondition::elementToBeClickable(WebDriverBy::cssSelector('#questionEditorButton')));
            $oElementAdvancedOptionsPanel = $this->waitForElementShim($web, '#advanced-options-container');
            $web->wait(20)->until(WebDriverExpectedCondition::visibilityOf($oElementAdvancedOptionsPanel));
            
            sleep(1);
            $oElementQuestionEditorButton->click();
            
            
            //// Old way, by useing the html elements
            // sleep(1);
            // // Select bootstrap_buttons on Question theme dropdown
            // $option = $web->findElement(WebDriverBy::cssSelector('#question_template option[value=bootstrap_buttons]'));
            // $option->click();

            //// New way by triggering a vuejs function
            $web->executeScript('LS.EventBus.$emit("questionTypeChange", {type: "L", name: "bootstrap_buttons"})');
            $web->wait(20)->until(WebDriverExpectedCondition::visibilityOfElementLocated(WebDriverBy::id('advanced-options-container')));
            sleep(1);

            // Select "Display theme options" tab
            $displayLink = $web->findElement(WebDriverBy::linkText('Display theme options'));
            $displayLink->click();

            sleep(1);

            // Find button_size element
            $buttonSizeElement = $web->findById('input-button_size_0');
            $this->assertNotEmpty($buttonSizeElement, 'Found the button size element YY');

            // Switch back to "General options" tab
            $displayLink = $web->findElement(WebDriverBy::linkText('Display'));
            $displayLink->click();

            $web->wait(10)->until(WebDriverExpectedCondition::visibilityOfElementLocated(WebDriverBy::id('uncollapsed-general-settings')));
            // Change question template to default
            $option = $web->findElement(WebDriverBy::cssSelector('#question_template option[value=core]'));
            $option->click();

            $web->wait(10)->until(WebDriverExpectedCondition::visibilityOfElementLocated(WebDriverBy::id('advanced-options-container')));

            // Switch to Display tab
            // Try to find "button_size" - should throw exception NoSuchElementException
            // (wrap in try-catch block and assert true in catch block)
            try {
                $buttonSizeElement = $web->findById('input-button_size_0');
                $this->assertEmpty($buttonSizeElement, 'Found the button size element');
            } catch (NoSuchElementException $ex) {
                $this->assertTrue(true, 'Element not found');
            }
        } catch (\Exception $ex) {
            self::$testHelper->takeScreenshot(self::$webDriver, __CLASS__ . '_' . __FUNCTION__);
            $this->assertFalse(
                true,
                self::$testHelper->javaTrace($ex)
            );
        }
    }

    /**
     * This Test is checking the question view.
     * @test
     */
    public function goToQuestionView()
    {
        try {
            $gid = self::$testSurvey->groups[0]->gid;
            $qid = self::$testSurvey->groups[0]->questions[0]->qid;
            
            // Go to edit question page.
            $urlMan = \Yii::app()->urlManager;
            $urlMan->setBaseUrl('http://' . self::$domain . '/index.php');
            $url = $urlMan->createUrl('admin/questioneditor', array('sa'=>'view', 'surveyid'=>self::$testSurvey->sid, 'gid'=>$gid, 'qid'=>$qid));
            $actualWebDriver = self::$webDriver->get($url);

            $this->assertNotNull($actualWebDriver, 'The WebDriver is null');
        } catch (\Exception $exception) {
            self::$testHelper->takeScreenshot(self::$webDriver, __CLASS__ . '_' . __FUNCTION__);
            $this->assertFalse(
                true,
                self::$testHelper->javaTrace($exception)
            );
        }
    }

    /**
     * This Method is testing if the Question Editor is clickable.
     *
     * @test
     */
    public function changeToQuestionEditorView()
    {
        try {
            $gid = self::$testSurvey->groups[0]->gid;
            $qid = self::$testSurvey->groups[0]->questions[0]->qid;

            // Go to edit question page.
            $urlMan = \Yii::app()->urlManager;
            $urlMan->setBaseUrl('http://' . self::$domain . '/index.php');
            $url = $urlMan->createUrl(
                'admin/questioneditor',
                array('sa'=>'view', 'surveyid'=>self::$testSurvey->sid, 'gid'=>$gid, 'qid'=>$qid)
            );
            $web = self::$webDriver;
            $web->get($url);

            sleep(3);

            // Select Question Editor View
            try {
                $questionEditorButton = $web->wait(5)->until(
                    WebDriverExpectedCondition::elementToBeClickable(
                        WebDriverBy::cssSelector('#questionEditorButton')
                    )
                );
                $questionEditorButton->click();

                // Check if General Settings Container is there
                $generalSettingsContainer = $web->findElement(
                    WebDriverBy::className('question-option-general-container')
                );
                $this->assertNotNull($generalSettingsContainer);
            } catch (TimeOutException $ex) {
                // Do nothing.
            } catch (NoSuchElementException $ex) {
                // Do nothing.
            }
        } catch (\Exception $exception) {
            self::$testHelper->takeScreenshot($web, __CLASS__ . '_' . __FUNCTION__);
            $this->assertFalse(true, self::$testHelper->javaTrace($exception));
        }
    }

    /**
     * This Method is changing the question theme for the current question.
     * Also checking if the value is changed inside the database.
     *
     * TODO: This test will fail cause of bug.
     * TODO: Bug #15330.
     *
     * @test
     */
    public function selectQuestionThemeForQuestion()
    {
        try {
            $gid = self::$testSurvey->groups[0]->gid;
            $qid = self::$testSurvey->groups[0]->questions[0]->qid;

            // Go to edit question page.
            $urlMan = \Yii::app()->urlManager;
            $urlMan->setBaseUrl('http://' . self::$domain . '/index.php');
            $url = $urlMan->createUrl(
                'admin/questioneditor',
                array('sa'=>'view', 'surveyid'=>self::$testSurvey->sid, 'gid'=>$gid, 'qid'=>$qid)
            );
            $web = self::$webDriver;
            $web->get($url);

            sleep(5);

            // Select Question Editor View
            try {
                $questionEditorButton = $web->wait(5)->until(
                    WebDriverExpectedCondition::elementToBeClickable(
                        WebDriverBy::cssSelector('#questionEditorButton')
                    )
                );
                $questionEditorButton->click();

                // Check if General Settings Container is there
                $web->wait(10)->until(WebDriverExpectedCondition::visibilityOfElementLocated( WebDriverBy::id('uncollapsed-general-settings') ));
                $generalSettingsContainer = $web->findElement(
                    WebDriverBy::className('question-option-general-container')
                );
                $this->assertNotNull($generalSettingsContainer);
            } catch (TimeOutException $ex) {
                // Do nothing.
            } catch (NoSuchElementException $ex) {
                // Do nothing.
            }

            $web->wait(10)->until(WebDriverExpectedCondition::visibilityOfElementLocated(WebDriverBy::id('uncollapsed-general-settings')));

            // Select new Question Theme for Question

            // Select bootstrap_buttons on Question theme dropdown
            $option = $web->findByCss('#question_template option[value=bootstrap_buttons]');
            $option->click();
            
            sleep(5);

            // Save Question
            $saveButton = $web->findElement(WebDriverBy::cssSelector('#save-button'));
            $saveButton->click();

            $web->wait(15)->until(WebDriverExpectedCondition::visibilityOfElementLocated(WebDriverBy::id('uncollapsed-general-settings')));

             // Change question template to default
            $option = $web->findElement(WebDriverBy::cssSelector('#question_template option[value=core]'));
            $option->click();
 
<<<<<<< HEAD
            sleep(5);
=======
            sleep(3);
>>>>>>> c7cfa9ee
            
            // Save Question
            $saveButton = $web->findElement(WebDriverBy::cssSelector('#save-button'));
            $saveButton->click();
            
            $web->wait(10)->until(WebDriverExpectedCondition::visibilityOfElementLocated( WebDriverBy::id('advanced-options-container') ));

            // Check if Scope-apply-base-style exists
            $scopeApplyBaseStyleContainer = $web->findElement(
                WebDriverBy::className('scope-apply-base-style')
            );
            $this->assertNotNull($scopeApplyBaseStyleContainer);

            sleep(5);

            // Check if Display theme options link exists
            try {
                $displayLink = $web->findElement(WebDriverBy::linkText('Display theme options'));
            } catch (NoSuchElementException $ex) {
                $this->assertTrue(true, 'Element not found');
            }
            $this->assertEmpty($displayLink);
        } catch (\Exception $exception) {
            self::$testHelper->takeScreenshot($web, __CLASS__ . '_' . __FUNCTION__);
            $this->assertFalse(true, self::$testHelper->javaTrace($exception));
        }
    }
}<|MERGE_RESOLUTION|>--- conflicted
+++ resolved
@@ -264,7 +264,7 @@
             $option = $web->findByCss('#question_template option[value=bootstrap_buttons]');
             $option->click();
             
-            sleep(5);
+            sleep(3);
 
             // Save Question
             $saveButton = $web->findElement(WebDriverBy::cssSelector('#save-button'));
@@ -276,11 +276,7 @@
             $option = $web->findElement(WebDriverBy::cssSelector('#question_template option[value=core]'));
             $option->click();
  
-<<<<<<< HEAD
-            sleep(5);
-=======
             sleep(3);
->>>>>>> c7cfa9ee
             
             // Save Question
             $saveButton = $web->findElement(WebDriverBy::cssSelector('#save-button'));
@@ -294,7 +290,7 @@
             );
             $this->assertNotNull($scopeApplyBaseStyleContainer);
 
-            sleep(5);
+            sleep(3);
 
             // Check if Display theme options link exists
             try {
