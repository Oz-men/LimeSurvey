<?php

namespace ls\tests;

use PHPUnit\Framework\TestCase;

class TestBaseClass extends TestCase
{
    /**
     * @var TestHelper
     */
    protected static $testHelper = null;

<<<<<<< HEAD
    /** @var  string $tempFolder*/
    protected static $tempFolder;

    /** @var  string $screenshotsFolder */
    protected static $screenshotsFolder;

    /** @var  string $surveysFolder */
    protected static $surveysFolder;

    /** @var  string $dataFolder */
    protected static $dataFolder;

    /** @var  \Survey */
    protected static $testSurvey;

=======
>>>>>>> e0e72511
    /**
     * @var int
     */
    public static $surveyId = null;

<<<<<<< HEAD
    public static function setUpBeforeClass()
    {
        parent::setUpBeforeClass();
        self::$testHelper = new TestHelper();

        self::$dataFolder = __DIR__.'/data';
        self::$surveysFolder = self::$dataFolder.'/surveys';
        self::$tempFolder = __DIR__.'/tmp';
        self::$screenshotsFolder = self::$tempFolder.'/screenshots';

=======
    public static function setupBeforeClass()
    {
        self::$testHelper = new TestHelper();
>>>>>>> e0e72511
        self::$testHelper->importAll();
    }

    public function setUp()
    {
        parent::setUp();
    }

    /**
     * @param string $fileName
     * @return void
     */
    protected static function importSurvey($fileName)
    {
        \Yii::app()->session['loginID'] = 1;
        $surveyFile = $fileName;
        if (!file_exists($surveyFile)) {
            die('Fatal error: found no survey file');
        }

        $translateLinksFields = false;
        $newSurveyName = null;
        $result = \importSurveyFile(
            $surveyFile,
            $translateLinksFields,
            $newSurveyName,
            null
        );
        if ($result) {
            self::$testSurvey = \Survey::model()->findByPk($result['newsid']);
            self::$surveyId = $result['newsid'];
        } else {
            die('Fatal error: Could not import survey');
        }
    }


    public static function tearDownAfterClass()
    {
        parent::tearDownAfterClass();
        if(self::$testSurvey){
            if (!self::$testSurvey->delete()) {
                die('Fatal error: Could not clean up survey ' . serialize(self::$testSurvey->errors));
            }
            self::$testSurvey = null;
        }
    }
}<|MERGE_RESOLUTION|>--- conflicted
+++ resolved
@@ -11,7 +11,6 @@
      */
     protected static $testHelper = null;
 
-<<<<<<< HEAD
     /** @var  string $tempFolder*/
     protected static $tempFolder;
 
@@ -27,14 +26,6 @@
     /** @var  \Survey */
     protected static $testSurvey;
 
-=======
->>>>>>> e0e72511
-    /**
-     * @var int
-     */
-    public static $surveyId = null;
-
-<<<<<<< HEAD
     public static function setUpBeforeClass()
     {
         parent::setUpBeforeClass();
@@ -44,19 +35,9 @@
         self::$surveysFolder = self::$dataFolder.'/surveys';
         self::$tempFolder = __DIR__.'/tmp';
         self::$screenshotsFolder = self::$tempFolder.'/screenshots';
-
-=======
-    public static function setupBeforeClass()
-    {
-        self::$testHelper = new TestHelper();
->>>>>>> e0e72511
         self::$testHelper->importAll();
     }
 
-    public function setUp()
-    {
-        parent::setUp();
-    }
 
     /**
      * @param string $fileName
