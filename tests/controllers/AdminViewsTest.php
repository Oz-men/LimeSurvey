<?php
/**
 *  LimeSurvey
 * Copyright (C) 2007-2011 The LimeSurvey Project Team / Carsten Schmitz
 * All rights reserved.
 * License: GNU/GPL License v2 or later, see LICENSE.php
 * LimeSurvey is free software. This version may have been modified pursuant
 * to the GNU General Public License, and as distributed it includes or
 * is derivative of works licensed under the GNU General Public License or
 * other free or open source software licenses.
 * See COPYRIGHT.php for copyright notices and details.
 */

namespace ls\tests\controllers;

use ls\tests\TestBaseClassView;

/**
 * Class AdminViewsTest
 * This test loops through all basic admin view pages and cheks if they open withour errors
 *
 * @package ls\tests
 * @group adminviews
 */
class AdminViewsTest extends TestBaseClassView
{

    public function addBaseViews()
    {
        return require __DIR__."/../data/views/adminBaseViews.php";
    }

    public function addSurveyViews()
    {
        return require __DIR__."/../data/views/adminSurveyViews.php";
    }

    public function addSettingsViews()
    {
        return require __DIR__."/../data/views/adminSettingsViews.php";
    }

    public function addUsersViews()
    {
        return require __DIR__."/../data/views/adminUsersViews.php";
    }
    public function addParticipantsViews()
    {
        return require __DIR__."/../data/views/adminParticipantsViews.php";
    }

    public function addGeneralSettingsViews()
    {
        return require __DIR__."/../data/views/adminGeneralSettingsViews.php";
    }

    /**
     * @param string $name
     * @param array$view
     * @dataProvider addBaseViews
     */
    public function testAdminViews($name, $view)
    {
        if ($name=='login') {
            // skip login
            $this->assertTrue(true);
            return;
        }
        $this->findViewTag($name, $view);
    }

    /**
     * @param string $name
     * @param array$view
     * @dataProvider addSurveyViews
     */
    public function testAdminSurveyViews($name, $view)
    {
        if (isset($view['import_id'])) {

            // we'll change the survey in the middle of test
            if(self::$testSurvey){
                self::$testSurvey->delete();
            }
            $surveyFile = self::$surveysFolder . '/limesurvey_survey_'.$view['import_id'].'.lss';
            self::importSurvey($surveyFile);


        } elseif (empty(self::$surveyId)) {
            // This situation can happen if we test only one data entry,
            // using --filter="testAdminSurveyViews#13" (for data entry 13).
            $surveyFile = self::$surveysFolder . '/../data/surveys/limesurvey_survey_454287.lss';
            self::importSurvey($surveyFile);

        }
        $view['route'] = ReplaceFields($view['route'], ['{SID}'=> self::$testSurvey->primaryKey]);
        $this->findViewTag($name, $view);
    }

    /**
     * @param string $name
     * @param array$view
     * @dataProvider addSettingsViews
     */
    public function testSettingsViews($name, $view)
    {
        $this->findViewTag($name, $view);
    }

    /**
     * @param string $name
     * @param array$view
     * @dataProvider addUsersViews
     */
    public function testUserViews($name,$view){
        // use Admin user
        $uid = 1;
        // non-adminuser for some views
        if(in_array($name,['setUserPermissions','setUserTemplates'])){
            // FIXME need to crate another user
            $this->markTestSkipped();
            $uid = 2;
        }
        $view['route'] = ReplaceFields($view['route'],['{UID}'=>$uid]);
        $this->findViewTag($name, $view);
    }
<<<<<<< HEAD

    /**
     * @param string $name
     * @param array$view
     * @dataProvider addGeneralSettingsViews
     */
    public function testGeneralSettingsViews($name, $view)
    {
        $this->findViewTag($name, $view);
    }

=======
    /**
     * @param string $name
     * @param array$view
     * @dataProvider addParticipantsViews
     */
    public function testParticipantsViews($name,$view){
        $this->findViewTag($name, $view);
    }
>>>>>>> 35da47be
}<|MERGE_RESOLUTION|>--- conflicted
+++ resolved
@@ -124,7 +124,6 @@
         $view['route'] = ReplaceFields($view['route'],['{UID}'=>$uid]);
         $this->findViewTag($name, $view);
     }
-<<<<<<< HEAD
 
     /**
      * @param string $name
@@ -136,7 +135,6 @@
         $this->findViewTag($name, $view);
     }
 
-=======
     /**
      * @param string $name
      * @param array$view
@@ -145,5 +143,4 @@
     public function testParticipantsViews($name,$view){
         $this->findViewTag($name, $view);
     }
->>>>>>> 35da47be
 }