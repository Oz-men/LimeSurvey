--- conflicted
+++ resolved
@@ -90,15 +90,9 @@
      * @param array$view
      * @dataProvider addUsersViews
      */
-<<<<<<< HEAD
     public function testUsersViews($name,$view){
-        $this->findViewTag($name,$view);
         // use Admin user
         $view['route'] = ReplaceFields($view['route'],['{UID}'=>1]);
-=======
-    public function testUsersViews($name, $view)
-    {
         $this->findViewTag($name, $view);
->>>>>>> f25f06af
     }
 }