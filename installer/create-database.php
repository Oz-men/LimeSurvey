<?php
function handleError($currentTable, $oError, &$oCurrentTransaction)
{
    if ($oError->getCode() == '42S01') {
        $oCurrentTransaction->rollback();
        return;
    }
    /* disabled so installer can skip showing errors if tables already exist
    $oCurrentTransaction->rollback();
    throw new CHttpException(500, "Table: {$currentTable}  \n".$oError->getMessage());
    */
}

/**
 * @param CDbConnection $oDB
 * @return bool
 * @throws CHttpException
 */
function createDatabase($oDB)
{
    /**
    * Populate the database for a limesurvey installation
    * Rules:
    * - Use the provided addColumn, alterColumn, dropPrimaryKey etc. functions where applicable - they ensure cross-DB compatibility
    * - Never use foreign keys
    * - Do not use fancy database field types (like mediumtext, timestamp, etc) - only use the ones provided by Yii
    * - If you want to use database functions make sure they exist on all three supported database types
    * - Always prefix key/index names by using curly brackets {{ }}*
    */

    // Get current database version:
    $version = require(\Yii::app()->getBasePath() . '/config/version.php');
    $databaseCurrentVersion = $version['dbversionnumber'];

    Yii::app()->loadHelper('database');
    Yii::app()->loadHelper('update.updatedb');
    $options = '';
    if(in_array($oDB->driverName,['mysql','mysqli'])) {
        $options = 'ROW_FORMAT=DYNAMIC'; // Same than create-database
    }

    $oTransaction = $oDB->beginTransaction();
    try {
        //answers table
        $oDB->createCommand()->createTable('{{answers}}', array(
            'aid' =>  "pk",
            'qid' => 'integer NOT NULL',
            'code' => 'string(5) NOT NULL',
            'sortorder' => 'integer NOT NULL',
            'assessment_value' => 'integer NOT NULL DEFAULT 0',
            'scale_id' => 'integer NOT NULL DEFAULT 0',
        ),$options);

        $oDB->createCommand()->createIndex('{{answers_idx}}', '{{answers}}', ['qid', 'code', 'scale_id'], true);
        $oDB->createCommand()->createIndex('{{answers_idx2}}', '{{answers}}', 'sortorder', false);

        $oDB->createCommand()->createTable('{{answer_l10ns}}', array(
            'id' =>  "pk",
            'aid' =>  "integer NOT NULL",
            'answer' =>  "text NOT NULL",
            'language' =>  "string(20) NOT NULL"
        ), $options);
        $oDB->createCommand()->createIndex('{{answer_l10ns_idx}}', '{{answer_l10ns}}', ['aid', 'language'], true);

        $oTransaction->commit();
    } catch (Exception $e) {
        handleError('answers', $e, $oTransaction);
    }

    $oTransaction = $oDB->beginTransaction();
    try {
        // assessements
        $oDB->createCommand()->createTable('{{assessments}}', array(
            'id' =>         'autoincrement',
            'sid' =>        'integer NOT NULL DEFAULT 0',
            'scope' =>      'string(5) NOT NULL'	,
            'gid' =>        'integer NOT NULL DEFAULT 0',
            'name' =>       'text NOT NULL',
            'minimum' =>    'string(50) NOT NULL',
            'maximum' =>    'string(50) NOT NULL',
            'message' =>    'text NOT NULL',
            'language' =>   "string(20) NOT NULL DEFAULT 'en'",
            'composite_pk' => array('id', 'language')
        ), $options);

        $oDB->createCommand()->createIndex('{{assessments_idx2}}', '{{assessments}}', 'sid', false);
        $oDB->createCommand()->createIndex('{{assessments_idx3}}', '{{assessments}}', 'gid', false);
        $oTransaction->commit();
    } catch (Exception $e) {
        handleError('assessments', $e, $oTransaction);
    }

    $oTransaction = $oDB->beginTransaction();
    try {
        // boxes
        $oDB->createCommand()->createTable('{{boxes}}', array(
            'id' => "pk",
            'position' => "integer NULL ",
            'url' => "text NOT NULL ",
            'title' => "text NOT NULL ",
            'ico' => "string(255) NULL ",
            'desc' => "text NOT NULL ",
            'page' => "text NOT NULL ",
            'usergroup' => "integer NOT NULL "
        ), $options);
        
        foreach ($boxesData=LsDefaultDataSets::getBoxesData() as $box) {
            $oDB->createCommand()->insert("{{boxes}}", $box);
        }
        $oTransaction->commit();
    } catch (Exception $e) {
        handleError('boxes', $e, $oTransaction);
    }

    $oTransaction = $oDB->beginTransaction();
    try {
        // conditions
        $oDB->createCommand()->createTable('{{conditions}}', array(
            'cid' => 'pk',
            'qid' => "integer NOT NULL default '0'",
            'cqid' => "integer NOT NULL default '0'",
            'cfieldname' => "string(50) NOT NULL default ''",
            'method' => "string(5) NOT NULL default ''",
            'value' => "string(255) NOT NULL default ''",
            'scenario' => "integer NOT NULL default 1"
        ), $options);
        $oDB->createCommand()->createIndex('{{conditions_idx}}', '{{conditions}}', 'qid', false);
        $oDB->createCommand()->createIndex('{{conditions_idx3}}', '{{conditions}}', 'cqid', false);

        $oTransaction->commit();
    } catch (Exception $e) {
        handleError('conditions', $e, $oTransaction);
    }

    $oTransaction = $oDB->beginTransaction();
    try {
        // defaultvalues
        $oDB->createCommand()->createTable('{{defaultvalues}}', array(
            'dvid' =>  "pk",
            'qid' =>  "integer NOT NULL default '0'",
            'scale_id' =>  "integer NOT NULL default '0'",
            'sqid' =>  "integer NOT NULL default '0'",
            'specialtype' =>  "string(20) NOT NULL default ''",
        ), $options);
        $oDB->createCommand()->createIndex('{{idx1_defaultvalue}}', '{{defaultvalues}}', ['qid', 'scale_id', 'sqid', 'specialtype'], false);
        $oTransaction->commit();
    } catch (Exception $e) {
        handleError('defaultvalues', $e, $oTransaction);
    }

    $oTransaction = $oDB->beginTransaction();
    try {
        // defaultvalue_l10ns
        $oDB->createCommand()->createTable('{{defaultvalue_l10ns}}', array(
            'id' =>  "pk",
            'dvid' =>  "integer NOT NULL default '0'",
            'language' =>  "string(20) NOT NULL",
            'defaultvalue' =>  "text",
        ));
        $oDB->createCommand()->createIndex('{{idx1_defaultvalue_ls}}', '{{defaultvalue_l10ns}}', ['dvid', 'language'], false);
        $oTransaction->commit();
    } catch (Exception $e) {
        handleError('defaultvalue_l10ns', $e, $oTransaction);
    }

    $oTransaction = $oDB->beginTransaction();
    try {
        // expression_errors
        $oDB->createCommand()->createTable('{{expression_errors}}', array(
            'id' =>  "pk",
            'errortime' =>  "string(50) NULL",
            'sid' =>  "integer NULL",
            'gid' =>  "integer NULL",
            'qid' =>  "integer NULL",
            'gseq' =>  "integer NULL",
            'qseq' =>  "integer NULL",
            'type' =>  "string(50)",
            'eqn' =>  "text",
            'prettyprint' =>  "text",
        ), $options);
        $oTransaction->commit();
    } catch (Exception $e) {
        handleError('expression_errors', $e, $oTransaction);
    }

    $oTransaction = $oDB->beginTransaction();
    try {
        // failed_login_attempts
        $oDB->createCommand()->createTable('{{failed_login_attempts}}', array(
            'id' =>  "pk",
            'ip' =>  "string(40) NOT NULL",
            'last_attempt' =>  "string(20) NOT NULL",
            'number_attempts' =>  "integer NOT NULL",
        ), $options);


        $oTransaction->commit();
    } catch (Exception $e) {
        handleError('failed_login_attempts', $e, $oTransaction);
    }

    $oTransaction = $oDB->beginTransaction();
    try {
        $oDB->createCommand()->createTable('{{groups}}', array(
            'gid' =>  "pk",
            'sid' =>  "integer NOT NULL default '0'",
            'group_order' =>  "integer NOT NULL default '0'",
            'randomization_group' =>  "string(20) NOT NULL default ''",
            'grelevance' =>  "text NULL"
        ), $options);
        $oDB->createCommand()->createIndex('{{idx1_groups}}', '{{groups}}', 'sid', false);
        
 
        $oTransaction->commit();
    } catch (Exception $e) {
        handleError('groups', $e, $oTransaction);
    }

    $oTransaction = $oDB->beginTransaction();
    try {
        $oDB->createCommand()->createTable('{{group_l10ns}}', array(
            'id' =>  "pk",
            'gid' =>  "integer NOT NULL",
            'group_name' =>  "text NOT NULL",
            'description' =>  "text",
            'language' =>  "string(20) NOT NULL"
        ), $options);
        $oDB->createCommand()->createIndex('{{idx1_group_ls}}', '{{group_l10ns}}', ['gid', 'language'], true);

        $oTransaction->commit();
    } catch (Exception $e) {
        handleError('group_l10ns', $e, $oTransaction);
    }

    $oTransaction = $oDB->beginTransaction();
    try {
        // labels
        $oDB->createCommand()->createTable('{{labels}}', array(
            'id' =>  "pk",
            'lid' =>  "integer NOT NULL DEFAULT 0",
            'code' =>  "string(5) NOT NULL default ''",
            'sortorder' =>  "integer NOT NULL",
            'assessment_value' =>  "integer NOT NULL default '0'",
        ), $options);
        $oDB->createCommand()->createIndex('{{idx1_labels}}', '{{labels}}', 'code', false);
        $oDB->createCommand()->createIndex('{{idx2_labels}}', '{{labels}}', 'sortorder', false);
        $oDB->createCommand()->createIndex('{{idx4_labels}}', '{{labels}}', ['lid','sortorder'], false);

        $oTransaction->commit();
    } catch (Exception $e) {
        handleError('labels', $e, $oTransaction);
    }

    $oTransaction = $oDB->beginTransaction();
    try {
        // label_l10ns
        $oDB->createCommand()->createTable('{{label_l10ns}}', array(
            'id' =>  "pk",
            'label_id' =>  "integer NOT NULL",
            'title' =>  "text",
            'language' =>  "string(20) NOT NULL DEFAULT 'en'"
        ), $options);

        $oTransaction->commit();
    } catch (Exception $e) {
        handleError('label_l10ns', $e, $oTransaction);
    }

    $oTransaction = $oDB->beginTransaction();
    try {
        // labelsets
        $oDB->createCommand()->createTable('{{labelsets}}', array(
            'lid' => 'pk',
            'label_name' =>  "string(100) NOT NULL DEFAULT ''",
            'languages' =>  "string(255) NOT NULL",
        ), $options);


        $oTransaction->commit();
    } catch (Exception $e) {
        handleError('labelsets', $e, $oTransaction);
    }

    $oTransaction = $oDB->beginTransaction();
    try {
        // notifications
        $oDB->createCommand()->createTable('{{notifications}}', array(
            'id' =>  "pk",
            'entity' =>  "string(15) NOT NULL ",
            'entity_id' =>  "integer NOT NULL",
            'title' =>  "string(255) NOT NULL",
            'message' =>  "text NOT NULL",
            'status' =>  "string(15) NOT NULL DEFAULT 'new' ",
            'importance' =>  "integer NOT NULL DEFAULT 1",
            'display_class' =>  "string(31) DEFAULT 'default' ",
            'hash' =>  "string(64)",
            'created' =>  "datetime",
            'first_read' =>  "datetime",
        ), $options);

        $oDB->createCommand()->createIndex('{{notifications_pk}}', '{{notifications}}', ['entity', 'entity_id', 'status'], false);
        $oDB->createCommand()->createIndex('{{idx1_notifications}}', '{{notifications}}', 'hash', false);


        $oTransaction->commit();
    } catch (Exception $e) {
        handleError('notifications', $e, $oTransaction);
    }

    $oTransaction = $oDB->beginTransaction();
    try {
        //  participants
        $oDB->createCommand()->createTable('{{participants}}', array(
            'participant_id' =>  "string(50) NOT NULL",
            'firstname' =>  "text NULL",
            'lastname' =>  "text NULL",
            'email' =>  "text",
            'language' =>  "string(40) NULL",
            'blacklisted' =>  "string(1) NOT NULL",
            'owner_uid' =>  "integer NOT NULL",
            'created_by' =>  "integer NOT NULL",
            'created' =>  "datetime",
            'modified' =>  "datetime",
        ), $options);

        $oDB->createCommand()->addPrimaryKey('{{participant_pk}}', '{{participants}}', 'participant_id', false);
        $oDB->createCommand()->createIndex('{{idx3_participants}}', '{{participants}}', 'language', false);


        $oTransaction->commit();
    } catch (Exception $e) {
        handleError('participants', $e, $oTransaction);
    }

    $oTransaction = $oDB->beginTransaction();
    try {
        // participant_attribute
        $oDB->createCommand()->createTable('{{participant_attribute}}', array(
            'participant_id' =>  "string(50) NOT NULL",
            'attribute_id' =>  "integer NOT NULL",
            'value' =>  "text NOT NULL",
        ), $options);

        $oDB->createCommand()->addPrimaryKey('{{participant_attribute_pk}}', '{{participant_attribute}}', ['participant_id', 'attribute_id']);


        $oTransaction->commit();
    } catch (Exception $e) {
        handleError('participant_attribute', $e, $oTransaction);
    }

    $oTransaction = $oDB->beginTransaction();
    try {
        // participant_attribute_names_lang
        $oDB->createCommand()->createTable('{{participant_attribute_names_lang}}', array(
            'attribute_id' =>  "integer NOT NULL",
            'attribute_name' =>  "string(255) NOT NULL",
            'lang' =>  "string(20) NOT NULL",
        ), $options);

        $oDB->createCommand()->addPrimaryKey('{{participant_attribute_names_lang_pk}}', '{{participant_attribute_names_lang}}', ['attribute_id', 'lang']);


        $oTransaction->commit();
    } catch (Exception $e) {
        handleError('participant_attribute_names_lang', $e, $oTransaction);
    }

    $oTransaction = $oDB->beginTransaction();
    try {

        // participant_attribute_names
        $oDB->createCommand()->createTable('{{participant_attribute_names}}', array(
            'attribute_id' =>  "autoincrement",
            'attribute_type' =>  "string(4) NOT NULL",
            'defaultname' =>  "string(255) NOT NULL",
            'visible' =>  "string(5) NOT NULL",
            'encrypted' =>  "string(5) NOT NULL",
            'core_attribute' =>  "string(5) NOT NULL",
            'composite_pk' => array('attribute_id', 'attribute_type')
        ), $options);

        $oDB->createCommand()->createIndex('{{idx_participant_attribute_names}}', '{{participant_attribute_names}}', ['attribute_id', 'attribute_type']);
        $aCoreAttributes = array('firstname', 'lastname', 'email');

        $sEncrypted = 'N';
        foreach ($aCoreAttributes as $attribute) {
            $oDB->createCommand()->insert('{{participant_attribute_names}}', array(
                'attribute_type'    => 'TB',
                'defaultname'       => $attribute,
                'visible'           => 'TRUE',
                'encrypted'         => $sEncrypted,
                'core_attribute'    => 'Y'
            ));
        }


        $oTransaction->commit();
    } catch (Exception $e) {
        handleError('participant_attribute_names', $e, $oTransaction);
    }

    $oTransaction = $oDB->beginTransaction();
    try {
        //participant_attribute_values
        $oDB->createCommand()->createTable('{{participant_attribute_values}}', array(
            'value_id' => "pk",
            'attribute_id' => "integer NOT NULL",
            'value' => "text NOT NULL",
        ), $options);



        $oTransaction->commit();
    } catch (Exception $e) {
        handleError('participant_attribute_values', $e, $oTransaction);
    }

    $oTransaction = $oDB->beginTransaction();
    try {
        //participant_shares
        $oDB->createCommand()->createTable('{{participant_shares}}', array(
            'participant_id' =>  "string(50) NOT NULL",
            'share_uid' =>  "integer NOT NULL",
            'date_added' =>  "datetime NOT NULL",
            'can_edit' =>  "string(5) NOT NULL",
        ), $options);

        $oDB->createCommand()->addPrimaryKey('{{participant_shares_pk}}', '{{participant_shares}}', ['participant_id', 'share_uid'], false);


        $oTransaction->commit();
    } catch (Exception $e) {
        handleError('participant_shares', $e, $oTransaction);
    }

    $oTransaction = $oDB->beginTransaction();
    try {
        // permissions
        $oDB->createCommand()->createTable('{{permissions}}', array(
            'id' =>  "pk",
            'entity' =>  "string(50) NOT NULL",
            'entity_id' =>  "integer NOT NULL",
            'uid' =>  "integer NOT NULL",
            'permission' =>  "string(100) NOT NULL",
            'create_p' =>  "integer NOT NULL default 0",
            'read_p' =>  "integer NOT NULL default 0",
            'update_p' =>  "integer NOT NULL default 0",
            'delete_p' =>  "integer NOT NULL default 0",
            'import_p' =>  "integer NOT NULL default 0",
            'export_p' =>  "integer NOT NULL default 0",
        ), $options);

        $oDB->createCommand()->createIndex('{{idx1_permissions}}', '{{permissions}}', ['entity_id', 'entity', 'permission', 'uid'], true);


        $oTransaction->commit();
    } catch (Exception $e) {
        handleError('permissions', $e, $oTransaction);
    }

    $oTransaction = $oDB->beginTransaction();
    try {
        // plugins
        $oDB->createCommand()->createTable('{{plugins}}', array(
            'id' =>  "pk",
            'name' =>  "string(50) NOT NULL",
<<<<<<< HEAD
            'plugin_type' =>  "string(6) default 'user'",
            'active' =>  "int NOT NULL default 0",
            'priority' =>  "int NOT NULL default 0",
=======
            'active' =>  "integer NOT NULL default 0",
>>>>>>> c0c0c6e9
            'version' =>  "string(32) NULL",
            'load_error' => 'int default 0',
            'load_error_message' => 'text'
        ), $options);


        $oTransaction->commit();
    } catch (Exception $e) {
        handleError('plugins', $e, $oTransaction);
    }

    $oTransaction = $oDB->beginTransaction();
    try {
        // plugin_settings
        $oDB->createCommand()->createTable('{{plugin_settings}}', array(
            'id' => "pk",
            'plugin_id' => "integer NOT NULL",
            'model' => "string(50) NULL",
            'model_id' => "integer NULL",
            'key' => "string(50) NOT NULL",
            'value' => "text NULL",
        ), $options);


        $oTransaction->commit();
    } catch (Exception $e) {
        handleError('plugin_settings', $e, $oTransaction);
    }

    $oTransaction = $oDB->beginTransaction();
    try {
        // questions
        $oDB->createCommand()->createTable('{{questions}}', array(
            'qid' =>  "pk",
            'parent_qid' =>  "integer NOT NULL default '0'",
            'sid' =>  "integer NOT NULL default '0'",
            'gid' =>  "integer NOT NULL default '0'",
            'type' =>  "string(30) NOT NULL default 'T'",
            'title' =>  "string(20) NOT NULL default ''",
            'preg' =>  "text",
            'other' =>  "string(1) NOT NULL default 'N'",
            'mandatory' =>  "string(1) NULL",
            'encrypted' =>  "string(1) NULL default 'N'",
            'question_order' =>  "integer NOT NULL",
            'scale_id' =>  "integer NOT NULL default '0'",
            'same_default' =>  "integer NOT NULL default '0'",
            'relevance' =>  "text",
            'modulename' =>  "string(255) NULL"
        ), $options);
        $oDB->createCommand()->createIndex('{{idx1_questions}}', '{{questions}}', 'sid', false);
        $oDB->createCommand()->createIndex('{{idx2_questions}}', '{{questions}}', 'gid', false);
        $oDB->createCommand()->createIndex('{{idx3_questions}}', '{{questions}}', 'type', false);
        $oDB->createCommand()->createIndex('{{idx4_questions}}', '{{questions}}', 'title', false);
        $oDB->createCommand()->createIndex('{{idx5_questions}}', '{{questions}}', 'parent_qid', false);


        $oTransaction->commit();
    } catch (Exception $e) {
        handleError('questions', $e, $oTransaction);
    }

    $oTransaction = $oDB->beginTransaction();
    try {
        // question language settings
        $oDB->createCommand()->createTable('{{question_l10ns}}', array(
            'id' =>  "pk",
            'qid' =>  "integer NOT NULL",
            'question' =>  "text NOT NULL",
            'help' =>  "TEXT DEFAULT NULL",
            'script' => " TEXT DEFAULT NULL",
            'language' =>  "string(20) NOT NULL"
        ), $options);

        $oDB->createCommand()->createIndex('{{idx1_question_ls}}', '{{question_l10ns}}', ['qid', 'language'], true);
        $oTransaction->commit();
    } catch (Exception $e) {
        handleError('question_l10ns', $e, $oTransaction);
    }

    $oTransaction = $oDB->beginTransaction();
    try {
        // question_attributes
        $oDB->createCommand()->createTable('{{question_attributes}}', array(
            'qaid' => "pk",
            'qid' => "integer NOT NULL default '0'",
            'attribute' => "string(50) NULL",
            'value' => "text NULL",
            'language' => "string(20) NULL",
        ), $options);

        $oDB->createCommand()->createIndex('{{idx1_question_attributes}}', '{{question_attributes}}', 'qid', false);
        $oDB->createCommand()->createIndex('{{idx2_question_attributes}}', '{{question_attributes}}', 'attribute', false);


        $oTransaction->commit();
    } catch (Exception $e) {
        handleError('question_attributes', $e, $oTransaction);
    }

    $oTransaction = $oDB->beginTransaction();
    try {
        // quota
        $oDB->createCommand()->createTable('{{quota}}', array(
            'id' => "pk",
            'sid' => "integer NULL",
            'name' => "string(255) NULL",
            'qlimit' => "integer NULL",
            'action' => "integer NULL",
            'active' => "integer NOT NULL default '1'",
            'autoload_url' => "integer NOT NULL default '0'",
        ), $options);

        $oDB->createCommand()->createIndex('{{idx1_quota}}', '{{quota}}', 'sid', false);


        $oTransaction->commit();
    } catch (Exception $e) {
        handleError('quota', $e, $oTransaction);
    }

    $oTransaction = $oDB->beginTransaction();
    try {
        //quota_languagesettings
        $oDB->createCommand()->createTable('{{quota_languagesettings}}', array(
            'quotals_id' => "pk",
            'quotals_quota_id' => "integer NOT NULL default '0'",
            'quotals_language' => "string(45) NOT NULL default 'en'",
            'quotals_name' => "string(255) NULL",
            'quotals_message' => "text NOT NULL",
            'quotals_url' => "string(255)",
            'quotals_urldescrip' => "string(255)",
        ), $options);


        $oTransaction->commit();
    } catch (Exception $e) {
        handleError('quota_languagesettings', $e, $oTransaction);
    }

    $oTransaction = $oDB->beginTransaction();
    try {
        // quota_members
        $oDB->createCommand()->createTable('{{quota_members}}', array(
            'id' => "pk",
            'sid' => "integer NULL",
            'qid' => "integer NULL",
            'quota_id' => "integer NULL",
            'code' => "string(11) NULL",
        ), $options);

        $oDB->createCommand()->createIndex('{{idx1_quota_members}}', '{{quota_members}}', ['sid', 'qid', 'quota_id', 'code'], true);



        $oTransaction->commit();
    } catch (Exception $e) {
        handleError('quota_members', $e, $oTransaction);
    }

    $oTransaction = $oDB->beginTransaction();
    try {
        // saved_control
        $oDB->createCommand()->createTable('{{saved_control}}', array(
            'scid' => "pk",
            'sid' => "integer NOT NULL default '0'",
            'srid' => "integer NOT NULL default '0'",
            'identifier' => "text NOT NULL",
            'access_code' => "text NOT NULL",
            'email' => "string(192)",
            'ip' => "text NOT NULL",
            'saved_thisstep' => "text NOT NULL",
            'status' => "string(1) NOT NULL default ''",
            'saved_date' => "datetime NOT NULL",
            'refurl' => "text",
        ), $options);

        $oDB->createCommand()->createIndex('{{idx1_saved_control}}', '{{saved_control}}', 'sid');
        $oDB->createCommand()->createIndex('{{idx2_saved_control}}', '{{saved_control}}', 'srid');


        $oTransaction->commit();
    } catch (Exception $e) {
        handleError('saved_control', $e, $oTransaction);
    }

    $oTransaction = $oDB->beginTransaction();
    try {
        // sessions

        $oDB->createCommand()->createTable('{{sessions}}', array(
            'id' => "string(32) NOT NULL",
            'expire' => "integer NULL",
            'data' => "longbinary",
        ), $options);

        $oDB->createCommand()->addPrimaryKey('{{sessions_pk}}', '{{sessions}}', 'id');

        $oTransaction->commit();
    } catch (Exception $e) {
        handleError('sessions_pk', $e, $oTransaction);
    }

    $oTransaction = $oDB->beginTransaction();
    try {
        // settings_global

        $oDB->createCommand()->createTable('{{settings_global}}', array(
            'stg_name' =>  "string(50) NOT NULL default ''",
            'stg_value' =>  "text NOT NULL",
        ), $options);

        $oDB->createCommand()->addPrimaryKey('{{settings_global_pk}}', '{{settings_global}}', 'stg_name');


        $oTransaction->commit();
    } catch (Exception $e) {
        handleError('settings_global', $e, $oTransaction);
    }

    $oTransaction = $oDB->beginTransaction();
    try {
        //settings_user

        $oDB->createCommand()->createTable('{{settings_user}}', array(
            'id' => "pk",
            'uid' => "integer NOT NULL",
            'entity' => "string(15) NULL",
            'entity_id' => "string(31) NULL",
            'stg_name' => "string(63) NOT NULL",
<<<<<<< HEAD
            'stg_value' => "TEXT NULL",
        ), $options);
=======
            'stg_value' => "text NULL",
        ));
>>>>>>> c0c0c6e9

        $oDB->createCommand()->createIndex('{{idx1_settings_user}}', '{{settings_user}}', 'uid', false);
        $oDB->createCommand()->createIndex('{{idx2_settings_user}}', '{{settings_user}}', 'entity', false);
        $oDB->createCommand()->createIndex('{{idx3_settings_user}}', '{{settings_user}}', 'entity_id', false);
        $oDB->createCommand()->createIndex('{{idx4_settings_user}}', '{{settings_user}}', 'stg_name', false);



        $oTransaction->commit();
    } catch (Exception $e) {
        handleError('settings_user', $e, $oTransaction);
    }

    $oTransaction = $oDB->beginTransaction();
    try {

        //Surveymenu

        $oDB->createCommand()->createTable('{{surveymenu}}', array(
            'id' => "pk",
            'parent_id' => "integer NULL",
            'survey_id' => "integer NULL",
            'user_id' => "integer NULL",
            'name' => "string(128)",
            'ordering' => "integer NULL DEFAULT '0'",
            'level' => "integer NULL DEFAULT '0'",
            'title' => "string(168)  NOT NULL DEFAULT ''",
            'position' => "string(192)  NOT NULL DEFAULT 'side'",
            'description' => "text ",
            'showincollapse' => 'integer DEFAULT 0',
            'active' => "integer NOT NULL DEFAULT '0'",
            'changed_at' => "datetime",
            'changed_by' => "integer NOT NULL DEFAULT '0'",
            'created_at' => "datetime",
            'created_by' => "integer NOT NULL DEFAULT '0'",
        ), $options);

        $oDB->createCommand()->createIndex('{{surveymenu_name}}', '{{surveymenu}}', 'name', true);
        $oDB->createCommand()->createIndex('{{idx2_surveymenu}}', '{{surveymenu}}', 'title', false);

        $surveyMenuRowData = LsDefaultDataSets::getSurveyMenuData();
        foreach ($surveyMenuRowData as $surveyMenuRow) {
            if (in_array($oDB->getDriverName(), array('mssql', 'sqlsrv', 'dblib'))) {
                unset($surveyMenuRow['id']);
            }
            $oDB->createCommand()->insert("{{surveymenu}}", $surveyMenuRow);
        }
        
        $oTransaction->commit();
    } catch (Exception $e) {
        handleError('surveymenu', $e, $oTransaction);
    }

    $oTransaction = $oDB->beginTransaction();
    try {
        // Surveymenu entries

        $oDB->createCommand()->createTable('{{surveymenu_entries}}', array(
            'id' =>  "pk",
            'menu_id' =>  "integer NULL",
            'user_id' =>  "integer NULL",
            'ordering' =>  "integer DEFAULT '0'",
            'name' =>  "string(168)  DEFAULT ''",
            'title' =>  "string(168)  NOT NULL DEFAULT ''",
            'menu_title' =>  "string(168)  NOT NULL DEFAULT ''",
            'menu_description' =>  "text ",
            'menu_icon' =>  "string(192)  NOT NULL DEFAULT ''",
            'menu_icon_type' =>  "string(192)  NOT NULL DEFAULT ''",
            'menu_class' =>  "string(192)  NOT NULL DEFAULT ''",
            'menu_link' =>  "string(192)  NOT NULL DEFAULT ''",
            'action' =>  "string(192)  NOT NULL DEFAULT ''",
            'template' =>  "string(192)  NOT NULL DEFAULT ''",
            'partial' =>  "string(192)  NOT NULL DEFAULT ''",
            'classes' =>  "string(192)  NOT NULL DEFAULT ''",
            'permission' =>  "string(192)  NOT NULL DEFAULT ''",
            'permission_grade' =>  "string(192)  NULL",
            'data' =>  "text ",
            'getdatamethod' =>  "string(192)  NOT NULL DEFAULT ''",
            'language' =>  "string(32)  NOT NULL DEFAULT 'en-GB'",
            'showincollapse' => 'integer DEFAULT 0',
            'active' =>  "integer NOT NULL DEFAULT '0'",
            'changed_at' =>  "datetime NULL",
            'changed_by' =>  "integer NOT NULL DEFAULT '0'",
            'created_at' =>  "datetime NULL",
            'created_by' =>  "integer NOT NULL DEFAULT '0'",
        ), $options);

        $oDB->createCommand()->createIndex('{{idx1_surveymenu_entries}}', '{{surveymenu_entries}}', 'menu_id', false);
        $oDB->createCommand()->createIndex('{{idx5_surveymenu_entries}}', '{{surveymenu_entries}}', 'menu_title', false);
        $oDB->createCommand()->createIndex('{{surveymenu_entries_name}}', '{{surveymenu_entries}}', 'name', true);
        
        foreach ($surveyMenuEntryRowData=LsDefaultDataSets::getSurveyMenuEntryData() as $surveyMenuEntryRow) {
            if (in_array($oDB->getDriverName(), array('mssql', 'sqlsrv', 'dblib'))) {
                unset($surveyMenuEntryRow['id']);
            }
            $oDB->createCommand()->insert("{{surveymenu_entries}}", $surveyMenuEntryRow);
        }
        $oTransaction->commit();
    } catch (Exception $e) {
        handleError('surveymenu_entries', $e, $oTransaction);
    }

    $oTransaction = $oDB->beginTransaction();
    try {
        // surveys
        $oDB->createCommand()->createTable('{{surveys}}', array(
            'sid' => "integer NOT NULL",
            'owner_id' => "integer NOT NULL",
            'gsid' => "integer default '1'",
            'admin' => "string(50) NULL",
            'active' => "string(1) NOT NULL default 'N'",
            'expires' => "datetime NULL",
            'startdate' => "datetime NULL",
            'adminemail' => "string(254) NULL",
            'anonymized' => "string(1) NOT NULL default 'N'",
            'faxto' => "string(20) NULL",
            'format' => "string(1) NULL",
            'savetimings' => "string(1) NOT NULL default 'N'",
            'template' => "string(100) default 'default'",
            'language' => "string(50) NULL",
            'additional_languages' => "string(255) NULL",
            'datestamp' => "string(1) NOT NULL default 'N'",
            'usecookie' => "string(1) NOT NULL default 'N'",
            'allowregister' => "string(1) NOT NULL default 'N'",
            'allowsave' => "string(1) NOT NULL default 'Y'",
            'autonumber_start' => "integer NOT NULL default '0'",
            'autoredirect' => "string(1) NOT NULL default 'N'",
            'allowprev' => "string(1) NOT NULL default 'N'",
            'printanswers' => "string(1) NOT NULL default 'N'",
            'ipaddr' => "string(1) NOT NULL default 'N'",
            'refurl' => "string(1) NOT NULL default 'N'",
            'datecreated' => "datetime",
            'showsurveypolicynotice' => 'integer DEFAULT 0',
            'publicstatistics' => "string(1) NOT NULL default 'N'",
            'publicgraphs' => "string(1) NOT NULL default 'N'",
            'listpublic' => "string(1) NOT NULL default 'N'",
            'htmlemail' => "string(1) NOT NULL default 'N'",
            'sendconfirmation' => "string(1) NOT NULL default 'Y'",
            'tokenanswerspersistence' => "string(1) NOT NULL default 'N'",
            'assessments' => "string(1) NOT NULL default 'N'",
            'usecaptcha' => "string(1) NOT NULL default 'N'",
            'usetokens' => "string(1) NOT NULL default 'N'",
            'bounce_email' => "string(254) NULL",
            'attributedescriptions' => "text",
            'emailresponseto' => "text NULL",
            'emailnotificationto' => "text NULL",
            'tokenlength' => "integer NOT NULL default '15'",
            'showxquestions' => "string(1) default 'Y'",
            'showgroupinfo' => "string(1) default 'B'",
            'shownoanswer' => "string(1) default 'Y'",
            'showqnumcode' => "string(1) default 'X'",
            'bouncetime' => "integer",
            'bounceprocessing' => "string(1) default 'N'",
            'bounceaccounttype' => "string(4)",
            'bounceaccounthost' => "string(200)",
            'bounceaccountpass' => "string(100)",
            'bounceaccountencryption' => "string(3)",
            'bounceaccountuser' => "string(200)",
            'showwelcome' => "string(1) default 'Y'",
            'showprogress' => "string(1) default 'Y'",
            'questionindex' => "integer default '0' NOT NULL",
            'navigationdelay' => "integer NOT NULL default '0'",
            'nokeyboard' => "string(1) default 'N'",
            'alloweditaftercompletion' => "string(1) default 'N'",
            'googleanalyticsstyle' => "string(1) NULL",
            'googleanalyticsapikey' => "string(25) NULL",
            'tokenencryptionoptions' => "text NULL",
        ), $options);

        $oDB->createCommand()->addPrimaryKey('{{surveys_pk}}', '{{surveys}}', 'sid');

        $oDB->createCommand()->createIndex('{{idx1_surveys}}', '{{surveys}}', 'owner_id', false);
        $oDB->createCommand()->createIndex('{{idx2_surveys}}', '{{surveys}}', 'gsid', false);
        $oTransaction->commit();
    } catch (Exception $e) {
        handleError('surveys', $e, $oTransaction);
    }

    $oTransaction = $oDB->beginTransaction();
    try {

        // surveys_groups
        $oDB->createCommand()->createTable('{{surveys_groups}}', array(
            'gsid' => "pk",
            'name' => "string(45) NOT NULL",
            'title' => "string(100) NULL",
            'template' => "string(128) DEFAULT 'default'",
            'description' => "text ",
            'sortorder' => "integer NOT NULL",
            'owner_id' => "integer NULL",
            'parent_id' => "integer NULL",
            'created' => "datetime NULL",
            'modified' => "datetime NULL",
            'created_by' => "integer NOT NULL"
        ), $options);

        $oDB->createCommand()->createIndex('{{idx1_surveys_groups}}', '{{surveys_groups}}', 'name', false);
        $oDB->createCommand()->createIndex('{{idx2_surveys_groups}}', '{{surveys_groups}}', 'title', false);

        foreach ($surveyGroupData=LsDefaultDataSets::getSurveygroupData() as $surveyGroup) {
            $oDB->createCommand()->insert("{{surveys_groups}}", $surveyGroup);
        }

        $oTransaction->commit();
    } catch (Exception $e) {
        handleError('surveys_groups', $e, $oTransaction);
    }

    $oTransaction = $oDB->beginTransaction();
    try {
        // surveys_groupsettings
        $oDB->createCommand()->createTable('{{surveys_groupsettings}}', array(
            'gsid' => "integer NOT NULL",
            'owner_id' => "integer NULL DEFAULT NULL",
            'admin' => "string(50) NULL DEFAULT NULL",
            'adminemail' => "string(254) NULL DEFAULT NULL",
            'anonymized' => "string(1) NOT NULL DEFAULT 'N'",
            'format' => "string(1) NULL DEFAULT NULL",
            'savetimings' => "string(1) NOT NULL DEFAULT 'N'",
            'template' => "string(100) NULL DEFAULT 'default'",
            'datestamp' => "string(1) NOT NULL DEFAULT 'N'",
            'usecookie' => "string(1) NOT NULL DEFAULT 'N'",
            'allowregister' => "string(1) NOT NULL DEFAULT 'N'",
            'allowsave' => "string(1) NOT NULL DEFAULT 'Y'",
            'autonumber_start' => "integer NULL DEFAULT '0'",
            'autoredirect' => "string(1) NOT NULL DEFAULT 'N'",
            'allowprev' => "string(1) NOT NULL DEFAULT 'N'",
            'printanswers' => "string(1) NOT NULL DEFAULT 'N'",
            'ipaddr' => "string(1) NOT NULL DEFAULT 'N'",
            'refurl' => "string(1) NOT NULL DEFAULT 'N'",
            'showsurveypolicynotice' => "integer NULL DEFAULT '0'",
            'publicstatistics' => "string(1) NOT NULL DEFAULT 'N'",
            'publicgraphs' => "string(1) NOT NULL DEFAULT 'N'",
            'listpublic' => "string(1) NOT NULL DEFAULT 'N'",
            'htmlemail' => "string(1) NOT NULL DEFAULT 'N'",
            'sendconfirmation' => "string(1) NOT NULL DEFAULT 'Y'",
            'tokenanswerspersistence' => "string(1) NOT NULL DEFAULT 'N'",
            'assessments' => "string(1) NOT NULL DEFAULT 'N'",
            'usecaptcha' => "string(1) NOT NULL DEFAULT 'N'",
            'bounce_email' => "string(254) NULL DEFAULT NULL",
            'attributedescriptions' => "text NULL",
            'emailresponseto' => "text NULL",
            'emailnotificationto' => "text NULL",
            'tokenlength' => "integer NULL DEFAULT '15'",
            'showxquestions' => "string(1) NULL DEFAULT 'Y'",
            'showgroupinfo' => "string(1) NULL DEFAULT 'B'",
            'shownoanswer' => "string(1) NULL DEFAULT 'Y'",
            'showqnumcode' => "string(1) NULL DEFAULT 'X'",
            'showwelcome' => "string(1) NULL DEFAULT 'Y'",
            'showprogress' => "string(1) NULL DEFAULT 'Y'",
            'questionindex' => "integer NULL DEFAULT '0'",
            'navigationdelay' => "integer NULL DEFAULT '0'",
            'nokeyboard' => "string(1) NULL DEFAULT 'N'",
            'alloweditaftercompletion' => "string(1) NULL DEFAULT 'N'"
        ), $options);

        $oDB->createCommand()->addPrimaryKey('{{surveys_groupsettings_pk}}', '{{surveys_groupsettings}}', ['gsid']);

        // insert settings for global level
        $attributes1 = array(
            'gsid' => '0',
            'owner_id' => '1',
            'admin' => 'Administrator',
            'adminemail' => 'your-email@example.net',
            'anonymized' => 'N',
            'format' => 'G',
            'savetimings' => 'N',
            'template' => 'fruity',
            'datestamp' => 'N',
            'usecookie' => 'N',
            'allowregister' => 'N',
            'allowsave' => 'Y',
            'autonumber_start' => '0',
            'autoredirect' => 'N',
            'allowprev' => 'N',
            'printanswers' => 'N',
            'ipaddr' => 'N',
            'refurl' => 'N',
            'showsurveypolicynotice' => '0',
            'publicstatistics' => 'N',
            'publicgraphs' => 'N',
            'listpublic' => 'N',
            'htmlemail' => 'N',
            'sendconfirmation' => 'Y',
            'tokenanswerspersistence' => 'N',
            'assessments' => 'N',
            'usecaptcha' => 'N',
            'tokenlength' => '15',
            'showxquestions' => 'Y',
            'showgroupinfo' => 'B',
            'shownoanswer' => 'Y',
            'showqnumcode' => 'X',
            'showwelcome' => 'Y',
            'showprogress' => 'Y',
            'questionindex' => '0',
            'navigationdelay' => '0',
            'nokeyboard' => 'N',
            'alloweditaftercompletion' => 'N'
        );
        $oDB->createCommand()->insert("{{surveys_groupsettings}}", $attributes1);

        // insert settings for default survey group
        $attributes2 =  array(
                "gsid" => 1,
                "owner_id" => -1,
                "admin" => "inherit",
                "adminemail" => "inherit",
                "anonymized" => "I",
                "format" => "I",
                "savetimings" => "I",
                "template" => "inherit",
                "datestamp" => "I",
                "usecookie" => "I",
                "allowregister" => "I",
                "allowsave" => "I",
                "autonumber_start" => 0,
                "autoredirect" => "I",
                "allowprev" => "I",
                "printanswers" => "I",
                "ipaddr" => "I",
                "refurl" => "I",
                "showsurveypolicynotice" => 0,
                "publicstatistics" => "I",
                "publicgraphs" => "I",
                "listpublic" => "I",
                "htmlemail" => "I",
                "sendconfirmation" => "I",
                "tokenanswerspersistence" => "I",
                "assessments" => "I",
                "usecaptcha" => "E",
                "bounce_email" => "inherit",
                "attributedescriptions" => null,
                "emailresponseto" => "inherit",
                "emailnotificationto" => "inherit",
                "tokenlength" => -1,
                "showxquestions" => "I",
                "showgroupinfo" => "I",
                "shownoanswer" => "I",
                "showqnumcode" => "I",
                "showwelcome" => "I",
                "showprogress" => "I",
                "questionindex" => -1,
                "navigationdelay" => -1,
                "nokeyboard" => "I",
                "alloweditaftercompletion" => "I",
        );
        $oDB->createCommand()->insert("{{surveys_groupsettings}}", $attributes2);
        $oTransaction->commit();
    } catch (Exception $e) {
        handleError('surveys_groupsettings', $e, $oTransaction);
    }

    $oTransaction = $oDB->beginTransaction();
    try {

        // surveys_languagesettings
        $oDB->createCommand()->createTable('{{surveys_languagesettings}}', array(
            'surveyls_survey_id' => "integer NOT NULL",
            'surveyls_language' => "string(45) NOT NULL DEFAULT 'en'",
            'surveyls_title' => "string(200) NOT NULL",
            'surveyls_description' => "text NULL",
            'surveyls_welcometext' => "text NULL",
            'surveyls_endtext' => "text NULL",
            'surveyls_policy_notice' => "text NULL",
            'surveyls_policy_error' => "text NULL",
            'surveyls_policy_notice_label' => 'string(192) NULL',
            'surveyls_url' => "text NULL",
            'surveyls_urldescription' => "string(255) NULL",
            'surveyls_email_invite_subj' => "string(255) NULL",
            'surveyls_email_invite' => "text NULL",
            'surveyls_email_remind_subj' => "string(255) NULL",
            'surveyls_email_remind' => "text NULL",
            'surveyls_email_register_subj' => "string(255) NULL",
            'surveyls_email_register' => "text NULL",
            'surveyls_email_confirm_subj' => "string(255) NULL",
            'surveyls_email_confirm' => "text NULL",
            'surveyls_dateformat' => "integer NOT NULL DEFAULT 1",
            'surveyls_attributecaptions' => "text NULL",
            'email_admin_notification_subj' => "string(255) NULL",
            'email_admin_notification' => "text NULL",
            'email_admin_responses_subj' => "string(255) NULL",
            'email_admin_responses' => "text NULL",
            'surveyls_numberformat' => "integer NOT NULL DEFAULT 0",
            'attachments' => "text NULL",
        ), $options);

        $oDB->createCommand()->addPrimaryKey('{{surveys_languagesettings_pk}}', '{{surveys_languagesettings}}', ['surveyls_survey_id', 'surveyls_language']);

        $oDB->createCommand()->createIndex('{{idx1_surveys_languagesettings}}', '{{surveys_languagesettings}}', 'surveyls_title', false);
        $oTransaction->commit();
    } catch (Exception $e) {
        handleError('surveys_languagesettings', $e, $oTransaction);
    }

    $oTransaction = $oDB->beginTransaction();
    try {
        // survey_links
        $oDB->createCommand()->createTable('{{survey_links}}', array(
            'participant_id' => "string(50) NOT NULL",
            'token_id' => "integer NOT NULL",
            'survey_id' => "integer NOT NULL",
            'date_created' => "datetime",
            'date_invited' => "datetime",
            'date_completed' => "datetime",
        ), $options);

        $oDB->createCommand()->addPrimaryKey('{{survey_links_pk}}', '{{survey_links}}', ['participant_id','token_id','survey_id']);
        $oTransaction->commit();
    } catch (Exception $e) {
        handleError('survey_links', $e, $oTransaction);
    }

    $oTransaction = $oDB->beginTransaction();
    try {
        // survey_url_parameters
        $oDB->createCommand()->createTable('{{survey_url_parameters}}', array(
            'id' => "pk",
            'sid' => "integer NOT NULL",
            'parameter' => "string(50) NOT NULL",
            'targetqid' => "integer NULL",
            'targetsqid' => "integer NULL",
        ), $options);
        $oTransaction->commit();
    } catch (Exception $e) {
        handleError('survey_url_parameters', $e, $oTransaction);
    }

    $oTransaction = $oDB->beginTransaction();
    try {

        // templates
        $oDB->createCommand()->createTable('{{templates}}', array(
            'id' =>  "pk",
            'name' =>  "string(150) NOT NULL",
            'folder' =>  "string(45) NULL",
            'title' =>  "string(100) NOT NULL",
            'creation_date' =>  "datetime NULL",
            'author' =>  "string(150) NULL",
            'author_email' =>  "string(255) NULL",
            'author_url' =>  "string(255) NULL",
            'copyright' =>  "text ",
            'license' =>  "text ",
            'version' =>  "string(45) NULL",
            'api_version' =>  "string(45) NOT NULL",
            'view_folder' =>  "string(45) NOT NULL",
            'files_folder' =>  "string(45) NOT NULL",
            'description' =>  "text ",
            'last_update' =>  "datetime NULL",
            'owner_id' =>  "integer NULL",
            'extends' =>  "string(150)  NULL",
        ), $options);

        $oDB->createCommand()->createIndex('{{idx1_templates}}', '{{templates}}', 'name', false);
        $oDB->createCommand()->createIndex('{{idx2_templates}}', '{{templates}}', 'title', false);
        $oDB->createCommand()->createIndex('{{idx3_templates}}', '{{templates}}', 'owner_id', false);
        $oDB->createCommand()->createIndex('{{idx4_templates}}', '{{templates}}', 'extends', false);

        // NOTE: PLEASE DON'T USE ARRAY COMBINE !!! HARD TO READ AND MODIFY !!!!
        $headerArray = ['name','folder','title','creation_date','author','author_email','author_url','copyright','license','version','api_version','view_folder','files_folder',
        'description','last_update','owner_id','extends'];

        foreach ($templateData=LsDefaultDataSets::getTemplatesData() as $template) {
            $oDB->createCommand()->insert("{{templates}}", $template);
        }
        $oTransaction->commit();
    } catch (Exception $e) {
        handleError('templates', $e, $oTransaction);
    }

    $oTransaction = $oDB->beginTransaction();
    try {
        // template_configuration
        $oDB->createCommand()->createTable('{{template_configuration}}', array(
            'id' => "pk",
            'template_name' => "string(150)  NOT NULL",
            'sid' => "integer NULL",
            'gsid' => "integer NULL",
            'uid' => "integer NULL",
            'files_css' => "text",
            'files_js' => "text",
            'files_print_css' => "text",
            'options' => "text ",
            'cssframework_name' => "string(45) NULL",
            'cssframework_css' => "text",
            'cssframework_js' => "text",
            'packages_to_load' => "text",
            'packages_ltr' => "text",
            'packages_rtl' => "text",
        ), $options);

        $oDB->createCommand()->createIndex('{{idx1_template_configuration}}', '{{template_configuration}}', 'template_name', false);
        $oDB->createCommand()->createIndex('{{idx2_template_configuration}}', '{{template_configuration}}', 'sid', false);
        $oDB->createCommand()->createIndex('{{idx3_template_configuration}}', '{{template_configuration}}', 'gsid', false);
        $oDB->createCommand()->createIndex('{{idx4_template_configuration}}', '{{template_configuration}}', 'uid', false);

        foreach ($templateConfigurationData=LsDefaultDataSets::getTemplateConfigurationData() as $templateConfiguration) {
            $oDB->createCommand()->insert("{{template_configuration}}", $templateConfiguration);
        }
        $oTransaction->commit();
    } catch (Exception $e) {
        handleError('template_configuration', $e, $oTransaction);
    }

    $oTransaction = $oDB->beginTransaction();
    try {
        //tutorials
        $oDB->createCommand()->createTable(
            '{{tutorials}}',
            [
                'tid' =>  'pk',
                'name' =>  'string(128)',
                'title' =>  'string(192)',
                'icon' =>  'string(64)',
                'description' =>  'text',
                'active' =>  'integer DEFAULT 0',
                'settings' => 'text',
                'permission' =>  'string(128) NOT NULL',
                'permission_grade' =>  'string(128) NOT NULL'
            ], $options
        );
        $oDB->createCommand()->createIndex('{{idx1_tutorials}}', '{{tutorials}}', 'name', true);
        $oTransaction->commit();
    } catch (Exception $e) {
        handleError('tutorials', $e, $oTransaction);
    }

    $oTransaction = $oDB->beginTransaction();
    try {
        //tutorial user mapping
        $oDB->createCommand()->createTable('{{map_tutorial_users}}', array(
<<<<<<< HEAD
            'tid' => 'int NOT NULL',
            'uid' => 'int NOT NULL',
            'taken' => 'int DEFAULT 1',
        ), $options);
=======
            'tid' => 'integer NOT NULL',
            'uid' => 'integer NOT NULL',
            'taken' => 'integer DEFAULT 1',
        ));
>>>>>>> c0c0c6e9

        $oDB->createCommand()->addPrimaryKey('{{map_tutorial_users_pk}}', '{{map_tutorial_users}}', ['uid','tid']);
        $oTransaction->commit();
    } catch (Exception $e) {
        handleError('map_tutorial_users', $e, $oTransaction);
    }

    $oTransaction = $oDB->beginTransaction();
    try {
        //tutorial entry groups
        $oDB->createCommand()->createTable('{{tutorial_entry_relation}}', array(
<<<<<<< HEAD
            'teid' => 'int NOT NULL',
            'tid' => 'int NOT NULL',
            'uid' => 'int NULL',
            'sid' => 'int NULL',
        ), $options);
=======
            'teid' => 'integer NOT NULL',
            'tid' => 'integer NOT NULL',
            'uid' => 'integer NULL',
            'sid' => 'integer NULL',
        ));
>>>>>>> c0c0c6e9

        $oDB->createCommand()->addPrimaryKey('{{tutorial_entry_relation_pk}}', '{{tutorial_entry_relation}}', ['teid','tid']);
        $oDB->createCommand()->createIndex('{{idx1_tutorial_entry_relation}}', '{{tutorial_entry_relation}}', 'uid', false);
        $oDB->createCommand()->createIndex('{{idx2_tutorial_entry_relation}}', '{{tutorial_entry_relation}}', 'sid', false);
        $oTransaction->commit();
    } catch (Exception $e) {
        handleError('tutorial_entry_relation', $e, $oTransaction);
    }

    $oTransaction = $oDB->beginTransaction();
    try {
        //tutorial entries
        $oDB->createCommand()->createTable(
            '{{tutorial_entries}}',
            [
                'teid' =>  'pk',
                'ordering' =>  'integer',
                'title' =>  'text',
                'content' =>  'text',
                'settings' => 'text'
            ], $options
        );
        $oTransaction->commit();
    } catch (Exception $e) {
        handleError('tutorial_entries', $e, $oTransaction);
    }

    $oTransaction = $oDB->beginTransaction();
    try {
        //user_in_groups
        $oDB->createCommand()->createTable('{{user_in_groups}}', array(
            'ugid' => "integer NOT NULL",
            'uid' => "integer NOT NULL",
        ), $options);

        $oDB->createCommand()->addPrimaryKey('{{user_in_groups_pk}}', '{{user_in_groups}}', ['ugid','uid']);
        $oTransaction->commit();
    } catch (Exception $e) {
        handleError('user_in_groups', $e, $oTransaction);
    }

    $oTransaction = $oDB->beginTransaction();
    try {
        // users
        $oDB->createCommand()->createTable('{{users}}', array(
            'uid' => "pk",
            'users_name' => "string(64) NOT NULL default ''",
            'password' => "text NOT NULL",
            'full_name' => "string(50) NOT NULL",
            'parent_id' => "integer NOT NULL",
            'lang' => "string(20)",
            'email' => "string(192)",
            'htmleditormode' => "string(7) default 'default'",
            'templateeditormode' => "string(7) NOT NULL default 'default'",
            'questionselectormode' => "string(7) NOT NULL default 'default'",
            'one_time_pw' => "text",
            'dateformat' => "integer NOT NULL DEFAULT 1",
            'lastLogin' => "datetime NULL",
            'created' => "datetime",
            'modified' => "datetime",
        ), $options);

        $oDB->createCommand()->createIndex('{{idx1_users}}', '{{users}}', 'users_name', true);
        $oDB->createCommand()->createIndex('{{idx2_users}}', '{{users}}', 'email', false);
        $oTransaction->commit();
    } catch (Exception $e) {
        handleError('users', $e, $oTransaction);
    }

    $oTransaction = $oDB->beginTransaction();
    try {
        //user_groups
        $oDB->createCommand()->createTable('{{user_groups}}', array(
            'ugid' => "pk",
            'name' => "string(20) NOT NULL",
            'description' => "text NOT NULL",
            'owner_id' => "integer NOT NULL",
        ), $options);

        $oDB->createCommand()->createIndex('{{idx1_user_groups}}', '{{user_groups}}', 'name', true);
        $oTransaction->commit();
    } catch (Exception $e) {
        handleError('user_groups', $e, $oTransaction);
    }

    $oTransaction = $oDB->beginTransaction();
    try {
        // asset version
        $oDB->createCommand()->createTable('{{asset_version}}', array(
            'id' => 'pk',
            'path' => 'text NOT NULL',
            'version' => 'integer NOT NULL',
        ), $options);

        // Install default plugins.
        foreach (LsDefaultDataSets::getDefaultPluginsData() as $plugin) {
            unset($plugin['id']);
            $oDB->createCommand()->insert("{{plugins}}", $plugin);
        }

        // Set database version
        $oDB->createCommand()->insert("{{settings_global}}", ['stg_name'=> 'DBVersion' , 'stg_value' => $databaseCurrentVersion]);
        $oTransaction->commit();
    } catch (Exception $e) {
        handleError('asset_version', $e, $oTransaction);
    }
}<|MERGE_RESOLUTION|>--- conflicted
+++ resolved
@@ -465,15 +465,11 @@
         $oDB->createCommand()->createTable('{{plugins}}', array(
             'id' =>  "pk",
             'name' =>  "string(50) NOT NULL",
-<<<<<<< HEAD
             'plugin_type' =>  "string(6) default 'user'",
-            'active' =>  "int NOT NULL default 0",
-            'priority' =>  "int NOT NULL default 0",
-=======
             'active' =>  "integer NOT NULL default 0",
->>>>>>> c0c0c6e9
+            'priority' =>  "integer NOT NULL default 0",
             'version' =>  "string(32) NULL",
-            'load_error' => 'int default 0',
+            'load_error' => 'integer default 0',
             'load_error_message' => 'text'
         ), $options);
 
@@ -701,13 +697,8 @@
             'entity' => "string(15) NULL",
             'entity_id' => "string(31) NULL",
             'stg_name' => "string(63) NOT NULL",
-<<<<<<< HEAD
-            'stg_value' => "TEXT NULL",
-        ), $options);
-=======
             'stg_value' => "text NULL",
-        ));
->>>>>>> c0c0c6e9
+        ), $options);
 
         $oDB->createCommand()->createIndex('{{idx1_settings_user}}', '{{settings_user}}', 'uid', false);
         $oDB->createCommand()->createIndex('{{idx2_settings_user}}', '{{settings_user}}', 'entity', false);
@@ -1238,17 +1229,10 @@
     try {
         //tutorial user mapping
         $oDB->createCommand()->createTable('{{map_tutorial_users}}', array(
-<<<<<<< HEAD
-            'tid' => 'int NOT NULL',
-            'uid' => 'int NOT NULL',
-            'taken' => 'int DEFAULT 1',
-        ), $options);
-=======
             'tid' => 'integer NOT NULL',
             'uid' => 'integer NOT NULL',
             'taken' => 'integer DEFAULT 1',
-        ));
->>>>>>> c0c0c6e9
+        ), $options);
 
         $oDB->createCommand()->addPrimaryKey('{{map_tutorial_users_pk}}', '{{map_tutorial_users}}', ['uid','tid']);
         $oTransaction->commit();
@@ -1260,19 +1244,11 @@
     try {
         //tutorial entry groups
         $oDB->createCommand()->createTable('{{tutorial_entry_relation}}', array(
-<<<<<<< HEAD
-            'teid' => 'int NOT NULL',
-            'tid' => 'int NOT NULL',
-            'uid' => 'int NULL',
-            'sid' => 'int NULL',
-        ), $options);
-=======
             'teid' => 'integer NOT NULL',
             'tid' => 'integer NOT NULL',
             'uid' => 'integer NULL',
             'sid' => 'integer NULL',
-        ));
->>>>>>> c0c0c6e9
+        ), $options);
 
         $oDB->createCommand()->addPrimaryKey('{{tutorial_entry_relation_pk}}', '{{tutorial_entry_relation}}', ['teid','tid']);
         $oDB->createCommand()->createIndex('{{idx1_tutorial_entry_relation}}', '{{tutorial_entry_relation}}', 'uid', false);
