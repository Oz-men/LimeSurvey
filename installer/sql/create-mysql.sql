--- conflicted
+++ resolved
@@ -619,8 +619,4 @@
 --
 -- Version Info
 --
-<<<<<<< HEAD
-INSERT INTO `prefix_settings_global` VALUES ('DBVersion', '261');
-=======
-INSERT INTO `prefix_settings_global` VALUES ('DBVersion', '260');
->>>>>>> 7069e460
+INSERT INTO `prefix_settings_global` VALUES ('DBVersion', '262');