<?php
/*
* LimeSurvey
* Copyright (C) 2007 The LimeSurvey Project Team / Carsten Schmitz
* All rights reserved.
* License: GNU/GPL License v2 or later, see LICENSE.php
* LimeSurvey is free software. This version may have been modified pursuant
* to the GNU General Public License, and as distributed it includes or
* is derivative of works licensed under the GNU General Public License or
* other free or open source software licenses.
* See COPYRIGHT.php for copyright notices and details.
* 
* $Id$
*/


//Ensure script is not run directly, avoid path disclosure
include_once("login_check.php");

if (isset($_POST['sortorder'])) {$postsortorder=sanitize_int($_POST['sortorder']);}

if ($action == "copyquestion")
{
	$questlangs = GetAdditionalLanguagesFromSurveyID($surveyid);
	$baselang = GetBaseLanguageFromSurveyID($surveyid);
	array_unshift($questlangs,$baselang);
	$qattributes=questionAttributes();
	$editquestion = PrepareEditorScript();
	$editquestion .= "<table width='100%' border='0' class='form2columns'>\n\t<tr><th>"
	. "\t\t".$clang->gT("Copy Question")."</th></tr></table>\n"
	. "<form name='frmeditquestion' action='$scriptname' method='post'>\n"
	. '<div class="tab-pane" id="tab-pane-copyquestion">';
	foreach ($questlangs as $language)
	{
    	$egquery = "SELECT * FROM ".db_table_name('questions')." WHERE sid=$surveyid AND gid=$gid AND qid=$qid and language=".db_quoteall($language);
        $egresult = db_execute_assoc($egquery);
	    $eqrow = $egresult->FetchRow();
		$eqrow = array_map('htmlspecialchars', $eqrow);
    	$editquestion .= '<div class="tab-page"> <h2 class="tab">'.getLanguageNameFromCode($eqrow['language'],false);
    	if ($eqrow['language']==GetBaseLanguageFromSurveyID($surveyid)) 
        {
            $editquestion .= "(".$clang->gT("Base Language").")</h2>"
        	. "\t<div class='settingrow'><span class='settingcaption'>".$clang->gT("Code:")."</span>\n"
        	. "\t\t<span class='settingentry'><input type='text' size='20' maxlength='20' id='title' name='title' value='' /> ".$clang->gT("Note: You MUST enter a new question code!")."\n"
        	. "\t</span></div>\n";
        }
    	else {
    	        $editquestion .= '</h2>';
             }    
		$editquestion .=  "\t<div class='settingrow'><span class='settingcaption'>".$clang->gT("Question:")."</span>\n"
		. "\t\t<span class='settingentry'><textarea cols='50' rows='4' name='question_{$eqrow['language']}'>{$eqrow['question']}</textarea>\n"
		. getEditor("question-text","question_".$eqrow['language'], "[".$clang->gT("Question:", "js")."](".$eqrow['language'].")",$surveyid,$gid,$qid,$action)
		. "\t</span></div>\n"
		. "\t<div class='settingrow'><span class='settingcaption'>".$clang->gT("Help:")."</span>\n"
		. "\t\t<span class='settingentry'><textarea cols='50' rows='4' name='help_{$eqrow['language']}'>{$eqrow['help']}</textarea>\n"
		.  getEditor("question-help","help_".$eqrow['language'], "[".$clang->gT("Help:", "js")."](".$eqrow['language'].")",$surveyid,$gid,$qid,$action)
		. "\t</span></div>\n"
        . "\t<div class='settingrow'><span class='settingcaption'></span>\n"
        . "\t\t<span class='settingentry'>\n"
        . "\t</span></div>\n";
		$editquestion .= '</div>';
    }
    $editquestion .= "\t<table class='form2columns'><tr>\n"
	. "\t\t<td align='right'><strong>".$clang->gT("Type:")."</strong></td>\n"
	. "\t\t<td><select name='type' onchange='OtherSelection(this.options[this.selectedIndex].value);'>\n"
	. getqtypelist($eqrow['type'])
	. "\t\t</select></td>\n"
	. "\t</tr>\n";

	$editquestion .= "\t<tr id='Validation'>\n"
	. "\t\t<td align='right'><strong>".$clang->gT("Validation:")."</strong></td>\n"
	. "\t\t<td>\n"
	. "\t\t<input type='text' name='preg' size='50' value=\"".$eqrow['preg']."\" />\n"
	. "\t\t</td>\n"
	. "\t</tr>\n";

	$editquestion .= "\t<tr id='LabelSets' style='display: none'>\n"
	. "\t\t<td><strong>".$clang->gT("Label Set:")."</strong></td>\n"
	. "\t\t<td>\n"
	. "\t\t<select name='lid' >\n";
	$labelsets=getlabelsets(GetBaseLanguageFromSurveyID($surveyid));
		if (count($labelsets)>0)
		{
			if (!$eqrow['lid'])
			{
				$editquestion .= "\t\t\t<option value=''>".$clang->gT("Please Choose...")."</option>\n";
			}
			foreach ($labelsets as $lb)
			{
				$editquestion .= "\t\t\t<option value='{$lb[0]}'";
				if ($eqrow['lid'] == $lb[0]) {$editquestion .= " selected";}
				$editquestion .= ">{$lb[1]}</option>\n";
			}
		}
	$editquestion .= "\t\t</select>\n";		
	$editquestion .= "\t<tr id='LabelSets1' style='display: none'>\n"
	. "\t\t<td><strong>".$clang->gT("Second Label Set:")."</strong></td>\n"
	. "\t\t<td>\n"
	. "\t\t<select name='lid1' >\n";
	$labelsets1=getlabelsets(GetBaseLanguageFromSurveyID($surveyid));
		if (count($labelsets1)>0)
		{
			if (!$eqrow['lid1'])
			{
				$editquestion .= "\t\t\t<option value=''>".$clang->gT("Please Choose...")."</option>\n";
			}
			foreach ($labelsets1 as $lb)
			{
				$editquestion .= "\t\t\t<option value='{$lb[0]}'";
				if ($eqrow['lid1'] == $lb[0]) {$editquestion .= " selected";}
				$editquestion .= ">{$lb[1]}</option>\n";
			}
		}
	
		$editquestion .= "\t\t</select>\n"
		. "\t\t</td>\n"
		. "\t</tr>\n"
		. "\t<tr>\n"
		. "\t\t<td ><strong>".$clang->gT("Question group:")."</strong></td>\n"
		. "\t\t<td><select name='gid'>\n"
		. getgrouplist3($eqrow['gid'])
		. "\t\t\t</select></td>\n"
		. "\t</tr>\n";

		$editquestion .= "\t<tr id='OtherSelection' style='display: none'>\n"
		. "\t\t<td><strong>".$clang->gT("Option 'Other':")."</strong></td>\n";

		$editquestion .= "\t\t<td>\n"
		. "\t\t\t".$clang->gT("Yes")." <input type='radio' class='radiobtn' name='other' value='Y'";
		if ($eqrow['other'] == "Y") {$editquestion .= " checked";}
		$editquestion .= " />&nbsp;&nbsp;\n"
		. "\t\t\t".$clang->gT("No")." <input type='radio' class='radiobtn' name='other' value='N'";
		if ($eqrow['other'] == "N") {$editquestion .= " checked";}
		$editquestion .= " />\n"
		. "\t\t</td>\n"
		. "\t</tr>\n";

		$editquestion .= "\t<tr id='MandatorySelection'>\n"
		. "\t\t<td><strong>".$clang->gT("Mandatory:")."</strong></td>\n"
		. "\t\t<td>\n"
		. "\t\t\t".$clang->gT("Yes")." <input type='radio' class='radiobtn' name='mandatory' value='Y'";
		if ($eqrow['mandatory'] == "Y") {$editquestion .= " checked='checked'";}
		$editquestion .= " />&nbsp;&nbsp;\n"
		. "\t\t\t".$clang->gT("No")." <input type='radio' class='radiobtn' name='mandatory' value='N'";
		if ($eqrow['mandatory'] != "Y") {$editquestion .= " checked='checked'";}
		$editquestion .= " />\n"
		. "\t\t</td>\n"
		. "\t</tr>\n"
		. "\t<tr>\n"
		. "\t\t<td align='right'>";

		$editquestion .= questionjavascript($eqrow['type']);

		if ($eqrow['type'] == "J" || $eqrow['type'] == "I")
		{
			$editquestion .= "\t<tr>\n"
			. "\t\t<input type='hidden' name='copyanswers' value='Y'>\n"
			. "\t\t<td colspan='2' class='centered'><input type='submit' value='".$clang->gT("Copy Question")."' />\n"
			. "\t\t<input type='hidden' name='action' value='copynewquestion' />\n"
			. "\t\t<input type='hidden' name='sid' value='$sid' />\n"
			. "\t\t<input type='hidden' name='oldqid' value='$qid' />\n"
			. "\t\t<input type='hidden' name='gid' value='$gid' />\n"
			. "\t</td></tr>\n"
			. "</table></form>\n";
		}
		else
		{

			$editquestion .= "<strong>".$clang->gT("Copy Answers?")."</strong></td>\n"
			. "\t\t<td><input type='checkbox' class='checkboxbtn' checked name='copyanswers' value='Y' />"
			. "</td>\n"
			. "\t</tr>\n"
			. "\t<tr>\n"
			. "\t\t<td ><strong>".$clang->gT("Copy Attributes?")."</strong></td>\n"
			. "\t\t<td><input type='checkbox' class='checkboxbtn' checked name='copyattributes' value='Y' />"
			. "</td>\n"
			. "\t</tr>\n"
			. "\t<tr>\n"
			. "\t\t<td colspan='2'  class='centered'><input type='submit' value='".$clang->gT("Copy Question")."' />\n"
			. "\t\t<input type='hidden' name='action' value='copynewquestion' />\n"
			. "\t\t<input type='hidden' name='sid' value='$surveyid' />\n"
			. "\t\t<input type='hidden' name='oldqid' value='$qid' />\n"
			. "\t</td></tr>\n"
			. "</table>\n</form>\n";
		}
}

if ($action == "editquestion" || $action == "editattribute" || $action == "delattribute" || $action == "addattribute" || $action=="addquestion")
{
	    $adding=($action=="addquestion");
		$questlangs = GetAdditionalLanguagesFromSurveyID($surveyid);
		$baselang = GetBaseLanguageFromSurveyID($surveyid);
		$questlangs[] = $baselang;
		$questlangs = array_flip($questlangs);
        if (!$adding)
        {
		    $egquery = "SELECT * FROM ".db_table_name('questions')." WHERE sid=$surveyid AND gid=$gid AND qid=$qid";
		    $egresult = db_execute_assoc($egquery);
		    while ($esrow = $egresult->FetchRow())
		    {
			    if(!array_key_exists($esrow['language'], $questlangs)) // Language Exists, BUT ITS NOT ON THE SURVEY ANYMORE.
			    {
				    $egquery = "DELETE FROM ".db_table_name('questions')." WHERE sid='{$surveyid}' AND gid='{$gid}' AND qid='{$qid}' AND language='".$esrow['language']."'";
				    $egresultD = $connect->Execute($egquery);
			    } else {
				    $questlangs[$esrow['language']] = 99;
			    }
			    if ($esrow['language'] == $baselang) $basesettings = array('lid' => $esrow['lid'], 'lid1' => $esrow['lid1'],'question_order' => $esrow['question_order'],'other' => $esrow['other'],'mandatory' => $esrow['mandatory'],'type' => $esrow['type'],'title' => $esrow['title'],'preg' => $esrow['preg'],'question' => $esrow['question'],'help' => $esrow['help']);

		    }
        
	
		    while (list($key,$value) = each($questlangs))
		    {
			    if ($value != 99)
			    {
                    if ($connect->databaseType == 'odbc_mssql' || $connect->databaseType == 'odbtp' || $connect->databaseType == 'mssql_n') {@$connect->Execute('SET IDENTITY_INSERT '.db_table_name('questions')." ON");}
				    $egquery = "INSERT INTO ".db_table_name('questions')." (qid, sid, gid, type, title, question, preg, help, other, mandatory, lid, lid1, question_order, language)"
				    ." VALUES ('{$qid}','{$surveyid}', '{$gid}', '{$basesettings['type']}', '{$basesettings['title']}',"
				    ." '{$basesettings['question']}', '{$basesettings['preg']}', '{$basesettings['help']}', '{$basesettings['other']}', '{$basesettings['mandatory']}', '{$basesettings['lid']}', '{$basesettings['lid1']}', '{$basesettings['question_order']}','{$key}')";
				    $egresult = $connect->Execute($egquery);
                    if ($connect->databaseType == 'odbc_mssql' || $connect->databaseType == 'odbtp' || $connect->databaseType == 'mssql_n') {@$connect->Execute('SET IDENTITY_INSERT '.db_table_name('questions')." OFF");}
			    }
		    }
	    
	        $eqquery = "SELECT * FROM {$dbprefix}questions WHERE sid=$surveyid AND gid=$gid AND qid=$qid AND language='{$baselang}'";
	        $eqresult = db_execute_assoc($eqquery);
        }
	$editquestion = PrepareEditorScript();
	$editquestion .= "<table width='100%' border='0'>\n\t<tr><td class='settingcaption'>";
	if (!$adding) {$editquestion .=$clang->gT("Edit question");} else {$editquestion .=$clang->gT("Add a new question");};
    $editquestion .= "</td></tr></table>\n"
	. "<form name='frmeditquestion' id='frmeditquestion' action='$scriptname' method='post' onsubmit=\"return isEmpty(document.getElementById('title'), '".$clang->gT("Error: You have to enter a question code.",'js')."');\">\n"
	. '<div class="tab-pane" id="tab-pane-editquestion-'.$surveyid.'">';
	
    if (!$adding)
    {    
        $eqrow = $eqresult->FetchRow();  // there should be only one datarow, therefore we don't need a 'while' construct here.
                                         // Todo: handler in case that record is not found  
    }
    else
    {
        $eqrow['language']=$baselang;
        $eqrow['title']='';
        $eqrow['question']='';
        $eqrow['help']='';
        $eqrow['type']='T';
        $eqrow['lid']=0;
        $eqrow['lid1']=0;
        $eqrow['gid']=$gid;
        $eqrow['other']='N';
        $eqrow['mandatory']='N';
        $eqrow['preg']='';
    }
	$editquestion .= '<div class="tab-page"> <h2 class="tab">'.getLanguageNameFromCode($eqrow['language'],false);
	$editquestion .= '('.$clang->gT("Base Language").')';
	$eqrow  = array_map('htmlspecialchars', $eqrow);
	$editquestion .= '</h2>';
	$editquestion .= "\t<div class='settingrow'><span class='settingcaption'>".$clang->gT("Code:")."</span>\n"
	. "\t\t<span class='settingentry'><input type='text' size='20' maxlength='20'  id='title' name='title' value=\"{$eqrow['title']}\" />\n"
	. "\t</span></div>\n";
	$editquestion .=  "\t<div class='settingrow'><span class='settingcaption'>".$clang->gT("Question:")."</span>\n"
	. "\t\t<span class='settingentry'><textarea cols='50' rows='4' name='question_{$eqrow['language']}'>{$eqrow['question']}</textarea>\n"
	. getEditor("question-text","question_".$eqrow['language'], "[".$clang->gT("Question:", "js")."](".$eqrow['language'].")",$surveyid,$gid,$qid,$action)
	. "\t</span></div>\n"
	. "\t<div class='settingrow'><span class='settingcaption'>".$clang->gT("Help:")."</span>\n"
	. "\t\t<span class='settingentry'><textarea cols='50' rows='4' name='help_{$eqrow['language']}'>{$eqrow['help']}</textarea>\n"
	. getEditor("question-help","help_".$eqrow['language'], "[".$clang->gT("Help:", "js")."](".$eqrow['language'].")",$surveyid,$gid,$qid,$action)
	. "\t</span></div>\n"
	. "\t<div class='settingrow'><span class='settingcaption'>&nbsp;</span>\n"
	. "\t\t<span class='settingentry'>&nbsp;\n"
	. "\t</span></div>\n";
	$editquestion .= '</div>';
	
    
    if (!$adding)
    { 
	    $aqquery = "SELECT * FROM {$dbprefix}questions WHERE sid=$surveyid AND gid=$gid AND qid=$qid AND language != '{$baselang}'";
	    $aqresult = db_execute_assoc($aqquery);
	    while (!$aqresult->EOF) 
	    {
            $aqrow = $aqresult->FetchRow();
		    $editquestion .= '<div class="tab-page"> <h2 class="tab">'.getLanguageNameFromCode($aqrow['language'],false);
		    $aqrow  = array_map('htmlspecialchars', $aqrow);
		    $editquestion .= '</h2>';
		    $editquestion .=  "\t<div class='settingrow'><span class='settingcaption'>".$clang->gT("Question:")."</span>\n"
		    . "\t\t<span class='settingentry'><textarea cols='50' rows='4' name='question_{$aqrow['language']}'>{$aqrow['question']}</textarea>\n"
		    . getEditor("question-text","question_".$aqrow['language'], "[".$clang->gT("Question:", "js")."](".$aqrow['language'].")",$surveyid,$gid,$qid,$action)
		    . "\t</span></div>\n"
		    . "\t<div class='settingrow'><span class='settingcaption'>".$clang->gT("Help:")."</span>\n"
		    . "\t\t<span class='settingentry'><textarea cols='50' rows='4' name='help_{$aqrow['language']}'>{$aqrow['help']}</textarea>\n"
		    . getEditor("question-help","help_".$aqrow['language'], "[".$clang->gT("Help:", "js")."](".$aqrow['language'].")",$surveyid,$gid,$qid,$action)
		    . "\t</span></div>\n";
		    $editquestion .= '</div>';
	    }
	}
    else
    {
        $addlanguages=GetAdditionalLanguagesFromSurveyID($surveyid);
        foreach  ($addlanguages as $addlanguage)
        {
            $editquestion .= '<div class="tab-page"> <h2 class="tab">'.getLanguageNameFromCode($addlanguage,false);
            $editquestion .= '</h2>';
            $editquestion .=  "\t<div class='settingrow'><span class='settingcaption'>".$clang->gT("Question:")."</span>\n"
            . "\t\t<span class='settingentry'><textarea cols='50' rows='4' name='question_{$addlanguage}'></textarea>\n"
            . getEditor("question-text","question_".$addlanguage, "[".$clang->gT("Question:", "js")."](".$addlanguage.")",$surveyid,$gid,$qid,$action)
            . "\t</span></div>\n"
            . "\t<div class='settingrow'><span class='settingcaption'>".$clang->gT("Help:")."</span>\n"
            . "\t\t<span class='settingentry'><textarea cols='50' rows='4' name='help_{$addlanguage}'></textarea>\n"
            . getEditor("question-help","help_".$addlanguage, "[".$clang->gT("Help:", "js")."](".$addlanguage.")",$surveyid,$gid,$qid,$action)
            . "\t</span></div>\n"
            . "\t<div class='settingrow'><span class='settingcaption'>&nbsp;</span>\n"
            . "\t\t<span class='settingentry'>&nbsp;\n"
            . "\t</span></div>\n";
            $editquestion .= '</div>';
        }            
    }
		
        
        
        
 		//question type:
  		$editquestion .= "\t<div id='questionbottom'><ul>\n"
  		. "\t\t<li><label for='question_type'>".$clang->gT("Question Type:")."</label>\n";
  		if ($activated != "Y")
  		{
  			$editquestion .= "\t\t<select id='question_type' name='type' "
  			. "onchange='OtherSelection(this.options[this.selectedIndex].value);'>\n"
  			. getqtypelist($eqrow['type'])
  			. "\t\t</select></li>\n";
  		}
  		else
  		{
  			$qtypelist=getqtypelist('','array');
            $editquestion .= "\t\t<li>{$qtypelist[$eqrow['type']]} - ".$clang->gT("Cannot be modified (Survey is active)")."\n"
  			. "\t\t\t<input type='hidden' name='type' id='question_type' value='{$eqrow['type']}' />\n"
  			. "\t\t</li>\n";
  		}
  
  		$editquestion  .="\t<li id='LabelSets' style='display: none'>\n"
  		. "\t\t<label for='lid'>".$clang->gT("Label Set:")."</label>\n";

		if (!$adding) {$qattributes=questionAttributes();}
        else
        {
            $qattributes=array();
        }
  		if ($activated != "Y")
  		{
  			$editquestion .= "\t\t<select id='lid' name='lid' >\n";
  			$labelsets=getlabelsets(GetBaseLanguageFromSurveyID($surveyid));
  			if (count($labelsets)>0)
  			{
  				if (!$eqrow['lid'])
  				{
  					$editquestion .= "\t\t\t<option value=''>".$clang->gT("Please Choose...")."</option>\n";
  				}
  				foreach ($labelsets as $lb)
  				{
  					$editquestion .= "\t\t\t<option value='{$lb[0]}'";
  					if ($eqrow['lid'] == $lb[0]) {$editquestion .= " selected='selected'";}
  					$editquestion .= ">{$lb[1]}</option>\n";
  				}
  			}
  			$editquestion .= "\t\t</select>\n";

	  		$editquestion  .="\t</li><li id='LabelSets1' style='display: none'>\n"
  			. "\t\t<label for='lid1'>".$clang->gT("Second Label Set:")."</label>\n";

  			$editquestion .= "\t\t<select id='lid1' name='lid1' >\n";
  			$labelsets1=getlabelsets(GetBaseLanguageFromSurveyID($surveyid));
  			if (count($labelsets1)>0)
  			{
  				if (!$eqrow['lid1'])
  				{
  					$editquestion .= "\t\t\t<option value=''>".$clang->gT("Please Choose...")."</option>\n";
  				}
  				foreach ($labelsets1 as $lb)
  				{
  					$editquestion .= "\t\t\t<option value='{$lb[0]}'";
  					if ($eqrow['lid1'] == $lb[0]) {$editquestion .= " selected='selected'";}
  					$editquestion .= ">{$lb[1]}</option>\n";
  				}
  			}

  			$editquestion .= "\t\t</select>\n";
  		}
  		else
  		{
  			$editquestion .= "[{$eqrow['lid']}] - ".$clang->gT("Cannot be modified")." - ".$clang->gT("Survey is currently active.")."\n";
  			$editquestion .= "[{$eqrow['lid1']}] - ".$clang->gT("Cannot be modified")." - ".$clang->gT("Survey is currently active.")."\n"  			
 			. "\t\t\t<input type='hidden' name='lid' value=\"{$eqrow['lid']}\" />\n"
 			. "<input type='hidden' name='lid1' value=\"{$eqrow['lid1']}\" />\n";
  		}
        $editquestion .= "\t\t</li>\n";
  		
  		if ($activated != "Y")
		{
			$editquestion .= "\t<li>\n"
				. "\t<label for='gid'>".$clang->gT("Question group:")."</label>\n"
				. "\t\t<select name='gid' id='gid'>\n"
				. getgrouplist3($eqrow['gid'])
<<<<<<< HEAD
				. "\t\t</select>\n"
				. "\t</li>\n";

=======
				. "\t\t</select></td>\n"
				. "\t</tr>\n";
			$editquestion .= "\t<tr id='OtherSelection'>\n"
				. "\t\t<td align='right'><strong>".$clang->gT("Option 'Other':")."</strong></td>\n";
>>>>>>> 3e7ecfbf
		}
		else
		{
			$editquestion .= "\t<li>\n"
				. "\t<label>".$clang->gT("Question group:")."</label>\n"
				. getgrouplist4($eqrow['gid'])
                . "\t<input type='hidden' name='gid' value='{$eqrow['gid']}' />"                
<<<<<<< HEAD
				. "</li>\n";
=======
				. "\t\t</td>\n"
				. "\t</tr>\n";
			$editquestion .= "\t<tr id='OtherSelection'>\n"
				. "\t\t<td align='right'><strong>".$clang->gT("Option 'Other':")."</strong></td>\n";
>>>>>>> 3e7ecfbf
		}
        $editquestion .= "\t<li id='OtherSelection'>\n"
            . "\t\t<label>".$clang->gT("Other:")."</label>\n";  		
            
  		if ($activated != "Y")
  		{
  			$editquestion .= "<label for='OY'>".$clang->gT("Yes")."</label><input id='OY' type='radio' class='radiobtn' name='other' value='Y'";
  			if ($eqrow['other'] == "Y") {$editquestion .= " checked";}
  			$editquestion .= " />&nbsp;&nbsp;\n"
  			. "\t\t\t<label for='ON'>".$clang->gT("No")."</label><input id='ON' type='radio' class='radiobtn' name='other' value='N'";
  			if ($eqrow['other'] == "N" || $eqrow['other'] == "" ) {$editquestion .= " checked='checked'";}
  			$editquestion .= " />\n";
  		}
  		else
  		{
  			$editquestion .= " [{$eqrow['other']}] - ".$clang->gT("Cannot be modified")." - ".$clang->gT("Survey is currently active.")."\n"
  			. "\t\t\t<input type='hidden' name='other' value=\"{$eqrow['other']}\" />\n";
  		}
  		$editquestion .= "\t</li>\n";
  
  		$editquestion .= "\t<li id='MandatorySelection'>\n"
  		. "\t\t<label>".$clang->gT("Mandatory:")."</label>\n"
  		. "\t\t\t<label for='MY'>".$clang->gT("Yes")."</label><input id='MY' type='radio' class='radiobtn' name='mandatory' value='Y'";
  		if ($eqrow['mandatory'] == "Y") {$editquestion .= " checked='checked'";}
  		$editquestion .= " />&nbsp;&nbsp;\n"
  		. "\t\t\t<label for='MN'>".$clang->gT("No")."</label><input id='MN' type='radio' class='radiobtn' name='mandatory' value='N'";
  		if ($eqrow['mandatory'] != "Y") {$editquestion .= " checked='checked'";}
  		$editquestion .= " />\n"
  		. "</li>\n";
  		
  		$editquestion .= "\t<li id='Validation'>\n"
  		. "\t\t<label for='preg'>".$clang->gT("Validation:")."</label>\n"
  		. "\t\t<input type='text' id='preg' name='preg' size='50' value=\"".$eqrow['preg']."\" />\n"
  		. "\t</li></ul>\n";
        $editquestion .= '<p><a id="showadvancedattributes">'.$clang->gT("Show advanced settings").'</a><a id="hideadvancedattributes" style="display:none;">'.$clang->gT("Hide advanced settings").'</a></p>'
                        .'<div id="advancedquestionsettingswrapper" style="display:none;">'
                        .'<div class="loader"></div>'
                        .'<div id="advancedquestionsettings">'.$clang->gT("Loading...").'</div>'
                        .'</div>';
	
	
    if ($adding)
    {
        
        //Get the questions for this group
        $baselang = GetBaseLanguageFromSurveyID($surveyid);
        $oqquery = "SELECT * FROM ".db_table_name('questions')." WHERE sid=$surveyid AND gid=$gid AND language='".$baselang."' order by question_order" ;
        $oqresult = db_execute_assoc($oqquery);
        if ($oqresult->RecordCount())
        {
        	// select questionposition
            $editquestion .= "\t<tr id='questionposition'>\n"
            . "\t\t<td align='right'><strong>".$clang->gT("Position:")."</strong></td>\n"
            . "\t\t<td align='left'>\n"
            . "\t\t\t<select name='questionposition'>\n"
            . "\t\t\t\t<option value=''>".$clang->gT("At end")."</option>\n"
            . "\t\t\t\t<option value='0'>".$clang->gT("At beginning")."</option>\n";
            while ($oq = $oqresult->FetchRow())
            {
		//Bug Fix: add 1 to question_order
		$question_order_plus_one = $oq['question_order']+1;
                $editquestion .= "<option value='".$question_order_plus_one."'>".$clang->gT("After").": ".$oq['title']."</option>\n";
            }
            $editquestion .= "\t\t\t</select>\n"
            . "\t\t</td>\n"
            . "\t</tr>\n";
        } 
        else      
        {
            $editquestion .= "<input type='hidden' name='questionposition' value='' />";
        }        
        
        $editquestion .= "\t<tr>\n"
        . "\t\t<td align='right'></td><td align='left'>";        
        $editquestion .= "\t<tr><td align='center' colspan='2'><input type='submit' value='".$clang->gT("Add question")."' />\n"
        . "\t<input type='hidden' name='action' value='insertnewquestion' /><br/><br/>&nbsp;\n";   
    }
    else
    {
        $editquestion .= "\t<p><input type='submit' value='".$clang->gT("Update Question")."' />\n"
        . "\t<input type='hidden' name='action' value='updatequestion' />\n"
        . "\t<input type='hidden' id='qid' name='qid' value='$qid' />";
    }
	$editquestion .= "\t<input type='hidden' id='sid' name='sid' value='$surveyid' /></p>\n"
    . "</div></div></form><p/>\n";
	


    if ($adding)
    {
        // Import dialogue

        $editquestion .= "<table width='100%' border='0'>\n\t<tr><td class='settingcaption'>";
        $editquestion .=$clang->gT("...or import a question");
        $editquestion .= "</td></tr></table>\n"
        . "\t<form enctype='multipart/form-data' id='importquestion' name='importquestion' action='$scriptname' method='post' onsubmit='return validatefilename(this,\"".$clang->gT('Please select a file to import!','js')."\");'>\n"
        . "<table width='100%' border='0' >\n\t"
        . "\t<tr>"
        . "\t\t<td align='right' width='35%'><strong>".$clang->gT("Select CSV File").":</strong></td>\n"
        . "\t\t<td align='left'><input name=\"the_file\" type=\"file\" size=\"50\" /></td></tr>\n"
        . "\t\t<tr>\t\t<td align='right' width='35%'>".$clang->gT("Convert resources links?")."</td>\n"
        . "\t\t<td><input name='translinksfields' type='checkbox' checked='checked'/></td></tr>\n"
        . "\t<tr><td colspan='2' align='center'><input type='submit' "
        . "value='".$clang->gT("Import Question")."' />\n"
        . "\t<input type='hidden' name='action' value='importquestion' />\n"
        . "\t<input type='hidden' name='sid' value='$surveyid' />\n"
        . "\t<input type='hidden' name='gid' value='$gid' />\n"
        . "\t</td></tr></table></form>\n\n"
        ."<script type='text/javascript'>\n"
        ."<!--\n"
        ."document.getElementById('title').focus();\n"
        ."//-->\n"
        ."</script>\n";
          
    }
    
	$editquestion .= questionjavascript($eqrow['type']);
}

//Constructing the interface here...
if($action == "orderquestions")
{
    if (isset($_POST['questionordermethod']))
    {
       switch($_POST['questionordermethod'])
       {
        // Pressing the Up button
    	case $clang->gT("Up", "unescaped"):
    	$newsortorder=$postsortorder-1;
    	$oldsortorder=$postsortorder;
    	$cdquery = "UPDATE ".db_table_name('questions')." SET question_order=-1 WHERE gid=$gid AND question_order=$newsortorder";
    	$cdresult=$connect->Execute($cdquery) or safe_die($connect->ErrorMsg());
    	$cdquery = "UPDATE ".db_table_name('questions')." SET question_order=$newsortorder WHERE gid=$gid AND question_order=$oldsortorder";
    	$cdresult=$connect->Execute($cdquery) or safe_die($connect->ErrorMsg());
    	$cdquery = "UPDATE ".db_table_name('questions')." SET question_order='$oldsortorder' WHERE gid=$gid AND question_order=-1";
    	$cdresult=$connect->Execute($cdquery) or safe_die($connect->ErrorMsg());
    	break;

        // Pressing the Down button
    	case $clang->gT("Dn", "unescaped"):
    	$newsortorder=$postsortorder+1;
    	$oldsortorder=$postsortorder;
    	$cdquery = "UPDATE ".db_table_name('questions')." SET question_order=-1 WHERE gid=$gid AND question_order=$newsortorder";
    	$cdresult=$connect->Execute($cdquery) or safe_die($connect->ErrorMsg());
    	$cdquery = "UPDATE ".db_table_name('questions')." SET question_order='$newsortorder' WHERE gid=$gid AND question_order=$oldsortorder";
    	$cdresult=$connect->Execute($cdquery) or safe_die($connect->ErrorMsg());
    	$cdquery = "UPDATE ".db_table_name('questions')." SET question_order=$oldsortorder WHERE gid=$gid AND question_order=-1";
    	$cdresult=$connect->Execute($cdquery) or safe_die($connect->ErrorMsg());
    	break;
        }
     }
     if ((!empty($_POST['questionmovefrom']) || (isset($_POST['questionmovefrom']) && $_POST['questionmovefrom'] == '0')) && (!empty($_POST['questionmoveto']) || (isset($_POST['questionmoveto']) && $_POST['questionmoveto'] == '0')))
     {
        $newpos=$_POST['questionmoveto'];
        $oldpos=$_POST['questionmovefrom'];
	    if($newpos > $oldpos)
	    {
		  //Move the question we're changing out of the way
		  $cdquery = "UPDATE ".db_table_name('questions')." SET question_order=-1 WHERE gid=$gid AND question_order=$oldpos";
    	  $cdresult=$connect->Execute($cdquery) or safe_die($connect->ErrorMsg());
	      //Move all question_orders that are less than the newpos down one
	      $cdquery = "UPDATE ".db_table_name('questions')." SET question_order=question_order-1 WHERE gid=$gid AND question_order > 0 AND question_order <= $newpos";
    	  $cdresult=$connect->Execute($cdquery) or safe_die($connect->ErrorMsg());
    	  //Renumber the question we're changing
		  $cdquery = "UPDATE ".db_table_name('questions')." SET question_order=$newpos WHERE gid=$gid AND question_order=-1";
    	  $cdresult=$connect->Execute($cdquery) or safe_die($connect->ErrorMsg());
		}
	    if(($newpos+1) < $oldpos)
	    {
	      //echo "Newpos $newpos, Oldpos $oldpos";
		  //Move the question we're changing out of the way
		  $cdquery = "UPDATE ".db_table_name('questions')." SET question_order=-1 WHERE gid=$gid AND question_order=$oldpos";
    	  $cdresult=$connect->Execute($cdquery) or safe_die($connect->ErrorMsg());
	      //Move all question_orders that are later than the newpos up one
	      $cdquery = "UPDATE ".db_table_name('questions')." SET question_order=question_order+1 WHERE gid=$gid AND question_order > ".$newpos." AND question_order <= $oldpos";
    	  $cdresult=$connect->Execute($cdquery) or safe_die($connect->ErrorMsg());
    	  //Renumber the question we're changing
		  $cdquery = "UPDATE ".db_table_name('questions')." SET question_order=".($newpos+1)." WHERE gid=$gid AND question_order=-1";
    	  $cdresult=$connect->Execute($cdquery) or safe_die($connect->ErrorMsg());
		}
	 }

    //Get the questions for this group
    $baselang = GetBaseLanguageFromSurveyID($surveyid);
    $oqquery = "SELECT * FROM ".db_table_name('questions')." WHERE sid=$surveyid AND gid=$gid AND language='".$baselang."' order by question_order" ;
    $oqresult = db_execute_assoc($oqquery);
    
    $orderquestions = "<table width='100%' border='0'>\n\t<tr ><td colspan='2' class='settingcaption'>"
    	. "\t\t".$clang->gT("Change Question Order")."</td></tr>"
        . "</table>\n";

    $questioncount = $oqresult->RecordCount();        
    $oqarray = $oqresult->GetArray();
    $minioqarray=$oqarray;

    // Get the condition dependecy array for all questions in this array and group
    $questdepsarray = GetQuestDepsForConditions($surveyid,$gid);
    if (!is_null($questdepsarray))
    {
	    $orderquestions .= "<ul><li class='movableNode'><strong><font color='orange'>".$clang->gT("Warning").":</font> ".$clang->gT("Current group is using conditional questions")."</strong><br /><br /><i>".$clang->gT("Re-ordering questions in this group is restricted to ensure that questions on which conditions are based aren't reordered after questions having the conditions set")."</i></strong><br /><br/>".$clang->gT("See the conditions marked on the following questions").":<ul>\n";
	    foreach ($questdepsarray as $depqid => $depquestrow)
	    {
		    foreach ($depquestrow as $targqid => $targcid)
		    {
			    $listcid=implode("-",$targcid);
			    $question=arraySearchByKey($depqid, $oqarray, "qid", 1);

			    $orderquestions .= "<li><a href='#' onclick=\"window.open('admin.php?sid=".$surveyid."&amp;gid=".$gid."&amp;qid=".$depqid."&amp;action=conditions&amp;markcid=".$listcid."','_top')\">".$question['title'].": ".$question['question']. " [QID: ".$depqid."] </a> ";
		    }
		    $orderquestions .= "</li>\n";
	    }
	    $orderquestions .= "</ul></li></ul>";
    }

    $orderquestions	.= "<form method='post' action=''><ul class='movableList'>";	

    for($i=0; $i < $questioncount ; $i++) //Assumes that all question orders start with 0
    {
	    $downdisabled = "";
	    $updisabled = "";
	    //Check if question is relied on as a condition dependency by the next question, and if so, don't allow moving down
	    if ( !is_null($questdepsarray) && $i < $questioncount-1 &&
	      array_key_exists($oqarray[$i+1]['qid'],$questdepsarray) &&
	      array_key_exists($oqarray[$i]['qid'],$questdepsarray[$oqarray[$i+1]['qid']]) )
	    {
		    $downdisabled = "disabled=\"true\" class=\"disabledbtn\"";
	    }
	    //Check if question has a condition dependency on the preceding question, and if so, don't allow moving up
	    if ( !is_null($questdepsarray) && $i !=0  &&
	      array_key_exists($oqarray[$i]['qid'],$questdepsarray) &&
	      array_key_exists($oqarray[$i-1]['qid'],$questdepsarray[$oqarray[$i]['qid']]) )
	    {
		    $updisabled = "disabled=\"true\" class=\"disabledbtn\"";
	    }

	    //Move to location 
	    $orderquestions.="<li class='movableNode'>\n" ;
	    $orderquestions.="\t<select style='float:right; margin-left: 5px;";
	    $orderquestions.="' name='questionmovetomethod$i' onchange=\"this.form.questionmovefrom.value='".$oqarray[$i]['question_order']."';this.form.questionmoveto.value=this.value;submit()\">\n";
	    $orderquestions.="<option value=''>".$clang->gT("Place after..")."</option>\n";
	    //Display the "position at beginning" item
	    if(empty($questdepsarray) || (!is_null($questdepsarray)  && $i != 0 &&
	       !array_key_exists($oqarray[$i]['qid'], $questdepsarray))) 
	       {
	         $orderquestions.="<option value='-1'>".$clang->gT("At beginning")."</option>\n";
	       }
        //Find out if there are any dependencies
	    $max_start_order=0;
        if ( !is_null($questdepsarray) && $i!=0 &&
	     array_key_exists($oqarray[$i]['qid'], $questdepsarray)) //This should find out if there are any dependencies
	     {
	       foreach($questdepsarray[$oqarray[$i]['qid']] as $key=>$val) {
		     //qet the question_order value for each of the dependencies
		     foreach($minioqarray as $mo) {
			   if($mo['qid'] == $key && $mo['question_order'] > $max_start_order) //If there is a matching condition, and the question order for that condition is higher than the one already set:
			   {
			     $max_start_order = $mo['question_order']; //Set the maximum question condition to this
			   }
			 }
		   }
	     }
	    //Find out if any questions use this as a dependency
	    $max_end_order=$questioncount+1;
	    if ( !is_null($questdepsarray))
	    {
	        //There doesn't seem to be any choice but to go through the questdepsarray one at a time
	        //to find which question has a dependence on this one
	        foreach($questdepsarray as $qdarray)
	        {
	            if (array_key_exists($oqarray[$i]['qid'], $qdarray))
	            {
	                $cqidquery = "SELECT question_order 
				          FROM ".db_table_name('conditions').", ".db_table_name('questions')." 
						  WHERE ".db_table_name('conditions').".qid=".db_table_name('questions').".qid
						  AND cid=".$qdarray[$oqarray[$i]['qid']][0];
                    $cqidresult = db_execute_assoc($cqidquery);
	                $cqidrow = $cqidresult->FetchRow();
	                $max_end_order=$cqidrow['question_order'];
			    }
	        }
	    }
	    $minipos=$minioqarray[0]['question_order']; //Start at the very first question_order
	    foreach($minioqarray as $mo)
	    {
	       if($minipos >= $max_start_order && $minipos < $max_end_order)
	       {
	           $orderquestions.="<option value='".$mo['question_order']."'>".$mo['title']."</option>\n";
	       }
	       $minipos++;
	    }
	    $orderquestions.="</select>\n";
	
	    $orderquestions.= "\t<input style='float:right;";
	    if ($i == 0) {$orderquestions.="visibility:hidden;";}
	    $orderquestions.="' type='submit' name='questionordermethod' value='".$clang->gT("Up")."' onclick=\"this.form.sortorder.value='{$oqarray[$i]['question_order']}'\" ".$updisabled."/>\n";
	    if ($i < $questioncount-1)
	    {
		    // Fill the sortorder hiddenfield so we know what field is moved down
		    $orderquestions.= "\t<input type='submit' style='float:right;' name='questionordermethod' value='".$clang->gT("Dn")."' onclick=\"this.form.sortorder.value='{$oqarray[$i]['question_order']}'\" ".$downdisabled."/>\n";
	    }
	    $orderquestions.= "<a href='admin.php?sid=$surveyid&amp;gid=$gid&amp;qid={$oqarray[$i]['qid']}' title='".$clang->gT("View Question")."'>".$oqarray[$i]['title']."</a>: ".$oqarray[$i]['question'];
	    $orderquestions.= "</li>\n" ;
	}

  	$orderquestions.="</ul>\n"
	. "<input type='hidden' name='questionmovefrom' />\n"
	. "<input type='hidden' name='questionmoveto' />\n"
  	. "\t<input type='hidden' name='sortorder' />"
  	. "\t<input type='hidden' name='action' value='orderquestions' />" 
    . "</form>" ;
  	$orderquestions .="<br />" ;
}	

function questionjavascript($type)
{
    $newquestionoutput = "<script type='text/javascript'>\n"
    ."if (navigator.userAgent.indexOf(\"Gecko\") != -1)\n"
    ."window.addEventListener(\"load\", init_gecko_select_hack, false);\n";    
    $jc=0;
    $newquestionoutput .= "\t\t\tvar qtypes = new Array();\n";
    $newquestionoutput .= "\t\t\tvar qnames = new Array();\n\n";
    $newquestionoutput .= "\t\t\tvar qhelp = new Array();\n\n";
    $newquestionoutput .= "\t\t\tvar qcaption = new Array();\n\n";

    //The following javascript turns on and off (hides/displays) various fields when the questiontype is changed
    $newquestionoutput .="\nfunction OtherSelection(QuestionType)\n"
    . "\t{\n"
    . "if (QuestionType == '') {QuestionType=document.getElementById('question_type').value;}\n"
    . "\tif (QuestionType == 'M' || QuestionType == 'P' || QuestionType == 'L' || QuestionType == '!')\n"
    . "\t\t{\n"
    . "\t\tdocument.getElementById('OtherSelection').style.display = '';\n"
    . "\t\tdocument.getElementById('LabelSets').style.display = 'none';\n"
    . "\t\tif (document.getElementById('LabelSets1'))  {document.getElementById('LabelSets1').style.display = 'none';}\n"    
    . "\t\tdocument.getElementById('Validation').style.display = 'none';\n"
    . "\t\tdocument.getElementById('MandatorySelection').style.display='';\n"
    . "\t\t}\n"
    . "\telse if (QuestionType == 'W' || QuestionType == 'Z')\n"
    . "\t\t{\n"
    . "\t\tdocument.getElementById('OtherSelection').style.display = '';\n"
    . "\t\tdocument.getElementById('LabelSets').style.display = '';\n"
    . "\t\tif (document.getElementById('LabelSets1'))  {document.getElementById('LabelSets1').style.display = 'none';}\n"    
    . "\t\tdocument.getElementById('Validation').style.display = 'none';\n"
    . "\t\tdocument.getElementById('MandatorySelection').style.display='';\n"
    . "\t\t}\n"
    . "\telse if (QuestionType == 'F' || QuestionType == 'H' || QuestionType == ':' || QuestionType == ';')\n"
    . "\t\t{\n"
    . "\t\tdocument.getElementById('LabelSets').style.display = '';\n"
    . "\t\tif (document.getElementById('LabelSets1'))  {document.getElementById('LabelSets1').style.display = 'none';}\n"    
    . "\t\tdocument.getElementById('OtherSelection').style.display = 'none';\n"
    . "\t\tdocument.getElementById('Validation').style.display = 'none';\n"
    . "\t\tdocument.getElementById('MandatorySelection').style.display='';\n"
    . "\t\t}\n"
    . "\telse if (QuestionType == '1')\n"
    . "\t\t{\n"
    . "\t\tdocument.getElementById('LabelSets').style.display = '';\n"
    . "\t\tif (document.getElementById('LabelSets1'))  {document.getElementById('LabelSets1').style.display = '';}\n"    
    . "\t\tdocument.getElementById('OtherSelection').style.display = 'none';\n"
    . "\t\tdocument.getElementById('Validation').style.display = 'none';\n"
    . "\t\tdocument.getElementById('MandatorySelection').style.display='';\n"
    . "\t\t}\n"
    . "\telse if (QuestionType == 'S' || QuestionType == 'T' || QuestionType == 'U' || QuestionType == 'N' || QuestionType=='' || QuestionType=='K')\n"
    . "\t\t{\n"
    . "\t\tdocument.getElementById('Validation').style.display = '';\n"
    . "\t\tdocument.getElementById('OtherSelection').style.display ='none';\n"
    . "\t\tif (document.getElementById('ON'))  {document.getElementById('ON').checked = true;}\n"    
    . "\t\tdocument.getElementById('LabelSets').style.display='none';\n"
    . "\t\tdocument.getElementById('MandatorySelection').style.display='';\n"
    . "\t\t}\n"
    . "\telse if (QuestionType == 'X')\n"
    . "\t\t{\n"
    . "\t\tdocument.getElementById('Validation').style.display = 'none';\n"
    . "\t\tdocument.getElementById('OtherSelection').style.display ='none';\n"
    . "\t\tdocument.getElementById('LabelSets').style.display='none';\n"
    . "\t\tdocument.getElementById('MandatorySelection').style.display='none';\n"
    . "\t\t}\n"
    . "\telse\n"
    . "\t\t{\n"
    . "\t\tdocument.getElementById('LabelSets').style.display = 'none';\n"
    . "\t\tif (document.getElementById('LabelSets1'))  {document.getElementById('LabelSets1').style.display = 'none';}\n"    
    . "\t\tdocument.getElementById('OtherSelection').style.display = 'none';\n"
    . "\t\tif (document.getElementById('ON'))  {document.getElementById('ON').checked = true;}\n"    
    . "\t\tdocument.getElementById('Validation').style.display = 'none';\n"
    . "\t\tdocument.getElementById('MandatorySelection').style.display='';\n"
    . "\t\t}\n"
    . "\t}\n"
    . "\tOtherSelection('$type');\n"
    . "</script>\n";

    return $newquestionoutput;
}

if ($action == "ajaxquestionattributes")  
{
        $type=returnglobal('question_type');
        if (isset($qid))
        {
            $attributesettings=getQAttributes($qid);
        }
        
        $availableattributes=questionAttributes();
        if (isset($availableattributes[$type]))
        {
            $ajaxoutput = "<ul>\n";
            foreach ($availableattributes[$type] as $qa)
            {
                if (isset($attributesettings[$qa['name']]))
                {
                    $value=$attributesettings[$qa['name']];
                }
                else
                {
                    $value=$qa['default'];
                }
                $ajaxoutput .= "<li>"
                                ."<label for='{$qa['name']}' title='".$qa['help']."'>".$qa['caption']."</label>";
                switch ($qa['inputtype']){
                    case 'singleselect':    $ajaxoutput .="<select id='{$qa['name']}' name='{$qa['name']}'>";
                                            foreach($qa['options'] as $optionvalue=>$optiontext)
                                            {
                                               $ajaxoutput .="<option value='$optionvalue' ";
                                               if ($value==$optionvalue)
                                               {
                                                $ajaxoutput .=" selected='selected' ";
                                               }
                                               $ajaxoutput .=">$optiontext</option>";
                                            }
                                            $ajaxoutput .="</select>";
                                            break;
                    case 'text':    $ajaxoutput .="<input type='text' id='{$qa['name']}' name='{$qa['name']}' value='$value' />";
                                    break;
                    case 'integer': $ajaxoutput .="<input type='text' id='{$qa['name']}' name='{$qa['name']}' value='$value' />";
                                    break;
                }
                $ajaxoutput .="</li>\n";
            }
            $ajaxoutput .= "</ul>";
        }
    
}

?><|MERGE_RESOLUTION|>--- conflicted
+++ resolved
@@ -27,7 +27,7 @@
 	$qattributes=questionAttributes();
 	$editquestion = PrepareEditorScript();
 	$editquestion .= "<table width='100%' border='0' class='form2columns'>\n\t<tr><th>"
-	. "\t\t".$clang->gT("Copy Question")."</th></tr></table>\n"
+	. "".$clang->gT("Copy Question")."</th></tr></table>\n"
 	. "<form name='frmeditquestion' action='$scriptname' method='post'>\n"
 	. '<div class="tab-pane" id="tab-pane-copyquestion">';
 	foreach ($questlangs as $language)
@@ -41,125 +41,125 @@
         {
             $editquestion .= "(".$clang->gT("Base Language").")</h2>"
         	. "\t<div class='settingrow'><span class='settingcaption'>".$clang->gT("Code:")."</span>\n"
-        	. "\t\t<span class='settingentry'><input type='text' size='20' maxlength='20' id='title' name='title' value='' /> ".$clang->gT("Note: You MUST enter a new question code!")."\n"
+        	. "<span class='settingentry'><input type='text' size='20' maxlength='20' id='title' name='title' value='' /> ".$clang->gT("Note: You MUST enter a new question code!")."\n"
         	. "\t</span></div>\n";
         }
     	else {
     	        $editquestion .= '</h2>';
              }    
 		$editquestion .=  "\t<div class='settingrow'><span class='settingcaption'>".$clang->gT("Question:")."</span>\n"
-		. "\t\t<span class='settingentry'><textarea cols='50' rows='4' name='question_{$eqrow['language']}'>{$eqrow['question']}</textarea>\n"
+		. "<span class='settingentry'><textarea cols='50' rows='4' name='question_{$eqrow['language']}'>{$eqrow['question']}</textarea>\n"
 		. getEditor("question-text","question_".$eqrow['language'], "[".$clang->gT("Question:", "js")."](".$eqrow['language'].")",$surveyid,$gid,$qid,$action)
 		. "\t</span></div>\n"
 		. "\t<div class='settingrow'><span class='settingcaption'>".$clang->gT("Help:")."</span>\n"
-		. "\t\t<span class='settingentry'><textarea cols='50' rows='4' name='help_{$eqrow['language']}'>{$eqrow['help']}</textarea>\n"
+		. "<span class='settingentry'><textarea cols='50' rows='4' name='help_{$eqrow['language']}'>{$eqrow['help']}</textarea>\n"
 		.  getEditor("question-help","help_".$eqrow['language'], "[".$clang->gT("Help:", "js")."](".$eqrow['language'].")",$surveyid,$gid,$qid,$action)
 		. "\t</span></div>\n"
         . "\t<div class='settingrow'><span class='settingcaption'></span>\n"
-        . "\t\t<span class='settingentry'>\n"
+        . "<span class='settingentry'>\n"
         . "\t</span></div>\n";
 		$editquestion .= '</div>';
     }
     $editquestion .= "\t<table class='form2columns'><tr>\n"
-	. "\t\t<td align='right'><strong>".$clang->gT("Type:")."</strong></td>\n"
-	. "\t\t<td><select name='type' onchange='OtherSelection(this.options[this.selectedIndex].value);'>\n"
+	. "<td align='right'><strong>".$clang->gT("Type:")."</strong></td>\n"
+	. "<td><select name='type' onchange='OtherSelection(this.options[this.selectedIndex].value);'>\n"
 	. getqtypelist($eqrow['type'])
-	. "\t\t</select></td>\n"
+	. "</select></td>\n"
 	. "\t</tr>\n";
 
 	$editquestion .= "\t<tr id='Validation'>\n"
-	. "\t\t<td align='right'><strong>".$clang->gT("Validation:")."</strong></td>\n"
-	. "\t\t<td>\n"
-	. "\t\t<input type='text' name='preg' size='50' value=\"".$eqrow['preg']."\" />\n"
-	. "\t\t</td>\n"
+	. "<td align='right'><strong>".$clang->gT("Validation:")."</strong></td>\n"
+	. "<td>\n"
+	. "<input type='text' name='preg' size='50' value=\"".$eqrow['preg']."\" />\n"
+	. "</td>\n"
 	. "\t</tr>\n";
 
 	$editquestion .= "\t<tr id='LabelSets' style='display: none'>\n"
-	. "\t\t<td><strong>".$clang->gT("Label Set:")."</strong></td>\n"
-	. "\t\t<td>\n"
-	. "\t\t<select name='lid' >\n";
+	. "<td><strong>".$clang->gT("Label Set:")."</strong></td>\n"
+	. "<td>\n"
+	. "<select name='lid' >\n";
 	$labelsets=getlabelsets(GetBaseLanguageFromSurveyID($surveyid));
 		if (count($labelsets)>0)
 		{
 			if (!$eqrow['lid'])
 			{
-				$editquestion .= "\t\t\t<option value=''>".$clang->gT("Please Choose...")."</option>\n";
+				$editquestion .= "\t<option value=''>".$clang->gT("Please Choose...")."</option>\n";
 			}
 			foreach ($labelsets as $lb)
 			{
-				$editquestion .= "\t\t\t<option value='{$lb[0]}'";
+				$editquestion .= "\t<option value='{$lb[0]}'";
 				if ($eqrow['lid'] == $lb[0]) {$editquestion .= " selected";}
 				$editquestion .= ">{$lb[1]}</option>\n";
 			}
 		}
-	$editquestion .= "\t\t</select>\n";		
+	$editquestion .= "</select>\n";		
 	$editquestion .= "\t<tr id='LabelSets1' style='display: none'>\n"
-	. "\t\t<td><strong>".$clang->gT("Second Label Set:")."</strong></td>\n"
-	. "\t\t<td>\n"
-	. "\t\t<select name='lid1' >\n";
+	. "<td><strong>".$clang->gT("Second Label Set:")."</strong></td>\n"
+	. "<td>\n"
+	. "<select name='lid1' >\n";
 	$labelsets1=getlabelsets(GetBaseLanguageFromSurveyID($surveyid));
 		if (count($labelsets1)>0)
 		{
 			if (!$eqrow['lid1'])
 			{
-				$editquestion .= "\t\t\t<option value=''>".$clang->gT("Please Choose...")."</option>\n";
+				$editquestion .= "\t<option value=''>".$clang->gT("Please Choose...")."</option>\n";
 			}
 			foreach ($labelsets1 as $lb)
 			{
-				$editquestion .= "\t\t\t<option value='{$lb[0]}'";
+				$editquestion .= "\t<option value='{$lb[0]}'";
 				if ($eqrow['lid1'] == $lb[0]) {$editquestion .= " selected";}
 				$editquestion .= ">{$lb[1]}</option>\n";
 			}
 		}
 	
-		$editquestion .= "\t\t</select>\n"
-		. "\t\t</td>\n"
+		$editquestion .= "</select>\n"
+		. "</td>\n"
 		. "\t</tr>\n"
 		. "\t<tr>\n"
-		. "\t\t<td ><strong>".$clang->gT("Question group:")."</strong></td>\n"
-		. "\t\t<td><select name='gid'>\n"
+		. "<td ><strong>".$clang->gT("Question group:")."</strong></td>\n"
+		. "<td><select name='gid'>\n"
 		. getgrouplist3($eqrow['gid'])
-		. "\t\t\t</select></td>\n"
+		. "\t</select></td>\n"
 		. "\t</tr>\n";
 
 		$editquestion .= "\t<tr id='OtherSelection' style='display: none'>\n"
 		. "\t\t<td><strong>".$clang->gT("Option 'Other':")."</strong></td>\n";
 
-		$editquestion .= "\t\t<td>\n"
-		. "\t\t\t".$clang->gT("Yes")." <input type='radio' class='radiobtn' name='other' value='Y'";
+		$editquestion .= "<td>\n"
+		. "\t".$clang->gT("Yes")." <input type='radio' class='radiobtn' name='other' value='Y'";
 		if ($eqrow['other'] == "Y") {$editquestion .= " checked";}
 		$editquestion .= " />&nbsp;&nbsp;\n"
-		. "\t\t\t".$clang->gT("No")." <input type='radio' class='radiobtn' name='other' value='N'";
+		. "\t".$clang->gT("No")." <input type='radio' class='radiobtn' name='other' value='N'";
 		if ($eqrow['other'] == "N") {$editquestion .= " checked";}
 		$editquestion .= " />\n"
-		. "\t\t</td>\n"
+		. "</td>\n"
 		. "\t</tr>\n";
 
 		$editquestion .= "\t<tr id='MandatorySelection'>\n"
-		. "\t\t<td><strong>".$clang->gT("Mandatory:")."</strong></td>\n"
-		. "\t\t<td>\n"
-		. "\t\t\t".$clang->gT("Yes")." <input type='radio' class='radiobtn' name='mandatory' value='Y'";
+		. "<td><strong>".$clang->gT("Mandatory:")."</strong></td>\n"
+		. "<td>\n"
+		. "\t".$clang->gT("Yes")." <input type='radio' class='radiobtn' name='mandatory' value='Y'";
 		if ($eqrow['mandatory'] == "Y") {$editquestion .= " checked='checked'";}
 		$editquestion .= " />&nbsp;&nbsp;\n"
-		. "\t\t\t".$clang->gT("No")." <input type='radio' class='radiobtn' name='mandatory' value='N'";
+		. "\t".$clang->gT("No")." <input type='radio' class='radiobtn' name='mandatory' value='N'";
 		if ($eqrow['mandatory'] != "Y") {$editquestion .= " checked='checked'";}
 		$editquestion .= " />\n"
-		. "\t\t</td>\n"
+		. "</td>\n"
 		. "\t</tr>\n"
 		. "\t<tr>\n"
-		. "\t\t<td align='right'>";
+		. "<td align='right'>";
 
 		$editquestion .= questionjavascript($eqrow['type']);
 
 		if ($eqrow['type'] == "J" || $eqrow['type'] == "I")
 		{
 			$editquestion .= "\t<tr>\n"
-			. "\t\t<input type='hidden' name='copyanswers' value='Y'>\n"
-			. "\t\t<td colspan='2' class='centered'><input type='submit' value='".$clang->gT("Copy Question")."' />\n"
-			. "\t\t<input type='hidden' name='action' value='copynewquestion' />\n"
-			. "\t\t<input type='hidden' name='sid' value='$sid' />\n"
-			. "\t\t<input type='hidden' name='oldqid' value='$qid' />\n"
-			. "\t\t<input type='hidden' name='gid' value='$gid' />\n"
+			. "<input type='hidden' name='copyanswers' value='Y'>\n"
+			. "<td colspan='2' class='centered'><input type='submit' value='".$clang->gT("Copy Question")."' />\n"
+			. "<input type='hidden' name='action' value='copynewquestion' />\n"
+			. "<input type='hidden' name='sid' value='$sid' />\n"
+			. "<input type='hidden' name='oldqid' value='$qid' />\n"
+			. "<input type='hidden' name='gid' value='$gid' />\n"
 			. "\t</td></tr>\n"
 			. "</table></form>\n";
 		}
@@ -167,19 +167,19 @@
 		{
 
 			$editquestion .= "<strong>".$clang->gT("Copy Answers?")."</strong></td>\n"
-			. "\t\t<td><input type='checkbox' class='checkboxbtn' checked name='copyanswers' value='Y' />"
+			. "<td><input type='checkbox' class='checkboxbtn' checked name='copyanswers' value='Y' />"
 			. "</td>\n"
 			. "\t</tr>\n"
 			. "\t<tr>\n"
-			. "\t\t<td ><strong>".$clang->gT("Copy Attributes?")."</strong></td>\n"
-			. "\t\t<td><input type='checkbox' class='checkboxbtn' checked name='copyattributes' value='Y' />"
+			. "<td ><strong>".$clang->gT("Copy Attributes?")."</strong></td>\n"
+			. "<td><input type='checkbox' class='checkboxbtn' checked name='copyattributes' value='Y' />"
 			. "</td>\n"
 			. "\t</tr>\n"
 			. "\t<tr>\n"
-			. "\t\t<td colspan='2'  class='centered'><input type='submit' value='".$clang->gT("Copy Question")."' />\n"
-			. "\t\t<input type='hidden' name='action' value='copynewquestion' />\n"
-			. "\t\t<input type='hidden' name='sid' value='$surveyid' />\n"
-			. "\t\t<input type='hidden' name='oldqid' value='$qid' />\n"
+			. "<td colspan='2'  class='centered'><input type='submit' value='".$clang->gT("Copy Question")."' />\n"
+			. "<input type='hidden' name='action' value='copynewquestion' />\n"
+			. "<input type='hidden' name='sid' value='$surveyid' />\n"
+			. "<input type='hidden' name='oldqid' value='$qid' />\n"
 			. "\t</td></tr>\n"
 			. "</table>\n</form>\n";
 		}
@@ -257,18 +257,18 @@
 	$eqrow  = array_map('htmlspecialchars', $eqrow);
 	$editquestion .= '</h2>';
 	$editquestion .= "\t<div class='settingrow'><span class='settingcaption'>".$clang->gT("Code:")."</span>\n"
-	. "\t\t<span class='settingentry'><input type='text' size='20' maxlength='20'  id='title' name='title' value=\"{$eqrow['title']}\" />\n"
+	. "<span class='settingentry'><input type='text' size='20' maxlength='20'  id='title' name='title' value=\"{$eqrow['title']}\" />\n"
 	. "\t</span></div>\n";
 	$editquestion .=  "\t<div class='settingrow'><span class='settingcaption'>".$clang->gT("Question:")."</span>\n"
-	. "\t\t<span class='settingentry'><textarea cols='50' rows='4' name='question_{$eqrow['language']}'>{$eqrow['question']}</textarea>\n"
+	. "<span class='settingentry'><textarea cols='50' rows='4' name='question_{$eqrow['language']}'>{$eqrow['question']}</textarea>\n"
 	. getEditor("question-text","question_".$eqrow['language'], "[".$clang->gT("Question:", "js")."](".$eqrow['language'].")",$surveyid,$gid,$qid,$action)
 	. "\t</span></div>\n"
 	. "\t<div class='settingrow'><span class='settingcaption'>".$clang->gT("Help:")."</span>\n"
-	. "\t\t<span class='settingentry'><textarea cols='50' rows='4' name='help_{$eqrow['language']}'>{$eqrow['help']}</textarea>\n"
+	. "<span class='settingentry'><textarea cols='50' rows='4' name='help_{$eqrow['language']}'>{$eqrow['help']}</textarea>\n"
 	. getEditor("question-help","help_".$eqrow['language'], "[".$clang->gT("Help:", "js")."](".$eqrow['language'].")",$surveyid,$gid,$qid,$action)
 	. "\t</span></div>\n"
 	. "\t<div class='settingrow'><span class='settingcaption'>&nbsp;</span>\n"
-	. "\t\t<span class='settingentry'>&nbsp;\n"
+	. "<span class='settingentry'>&nbsp;\n"
 	. "\t</span></div>\n";
 	$editquestion .= '</div>';
 	
@@ -284,11 +284,11 @@
 		    $aqrow  = array_map('htmlspecialchars', $aqrow);
 		    $editquestion .= '</h2>';
 		    $editquestion .=  "\t<div class='settingrow'><span class='settingcaption'>".$clang->gT("Question:")."</span>\n"
-		    . "\t\t<span class='settingentry'><textarea cols='50' rows='4' name='question_{$aqrow['language']}'>{$aqrow['question']}</textarea>\n"
+		    . "<span class='settingentry'><textarea cols='50' rows='4' name='question_{$aqrow['language']}'>{$aqrow['question']}</textarea>\n"
 		    . getEditor("question-text","question_".$aqrow['language'], "[".$clang->gT("Question:", "js")."](".$aqrow['language'].")",$surveyid,$gid,$qid,$action)
 		    . "\t</span></div>\n"
 		    . "\t<div class='settingrow'><span class='settingcaption'>".$clang->gT("Help:")."</span>\n"
-		    . "\t\t<span class='settingentry'><textarea cols='50' rows='4' name='help_{$aqrow['language']}'>{$aqrow['help']}</textarea>\n"
+		    . "<span class='settingentry'><textarea cols='50' rows='4' name='help_{$aqrow['language']}'>{$aqrow['help']}</textarea>\n"
 		    . getEditor("question-help","help_".$aqrow['language'], "[".$clang->gT("Help:", "js")."](".$aqrow['language'].")",$surveyid,$gid,$qid,$action)
 		    . "\t</span></div>\n";
 		    $editquestion .= '</div>';
@@ -302,15 +302,15 @@
             $editquestion .= '<div class="tab-page"> <h2 class="tab">'.getLanguageNameFromCode($addlanguage,false);
             $editquestion .= '</h2>';
             $editquestion .=  "\t<div class='settingrow'><span class='settingcaption'>".$clang->gT("Question:")."</span>\n"
-            . "\t\t<span class='settingentry'><textarea cols='50' rows='4' name='question_{$addlanguage}'></textarea>\n"
+            . "<span class='settingentry'><textarea cols='50' rows='4' name='question_{$addlanguage}'></textarea>\n"
             . getEditor("question-text","question_".$addlanguage, "[".$clang->gT("Question:", "js")."](".$addlanguage.")",$surveyid,$gid,$qid,$action)
             . "\t</span></div>\n"
             . "\t<div class='settingrow'><span class='settingcaption'>".$clang->gT("Help:")."</span>\n"
-            . "\t\t<span class='settingentry'><textarea cols='50' rows='4' name='help_{$addlanguage}'></textarea>\n"
+            . "<span class='settingentry'><textarea cols='50' rows='4' name='help_{$addlanguage}'></textarea>\n"
             . getEditor("question-help","help_".$addlanguage, "[".$clang->gT("Help:", "js")."](".$addlanguage.")",$surveyid,$gid,$qid,$action)
             . "\t</span></div>\n"
             . "\t<div class='settingrow'><span class='settingcaption'>&nbsp;</span>\n"
-            . "\t\t<span class='settingentry'>&nbsp;\n"
+            . "<span class='settingentry'>&nbsp;\n"
             . "\t</span></div>\n";
             $editquestion .= '</div>';
         }            
@@ -321,24 +321,23 @@
         
  		//question type:
   		$editquestion .= "\t<div id='questionbottom'><ul>\n"
-  		. "\t\t<li><label for='question_type'>".$clang->gT("Question Type:")."</label>\n";
+  		. "<li><label for='question_type'>".$clang->gT("Question Type:")."</label>\n";
   		if ($activated != "Y")
   		{
-  			$editquestion .= "\t\t<select id='question_type' name='type' "
+  			$editquestion .= "<select id='question_type' name='type' "
   			. "onchange='OtherSelection(this.options[this.selectedIndex].value);'>\n"
   			. getqtypelist($eqrow['type'])
-  			. "\t\t</select></li>\n";
+  			. "</select>\n";
   		}
   		else
   		{
   			$qtypelist=getqtypelist('','array');
-            $editquestion .= "\t\t<li>{$qtypelist[$eqrow['type']]} - ".$clang->gT("Cannot be modified (Survey is active)")."\n"
-  			. "\t\t\t<input type='hidden' name='type' id='question_type' value='{$eqrow['type']}' />\n"
-  			. "\t\t</li>\n";
+            $editquestion .= "{$qtypelist[$eqrow['type']]} - ".$clang->gT("Cannot be modified (Survey is active)")."\n"
+  			. "<input type='hidden' name='type' id='question_type' value='{$eqrow['type']}' />\n";
   		}
   
-  		$editquestion  .="\t<li id='LabelSets' style='display: none'>\n"
-  		. "\t\t<label for='lid'>".$clang->gT("Label Set:")."</label>\n";
+  		$editquestion  .="\t</li><li id='LabelSets' style='display: none'>\n"
+  		. "<label for='lid'>".$clang->gT("Label Set:")."</label>\n";
 
 		if (!$adding) {$qattributes=questionAttributes();}
         else
@@ -347,117 +346,104 @@
         }
   		if ($activated != "Y")
   		{
-  			$editquestion .= "\t\t<select id='lid' name='lid' >\n";
+  			$editquestion .= "<select id='lid' name='lid' >\n";
   			$labelsets=getlabelsets(GetBaseLanguageFromSurveyID($surveyid));
   			if (count($labelsets)>0)
   			{
   				if (!$eqrow['lid'])
   				{
-  					$editquestion .= "\t\t\t<option value=''>".$clang->gT("Please Choose...")."</option>\n";
+  					$editquestion .= "\t<option value=''>".$clang->gT("Please Choose...")."</option>\n";
   				}
   				foreach ($labelsets as $lb)
   				{
-  					$editquestion .= "\t\t\t<option value='{$lb[0]}'";
+  					$editquestion .= "\t<option value='{$lb[0]}'";
   					if ($eqrow['lid'] == $lb[0]) {$editquestion .= " selected='selected'";}
   					$editquestion .= ">{$lb[1]}</option>\n";
   				}
   			}
-  			$editquestion .= "\t\t</select>\n";
+  			$editquestion .= "</select>\n";
 
 	  		$editquestion  .="\t</li><li id='LabelSets1' style='display: none'>\n"
-  			. "\t\t<label for='lid1'>".$clang->gT("Second Label Set:")."</label>\n";
-
-  			$editquestion .= "\t\t<select id='lid1' name='lid1' >\n";
+  			. "<label for='lid1'>".$clang->gT("Second Label Set:")."</label>\n";
+
+  			$editquestion .= "<select id='lid1' name='lid1' >\n";
   			$labelsets1=getlabelsets(GetBaseLanguageFromSurveyID($surveyid));
   			if (count($labelsets1)>0)
   			{
   				if (!$eqrow['lid1'])
   				{
-  					$editquestion .= "\t\t\t<option value=''>".$clang->gT("Please Choose...")."</option>\n";
+  					$editquestion .= "\t<option value=''>".$clang->gT("Please Choose...")."</option>\n";
   				}
   				foreach ($labelsets1 as $lb)
   				{
-  					$editquestion .= "\t\t\t<option value='{$lb[0]}'";
+  					$editquestion .= "\t<option value='{$lb[0]}'";
   					if ($eqrow['lid1'] == $lb[0]) {$editquestion .= " selected='selected'";}
   					$editquestion .= ">{$lb[1]}</option>\n";
   				}
   			}
 
-  			$editquestion .= "\t\t</select>\n";
+  			$editquestion .= "</select>\n";
   		}
   		else
   		{
   			$editquestion .= "[{$eqrow['lid']}] - ".$clang->gT("Cannot be modified")." - ".$clang->gT("Survey is currently active.")."\n";
   			$editquestion .= "[{$eqrow['lid1']}] - ".$clang->gT("Cannot be modified")." - ".$clang->gT("Survey is currently active.")."\n"  			
- 			. "\t\t\t<input type='hidden' name='lid' value=\"{$eqrow['lid']}\" />\n"
+ 			. "\t<input type='hidden' name='lid' value=\"{$eqrow['lid']}\" />\n"
  			. "<input type='hidden' name='lid1' value=\"{$eqrow['lid1']}\" />\n";
   		}
-        $editquestion .= "\t\t</li>\n";
+        $editquestion .= "</li>\n";
   		
   		if ($activated != "Y")
 		{
 			$editquestion .= "\t<li>\n"
 				. "\t<label for='gid'>".$clang->gT("Question group:")."</label>\n"
-				. "\t\t<select name='gid' id='gid'>\n"
+				. "<select name='gid' id='gid'>\n"
 				. getgrouplist3($eqrow['gid'])
-<<<<<<< HEAD
-				. "\t\t</select>\n"
-				. "\t</li>\n";
-
-=======
 				. "\t\t</select></td>\n"
 				. "\t</tr>\n";
 			$editquestion .= "\t<tr id='OtherSelection'>\n"
 				. "\t\t<td align='right'><strong>".$clang->gT("Option 'Other':")."</strong></td>\n";
->>>>>>> 3e7ecfbf
 		}
 		else
 		{
 			$editquestion .= "\t<li>\n"
 				. "\t<label>".$clang->gT("Question group:")."</label>\n"
-				. getgrouplist4($eqrow['gid'])
+				. getgroupname($eqrow['gid'])." - ".$clang->gT("Cannot be modified (Survey is active)")."\n"
                 . "\t<input type='hidden' name='gid' value='{$eqrow['gid']}' />"                
-<<<<<<< HEAD
 				. "</li>\n";
-=======
-				. "\t\t</td>\n"
-				. "\t</tr>\n";
-			$editquestion .= "\t<tr id='OtherSelection'>\n"
-				. "\t\t<td align='right'><strong>".$clang->gT("Option 'Other':")."</strong></td>\n";
->>>>>>> 3e7ecfbf
 		}
         $editquestion .= "\t<li id='OtherSelection'>\n"
-            . "\t\t<label>".$clang->gT("Other:")."</label>\n";  		
+            . "<label>".$clang->gT("Option 'Other':")."</label>\n";  		
             
   		if ($activated != "Y")
   		{
   			$editquestion .= "<label for='OY'>".$clang->gT("Yes")."</label><input id='OY' type='radio' class='radiobtn' name='other' value='Y'";
   			if ($eqrow['other'] == "Y") {$editquestion .= " checked";}
   			$editquestion .= " />&nbsp;&nbsp;\n"
-  			. "\t\t\t<label for='ON'>".$clang->gT("No")."</label><input id='ON' type='radio' class='radiobtn' name='other' value='N'";
+  			. "\t<label for='ON'>".$clang->gT("No")."</label><input id='ON' type='radio' class='radiobtn' name='other' value='N'";
   			if ($eqrow['other'] == "N" || $eqrow['other'] == "" ) {$editquestion .= " checked='checked'";}
   			$editquestion .= " />\n";
   		}
   		else
   		{
   			$editquestion .= " [{$eqrow['other']}] - ".$clang->gT("Cannot be modified")." - ".$clang->gT("Survey is currently active.")."\n"
-  			. "\t\t\t<input type='hidden' name='other' value=\"{$eqrow['other']}\" />\n";
+  			. "\t<input type='hidden' name='other' value=\"{$eqrow['other']}\" />\n";
   		}
   		$editquestion .= "\t</li>\n";
   
   		$editquestion .= "\t<li id='MandatorySelection'>\n"
-  		. "\t\t<label>".$clang->gT("Mandatory:")."</label>\n"
-  		. "\t\t\t<label for='MY'>".$clang->gT("Yes")."</label><input id='MY' type='radio' class='radiobtn' name='mandatory' value='Y'";
+  		. "<label>".$clang->gT("Mandatory:")."</label>\n"
+  		. "\t<label for='MY'>".$clang->gT("Yes")."</label><input id='MY' type='radio' class='radiobtn' name='mandatory' value='Y'";
   		if ($eqrow['mandatory'] == "Y") {$editquestion .= " checked='checked'";}
   		$editquestion .= " />&nbsp;&nbsp;\n"
-  		. "\t\t\t<label for='MN'>".$clang->gT("No")."</label><input id='MN' type='radio' class='radiobtn' name='mandatory' value='N'";
+  		. "\t<label for='MN'>".$clang->gT("No")."</label><input id='MN' type='radio' class='radiobtn' name='mandatory' value='N'";
   		if ($eqrow['mandatory'] != "Y") {$editquestion .= " checked='checked'";}
   		$editquestion .= " />\n"
   		. "</li>\n";
   		
   		$editquestion .= "\t<li id='Validation'>\n"
-  		. "\t\t<label for='preg'>".$clang->gT("Validation:")."</label>\n"
-  		. "\t\t<input type='text' id='preg' name='preg' size='50' value=\"".$eqrow['preg']."\" />\n"
+  		. "<label for='preg'>".$clang->gT("Validation:")."</label>\n"
+  		. "<input type='text' id='preg' name='preg' size='50' value=\"".$eqrow['preg']."\" />\n"
   		. "\t</li></ul>\n";
         $editquestion .= '<p><a id="showadvancedattributes">'.$clang->gT("Show advanced settings").'</a><a id="hideadvancedattributes" style="display:none;">'.$clang->gT("Hide advanced settings").'</a></p>'
                         .'<div id="advancedquestionsettingswrapper" style="display:none;">'
@@ -477,19 +463,19 @@
         {
         	// select questionposition
             $editquestion .= "\t<tr id='questionposition'>\n"
-            . "\t\t<td align='right'><strong>".$clang->gT("Position:")."</strong></td>\n"
-            . "\t\t<td align='left'>\n"
-            . "\t\t\t<select name='questionposition'>\n"
-            . "\t\t\t\t<option value=''>".$clang->gT("At end")."</option>\n"
-            . "\t\t\t\t<option value='0'>".$clang->gT("At beginning")."</option>\n";
+            . "<td align='right'><strong>".$clang->gT("Position:")."</strong></td>\n"
+            . "<td align='left'>\n"
+            . "\t<select name='questionposition'>\n"
+            . "<option value=''>".$clang->gT("At end")."</option>\n"
+            . "<option value='0'>".$clang->gT("At beginning")."</option>\n";
             while ($oq = $oqresult->FetchRow())
             {
 		//Bug Fix: add 1 to question_order
 		$question_order_plus_one = $oq['question_order']+1;
                 $editquestion .= "<option value='".$question_order_plus_one."'>".$clang->gT("After").": ".$oq['title']."</option>\n";
             }
-            $editquestion .= "\t\t\t</select>\n"
-            . "\t\t</td>\n"
+            $editquestion .= "\t</select>\n"
+            . "</td>\n"
             . "\t</tr>\n";
         } 
         else      
@@ -498,7 +484,7 @@
         }        
         
         $editquestion .= "\t<tr>\n"
-        . "\t\t<td align='right'></td><td align='left'>";        
+        . "<td align='right'></td><td align='left'>";        
         $editquestion .= "\t<tr><td align='center' colspan='2'><input type='submit' value='".$clang->gT("Add question")."' />\n"
         . "\t<input type='hidden' name='action' value='insertnewquestion' /><br/><br/>&nbsp;\n";   
     }
@@ -523,10 +509,10 @@
         . "\t<form enctype='multipart/form-data' id='importquestion' name='importquestion' action='$scriptname' method='post' onsubmit='return validatefilename(this,\"".$clang->gT('Please select a file to import!','js')."\");'>\n"
         . "<table width='100%' border='0' >\n\t"
         . "\t<tr>"
-        . "\t\t<td align='right' width='35%'><strong>".$clang->gT("Select CSV File").":</strong></td>\n"
-        . "\t\t<td align='left'><input name=\"the_file\" type=\"file\" size=\"50\" /></td></tr>\n"
-        . "\t\t<tr>\t\t<td align='right' width='35%'>".$clang->gT("Convert resources links?")."</td>\n"
-        . "\t\t<td><input name='translinksfields' type='checkbox' checked='checked'/></td></tr>\n"
+        . "<td align='right' width='35%'><strong>".$clang->gT("Select CSV File").":</strong></td>\n"
+        . "<td align='left'><input name=\"the_file\" type=\"file\" size=\"50\" /></td></tr>\n"
+        . "<tr><td align='right' width='35%'>".$clang->gT("Convert resources links?")."</td>\n"
+        . "<td><input name='translinksfields' type='checkbox' checked='checked'/></td></tr>\n"
         . "\t<tr><td colspan='2' align='center'><input type='submit' "
         . "value='".$clang->gT("Import Question")."' />\n"
         . "\t<input type='hidden' name='action' value='importquestion' />\n"
@@ -613,7 +599,7 @@
     $oqresult = db_execute_assoc($oqquery);
     
     $orderquestions = "<table width='100%' border='0'>\n\t<tr ><td colspan='2' class='settingcaption'>"
-    	. "\t\t".$clang->gT("Change Question Order")."</td></tr>"
+    	. "".$clang->gT("Change Question Order")."</td></tr>"
         . "</table>\n";
 
     $questioncount = $oqresult->RecordCount();        
@@ -744,71 +730,71 @@
     ."if (navigator.userAgent.indexOf(\"Gecko\") != -1)\n"
     ."window.addEventListener(\"load\", init_gecko_select_hack, false);\n";    
     $jc=0;
-    $newquestionoutput .= "\t\t\tvar qtypes = new Array();\n";
-    $newquestionoutput .= "\t\t\tvar qnames = new Array();\n\n";
-    $newquestionoutput .= "\t\t\tvar qhelp = new Array();\n\n";
-    $newquestionoutput .= "\t\t\tvar qcaption = new Array();\n\n";
+    $newquestionoutput .= "\tvar qtypes = new Array();\n";
+    $newquestionoutput .= "\tvar qnames = new Array();\n\n";
+    $newquestionoutput .= "\tvar qhelp = new Array();\n\n";
+    $newquestionoutput .= "\tvar qcaption = new Array();\n\n";
 
     //The following javascript turns on and off (hides/displays) various fields when the questiontype is changed
     $newquestionoutput .="\nfunction OtherSelection(QuestionType)\n"
     . "\t{\n"
     . "if (QuestionType == '') {QuestionType=document.getElementById('question_type').value;}\n"
     . "\tif (QuestionType == 'M' || QuestionType == 'P' || QuestionType == 'L' || QuestionType == '!')\n"
-    . "\t\t{\n"
-    . "\t\tdocument.getElementById('OtherSelection').style.display = '';\n"
-    . "\t\tdocument.getElementById('LabelSets').style.display = 'none';\n"
-    . "\t\tif (document.getElementById('LabelSets1'))  {document.getElementById('LabelSets1').style.display = 'none';}\n"    
-    . "\t\tdocument.getElementById('Validation').style.display = 'none';\n"
-    . "\t\tdocument.getElementById('MandatorySelection').style.display='';\n"
-    . "\t\t}\n"
+    . "{\n"
+    . "document.getElementById('OtherSelection').style.display = '';\n"
+    . "document.getElementById('LabelSets').style.display = 'none';\n"
+    . "if (document.getElementById('LabelSets1'))  {document.getElementById('LabelSets1').style.display = 'none';}\n"    
+    . "document.getElementById('Validation').style.display = 'none';\n"
+    . "document.getElementById('MandatorySelection').style.display='';\n"
+    . "}\n"
     . "\telse if (QuestionType == 'W' || QuestionType == 'Z')\n"
-    . "\t\t{\n"
-    . "\t\tdocument.getElementById('OtherSelection').style.display = '';\n"
-    . "\t\tdocument.getElementById('LabelSets').style.display = '';\n"
-    . "\t\tif (document.getElementById('LabelSets1'))  {document.getElementById('LabelSets1').style.display = 'none';}\n"    
-    . "\t\tdocument.getElementById('Validation').style.display = 'none';\n"
-    . "\t\tdocument.getElementById('MandatorySelection').style.display='';\n"
-    . "\t\t}\n"
+    . "{\n"
+    . "document.getElementById('OtherSelection').style.display = '';\n"
+    . "document.getElementById('LabelSets').style.display = '';\n"
+    . "if (document.getElementById('LabelSets1'))  {document.getElementById('LabelSets1').style.display = 'none';}\n"    
+    . "document.getElementById('Validation').style.display = 'none';\n"
+    . "document.getElementById('MandatorySelection').style.display='';\n"
+    . "}\n"
     . "\telse if (QuestionType == 'F' || QuestionType == 'H' || QuestionType == ':' || QuestionType == ';')\n"
-    . "\t\t{\n"
-    . "\t\tdocument.getElementById('LabelSets').style.display = '';\n"
-    . "\t\tif (document.getElementById('LabelSets1'))  {document.getElementById('LabelSets1').style.display = 'none';}\n"    
-    . "\t\tdocument.getElementById('OtherSelection').style.display = 'none';\n"
-    . "\t\tdocument.getElementById('Validation').style.display = 'none';\n"
-    . "\t\tdocument.getElementById('MandatorySelection').style.display='';\n"
-    . "\t\t}\n"
+    . "{\n"
+    . "document.getElementById('LabelSets').style.display = '';\n"
+    . "if (document.getElementById('LabelSets1'))  {document.getElementById('LabelSets1').style.display = 'none';}\n"    
+    . "document.getElementById('OtherSelection').style.display = 'none';\n"
+    . "document.getElementById('Validation').style.display = 'none';\n"
+    . "document.getElementById('MandatorySelection').style.display='';\n"
+    . "}\n"
     . "\telse if (QuestionType == '1')\n"
-    . "\t\t{\n"
-    . "\t\tdocument.getElementById('LabelSets').style.display = '';\n"
-    . "\t\tif (document.getElementById('LabelSets1'))  {document.getElementById('LabelSets1').style.display = '';}\n"    
-    . "\t\tdocument.getElementById('OtherSelection').style.display = 'none';\n"
-    . "\t\tdocument.getElementById('Validation').style.display = 'none';\n"
-    . "\t\tdocument.getElementById('MandatorySelection').style.display='';\n"
-    . "\t\t}\n"
+    . "{\n"
+    . "document.getElementById('LabelSets').style.display = '';\n"
+    . "if (document.getElementById('LabelSets1'))  {document.getElementById('LabelSets1').style.display = '';}\n"    
+    . "document.getElementById('OtherSelection').style.display = 'none';\n"
+    . "document.getElementById('Validation').style.display = 'none';\n"
+    . "document.getElementById('MandatorySelection').style.display='';\n"
+    . "}\n"
     . "\telse if (QuestionType == 'S' || QuestionType == 'T' || QuestionType == 'U' || QuestionType == 'N' || QuestionType=='' || QuestionType=='K')\n"
-    . "\t\t{\n"
-    . "\t\tdocument.getElementById('Validation').style.display = '';\n"
-    . "\t\tdocument.getElementById('OtherSelection').style.display ='none';\n"
-    . "\t\tif (document.getElementById('ON'))  {document.getElementById('ON').checked = true;}\n"    
-    . "\t\tdocument.getElementById('LabelSets').style.display='none';\n"
-    . "\t\tdocument.getElementById('MandatorySelection').style.display='';\n"
-    . "\t\t}\n"
+    . "{\n"
+    . "document.getElementById('Validation').style.display = '';\n"
+    . "document.getElementById('OtherSelection').style.display ='none';\n"
+    . "if (document.getElementById('ON'))  {document.getElementById('ON').checked = true;}\n"    
+    . "document.getElementById('LabelSets').style.display='none';\n"
+    . "document.getElementById('MandatorySelection').style.display='';\n"
+    . "}\n"
     . "\telse if (QuestionType == 'X')\n"
-    . "\t\t{\n"
-    . "\t\tdocument.getElementById('Validation').style.display = 'none';\n"
-    . "\t\tdocument.getElementById('OtherSelection').style.display ='none';\n"
-    . "\t\tdocument.getElementById('LabelSets').style.display='none';\n"
-    . "\t\tdocument.getElementById('MandatorySelection').style.display='none';\n"
-    . "\t\t}\n"
+    . "{\n"
+    . "document.getElementById('Validation').style.display = 'none';\n"
+    . "document.getElementById('OtherSelection').style.display ='none';\n"
+    . "document.getElementById('LabelSets').style.display='none';\n"
+    . "document.getElementById('MandatorySelection').style.display='none';\n"
+    . "}\n"
     . "\telse\n"
-    . "\t\t{\n"
-    . "\t\tdocument.getElementById('LabelSets').style.display = 'none';\n"
-    . "\t\tif (document.getElementById('LabelSets1'))  {document.getElementById('LabelSets1').style.display = 'none';}\n"    
-    . "\t\tdocument.getElementById('OtherSelection').style.display = 'none';\n"
-    . "\t\tif (document.getElementById('ON'))  {document.getElementById('ON').checked = true;}\n"    
-    . "\t\tdocument.getElementById('Validation').style.display = 'none';\n"
-    . "\t\tdocument.getElementById('MandatorySelection').style.display='';\n"
-    . "\t\t}\n"
+    . "{\n"
+    . "document.getElementById('LabelSets').style.display = 'none';\n"
+    . "if (document.getElementById('LabelSets1'))  {document.getElementById('LabelSets1').style.display = 'none';}\n"    
+    . "document.getElementById('OtherSelection').style.display = 'none';\n"
+    . "if (document.getElementById('ON'))  {document.getElementById('ON').checked = true;}\n"    
+    . "document.getElementById('Validation').style.display = 'none';\n"
+    . "document.getElementById('MandatorySelection').style.display='';\n"
+    . "}\n"
     . "\t}\n"
     . "\tOtherSelection('$type');\n"
     . "</script>\n";
