--- conflicted
+++ resolved
@@ -363,19 +363,11 @@
                 {
                   echo sprintf($clang->gT("%s messages were scanned, none were marked as bounce by the system."),$checktotal);
                 }
-<<<<<<< HEAD
             }
             else
             {
                 echo sprintf($clang->gT("Your inbox is empty."));
             }
-=======
-            }
-            else
-            {
-                echo sprintf($clang->gT("Your inbox is empty."));
-            }
->>>>>>> 000fb695
             @imap_close($mbox);
             $entertimestamp = "update ".db_table_name("surveys")." set bouncetime='$datelastbounce' where sid='$surveyid'";
             $executetimestamp = $connect->Execute($entertimestamp);
