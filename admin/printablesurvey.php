<?php
/*
 * LimeSurvey
 * Copyright (C) 2007 The LimeSurvey Project Team / Carsten Schmitz
 * All rights reserved.
 * License: GNU/GPL License v2 or later, see LICENSE.php
 * LimeSurvey is free software. This version may have been modified pursuant
 * to the GNU General Public License, and as distributed it includes or
 * is derivative of works licensed under the GNU General Public License or
 * other free or open source software licenses.
 * See COPYRIGHT.php for copyright notices and details.
 *
 * $Id$
 */

//Ensure script is not run directly, avoid path disclosure
include_once("login_check.php");
include_once(dirname(__FILE__)."/classes/tcpdf/extensiontcpdf.php");

// TEMP function for debugging
function try_debug($line)
{
    global $debug;
    if($debug > 0)
    {
        return '<!-- printablesurvey.php: '.$line.' -->';
    }
}
$surveyid = $_GET['sid'];

//echo '<pre>'.print_r($_SESSION,true).'</pre>';
// PRESENT SURVEY DATAENTRY SCREEN
if(isset($_POST['printableexport']))
{
    $pdf = new PDF ($pdforientation,'mm','A4');
    $pdf->SetFont($pdfdefaultfont,'',$pdffontsize);
    $pdf->AddPage();
}
// Set the language of the survey, either from GET parameter of session var
if (isset($_GET['lang']))
{
    $_GET['lang'] = preg_replace("/[^a-zA-Z0-9-]/", "", $_GET['lang']);
    if ($_GET['lang']) $surveyprintlang = $_GET['lang'];
} else
{
    $surveyprintlang=GetbaseLanguageFromSurveyid($surveyid);
}

// Setting the selected language for printout
$clang = new limesurvey_lang($surveyprintlang);

$desquery = "SELECT * FROM ".db_table_name('surveys')." inner join ".db_table_name('surveys_languagesettings')." on (surveyls_survey_id=sid) WHERE sid=$surveyid and surveyls_language=".$connect->qstr($surveyprintlang); //Getting data for this survey

$desresult = db_execute_assoc($desquery);
while ($desrow = $desresult->FetchRow())
{

    //echo '<pre>'.print_r($desrow,true).'</pre>';
    $template = $desrow['template'];
    $welcome = $desrow['surveyls_welcometext'];
    $end = $desrow['surveyls_endtext'];
    $surveyname = $desrow['surveyls_title'];
    $surveydesc = $desrow['surveyls_description'];
    $surveyactive = $desrow['active'];
    $surveytable = db_table_name("survey_".$desrow['sid']);
    $surveyexpirydate = $desrow['expires'];
    $surveystartdate = $desrow['startdate'];
    $surveyfaxto = $desrow['faxto'];
    $dateformattype = $desrow['surveyls_dateformat'];
}
if(isset($_POST['printableexport'])){$pdf->titleintopdf($surveyname,$surveydesc);}

switch($dateformattype)
{
    case 1: $dformat = 'd.m.Y'; // dd.mm.yyyy
    break;
    case 2: $dformat = 'd-m-Y'; // dd-mm-yyyy
    break;
    case 5: $dformat = 'd/m/Y'; // dd/mm/yyyy
    break;
    case 3: $dformat = 'Y.m.d'; // yyyy.mm.dd
    break;
    case 7: $dformat = 'Y/m/d'; // yyyy/mm/dd
    break;
    case 6: $dbformat = 'Y-m-d'; // yyyy-mm-dd
    break;
    case 4: $dformat = 'j.n.Y'; // d.m.yyyy
    break;
    case 8: $dformat = 'j/n/y'; // d/m/yyyy
    break;
    case 12: $dbformat = 'j-n-Y'; // d-m-yyyy
    break;
    case 9: $dformat = 'm-d-Y'; // mm-dd-yyyy
    break;
    case 10: $dbformat = 'm.d.Y'; // mm.dd.yyyy
    break;
    case 11: $dbformat = 'm/d/Y'; // mm/dd/yyyy
    break;
    default: $dformat = 'Y-m-d'; // yyyy-mm-dd
    break;
};
$expirytimestamp = strtotime($surveyexpirydate);
$expirytimeofday_h = date('H',$expirytimestamp);
$expirytimeofday_m = date('i',$expirytimestamp);

$surveyexpirydate = date($dformat,$expirytimestamp);

if(!empty($expirytimeofday_h) || !empty($expirytimeofday_m))
{
    $surveyexpirydate .= ' &ndash; '.$expirytimeofday_h.':'.$expirytimeofday_m;
};

//define('PRINT_TEMPLATE' , '/templates/print/' , true);
if(is_file($usertemplaterootdir.'/'.$template.'/print_survey.pstpl'))
{
	define('PRINT_TEMPLATE_DIR' , $usertemplaterootdir.'/'.$template.'/' , true);
	define('PRINT_TEMPLATE_URL' , $usertemplaterooturl.'/'.$template.'/' , true);
}
else
{
	define('PRINT_TEMPLATE_DIR' , $standardtemplaterootdir.'/default/' , true);
	define('PRINT_TEMPLATE_URL' , $standardtemplaterooturl.'/default/' , true);
}



$fieldmap=createFieldMap($surveyid);

$degquery = "SELECT * FROM ".db_table_name("groups")." WHERE sid='{$surveyid}' AND language='{$surveyprintlang}' ORDER BY ".db_table_name("groups").".group_order";
$degresult = db_execute_assoc($degquery);

if (!isset($surveyfaxto) || !$surveyfaxto and isset($surveyfaxnumber))
{
    $surveyfaxto=$surveyfaxnumber; //Use system fax number if none is set in survey.
}

$pdf_form='';
if(isset($usepdfexport) && $usepdfexport == 1 && !in_array($surveyprintlang,$notsupportlanguages))
{
    $pdf_form = '
    <form action="'.$scriptname.'?action=showprintablesurvey&amp;sid='.$surveyid.'&amp;lang='.$surveyprintlang.'" method="post">
	    <input type="submit" value="'.$clang->gT('PDF Export').'"/>
	    <input type="hidden" name="checksessionbypost" value="'.$_SESSION['checksessionpost'].'"/>
	    <input type="hidden" name="printableexport" value="true"/>
    </form>
    ';
}

$headelements = getPrintableHeader();

$survey_output = array(
			 'SITENAME' => $sitename
,'SURVEYNAME' => $surveyname
,'SURVEYDESCRIPTION' => $surveydesc
,'WELCOME' => $welcome
,'END' => $end
,'THEREAREXQUESTIONS' => 0
,'SUBMIT_TEXT' => $clang->gT("Submit Your Survey.")
,'SUBMIT_BY' => $surveyexpirydate
,'THANKS' => $clang->gT("Thank you for completing this survey.")
,'PDF_FORM' => $pdf_form
,'HEADELEMENTS' => $headelements
,'TEMPLATEURL' => PRINT_TEMPLATE_URL
,'FAXTO' => $surveyfaxto
,'PRIVACY' => ''
,'GROUPS' => ''
);



$survey_output['FAX_TO'] ='';
if(!empty($surveyfaxto) && $surveyfaxto != '000-00000000') //If no fax number exists, don't display faxing information!
{
    $survey_output['FAX_TO'] = $clang->gT("Please fax your completed survey to:")." $surveyfaxto";
}


if ($surveystartdate!='')
{
    $survey_output['SUBMIT_BY'] = sprintf($clang->gT("Please submit by %s"), $surveyexpirydate);
}

/**
 * Output arrays:
 *	$survey_output  =       final vaiables for whole survey
 *		$survey_output['SITENAME'] =
 *		$survey_output['SURVEYNAME'] =
 *		$survey_output['SURVEY_DESCRIPTION'] =
 *		$survey_output['WELCOME'] =
 *		$survey_output['THEREAREXQUESTIONS'] =
 *		$survey_output['PDF_FORM'] =
 *		$survey_output['HEADELEMENTS'] =
 *		$survey_output['TEMPLATEURL'] =
 *		$survey_output['SUBMIT_TEXT'] =
 *		$survey_output['SUBMIT_BY'] =
 *		$survey_output['THANKS'] =
 *		$survey_output['FAX_TO'] =
 *		$survey_output['SURVEY'] = 	contains an array of all the group arrays
 *
 *	$groups[]       =       an array of all the groups output
 *		$group['GROUPNAME'] =
 *		$group['GROUPDESCRIPTION'] =
 *		$group['QUESTIONS'] = 	templated formatted content if $question is appended to this at the end of processing each question.
 *		$group['ODD_EVEN'] = 	class to differentiate alternate groups
 *		$group['SCENARIO'] =
 *
 *	$questions[]    =       contains an array of all the questions within a group
 *		$question['QUESTION_CODE'] = 		content of the question code field
 *		$question['QUESTION_TEXT'] = 		content of the question field
 *		$question['QUESTION_SCENARIO'] = 		if there are conditions on a question, list the conditions.
 *		$question['QUESTION_MANDATORY'] = 	translated 'mandatory' identifier
 *		$question['QUESTION_CLASS'] = 		classes to be added to wrapping question div
 *		$question['QUESTION_TYPE_HELP'] = 		instructions on how to complete the question
 *		$question['QUESTION_MAN_MESSAGE'] = 	(not sure if this is used) mandatory error
 *		$question['QUESTION_VALID_MESSAGE'] = 	(not sure if this is used) validation error
 *		$question['ANSWER'] =        		contains formatted HTML answer
 *		$question['QUESTIONHELP'] = 		content of the question help field.
 *
 */

function populate_template( $template , $input  , $line = '')
{
    global $rootdir, $debug;
    /**
     * A poor mans templating system.
     *
     * 	$template	template filename (path is privided by config.php)
     * 	$input		a key => value array containg all the stuff to be put into the template
     * 	$line	 	for debugging purposes only.
     *
     * Returns a formatted string containing template with
     * keywords replaced by variables.
     *
     * How:
     */
    $full_path = PRINT_TEMPLATE_DIR.'print_'.$template.'.pstpl';
    $full_constant = 'TEMPLATE'.$template.'.pstpl';
    if(!defined($full_constant))
    {
        if(is_file($full_path))
        {
            define( $full_constant , file_get_contents($full_path));

            $template_content = constant($full_constant);
            $test_empty = trim($template_content);
            if(empty($test_empty))
            {
                return "<!--\n\t$full_path\n\tThe template was empty so is useless.\n-->";
            }
        }
        else
        {
            define($full_constant , '');
            return "<!--\n\t$full_path is not a propper file or is missing.\n-->";
        }
    }
    else
    {
        $template_content = constant($full_constant);
        $test_empty = trim($template_content);
        if(empty($test_empty))
        {
            return "<!--\n\t$full_path\n\tThe template was empty so is useless.\n-->";
        }
    }

    if(is_array($input))
    {
        foreach($input as $key => $value)
        {
            $find[] = '{'.$key.'}';
            $replace[] = $value;
        }
        return str_replace( $find , $replace , $template_content );
    }
    else
    {
        if($debug > 0)
        {
            if(!empty($line))
            {
                $line =  'LINE '.$line.': ';
            }
            return '<!-- '.$line.'There was nothing to put into the template -->'."\n";
        }
    }
}


function input_type_image( $type , $title = '' , $x = 40 , $y = 1 , $line = '' )
{
    global $rooturl, $rootdir;

    if($type == 'other' or $type == 'othercomment')
    {
        $x = 1;
    }
    $tail = substr($x , -1 , 1);
    switch($tail)
    {
        case '%':
        case 'm':
        case 'x':	$x_ = $x;
        break;
        default:	$x_ = $x / 2;
    }

    if($y < 2)
    {
        $y_ = 2;
    }
    else
    {
        $y_ = $y * 2;
    }

    if(!empty($title))
    {
        $div_title = ' title="'.$title.'"';
    }
    else
    {
        $div_title = '';
    }
    switch($type)
    {
        case 'textarea':
        case 'text':	$style = ' style="width:'.$x_.'em; height:'.$y_.'em;"';
        break;
        default:	$style = '';
    }

    switch($type)
    {
        case 'radio':
        case 'checkbox':if(!defined('IMAGE_'.$type.'_SIZE'))
        {
            $image_dimensions = getimagesize(PRINT_TEMPLATE_DIR.'print_img_'.$type.'.png');
            // define('IMAGE_'.$type.'_SIZE' , ' width="'.$image_dimensions[0].'" height="'.$image_dimensions[1].'"');
            define('IMAGE_'.$type.'_SIZE' , ' width="14" height="14"');
        }
        $output = '<img src="'.PRINT_TEMPLATE_URL.'print_img_'.$type.'.png"'.constant('IMAGE_'.$type.'_SIZE').' alt="'.$title.'" class="input-'.$type.'" />';
        break;

        case 'rank':
        case 'other':
        case 'othercomment':
        case 'text':
        case 'textarea':$output = '<div class="input-'.$type.'"'.$style.$div_title.'>{NOTEMPTY}</div>';
        break;

        default:	$output = '';
    }
    return $output;
}

function star_replace($input)
{
    return preg_replace(
			 '/\*(.*)\*/U'
			 ,'<strong>\1</strong>'
			 ,$input
			 );
}

$total_questions = 0;
$mapquestionsNumbers=Array();

// =========================================================
// START doin the business:
$pdfoutput = '';
while ($degrow = $degresult->FetchRow())
{
<<<<<<< HEAD
// ---------------------------------------------------
// START doing groups

	$deqquery = "SELECT * FROM ".db_table_name("questions")." WHERE sid=$surveyid AND gid={$degrow['gid']} AND language='{$surveyprintlang}' AND parent_qid=0 AND TYPE<>'I' ORDER BY question_order";
	$deqresult = db_execute_assoc($deqquery);
	$deqrows = array(); //Create an empty array in case FetchRow does not return any rows
	while ($deqrow = $deqresult->FetchRow()) {$deqrows[] = $deqrow;} // Get table output into array

	// Perform a case insensitive natural sort on group name then question title of a multidimensional array
	usort($deqrows, 'CompareGroupThenTitle');

	if ($degrow['description'])
	{
		$group_desc = $degrow['description'];
	}
	else
	{
		$group_desc = '';
	}

	$group = array(
=======
    // ---------------------------------------------------
    // START doing groups

    $deqquery = "SELECT * FROM ".db_table_name("questions")." WHERE sid=$surveyid AND gid={$degrow['gid']} AND language='{$surveyprintlang}' AND parent_qid=0 AND TYPE<>'I' ORDER BY question_order";
    $deqresult = db_execute_assoc($deqquery);
    $deqrows = array(); //Create an empty array in case FetchRow does not return any rows
    while ($deqrow = $deqresult->FetchRow()) {$deqrows[] = $deqrow;} // Get table output into array

    // Perform a case insensitive natural sort on group name then question title of a multidimensional array
    usort($deqrows, 'CompareGroupThenTitle');

    if ($degrow['description'])
    {
        $group_desc = $degrow['description'];
    }
    else
    {
        $group_desc = '';
    }

    $group = array(
>>>>>>> 9ac150e4
			 'GROUPNAME' => $degrow['group_name']
    ,'GROUPDESCRIPTION' => $group_desc
    ,'QUESTIONS' => '' // templated formatted content if $question is appended to this at the end of processing each question.
    );


    if(isset($_POST['printableexport'])){$pdf->titleintopdf($degrow['group_name'],$degrow['description']);}

    $gid = $degrow['gid'];
    //Alternate bgcolor for different groups
    if (!isset($group['ODD_EVEN']) || $group['ODD_EVEN'] == ' g-row-even')
    {
        $group['ODD_EVEN'] = ' g-row-odd';}
        else
        {
            $group['ODD_EVEN'] = ' g-row-even';
        }

        foreach ($deqrows as $deqrow)
        {
            // - - - - - - - - - - - - - - - - - - - - - - - - - - - - -
            // START doing questions

            //GET ANY CONDITIONS THAT APPLY TO THIS QUESTION

            $printablesurveyoutput = '';
            $explanation = ''; //reset conditions explanation
            $s=0;
            $scenarioquery="SELECT DISTINCT ".db_table_name("conditions").".scenario FROM ".db_table_name("conditions")." WHERE ".db_table_name("conditions").".qid={$deqrow['qid']} ORDER BY scenario";
            $scenarioresult=db_execute_assoc($scenarioquery);

            while ($scenariorow=$scenarioresult->FetchRow())
            {
                if($s == 0 && $scenarioresult->RecordCount() > 1)
                {
                    $explanation .= '<p class="scenario">'.try_debug(__LINE__)." -------- Scenario {$scenariorow['scenario']} --------</p>\n\n";
                }
                if($s > 0)
                {
                    $explanation .= '<p class="scenario">'.try_debug(__LINE__).' -------- '.$clang->gT("or")." Scenario {$scenariorow['scenario']} --------</p>\n\n";
                }

                $x=0;
                $distinctquery="SELECT cqid, method
                            FROM ".db_table_name("conditions")."
                            WHERE  ".db_table_name("conditions").".qid={$deqrow['qid']} 
                                AND ".db_table_name("conditions").".scenario={$scenariorow['scenario']} 
                            group by cqid, method
                            ORDER BY cqid";
<<<<<<< HEAD
			$distinctresult=db_execute_assoc($distinctquery);
			while ($distinctrow=$distinctresult->FetchRow())
			{
                $subquery='select title, question from '.db_table_name("questions")." where qid={$distinctrow['cqid']} AND parent_qid=0 AND language='{$surveyprintlang}'";
                $subresult=$connect->GetRow($subquery);
                
				if($x > 0)
				{
					$explanation .= ' <em>'.$clang->gT('and').'</em> ';
				}
				if(trim($distinctrow['method'])=='')
				{
					$distinctrow['method']='==';
				}

				if($distinctrow['method']=='==')
				{
					$explanation .= $clang->gT("Answer was")." ";
				}
				elseif($distinctrow['method']=='!=')
				{
					$explanation .= $clang->gT("Answer was NOT")." ";
				}
				elseif($distinctrow['method']=='<')
				{
					$explanation .= $clang->gT("Answer was less than")." ";
				}
				elseif($distinctrow['method']=='<=')
				{
					$explanation .= $clang->gT("Answer was less than or equal to")." ";
				}
				elseif($distinctrow['method']=='>=')
				{
					$explanation .= $clang->gT("Answer was greater than or equal to")." ";
				}
				elseif($distinctrow['method']=='>')
				{
					$explanation .= $clang->gT("Answer was greater than")." ";
				}
				elseif($distinctrow['method']=='RX')
				{
					$explanation .= $clang->gT("Answer matched (regexp)")." ";
				}
				else
				{
					$explanation .= $clang->gT("Answer was")." ";
				}

				$conquery="SELECT cid, cqid, q.title,\n"
				."q.question, value, q.type, cfieldname\n"
				."FROM ".db_table_name("conditions")." c, ".db_table_name("questions")." q\n"
				."WHERE c.cqid=q.qid\n"
				."AND c.cqid={$distinctrow['cqid']}\n"
				."AND c.qid={$deqrow['qid']} \n"
				."AND c.scenario={$scenariorow['scenario']} \n"
				."AND language='{$surveyprintlang}'";
				$conresult=db_execute_assoc($conquery) or safe_die("$conquery<br />".htmlspecialchars($connect->ErrorMsg()));
				$conditions=array();
				while ($conrow=$conresult->FetchRow())
				{

					$postans="";
					$value=$conrow['value'];
					switch($conrow['type'])
					{
						case "Y":
							switch ($conrow['value'])
							{
								case "Y": $conditions[]=$clang->gT("Yes"); break;
								case "N": $conditions[]=$clang->gT("No"); break;
							}
							break;
						case "G":
							switch($conrow['value'])
							{
								case "M": $conditions[]=$clang->gT("Male"); break;
								case "F": $conditions[]=$clang->gT("Female"); break;
							} // switch
							break;
						case "A":
						case "B":
						case ":":
						case ";":
							$conditions[]=$conrow['value'];
							break;
						case "C":
							switch($conrow['value'])
							{
								case "Y": $conditions[]=$clang->gT("Yes"); break;
								case "U": $conditions[]=$clang->gT("Uncertain"); break;
								case "N": $conditions[]=$clang->gT("No"); break;
							} // switch
							break;
						case "E":
							switch($conrow['value'])
							{
								case "I": $conditions[]=$clang->gT("Increase"); break;
								case "D": $conditions[]=$clang->gT("Decrease"); break;
								case "S": $conditions[]=$clang->gT("Same"); break;
							}
						case "1":
							$labelIndex=preg_match("/^[^#]+#([01]{1})$/",$conrow['cfieldname']);
							if ($labelIndex == 0)
							{ // TIBO
								$fquery = "SELECT * FROM ".db_table_name("answers")."\n"
									. "WHERE qid='{$conrow['cqid']}'\n"
									. "AND code='{$conrow['value']}' and scale_id=0 AND language='{$surveyprintlang}'";
								$fresult=db_execute_assoc($fquery) or safe_die("$fquery<br />".htmlspecialchars($connect->ErrorMsg()));
								while($frow=$fresult->FetchRow())
								{
									$postans=$frow['answer'];
									$conditions[]=$frow['answer'];
								} // while
							}
							elseif ($labelIndex == 1)
							{
                                $fquery = "SELECT * FROM ".db_table_name("answers")."\n"
                                    . "WHERE qid='{$conrow['cqid']}'\n"
                                    . "AND code='{$conrow['value']}' and scale_id=1 AND language='{$surveyprintlang}'";
								$fresult=db_execute_assoc($fquery) or safe_die("$fquery<br />".htmlspecialchars($connect->ErrorMsg()));
								while($frow=$fresult->FetchRow())
								{
									$postans=$frow['answer'];
									$conditions[]=$frow['answer'];
								} // while
							}
							break;
						case "L":
						case "!":
						case "O":
						case "M":
						case "P":
						case "R":
							$ansquery="SELECT answer FROM ".db_table_name("answers")." WHERE qid='{$conrow['cqid']}' AND code='{$conrow['value']}' AND language='{$surveyprintlang}'";
							$ansresult=db_execute_assoc($ansquery);
							while ($ansrow=$ansresult->FetchRow())
							{
								$conditions[]=$ansrow['answer'];
							}
							$conditions = array_unique($conditions);
							break;
						case "F":
						case "H":
						default:
							$value=substr($conrow['cfieldname'], strpos($conrow['cfieldname'], "X".$conrow['cqid'])+strlen("X".$conrow['cqid']), strlen($conrow['cfieldname']));
							$fquery = "SELECT * FROM ".db_table_name("answers")."\n"
							. "WHERE qid='{$conrow['cqid']}'\n"
							. "AND code='{$conrow['value']}' AND language='{$surveyprintlang}'";
							$fresult=db_execute_assoc($fquery) or safe_die("$fquery<br />".htmlspecialchars($connect->ErrorMsg()));
							while($frow=$fresult->FetchRow())
							{
								$postans=$frow['answer'];
								$conditions[]=$frow['answer'];
							} // while
							break;
					} // switch
					
					// Now let's complete the answer text with the answer_section
					$answer_section="";
					switch($conrow['type'])
					{
						case "A":
						case "B":
						case "C":
						case "E":
						case "F":
						case "H":
						case "K":
							$thiscquestion=arraySearchByKey($conrow['cfieldname'], $fieldmap, "fieldname");
							$ansquery="SELECT question FROM ".db_table_name("questions")." WHERE parent_qid='{$conrow['cqid']}' AND title='{$thiscquestion[0]['aid']}' AND language='{$surveyprintlang}'";
							//$ansquery="SELECT question FROM ".db_table_name("questions")." WHERE qid='{$conrow['cqid']}' AND language='{$surveyprintlang}'";
							$ansresult=db_execute_assoc($ansquery);
							while ($ansrow=$ansresult->FetchRow())
							{
								$answer_section=" (".$ansrow['question'].")";
							}
							break;

						case "1": // dual: (Label 1), (Label 2)
							$labelIndex=preg_match("/^[^#]+#([01]{1})$/",$conrow['cfieldname']);
							$thiscquestion=arraySearchByKey($conrow['cfieldname'], $fieldmap, "fieldname");
							$ansquery="SELECT question FROM ".db_table_name("questions")." WHERE parent_qid='{$conrow['cqid']}' AND title='{$thiscquestion[0]['aid']}' AND language='{$surveyprintlang}'";
							//$ansquery="SELECT question FROM ".db_table_name("questions")." WHERE qid='{$conrow['cqid']}' AND language='{$surveyprintlang}'";
							$ansresult=db_execute_assoc($ansquery);

							if ($labelIndex == 0)
							{ 
								while ($ansrow=$ansresult->FetchRow())
								{
									$answer_section=" (".$ansrow['question']." ".sprint($clang->gT("Label %s"),'1').")";
								}
							}
							elseif ($labelIndex == 1)
							{
								while ($ansrow=$ansresult->FetchRow())
								{
                                    $answer_section=" (".$ansrow['question']." ".sprint($clang->gT("Label %s"),'2').")";
								}
							}
							break;
						case ":":
						case ";": //multi flexi: ( answer [label] )
							$thiscquestion=arraySearchByKey($conrow['cfieldname'], $fieldmap, "fieldname");
                            $ansquery="SELECT question FROM ".db_table_name("questions")." WHERE parent_qid='{$conrow['cqid']}' AND title='{$thiscquestion[0]['aid']}' AND language='{$surveyprintlang}'";
							$ansresult=db_execute_assoc($ansquery);
							while ($ansrow=$ansresult->FetchRow())
							{
								$fquery = "SELECT * FROM ".db_table_name("answers")."\n"
									. "WHERE qid='{$conrow['cqid']}'\n"
									. "AND code='{$conrow['value']}' AND language='{$surveyprintlang}'";
								$fresult=db_execute_assoc($fquery) or safe_die("$fquery<br />".htmlspecialchars($connect->ErrorMsg()));
								while($frow=$fresult->FetchRow())
								{
									//$conditions[]=$frow['title'];
									$answer_section=" (".$ansrow['question']."[".$frow['answer']."])";
								} // while
							}
							break;
						case "R": // (Rank 1), (Rank 2)... TIBO
							$thiscquestion=arraySearchByKey($conrow['cfieldname'], $fieldmap, "fieldname");
							$rankid=$thiscquestion[0]['aid'];
							$answer_section=" (".$clang->gT("RANK")." $rankid)";
							break;
						default: // nothing to add
							break;
					}
				}

				if (count($conditions) > 1)
				{
					$explanation .=  "'".implode("' ".$clang->gT("or")." '", $conditions)."'";
				}
				elseif (count($conditions) == 1)
				{
					$explanation .= "'".$conditions[0]."'";
				}
				unset($conditions);
				// Following line commented out because answer_section  was lost, but is required for some question types
				//$explanation .= " ".$clang->gT("to question")." '".$mapquestionsNumbers[$distinctrow['cqid']]."' $answer_section ";
				$explanation .= " ".$clang->gT("at question")." '".$mapquestionsNumbers[$distinctrow['cqid']]." [".$subresult['title']."]' (".strip_tags($subresult['question'])."$answer_section)" ;
				//$distinctrow
				$x++;
			}
			$s++;
		}
		if ($explanation)
		{
			$explanation = "<b>".$clang->gT('Only answer this question if the following conditions are met:')."</b>"
			."<br/> ° ".$explanation;//"[".sprintf($clang->gT("Only answer this question %s"), $explanation)."]";
		}
		else
		{
			$explanation = '';
		}

		++$total_questions;

		$question = array(
					 'QUESTION_NUMBER' => $total_questions	// content of the question code field
					,'QUESTION_CODE' => $deqrow['title']
					,'QUESTION_TEXT' => preg_replace('/(?:<br ?\/?>|<\/(?:p|h[1-6])>)$/is' , '' , $deqrow['question'])	// content of the question field
					,'QUESTION_SCENARIO' => $explanation	// if there are conditions on a question, list the conditions.
					,'QUESTION_MANDATORY' => ''		// translated 'mandatory' identifier
                    ,'QUESTION_ID' => $deqrow['qid']    // id to be added to wrapping question div
					,'QUESTION_CLASS' => question_class( $deqrow['type'])	// classes to be added to wrapping question div
					,'QUESTION_TYPE_HELP' => ''		// instructions on how to complete the question
					,'QUESTION_MAN_MESSAGE' => ''		// (not sure if this is used) mandatory error
					,'QUESTION_VALID_MESSAGE' => ''		// (not sure if this is used) validation error
					,'QUESTIONHELP' => ''			// content of the question help field.
					,'ANSWER' => ''				// contains formatted HTML answer
				);
		//TIBO map question qid to their q number
		$mapquestionsNumbers[$deqrow['qid']]=$total_questions;
		//END OF GETTING CONDITIONS

		$qid = $deqrow['qid'];
		$fieldname = "$surveyid"."X"."$gid"."X"."$qid";

		if ($deqrow['mandatory'] == 'Y')
		{
			$question['QUESTION_MANDATORY'] = $clang->gT('*');
			$question['QUESTION_CLASS'] .= ' mandatory';
			$pdfoutput .= $clang->gT("*");
		}

		$pdfoutput ='';

		//DIFFERENT TYPES OF DATA FIELD HERE

		
		if(isset($_POST['printableexport'])){$pdf->intopdf($deqrow['title']." ".$deqrow['question']);}

		if ($deqrow['help'])
		{
			$hh = $deqrow['help'];
			$question['QUESTIONHELP'] = $hh;
			
			if(isset($_POST['printableexport'])){$pdf->helptextintopdf($hh);}
		}

		$qidattributes=getQuestionAttributes($deqrow['qid']);
		
        if ($qidattributes['page_break']!=0)
        {
            $question['QUESTION_CLASS'] .=' breakbefore ';
        }
        
        if (isset($qidattributes['maximum_chars']) && $qidattributes['maximum_chars']!='') {
            $question['QUESTION_CLASS'] ="max-chars-{$qidattributes['maximum_chars']} ".$question['QUESTION_CLASS'];
        }

		switch($deqrow['type'])
		{
// ==================================================================
			case "5":	//5 POINT CHOICE
					$question['QUESTION_TYPE_HELP'] = $clang->gT('Please choose *only one* of the following:');
					if(isset($_POST['printableexport'])){$pdf->intopdf($clang->gT("Please choose *only one* of the following:"),"U");}
					$pdfoutput ='';
					$question['ANSWER'] .= "\n\t<ul>\n";
					for ($i=1; $i<=5; $i++)
					{
						$pdfoutput .=" o ".$i." ";
//						$printablesurveyoutput .="\t\t\t<input type='checkbox' name='$fieldname' value='$i' readonly='readonly' />$i \n";
						$question['ANSWER'] .="\t\t<li>\n\t\t\t".input_type_image('radio',$i)."\n\t\t\t$i\n\t\t</li>\n";
					}
					if(isset($_POST['printableexport'])){$pdf->intopdf($pdfoutput);}
					$question['ANSWER'] .="\t</ul>\n";

					break;

// ==================================================================
			case "D":  //DATE
					$question['QUESTION_TYPE_HELP'] = $clang->gT('Please enter a date:');
					$question['ANSWER'] .= "\t".input_type_image('text',$question['QUESTION_TYPE_HELP'],30,1);
					if(isset($_POST['printableexport'])){$pdf->intopdf($clang->gT("Please enter a date:")." ___________");}

					break;

// ==================================================================
			case "G":  //GENDER
					$question['QUESTION_TYPE_HELP'] = $clang->gT("Please choose *only one* of the following:");

					$question['ANSWER'] .= "\n\t<ul>\n";
					$question['ANSWER'] .= "\t\t<li>\n\t\t\t".input_type_image('radio',$clang->gT("Female"))."\n\t\t\t".$clang->gT("Female")."\n\t\t</li>\n";
					$question['ANSWER'] .= "\t\t<li>\n\t\t\t".input_type_image('radio',$clang->gT("Male"))."\n\t\t\t".$clang->gT("Male")."\n\t\t</li>\n";
					$question['ANSWER'] .= "\t</ul>\n";

					if(isset($_POST['printableexport'])){$pdf->intopdf($clang->gT("Please choose *only one* of the following:"));}
					if(isset($_POST['printableexport'])){$pdf->intopdf(" o ".$clang->gT("Female")." | o ".$clang->gT("Male"));}

					break;

// ==================================================================
			case 'L': //LIST drop-down/radio-button list

// ==================================================================
			case '!': //List - dropdown
                    if (isset($qidattributes['display_columns']) && trim($qidattributes['display_columns'])!='') 
					{
						$dcols=$qidattributes['display_columns'];
					}
					else
					{
						$dcols=0;
					}
                    if (isset($qidattributes['category_separator']) && trim($qidattributes['category_separator'])!='') {
						$optCategorySeparator = $qidattributes['category_separator'];
					}
					else
					{
						unset($optCategorySeparator);
					}

					$question['QUESTION_TYPE_HELP'] = $clang->gT("Please choose *only one* of the following:");

					if(isset($_POST['printableexport'])){$pdf->intopdf($clang->gT("Please choose *only one* of the following:"));}
					$deaquery = "SELECT * FROM ".db_table_name("answers")." WHERE qid={$deqrow['qid']} AND language='{$surveyprintlang}' ORDER BY sortorder, answer";
					$dearesult = db_execute_assoc($deaquery);
					$deacount=$dearesult->RecordCount();
					if ($deqrow['other'] == "Y") {$deacount++;}

					$wrapper = setup_columns(0, $deacount);

					$question['ANSWER'] = $wrapper['whole-start'];

					$rowcounter = 0;
					$colcounter = 1;

					while ($dearow = $dearesult->FetchRow())
					{
						if (isset($optCategorySeparator))
						{
							list ($category, $answer) = explode($optCategorySeparator,$dearow['answer']);
							if ($category != '')
							{
								$dearow['answer'] = "($category) $answer";
							}
							else
							{
								$dearow['answer'] = $answer;
							}
						}
	
						$question['ANSWER'] .= "\t".$wrapper['item-start']."\t\t".input_type_image('radio' , $dearow['answer'])."\n\t\t\t".$dearow['answer']."\n".$wrapper['item-end'];
						if(isset($_POST['printableexport'])){$pdf->intopdf(" o ".$dearow['answer']);}

						++$rowcounter;
						if ($rowcounter == $wrapper['maxrows'] && $colcounter < $wrapper['cols'])
						{
							if($colcounter == $wrapper['cols'] - 1)
							{
								$question['ANSWER'] .= $wrapper['col-devide-last'];
							}
							else
							{
								$question['ANSWER']  .= $wrapper['col-devide'];
							}
							$rowcounter = 0;
							++$colcounter;
						}
					}
					if ($deqrow['other'] == 'Y')
					{
						$qidattributes = getQuestionAttributes($deqrow['qid']);
						if(trim($qidattributes["other_replace_text"])=='')
						{$qidattributes["other_replace_text"]="Other";}
//					$printablesurveyoutput .="\t".$wrapper['item-start']."\t\t".input_type_image('radio' , $clang->gT("Other"))."\n\t\t\t".$clang->gT("Other")."\n\t\t\t<input type='text' size='30' readonly='readonly' />\n".$wrapper['item-end'];
						$question['ANSWER']  .= $wrapper['item-start-other'].input_type_image('radio',$clang->gT($qidattributes["other_replace_text"])).' '.$clang->gT($qidattributes["other_replace_text"])."\n\t\t\t".input_type_image('other')."\n".$wrapper['item-end'];
					if(isset($_POST['printableexport'])){$pdf->intopdf(" o ".$clang->gT($qidattributes["other_replace_text"]).": ________");}
				}
				$question['ANSWER'] .= $wrapper['whole-end'];
				//Let's break the presentation into columns.
				break;

// ==================================================================
			case "O":  //LIST WITH COMMENT
				$question['QUESTION_TYPE_HELP'] = $clang->gT("Please choose *only one* of the following:");
				if(isset($_POST['printableexport'])){$pdf->intopdf($clang->gT("Please choose *only one* of the following:"),"U");}
				$deaquery = "SELECT * FROM ".db_table_name("answers")." WHERE qid={$deqrow['qid']} AND language='{$surveyprintlang}' ORDER BY sortorder, answer ";
				$dearesult = db_execute_assoc($deaquery);
				$question['ANSWER'] = "\t<ul>\n";
				while ($dearow = $dearesult->FetchRow())
				{
					$question['ANSWER'] .= "\t\t<li>\n\t\t\t".input_type_image('radio',$dearow['answer'])."\n\t\t\t".$dearow['answer']."\n\t\t</li>\n";
					if(isset($_POST['printableexport'])){$pdf->intopdf($dearow['answer']);}
				}
				$question['ANSWER'] .= "\t</ul>\n";

				$question['ANSWER'] .= "\t<p class=\"comment\">\n\t\t".$clang->gT("Make a comment on your choice here:")."\n";
				if(isset($_POST['printableexport'])){$pdf->intopdf("Make a comment on your choice here:");}
				$question['ANSWER'] .= "\t\t".input_type_image('textarea',$clang->gT("Make a comment on your choice here:"),50,8)."\n\t</p>\n";

				for($i=0;$i<9;$i++)
				{
					if(isset($_POST['printableexport'])){$pdf->intopdf("____________________");}
				}
				break;

// ==================================================================
			case "R":  //RANKING Type Question
				$reaquery = "SELECT * FROM ".db_table_name("answers")." WHERE qid={$deqrow['qid']} AND language='{$surveyprintlang}' ORDER BY sortorder, answer";
				$rearesult = db_execute_assoc($reaquery) or safe_die ("Couldn't get ranked answers<br />".$connect->ErrorMsg());
				$reacount = $rearesult->RecordCount();
				$question['QUESTION_TYPE_HELP'] = $clang->gT("Please number each box in order of preference from 1 to")." $reacount";
				if(isset($_POST['printableexport'])){$pdf->intopdf($clang->gT("Please number each box in order of preference from 1 to ").$reacount,"U");}
				$question['ANSWER'] = "\n<ul>\n";
				while ($rearow = $rearesult->FetchRow())
				{
					$question['ANSWER'] .="\t<li>\n\t".input_type_image('rank','',4,1)."\n\t\t".$rearow['answer']."\n\t</li>\n";
					if(isset($_POST['printableexport'])){$pdf->intopdf("__ ".$rearow['answer']);}
				}
				$question['ANSWER'] .= "\n</ul>\n";
				break;

// ==================================================================
			case "M":  //MULTIPLE OPTIONS (Quite tricky really!)
							
                if (trim($qidattributes['display_columns'])!='') 
				{
					$dcols=$qidattributes['display_columns'];
				}
				else
				{
					$dcols=0;
				}
                if (trim($qidattributes['max_answers'])=='') {
					$question['QUESTION_TYPE_HELP'] = $clang->gT("Please choose *all* that apply:");
					if(isset($_POST['printableexport'])){$pdf->intopdf($clang->gT("Please choose *all* that apply:"),"U");}
				}
				else
				{
                    $maxansw=$qidattributes["max_answers"];
					$question['QUESTION_TYPE_HELP'] = sprintf($clang->gT('Please choose *at most* %s answers:' ),'<span class="num">'.$maxansw.'</span>');
					if(isset($_POST['printableexport'])){$pdf->intopdf(sprintf($clang->gT('Please choose *at most* %s answers:' ),$maxansw),"U");}
				}
				$meaquery = "SELECT * FROM ".db_table_name("questions")." WHERE parent_qid={$deqrow['qid']} AND language='{$surveyprintlang}' ORDER BY question_order, question";
				$mearesult = db_execute_assoc($meaquery);
				$meacount = $mearesult->RecordCount();
				if ($deqrow['other'] == 'Y') {$meacount++;}
				
				$wrapper = setup_columns($dcols, $meacount);
				$question['ANSWER'] = $wrapper['whole-start'];

				$rowcounter = 0;
				$colcounter = 1;
				
				while ($mearow = $mearesult->FetchRow())
				{
					$question['ANSWER'] .= $wrapper['item-start'].input_type_image('checkbox',$mearow['question'])."\n\t\t".$mearow['question'].$wrapper['item-end'];
					if(isset($_POST['printableexport'])){$pdf->intopdf(" o ".$mearow['answer']);}
//						$upto++;
					
					++$rowcounter;
					if ($rowcounter == $wrapper['maxrows'] && $colcounter < $wrapper['cols'])
					{
						if($colcounter == $wrapper['cols'] - 1)
						{
							$question['ANSWER'] .= $wrapper['col-devide-last'];
						}
						else
						{
							$question['ANSWER'] .= $wrapper['col-devide'];
						}
						$rowcounter = 0;
						++$colcounter;
				}
				}
				if ($deqrow['other'] == "Y")
				{
                    if (trim($qidattributes['other_replace_text'])=='') 
					{
                        $qidattributes["other_replace_text"]="Other";
                    }
					$question['ANSWER'] .= $wrapper['item-start-other'].input_type_image('checkbox',$mearow['answer']).$clang->gT($qidattributes["other_replace_text"]).":\n\t\t".input_type_image('other').$wrapper['item-end'];
					if(isset($_POST['printableexport'])){$pdf->intopdf(" o ".$clang->gT($qidattributes["other_replace_text"]).": ________");}
				}
				$question['ANSWER'] .= $wrapper['whole-end'];
//				}
				break;
				
/*
// ==================================================================
			case "I": //Language Switch  in a printable survey does not make sense
				$printablesurveyoutput .="\t\t\t<u>".$clang->gT("Please choose *only one* of the following:")."</u><br />\n";
				$answerlangs = GetAdditionalLanguagesFromSurveyID($surveyid);
				$answerlangs [] = GetBaseLanguageFromSurveyID($surveyid);
				
				foreach ($answerlangs as $ansrow)
				{
					$printablesurveyoutput .="\t\t\t<input type='checkbox' name='$fieldname' value='{$ansrow}' />".getLanguageNameFromCode($ansrow, true)."<br />\n";
				}
				break;
*/


// ==================================================================
			case "P":  //MULTIPLE OPTIONS WITH COMMENTS
                if (trim($qidattributes['max_answers'])=='') {
					$question['QUESTION_TYPE_HELP'] = $clang->gT("Please choose all that apply and provide a comment:");
					if(isset($_POST['printableexport'])){$pdf->intopdf($clang->gT("Please choose all that apply and provide a comment:"),"U");}
				}
				else
				{
                    $maxansw=$qidattributes['max_answers'];
					$question['QUESTION_TYPE_HELP'] = $clang->gT("Please choose *at most* ").'<span class="num">'.$maxansw.'</span> '.$clang->gT("answers and provide a comment:");
					if(isset($_POST['printableexport'])){$pdf->intopdf($clang->gT("Please choose *at most* ").$maxansw.$clang->gT("answers and provide a comment:"),"U");}
				}
				$meaquery = "SELECT * FROM ".db_table_name("questions")." WHERE parent_qid={$deqrow['qid']}  AND language='{$surveyprintlang}' ORDER BY question_order, question";
				$mearesult = db_execute_assoc($meaquery);
//				$printablesurveyoutput .="\t\t\t<u>".$clang->gT("Please choose all that apply and provide a comment:")."</u><br />\n";
				$pdfoutput=array();
				$j=0;
				$longest_string = 0;
				while ($mearow = $mearesult->FetchRow())
				{
					$longest_string = longest_string($mearow['question'] , $longest_string );
					$question['ANSWER'] .= "\t<li><span>\n\t\t".input_type_image('checkbox',$mearow['question']).$mearow['question']."</span>\n\t\t".input_type_image('text','comment box',60)."\n\t</li>\n";
					$pdfoutput[$j]=array(" o ".$mearow['title']," __________");
					$j++;
				}
				if ($deqrow['other'] == "Y")
				{ 
					$question['ANSWER'] .= "\t<li class=\"other\">\n\t\t<div class=\"other-replacetext\">".$clang->gT('Other:').input_type_image('other','',1)."</div>".input_type_image('othercomment','comment box',50)."\n\t</li>\n";
					// lemeur: PDFOUTPUT HAS NOT BEEN IMPLEMENTED for these fields
					// not sure who did implement this.
					$pdfoutput[$j][0]=array(" o "."Other"," __________");
					$pdfoutput[$j][1]=array(" o "."OtherComment"," __________");
					$j++;
				}
				
				$question['ANSWER'] = "\n<ul>\n".$question['ANSWER']."</ul>\n";
				if(isset($_POST['printableexport'])){$pdf->tableintopdf($pdfoutput);}
				break;


// ==================================================================
			case "Q":  //MULTIPLE SHORT TEXT
				$width=60;

// ==================================================================
			case "K":  //MULTIPLE NUMERICAL
				$width=(isset($width))?$width:16;
				if(isset($_POST['printableexport'])){$pdf->intopdf($clang->gT("Please write your answer(s) here:"),"U");}

				$question['QUESTION_TYPE_HELP'] = $clang->gT("Please write your answer(s) here:");

				$meaquery = "SELECT * FROM ".db_table_name("questions")." WHERE parent_qid={$deqrow['qid']}  AND language='{$surveyprintlang}' ORDER BY question_order, question";
				$mearesult = db_execute_assoc($meaquery);
				$longest_string = 0;
				while ($mearow = $mearesult->FetchRow())
				{
					$longest_string = longest_string($mearow['question'] , $longest_string );
					$question['ANSWER'] .=  "\t<li>\n\t\t<span>".$mearow['question']."</span>\n\t\t".input_type_image('text',$mearow['question'],$width)."\n\t</li>\n";
					if(isset($_POST['printableexport'])){$pdf->intopdf($mearow['question'].": ____________________");}
				}
				$question['ANSWER'] =  "\n<ul>\n".$question['ANSWER']."</ul>\n";
				break;


// ==================================================================
			case "S":  //SHORT TEXT
				$question['QUESTION_TYPE_HELP'] = $clang->gT("Please write your answer here:");
				$question['ANSWER'] = input_type_image('text',$question['QUESTION_TYPE_HELP'], 50);
				if(isset($_POST['printableexport'])){$pdf->intopdf($clang->gT("Please write your answer here:"),"U");}
				if(isset($_POST['printableexport'])){$pdf->intopdf("____________________");}
				break;


// ==================================================================
			case "T":  //LONG TEXT
				$question['QUESTION_TYPE_HELP'] = $clang->gT("Please write your answer here:");
				$question['ANSWER'] = input_type_image('textarea',$question['QUESTION_TYPE_HELP'], '100%' , 8);

				if(isset($_POST['printableexport'])){$pdf->intopdf($clang->gT("Please write your answer here:"),"U");}
				for($i=0;$i<9;$i++)
				{
					if(isset($_POST['printableexport'])){$pdf->intopdf("____________________");}
				}
				break;


// ==================================================================
			case "U":  //HUGE TEXT
				$question['QUESTION_TYPE_HELP'] = $clang->gT("Please write your answer here:");
				$question['ANSWER'] = input_type_image('textarea',$question['QUESTION_TYPE_HELP'], '100%' , 30);

				if(isset($_POST['printableexport'])){$pdf->intopdf($clang->gT("Please write your answer here:"),"U");}
				for($i=0;$i<20;$i++)
				{
					if(isset($_POST['printableexport'])){$pdf->intopdf("____________________");}
				}
				break;


// ==================================================================
			case "N":  //NUMERICAL
				$question['QUESTION_TYPE_HELP'] = $clang->gT("Please write your answer here:");
				$question['ANSWER'] = input_type_image('text',$question['QUESTION_TYPE_HELP'],20);

				if(isset($_POST['printableexport'])){$pdf->intopdf($clang->gT("Please write your answer here:"),"U");}
				if(isset($_POST['printableexport'])){$pdf->intopdf("____________________");}
				
				break;

// ==================================================================
			case "Y":  //YES/NO
				$question['QUESTION_TYPE_HELP'] = $clang->gT("Please choose *only one* of the following:");
				$question['ANSWER'] = "\n<ul>\n\t<li>\n\t\t".input_type_image('radio',$clang->gT('Yes'))."\n\t\t".$clang->gT('Yes')."\n\t</li>\n";
				$question['ANSWER'] .= "\n\t<li>\n\t\t".input_type_image('radio',$clang->gT('No'))."\n\t\t".$clang->gT('No')."\n\t</li>\n</ul>\n";

				if(isset($_POST['printableexport'])){$pdf->intopdf($clang->gT("Please choose *only one* of the following:"),"U");}
				if(isset($_POST['printableexport'])){$pdf->intopdf(" o ".$clang->gT("Yes"));}
				if(isset($_POST['printableexport'])){$pdf->intopdf(" o ".$clang->gT("No"));}
				break;


// ==================================================================
			case "A":  //ARRAY (5 POINT CHOICE)
				$meaquery = "SELECT * FROM ".db_table_name("questions")." WHERE parent_qid={$deqrow['qid']} AND language='{$surveyprintlang}'  ORDER BY question_order, question";
				$mearesult = db_execute_assoc($meaquery);
				$question['QUESTION_TYPE_HELP'] = $clang->gT("Please choose the appropriate response for each item:");

				$question['ANSWER'] = '
=======
                $distinctresult=db_execute_assoc($distinctquery);
                while ($distinctrow=$distinctresult->FetchRow())
                {
                    $subquery='select title, question from '.db_table_name("questions")." where qid={$distinctrow['cqid']} AND parent_qid=0 AND language='{$surveyprintlang}'";
                    $subresult=$connect->GetRow($subquery);

                    if($x > 0)
                    {
                        $explanation .= ' <em>'.$clang->gT('and').'</em> ';
                    }
                    if(trim($distinctrow['method'])=='')
                    {
                        $distinctrow['method']='==';
                    }

                    if($distinctrow['method']=='==')
                    {
                        $explanation .= $clang->gT("Answer was")." ";
                    }
                    elseif($distinctrow['method']=='!=')
                    {
                        $explanation .= $clang->gT("Answer was NOT")." ";
                    }
                    elseif($distinctrow['method']=='<')
                    {
                        $explanation .= $clang->gT("Answer was less than")." ";
                    }
                    elseif($distinctrow['method']=='<=')
                    {
                        $explanation .= $clang->gT("Answer was less than or equal to")." ";
                    }
                    elseif($distinctrow['method']=='>=')
                    {
                        $explanation .= $clang->gT("Answer was greater than or equal to")." ";
                    }
                    elseif($distinctrow['method']=='>')
                    {
                        $explanation .= $clang->gT("Answer was greater than")." ";
                    }
                    elseif($distinctrow['method']=='RX')
                    {
                        $explanation .= $clang->gT("Answer matched (regexp)")." ";
                    }
                    else
                    {
                        $explanation .= $clang->gT("Answer was")." ";
                    }

                    $conquery="SELECT cid, cqid, q.title,\n"
                    ."q.question, value, q.type, cfieldname\n"
                    ."FROM ".db_table_name("conditions")." c, ".db_table_name("questions")." q\n"
                    ."WHERE c.cqid=q.qid\n"
                    ."AND c.cqid={$distinctrow['cqid']}\n"
                    ."AND c.qid={$deqrow['qid']} \n"
                    ."AND c.scenario={$scenariorow['scenario']} \n"
                    ."AND language='{$surveyprintlang}'";
                    $conresult=db_execute_assoc($conquery) or safe_die("$conquery<br />".htmlspecialchars($connect->ErrorMsg()));
                    $conditions=array();
                    while ($conrow=$conresult->FetchRow())
                    {

                        $postans="";
                        $value=$conrow['value'];
                        switch($conrow['type'])
                        {
                            case "Y":
                                switch ($conrow['value'])
                                {
                                    case "Y": $conditions[]=$clang->gT("Yes"); break;
                                    case "N": $conditions[]=$clang->gT("No"); break;
                                }
                                break;
                            case "G":
                                switch($conrow['value'])
                                {
                                    case "M": $conditions[]=$clang->gT("Male"); break;
                                    case "F": $conditions[]=$clang->gT("Female"); break;
                                } // switch
                                break;
                            case "A":
                            case "B":
                            case ":":
                            case ";":
                                $conditions[]=$conrow['value'];
                                break;
                            case "C":
                                switch($conrow['value'])
                                {
                                    case "Y": $conditions[]=$clang->gT("Yes"); break;
                                    case "U": $conditions[]=$clang->gT("Uncertain"); break;
                                    case "N": $conditions[]=$clang->gT("No"); break;
                                } // switch
                                break;
                            case "E":
                                switch($conrow['value'])
                                {
                                    case "I": $conditions[]=$clang->gT("Increase"); break;
                                    case "D": $conditions[]=$clang->gT("Decrease"); break;
                                    case "S": $conditions[]=$clang->gT("Same"); break;
                                }
                            case "1":
                                $labelIndex=preg_match("/^[^#]+#([01]{1})$/",$conrow['cfieldname']);
                                if ($labelIndex == 0)
                                { // TIBO
                                    $fquery = "SELECT * FROM ".db_table_name("answers")."\n"
                                    . "WHERE qid='{$conrow['cqid']}'\n"
                                    . "AND code='{$conrow['value']}' and scale_id=0 AND language='{$surveyprintlang}'";
                                    $fresult=db_execute_assoc($fquery) or safe_die("$fquery<br />".htmlspecialchars($connect->ErrorMsg()));
                                    while($frow=$fresult->FetchRow())
                                    {
                                        $postans=$frow['answer'];
                                        $conditions[]=$frow['answer'];
                                    } // while
                                }
                                elseif ($labelIndex == 1)
                                {
                                    $fquery = "SELECT * FROM ".db_table_name("answers")."\n"
                                    . "WHERE qid='{$conrow['cqid']}'\n"
                                    . "AND code='{$conrow['value']}' and scale_id=1 AND language='{$surveyprintlang}'";
                                    $fresult=db_execute_assoc($fquery) or safe_die("$fquery<br />".htmlspecialchars($connect->ErrorMsg()));
                                    while($frow=$fresult->FetchRow())
                                    {
                                        $postans=$frow['answer'];
                                        $conditions[]=$frow['answer'];
                                    } // while
                                }
                                break;
                            case "L":
                            case "!":
                            case "O":
                            case "M":
                            case "P":
                            case "R":
                                $ansquery="SELECT answer FROM ".db_table_name("answers")." WHERE qid='{$conrow['cqid']}' AND code='{$conrow['value']}' AND language='{$surveyprintlang}'";
                                $ansresult=db_execute_assoc($ansquery);
                                while ($ansrow=$ansresult->FetchRow())
                                {
                                    $conditions[]=$ansrow['answer'];
                                }
                                $conditions = array_unique($conditions);
                                break;
                            case "F":
                            case "H":
                            default:
                                $value=substr($conrow['cfieldname'], strpos($conrow['cfieldname'], "X".$conrow['cqid'])+strlen("X".$conrow['cqid']), strlen($conrow['cfieldname']));
                                $fquery = "SELECT * FROM ".db_table_name("answers")."\n"
                                . "WHERE qid='{$conrow['cqid']}'\n"
                                . "AND code='{$conrow['value']}' AND language='{$surveyprintlang}'";
                                $fresult=db_execute_assoc($fquery) or safe_die("$fquery<br />".htmlspecialchars($connect->ErrorMsg()));
                                while($frow=$fresult->FetchRow())
                                {
                                    $postans=$frow['answer'];
                                    $conditions[]=$frow['answer'];
                                } // while
                                break;
                        } // switch
                         
                        // Now let's complete the answer text with the answer_section
                        $answer_section="";
                        switch($conrow['type'])
                        {
                            case "A":
                            case "B":
                            case "C":
                            case "E":
                            case "F":
                            case "H":
                            case "K":
                                $thiscquestion=arraySearchByKey($conrow['cfieldname'], $fieldmap, "fieldname");
                                $ansquery="SELECT question FROM ".db_table_name("questions")." WHERE parent_qid='{$conrow['cqid']}' AND title='{$thiscquestion[0]['aid']}' AND language='{$surveyprintlang}'";
                                //$ansquery="SELECT question FROM ".db_table_name("questions")." WHERE qid='{$conrow['cqid']}' AND language='{$surveyprintlang}'";
                                $ansresult=db_execute_assoc($ansquery);
                                while ($ansrow=$ansresult->FetchRow())
                                {
                                    $answer_section=" (".$ansrow['question'].")";
                                }
                                break;

                            case "1": // dual: (Label 1), (Label 2)
                                $labelIndex=preg_match("/^[^#]+#([01]{1})$/",$conrow['cfieldname']);
                                $thiscquestion=arraySearchByKey($conrow['cfieldname'], $fieldmap, "fieldname");
                                $ansquery="SELECT question FROM ".db_table_name("questions")." WHERE parent_qid='{$conrow['cqid']}' AND title='{$thiscquestion[0]['aid']}' AND language='{$surveyprintlang}'";
                                //$ansquery="SELECT question FROM ".db_table_name("questions")." WHERE qid='{$conrow['cqid']}' AND language='{$surveyprintlang}'";
                                $ansresult=db_execute_assoc($ansquery);

                                if ($labelIndex == 0)
                                {
                                    while ($ansrow=$ansresult->FetchRow())
                                    {
                                        $answer_section=" (".$ansrow['question']." ".sprint($clang->gT("Label %s"),'1').")";
                                    }
                                }
                                elseif ($labelIndex == 1)
                                {
                                    while ($ansrow=$ansresult->FetchRow())
                                    {
                                        $answer_section=" (".$ansrow['question']." ".sprint($clang->gT("Label %s"),'2').")";
                                    }
                                }
                                break;
                            case ":":
                            case ";": //multi flexi: ( answer [label] )
                                $thiscquestion=arraySearchByKey($conrow['cfieldname'], $fieldmap, "fieldname");
                                $ansquery="SELECT question FROM ".db_table_name("questions")." WHERE parent_qid='{$conrow['cqid']}' AND title='{$thiscquestion[0]['aid']}' AND language='{$surveyprintlang}'";
                                $ansresult=db_execute_assoc($ansquery);
                                while ($ansrow=$ansresult->FetchRow())
                                {
                                    $fquery = "SELECT * FROM ".db_table_name("answers")."\n"
                                    . "WHERE qid='{$conrow['cqid']}'\n"
                                    . "AND code='{$conrow['value']}' AND language='{$surveyprintlang}'";
                                    $fresult=db_execute_assoc($fquery) or safe_die("$fquery<br />".htmlspecialchars($connect->ErrorMsg()));
                                    while($frow=$fresult->FetchRow())
                                    {
                                        //$conditions[]=$frow['title'];
                                        $answer_section=" (".$ansrow['question']."[".$frow['answer']."])";
                                    } // while
                                }
                                break;
                            case "R": // (Rank 1), (Rank 2)... TIBO
                                $thiscquestion=arraySearchByKey($conrow['cfieldname'], $fieldmap, "fieldname");
                                $rankid=$thiscquestion[0]['aid'];
                                $answer_section=" (".$clang->gT("RANK")." $rankid)";
                                break;
                            default: // nothing to add
                                break;
                        }
                    }

                    if (count($conditions) > 1)
                    {
                        $explanation .=  "'".implode("' ".$clang->gT("or")." '", $conditions)."'";
                    }
                    elseif (count($conditions) == 1)
                    {
                        $explanation .= "'".$conditions[0]."'";
                    }
                    unset($conditions);
                    // Following line commented out because answer_section  was lost, but is required for some question types
                    //$explanation .= " ".$clang->gT("to question")." '".$mapquestionsNumbers[$distinctrow['cqid']]."' $answer_section ";
                    $explanation .= " ".$clang->gT("at question")." '".$mapquestionsNumbers[$distinctrow['cqid']]." [".$subresult['title']."]' (".strip_tags($subresult['question'])."$answer_section)" ;
                    //$distinctrow
                    $x++;
                }
                $s++;
            }
            if ($explanation)
            {
                $explanation = "<b>".$clang->gT('Only answer this question if the following conditions are met:')."</b>"
                ."<br/> ° ".$explanation;//"[".sprintf($clang->gT("Only answer this question %s"), $explanation)."]";
            }
            else
            {
                $explanation = '';
            }

            ++$total_questions;

            $question = array(
					 'QUESTION_NUMBER' => $total_questions	// content of the question code field
            ,'QUESTION_CODE' => $deqrow['title']
            ,'QUESTION_TEXT' => preg_replace('/(?:<br ?\/?>|<\/(?:p|h[1-6])>)$/is' , '' , $deqrow['question'])	// content of the question field
            ,'QUESTION_SCENARIO' => $explanation	// if there are conditions on a question, list the conditions.
            ,'QUESTION_MANDATORY' => ''		// translated 'mandatory' identifier
            ,'QUESTION_ID' => $deqrow['qid']    // id to be added to wrapping question div
            ,'QUESTION_CLASS' => question_class( $deqrow['type'])	// classes to be added to wrapping question div
            ,'QUESTION_TYPE_HELP' => ''		// instructions on how to complete the question
            ,'QUESTION_MAN_MESSAGE' => ''		// (not sure if this is used) mandatory error
            ,'QUESTION_VALID_MESSAGE' => ''		// (not sure if this is used) validation error
            ,'QUESTIONHELP' => ''			// content of the question help field.
            ,'ANSWER' => ''				// contains formatted HTML answer
            );
            //TIBO map question qid to their q number
            $mapquestionsNumbers[$deqrow['qid']]=$total_questions;
            //END OF GETTING CONDITIONS

            $qid = $deqrow['qid'];
            $fieldname = "$surveyid"."X"."$gid"."X"."$qid";

            if ($deqrow['mandatory'] == 'Y')
            {
                $question['QUESTION_MANDATORY'] = $clang->gT('*');
                $question['QUESTION_CLASS'] .= ' mandatory';
                $pdfoutput .= $clang->gT("*");
            }

            $pdfoutput ='';

            //DIFFERENT TYPES OF DATA FIELD HERE


            if(isset($_POST['printableexport'])){$pdf->intopdf($deqrow['title']." ".$deqrow['question']);}

            if ($deqrow['help'])
            {
                $hh = $deqrow['help'];
                $question['QUESTIONHELP'] = $hh;
                 
                if(isset($_POST['printableexport'])){$pdf->helptextintopdf($hh);}
            }

            $qidattributes=getQuestionAttributes($deqrow['qid']);

            if ($qidattributes['page_break']!=0)
            {
                $question['QUESTION_CLASS'] .=' breakbefore ';
            }

            if (isset($qidattributes['maximum_chars']) && $qidattributes['maximum_chars']!='') {
                $question['QUESTION_CLASS'] ="max-chars-{$qidattributes['maximum_chars']} ".$question['QUESTION_CLASS'];
            }

            switch($deqrow['type'])
            {
                // ==================================================================
                case "5":	//5 POINT CHOICE
                    $question['QUESTION_TYPE_HELP'] = $clang->gT('Please choose *only one* of the following:');
                    if(isset($_POST['printableexport'])){$pdf->intopdf($clang->gT("Please choose *only one* of the following:"),"U");}
                    $pdfoutput ='';
                    $question['ANSWER'] .= "\n\t<ul>\n";
                    for ($i=1; $i<=5; $i++)
                    {
                        $pdfoutput .=" o ".$i." ";
                        //						$printablesurveyoutput .="\t\t\t<input type='checkbox' name='$fieldname' value='$i' readonly='readonly' />$i \n";
                        $question['ANSWER'] .="\t\t<li>\n\t\t\t".input_type_image('radio',$i)."\n\t\t\t$i\n\t\t</li>\n";
                    }
                    if(isset($_POST['printableexport'])){$pdf->intopdf($pdfoutput);}
                    $question['ANSWER'] .="\t</ul>\n";

                    break;

                    // ==================================================================
                case "D":  //DATE
                    $question['QUESTION_TYPE_HELP'] = $clang->gT('Please enter a date:');
                    $question['ANSWER'] .= "\t".input_type_image('text',$question['QUESTION_TYPE_HELP'],30,1);
                    if(isset($_POST['printableexport'])){$pdf->intopdf($clang->gT("Please enter a date:")." ___________");}

                    break;

                    // ==================================================================
                case "G":  //GENDER
                    $question['QUESTION_TYPE_HELP'] = $clang->gT("Please choose *only one* of the following:");

                    $question['ANSWER'] .= "\n\t<ul>\n";
                    $question['ANSWER'] .= "\t\t<li>\n\t\t\t".input_type_image('radio',$clang->gT("Female"))."\n\t\t\t".$clang->gT("Female")."\n\t\t</li>\n";
                    $question['ANSWER'] .= "\t\t<li>\n\t\t\t".input_type_image('radio',$clang->gT("Male"))."\n\t\t\t".$clang->gT("Male")."\n\t\t</li>\n";
                    $question['ANSWER'] .= "\t</ul>\n";

                    if(isset($_POST['printableexport'])){$pdf->intopdf($clang->gT("Please choose *only one* of the following:"));}
                    if(isset($_POST['printableexport'])){$pdf->intopdf(" o ".$clang->gT("Female")." | o ".$clang->gT("Male"));}

                    break;

                    // ==================================================================
                case "L": //LIST drop-down/radio-button list

                    // ==================================================================
                case "!": //List - dropdown
                    if (isset($qidattributes['display_columns']) && trim($qidattributes['display_columns'])!='')
                    {
                        $dcols=$qidattributes['display_columns'];
                    }
                    else
                    {
                        $dcols=0;
                    }
                    if (isset($qidattributes['category_separator']) && trim($qidattributes['category_separator'])!='') {
                        $optCategorySeparator = $qidattributes['category_separator'];
                    }
                    else
                    {
                        unset($optCategorySeparator);
                    }

                    $question['QUESTION_TYPE_HELP'] = $clang->gT("Please choose *only one* of the following:");
                    $question['QUESTION_TYPE_HELP'] .= array_filter_help($qidattributes, $surveyprintlang, $surveyid);

                    if(isset($_POST['printableexport'])){$pdf->intopdf($clang->gT("Please choose *only one* of the following:"));}
                    $deaquery = "SELECT * FROM ".db_table_name("answers")." WHERE qid={$deqrow['qid']} AND language='{$surveyprintlang}' ORDER BY sortorder, answer";
                    $dearesult = db_execute_assoc($deaquery);
                    $deacount=$dearesult->RecordCount();
                    if ($deqrow['other'] == "Y") {$deacount++;}

                    $wrapper = setup_columns(0, $deacount);

                    $question['ANSWER'] = $wrapper['whole-start'];

                    $rowcounter = 0;
                    $colcounter = 1;

                    while ($dearow = $dearesult->FetchRow())
                    {
                        if (isset($optCategorySeparator))
                        {
                            list ($category, $answer) = explode($optCategorySeparator,$dearow['answer']);
                            if ($category != '')
                            {
                                $dearow['answer'] = "($category) $answer";
                            }
                            else
                            {
                                $dearow['answer'] = $answer;
                            }
                        }

                        $question['ANSWER'] .= "\t".$wrapper['item-start']."\t\t".input_type_image('radio' , $dearow['answer'])."\n\t\t\t".$dearow['answer']."\n".$wrapper['item-end'];
                        if(isset($_POST['printableexport'])){$pdf->intopdf(" o ".$dearow['answer']);}

                        ++$rowcounter;
                        if ($rowcounter == $wrapper['maxrows'] && $colcounter < $wrapper['cols'])
                        {
                            if($colcounter == $wrapper['cols'] - 1)
                            {
                                $question['ANSWER'] .= $wrapper['col-devide-last'];
                            }
                            else
                            {
                                $question['ANSWER']  .= $wrapper['col-devide'];
                            }
                            $rowcounter = 0;
                            ++$colcounter;
                        }
                    }
                    if ($deqrow['other'] == 'Y')
                    {
                        $qidattributes = getQuestionAttributes($deqrow['qid']);
                        if(trim($qidattributes["other_replace_text"])=='')
                        {$qidattributes["other_replace_text"]="Other";}
                        //					$printablesurveyoutput .="\t".$wrapper['item-start']."\t\t".input_type_image('radio' , $clang->gT("Other"))."\n\t\t\t".$clang->gT("Other")."\n\t\t\t<input type='text' size='30' readonly='readonly' />\n".$wrapper['item-end'];
                        $question['ANSWER']  .= $wrapper['item-start-other'].input_type_image('radio',$clang->gT($qidattributes["other_replace_text"])).' '.$clang->gT($qidattributes["other_replace_text"])."\n\t\t\t".input_type_image('other')."\n".$wrapper['item-end'];
                        if(isset($_POST['printableexport'])){$pdf->intopdf(" o ".$clang->gT($qidattributes["other_replace_text"]).": ________");}
                    }
                    $question['ANSWER'] .= $wrapper['whole-end'];
                    //Let's break the presentation into columns.
                    break;

                    // ==================================================================
                case "O":  //LIST WITH COMMENT
                    $question['QUESTION_TYPE_HELP'] = $clang->gT("Please choose *only one* of the following:");
                    if(isset($_POST['printableexport'])){$pdf->intopdf($clang->gT("Please choose *only one* of the following:"),"U");}
                    $deaquery = "SELECT * FROM ".db_table_name("answers")." WHERE qid={$deqrow['qid']} AND language='{$surveyprintlang}' ORDER BY sortorder, answer ";
                    $dearesult = db_execute_assoc($deaquery);
                    $question['ANSWER'] = "\t<ul>\n";
                    while ($dearow = $dearesult->FetchRow())
                    {
                        $question['ANSWER'] .= "\t\t<li>\n\t\t\t".input_type_image('radio',$dearow['answer'])."\n\t\t\t".$dearow['answer']."\n\t\t</li>\n";
                        if(isset($_POST['printableexport'])){$pdf->intopdf($dearow['answer']);}
                    }
                    $question['ANSWER'] .= "\t</ul>\n";

                    $question['ANSWER'] .= "\t<p class=\"comment\">\n\t\t".$clang->gT("Make a comment on your choice here:")."\n";
                    if(isset($_POST['printableexport'])){$pdf->intopdf("Make a comment on your choice here:");}
                    $question['ANSWER'] .= "\t\t".input_type_image('textarea',$clang->gT("Make a comment on your choice here:"),50,8)."\n\t</p>\n";

                    for($i=0;$i<9;$i++)
                    {
                        if(isset($_POST['printableexport'])){$pdf->intopdf("____________________");}
                    }
                    break;

                    // ==================================================================
                case "R":  //RANKING Type Question
                    $reaquery = "SELECT * FROM ".db_table_name("answers")." WHERE qid={$deqrow['qid']} AND language='{$surveyprintlang}' ORDER BY sortorder, answer";
                    $rearesult = db_execute_assoc($reaquery) or safe_die ("Couldn't get ranked answers<br />".$connect->ErrorMsg());
                    $reacount = $rearesult->RecordCount();
                    $question['QUESTION_TYPE_HELP'] = $clang->gT("Please number each box in order of preference from 1 to")." $reacount";
                    if(isset($_POST['printableexport'])){$pdf->intopdf($clang->gT("Please number each box in order of preference from 1 to ").$reacount,"U");}
                    $question['ANSWER'] = "\n<ul>\n";
                    while ($rearow = $rearesult->FetchRow())
                    {
                        $question['ANSWER'] .="\t<li>\n\t".input_type_image('rank','',4,1)."\n\t\t".$rearow['answer']."\n\t</li>\n";
                        if(isset($_POST['printableexport'])){$pdf->intopdf("__ ".$rearow['answer']);}
                    }
                    $question['ANSWER'] .= "\n</ul>\n";
                    break;

                    // ==================================================================
                case "M":  //MULTIPLE OPTIONS (Quite tricky really!)

                    if (trim($qidattributes['display_columns'])!='')
                    {
                        $dcols=$qidattributes['display_columns'];
                    }
                    else
                    {
                        $dcols=0;
                    }
                    if (trim($qidattributes['max_answers'])=='') {
                        $question['QUESTION_TYPE_HELP'] = $clang->gT("Please choose *all* that apply:");
                        if(isset($_POST['printableexport'])){$pdf->intopdf($clang->gT("Please choose *all* that apply:"),"U");}
                    }
                    else
                    {
                        $maxansw=$qidattributes["max_answers"];
                        $question['QUESTION_TYPE_HELP'] = sprintf($clang->gT('Please choose *at most* %s answers:' ),'<span class="num">'.$maxansw.'</span>');
                        if(isset($_POST['printableexport'])){$pdf->intopdf(sprintf($clang->gT('Please choose *at most* %s answers:' ),$maxansw),"U");}
                    }
                    $meaquery = "SELECT * FROM ".db_table_name("questions")." WHERE parent_qid={$deqrow['qid']} AND language='{$surveyprintlang}' ORDER BY question_order, question";
                    $question['QUESTION_TYPE_HELP'] .= array_filter_help($qidattributes, $surveyprintlang, $surveyid);
                    $mearesult = db_execute_assoc($meaquery);
                    $meacount = $mearesult->RecordCount();
                    if ($deqrow['other'] == 'Y') {$meacount++;}

                    $wrapper = setup_columns($dcols, $meacount);
                    $question['ANSWER'] = $wrapper['whole-start'];

                    $rowcounter = 0;
                    $colcounter = 1;

                    while ($mearow = $mearesult->FetchRow())
                    {
                        $question['ANSWER'] .= $wrapper['item-start'].input_type_image('checkbox',$mearow['question'])."\n\t\t".$mearow['question'].$wrapper['item-end'];
                        if(isset($_POST['printableexport'])){$pdf->intopdf(" o ".$mearow['answer']);}
                        //						$upto++;
                         
                        ++$rowcounter;
                        if ($rowcounter == $wrapper['maxrows'] && $colcounter < $wrapper['cols'])
                        {
                            if($colcounter == $wrapper['cols'] - 1)
                            {
                                $question['ANSWER'] .= $wrapper['col-devide-last'];
                            }
                            else
                            {
                                $question['ANSWER'] .= $wrapper['col-devide'];
                            }
                            $rowcounter = 0;
                            ++$colcounter;
                        }
                    }
                    if ($deqrow['other'] == "Y")
                    {
                        if (trim($qidattributes['other_replace_text'])=='')
                        {
                            $qidattributes["other_replace_text"]="Other";
                        }
                        $question['ANSWER'] .= $wrapper['item-start-other'].input_type_image('checkbox',$mearow['answer']).$clang->gT($qidattributes["other_replace_text"]).":\n\t\t".input_type_image('other').$wrapper['item-end'];
                        if(isset($_POST['printableexport'])){$pdf->intopdf(" o ".$clang->gT($qidattributes["other_replace_text"]).": ________");}
                    }
                    $question['ANSWER'] .= $wrapper['whole-end'];
                    //				}
                    break;

                    /*
                     // ==================================================================
                     case "I": //Language Switch  in a printable survey does not make sense
                     $printablesurveyoutput .="\t\t\t<u>".$clang->gT("Please choose *only one* of the following:")."</u><br />\n";
                     $answerlangs = GetAdditionalLanguagesFromSurveyID($surveyid);
                     $answerlangs [] = GetBaseLanguageFromSurveyID($surveyid);

                     foreach ($answerlangs as $ansrow)
                     {
                     $printablesurveyoutput .="\t\t\t<input type='checkbox' name='$fieldname' value='{$ansrow}' />".getLanguageNameFromCode($ansrow, true)."<br />\n";
                     }
                     break;
                     */


                    // ==================================================================
                case "P":  //MULTIPLE OPTIONS WITH COMMENTS
                    if (trim($qidattributes['max_answers'])=='') {
                        $question['QUESTION_TYPE_HELP'] = $clang->gT("Please choose all that apply and provide a comment:");
                        if(isset($_POST['printableexport'])){$pdf->intopdf($clang->gT("Please choose all that apply and provide a comment:"),"U");}
                    }
                    else
                    {
                        $maxansw=$qidattributes['max_answers'];
                        $question['QUESTION_TYPE_HELP'] = $clang->gT("Please choose *at most* ").'<span class="num">'.$maxansw.'</span> '.$clang->gT("answers and provide a comment:");
                        if(isset($_POST['printableexport'])){$pdf->intopdf($clang->gT("Please choose *at most* ").$maxansw.$clang->gT("answers and provide a comment:"),"U");}
                    }
                    $meaquery = "SELECT * FROM ".db_table_name("questions")." WHERE parent_qid={$deqrow['qid']}  AND language='{$surveyprintlang}' ORDER BY question_order, question";
                    $question['QUESTION_TYPE_HELP'] .= array_filter_help($qidattributes, $surveyprintlang, $surveyid);
                    $mearesult = db_execute_assoc($meaquery);
                    //				$printablesurveyoutput .="\t\t\t<u>".$clang->gT("Please choose all that apply and provide a comment:")."</u><br />\n";
                    $pdfoutput=array();
                    $j=0;
                    $longest_string = 0;
                    while ($mearow = $mearesult->FetchRow())
                    {
                        $longest_string = longest_string($mearow['question'] , $longest_string );
                        $question['ANSWER'] .= "\t<li><span>\n\t\t".input_type_image('checkbox',$mearow['question']).$mearow['question']."</span>\n\t\t".input_type_image('text','comment box',60)."\n\t</li>\n";
                        $pdfoutput[$j]=array(" o ".$mearow['title']," __________");
                        $j++;
                    }
                    if ($deqrow['other'] == "Y")
                    {
                        $question['ANSWER'] .= "\t<li class=\"other\">\n\t\t<div class=\"other-replacetext\">".$clang->gT('Other:').input_type_image('other','',1)."</div>".input_type_image('othercomment','comment box',50)."\n\t</li>\n";
                        // lemeur: PDFOUTPUT HAS NOT BEEN IMPLEMENTED for these fields
                        // not sure who did implement this.
                        $pdfoutput[$j][0]=array(" o "."Other"," __________");
                        $pdfoutput[$j][1]=array(" o "."OtherComment"," __________");
                        $j++;
                    }

                    $question['ANSWER'] = "\n<ul>\n".$question['ANSWER']."</ul>\n";
                    if(isset($_POST['printableexport'])){$pdf->tableintopdf($pdfoutput);}
                    break;


                    // ==================================================================
                case "Q":  //MULTIPLE SHORT TEXT
                    $width=60;

                    // ==================================================================
                case "K":  //MULTIPLE NUMERICAL
                    $question['QUESTION_TYPE_HELP'] = "";
                    $width=(isset($width))?$width:16;
                    if(isset($_POST['printableexport'])){$pdf->intopdf($clang->gT("Please write your answer(s) here:"),"U");}

                    if (!empty($qidattributes['equals_num_value']))
                    {
                        $question['QUESTION_TYPE_HELP'] .= "* ".sprintf($clang->gT('Total of all entries must equal %d'),$qidattributes['equals_num_value'])."<br />\n";
                    }
                    if (!empty($qidattributes['max_num_value']))
                    {
                        $question['QUESTION_TYPE_HELP'] .= sprintf($clang->gT('Total of all entries must not exceed %d'), $qidattributes['max_num_value'])."<br />\n";
                    }
                    if (!empty($qidattributes['min_num_value']))
                    {
                        $question['QUESTION_TYPE_HELP'] .= sprintf($clang->gT('Total of all entries must be at least %s'),$qidattributes['min_num_value'])."<br />\n";
                    }

                    if($question['QUESTION_TYPE_HELP'] != "") {
                        $question['QUESTION_TYPE_HELP'] .= "<br />\n";
                    }
                    $question['QUESTION_TYPE_HELP'] .= $clang->gT("Please write your answer(s) here:");

                    $meaquery = "SELECT * FROM ".db_table_name("questions")." WHERE parent_qid={$deqrow['qid']}  AND language='{$surveyprintlang}' ORDER BY question_order, question";
                    $mearesult = db_execute_assoc($meaquery);
                    $longest_string = 0;
                    while ($mearow = $mearesult->FetchRow())
                    {
                        $longest_string = longest_string($mearow['question'] , $longest_string );
                        $question['ANSWER'] .=  "\t<li>\n\t\t<span>".$mearow['question']."</span>\n\t\t".input_type_image('text',$mearow['question'],$width)."\n\t</li>\n";
                        if(isset($_POST['printableexport'])){$pdf->intopdf($mearow['question'].": ____________________");}
                    }
                    $question['ANSWER'] =  "\n<ul>\n".$question['ANSWER']."</ul>\n";
                    break;


                    // ==================================================================
                case "S":  //SHORT TEXT
                    $question['QUESTION_TYPE_HELP'] = $clang->gT("Please write your answer here:");
                    $question['ANSWER'] = input_type_image('text',$question['QUESTION_TYPE_HELP'], 50);
                    if(isset($_POST['printableexport'])){$pdf->intopdf($clang->gT("Please write your answer here:"),"U");}
                    if(isset($_POST['printableexport'])){$pdf->intopdf("____________________");}
                    break;


                    // ==================================================================
                case "T":  //LONG TEXT
                    $question['QUESTION_TYPE_HELP'] = $clang->gT("Please write your answer here:");
                    $question['ANSWER'] = input_type_image('textarea',$question['QUESTION_TYPE_HELP'], '100%' , 8);

                    if(isset($_POST['printableexport'])){$pdf->intopdf($clang->gT("Please write your answer here:"),"U");}
                    for($i=0;$i<9;$i++)
                    {
                        if(isset($_POST['printableexport'])){$pdf->intopdf("____________________");}
                    }
                    break;


                    // ==================================================================
                case "U":  //HUGE TEXT
                    $question['QUESTION_TYPE_HELP'] = $clang->gT("Please write your answer here:");
                    $question['ANSWER'] = input_type_image('textarea',$question['QUESTION_TYPE_HELP'], '100%' , 30);

                    if(isset($_POST['printableexport'])){$pdf->intopdf($clang->gT("Please write your answer here:"),"U");}
                    for($i=0;$i<20;$i++)
                    {
                        if(isset($_POST['printableexport'])){$pdf->intopdf("____________________");}
                    }
                    break;


                    // ==================================================================
                case "N":  //NUMERICAL
                    $question['QUESTION_TYPE_HELP'] = $clang->gT("Please write your answer here:");
                    $question['ANSWER'] = input_type_image('text',$question['QUESTION_TYPE_HELP'],20);

                    if(isset($_POST['printableexport'])){$pdf->intopdf($clang->gT("Please write your answer here:"),"U");}
                    if(isset($_POST['printableexport'])){$pdf->intopdf("____________________");}

                    break;

                    // ==================================================================
                case "Y":  //YES/NO
                    $question['QUESTION_TYPE_HELP'] = $clang->gT("Please choose *only one* of the following:");
                    $question['ANSWER'] = "\n<ul>\n\t<li>\n\t\t".input_type_image('radio',$clang->gT('Yes'))."\n\t\t".$clang->gT('Yes')."\n\t</li>\n";
                    $question['ANSWER'] .= "\n\t<li>\n\t\t".input_type_image('radio',$clang->gT('No'))."\n\t\t".$clang->gT('No')."\n\t</li>\n</ul>\n";

                    if(isset($_POST['printableexport'])){$pdf->intopdf($clang->gT("Please choose *only one* of the following:"),"U");}
                    if(isset($_POST['printableexport'])){$pdf->intopdf(" o ".$clang->gT("Yes"));}
                    if(isset($_POST['printableexport'])){$pdf->intopdf(" o ".$clang->gT("No"));}
                    break;


                    // ==================================================================
                case "A":  //ARRAY (5 POINT CHOICE)
                    $meaquery = "SELECT * FROM ".db_table_name("questions")." WHERE parent_qid={$deqrow['qid']} AND language='{$surveyprintlang}'  ORDER BY question_order, question";
                    $mearesult = db_execute_assoc($meaquery);
                    $question['QUESTION_TYPE_HELP'] = $clang->gT("Please choose the appropriate response for each item:");
                    $question['QUESTION_TYPE_HELP'] .= array_filter_help($qidattributes, $surveyprintlang, $surveyid);

                    $question['ANSWER'] = '
>>>>>>> 9ac150e4
<table>
	<thead>
		<tr>
			<td>&nbsp;</td>
			<th>1</th>
			<th>2</th>
			<th>3</th>
			<th>4</th>
			<th>5</th>
		</tr>
	</thead>
	<tbody>
';

<<<<<<< HEAD
				if(isset($_POST['printableexport'])){$pdf->intopdf($clang->gT("Please choose the appropriate response for each item:"),"U");}
				$pdfoutput = array();
				$j=0;
				$rowclass = 'array1';
				while ($mearow = $mearesult->FetchRow())
				{
					$question['ANSWER'] .= "\t\t<tr class=\"$rowclass\">\n";
					$rowclass = alternation($rowclass,'row');
					$answertext=$mearow['question'];
					if (strpos($answertext,'|')) {$answertext=substr($answertext,0, strpos($answertext,'|'));}
					$question['ANSWER'] .= "\t\t\t<th class=\"answertext\">$answertext</th>\n";

					$pdfoutput[$j][0]=$answertext;
					for ($i=1; $i<=5; $i++)
					{
						$question['ANSWER'] .= "\t\t\t<td>".input_type_image('radio',$i)."</td>\n";
						$pdfoutput[$j][$i]=" o ".$i;
					}

					$answertext=$mearow['question'];
					if (strpos($answertext,'|'))
					{
						$answertext=substr($answertext,strpos($answertext,'|')+1);
						$question['ANSWER'] .= "\t\t\t<th class=\"answertextright\">$answertext</td>\n";
					}
					$question['ANSWER'] .= "\t\t</tr>\n";
					$j++;
				}
				$question['ANSWER'] .= "\t</tbody>\n</table>\n";
				if(isset($_POST['printableexport'])){$pdf->tableintopdf($pdfoutput);}
				break;

// ==================================================================
			case "B":  //ARRAY (10 POINT CHOICE)
				$meaquery = "SELECT * FROM ".db_table_name("questions")." WHERE parent_qid={$deqrow['qid']}  AND language='{$surveyprintlang}' ORDER BY question_order, question";
				
				$mearesult = db_execute_assoc($meaquery);
				$question['QUESTION_TYPE_HELP'] = $clang->gT("Please choose the appropriate response for each item:");

				$question['ANSWER'] .= "\n<table>\n\t<thead>\n\t\t<tr>\n\t\t\t<td>&nbsp;</td>\n";
				for ($i=1; $i<=10; $i++)
				{
					$question['ANSWER'] .= "\t\t\t<th>$i</th>\n";
				}
				$question['ANSWER'] .= "\t</thead>\n\n\t<tbody>\n";
				if(isset($_POST['printableexport'])){$pdf->intopdf($clang->gT("Please choose the appropriate response for each item:"),"U");}
				$pdfoutput=array();
				$j=0;
				$rowclass = 'array1';
				while ($mearow = $mearesult->FetchRow())
				{

					$question['ANSWER'] .= "\t\t<tr class=\"$rowclass\">\n\t\t\t<th class=\"answertext\">{$mearow['question']}</th>\n";
					$rowclass = alternation($rowclass,'row');

					$pdfoutput[$j][0]=$mearow['question'];
					for ($i=1; $i<=10; $i++)
					{
						$question['ANSWER'] .= "\t\t\t<td>".input_type_image('radio',$i)."</td>\n";
						$pdfoutput[$j][$i]=" o ".$i;
					}
					$question['ANSWER'] .= "\t\t</tr>\n";
					$j++;
				}
				$question['ANSWER'] .= "\t</tbody>\n</table>\n";
				if(isset($_POST['printableexport'])){$pdf->tableintopdf($pdfoutput);}
				break;

// ==================================================================
			case "C":  //ARRAY (YES/UNCERTAIN/NO)
				$meaquery = "SELECT * FROM ".db_table_name("questions")." WHERE parent_qid={$deqrow['qid']}  AND language='{$surveyprintlang}' ORDER BY question_order, question";
				$mearesult = db_execute_assoc($meaquery);
				$question['QUESTION_TYPE_HELP'] = $clang->gT("Please choose the appropriate response for each item:");

				$question['ANSWER'] = '
=======
                    if(isset($_POST['printableexport'])){$pdf->intopdf($clang->gT("Please choose the appropriate response for each item:"),"U");}
                    $pdfoutput = array();
                    $j=0;
                    $rowclass = 'array1';
                    while ($mearow = $mearesult->FetchRow())
                    {
                        $question['ANSWER'] .= "\t\t<tr class=\"$rowclass\">\n";
                        $rowclass = alternation($rowclass,'row');
                        $answertext=$mearow['question'];
                        if (strpos($answertext,'|')) {$answertext=substr($answertext,0, strpos($answertext,'|'));}
                        $question['ANSWER'] .= "\t\t\t<th class=\"answertext\">$answertext</th>\n";

                        $pdfoutput[$j][0]=$answertext;
                        for ($i=1; $i<=5; $i++)
                        {
                            $question['ANSWER'] .= "\t\t\t<td>".input_type_image('radio',$i)."</td>\n";
                            $pdfoutput[$j][$i]=" o ".$i;
                        }

                        $answertext=$mearow['question'];
                        if (strpos($answertext,'|'))
                        {
                            $answertext=substr($answertext,strpos($answertext,'|')+1);
                            $question['ANSWER'] .= "\t\t\t<th class=\"answertextright\">$answertext</td>\n";
                        }
                        $question['ANSWER'] .= "\t\t</tr>\n";
                        $j++;
                    }
                    $question['ANSWER'] .= "\t</tbody>\n</table>\n";
                    if(isset($_POST['printableexport'])){$pdf->tableintopdf($pdfoutput);}
                    break;

                    // ==================================================================
                case "B":  //ARRAY (10 POINT CHOICE)
                    $meaquery = "SELECT * FROM ".db_table_name("questions")." WHERE parent_qid={$deqrow['qid']}  AND language='{$surveyprintlang}' ORDER BY question_order, question";

                    $mearesult = db_execute_assoc($meaquery);
                    $question['QUESTION_TYPE_HELP'] = $clang->gT("Please choose the appropriate response for each item:");
                    $question['QUESTION_TYPE_HELP'] .= array_filter_help($qidattributes, $surveyprintlang, $surveyid);

                    $question['ANSWER'] .= "\n<table>\n\t<thead>\n\t\t<tr>\n\t\t\t<td>&nbsp;</td>\n";
                    for ($i=1; $i<=10; $i++)
                    {
                        $question['ANSWER'] .= "\t\t\t<th>$i</th>\n";
                    }
                    $question['ANSWER'] .= "\t</thead>\n\n\t<tbody>\n";
                    if(isset($_POST['printableexport'])){$pdf->intopdf($clang->gT("Please choose the appropriate response for each item:"),"U");}
                    $pdfoutput=array();
                    $j=0;
                    $rowclass = 'array1';
                    while ($mearow = $mearesult->FetchRow())
                    {

                        $question['ANSWER'] .= "\t\t<tr class=\"$rowclass\">\n\t\t\t<th class=\"answertext\">{$mearow['question']}</th>\n";
                        $rowclass = alternation($rowclass,'row');

                        $pdfoutput[$j][0]=$mearow['question'];
                        for ($i=1; $i<=10; $i++)
                        {
                            $question['ANSWER'] .= "\t\t\t<td>".input_type_image('radio',$i)."</td>\n";
                            $pdfoutput[$j][$i]=" o ".$i;
                        }
                        $question['ANSWER'] .= "\t\t</tr>\n";
                        $j++;
                    }
                    $question['ANSWER'] .= "\t</tbody>\n</table>\n";
                    if(isset($_POST['printableexport'])){$pdf->tableintopdf($pdfoutput);}
                    break;

                    // ==================================================================
                case "C":  //ARRAY (YES/UNCERTAIN/NO)
                    $meaquery = "SELECT * FROM ".db_table_name("questions")." WHERE parent_qid={$deqrow['qid']}  AND language='{$surveyprintlang}' ORDER BY question_order, question";
                    $mearesult = db_execute_assoc($meaquery);
                    $question['QUESTION_TYPE_HELP'] = $clang->gT("Please choose the appropriate response for each item:");
                    $question['QUESTION_TYPE_HELP'] .= array_filter_help($qidattributes, $surveyprintlang, $surveyid);

                    $question['ANSWER'] = '
>>>>>>> 9ac150e4
<table>
	<thead>
		<tr>
			<td>&nbsp;</td>
			<th>'.$clang->gT("Yes").'</th>
			<th>'.$clang->gT("Uncertain").'</th>
			<th>'.$clang->gT("No").'</th>
		</tr>
	</thead>
	<tbody>
';
<<<<<<< HEAD
				if(isset($_POST['printableexport'])){$pdf->intopdf($clang->gT("Please choose the appropriate response for each item:"),"U");}
				$pdfoutput = array();
				$j=0;

				$rowclass = 'array1';

				while ($mearow = $mearesult->FetchRow())
				{
					$question['ANSWER'] .= "\t\t<tr class=\"$rowclass\">\n";
					$question['ANSWER'] .= "\t\t\t<th class=\"answertext\">{$mearow['question']}</th>\n";
					$question['ANSWER'] .= "\t\t\t<td>".input_type_image('radio',$clang->gT("Yes"))."</td>\n";
					$question['ANSWER'] .= "\t\t\t<td>".input_type_image('radio',$clang->gT("Uncertain"))."</td>\n";
					$question['ANSWER'] .= "\t\t\t<td>".input_type_image('radio',$clang->gT("No"))."</td>\n";
					$question['ANSWER'] .= "\t\t</tr>\n";
					
					$pdfoutput[$j]=array($mearow['question']," o ".$clang->gT("Yes")," o ".$clang->gT("Uncertain")," o ".$clang->gT("No"));
					$j++;
					$rowclass = alternation($rowclass,'row');
				}
				$question['ANSWER'] .= "\t</tbody>\n</table>\n";
				if(isset($_POST['printableexport'])){$pdf->tableintopdf($pdfoutput);}
				break;

			case "E":  //ARRAY (Increase/Same/Decrease)
				$meaquery = "SELECT * FROM ".db_table_name("questions")." WHERE parent_qid={$deqrow['qid']} AND language='{$surveyprintlang}'  ORDER BY question_order, question";
				$mearesult = db_execute_assoc($meaquery);
				$question['QUESTION_TYPE_HELP'] = $clang->gT("Please choose the appropriate response for each item:");

				$question['ANSWER'] = '
=======
                    if(isset($_POST['printableexport'])){$pdf->intopdf($clang->gT("Please choose the appropriate response for each item:"),"U");}
                    $pdfoutput = array();
                    $j=0;

                    $rowclass = 'array1';

                    while ($mearow = $mearesult->FetchRow())
                    {
                        $question['ANSWER'] .= "\t\t<tr class=\"$rowclass\">\n";
                        $question['ANSWER'] .= "\t\t\t<th class=\"answertext\">{$mearow['question']}</th>\n";
                        $question['ANSWER'] .= "\t\t\t<td>".input_type_image('radio',$clang->gT("Yes"))."</td>\n";
                        $question['ANSWER'] .= "\t\t\t<td>".input_type_image('radio',$clang->gT("Uncertain"))."</td>\n";
                        $question['ANSWER'] .= "\t\t\t<td>".input_type_image('radio',$clang->gT("No"))."</td>\n";
                        $question['ANSWER'] .= "\t\t</tr>\n";
                         
                        $pdfoutput[$j]=array($mearow['question']," o ".$clang->gT("Yes")," o ".$clang->gT("Uncertain")," o ".$clang->gT("No"));
                        $j++;
                        $rowclass = alternation($rowclass,'row');
                    }
                    $question['ANSWER'] .= "\t</tbody>\n</table>\n";
                    if(isset($_POST['printableexport'])){$pdf->tableintopdf($pdfoutput);}
                    break;

                case "E":  //ARRAY (Increase/Same/Decrease)
                    $meaquery = "SELECT * FROM ".db_table_name("questions")." WHERE parent_qid={$deqrow['qid']} AND language='{$surveyprintlang}'  ORDER BY question_order, question";
                    $mearesult = db_execute_assoc($meaquery);
                    $question['QUESTION_TYPE_HELP'] = $clang->gT("Please choose the appropriate response for each item:");
                    $question['QUESTION_TYPE_HELP'] .= array_filter_help($qidattributes, $surveyprintlang, $surveyid);

                    $question['ANSWER'] = '
>>>>>>> 9ac150e4
<table>
	<thead>
		<tr>
			<td>&nbsp;</td>
			<th>'.$clang->gT("Increase").'</th>
			<th>'.$clang->gT("Same").'</th>
			<th>'.$clang->gT("Decrease").'</th>
		</tr>
	</thead>
	<tbody>
';
<<<<<<< HEAD
				if(isset($_POST['printableexport'])){$pdf->intopdf($clang->gT("Please choose the appropriate response for each item:"),"U");}
				$pdfoutput = array();
				$j=0;
				$rowclass = 'array1';

				while ($mearow = $mearesult->FetchRow())
				{
					$question['ANSWER'] .= "\t\t<tr class=\"$rowclass\">\n";
					$question['ANSWER'] .= "\t\t\t<th class=\"answertext\">{$mearow['question']}</th>\n";
					$question['ANSWER'] .= "\t\t\t<td>".input_type_image('radio',$clang->gT("Increase"))."</td>\n";
					$question['ANSWER'] .= "\t\t\t<td>".input_type_image('radio',$clang->gT("Same"))."</td>\n";
					$question['ANSWER'] .= "\t\t\t<td>".input_type_image('radio',$clang->gT("Decrease"))."</td>\n";
					$question['ANSWER'] .= "\t\t</tr>\n";
					$pdfoutput[$j]=array($mearow['question'].":"," o ".$clang->gT("Increase")," o ".$clang->gT("Same")," o ".$clang->gT("Decrease"));
					$j++;
					$rowclass = alternation($rowclass,'row');
			}
				$question['ANSWER'] .= "\t</tbody>\n</table>\n";
				if(isset($_POST['printableexport'])){$pdf->tableintopdf($pdfoutput);}
				break;

// ==================================================================
			case ":": //ARRAY (Multi Flexible) (Numbers)
				$headstyle="style='padding-left: 20px; padding-right: 7px'";
                if (trim($qidattributes['multiflexible_max'])!='') {
					$maxvalue=$qidattributes['multiflexible_max'];
				}
				else
				{
					$maxvalue=10;
				}
                if (trim($qidattributes['multiflexible_min'])!='') {
					$minvalue=$qidattributes['multiflexible_min'];
				} else {
					$minvalue=1;
				}
                if (trim($qidattributes['multiflexible_step'])!='') {
					$stepvalue=$qidattributes['multiflexible_step'];
				}
				else
				{
					$stepvalue=1;
				}
                if ($qidattributes['multiflexible_checkbox']!=0) {
					$checkboxlayout=true;
				} else {
					$checkboxlayout=false;
				}
				$meaquery = "SELECT * FROM ".db_table_name("questions")." WHERE parent_qid={$deqrow['qid']}  AND scale_id=0 AND language='{$surveyprintlang}' ORDER BY question_order, question";
				$mearesult = db_execute_assoc($meaquery);
				if ($checkboxlayout === false)
				{
					if ($stepvalue > 1)
					{
						$question['QUESTION_TYPE_HELP'] = sprintf($clang->gT("Please write a multiple of %d between %d and %d for each item:"),$stepvalue,$minvalue,$maxvalue);
						if(isset($_POST['printableexport'])){$pdf->intopdf(sprintf($clang->gT("Please write a multiple of %d between %d and %d for each item:"),$stepvalue,$minvalue,$maxvalue),"U");}
					}
					else {
						$question['QUESTION_TYPE_HELP'] = sprintf($clang->gT("Please enter a number between %d and %d for each item:"),$minvalue,$maxvalue);
						if(isset($_POST['printableexport'])){$pdf->intopdf(sprintf($clang->gT("Please enter a number between %d and %d for each item:"),$minvalue,$maxvalue),"U");}
					}
				}
				else
				{
					$question['QUESTION_TYPE_HELP'] = $clang->gT("Check any that apply").":";
					if(isset($_POST['printableexport'])){$pdf->intopdf($clang->gT("Check any that apply"),"U");}
				}

				$question['ANSWER'] .= "\n<table>\n\t<thead>\n\t\t<tr>\n\t\t\t<td>&nbsp;</td>\n";
                $fquery = "SELECT * FROM ".db_table_name("questions")." WHERE parent_qid={$deqrow['qid']}  AND scale_id=1 AND language='{$surveyprintlang}' ORDER BY question_order, question";
				$fresult = db_execute_assoc($fquery);
				$fcount = $fresult->RecordCount();
				$fwidth = "120";
				$i=0;
				$pdfoutput = array();
				$pdfoutput[0][0]=' ';
				while ($frow = $fresult->FetchRow())
				{
					$question['ANSWER'] .= "\t\t\t<th>{$frow['question']}</th>\n";
					$i++;
					$pdfoutput[0][$i]=$frow['question'];
				}
				$question['ANSWER'] .= "\t\t</tr>\n\t</thead>\n\n\t<tbody>\n";
				$a=1; //Counter for pdfoutput
				$rowclass = 'array1';

				while ($mearow = $mearesult->FetchRow())
				{
					$question['ANSWER'] .= "\t<tr class=\"$rowclass\">\n";
					$rowclass = alternation($rowclass,'row');

					$answertext=$mearow['question'];
					if (strpos($answertext,'|')) {$answertext=substr($answertext,0, strpos($answertext,'|'));}
					$question['ANSWER'] .= "\t\t\t\t\t<th class=\"answertext\">$answertext</th>\n";
					//$printablesurveyoutput .="\t\t\t\t\t<td>";
					$pdfoutput[$a][0]=$answertext;
					for ($i=1; $i<=$fcount; $i++)
					{

						$question['ANSWER'] .= "\t\t\t<td>\n";
						if ($checkboxlayout === false)
						{
							$question['ANSWER'] .= "\t\t\t\t".input_type_image('text','',4)."\n";
							$pdfoutput[$a][$i]="__";
						}
						else
						{
							$question['ANSWER'] .= "\t\t\t\t".input_type_image('checkbox')."\n";
							$pdfoutput[$a][$i]="o";
						}
						$question['ANSWER'] .= "\t\t\t</td>\n";
					}
					$answertext=$mearow['question'];
					if (strpos($answertext,'|'))
					{
						$answertext=substr($answertext,strpos($answertext,'|')+1);
						$question['ANSWER'] .= "\t\t\t<th class=\"answertextright\">$answertext</th>\n";
						//$pdfoutput[$a][$i]=$answertext;
					}
					$question['ANSWER'] .= "\t\t</tr>\n";
					$a++;
				}
				$question['ANSWER'] .= "\t</tbody>\n</table>\n";
				if(isset($_POST['printableexport'])){$pdf->tableintopdf($pdfoutput);}
				break;

// ==================================================================
			case ";": //ARRAY (Multi Flexible) (text)
				$headstyle="style='padding-left: 20px; padding-right: 7px'";
				$meaquery = "SELECT * FROM ".db_table_name("questions")." WHERE parent_qid={$deqrow['qid']}  AND scale_id=0 AND language='{$surveyprintlang}' ORDER BY question_order, question";
				$mearesult = db_execute_assoc($meaquery);

				$question['ANSWER'] .= "\n<table>\n\t<thead>\n\t\t<tr>\n\t\t\t<td>&nbsp;</td>\n";
                $fquery = "SELECT * FROM ".db_table_name("questions")." WHERE parent_qid={$deqrow['qid']}  AND scale_id=1 AND language='{$surveyprintlang}' ORDER BY question_order, question";
				$fresult = db_execute_assoc($fquery);
				$fcount = $fresult->RecordCount();
				$fwidth = "120";
				$i=0;
				$pdfoutput=array();
				$pdfoutput[0][0]='';
				while ($frow = $fresult->FetchRow())
				{
					$question['ANSWER'] .= "\t\t\t<th>{$frow['question']}</th>\n";
					$i++;
					$pdfoutput[0][$i]=$frow['question'];
				}
				$question['ANSWER'] .= "\t\t</tr>\n\t</thead>\n\n<tbody>\n";
				$a=1;
				$rowclass = 'array1';

				while ($mearow = $mearesult->FetchRow())
				{
					$question['ANSWER'] .= "\t\t<tr class=\"$rowclass\">\n";
				$rowclass = alternation($rowclass,'row');
					$answertext=$mearow['question'];
					if (strpos($answertext,'|')) {$answertext=substr($answertext,0, strpos($answertext,'|'));}
					$question['ANSWER'] .= "\t\t\t<th class=\"answertext\">$answertext</th>\n";
					$pdfoutput[$a][0]=$answertext;
					//$printablesurveyoutput .="\t\t\t\t\t<td>";
					for ($i=1; $i<=$fcount; $i++)
					{
						$question['ANSWER'] .= "\t\t\t<td>\n";
						$question['ANSWER'] .= "\t\t\t\t".input_type_image('text','',23)."\n";
						$question['ANSWER'] .= "\t\t\t</td>\n";
						$pdfoutput[$a][$i]="_____________";
					}
					$answertext=$mearow['question'];
					if (strpos($answertext,'|'))
					{
						$answertext=substr($answertext,strpos($answertext,'|')+1);
						$question['ANSWER'] .= "\t\t\t\t<th class=\"answertextright\">$answertext</th>\n";
					}
					$question['ANSWER'] .= "\t\t</tr>\n";
					$a++;
				}
				$question['ANSWER'] .= "\t</tbody>\n</table>\n";
				if(isset($_POST['printableexport'])){$pdf->tableintopdf($pdfoutput);}
				break;

// ==================================================================
			case "F": //ARRAY (Flexible Labels)

				$meaquery = "SELECT * FROM ".db_table_name("questions")." WHERE parent_qid={$deqrow['qid']}  AND language='{$surveyprintlang}' ORDER BY question_order, question";
				$mearesult = db_execute_assoc($meaquery);

				$question['QUESTION_TYPE_HELP'] = $clang->gT("Please choose the appropriate response for each item:");

				$fquery = "SELECT * FROM ".db_table_name("answers")." WHERE scale_id=0 and qid='{$deqrow['qid']}'  AND language='{$surveyprintlang}' ORDER BY sortorder, code";
				$fresult = db_execute_assoc($fquery);
				$fcount = $fresult->RecordCount();
				$fwidth = "120";
				$i=1;
				$pdfoutput = array();
				$pdfoutput[0][0]='';
				if(isset($_POST['printableexport'])){$pdf->intopdf($clang->gT("Please choose the appropriate response for each item:"),"U");}
				$column_headings = array();
				while ($frow = $fresult->FetchRow())
				{
					$column_headings[] = $frow['answer'];
				}
				$col_width = round(80 / count($column_headings));
				
				$question['ANSWER'] .= "\n<table>\n\t<thead>\n\t\t<tr>\n";
				$question['ANSWER'] .= "\t\t\t<td>&nbsp;</td>\n";
				foreach($column_headings as $heading)
					$question['ANSWER'] .= "\t\t\t<th style=\"width:$col_width%;\">$heading</th>\n";
					$pdfoutput[0][$i] = $heading;
					$i++;
				$question['ANSWER'] .= "\t\t</tr>\n\t</thead>\n\n\t<tbody>\n";
				$counter = 1;
				$rowclass = 'array1';

				while ($mearow = $mearesult->FetchRow())
				{
					$question['ANSWER'] .= "\t\t<tr class=\"$rowclass\">\n";
				    $rowclass = alternation($rowclass,'row');
					$answertext=$mearow['question'];
                    if (trim($answertext)=='') $answertext='&nbsp;';
					if (strpos($answertext,'|')) {$answertext=substr($answertext,0, strpos($answertext,'|'));}
					$question['ANSWER'] .= "\t\t\t<th class=\"answertext\">$answertext</th>\n";
					//$printablesurveyoutput .="\t\t\t\t\t<td>";
					$pdfoutput[$counter][0]=$answertext;
					for ($i=1; $i<=$fcount; $i++)
					{

						$question['ANSWER'] .= "\t\t\t<td>".input_type_image('radio')."</td>\n";
						$pdfoutput[$counter][$i] = "o";

					}
					$counter++;

					$answertext=$mearow['question'];
					if (strpos($answertext,'|'))
					{
						$answertext=substr($answertext,strpos($answertext,'|')+1);
						$question['ANSWER'] .= "\t\t\t<th class=\"answertextright\">$answertext</th>\n";

					}
					$question['ANSWER'] .= "\t\t</tr>\n";
				}
				$question['ANSWER'] .= "\t</tbody>\n</table>\n";
				if(isset($_POST['printableexport'])){$pdf->tableintopdf($pdfoutput);}
				break;

// ==================================================================
			case "1": //ARRAY (Flexible Labels) multi scale
					$leftheader= $qidattributes['dualscale_headerA'];
					$rightheader= $qidattributes['dualscale_headerB'];

				$headstyle = 'style="padding-left: 20px; padding-right: 7px"';
				$meaquery = "SELECT * FROM ".db_table_name("questions")." WHERE parent_qid={$deqrow['qid']}  AND language='{$surveyprintlang}' ORDER BY question_order, question";
				$mearesult = db_execute_assoc($meaquery);
				$question['QUESTION_TYPE_HELP'] = $clang->gT("Please choose the appropriate response for each item:");

				if(isset($_POST['printableexport'])){$pdf->intopdf($clang->gT("Please choose the appropriate response for each item:"),"U");}
				$question['ANSWER'] .= "\n<table>\n\t<thead>\n";

				$fquery = "SELECT * FROM ".db_table_name("answers")." WHERE qid='{$deqrow['qid']}'  AND language='{$surveyprintlang}' AND scale_id=0 ORDER BY sortorder, code";
				$fresult = db_execute_assoc($fquery);
				$fcount = $fresult->RecordCount();
				$fwidth = "120";
				$l1=0;
				$printablesurveyoutput2 = "\t\t\t<td>&nbsp;</td>\n";
				$myheader2 = '';
				$pdfoutput = array();
				$pdfoutput[0][0]='';
				while ($frow = $fresult->FetchRow())
				{
					$printablesurveyoutput2 .="\t\t\t<th>{$frow['answer']}</th>\n";
					$myheader2 .= "<td></td>";
					$pdfoutput[0][$l1+1]=$frow['answer'];
					$l1++;
				}
				// second scale
				$printablesurveyoutput2 .="\t\t\t<td>&nbsp;</td>\n";
                $fquery1 = "SELECT * FROM ".db_table_name("answers")." WHERE qid='{$deqrow['qid']}'  AND language='{$surveyprintlang}' AND scale_id=1 ORDER BY sortorder, code";
				$fresult1 = db_execute_assoc($fquery1);
				$fcount1 = $fresult1->RecordCount();
				$fwidth = "120";
				$l2=0;
				while ($frow1 = $fresult1->FetchRow())
				{
					$printablesurveyoutput2 .="\t\t\t<th>{$frow1['answer']}</th>\n";
					$pdfoutput[1][$l2]=$frow['answer'];
					$l2++;
				}
				// build header if needed
				if ($leftheader != '' || $rightheader !='')
				{
					$myheader = "\t\t\t<td>&nbsp;</td>";
					$myheader .= "\t\t\t<th colspan=\"".$l1."\">$leftheader</th>\n";

					if ($rightheader !='')
					{
						// $myheader .= "\t\t\t\t\t" .$myheader2;
						$myheader .= "\t\t\t<td>&nbsp;</td>";
						$myheader .= "\t\t\t<th colspan=\"".$l2."\">$rightheader</td>\n";
					}

					$myheader .= "\t\t\t\t</tr>\n";
				}
				else
				{
					$myheader = '';
				}
				$question['ANSWER'] .= $myheader . "\t\t</tr>\n\n\t\t<tr>\n";
				$question['ANSWER'] .= $printablesurveyoutput2;
				$question['ANSWER'] .= "\t\t</tr>\n\t</thead>\n\n\t<tbody>\n";
				
				$rowclass = 'array1';

				while ($mearow = $mearesult->FetchRow())
				{
					$question['ANSWER'] .= "\t\t<tr class=\"$rowclass\">\n";
					$rowclass = alternation($rowclass,'row');
					$answertext=$mearow['question'];
					if (strpos($answertext,'|')) {$answertext=substr($answertext,0, strpos($answertext,'|'));}
					$question['ANSWER'] .= "\t\t\t<th class=\"answertext\">$answertext</th>\n";
					for ($i=1; $i<=$fcount; $i++)
					{
						$question['ANSWER'] .= "\t\t\t<td>".input_type_image('radio')."</td>\n";
					}
					$question['ANSWER'] .= "\t\t\t<td>&nbsp;</td>\n";
					for ($i=1; $i<=$fcount1; $i++)
					{
						$question['ANSWER'] .= "\t\t\t<td>".input_type_image('radio')."</td>\n";
					}

					$answertext=$mearow['question'];
					if (strpos($answertext,'|'))
					{
						$answertext=substr($answertext,strpos($answertext,'|')+1);
						$question['ANSWER'] .= "\t\t\t<th class=\"answertextright\">$answertext</th>\n";
					}
					$question['ANSWER'] .= "\t\t</tr>\n";
				}
				$question['ANSWER'] .= "\t</tbody>\n</table>\n";
				if(isset($_POST['printableexport'])){$pdf->tableintopdf($pdfoutput);}
				break;

// ==================================================================
			case "H": //ARRAY (Flexible Labels) by Column
				//$headstyle="style='border-left-style: solid; border-left-width: 1px; border-left-color: #AAAAAA'";
				$headstyle="style='padding-left: 20px; padding-right: 7px'";
				$fquery = "SELECT * FROM ".db_table_name("questions")." WHERE parent_qid={$deqrow['qid']}  AND language='{$surveyprintlang}' ORDER BY question_order, title";
				$fresult = db_execute_assoc($fquery);
				$question['QUESTION_TYPE_HELP'] = $clang->gT("Please choose the appropriate response for each item:");
				if(isset($_POST['printableexport'])){$pdf->intopdf($clang->gT("Please choose the appropriate response for each item:"),"U");}
				$question['ANSWER'] .= "\n<table>\n\t<thead>\n\t\t<tr>\n\t\t\t<td>&nbsp;</td>\n";
				$meaquery = "SELECT * FROM ".db_table_name("answers")." WHERE qid='{$deqrow['qid']}' AND scale_id=0 AND language='{$surveyprintlang}' ORDER BY sortorder, code";
				$mearesult = db_execute_assoc($meaquery);
				$fcount = $fresult->RecordCount();
				$fwidth = "120";
				$i=0;
				$pdfoutput = array();
				$pdfoutput[0][0]='';
				while ($frow = $fresult->FetchRow())
				{
					$question['ANSWER'] .= "\t\t\t<th>{$frow['question']}</th>\n";
					$i++;
					$pdfoutput[0][$i]=$frow['question'];
				}
				$question['ANSWER'] .= "\t\t</tr>\n\t</thead>\n\n\t<tbody>\n";
				$a=1;
				$rowclass = 'array1';

				
				while ($mearow = $mearesult->FetchRow())
				{
					$question['ANSWER'] .= "\t\t<tr class=\"$rowclass\">\n";
					$rowclass = alternation($rowclass,'row');
					$question['ANSWER'] .= "\t\t\t<th class=\"answertext\">{$mearow['answer']}</th>\n";
					//$printablesurveyoutput .="\t\t\t\t\t<td>";
					$pdfoutput[$a][0]=$mearow['answer'];
					for ($i=1; $i<=$fcount; $i++)
					{
						$question['ANSWER'] .= "\t\t\t<td>".input_type_image('radio')."</td>\n";
						$pdfoutput[$a][$i]="o";
					}
					//$printablesurveyoutput .="\t\t\t\t\t</tr></table></td>\n";
					$question['ANSWER'] .= "\t\t</tr>\n";
					$a++;
				}
				$question['ANSWER'] .= "\t</tbody>\n</table>\n";

				if(isset($_POST['printableexport'])){$pdf->tableintopdf($pdfoutput);}
				break;
// === END SWITCH ===================================================
		}
		if(isset($_POST['printableexport'])){$pdf->ln(5);}

		$question['QUESTION_TYPE_HELP'] = star_replace($question['QUESTION_TYPE_HELP']);
		$group['QUESTIONS'] .= populate_template( 'question' , $question);
	
	}
	$survey_output['GROUPS'] .= populate_template( 'group' , $group );
=======
                    if(isset($_POST['printableexport'])){$pdf->intopdf($clang->gT("Please choose the appropriate response for each item:"),"U");}
                    $pdfoutput = array();
                    $j=0;
                    $rowclass = 'array1';

                    while ($mearow = $mearesult->FetchRow())
                    {
                        $question['ANSWER'] .= "\t\t<tr class=\"$rowclass\">\n";
                        $question['ANSWER'] .= "\t\t\t<th class=\"answertext\">{$mearow['question']}</th>\n";
                        $question['ANSWER'] .= "\t\t\t<td>".input_type_image('radio',$clang->gT("Increase"))."</td>\n";
                        $question['ANSWER'] .= "\t\t\t<td>".input_type_image('radio',$clang->gT("Same"))."</td>\n";
                        $question['ANSWER'] .= "\t\t\t<td>".input_type_image('radio',$clang->gT("Decrease"))."</td>\n";
                        $question['ANSWER'] .= "\t\t</tr>\n";
                        $pdfoutput[$j]=array($mearow['question'].":"," o ".$clang->gT("Increase")," o ".$clang->gT("Same")," o ".$clang->gT("Decrease"));
                        $j++;
                        $rowclass = alternation($rowclass,'row');
                    }
                    $question['ANSWER'] .= "\t</tbody>\n</table>\n";
                    if(isset($_POST['printableexport'])){$pdf->tableintopdf($pdfoutput);}
                    break;

                    // ==================================================================
                case ":": //ARRAY (Multi Flexible) (Numbers)
                    $headstyle="style='padding-left: 20px; padding-right: 7px'";
                    if (trim($qidattributes['multiflexible_max'])!='' && trim($qidattributes['multiflexible_min']) =='') {
                        $maxvalue=$qidattributes['multiflexible_max'];
                        $minvalue=1;
                    }
                    if (trim($qidattributes['multiflexible_min'])!='' && trim($qidattributes['multiflexible_max']) =='') {
                        $minvalue=$qidattributes['multiflexible_min'];
                        $maxvalue=$qidattributes['multiflexible_min'] + 10;
                    }
                    if (trim($qidattributes['multiflexible_min'])=='' && trim($qidattributes['multiflexible_max']) =='') {
                        $minvalue=1;
                        $maxvalue=10;
                    }
                    if (trim($qidattributes['multiflexible_min']) !='' && trim($qidattributes['multiflexible_max']) !='') {
                        if($qidattributes['multiflexible_min'] < $qidattributes['multiflexible_max']){
                            $minvalue=$qidattributes['multiflexible_min'];
                            $maxvalue=$qidattributes['multiflexible_max'];
                        }
                    }

                    if (trim($qidattributes['multiflexible_step'])!='') {
                        $stepvalue=$qidattributes['multiflexible_step'];
                    }
                    else
                    {
                        $stepvalue=1;
                    }
                    if ($qidattributes['multiflexible_checkbox']!=0) {
                        $checkboxlayout=true;
                    } else {
                        $checkboxlayout=false;
                    }
                    $meaquery = "SELECT * FROM ".db_table_name("questions")." WHERE parent_qid={$deqrow['qid']}  AND scale_id=0 AND language='{$surveyprintlang}' ORDER BY question_order, question";
                    $mearesult = db_execute_assoc($meaquery);
                    if ($checkboxlayout === false)
                    {
                        if ($stepvalue > 1)
                        {
                            $question['QUESTION_TYPE_HELP'] = sprintf($clang->gT("Please write a multiple of %d between %d and %d for each item:"),$stepvalue,$minvalue,$maxvalue);
                            if(isset($_POST['printableexport'])){$pdf->intopdf(sprintf($clang->gT("Please write a multiple of %d between %d and %d for each item:"),$stepvalue,$minvalue,$maxvalue),"U");}
                        }
                        else {
                            $question['QUESTION_TYPE_HELP'] = sprintf($clang->gT("Please enter a number between %d and %d for each item:"),$minvalue,$maxvalue);
                            if(isset($_POST['printableexport'])){$pdf->intopdf(sprintf($clang->gT("Please enter a number between %d and %d for each item:"),$minvalue,$maxvalue),"U");}
                        }
                    }
                    else
                    {
                        $question['QUESTION_TYPE_HELP'] = $clang->gT("Check any that apply").":";
                        if(isset($_POST['printableexport'])){$pdf->intopdf($clang->gT("Check any that apply"),"U");}
                    }
                    $question['QUESTION_TYPE_HELP'] .= array_filter_help($qidattributes, $surveyprintlang, $surveyid);

                    $question['ANSWER'] .= "\n<table>\n\t<thead>\n\t\t<tr>\n\t\t\t<td>&nbsp;</td>\n";
                    $fquery = "SELECT * FROM ".db_table_name("questions")." WHERE parent_qid={$deqrow['qid']}  AND scale_id=1 AND language='{$surveyprintlang}' ORDER BY question_order, question";
                    $fresult = db_execute_assoc($fquery);
                    $fcount = $fresult->RecordCount();
                    $fwidth = "120";
                    $i=0;
                    $pdfoutput = array();
                    $pdfoutput[0][0]=' ';
                    while ($frow = $fresult->FetchRow())
                    {
                        $question['ANSWER'] .= "\t\t\t<th>{$frow['question']}</th>\n";
                        $i++;
                        $pdfoutput[0][$i]=$frow['question'];
                    }
                    $question['ANSWER'] .= "\t\t</tr>\n\t</thead>\n\n\t<tbody>\n";
                    $a=1; //Counter for pdfoutput
                    $rowclass = 'array1';

                    while ($mearow = $mearesult->FetchRow())
                    {
                        $question['ANSWER'] .= "\t<tr class=\"$rowclass\">\n";
                        $rowclass = alternation($rowclass,'row');

                        $answertext=$mearow['question'];
                        if (strpos($answertext,'|')) {$answertext=substr($answertext,0, strpos($answertext,'|'));}
                        $question['ANSWER'] .= "\t\t\t\t\t<th class=\"answertext\">$answertext</th>\n";
                        //$printablesurveyoutput .="\t\t\t\t\t<td>";
                        $pdfoutput[$a][0]=$answertext;
                        for ($i=1; $i<=$fcount; $i++)
                        {

                            $question['ANSWER'] .= "\t\t\t<td>\n";
                            if ($checkboxlayout === false)
                            {
                                $question['ANSWER'] .= "\t\t\t\t".input_type_image('text','',4)."\n";
                                $pdfoutput[$a][$i]="__";
                            }
                            else
                            {
                                $question['ANSWER'] .= "\t\t\t\t".input_type_image('checkbox')."\n";
                                $pdfoutput[$a][$i]="o";
                            }
                            $question['ANSWER'] .= "\t\t\t</td>\n";
                        }
                        $answertext=$mearow['question'];
                        if (strpos($answertext,'|'))
                        {
                            $answertext=substr($answertext,strpos($answertext,'|')+1);
                            $question['ANSWER'] .= "\t\t\t<th class=\"answertextright\">$answertext</th>\n";
                            //$pdfoutput[$a][$i]=$answertext;
                        }
                        $question['ANSWER'] .= "\t\t</tr>\n";
                        $a++;
                    }
                    $question['ANSWER'] .= "\t</tbody>\n</table>\n";
                    if(isset($_POST['printableexport'])){$pdf->tableintopdf($pdfoutput);}
                    break;

                    // ==================================================================
                case ";": //ARRAY (Multi Flexible) (text)
                    $headstyle="style='padding-left: 20px; padding-right: 7px'";
                    $meaquery = "SELECT * FROM ".db_table_name("questions")." WHERE parent_qid={$deqrow['qid']}  AND scale_id=0 AND language='{$surveyprintlang}' ORDER BY question_order, question";
                    $mearesult = db_execute_assoc($meaquery);

                    $question['QUESTION_TYPE_HELP'] = array_filter_help($qidattributes, $surveyprintlang, $surveyid);

                    $question['ANSWER'] .= "\n<table>\n\t<thead>\n\t\t<tr>\n\t\t\t<td>&nbsp;</td>\n";
                    $fquery = "SELECT * FROM ".db_table_name("questions")." WHERE parent_qid={$deqrow['qid']}  AND scale_id=1 AND language='{$surveyprintlang}' ORDER BY question_order, question";
                    $fresult = db_execute_assoc($fquery);
                    $fcount = $fresult->RecordCount();
                    $fwidth = "120";
                    $i=0;
                    $pdfoutput=array();
                    $pdfoutput[0][0]='';
                    while ($frow = $fresult->FetchRow())
                    {
                        $question['ANSWER'] .= "\t\t\t<th>{$frow['question']}</th>\n";
                        $i++;
                        $pdfoutput[0][$i]=$frow['question'];
                    }
                    $question['ANSWER'] .= "\t\t</tr>\n\t</thead>\n\n<tbody>\n";
                    $a=1;
                    $rowclass = 'array1';

                    while ($mearow = $mearesult->FetchRow())
                    {
                        $question['ANSWER'] .= "\t\t<tr class=\"$rowclass\">\n";
                        $rowclass = alternation($rowclass,'row');
                        $answertext=$mearow['question'];
                        if (strpos($answertext,'|')) {$answertext=substr($answertext,0, strpos($answertext,'|'));}
                        $question['ANSWER'] .= "\t\t\t<th class=\"answertext\">$answertext</th>\n";
                        $pdfoutput[$a][0]=$answertext;
                        //$printablesurveyoutput .="\t\t\t\t\t<td>";
                        for ($i=1; $i<=$fcount; $i++)
                        {
                            $question['ANSWER'] .= "\t\t\t<td>\n";
                            $question['ANSWER'] .= "\t\t\t\t".input_type_image('text','',23)."\n";
                            $question['ANSWER'] .= "\t\t\t</td>\n";
                            $pdfoutput[$a][$i]="_____________";
                        }
                        $answertext=$mearow['question'];
                        if (strpos($answertext,'|'))
                        {
                            $answertext=substr($answertext,strpos($answertext,'|')+1);
                            $question['ANSWER'] .= "\t\t\t\t<th class=\"answertextright\">$answertext</th>\n";
                        }
                        $question['ANSWER'] .= "\t\t</tr>\n";
                        $a++;
                    }
                    $question['ANSWER'] .= "\t</tbody>\n</table>\n";
                    if(isset($_POST['printableexport'])){$pdf->tableintopdf($pdfoutput);}
                    break;

                    // ==================================================================
                case "F": //ARRAY (Flexible Labels)

                    $meaquery = "SELECT * FROM ".db_table_name("questions")." WHERE parent_qid={$deqrow['qid']}  AND language='{$surveyprintlang}' ORDER BY question_order, question";
                    $mearesult = db_execute_assoc($meaquery);

                    $question['QUESTION_TYPE_HELP'] = $clang->gT("Please choose the appropriate response for each item:");
                    $question['QUESTION_TYPE_HELP'] .= array_filter_help($qidattributes, $surveyprintlang, $surveyid);

                    $fquery = "SELECT * FROM ".db_table_name("answers")." WHERE scale_id=0 and qid='{$deqrow['qid']}'  AND language='{$surveyprintlang}' ORDER BY sortorder, code";
                    $fresult = db_execute_assoc($fquery);
                    $fcount = $fresult->RecordCount();
                    $fwidth = "120";
                    $i=1;
                    $pdfoutput = array();
                    $pdfoutput[0][0]='';
                    if(isset($_POST['printableexport'])){$pdf->intopdf($clang->gT("Please choose the appropriate response for each item:"),"U");}
                    $column_headings = array();
                    while ($frow = $fresult->FetchRow())
                    {
                        $column_headings[] = $frow['answer'];
                    }
                    if (count($column_headings)>0)
                    {
                        $col_width = round(80 / count($column_headings));

                    }
                    else
                    {
                        $heading='';
                    }

                    $question['ANSWER'] .= "\n<table>\n\t<thead>\n\t\t<tr>\n";
                    $question['ANSWER'] .= "\t\t\t<td>&nbsp;</td>\n";
                    foreach($column_headings as $heading)
                    {
                        $question['ANSWER'] .= "\t\t\t<th style=\"width:$col_width%;\">$heading</th>\n";
                    }
                    $pdfoutput[0][$i] = $heading;
                    $i++;
                    $question['ANSWER'] .= "\t\t</tr>\n\t</thead>\n\n\t<tbody>\n";
                    $counter = 1;
                    $rowclass = 'array1';

                    while ($mearow = $mearesult->FetchRow())
                    {
                        $question['ANSWER'] .= "\t\t<tr class=\"$rowclass\">\n";
                        $rowclass = alternation($rowclass,'row');
                        $answertext=$mearow['question'];
                        if (trim($answertext)=='') $answertext='&nbsp;';
                        if (strpos($answertext,'|')) {$answertext=substr($answertext,0, strpos($answertext,'|'));}
                        $question['ANSWER'] .= "\t\t\t<th class=\"answertext\">$answertext</th>\n";
                        //$printablesurveyoutput .="\t\t\t\t\t<td>";
                        $pdfoutput[$counter][0]=$answertext;
                        for ($i=1; $i<=$fcount; $i++)
                        {

                            $question['ANSWER'] .= "\t\t\t<td>".input_type_image('radio')."</td>\n";
                            $pdfoutput[$counter][$i] = "o";

                        }
                        $counter++;

                        $answertext=$mearow['question'];
                        if (strpos($answertext,'|'))
                        {
                            $answertext=substr($answertext,strpos($answertext,'|')+1);
                            $question['ANSWER'] .= "\t\t\t<th class=\"answertextright\">$answertext</th>\n";

                        }
                        $question['ANSWER'] .= "\t\t</tr>\n";
                    }
                    $question['ANSWER'] .= "\t</tbody>\n</table>\n";
                    if(isset($_POST['printableexport'])){$pdf->tableintopdf($pdfoutput);}
                    break;

                    // ==================================================================
                case "1": //ARRAY (Flexible Labels) multi scale

                    $leftheader= $qidattributes['dualscale_headerA'];
                    $rightheader= $qidattributes['dualscale_headerB'];

                    $headstyle = 'style="padding-left: 20px; padding-right: 7px"';
                    $meaquery = "SELECT * FROM ".db_table_name("questions")." WHERE parent_qid={$deqrow['qid']}  AND language='{$surveyprintlang}' ORDER BY question_order, question";
                    $mearesult = db_execute_assoc($meaquery);

                    $question['QUESTION_TYPE_HELP'] = $clang->gT("Please choose the appropriate response for each item:");
                    $question['QUESTION_TYPE_HELP'] .= array_filter_help($qidattributes, $surveyprintlang, $surveyid);

                    if(isset($_POST['printableexport'])){$pdf->intopdf($clang->gT("Please choose the appropriate response for each item:"),"U");}
                    $question['ANSWER'] .= "\n<table>\n\t<thead>\n";

                    $fquery = "SELECT * FROM ".db_table_name("answers")." WHERE qid='{$deqrow['qid']}'  AND language='{$surveyprintlang}' AND scale_id=0 ORDER BY sortorder, code";
                    $fresult = db_execute_assoc($fquery);
                    $fcount = $fresult->RecordCount();
                    $fwidth = "120";
                    $l1=0;
                    $printablesurveyoutput2 = "\t\t\t<td>&nbsp;</td>\n";
                    $myheader2 = '';
                    $pdfoutput = array();
                    $pdfoutput[0][0]='';
                    while ($frow = $fresult->FetchRow())
                    {
                        $printablesurveyoutput2 .="\t\t\t<th>{$frow['answer']}</th>\n";
                        $myheader2 .= "<td></td>";
                        $pdfoutput[0][$l1+1]=$frow['answer'];
                        $l1++;
                    }
                    // second scale
                    $printablesurveyoutput2 .="\t\t\t<td>&nbsp;</td>\n";
                    $fquery1 = "SELECT * FROM ".db_table_name("answers")." WHERE qid='{$deqrow['qid']}'  AND language='{$surveyprintlang}' AND scale_id=1 ORDER BY sortorder, code";
                    $fresult1 = db_execute_assoc($fquery1);
                    $fcount1 = $fresult1->RecordCount();
                    $fwidth = "120";
                    $l2=0;
                    while ($frow1 = $fresult1->FetchRow())
                    {
                        $printablesurveyoutput2 .="\t\t\t<th>{$frow1['answer']}</th>\n";
                        $pdfoutput[1][$l2]=$frow['answer'];
                        $l2++;
                    }
                    // build header if needed
                    if ($leftheader != '' || $rightheader !='')
                    {
                        $myheader = "\t\t\t<td>&nbsp;</td>";
                        $myheader .= "\t\t\t<th colspan=\"".$l1."\">$leftheader</th>\n";

                        if ($rightheader !='')
                        {
                            // $myheader .= "\t\t\t\t\t" .$myheader2;
                            $myheader .= "\t\t\t<td>&nbsp;</td>";
                            $myheader .= "\t\t\t<th colspan=\"".$l2."\">$rightheader</td>\n";
                        }

                        $myheader .= "\t\t\t\t</tr>\n";
                    }
                    else
                    {
                        $myheader = '';
                    }
                    $question['ANSWER'] .= $myheader . "\t\t</tr>\n\n\t\t<tr>\n";
                    $question['ANSWER'] .= $printablesurveyoutput2;
                    $question['ANSWER'] .= "\t\t</tr>\n\t</thead>\n\n\t<tbody>\n";

                    $rowclass = 'array1';

                    while ($mearow = $mearesult->FetchRow())
                    {
                        $question['ANSWER'] .= "\t\t<tr class=\"$rowclass\">\n";
                        $rowclass = alternation($rowclass,'row');
                        $answertext=$mearow['question'];
                        if (strpos($answertext,'|')) {$answertext=substr($answertext,0, strpos($answertext,'|'));}
                        $question['ANSWER'] .= "\t\t\t<th class=\"answertext\">$answertext</th>\n";
                        for ($i=1; $i<=$fcount; $i++)
                        {
                            $question['ANSWER'] .= "\t\t\t<td>".input_type_image('radio')."</td>\n";
                        }
                        $question['ANSWER'] .= "\t\t\t<td>&nbsp;</td>\n";
                        for ($i=1; $i<=$fcount1; $i++)
                        {
                            $question['ANSWER'] .= "\t\t\t<td>".input_type_image('radio')."</td>\n";
                        }

                        $answertext=$mearow['question'];
                        if (strpos($answertext,'|'))
                        {
                            $answertext=substr($answertext,strpos($answertext,'|')+1);
                            $question['ANSWER'] .= "\t\t\t<th class=\"answertextright\">$answertext</th>\n";
                        }
                        $question['ANSWER'] .= "\t\t</tr>\n";
                    }
                    $question['ANSWER'] .= "\t</tbody>\n</table>\n";
                    if(isset($_POST['printableexport'])){$pdf->tableintopdf($pdfoutput);}
                    break;

                    // ==================================================================
                case "H": //ARRAY (Flexible Labels) by Column
                    //$headstyle="style='border-left-style: solid; border-left-width: 1px; border-left-color: #AAAAAA'";
                    $headstyle="style='padding-left: 20px; padding-right: 7px'";
                    $fquery = "SELECT * FROM ".db_table_name("questions")." WHERE parent_qid={$deqrow['qid']}  AND language='{$surveyprintlang}' ORDER BY question_order, title";
                    $fresult = db_execute_assoc($fquery);
                    $question['QUESTION_TYPE_HELP'] = $clang->gT("Please choose the appropriate response for each item:");
                    if(isset($_POST['printableexport'])){$pdf->intopdf($clang->gT("Please choose the appropriate response for each item:"),"U");}
                    $question['ANSWER'] .= "\n<table>\n\t<thead>\n\t\t<tr>\n\t\t\t<td>&nbsp;</td>\n";
                    $meaquery = "SELECT * FROM ".db_table_name("answers")." WHERE qid='{$deqrow['qid']}' AND scale_id=0 AND language='{$surveyprintlang}' ORDER BY sortorder, code";
                    $mearesult = db_execute_assoc($meaquery);
                    $fcount = $fresult->RecordCount();
                    $fwidth = "120";
                    $i=0;
                    $pdfoutput = array();
                    $pdfoutput[0][0]='';
                    while ($frow = $fresult->FetchRow())
                    {
                        $question['ANSWER'] .= "\t\t\t<th>{$frow['question']}</th>\n";
                        $i++;
                        $pdfoutput[0][$i]=$frow['question'];
                    }
                    $question['ANSWER'] .= "\t\t</tr>\n\t</thead>\n\n\t<tbody>\n";
                    $a=1;
                    $rowclass = 'array1';


                    while ($mearow = $mearesult->FetchRow())
                    {
                        $question['ANSWER'] .= "\t\t<tr class=\"$rowclass\">\n";
                        $rowclass = alternation($rowclass,'row');
                        $question['ANSWER'] .= "\t\t\t<th class=\"answertext\">{$mearow['answer']}</th>\n";
                        //$printablesurveyoutput .="\t\t\t\t\t<td>";
                        $pdfoutput[$a][0]=$mearow['answer'];
                        for ($i=1; $i<=$fcount; $i++)
                        {
                            $question['ANSWER'] .= "\t\t\t<td>".input_type_image('radio')."</td>\n";
                            $pdfoutput[$a][$i]="o";
                        }
                        //$printablesurveyoutput .="\t\t\t\t\t</tr></table></td>\n";
                        $question['ANSWER'] .= "\t\t</tr>\n";
                        $a++;
                    }
                    $question['ANSWER'] .= "\t</tbody>\n</table>\n";

                    if(isset($_POST['printableexport'])){$pdf->tableintopdf($pdfoutput);}
                    break;
                    // === END SWITCH ===================================================
            }
            if(isset($_POST['printableexport'])){$pdf->ln(5);}

            $question['QUESTION_TYPE_HELP'] = star_replace($question['QUESTION_TYPE_HELP']);
            $group['QUESTIONS'] .= populate_template( 'question' , $question);

        }
        $survey_output['GROUPS'] .= populate_template( 'group' , $group );
>>>>>>> 9ac150e4
}

$survey_output['THEREAREXQUESTIONS'] =  str_replace( '{NUMBEROFQUESTIONS}' , $total_questions , $clang->gT('There are {NUMBEROFQUESTIONS} questions in this survey'));

// START recursive tag stripping.
// PHP 5.1.0 introduced the count parameter for preg_replace() and thus allows this procedure to run with only one regular expression.
// Previous version of PHP needs two regular expressions to do the same thing and thus will run a bit slower.
$server_is_newer = version_compare(PHP_VERSION , '5.1.0' , '>');
$rounds = 0;
while($rounds < 1)
{
    $replace_count = 0;
    if($server_is_newer) // Server version of PHP is at least 5.1.0 or newer
    {
        $survey_output['GROUPS'] = preg_replace(
        array(
                                 '/<td>(?:&nbsp;|&#160;| )?<\/td>/isU'
                                 ,'/<th[^>]*>(?:&nbsp;|&#160;| )?<\/th>/isU'
                                 ,'/<([^ >]+)[^>]*>(?:&nbsp;|&#160;|\r\n|\n\r|\n|\r|\t| )*<\/\1>/isU'
                                 )
                                 ,array(
								 '[[EMPTY-TABLE-CELL]]'
								 ,'[[EMPTY-TABLE-CELL-HEADER]]'
								 ,''
								 )
								 ,$survey_output['GROUPS']
								 ,-1
								 ,$replace_count
								 );
    }
    else // Server version of PHP is older than 5.1.0
    {
        $survey_output['GROUPS'] = preg_replace(
        array(
								 '/<td>(?:&nbsp;|&#160;| )?<\/td>/isU'
								 ,'/<th[^>]*>(?:&nbsp;|&#160;| )?<\/th>/isU'
								 ,'/<([^ >]+)[^>]*>(?:&nbsp;|&#160;|\r\n|\n\r|\n|\r|\t| )*<\/\1>/isU'
								 )
								 ,array(
								 '[[EMPTY-TABLE-CELL]]'
								 ,'[[EMPTY-TABLE-CELL-HEADER]]'
								 ,''
								 )
								 ,$survey_output['GROUPS']
								 );
								 $replace_count = preg_match(
						 '/<([^ >]+)[^>]*>(?:&nbsp;|&#160;|\r\n|\n\r|\n|\r|\t| )*<\/\1>/isU'
						 , $survey_output['GROUPS']
						 );
    }

    if($replace_count == 0)
    {
        ++$rounds;
        $survey_output['GROUPS'] = preg_replace(
        array(
						 '/\[\[EMPTY-TABLE-CELL\]\]/'
						 ,'/\[\[EMPTY-TABLE-CELL-HEADER\]\]/'
						 ,'/\n(?:\t*\n)+/'
						 )
						 ,array(
						 '<td>&nbsp;</td>'
						 ,'<th>&nbsp;</th>'
						 ,"\n"
						 )
						 ,$survey_output['GROUPS']
						 );

    }
}

$survey_output['GROUPS'] = preg_replace( '/(<div[^>]*>){NOTEMPTY}(<\/div>)/' , '\1&nbsp;\2' , $survey_output['GROUPS']);

// END recursive empty tag stripping.

if(isset($_POST['printableexport']))
{
    if ($surveystartdate!='')
    {
        if(isset($_POST['printableexport'])){$pdf->intopdf(sprintf($clang->gT("Please submit by %s"), $surveyexpirydate));}
    }
    if(!empty($surveyfaxto) && $surveyfaxto != '000-00000000') //If no fax number exists, don't display faxing information!
    {
        if(isset($_POST['printableexport'])){$pdf->intopdf(sprintf($clang->gT("Please fax your completed survey to: %s"),$surveyfaxto),'B');}
    }
    $pdf->titleintopdf($clang->gT("Submit Your Survey."),$clang->gT("Thank you for completing this survey."));
    $pdf->write_out($clang->gT($surveyname)." ".$surveyid.".pdf");
}

echo populate_template( 'survey' , $survey_output );

exit;

function array_filter_help($qidattributes, $surveyprintlang, $surveyid) {
    global $clang;
    $output = "";
    if(!empty($qidattributes['array_filter']))
    {
        $newquery="SELECT question FROM ".db_table_name("questions")." WHERE title='{$qidattributes['array_filter']}' AND language='{$surveyprintlang}' AND sid = '$surveyid'";
        $newresult=db_execute_assoc($newquery);
        $newquestiontext=$newresult->fetchRow();
        $output .= "\n<p class='extrahelp'>
		    ".sprintf($clang->gT("Only answer this question for the items you selected in question %d ('%s')"),$qidattributes['array_filter'], br2nl($newquestiontext['question']))."
		</p>\n";
    }
    if(!empty($qidattributes['array_filter_exclude']))
    {
        $newquery="SELECT question FROM ".db_table_name("questions")." WHERE title='{$qidattributes['array_filter_exclude']}' AND language='{$surveyprintlang}' AND sid = '$surveyid'";
        $newresult=db_execute_assoc($newquery);
        $newquestiontext=$newresult->fetchRow();
        $output .= "\n    <p class='extrahelp'>
		    ".sprintf($clang->gT("Only answer this question for the items you did not select in question %d ('%s')"),$qidattributes['array_filter_exclude'], br2nl($newquestiontext['question']))."
		</p>\n";
    }
    return $output;
}
?><|MERGE_RESOLUTION|>--- conflicted
+++ resolved
@@ -371,29 +371,6 @@
 $pdfoutput = '';
 while ($degrow = $degresult->FetchRow())
 {
-<<<<<<< HEAD
-// ---------------------------------------------------
-// START doing groups
-
-	$deqquery = "SELECT * FROM ".db_table_name("questions")." WHERE sid=$surveyid AND gid={$degrow['gid']} AND language='{$surveyprintlang}' AND parent_qid=0 AND TYPE<>'I' ORDER BY question_order";
-	$deqresult = db_execute_assoc($deqquery);
-	$deqrows = array(); //Create an empty array in case FetchRow does not return any rows
-	while ($deqrow = $deqresult->FetchRow()) {$deqrows[] = $deqrow;} // Get table output into array
-
-	// Perform a case insensitive natural sort on group name then question title of a multidimensional array
-	usort($deqrows, 'CompareGroupThenTitle');
-
-	if ($degrow['description'])
-	{
-		$group_desc = $degrow['description'];
-	}
-	else
-	{
-		$group_desc = '';
-	}
-
-	$group = array(
-=======
     // ---------------------------------------------------
     // START doing groups
 
@@ -415,7 +392,6 @@
     }
 
     $group = array(
->>>>>>> 9ac150e4
 			 'GROUPNAME' => $degrow['group_name']
     ,'GROUPDESCRIPTION' => $group_desc
     ,'QUESTIONS' => '' // templated formatted content if $question is appended to this at the end of processing each question.
@@ -465,691 +441,6 @@
                                 AND ".db_table_name("conditions").".scenario={$scenariorow['scenario']} 
                             group by cqid, method
                             ORDER BY cqid";
-<<<<<<< HEAD
-			$distinctresult=db_execute_assoc($distinctquery);
-			while ($distinctrow=$distinctresult->FetchRow())
-			{
-                $subquery='select title, question from '.db_table_name("questions")." where qid={$distinctrow['cqid']} AND parent_qid=0 AND language='{$surveyprintlang}'";
-                $subresult=$connect->GetRow($subquery);
-                
-				if($x > 0)
-				{
-					$explanation .= ' <em>'.$clang->gT('and').'</em> ';
-				}
-				if(trim($distinctrow['method'])=='')
-				{
-					$distinctrow['method']='==';
-				}
-
-				if($distinctrow['method']=='==')
-				{
-					$explanation .= $clang->gT("Answer was")." ";
-				}
-				elseif($distinctrow['method']=='!=')
-				{
-					$explanation .= $clang->gT("Answer was NOT")." ";
-				}
-				elseif($distinctrow['method']=='<')
-				{
-					$explanation .= $clang->gT("Answer was less than")." ";
-				}
-				elseif($distinctrow['method']=='<=')
-				{
-					$explanation .= $clang->gT("Answer was less than or equal to")." ";
-				}
-				elseif($distinctrow['method']=='>=')
-				{
-					$explanation .= $clang->gT("Answer was greater than or equal to")." ";
-				}
-				elseif($distinctrow['method']=='>')
-				{
-					$explanation .= $clang->gT("Answer was greater than")." ";
-				}
-				elseif($distinctrow['method']=='RX')
-				{
-					$explanation .= $clang->gT("Answer matched (regexp)")." ";
-				}
-				else
-				{
-					$explanation .= $clang->gT("Answer was")." ";
-				}
-
-				$conquery="SELECT cid, cqid, q.title,\n"
-				."q.question, value, q.type, cfieldname\n"
-				."FROM ".db_table_name("conditions")." c, ".db_table_name("questions")." q\n"
-				."WHERE c.cqid=q.qid\n"
-				."AND c.cqid={$distinctrow['cqid']}\n"
-				."AND c.qid={$deqrow['qid']} \n"
-				."AND c.scenario={$scenariorow['scenario']} \n"
-				."AND language='{$surveyprintlang}'";
-				$conresult=db_execute_assoc($conquery) or safe_die("$conquery<br />".htmlspecialchars($connect->ErrorMsg()));
-				$conditions=array();
-				while ($conrow=$conresult->FetchRow())
-				{
-
-					$postans="";
-					$value=$conrow['value'];
-					switch($conrow['type'])
-					{
-						case "Y":
-							switch ($conrow['value'])
-							{
-								case "Y": $conditions[]=$clang->gT("Yes"); break;
-								case "N": $conditions[]=$clang->gT("No"); break;
-							}
-							break;
-						case "G":
-							switch($conrow['value'])
-							{
-								case "M": $conditions[]=$clang->gT("Male"); break;
-								case "F": $conditions[]=$clang->gT("Female"); break;
-							} // switch
-							break;
-						case "A":
-						case "B":
-						case ":":
-						case ";":
-							$conditions[]=$conrow['value'];
-							break;
-						case "C":
-							switch($conrow['value'])
-							{
-								case "Y": $conditions[]=$clang->gT("Yes"); break;
-								case "U": $conditions[]=$clang->gT("Uncertain"); break;
-								case "N": $conditions[]=$clang->gT("No"); break;
-							} // switch
-							break;
-						case "E":
-							switch($conrow['value'])
-							{
-								case "I": $conditions[]=$clang->gT("Increase"); break;
-								case "D": $conditions[]=$clang->gT("Decrease"); break;
-								case "S": $conditions[]=$clang->gT("Same"); break;
-							}
-						case "1":
-							$labelIndex=preg_match("/^[^#]+#([01]{1})$/",$conrow['cfieldname']);
-							if ($labelIndex == 0)
-							{ // TIBO
-								$fquery = "SELECT * FROM ".db_table_name("answers")."\n"
-									. "WHERE qid='{$conrow['cqid']}'\n"
-									. "AND code='{$conrow['value']}' and scale_id=0 AND language='{$surveyprintlang}'";
-								$fresult=db_execute_assoc($fquery) or safe_die("$fquery<br />".htmlspecialchars($connect->ErrorMsg()));
-								while($frow=$fresult->FetchRow())
-								{
-									$postans=$frow['answer'];
-									$conditions[]=$frow['answer'];
-								} // while
-							}
-							elseif ($labelIndex == 1)
-							{
-                                $fquery = "SELECT * FROM ".db_table_name("answers")."\n"
-                                    . "WHERE qid='{$conrow['cqid']}'\n"
-                                    . "AND code='{$conrow['value']}' and scale_id=1 AND language='{$surveyprintlang}'";
-								$fresult=db_execute_assoc($fquery) or safe_die("$fquery<br />".htmlspecialchars($connect->ErrorMsg()));
-								while($frow=$fresult->FetchRow())
-								{
-									$postans=$frow['answer'];
-									$conditions[]=$frow['answer'];
-								} // while
-							}
-							break;
-						case "L":
-						case "!":
-						case "O":
-						case "M":
-						case "P":
-						case "R":
-							$ansquery="SELECT answer FROM ".db_table_name("answers")." WHERE qid='{$conrow['cqid']}' AND code='{$conrow['value']}' AND language='{$surveyprintlang}'";
-							$ansresult=db_execute_assoc($ansquery);
-							while ($ansrow=$ansresult->FetchRow())
-							{
-								$conditions[]=$ansrow['answer'];
-							}
-							$conditions = array_unique($conditions);
-							break;
-						case "F":
-						case "H":
-						default:
-							$value=substr($conrow['cfieldname'], strpos($conrow['cfieldname'], "X".$conrow['cqid'])+strlen("X".$conrow['cqid']), strlen($conrow['cfieldname']));
-							$fquery = "SELECT * FROM ".db_table_name("answers")."\n"
-							. "WHERE qid='{$conrow['cqid']}'\n"
-							. "AND code='{$conrow['value']}' AND language='{$surveyprintlang}'";
-							$fresult=db_execute_assoc($fquery) or safe_die("$fquery<br />".htmlspecialchars($connect->ErrorMsg()));
-							while($frow=$fresult->FetchRow())
-							{
-								$postans=$frow['answer'];
-								$conditions[]=$frow['answer'];
-							} // while
-							break;
-					} // switch
-					
-					// Now let's complete the answer text with the answer_section
-					$answer_section="";
-					switch($conrow['type'])
-					{
-						case "A":
-						case "B":
-						case "C":
-						case "E":
-						case "F":
-						case "H":
-						case "K":
-							$thiscquestion=arraySearchByKey($conrow['cfieldname'], $fieldmap, "fieldname");
-							$ansquery="SELECT question FROM ".db_table_name("questions")." WHERE parent_qid='{$conrow['cqid']}' AND title='{$thiscquestion[0]['aid']}' AND language='{$surveyprintlang}'";
-							//$ansquery="SELECT question FROM ".db_table_name("questions")." WHERE qid='{$conrow['cqid']}' AND language='{$surveyprintlang}'";
-							$ansresult=db_execute_assoc($ansquery);
-							while ($ansrow=$ansresult->FetchRow())
-							{
-								$answer_section=" (".$ansrow['question'].")";
-							}
-							break;
-
-						case "1": // dual: (Label 1), (Label 2)
-							$labelIndex=preg_match("/^[^#]+#([01]{1})$/",$conrow['cfieldname']);
-							$thiscquestion=arraySearchByKey($conrow['cfieldname'], $fieldmap, "fieldname");
-							$ansquery="SELECT question FROM ".db_table_name("questions")." WHERE parent_qid='{$conrow['cqid']}' AND title='{$thiscquestion[0]['aid']}' AND language='{$surveyprintlang}'";
-							//$ansquery="SELECT question FROM ".db_table_name("questions")." WHERE qid='{$conrow['cqid']}' AND language='{$surveyprintlang}'";
-							$ansresult=db_execute_assoc($ansquery);
-
-							if ($labelIndex == 0)
-							{ 
-								while ($ansrow=$ansresult->FetchRow())
-								{
-									$answer_section=" (".$ansrow['question']." ".sprint($clang->gT("Label %s"),'1').")";
-								}
-							}
-							elseif ($labelIndex == 1)
-							{
-								while ($ansrow=$ansresult->FetchRow())
-								{
-                                    $answer_section=" (".$ansrow['question']." ".sprint($clang->gT("Label %s"),'2').")";
-								}
-							}
-							break;
-						case ":":
-						case ";": //multi flexi: ( answer [label] )
-							$thiscquestion=arraySearchByKey($conrow['cfieldname'], $fieldmap, "fieldname");
-                            $ansquery="SELECT question FROM ".db_table_name("questions")." WHERE parent_qid='{$conrow['cqid']}' AND title='{$thiscquestion[0]['aid']}' AND language='{$surveyprintlang}'";
-							$ansresult=db_execute_assoc($ansquery);
-							while ($ansrow=$ansresult->FetchRow())
-							{
-								$fquery = "SELECT * FROM ".db_table_name("answers")."\n"
-									. "WHERE qid='{$conrow['cqid']}'\n"
-									. "AND code='{$conrow['value']}' AND language='{$surveyprintlang}'";
-								$fresult=db_execute_assoc($fquery) or safe_die("$fquery<br />".htmlspecialchars($connect->ErrorMsg()));
-								while($frow=$fresult->FetchRow())
-								{
-									//$conditions[]=$frow['title'];
-									$answer_section=" (".$ansrow['question']."[".$frow['answer']."])";
-								} // while
-							}
-							break;
-						case "R": // (Rank 1), (Rank 2)... TIBO
-							$thiscquestion=arraySearchByKey($conrow['cfieldname'], $fieldmap, "fieldname");
-							$rankid=$thiscquestion[0]['aid'];
-							$answer_section=" (".$clang->gT("RANK")." $rankid)";
-							break;
-						default: // nothing to add
-							break;
-					}
-				}
-
-				if (count($conditions) > 1)
-				{
-					$explanation .=  "'".implode("' ".$clang->gT("or")." '", $conditions)."'";
-				}
-				elseif (count($conditions) == 1)
-				{
-					$explanation .= "'".$conditions[0]."'";
-				}
-				unset($conditions);
-				// Following line commented out because answer_section  was lost, but is required for some question types
-				//$explanation .= " ".$clang->gT("to question")." '".$mapquestionsNumbers[$distinctrow['cqid']]."' $answer_section ";
-				$explanation .= " ".$clang->gT("at question")." '".$mapquestionsNumbers[$distinctrow['cqid']]." [".$subresult['title']."]' (".strip_tags($subresult['question'])."$answer_section)" ;
-				//$distinctrow
-				$x++;
-			}
-			$s++;
-		}
-		if ($explanation)
-		{
-			$explanation = "<b>".$clang->gT('Only answer this question if the following conditions are met:')."</b>"
-			."<br/> ° ".$explanation;//"[".sprintf($clang->gT("Only answer this question %s"), $explanation)."]";
-		}
-		else
-		{
-			$explanation = '';
-		}
-
-		++$total_questions;
-
-		$question = array(
-					 'QUESTION_NUMBER' => $total_questions	// content of the question code field
-					,'QUESTION_CODE' => $deqrow['title']
-					,'QUESTION_TEXT' => preg_replace('/(?:<br ?\/?>|<\/(?:p|h[1-6])>)$/is' , '' , $deqrow['question'])	// content of the question field
-					,'QUESTION_SCENARIO' => $explanation	// if there are conditions on a question, list the conditions.
-					,'QUESTION_MANDATORY' => ''		// translated 'mandatory' identifier
-                    ,'QUESTION_ID' => $deqrow['qid']    // id to be added to wrapping question div
-					,'QUESTION_CLASS' => question_class( $deqrow['type'])	// classes to be added to wrapping question div
-					,'QUESTION_TYPE_HELP' => ''		// instructions on how to complete the question
-					,'QUESTION_MAN_MESSAGE' => ''		// (not sure if this is used) mandatory error
-					,'QUESTION_VALID_MESSAGE' => ''		// (not sure if this is used) validation error
-					,'QUESTIONHELP' => ''			// content of the question help field.
-					,'ANSWER' => ''				// contains formatted HTML answer
-				);
-		//TIBO map question qid to their q number
-		$mapquestionsNumbers[$deqrow['qid']]=$total_questions;
-		//END OF GETTING CONDITIONS
-
-		$qid = $deqrow['qid'];
-		$fieldname = "$surveyid"."X"."$gid"."X"."$qid";
-
-		if ($deqrow['mandatory'] == 'Y')
-		{
-			$question['QUESTION_MANDATORY'] = $clang->gT('*');
-			$question['QUESTION_CLASS'] .= ' mandatory';
-			$pdfoutput .= $clang->gT("*");
-		}
-
-		$pdfoutput ='';
-
-		//DIFFERENT TYPES OF DATA FIELD HERE
-
-		
-		if(isset($_POST['printableexport'])){$pdf->intopdf($deqrow['title']." ".$deqrow['question']);}
-
-		if ($deqrow['help'])
-		{
-			$hh = $deqrow['help'];
-			$question['QUESTIONHELP'] = $hh;
-			
-			if(isset($_POST['printableexport'])){$pdf->helptextintopdf($hh);}
-		}
-
-		$qidattributes=getQuestionAttributes($deqrow['qid']);
-		
-        if ($qidattributes['page_break']!=0)
-        {
-            $question['QUESTION_CLASS'] .=' breakbefore ';
-        }
-        
-        if (isset($qidattributes['maximum_chars']) && $qidattributes['maximum_chars']!='') {
-            $question['QUESTION_CLASS'] ="max-chars-{$qidattributes['maximum_chars']} ".$question['QUESTION_CLASS'];
-        }
-
-		switch($deqrow['type'])
-		{
-// ==================================================================
-			case "5":	//5 POINT CHOICE
-					$question['QUESTION_TYPE_HELP'] = $clang->gT('Please choose *only one* of the following:');
-					if(isset($_POST['printableexport'])){$pdf->intopdf($clang->gT("Please choose *only one* of the following:"),"U");}
-					$pdfoutput ='';
-					$question['ANSWER'] .= "\n\t<ul>\n";
-					for ($i=1; $i<=5; $i++)
-					{
-						$pdfoutput .=" o ".$i." ";
-//						$printablesurveyoutput .="\t\t\t<input type='checkbox' name='$fieldname' value='$i' readonly='readonly' />$i \n";
-						$question['ANSWER'] .="\t\t<li>\n\t\t\t".input_type_image('radio',$i)."\n\t\t\t$i\n\t\t</li>\n";
-					}
-					if(isset($_POST['printableexport'])){$pdf->intopdf($pdfoutput);}
-					$question['ANSWER'] .="\t</ul>\n";
-
-					break;
-
-// ==================================================================
-			case "D":  //DATE
-					$question['QUESTION_TYPE_HELP'] = $clang->gT('Please enter a date:');
-					$question['ANSWER'] .= "\t".input_type_image('text',$question['QUESTION_TYPE_HELP'],30,1);
-					if(isset($_POST['printableexport'])){$pdf->intopdf($clang->gT("Please enter a date:")." ___________");}
-
-					break;
-
-// ==================================================================
-			case "G":  //GENDER
-					$question['QUESTION_TYPE_HELP'] = $clang->gT("Please choose *only one* of the following:");
-
-					$question['ANSWER'] .= "\n\t<ul>\n";
-					$question['ANSWER'] .= "\t\t<li>\n\t\t\t".input_type_image('radio',$clang->gT("Female"))."\n\t\t\t".$clang->gT("Female")."\n\t\t</li>\n";
-					$question['ANSWER'] .= "\t\t<li>\n\t\t\t".input_type_image('radio',$clang->gT("Male"))."\n\t\t\t".$clang->gT("Male")."\n\t\t</li>\n";
-					$question['ANSWER'] .= "\t</ul>\n";
-
-					if(isset($_POST['printableexport'])){$pdf->intopdf($clang->gT("Please choose *only one* of the following:"));}
-					if(isset($_POST['printableexport'])){$pdf->intopdf(" o ".$clang->gT("Female")." | o ".$clang->gT("Male"));}
-
-					break;
-
-// ==================================================================
-			case 'L': //LIST drop-down/radio-button list
-
-// ==================================================================
-			case '!': //List - dropdown
-                    if (isset($qidattributes['display_columns']) && trim($qidattributes['display_columns'])!='') 
-					{
-						$dcols=$qidattributes['display_columns'];
-					}
-					else
-					{
-						$dcols=0;
-					}
-                    if (isset($qidattributes['category_separator']) && trim($qidattributes['category_separator'])!='') {
-						$optCategorySeparator = $qidattributes['category_separator'];
-					}
-					else
-					{
-						unset($optCategorySeparator);
-					}
-
-					$question['QUESTION_TYPE_HELP'] = $clang->gT("Please choose *only one* of the following:");
-
-					if(isset($_POST['printableexport'])){$pdf->intopdf($clang->gT("Please choose *only one* of the following:"));}
-					$deaquery = "SELECT * FROM ".db_table_name("answers")." WHERE qid={$deqrow['qid']} AND language='{$surveyprintlang}' ORDER BY sortorder, answer";
-					$dearesult = db_execute_assoc($deaquery);
-					$deacount=$dearesult->RecordCount();
-					if ($deqrow['other'] == "Y") {$deacount++;}
-
-					$wrapper = setup_columns(0, $deacount);
-
-					$question['ANSWER'] = $wrapper['whole-start'];
-
-					$rowcounter = 0;
-					$colcounter = 1;
-
-					while ($dearow = $dearesult->FetchRow())
-					{
-						if (isset($optCategorySeparator))
-						{
-							list ($category, $answer) = explode($optCategorySeparator,$dearow['answer']);
-							if ($category != '')
-							{
-								$dearow['answer'] = "($category) $answer";
-							}
-							else
-							{
-								$dearow['answer'] = $answer;
-							}
-						}
-	
-						$question['ANSWER'] .= "\t".$wrapper['item-start']."\t\t".input_type_image('radio' , $dearow['answer'])."\n\t\t\t".$dearow['answer']."\n".$wrapper['item-end'];
-						if(isset($_POST['printableexport'])){$pdf->intopdf(" o ".$dearow['answer']);}
-
-						++$rowcounter;
-						if ($rowcounter == $wrapper['maxrows'] && $colcounter < $wrapper['cols'])
-						{
-							if($colcounter == $wrapper['cols'] - 1)
-							{
-								$question['ANSWER'] .= $wrapper['col-devide-last'];
-							}
-							else
-							{
-								$question['ANSWER']  .= $wrapper['col-devide'];
-							}
-							$rowcounter = 0;
-							++$colcounter;
-						}
-					}
-					if ($deqrow['other'] == 'Y')
-					{
-						$qidattributes = getQuestionAttributes($deqrow['qid']);
-						if(trim($qidattributes["other_replace_text"])=='')
-						{$qidattributes["other_replace_text"]="Other";}
-//					$printablesurveyoutput .="\t".$wrapper['item-start']."\t\t".input_type_image('radio' , $clang->gT("Other"))."\n\t\t\t".$clang->gT("Other")."\n\t\t\t<input type='text' size='30' readonly='readonly' />\n".$wrapper['item-end'];
-						$question['ANSWER']  .= $wrapper['item-start-other'].input_type_image('radio',$clang->gT($qidattributes["other_replace_text"])).' '.$clang->gT($qidattributes["other_replace_text"])."\n\t\t\t".input_type_image('other')."\n".$wrapper['item-end'];
-					if(isset($_POST['printableexport'])){$pdf->intopdf(" o ".$clang->gT($qidattributes["other_replace_text"]).": ________");}
-				}
-				$question['ANSWER'] .= $wrapper['whole-end'];
-				//Let's break the presentation into columns.
-				break;
-
-// ==================================================================
-			case "O":  //LIST WITH COMMENT
-				$question['QUESTION_TYPE_HELP'] = $clang->gT("Please choose *only one* of the following:");
-				if(isset($_POST['printableexport'])){$pdf->intopdf($clang->gT("Please choose *only one* of the following:"),"U");}
-				$deaquery = "SELECT * FROM ".db_table_name("answers")." WHERE qid={$deqrow['qid']} AND language='{$surveyprintlang}' ORDER BY sortorder, answer ";
-				$dearesult = db_execute_assoc($deaquery);
-				$question['ANSWER'] = "\t<ul>\n";
-				while ($dearow = $dearesult->FetchRow())
-				{
-					$question['ANSWER'] .= "\t\t<li>\n\t\t\t".input_type_image('radio',$dearow['answer'])."\n\t\t\t".$dearow['answer']."\n\t\t</li>\n";
-					if(isset($_POST['printableexport'])){$pdf->intopdf($dearow['answer']);}
-				}
-				$question['ANSWER'] .= "\t</ul>\n";
-
-				$question['ANSWER'] .= "\t<p class=\"comment\">\n\t\t".$clang->gT("Make a comment on your choice here:")."\n";
-				if(isset($_POST['printableexport'])){$pdf->intopdf("Make a comment on your choice here:");}
-				$question['ANSWER'] .= "\t\t".input_type_image('textarea',$clang->gT("Make a comment on your choice here:"),50,8)."\n\t</p>\n";
-
-				for($i=0;$i<9;$i++)
-				{
-					if(isset($_POST['printableexport'])){$pdf->intopdf("____________________");}
-				}
-				break;
-
-// ==================================================================
-			case "R":  //RANKING Type Question
-				$reaquery = "SELECT * FROM ".db_table_name("answers")." WHERE qid={$deqrow['qid']} AND language='{$surveyprintlang}' ORDER BY sortorder, answer";
-				$rearesult = db_execute_assoc($reaquery) or safe_die ("Couldn't get ranked answers<br />".$connect->ErrorMsg());
-				$reacount = $rearesult->RecordCount();
-				$question['QUESTION_TYPE_HELP'] = $clang->gT("Please number each box in order of preference from 1 to")." $reacount";
-				if(isset($_POST['printableexport'])){$pdf->intopdf($clang->gT("Please number each box in order of preference from 1 to ").$reacount,"U");}
-				$question['ANSWER'] = "\n<ul>\n";
-				while ($rearow = $rearesult->FetchRow())
-				{
-					$question['ANSWER'] .="\t<li>\n\t".input_type_image('rank','',4,1)."\n\t\t".$rearow['answer']."\n\t</li>\n";
-					if(isset($_POST['printableexport'])){$pdf->intopdf("__ ".$rearow['answer']);}
-				}
-				$question['ANSWER'] .= "\n</ul>\n";
-				break;
-
-// ==================================================================
-			case "M":  //MULTIPLE OPTIONS (Quite tricky really!)
-							
-                if (trim($qidattributes['display_columns'])!='') 
-				{
-					$dcols=$qidattributes['display_columns'];
-				}
-				else
-				{
-					$dcols=0;
-				}
-                if (trim($qidattributes['max_answers'])=='') {
-					$question['QUESTION_TYPE_HELP'] = $clang->gT("Please choose *all* that apply:");
-					if(isset($_POST['printableexport'])){$pdf->intopdf($clang->gT("Please choose *all* that apply:"),"U");}
-				}
-				else
-				{
-                    $maxansw=$qidattributes["max_answers"];
-					$question['QUESTION_TYPE_HELP'] = sprintf($clang->gT('Please choose *at most* %s answers:' ),'<span class="num">'.$maxansw.'</span>');
-					if(isset($_POST['printableexport'])){$pdf->intopdf(sprintf($clang->gT('Please choose *at most* %s answers:' ),$maxansw),"U");}
-				}
-				$meaquery = "SELECT * FROM ".db_table_name("questions")." WHERE parent_qid={$deqrow['qid']} AND language='{$surveyprintlang}' ORDER BY question_order, question";
-				$mearesult = db_execute_assoc($meaquery);
-				$meacount = $mearesult->RecordCount();
-				if ($deqrow['other'] == 'Y') {$meacount++;}
-				
-				$wrapper = setup_columns($dcols, $meacount);
-				$question['ANSWER'] = $wrapper['whole-start'];
-
-				$rowcounter = 0;
-				$colcounter = 1;
-				
-				while ($mearow = $mearesult->FetchRow())
-				{
-					$question['ANSWER'] .= $wrapper['item-start'].input_type_image('checkbox',$mearow['question'])."\n\t\t".$mearow['question'].$wrapper['item-end'];
-					if(isset($_POST['printableexport'])){$pdf->intopdf(" o ".$mearow['answer']);}
-//						$upto++;
-					
-					++$rowcounter;
-					if ($rowcounter == $wrapper['maxrows'] && $colcounter < $wrapper['cols'])
-					{
-						if($colcounter == $wrapper['cols'] - 1)
-						{
-							$question['ANSWER'] .= $wrapper['col-devide-last'];
-						}
-						else
-						{
-							$question['ANSWER'] .= $wrapper['col-devide'];
-						}
-						$rowcounter = 0;
-						++$colcounter;
-				}
-				}
-				if ($deqrow['other'] == "Y")
-				{
-                    if (trim($qidattributes['other_replace_text'])=='') 
-					{
-                        $qidattributes["other_replace_text"]="Other";
-                    }
-					$question['ANSWER'] .= $wrapper['item-start-other'].input_type_image('checkbox',$mearow['answer']).$clang->gT($qidattributes["other_replace_text"]).":\n\t\t".input_type_image('other').$wrapper['item-end'];
-					if(isset($_POST['printableexport'])){$pdf->intopdf(" o ".$clang->gT($qidattributes["other_replace_text"]).": ________");}
-				}
-				$question['ANSWER'] .= $wrapper['whole-end'];
-//				}
-				break;
-				
-/*
-// ==================================================================
-			case "I": //Language Switch  in a printable survey does not make sense
-				$printablesurveyoutput .="\t\t\t<u>".$clang->gT("Please choose *only one* of the following:")."</u><br />\n";
-				$answerlangs = GetAdditionalLanguagesFromSurveyID($surveyid);
-				$answerlangs [] = GetBaseLanguageFromSurveyID($surveyid);
-				
-				foreach ($answerlangs as $ansrow)
-				{
-					$printablesurveyoutput .="\t\t\t<input type='checkbox' name='$fieldname' value='{$ansrow}' />".getLanguageNameFromCode($ansrow, true)."<br />\n";
-				}
-				break;
-*/
-
-
-// ==================================================================
-			case "P":  //MULTIPLE OPTIONS WITH COMMENTS
-                if (trim($qidattributes['max_answers'])=='') {
-					$question['QUESTION_TYPE_HELP'] = $clang->gT("Please choose all that apply and provide a comment:");
-					if(isset($_POST['printableexport'])){$pdf->intopdf($clang->gT("Please choose all that apply and provide a comment:"),"U");}
-				}
-				else
-				{
-                    $maxansw=$qidattributes['max_answers'];
-					$question['QUESTION_TYPE_HELP'] = $clang->gT("Please choose *at most* ").'<span class="num">'.$maxansw.'</span> '.$clang->gT("answers and provide a comment:");
-					if(isset($_POST['printableexport'])){$pdf->intopdf($clang->gT("Please choose *at most* ").$maxansw.$clang->gT("answers and provide a comment:"),"U");}
-				}
-				$meaquery = "SELECT * FROM ".db_table_name("questions")." WHERE parent_qid={$deqrow['qid']}  AND language='{$surveyprintlang}' ORDER BY question_order, question";
-				$mearesult = db_execute_assoc($meaquery);
-//				$printablesurveyoutput .="\t\t\t<u>".$clang->gT("Please choose all that apply and provide a comment:")."</u><br />\n";
-				$pdfoutput=array();
-				$j=0;
-				$longest_string = 0;
-				while ($mearow = $mearesult->FetchRow())
-				{
-					$longest_string = longest_string($mearow['question'] , $longest_string );
-					$question['ANSWER'] .= "\t<li><span>\n\t\t".input_type_image('checkbox',$mearow['question']).$mearow['question']."</span>\n\t\t".input_type_image('text','comment box',60)."\n\t</li>\n";
-					$pdfoutput[$j]=array(" o ".$mearow['title']," __________");
-					$j++;
-				}
-				if ($deqrow['other'] == "Y")
-				{ 
-					$question['ANSWER'] .= "\t<li class=\"other\">\n\t\t<div class=\"other-replacetext\">".$clang->gT('Other:').input_type_image('other','',1)."</div>".input_type_image('othercomment','comment box',50)."\n\t</li>\n";
-					// lemeur: PDFOUTPUT HAS NOT BEEN IMPLEMENTED for these fields
-					// not sure who did implement this.
-					$pdfoutput[$j][0]=array(" o "."Other"," __________");
-					$pdfoutput[$j][1]=array(" o "."OtherComment"," __________");
-					$j++;
-				}
-				
-				$question['ANSWER'] = "\n<ul>\n".$question['ANSWER']."</ul>\n";
-				if(isset($_POST['printableexport'])){$pdf->tableintopdf($pdfoutput);}
-				break;
-
-
-// ==================================================================
-			case "Q":  //MULTIPLE SHORT TEXT
-				$width=60;
-
-// ==================================================================
-			case "K":  //MULTIPLE NUMERICAL
-				$width=(isset($width))?$width:16;
-				if(isset($_POST['printableexport'])){$pdf->intopdf($clang->gT("Please write your answer(s) here:"),"U");}
-
-				$question['QUESTION_TYPE_HELP'] = $clang->gT("Please write your answer(s) here:");
-
-				$meaquery = "SELECT * FROM ".db_table_name("questions")." WHERE parent_qid={$deqrow['qid']}  AND language='{$surveyprintlang}' ORDER BY question_order, question";
-				$mearesult = db_execute_assoc($meaquery);
-				$longest_string = 0;
-				while ($mearow = $mearesult->FetchRow())
-				{
-					$longest_string = longest_string($mearow['question'] , $longest_string );
-					$question['ANSWER'] .=  "\t<li>\n\t\t<span>".$mearow['question']."</span>\n\t\t".input_type_image('text',$mearow['question'],$width)."\n\t</li>\n";
-					if(isset($_POST['printableexport'])){$pdf->intopdf($mearow['question'].": ____________________");}
-				}
-				$question['ANSWER'] =  "\n<ul>\n".$question['ANSWER']."</ul>\n";
-				break;
-
-
-// ==================================================================
-			case "S":  //SHORT TEXT
-				$question['QUESTION_TYPE_HELP'] = $clang->gT("Please write your answer here:");
-				$question['ANSWER'] = input_type_image('text',$question['QUESTION_TYPE_HELP'], 50);
-				if(isset($_POST['printableexport'])){$pdf->intopdf($clang->gT("Please write your answer here:"),"U");}
-				if(isset($_POST['printableexport'])){$pdf->intopdf("____________________");}
-				break;
-
-
-// ==================================================================
-			case "T":  //LONG TEXT
-				$question['QUESTION_TYPE_HELP'] = $clang->gT("Please write your answer here:");
-				$question['ANSWER'] = input_type_image('textarea',$question['QUESTION_TYPE_HELP'], '100%' , 8);
-
-				if(isset($_POST['printableexport'])){$pdf->intopdf($clang->gT("Please write your answer here:"),"U");}
-				for($i=0;$i<9;$i++)
-				{
-					if(isset($_POST['printableexport'])){$pdf->intopdf("____________________");}
-				}
-				break;
-
-
-// ==================================================================
-			case "U":  //HUGE TEXT
-				$question['QUESTION_TYPE_HELP'] = $clang->gT("Please write your answer here:");
-				$question['ANSWER'] = input_type_image('textarea',$question['QUESTION_TYPE_HELP'], '100%' , 30);
-
-				if(isset($_POST['printableexport'])){$pdf->intopdf($clang->gT("Please write your answer here:"),"U");}
-				for($i=0;$i<20;$i++)
-				{
-					if(isset($_POST['printableexport'])){$pdf->intopdf("____________________");}
-				}
-				break;
-
-
-// ==================================================================
-			case "N":  //NUMERICAL
-				$question['QUESTION_TYPE_HELP'] = $clang->gT("Please write your answer here:");
-				$question['ANSWER'] = input_type_image('text',$question['QUESTION_TYPE_HELP'],20);
-
-				if(isset($_POST['printableexport'])){$pdf->intopdf($clang->gT("Please write your answer here:"),"U");}
-				if(isset($_POST['printableexport'])){$pdf->intopdf("____________________");}
-				
-				break;
-
-// ==================================================================
-			case "Y":  //YES/NO
-				$question['QUESTION_TYPE_HELP'] = $clang->gT("Please choose *only one* of the following:");
-				$question['ANSWER'] = "\n<ul>\n\t<li>\n\t\t".input_type_image('radio',$clang->gT('Yes'))."\n\t\t".$clang->gT('Yes')."\n\t</li>\n";
-				$question['ANSWER'] .= "\n\t<li>\n\t\t".input_type_image('radio',$clang->gT('No'))."\n\t\t".$clang->gT('No')."\n\t</li>\n</ul>\n";
-
-				if(isset($_POST['printableexport'])){$pdf->intopdf($clang->gT("Please choose *only one* of the following:"),"U");}
-				if(isset($_POST['printableexport'])){$pdf->intopdf(" o ".$clang->gT("Yes"));}
-				if(isset($_POST['printableexport'])){$pdf->intopdf(" o ".$clang->gT("No"));}
-				break;
-
-
-// ==================================================================
-			case "A":  //ARRAY (5 POINT CHOICE)
-				$meaquery = "SELECT * FROM ".db_table_name("questions")." WHERE parent_qid={$deqrow['qid']} AND language='{$surveyprintlang}'  ORDER BY question_order, question";
-				$mearesult = db_execute_assoc($meaquery);
-				$question['QUESTION_TYPE_HELP'] = $clang->gT("Please choose the appropriate response for each item:");
-
-				$question['ANSWER'] = '
-=======
                 $distinctresult=db_execute_assoc($distinctquery);
                 while ($distinctrow=$distinctresult->FetchRow())
                 {
@@ -1854,7 +1145,6 @@
                     $question['QUESTION_TYPE_HELP'] .= array_filter_help($qidattributes, $surveyprintlang, $surveyid);
 
                     $question['ANSWER'] = '
->>>>>>> 9ac150e4
 <table>
 	<thead>
 		<tr>
@@ -1869,83 +1159,6 @@
 	<tbody>
 ';
 
-<<<<<<< HEAD
-				if(isset($_POST['printableexport'])){$pdf->intopdf($clang->gT("Please choose the appropriate response for each item:"),"U");}
-				$pdfoutput = array();
-				$j=0;
-				$rowclass = 'array1';
-				while ($mearow = $mearesult->FetchRow())
-				{
-					$question['ANSWER'] .= "\t\t<tr class=\"$rowclass\">\n";
-					$rowclass = alternation($rowclass,'row');
-					$answertext=$mearow['question'];
-					if (strpos($answertext,'|')) {$answertext=substr($answertext,0, strpos($answertext,'|'));}
-					$question['ANSWER'] .= "\t\t\t<th class=\"answertext\">$answertext</th>\n";
-
-					$pdfoutput[$j][0]=$answertext;
-					for ($i=1; $i<=5; $i++)
-					{
-						$question['ANSWER'] .= "\t\t\t<td>".input_type_image('radio',$i)."</td>\n";
-						$pdfoutput[$j][$i]=" o ".$i;
-					}
-
-					$answertext=$mearow['question'];
-					if (strpos($answertext,'|'))
-					{
-						$answertext=substr($answertext,strpos($answertext,'|')+1);
-						$question['ANSWER'] .= "\t\t\t<th class=\"answertextright\">$answertext</td>\n";
-					}
-					$question['ANSWER'] .= "\t\t</tr>\n";
-					$j++;
-				}
-				$question['ANSWER'] .= "\t</tbody>\n</table>\n";
-				if(isset($_POST['printableexport'])){$pdf->tableintopdf($pdfoutput);}
-				break;
-
-// ==================================================================
-			case "B":  //ARRAY (10 POINT CHOICE)
-				$meaquery = "SELECT * FROM ".db_table_name("questions")." WHERE parent_qid={$deqrow['qid']}  AND language='{$surveyprintlang}' ORDER BY question_order, question";
-				
-				$mearesult = db_execute_assoc($meaquery);
-				$question['QUESTION_TYPE_HELP'] = $clang->gT("Please choose the appropriate response for each item:");
-
-				$question['ANSWER'] .= "\n<table>\n\t<thead>\n\t\t<tr>\n\t\t\t<td>&nbsp;</td>\n";
-				for ($i=1; $i<=10; $i++)
-				{
-					$question['ANSWER'] .= "\t\t\t<th>$i</th>\n";
-				}
-				$question['ANSWER'] .= "\t</thead>\n\n\t<tbody>\n";
-				if(isset($_POST['printableexport'])){$pdf->intopdf($clang->gT("Please choose the appropriate response for each item:"),"U");}
-				$pdfoutput=array();
-				$j=0;
-				$rowclass = 'array1';
-				while ($mearow = $mearesult->FetchRow())
-				{
-
-					$question['ANSWER'] .= "\t\t<tr class=\"$rowclass\">\n\t\t\t<th class=\"answertext\">{$mearow['question']}</th>\n";
-					$rowclass = alternation($rowclass,'row');
-
-					$pdfoutput[$j][0]=$mearow['question'];
-					for ($i=1; $i<=10; $i++)
-					{
-						$question['ANSWER'] .= "\t\t\t<td>".input_type_image('radio',$i)."</td>\n";
-						$pdfoutput[$j][$i]=" o ".$i;
-					}
-					$question['ANSWER'] .= "\t\t</tr>\n";
-					$j++;
-				}
-				$question['ANSWER'] .= "\t</tbody>\n</table>\n";
-				if(isset($_POST['printableexport'])){$pdf->tableintopdf($pdfoutput);}
-				break;
-
-// ==================================================================
-			case "C":  //ARRAY (YES/UNCERTAIN/NO)
-				$meaquery = "SELECT * FROM ".db_table_name("questions")." WHERE parent_qid={$deqrow['qid']}  AND language='{$surveyprintlang}' ORDER BY question_order, question";
-				$mearesult = db_execute_assoc($meaquery);
-				$question['QUESTION_TYPE_HELP'] = $clang->gT("Please choose the appropriate response for each item:");
-
-				$question['ANSWER'] = '
-=======
                     if(isset($_POST['printableexport'])){$pdf->intopdf($clang->gT("Please choose the appropriate response for each item:"),"U");}
                     $pdfoutput = array();
                     $j=0;
@@ -2023,7 +1236,6 @@
                     $question['QUESTION_TYPE_HELP'] .= array_filter_help($qidattributes, $surveyprintlang, $surveyid);
 
                     $question['ANSWER'] = '
->>>>>>> 9ac150e4
 <table>
 	<thead>
 		<tr>
@@ -2035,37 +1247,6 @@
 	</thead>
 	<tbody>
 ';
-<<<<<<< HEAD
-				if(isset($_POST['printableexport'])){$pdf->intopdf($clang->gT("Please choose the appropriate response for each item:"),"U");}
-				$pdfoutput = array();
-				$j=0;
-
-				$rowclass = 'array1';
-
-				while ($mearow = $mearesult->FetchRow())
-				{
-					$question['ANSWER'] .= "\t\t<tr class=\"$rowclass\">\n";
-					$question['ANSWER'] .= "\t\t\t<th class=\"answertext\">{$mearow['question']}</th>\n";
-					$question['ANSWER'] .= "\t\t\t<td>".input_type_image('radio',$clang->gT("Yes"))."</td>\n";
-					$question['ANSWER'] .= "\t\t\t<td>".input_type_image('radio',$clang->gT("Uncertain"))."</td>\n";
-					$question['ANSWER'] .= "\t\t\t<td>".input_type_image('radio',$clang->gT("No"))."</td>\n";
-					$question['ANSWER'] .= "\t\t</tr>\n";
-					
-					$pdfoutput[$j]=array($mearow['question']," o ".$clang->gT("Yes")," o ".$clang->gT("Uncertain")," o ".$clang->gT("No"));
-					$j++;
-					$rowclass = alternation($rowclass,'row');
-				}
-				$question['ANSWER'] .= "\t</tbody>\n</table>\n";
-				if(isset($_POST['printableexport'])){$pdf->tableintopdf($pdfoutput);}
-				break;
-
-			case "E":  //ARRAY (Increase/Same/Decrease)
-				$meaquery = "SELECT * FROM ".db_table_name("questions")." WHERE parent_qid={$deqrow['qid']} AND language='{$surveyprintlang}'  ORDER BY question_order, question";
-				$mearesult = db_execute_assoc($meaquery);
-				$question['QUESTION_TYPE_HELP'] = $clang->gT("Please choose the appropriate response for each item:");
-
-				$question['ANSWER'] = '
-=======
                     if(isset($_POST['printableexport'])){$pdf->intopdf($clang->gT("Please choose the appropriate response for each item:"),"U");}
                     $pdfoutput = array();
                     $j=0;
@@ -2096,7 +1277,6 @@
                     $question['QUESTION_TYPE_HELP'] .= array_filter_help($qidattributes, $surveyprintlang, $surveyid);
 
                     $question['ANSWER'] = '
->>>>>>> 9ac150e4
 <table>
 	<thead>
 		<tr>
@@ -2108,404 +1288,6 @@
 	</thead>
 	<tbody>
 ';
-<<<<<<< HEAD
-				if(isset($_POST['printableexport'])){$pdf->intopdf($clang->gT("Please choose the appropriate response for each item:"),"U");}
-				$pdfoutput = array();
-				$j=0;
-				$rowclass = 'array1';
-
-				while ($mearow = $mearesult->FetchRow())
-				{
-					$question['ANSWER'] .= "\t\t<tr class=\"$rowclass\">\n";
-					$question['ANSWER'] .= "\t\t\t<th class=\"answertext\">{$mearow['question']}</th>\n";
-					$question['ANSWER'] .= "\t\t\t<td>".input_type_image('radio',$clang->gT("Increase"))."</td>\n";
-					$question['ANSWER'] .= "\t\t\t<td>".input_type_image('radio',$clang->gT("Same"))."</td>\n";
-					$question['ANSWER'] .= "\t\t\t<td>".input_type_image('radio',$clang->gT("Decrease"))."</td>\n";
-					$question['ANSWER'] .= "\t\t</tr>\n";
-					$pdfoutput[$j]=array($mearow['question'].":"," o ".$clang->gT("Increase")," o ".$clang->gT("Same")," o ".$clang->gT("Decrease"));
-					$j++;
-					$rowclass = alternation($rowclass,'row');
-			}
-				$question['ANSWER'] .= "\t</tbody>\n</table>\n";
-				if(isset($_POST['printableexport'])){$pdf->tableintopdf($pdfoutput);}
-				break;
-
-// ==================================================================
-			case ":": //ARRAY (Multi Flexible) (Numbers)
-				$headstyle="style='padding-left: 20px; padding-right: 7px'";
-                if (trim($qidattributes['multiflexible_max'])!='') {
-					$maxvalue=$qidattributes['multiflexible_max'];
-				}
-				else
-				{
-					$maxvalue=10;
-				}
-                if (trim($qidattributes['multiflexible_min'])!='') {
-					$minvalue=$qidattributes['multiflexible_min'];
-				} else {
-					$minvalue=1;
-				}
-                if (trim($qidattributes['multiflexible_step'])!='') {
-					$stepvalue=$qidattributes['multiflexible_step'];
-				}
-				else
-				{
-					$stepvalue=1;
-				}
-                if ($qidattributes['multiflexible_checkbox']!=0) {
-					$checkboxlayout=true;
-				} else {
-					$checkboxlayout=false;
-				}
-				$meaquery = "SELECT * FROM ".db_table_name("questions")." WHERE parent_qid={$deqrow['qid']}  AND scale_id=0 AND language='{$surveyprintlang}' ORDER BY question_order, question";
-				$mearesult = db_execute_assoc($meaquery);
-				if ($checkboxlayout === false)
-				{
-					if ($stepvalue > 1)
-					{
-						$question['QUESTION_TYPE_HELP'] = sprintf($clang->gT("Please write a multiple of %d between %d and %d for each item:"),$stepvalue,$minvalue,$maxvalue);
-						if(isset($_POST['printableexport'])){$pdf->intopdf(sprintf($clang->gT("Please write a multiple of %d between %d and %d for each item:"),$stepvalue,$minvalue,$maxvalue),"U");}
-					}
-					else {
-						$question['QUESTION_TYPE_HELP'] = sprintf($clang->gT("Please enter a number between %d and %d for each item:"),$minvalue,$maxvalue);
-						if(isset($_POST['printableexport'])){$pdf->intopdf(sprintf($clang->gT("Please enter a number between %d and %d for each item:"),$minvalue,$maxvalue),"U");}
-					}
-				}
-				else
-				{
-					$question['QUESTION_TYPE_HELP'] = $clang->gT("Check any that apply").":";
-					if(isset($_POST['printableexport'])){$pdf->intopdf($clang->gT("Check any that apply"),"U");}
-				}
-
-				$question['ANSWER'] .= "\n<table>\n\t<thead>\n\t\t<tr>\n\t\t\t<td>&nbsp;</td>\n";
-                $fquery = "SELECT * FROM ".db_table_name("questions")." WHERE parent_qid={$deqrow['qid']}  AND scale_id=1 AND language='{$surveyprintlang}' ORDER BY question_order, question";
-				$fresult = db_execute_assoc($fquery);
-				$fcount = $fresult->RecordCount();
-				$fwidth = "120";
-				$i=0;
-				$pdfoutput = array();
-				$pdfoutput[0][0]=' ';
-				while ($frow = $fresult->FetchRow())
-				{
-					$question['ANSWER'] .= "\t\t\t<th>{$frow['question']}</th>\n";
-					$i++;
-					$pdfoutput[0][$i]=$frow['question'];
-				}
-				$question['ANSWER'] .= "\t\t</tr>\n\t</thead>\n\n\t<tbody>\n";
-				$a=1; //Counter for pdfoutput
-				$rowclass = 'array1';
-
-				while ($mearow = $mearesult->FetchRow())
-				{
-					$question['ANSWER'] .= "\t<tr class=\"$rowclass\">\n";
-					$rowclass = alternation($rowclass,'row');
-
-					$answertext=$mearow['question'];
-					if (strpos($answertext,'|')) {$answertext=substr($answertext,0, strpos($answertext,'|'));}
-					$question['ANSWER'] .= "\t\t\t\t\t<th class=\"answertext\">$answertext</th>\n";
-					//$printablesurveyoutput .="\t\t\t\t\t<td>";
-					$pdfoutput[$a][0]=$answertext;
-					for ($i=1; $i<=$fcount; $i++)
-					{
-
-						$question['ANSWER'] .= "\t\t\t<td>\n";
-						if ($checkboxlayout === false)
-						{
-							$question['ANSWER'] .= "\t\t\t\t".input_type_image('text','',4)."\n";
-							$pdfoutput[$a][$i]="__";
-						}
-						else
-						{
-							$question['ANSWER'] .= "\t\t\t\t".input_type_image('checkbox')."\n";
-							$pdfoutput[$a][$i]="o";
-						}
-						$question['ANSWER'] .= "\t\t\t</td>\n";
-					}
-					$answertext=$mearow['question'];
-					if (strpos($answertext,'|'))
-					{
-						$answertext=substr($answertext,strpos($answertext,'|')+1);
-						$question['ANSWER'] .= "\t\t\t<th class=\"answertextright\">$answertext</th>\n";
-						//$pdfoutput[$a][$i]=$answertext;
-					}
-					$question['ANSWER'] .= "\t\t</tr>\n";
-					$a++;
-				}
-				$question['ANSWER'] .= "\t</tbody>\n</table>\n";
-				if(isset($_POST['printableexport'])){$pdf->tableintopdf($pdfoutput);}
-				break;
-
-// ==================================================================
-			case ";": //ARRAY (Multi Flexible) (text)
-				$headstyle="style='padding-left: 20px; padding-right: 7px'";
-				$meaquery = "SELECT * FROM ".db_table_name("questions")." WHERE parent_qid={$deqrow['qid']}  AND scale_id=0 AND language='{$surveyprintlang}' ORDER BY question_order, question";
-				$mearesult = db_execute_assoc($meaquery);
-
-				$question['ANSWER'] .= "\n<table>\n\t<thead>\n\t\t<tr>\n\t\t\t<td>&nbsp;</td>\n";
-                $fquery = "SELECT * FROM ".db_table_name("questions")." WHERE parent_qid={$deqrow['qid']}  AND scale_id=1 AND language='{$surveyprintlang}' ORDER BY question_order, question";
-				$fresult = db_execute_assoc($fquery);
-				$fcount = $fresult->RecordCount();
-				$fwidth = "120";
-				$i=0;
-				$pdfoutput=array();
-				$pdfoutput[0][0]='';
-				while ($frow = $fresult->FetchRow())
-				{
-					$question['ANSWER'] .= "\t\t\t<th>{$frow['question']}</th>\n";
-					$i++;
-					$pdfoutput[0][$i]=$frow['question'];
-				}
-				$question['ANSWER'] .= "\t\t</tr>\n\t</thead>\n\n<tbody>\n";
-				$a=1;
-				$rowclass = 'array1';
-
-				while ($mearow = $mearesult->FetchRow())
-				{
-					$question['ANSWER'] .= "\t\t<tr class=\"$rowclass\">\n";
-				$rowclass = alternation($rowclass,'row');
-					$answertext=$mearow['question'];
-					if (strpos($answertext,'|')) {$answertext=substr($answertext,0, strpos($answertext,'|'));}
-					$question['ANSWER'] .= "\t\t\t<th class=\"answertext\">$answertext</th>\n";
-					$pdfoutput[$a][0]=$answertext;
-					//$printablesurveyoutput .="\t\t\t\t\t<td>";
-					for ($i=1; $i<=$fcount; $i++)
-					{
-						$question['ANSWER'] .= "\t\t\t<td>\n";
-						$question['ANSWER'] .= "\t\t\t\t".input_type_image('text','',23)."\n";
-						$question['ANSWER'] .= "\t\t\t</td>\n";
-						$pdfoutput[$a][$i]="_____________";
-					}
-					$answertext=$mearow['question'];
-					if (strpos($answertext,'|'))
-					{
-						$answertext=substr($answertext,strpos($answertext,'|')+1);
-						$question['ANSWER'] .= "\t\t\t\t<th class=\"answertextright\">$answertext</th>\n";
-					}
-					$question['ANSWER'] .= "\t\t</tr>\n";
-					$a++;
-				}
-				$question['ANSWER'] .= "\t</tbody>\n</table>\n";
-				if(isset($_POST['printableexport'])){$pdf->tableintopdf($pdfoutput);}
-				break;
-
-// ==================================================================
-			case "F": //ARRAY (Flexible Labels)
-
-				$meaquery = "SELECT * FROM ".db_table_name("questions")." WHERE parent_qid={$deqrow['qid']}  AND language='{$surveyprintlang}' ORDER BY question_order, question";
-				$mearesult = db_execute_assoc($meaquery);
-
-				$question['QUESTION_TYPE_HELP'] = $clang->gT("Please choose the appropriate response for each item:");
-
-				$fquery = "SELECT * FROM ".db_table_name("answers")." WHERE scale_id=0 and qid='{$deqrow['qid']}'  AND language='{$surveyprintlang}' ORDER BY sortorder, code";
-				$fresult = db_execute_assoc($fquery);
-				$fcount = $fresult->RecordCount();
-				$fwidth = "120";
-				$i=1;
-				$pdfoutput = array();
-				$pdfoutput[0][0]='';
-				if(isset($_POST['printableexport'])){$pdf->intopdf($clang->gT("Please choose the appropriate response for each item:"),"U");}
-				$column_headings = array();
-				while ($frow = $fresult->FetchRow())
-				{
-					$column_headings[] = $frow['answer'];
-				}
-				$col_width = round(80 / count($column_headings));
-				
-				$question['ANSWER'] .= "\n<table>\n\t<thead>\n\t\t<tr>\n";
-				$question['ANSWER'] .= "\t\t\t<td>&nbsp;</td>\n";
-				foreach($column_headings as $heading)
-					$question['ANSWER'] .= "\t\t\t<th style=\"width:$col_width%;\">$heading</th>\n";
-					$pdfoutput[0][$i] = $heading;
-					$i++;
-				$question['ANSWER'] .= "\t\t</tr>\n\t</thead>\n\n\t<tbody>\n";
-				$counter = 1;
-				$rowclass = 'array1';
-
-				while ($mearow = $mearesult->FetchRow())
-				{
-					$question['ANSWER'] .= "\t\t<tr class=\"$rowclass\">\n";
-				    $rowclass = alternation($rowclass,'row');
-					$answertext=$mearow['question'];
-                    if (trim($answertext)=='') $answertext='&nbsp;';
-					if (strpos($answertext,'|')) {$answertext=substr($answertext,0, strpos($answertext,'|'));}
-					$question['ANSWER'] .= "\t\t\t<th class=\"answertext\">$answertext</th>\n";
-					//$printablesurveyoutput .="\t\t\t\t\t<td>";
-					$pdfoutput[$counter][0]=$answertext;
-					for ($i=1; $i<=$fcount; $i++)
-					{
-
-						$question['ANSWER'] .= "\t\t\t<td>".input_type_image('radio')."</td>\n";
-						$pdfoutput[$counter][$i] = "o";
-
-					}
-					$counter++;
-
-					$answertext=$mearow['question'];
-					if (strpos($answertext,'|'))
-					{
-						$answertext=substr($answertext,strpos($answertext,'|')+1);
-						$question['ANSWER'] .= "\t\t\t<th class=\"answertextright\">$answertext</th>\n";
-
-					}
-					$question['ANSWER'] .= "\t\t</tr>\n";
-				}
-				$question['ANSWER'] .= "\t</tbody>\n</table>\n";
-				if(isset($_POST['printableexport'])){$pdf->tableintopdf($pdfoutput);}
-				break;
-
-// ==================================================================
-			case "1": //ARRAY (Flexible Labels) multi scale
-					$leftheader= $qidattributes['dualscale_headerA'];
-					$rightheader= $qidattributes['dualscale_headerB'];
-
-				$headstyle = 'style="padding-left: 20px; padding-right: 7px"';
-				$meaquery = "SELECT * FROM ".db_table_name("questions")." WHERE parent_qid={$deqrow['qid']}  AND language='{$surveyprintlang}' ORDER BY question_order, question";
-				$mearesult = db_execute_assoc($meaquery);
-				$question['QUESTION_TYPE_HELP'] = $clang->gT("Please choose the appropriate response for each item:");
-
-				if(isset($_POST['printableexport'])){$pdf->intopdf($clang->gT("Please choose the appropriate response for each item:"),"U");}
-				$question['ANSWER'] .= "\n<table>\n\t<thead>\n";
-
-				$fquery = "SELECT * FROM ".db_table_name("answers")." WHERE qid='{$deqrow['qid']}'  AND language='{$surveyprintlang}' AND scale_id=0 ORDER BY sortorder, code";
-				$fresult = db_execute_assoc($fquery);
-				$fcount = $fresult->RecordCount();
-				$fwidth = "120";
-				$l1=0;
-				$printablesurveyoutput2 = "\t\t\t<td>&nbsp;</td>\n";
-				$myheader2 = '';
-				$pdfoutput = array();
-				$pdfoutput[0][0]='';
-				while ($frow = $fresult->FetchRow())
-				{
-					$printablesurveyoutput2 .="\t\t\t<th>{$frow['answer']}</th>\n";
-					$myheader2 .= "<td></td>";
-					$pdfoutput[0][$l1+1]=$frow['answer'];
-					$l1++;
-				}
-				// second scale
-				$printablesurveyoutput2 .="\t\t\t<td>&nbsp;</td>\n";
-                $fquery1 = "SELECT * FROM ".db_table_name("answers")." WHERE qid='{$deqrow['qid']}'  AND language='{$surveyprintlang}' AND scale_id=1 ORDER BY sortorder, code";
-				$fresult1 = db_execute_assoc($fquery1);
-				$fcount1 = $fresult1->RecordCount();
-				$fwidth = "120";
-				$l2=0;
-				while ($frow1 = $fresult1->FetchRow())
-				{
-					$printablesurveyoutput2 .="\t\t\t<th>{$frow1['answer']}</th>\n";
-					$pdfoutput[1][$l2]=$frow['answer'];
-					$l2++;
-				}
-				// build header if needed
-				if ($leftheader != '' || $rightheader !='')
-				{
-					$myheader = "\t\t\t<td>&nbsp;</td>";
-					$myheader .= "\t\t\t<th colspan=\"".$l1."\">$leftheader</th>\n";
-
-					if ($rightheader !='')
-					{
-						// $myheader .= "\t\t\t\t\t" .$myheader2;
-						$myheader .= "\t\t\t<td>&nbsp;</td>";
-						$myheader .= "\t\t\t<th colspan=\"".$l2."\">$rightheader</td>\n";
-					}
-
-					$myheader .= "\t\t\t\t</tr>\n";
-				}
-				else
-				{
-					$myheader = '';
-				}
-				$question['ANSWER'] .= $myheader . "\t\t</tr>\n\n\t\t<tr>\n";
-				$question['ANSWER'] .= $printablesurveyoutput2;
-				$question['ANSWER'] .= "\t\t</tr>\n\t</thead>\n\n\t<tbody>\n";
-				
-				$rowclass = 'array1';
-
-				while ($mearow = $mearesult->FetchRow())
-				{
-					$question['ANSWER'] .= "\t\t<tr class=\"$rowclass\">\n";
-					$rowclass = alternation($rowclass,'row');
-					$answertext=$mearow['question'];
-					if (strpos($answertext,'|')) {$answertext=substr($answertext,0, strpos($answertext,'|'));}
-					$question['ANSWER'] .= "\t\t\t<th class=\"answertext\">$answertext</th>\n";
-					for ($i=1; $i<=$fcount; $i++)
-					{
-						$question['ANSWER'] .= "\t\t\t<td>".input_type_image('radio')."</td>\n";
-					}
-					$question['ANSWER'] .= "\t\t\t<td>&nbsp;</td>\n";
-					for ($i=1; $i<=$fcount1; $i++)
-					{
-						$question['ANSWER'] .= "\t\t\t<td>".input_type_image('radio')."</td>\n";
-					}
-
-					$answertext=$mearow['question'];
-					if (strpos($answertext,'|'))
-					{
-						$answertext=substr($answertext,strpos($answertext,'|')+1);
-						$question['ANSWER'] .= "\t\t\t<th class=\"answertextright\">$answertext</th>\n";
-					}
-					$question['ANSWER'] .= "\t\t</tr>\n";
-				}
-				$question['ANSWER'] .= "\t</tbody>\n</table>\n";
-				if(isset($_POST['printableexport'])){$pdf->tableintopdf($pdfoutput);}
-				break;
-
-// ==================================================================
-			case "H": //ARRAY (Flexible Labels) by Column
-				//$headstyle="style='border-left-style: solid; border-left-width: 1px; border-left-color: #AAAAAA'";
-				$headstyle="style='padding-left: 20px; padding-right: 7px'";
-				$fquery = "SELECT * FROM ".db_table_name("questions")." WHERE parent_qid={$deqrow['qid']}  AND language='{$surveyprintlang}' ORDER BY question_order, title";
-				$fresult = db_execute_assoc($fquery);
-				$question['QUESTION_TYPE_HELP'] = $clang->gT("Please choose the appropriate response for each item:");
-				if(isset($_POST['printableexport'])){$pdf->intopdf($clang->gT("Please choose the appropriate response for each item:"),"U");}
-				$question['ANSWER'] .= "\n<table>\n\t<thead>\n\t\t<tr>\n\t\t\t<td>&nbsp;</td>\n";
-				$meaquery = "SELECT * FROM ".db_table_name("answers")." WHERE qid='{$deqrow['qid']}' AND scale_id=0 AND language='{$surveyprintlang}' ORDER BY sortorder, code";
-				$mearesult = db_execute_assoc($meaquery);
-				$fcount = $fresult->RecordCount();
-				$fwidth = "120";
-				$i=0;
-				$pdfoutput = array();
-				$pdfoutput[0][0]='';
-				while ($frow = $fresult->FetchRow())
-				{
-					$question['ANSWER'] .= "\t\t\t<th>{$frow['question']}</th>\n";
-					$i++;
-					$pdfoutput[0][$i]=$frow['question'];
-				}
-				$question['ANSWER'] .= "\t\t</tr>\n\t</thead>\n\n\t<tbody>\n";
-				$a=1;
-				$rowclass = 'array1';
-
-				
-				while ($mearow = $mearesult->FetchRow())
-				{
-					$question['ANSWER'] .= "\t\t<tr class=\"$rowclass\">\n";
-					$rowclass = alternation($rowclass,'row');
-					$question['ANSWER'] .= "\t\t\t<th class=\"answertext\">{$mearow['answer']}</th>\n";
-					//$printablesurveyoutput .="\t\t\t\t\t<td>";
-					$pdfoutput[$a][0]=$mearow['answer'];
-					for ($i=1; $i<=$fcount; $i++)
-					{
-						$question['ANSWER'] .= "\t\t\t<td>".input_type_image('radio')."</td>\n";
-						$pdfoutput[$a][$i]="o";
-					}
-					//$printablesurveyoutput .="\t\t\t\t\t</tr></table></td>\n";
-					$question['ANSWER'] .= "\t\t</tr>\n";
-					$a++;
-				}
-				$question['ANSWER'] .= "\t</tbody>\n</table>\n";
-
-				if(isset($_POST['printableexport'])){$pdf->tableintopdf($pdfoutput);}
-				break;
-// === END SWITCH ===================================================
-		}
-		if(isset($_POST['printableexport'])){$pdf->ln(5);}
-
-		$question['QUESTION_TYPE_HELP'] = star_replace($question['QUESTION_TYPE_HELP']);
-		$group['QUESTIONS'] .= populate_template( 'question' , $question);
-	
-	}
-	$survey_output['GROUPS'] .= populate_template( 'group' , $group );
-=======
                     if(isset($_POST['printableexport'])){$pdf->intopdf($clang->gT("Please choose the appropriate response for each item:"),"U");}
                     $pdfoutput = array();
                     $j=0;
@@ -2926,7 +1708,6 @@
 
         }
         $survey_output['GROUPS'] .= populate_template( 'group' , $group );
->>>>>>> 9ac150e4
 }
 
 $survey_output['THEREAREXQUESTIONS'] =  str_replace( '{NUMBEROFQUESTIONS}' , $total_questions , $clang->gT('There are {NUMBEROFQUESTIONS} questions in this survey'));
