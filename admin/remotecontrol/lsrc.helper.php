<?php
/*
 * LimeSurvey
 * Copyright (C) 2007 The LimeSurvey Project Team / Carsten Schmitz
 * All rights reserved.
 * License: GNU/GPL License v2 or later, see LICENSE.php
 * LimeSurvey is free software. This version may have been modified pursuant
 * to the GNU General Public License, and as distributed it includes or
 * is derivative of works licensed under the GNU General Public License or
 * other free or open source software licenses.
 * See COPYRIGHT.php for copyright notices and details.
 *
 * $Id$
 *
 */
/**
 * @author Wahrendorff
 *
 */
class LsrcHelper {

    /**
     * simple debug function to make life a bit easier
     *
     * @param string $text
     */
    function debugLsrc($text)
    {
        include("lsrc.config.php");
        if($lsrcDebug)
        {
            error_log("\n".date("Y-m-d H:i:s")." ".$text, 3 , $lsrcDebugLog);
        }
        return;
    }

    /**
     * function to get the id of the surveyowner
     *
     * @param unknown_type $iVid
     * @return unknown
     */
    function getSurveyOwner($iVid)
    {
        global $connect ;
        global $dbprefix ;
        $ADODB_FETCH_MODE = ADODB_FETCH_ASSOC;
        include("lsrc.config.php");
        //$this= new LsrcHelper();
        if($this->surveyExists($iVid))
        {
            $query2num = "SELECT owner_id FROM {$dbprefix}surveys WHERE sid=".sanitize_int($iVid)."";
            $rs = db_execute_assoc($query2num);
            $field=$rs->FetchRow();
            return $field['owner_id'];

        }else{return false;}
    }

    /**
     * This function changes data in LS-DB, its very sensitive, because every table can be changed.
     *
     * @param unknown_type $table
     * @param unknown_type $key
     * @param unknown_type $value
     * @param unknown_type $where
     * @return String
     */
    function changeTable($table, $key, $value, $where, $mode='0')//XXX
    {//be aware that this function may be a security risk

        global $connect ;
        global $dbprefix ;
        $ADODB_FETCH_MODE = ADODB_FETCH_ASSOC;
        include("lsrc.config.php");
        if($mode=='' || !isset($mode) || $mode=='0')
        {
            $where = str_replace("\\","",$where);
            $query2num = "SELECT {$key} FROM {$dbprefix}{$table} WHERE {$where}";
            $rs = db_execute_assoc($query2num);

            $this->debugLsrc("wir sind in ".__FUNCTION__." Line ".__LINE__.", OK ($query2num)");

            $query2update = "update ".$dbprefix.$table." set ".$key."='".$value."' where ".$where."";

            $this->debugLsrc("wir sind in ".__FUNCTION__." Line ".__LINE__.", OK ($query2update)");

            if($connect->Execute($query2update)){
                return $rs->RecordCount()." Rows changed";
            }
            else{
                return "nothing changed";
            }
        }
        if($mode==1 || $mode=='1')
        {
            $query2insert = "INSERT INTO {$dbprefix}{$table} ({$key}) VALUES ({$value});";
            $this->debugLsrc("wir sind in Line ".__LINE__.", inserting ($query2insert)");
            if($connect->Execute($query2insert))
            {
                $this->debugLsrc("wir sind in Line ".__LINE__.", inserting OK");
                return true;
                 
            }
            else
            {
                return false;
            }
        }


    }

    /**
     *
     * Enter description here...
     * @param $surveyid
     * @param $type
     * @param $maxLsrcEmails
     * @return unknown_type
     */
    function emailSender($surveyid, $type, $maxLsrcEmails='') //XXX
    {
        global $publicurl,$maxemails;
        global $connect,$sitename ;
        global $dbprefix ;
        $surveyid = sanitize_int($surveyid);
        include("lsrc.config.php");



        // wenn maxmails ber den lsrc gegeben wird das nutzen, ansonsten die default werte aus der config.php
        if($maxLsrcEmails!='')
        $maxemails = $maxLsrcEmails;

        switch ($type){
            case "custom":

                break;
            case "invite":
                $this->debugLsrc("wir sind in ".__FUNCTION__." Line ".__LINE__.", START invite ");



                if(isset($surveyid) && getEmailFormat($surveyid) == 'html')
                {
                    $ishtml=true;
                }
                else
                {
                    $ishtml=false;
                }

                //$tokenoutput .= ("Sending Invitations");
                //if (isset($tokenid)) {$tokenoutput .= " (".("Sending to Token ID").":&nbsp;{$tokenid})";}
                //$tokenoutput .= "\n";
                $this->debugLsrc("wir sind in ".__FUNCTION__." Line ".__LINE__.", $surveyid, $type");
                // Texte für Mails aus der Datenbank holen und in die POST Dinger schreiben. Nicht schön aber praktikabel

                $sql = 	"SELECT surveyls_language, surveyls_email_invite_subj, surveyls_email_invite  ".
						"FROM {$dbprefix}surveys_languagesettings ".
						"WHERE surveyls_survey_id = ".$surveyid." ";

                //GET SURVEY DETAILS
                $thissurvey=getSurveyInfo($surveyid);

                //				$connect->SetFetchMode(ADODB_FETCH_ASSOC);
                //				$sqlResult=$connect->Execute($sql);
                $sqlResult = db_execute_assoc($sql);

                $this->debugLsrc("wir sind in ".__FUNCTION__." Line ".__LINE__.", invite ");

                while($languageRow = $sqlResult->FetchRow())
                {
                    $_POST['message_'.$languageRow['surveyls_language']] = $languageRow['surveyls_email_invite'];
                    $_POST['subject_'.$languageRow['surveyls_language']] = $languageRow['surveyls_email_invite_subj'];
                }

                //				if (isset($_POST['bypassbademails']) && $_POST['bypassbademails'] == 'Y')
                //				{
                //					$SQLemailstatuscondition = " AND emailstatus = 'OK'";
                //				}
                //				else
                //				{
                //					$SQLemailstatuscondition = "";
                //				}
                $this->debugLsrc("wir sind in ".__FUNCTION__." Line ".__LINE__.", invite ");
                $ctquery = "SELECT * FROM ".db_table_name("tokens_{$surveyid}")." WHERE ((completed ='N') or (completed='')) AND ((sent ='N') or (sent='')) AND emailstatus = 'OK' ";

                if (isset($tokenid)) {$ctquery .= " AND tid='{$tokenid}'";}
                //$tokenoutput .= "<!-- ctquery: $ctquery -->\n";
                $ctresult = $connect->Execute($ctquery);
                $ctcount = $ctresult->RecordCount();
                $ctfieldcount = $ctresult->FieldCount();

                $emquery = "SELECT * ";
                //if ($ctfieldcount > 7) {$emquery .= ", attribute_1, attribute_2";}

                $this->debugLsrc("wir sind in ".__FUNCTION__." Line ".__LINE__.", invite ");

                $emquery .= " FROM ".db_table_name("tokens_{$surveyid}")." WHERE ((completed ='N') or (completed='')) AND ((sent ='N') or (sent=''))  AND emailstatus = 'OK' ";

                if (isset($tokenid)) {$emquery .= " and tid='{$tokenid}'";}
                //$tokenoutput .= "\n\n<!-- emquery: $emquery -->\n\n";
                $emresult = db_select_limit_assoc($emquery,$maxemails);
                $emcount = $emresult->RecordCount();

                //$tokenoutput .= "<table width='500px' align='center' >\n"
                ////."\t<tr>\n"
                //."\t\t<td><font size='1'>\n";

                $surveylangs = GetAdditionalLanguagesFromSurveyID($surveyid);
                $baselanguage = GetBaseLanguageFromSurveyID($surveyid);
                array_unshift($surveylangs,$baselanguage);

                $this->debugLsrc("wir sind in ".__FUNCTION__." Line ".__LINE__.", invite ");

                foreach ($surveylangs as $language)
                {
                    $_POST['message_'.$language]=auto_unescape($_POST['message_'.$language]);
                    $_POST['subject_'.$language]=auto_unescape($_POST['subject_'.$language]);
                    if ($ishtml) $_POST['message_'.$language] = html_entity_decode($_POST['message_'.$language], ENT_QUOTES, $emailcharset);

                }

                $this->debugLsrc("wir sind in ".__FUNCTION__." Line ".__LINE__.", invite ");
                if ($emcount > 0)
                {
                    $mailsSend = 0;
                    while ($emrow = $emresult->FetchRow())
                    {
                        $c=1;
                        unset($fieldsarray);
                        $to = $emrow['email'];
                        $fieldsarray["{EMAIL}"]=$emrow['email'];
                        $fieldsarray["{FIRSTNAME}"]=$emrow['firstname'];
                        $fieldsarray["{LASTNAME}"]=$emrow['lastname'];
                        $fieldsarray["{TOKEN}"]=$emrow['token'];
                        $fieldsarray["{LANGUAGE}"]=$emrow['language'];
                        while(isset($emrow["attribute_$c"]))
                        {
                            $fieldsarray["{ATTRIBUTE_$c}"]=$emrow["attribute_$c"];
                            ++$c;
                        }
                        $fieldsarray["{ADMINNAME}"]= $thissurvey['adminname'];
                        $fieldsarray["{ADMINEMAIL}"]=$thissurvey['adminemail'];
                        $fieldsarray["{SURVEYNAME}"]=$thissurvey['name'];
                        $fieldsarray["{SURVEYDESCRIPTION}"]=$thissurvey['description'];
                        $fieldsarray["{EXPIRY}"]=$thissurvey["expiry"];
                        $fieldsarray["{EXPIRY-DMY}"]=date("d-m-Y",strtotime($thissurvey["expiry"]));
                        $fieldsarray["{EXPIRY-MDY}"]=date("m-d-Y",strtotime($thissurvey["expiry"]));

                        $emrow['language']=trim($emrow['language']);
                        if ($emrow['language']=='') {$emrow['language']=$baselanguage;} //if language is not give use default
                        $found = array_search($emrow['language'], $surveylangs);
                        if ($found==false) {$emrow['language']=$baselanguage;}

                        $from = $thissurvey['adminemail'];


                        if ($ishtml === false)
                        {
                            if ( $modrewrite )
                            {
                                $fieldsarray["{SURVEYURL}"]="$publicurl/$surveyid/lang-".trim($emrow['language'])."/tk-{$emrow['token']}";
                            }
                            else
                            {
                                $fieldsarray["{SURVEYURL}"]="$publicurl/index.php?lang=".trim($emrow['language'])."&sid=$surveyid&token={$emrow['token']}";
                            }
                        }
                        else
                        {
                            if ( $modrewrite )
                            {
                                $fieldsarray["{SURVEYURL}"]="<a href='$publicurl/$surveyid/lang-".trim($emrow['language'])."/tk-{$emrow['token']}'>".htmlspecialchars("$publicurl/$surveyid/lang-".trim($emrow['language'])."/tk-{$emrow['token']}")."</a>";
                            }
                            else
                            {
                                $fieldsarray["{SURVEYURL}"]="<a href='$publicurl/index.php?lang=".trim($emrow['language'])."&sid=$surveyid&token={$emrow['token']}'>".htmlspecialchars("$publicurl/index.php?lang=".trim($emrow['language'])."&sid=$surveyid&token={$emrow['token']}")."</a>";
                            }
                        }
                        $this->debugLsrc("wir sind in ".__FUNCTION__." Line ".__LINE__.", invite ");
                        $modsubject=Replacefields($_POST['subject_'.$emrow['language']], $fieldsarray);
                        $modmessage=Replacefields($_POST['message_'.$emrow['language']], $fieldsarray);

                        if (SendEmailMessage($modmessage, $modsubject, $to , $from, $sitename, $ishtml, getBounceEmail($surveyid)))
                        {
                            // Put date into sent
                            //$timeadjust = 0;
                            $today = date("Y-m-d H:i");
                            $this->debugLsrc("wir sind in ".__FUNCTION__." Line ".__LINE__.", invite Today:".$today);
                            $udequery = "UPDATE ".db_table_name("tokens_{$surveyid}")."\n"
                            ."SET sent='$today' WHERE tid={$emrow['tid']}";
                            //
                            $uderesult = $connect->Execute($udequery);
                            $mailsSend++;
                            //$tokenoutput .= "[".("Invitation sent to:")."{$emrow['firstname']} {$emrow['lastname']} ($to)]\n";
                        }
                        else
                        {
                            //$tokenoutput .= ReplaceFields(("Email to {FIRSTNAME} {LASTNAME} ({EMAIL}) failed. Error Message:")." ".$maildebug."", $fieldsarray);
                            if($n==1)
                            $failedAddresses .= ",".$to;
                            else
                            {
                                $failedAddresses = $to;
                                $n=1;
                            }
                        }
                    }
                    $this->debugLsrc("wir sind in ".__FUNCTION__." Line ".__LINE__.", invite ");
                    if ($ctcount > $emcount)
                    {
                        $lefttosend = $ctcount-$maxemails;

                    }else{$lefttosend = 0;}
                }
                else
                {
                    return "No Mails to send";
                }
                 
                if($maxemails>0 && $maxemails!='')
                {
                    $returnValue = "".$mailsSend." Mails send. ".$lefttosend." Mails left to send";
                    if(isset($failedAddresses))
                    $returnValue .= "\nCould not send to: ".$failedAddresses;
                    return $returnValue;
                }

                if(isset($mailsSend))
                {
                    $returnValue = "".$mailsSend." Mails send. ";
                    if(isset($failedAddresses))
                    $returnValue .= "\nCould not send to: ".$failedAddresses;
                    return $returnValue;
                }

                 


                break;
            case "remind":
                // XXX:
                // TODO:
                //				if (!isset($_POST['ok']) || !$_POST['ok'])
                //				{

                /*
                 * look if there were reminders send in the past, and if some tokens got lesser reminders than others
                 *
                 * - if so: send reminders to the unremindet participants until they got the same remindcount than the others
                 * - if not: send reminders normally
                 */
                 
                $remSQL = "SELECT tid, remindercount "
                . "FROM ".db_table_name("tokens_{$surveyid}")." "
                . "WHERE (completed = 'N' or completed = '') AND sent <> 'N' and sent <>'' AND token <>'' AND EMAIL <>'' "
                . "ORDER BY remindercount desc LIMIT 1";
                $remResult = db_execute_assoc($remSQL);
                $remRow = $remResult->FetchRow();
                 
                $this->debugLsrc("wir sind in ".__FUNCTION__." Line ".__LINE__.", remind ".$remRow['tid']."; ".$remRow['remindercount']." ");
                 
                $sendOnlySQL = "SELECT tid, remindercount "
                . "FROM ".db_table_name("tokens_{$surveyid}")." "
                . "WHERE (completed = 'N' or completed = '') AND sent <> 'N' and sent <>'' AND token <>'' AND EMAIL <>'' AND remindercount < ".$remRow['remindercount']." "
                . "ORDER BY tid asc LIMIT 1";
                $sendOnlyResult = db_execute_assoc($sendOnlySQL);
                 
                 
                 
                if($sendOnlyResult->RecordCount()>0)
                {
                    $sendOnlyRow = $sendOnlyResult->FetchRow();
                    $starttokenid = $sendOnlyRow['tid'];
                    $this->debugLsrc("wir sind in ".__FUNCTION__." Line ".__LINE__.", remind ".$sendOnlyRow['tid']."; ".$sendOnlyRow['remindercount']." ");
                }
                 
                if(isset($surveyid) && getEmailFormat($surveyid) == 'html')
                {
                    $ishtml=true;
                }
                else
                {
                    $ishtml=false;
                }
                 
                //GET SURVEY DETAILS
                $thissurvey=getSurveyInfo($surveyid);
                 
                $this->debugLsrc("wir sind in ".__FUNCTION__." Line ".__LINE__.", $surveyid, $type");
                // Texte für Mails aus der Datenbank holen.
                 
                $sql = 	"SELECT surveyls_language, surveyls_email_remind_subj, surveyls_email_remind  ".
							"FROM {$dbprefix}surveys_languagesettings ".
							"WHERE surveyls_survey_id = ".$surveyid." ";

                $this->debugLsrc("wir sind in ".__FUNCTION__." Line ".__LINE__.", invite ");
                 
                $sqlResult = db_execute_assoc($sql);
                 
                while($languageRow = $sqlResult->FetchRow())
                {
                    $_POST['message_'.$languageRow['surveyls_language']] = $languageRow['surveyls_email_remind'];
                    $_POST['subject_'.$languageRow['surveyls_language']] = $languageRow['surveyls_email_remind_subj'];
                }

                //$tokenoutput .= ("Sending Reminders")."\n";
                 
                $surveylangs = GetAdditionalLanguagesFromSurveyID($surveyid);
                $baselanguage = GetBaseLanguageFromSurveyID($surveyid);
                array_unshift($surveylangs,$baselanguage);
                 
                foreach ($surveylangs as $language)
                {
                    $_POST['message_'.$language]=auto_unescape($_POST['message_'.$language]);
                    $_POST['subject_'.$language]=auto_unescape($_POST['subject_'.$language]);

                }
                 
                $SQLemailstatuscondition = " AND emailstatus = 'OK'";

                if (isset($_POST['maxremindercount']) &&
                $_POST['maxremindercount'] != '' &&
                intval($_POST['maxremindercount']) != 0)
                {
                    $SQLremindercountcondition = " AND remindercount < ".intval($_POST['maxremindercount']);
                }
                else
                {
                    $SQLremindercountcondition = "";
                }
                 
                if (isset($_POST['minreminderdelay']) &&
                $_POST['minreminderdelay'] != '' &&
                intval($_POST['minreminderdelay']) != 0)
                {
                    // $_POST['minreminderdelay'] in days (86400 seconds per day)
                    $compareddate = date_shift(date("Y-m-d H:i:s",time() - 86400 * intval($_POST['minreminderdelay'])),
									"Y-m-d H:i",$timeadjust);
                    $SQLreminderdelaycondition = " AND ( "
                    . " (remindersent = 'N' AND sent < '".$compareddate."') "
                    . " OR "
                    . " (remindersent < '".$compareddate."'))";
                }
                else
                {
                    $SQLreminderdelaycondition = "";
                }
                 
                $ctquery = "SELECT * FROM ".db_table_name("tokens_{$surveyid}")." WHERE (completed ='N' or completed ='') AND sent<>'' AND sent<>'N' AND token <>'' AND email <> '' $SQLemailstatuscondition $SQLremindercountcondition $SQLreminderdelaycondition";
                 
                if (isset($starttokenid)) {$ctquery .= " AND tid >= '{$starttokenid}'";}
                //					if (isset($tokenid) && $tokenid) {$ctquery .= " AND tid = '{$tokenid}'";}
                //					//$tokenoutput .= "<!-- ctquery: $ctquery -->\n";

                $ctresult = $connect->Execute($ctquery) or $this->debugLsrc ("Database error!\n" . $connect->ErrorMsg());
                $ctcount = $ctresult->RecordCount();
                $ctfieldcount = $ctresult->FieldCount();
                $emquery = "SELECT * ";
                //if ($ctfieldcount > 7) {$emquery .= ", attribute_1, attribute_2";}
                 
                // TLR change to put date into sent
                $emquery .= " FROM ".db_table_name("tokens_{$surveyid}")." WHERE (completed = 'N' or completed = '') AND sent <> 'N' and sent <>'' AND token <>'' AND EMAIL <>'' $SQLemailstatuscondition $SQLremindercountcondition $SQLreminderdelaycondition";
                 
                if (isset($starttokenid)) {$emquery .= " AND tid >= '{$starttokenid}'";}
                if (isset($tokenid) && $tokenid) {$emquery .= " AND tid = '{$tokenid}'";}
                $emquery .= " ORDER BY tid ";
                $emresult = db_select_limit_assoc($emquery, $maxemails);
                //$emresult = db_execute_assoc($emquery);
                $emcount = $emresult->RecordCount();
                 
                if ($emcount > 0)
                {
                    while ($emrow = $emresult->FetchRow())
                    {
                        $c=1;
                        unset($fieldsarray);
                        $to = $emrow['email'];
                        $fieldsarray["{EMAIL}"]=$emrow['email'];
                        $fieldsarray["{FIRSTNAME}"]=$emrow['firstname'];
                        $fieldsarray["{LASTNAME}"]=$emrow['lastname'];
                        $fieldsarray["{TOKEN}"]=$emrow['token'];
                        $fieldsarray["{LANGUAGE}"]=$emrow['language'];
                        while(isset($emrow["attribute_$c"]))
                        {
                            $fieldsarray["{ATTRIBUTE_$c}"]=$emrow["attribute_$c"];
                            ++$c;
                        }

                        $fieldsarray["{ADMINNAME}"]= $thissurvey['adminname'];
                        $fieldsarray["{ADMINEMAIL}"]=$thissurvey['adminemail'];
                        $fieldsarray["{SURVEYNAME}"]=$thissurvey['name'];
                        $fieldsarray["{SURVEYDESCRIPTION}"]=$thissurvey['description'];
                        $fieldsarray["{EXPIRY}"]=$thissurvey["expiry"];
                        $fieldsarray["{EXPIRY-DMY}"]=date("d-m-Y",strtotime($thissurvey["expiry"]));
                        $fieldsarray["{EXPIRY-MDY}"]=date("m-d-Y",strtotime($thissurvey["expiry"]));

                        $emrow['language']=trim($emrow['language']);
                        if ($emrow['language']=='') {$emrow['language']=$baselanguage;} //if language is not give use default
                        if(!in_array($emrow['language'], $surveylangs)) {$emrow['language']=$baselanguage;} // if given language is not available use default
                        $found = array_search($emrow['language'], $surveylangs);
                        if ($found==false) {$emrow['language']=$baselanguage;}
                         
                        $from = $thissurvey['adminemail'];
                         
                        if (getEmailFormat($surveyid) == 'html')
                        {
                            $ishtml=true;
                        }
                        else
                        {
                            $ishtml=false;
                        }
                         
                        if ($ishtml == false)
                        {
                            if ( $modrewrite )
                            {
                                $fieldsarray["{SURVEYURL}"]="$publicurl/$surveyid/lang-".trim($emrow['language'])."/tk-{$emrow['token']}";
                            }
                            else
                            {
                                $fieldsarray["{SURVEYURL}"]="$publicurl/index.php?lang=".trim($emrow['language'])."&sid=$surveyid&token={$emrow['token']}";
                            }
                        }
                        else
                        {
                            if ( $modrewrite )
                            {
                                $fieldsarray["{SURVEYURL}"]="<a href='$publicurl/$surveyid/lang-".trim($emrow['language'])."/tk-{$emrow['token']}'>".htmlspecialchars("$publicurl/$surveyid/lang-".trim($emrow['language'])."/tk-{$emrow['token']}")."</a>";
                            }
                            else
                            {
                                $fieldsarray["{SURVEYURL}"]="<a href='$publicurl/index.php?lang=".trim($emrow['language'])."&sid=$surveyid&token={$emrow['token']}'>".htmlspecialchars("$publicurl/index.php?lang=".trim($emrow['language'])."&sid=$surveyid&token={$emrow['token']}")."</a>";
                                $_POST['message_'.$emrow['language']] = html_entity_decode($_POST['message_'.$emrow['language']], ENT_QUOTES, $emailcharset);
                            }
                        }
                         
                        $msgsubject=Replacefields($_POST['subject_'.$emrow['language']], $fieldsarray);
                        $sendmessage=Replacefields($_POST['message_'.$emrow['language']], $fieldsarray);

                        if (SendEmailMessage($sendmessage, $msgsubject, $to, $from, $sitename, $ishtml, getBounceEmail($surveyid)))
                        {

                            // Put date into remindersent
                            $today = date("Y-m-d H:i");
                            $udequery = "UPDATE ".db_table_name("tokens_{$surveyid}")."\n"
                            ."SET remindersent='$today',remindercount = remindercount+1  WHERE tid={$emrow['tid']}";
                            //
                            $uderesult = $connect->Execute($udequery) or $this->debugLsrc ("Could not update tokens$udequery".$connect->ErrorMsg());
                            //orig: $tokenoutput .= "\t\t\t({$emrow['tid']})[".("Reminder sent to:")." {$emrow['firstname']} {$emrow['lastname']}]\n";
                            //$tokenoutput .= "\t\t\t({$emrow['tid']}) [".("Reminder sent to:")." {$emrow['firstname']} {$emrow['lastname']} ($to)]\n";
                            $mailsSend++;
                        }
                        else
                        {
                            //$tokenoutput .= ReplaceFields(("Email to {FIRSTNAME} {LASTNAME} ({EMAIL}) failed. Error Message:")." ".$maildebug."", $fieldsarray);
                            if($n==1)
                            $failedAddresses .= ",".$to;
                            else
                            {
                                $failedAddresses = $to;
                                $n=1;
                            }

                        }
                        //$lasttid = $emrow['tid'];
                         
                    }
                    if ($ctcount > $emcount)
                    {
                        $lefttosend = $ctcount-$maxemails;
                    }else{$lefttosend = 0;}
                }
                else
                {
                    return "No Reminders to send";
                }
                 
                if($maxemails>0)
                {
                    $returnValue = "".$mailsSend." Reminders send. ".$lefttosend." Reminders left to send";
                    if(isset($failedAddresses))
                    $returnValue .= "\nCould not send to: ".$failedAddresses;
                    return $returnValue;
                }
                 
                if(isset($mailsSend))
                {
                    $returnValue = "".$mailsSend." Reminders send. ";
                    if(isset($failedAddresses))
                    $returnValue .= "\nCould not send to: ".$failedAddresses;
                    return $returnValue;
                }


                break;
            default:

                break;
        }
    }

    /**
     * loginCheck for Lsrc, checks if the user with given password exists in LS Database and
     * sets the SESSION rights for this user
     * @param String $sUser
     * @param String $sPass
     * @return boolean
     */
    function checkUser($sUser, $sPass) // XXX
    {
        global $connect ;
        global $dbprefix ;
        $ADODB_FETCH_MODE = ADODB_FETCH_ASSOC;
        include("lsrc.config.php");
        require(dirname(__FILE__)."/../classes/core/sha256.php");

        $query="SELECT uid, password, lang, superadmin FROM {$dbprefix}users WHERE users_name=".$connect->qstr(sanitize_user($sUser));
        // echo $query;
        $result = db_execute_assoc($query);
        $gv = $result->FetchRow();
        if($result->RecordCount() < 1)
        {
            return false;
        }
        else
        {
            if((SHA256::hashing($sPass)==$gv['password']))
            {
                $_SESSION['loginID']=$gv['uid'];
                $_SESSION['lang']=$gv['lang'];

                $squery = "SELECT create_survey, configurator, create_user, delete_user, superadmin, manage_template, manage_label FROM {$dbprefix}users WHERE uid={$gv['uid']}";
                $sresult = db_execute_assoc($squery); //Checked
                if ($sresult->RecordCount()>0)
                {
                    $fields = $sresult->FetchRow();
                    $_SESSION['USER_RIGHT_CREATE_SURVEY'] = $fields['create_survey'];
                    $_SESSION['USER_RIGHT_CONFIGURATOR'] = $fields['configurator'];
                    $_SESSION['USER_RIGHT_CREATE_USER'] = $fields['create_user'];
                    $_SESSION['USER_RIGHT_DELETE_USER'] = $fields['delete_user'];
                    $_SESSION['USER_RIGHT_SUPERADMIN'] = $fields['superadmin'];
                    $_SESSION['USER_RIGHT_MANAGE_TEMPLATE'] = $fields['manage_template'];
                    $_SESSION['USER_RIGHT_MANAGE_LABEL'] = $fields['manage_label'];
                }
                return true;
            }
            else
            {
                return false;
            }
        }
    }

    /**
     * Lsrc checks the existence of Surveys more than one time, so this makes sense to be DRY
     *
     * @param int $sid
     * @return boolean
     */
    function surveyExists($sid)//XXX
    {
        global $connect ;
        global $dbprefix ;
        $ADODB_FETCH_MODE = ADODB_FETCH_ASSOC;
        include("lsrc.config.php");

        $query="SELECT * FROM {$dbprefix}surveys WHERE sid = ".$sid;
        // echo $query;
        $result = db_execute_assoc($query);
        if($result->RecordCount() < 1)
        {
            return false;
        }
        else
        {
            return true;
        }
    }

    /**
     * function to import surveys, based on new importsurvey.php 6979 2009-05-30 11:59:03Z c_schmitz $
     *
     * @param unknown_type $iVid
     * @param unknown_type $sVtit
     * @param unknown_type $sVbes
     * @return boolean
     */
    function importSurvey($iVid, $sVtit , $sVbes, $sVwel, $sUbes, $sVtyp) //XXX
    {
        global $connect ;
        global $dbprefix ;
        global $clang;

        include("lsrc.config.php");
        $ADODB_FETCH_MODE = ADODB_FETCH_ASSOC;
        $this->debugLsrc("wir sind in ".__FUNCTION__." Line ".__LINE__.", OK ");
        // HINT FOR IMPORTERS: go to Line 714 to manipulate the Survey, while it's imported

        $the_full_file_path = $coreDir.$sVtyp.".csv";

        $this->debugLsrc("wir sind in ".__FUNCTION__." Line ".__LINE__.",the_full_file_path ='$the_full_file_path' OK ");
        //$_SERVER['SERVER_NAME'] = "";				// just to avoid notices
        //$_SERVER['SERVER_SOFTWARE'] = "";		// just to avoid notices
        //require_once(dirname(__FILE__).'/../config-defaults.php');
        //require_once(dirname(__FILE__).'/../common.php');


        $handle = fopen($the_full_file_path, "r");
        while (!feof($handle))
        {
            //To allow for very long survey lines (up to 64k)
            $buffer = fgets($handle, 56550);
            $bigarray[] = $buffer;
        }
        fclose($handle);
        //		foreach($bigarray as $ba)
        //			$this->debugLsrc("wir sind in ".__FUNCTION__." Line ".__LINE__.", OK ".$ba);
         
        if (isset($bigarray[0])) $bigarray[0]=$this->removeBOM($bigarray[0]);
        // Now we try to determine the dataformat of the survey file.

        if (isset($bigarray[1]) && isset($bigarray[4])&& (substr($bigarray[1], 0, 22) == "# SURVEYOR SURVEY DUMP")&& (substr($bigarray[4], 0, 29) == "# http://www.phpsurveyor.org/"))
        {
            $importversion = 100;  // version 1.0 file
        }
        elseif
        (isset($bigarray[1]) && isset($bigarray[4])&& (substr($bigarray[1], 0, 22) == "# SURVEYOR SURVEY DUMP")&& (substr($bigarray[4], 0, 37) == "# http://phpsurveyor.sourceforge.net/"))
        {
            $importversion = 99;  // Version 0.99 file or older - carries a different URL
        }
        elseif
        (substr($bigarray[0], 0, 24) == "# LimeSurvey Survey Dump" || substr($bigarray[0], 0, 25) == "# PHPSurveyor Survey Dump")
        {  // Wow.. this seems to be a >1.0 version file - these files carry the version information to read in line two
            $importversion=substr($bigarray[1], 12, 3);
        }
        else    // unknown file - show error message
        {
            if ($importingfrom == "http")
            {
                //			    $importsurvey .= "<strong><font color='red'>".("Error")."</font></strong>\n";
                //			  	$importsurvey .= ("This file is not a LimeSurvey survey file. Import failed.")."\n";
                //			  	$importsurvey .= "</font></td></tr></table>\n";
                //			  	$importsurvey .= "</body>\n</html>\n";
                //unlink($the_full_file_path);
                return false;
            }
            else
            {
                //echo ("This file is not a LimeSurvey survey file. Import failed.")."\n";
                return false;
            }
        }


        // okay.. now lets drop the first 9 lines and get to the data
        // This works for all versions
        for ($i=0; $i<9; $i++)
        {
            unset($bigarray[$i]);
        }
        $bigarray = array_values($bigarray);
        //$this->debugLsrc("wir sind in ".__FUNCTION__." Line ".__LINE__.", OK ".print_r($bigarray));


        //SURVEYS
        if (array_search("# GROUPS TABLE\n", $bigarray))
        {
            $stoppoint = array_search("# GROUPS TABLE\n", $bigarray);
        }
        elseif (array_search("# GROUPS TABLE\r\n", $bigarray))
        {
            $stoppoint = array_search("# GROUPS TABLE\r\n", $bigarray);
        }
        for ($i=0; $i<=$stoppoint+1; $i++)
        {
            if ($i<$stoppoint-2) {$surveyarray[] = $bigarray[$i];}
            unset($bigarray[$i]);
        }
        $bigarray = array_values($bigarray);

        //GROUPS
        if (array_search("# QUESTIONS TABLE\n", $bigarray))
        {
            $stoppoint = array_search("# QUESTIONS TABLE\n", $bigarray);
        }
        elseif (array_search("# QUESTIONS TABLE\r\n", $bigarray))
        {
            $stoppoint = array_search("# QUESTIONS TABLE\r\n", $bigarray);
        }
        else
        {
            $stoppoint = count($bigarray)-1;
        }
        for ($i=0; $i<=$stoppoint+1; $i++)
        {
            if ($i<$stoppoint-2) {$grouparray[] = $bigarray[$i];}
            unset($bigarray[$i]);
        }
        $bigarray = array_values($bigarray);

        //QUESTIONS
        if (array_search("# ANSWERS TABLE\n", $bigarray))
        {
            $stoppoint = array_search("# ANSWERS TABLE\n", $bigarray);
        }
        elseif (array_search("# ANSWERS TABLE\r\n", $bigarray))
        {
            $stoppoint = array_search("# ANSWERS TABLE\r\n", $bigarray);
        }
        else
        {
            $stoppoint = count($bigarray)-1;
        }
        for ($i=0; $i<=$stoppoint+1; $i++)
        {
            if ($i<$stoppoint-2)
            {
                $questionarray[] = $bigarray[$i];
            }
            unset($bigarray[$i]);
        }
        $bigarray = array_values($bigarray);

        //ANSWERS
        if (array_search("# CONDITIONS TABLE\n", $bigarray))
        {
            $stoppoint = array_search("# CONDITIONS TABLE\n", $bigarray);
        }
        elseif (array_search("# CONDITIONS TABLE\r\n", $bigarray))
        {
            $stoppoint = array_search("# CONDITIONS TABLE\r\n", $bigarray);
        }
        else
        {
            $stoppoint = count($bigarray)-1;
        }
        for ($i=0; $i<=$stoppoint+1; $i++)
        {
            if ($i<$stoppoint-2)
            {
                $answerarray[] = str_replace("`default`", "`default_value`", $bigarray[$i]);
            }
            unset($bigarray[$i]);
        }
        $bigarray = array_values($bigarray);

        //CONDITIONS
        if (array_search("# LABELSETS TABLE\n", $bigarray))
        {
            $stoppoint = array_search("# LABELSETS TABLE\n", $bigarray);
        }
        elseif (array_search("# LABELSETS TABLE\r\n", $bigarray))
        {
            $stoppoint = array_search("# LABELSETS TABLE\r\n", $bigarray);
        }
        else
        { //There is no labelsets information, so presumably this is a pre-0.98rc3 survey.
            $stoppoint = count($bigarray);
        }
        for ($i=0; $i<=$stoppoint+1; $i++)
        {
            if ($i<$stoppoint-2) {$conditionsarray[] = $bigarray[$i];}
            unset($bigarray[$i]);
        }
        $bigarray = array_values($bigarray);

        //LABELSETS
        if (array_search("# LABELS TABLE\n", $bigarray))
        {
            $stoppoint = array_search("# LABELS TABLE\n", $bigarray);
        }
        elseif (array_search("# LABELS TABLE\r\n", $bigarray))
        {
            $stoppoint = array_search("# LABELS TABLE\r\n", $bigarray);
        }
        else
        {
            $stoppoint = count($bigarray)-1;
        }
        for ($i=0; $i<=$stoppoint+1; $i++)
        {
            if ($i<$stoppoint-2) {$labelsetsarray[] = $bigarray[$i];}
            unset($bigarray[$i]);
        }
        $bigarray = array_values($bigarray);

        //LABELS
        if (array_search("# QUESTION_ATTRIBUTES TABLE\n", $bigarray))
        {
            $stoppoint = array_search("# QUESTION_ATTRIBUTES TABLE\n", $bigarray);
        }
        elseif (array_search("# QUESTION_ATTRIBUTES TABLE\r\n", $bigarray))
        {
            $stoppoint = array_search("# QUESTION_ATTRIBUTES TABLE\r\n", $bigarray);
        }
        else
        {
            $stoppoint = count($bigarray)-1;
        }

        for ($i=0; $i<=$stoppoint+1; $i++)
        {
            if ($i<$stoppoint-2) {$labelsarray[] = $bigarray[$i];}
            unset($bigarray[$i]);
        }
        $bigarray = array_values($bigarray);

        //QUESTION_ATTRIBUTES
        if (array_search("# ASSESSMENTS TABLE\n", $bigarray))
        {
            $stoppoint = array_search("# ASSESSMENTS TABLE\n", $bigarray);
        }
        elseif (array_search("# ASSESSMENTS TABLE\r\n", $bigarray))
        {
            $stoppoint = array_search("# ASSESSMENTS TABLE\r\n", $bigarray);
        }
        else
        {
            $stoppoint = count($bigarray)-1;
        }
        for ($i=0; $i<=$stoppoint+1; $i++)
        {
            if ($i<$stoppoint-2) {$question_attributesarray[] = $bigarray[$i];}
            unset($bigarray[$i]);
        }
        $bigarray = array_values($bigarray);


        //ASSESSMENTS
        if (array_search("# SURVEYS_LANGUAGESETTINGS TABLE\n", $bigarray))
        {
            $stoppoint = array_search("# SURVEYS_LANGUAGESETTINGS TABLE\n", $bigarray);
        }
        elseif (array_search("# SURVEYS_LANGUAGESETTINGS TABLE\r\n", $bigarray))
        {
            $stoppoint = array_search("# SURVEYS_LANGUAGESETTINGS TABLE\r\n", $bigarray);
        }
        else
        {
            $stoppoint = count($bigarray)-1;
        }
        for ($i=0; $i<=$stoppoint+1; $i++)
        {
            //	if ($i<$stoppoint-2 || $i==count($bigarray)-1)
            if ($i<$stoppoint-2)
            {
                $assessmentsarray[] = $bigarray[$i];
            }
            unset($bigarray[$i]);
        }
        $bigarray = array_values($bigarray);

        //LANGAUGE SETTINGS
        if (array_search("# QUOTA TABLE\n", $bigarray))
        {
            $stoppoint = array_search("# QUOTA TABLE\n", $bigarray);
        }
        elseif (array_search("# QUOTA TABLE\r\n", $bigarray))
        {
            $stoppoint = array_search("# QUOTA TABLE\r\n", $bigarray);
        }
        else
        {
            $stoppoint = count($bigarray)-1;
        }
        for ($i=0; $i<=$stoppoint+1; $i++)
        {
            //	if ($i<$stoppoint-2 || $i==count($bigarray)-1)
            //$bigarray[$i]=        trim($bigarray[$i]);
            if (isset($bigarray[$i]) && (trim($bigarray[$i])!=''))
            {
                if (strpos($bigarray[$i],"#")===0)
                {
                    unset($bigarray[$i]);
                    unset($bigarray[$i+1]);
                    unset($bigarray[$i+2]);
                    break ;
                }
                else
                {
                    $surveylsarray[] = $bigarray[$i];
                }
            }
            unset($bigarray[$i]);
        }
        $bigarray = array_values($bigarray);

        //QUOTA
        if (array_search("# QUOTA_MEMBERS TABLE\n", $bigarray))
        {
            $stoppoint = array_search("# QUOTA_MEMBERS TABLE\n", $bigarray);
        }
        elseif (array_search("# QUOTA_MEMBERS TABLE\r\n", $bigarray))
        {
            $stoppoint = array_search("# QUOTA_MEMBERS TABLE\r\n", $bigarray);
        }
        else
        {
            $stoppoint = count($bigarray)-1;
        }
        for ($i=0; $i<=$stoppoint+1; $i++)
        {
            //	if ($i<$stoppoint-2 || $i==count($bigarray)-1)
            if ($i<$stoppoint-2)
            {
                $quotaarray[] = $bigarray[$i];
            }
            unset($bigarray[$i]);
        }
        $bigarray = array_values($bigarray);

        //Survey Language Settings
        $stoppoint = count($bigarray)-1;
        for ($i=0; $i<$stoppoint-1; $i++)
        {
            if ($i<=$stoppoint) {$quotamembersarray[] = $bigarray[$i];}
            unset($bigarray[$i]);
        }
        $bigarray = array_values($bigarray);

        if (isset($surveyarray)) {$countsurveys = count($surveyarray);} else {$countsurveys = 0;}
        if (isset($surveylsarray)) {$countlanguages = count($surveylsarray)-1;} else {$countlanguages = 1;}
        if (isset($grouparray)) {$countgroups = count($grouparray);} else {$countgroups = 0;}
        if (isset($questionarray)) {$countquestions = count($questionarray);} else {$countquestions=0;}
        if (isset($answerarray)) {$countanswers = count($answerarray);} else {$countanswers=0;}
        if (isset($conditionsarray)) {$countconditions = count($conditionsarray);} else {$countconditions=0;}
        if (isset($labelsetsarray)) {$countlabelsets = count($labelsetsarray);} else {$countlabelsets=0;}
        if (isset($question_attributesarray)) {$countquestion_attributes = count($question_attributesarray);} else {$countquestion_attributes=0;}
        if (isset($assessmentsarray)) {$countassessments=count($assessmentsarray);} else {$countassessments=0;}
        if (isset($quotaarray)) {$countquota=count($quotaarray);} else {$countquota=0;}

        // CREATE SURVEY

        if ($countsurveys>0){$countsurveys--;};
        if ($countanswers>0){$countanswers=($countanswers-1)/$countlanguages;};
        if ($countgroups>0){$countgroups=($countgroups-1)/$countlanguages;};
        if ($countquestions>0){$countquestions=($countquestions-1)/$countlanguages;};
        if ($countassessments>0){$countassessments--;};
        if ($countconditions>0){$countconditions--;};
        if ($countlabelsets>0){$countlabelsets--;};
        if ($countquestion_attributes>0){$countquestion_attributes--;};
        if ($countquota>0){$countquota--;};
        $sfieldorders  =convertCSVRowToArray($surveyarray[0],',','"');
        $sfieldcontents=convertCSVRowToArray($surveyarray[1],',','"');

        $surveyrowdata=array_combine($sfieldorders,$sfieldcontents);
        $surveyid=$surveyrowdata["sid"];


        if (!$surveyid)
        {
            if ($importingfrom == "http")
            {
                //				$importsurvey .= "<strong><font color='red'>".("Error")."</strong></font>\n";
                //				$importsurvey .= ("Import of this survey file failed")."\n";
                //				$importsurvey .= ("File does not contain LimeSurvey data in the correct format.")."\n"; //Couldn't find the SID - cannot continue
                //				$importsurvey .= "</font></td></tr></table>\n";
                //				$importsurvey .= "</body>\n</html>\n";
                //				unlink($the_full_file_path); //Delete the uploaded file
                return false;
            }
            else
            {
                //echo ("Import of this survey file failed")."\n".("File does not contain LimeSurvey data in the correct format.")."\n";
                return false;
            }
        }

        // Use the existing surveyid if it does not already exists
        // This allows the URL links to the survey to keep working because the sid did not change
        $newsid = $iVid; //XXX Changed from $surveyid --> $iVid
        $isquery = "SELECT sid FROM {$dbprefix}surveys WHERE sid=$newsid";
        $isresult = db_execute_assoc($isquery);
        if ($isresult->RecordCount()>0)
        {
            // Get new random ids until one is found that is not used
            do
            {
                $newsid = getRandomID();
                $isquery = "SELECT sid FROM {$dbprefix}surveys WHERE sid=$newsid";
                $isresult = db_execute_assoc($isquery);
            }
            while ($isresult->RecordCount()>0);
        }


        $insert=$surveyarray[0];
        $sfieldorders  =convertCSVRowToArray($surveyarray[0],',','"');
        $sfieldcontents=convertCSVRowToArray($surveyarray[1],',','"');
        $surveyrowdata=array_combine($sfieldorders,$sfieldcontents);
        // Set new owner ID
        $surveyrowdata['owner_id']=$_SESSION['loginID'];
        // Set new survey ID
        $surveyrowdata['sid']=$newsid;
        $surveyrowdata['active']='N';


        if ($importversion<=100)
        // find the old language field and replace its contents with the new language shortcuts
        {
            $oldlanguage=$surveyrowdata['language'];
            $newlanguage='en'; //Default
            switch ($oldlanguage)
            {
                case "bulgarian":
                    $newlanguage='bg';
                    break;
                case "chinese-simplified":
                    $newlanguage='zh-Hans';
                    break;
                case "chinese-traditional":
                    $newlanguage='zh-Hant-HK';
                    break;
                case "croatian":
                    $newlanguage='hr';
                    break;
                case "danish":
                    $newlanguage='da';
                    break;
                case "dutch":
                    $newlanguage='nl';
                    break;
                case "english":
                    $newlanguage='en';
                    break;
                case "french":
                    $newlanguage='fr';
                    break;
                case "german-informal":
                    $newlanguage='de-informal';
                    break;
                case "german":
                    $newlanguage='de';
                    break;
                case "greek":
                    $newlanguage='el';
                    break;
                case "hungarian":
                    $newlanguage='hu';
                    break;
                case "italian":
                    $newlanguage='it';
                    break;
                case "japanese":
                    $newlanguage='ja';
                    break;
                case "lithuanian":
                    $newlanguage='lt';
                    break;
                case "norwegian":
                    $newlanguage='nb';
                    break;
                case "portuguese":
                    $newlanguage='pt';
                    break;
                case "romanian":
                    $newlanguage='ro';
                    break;
                case "russian":
                    $newlanguage='ru';
                    break;
                case "slovenian":
                    $newlanguage='sl';
                    break;
                case "spanish":
                    $newlanguage='es';
                    break;
                case "swedish":
                    $newlanguage='sv';
                    break;
            }

            $surveyrowdata['language']=$newlanguage;

            // copy the survey row data

            // now prepare the languagesettings table and drop according values from the survey array
            $surveylsrowdata=array();
            $surveylsrowdata['surveyls_survey_id']=$newsid;
            $surveylsrowdata['surveyls_language']=$newlanguage;
            $surveylsrowdata['surveyls_title']=$surveyrowdata['short_title'];
            $surveylsrowdata['surveyls_description']=$surveyrowdata['description'];
            $surveylsrowdata['surveyls_welcometext']=$surveyrowdata['welcome'];
            $surveylsrowdata['surveyls_urldescription']=$surveyrowdata['urldescrip'];
            $surveylsrowdata['surveyls_email_invite_subj']=$surveyrowdata['email_invite_subj'];
            $surveylsrowdata['surveyls_email_invite']=$surveyrowdata['email_invite'];
            $surveylsrowdata['surveyls_email_remind_subj']=$surveyrowdata['email_remind_subj'];
            $surveylsrowdata['surveyls_email_remind']=$surveyrowdata['email_remind'];
            $surveylsrowdata['surveyls_email_register_subj']=$surveyrowdata['email_register_subj'];
            $surveylsrowdata['surveyls_email_register']=$surveyrowdata['email_register'];
            $surveylsrowdata['surveyls_email_confirm_subj']=$surveyrowdata['email_confirm_subj'];
            $surveylsrowdata['surveyls_email_confirm']=$surveyrowdata['email_confirm'];
            unset($surveyrowdata['short_title']);
            unset($surveyrowdata['description']);
            unset($surveyrowdata['welcome']);
            unset($surveyrowdata['urldescrip']);
            unset($surveyrowdata['email_invite_subj']);
            unset($surveyrowdata['email_invite']);
            unset($surveyrowdata['email_remind_subj']);
            unset($surveyrowdata['email_remind']);
            unset($surveyrowdata['email_register_subj']);
            unset($surveyrowdata['email_register']);
            unset($surveyrowdata['email_confirm_subj']);
            unset($surveyrowdata['email_confirm']);


            // translate internal links
            $surveylsrowdata['surveyls_title']=translink('survey', $surveyid, $newsid, $surveylsrowdata['surveyls_title']);
            $surveylsrowdata['surveyls_description']=translink('survey', $surveyid, $newsid, $surveylsrowdata['surveyls_description']);
            $surveylsrowdata['surveyls_welcometext']=translink('survey', $surveyid, $newsid, $surveylsrowdata['surveyls_welcometext']);
            $surveylsrowdata['surveyls_urldescription']=translink('survey', $surveyid, $newsid, $surveylsrowdata['surveyls_urldescription']);
            $surveylsrowdata['surveyls_email_invite']=translink('survey', $surveyid, $newsid, $surveylsrowdata['surveyls_email_invite']);
            $surveylsrowdata['surveyls_email_remind']=translink('survey', $surveyid, $newsid, $surveylsrowdata['surveyls_email_remind']);
            $surveylsrowdata['surveyls_email_register']=translink('survey', $surveyid, $newsid, $surveylsrowdata['surveyls_email_register']);
            $surveylsrowdata['surveyls_email_confirm']=translink('survey', $surveyid, $newsid, $surveylsrowdata['surveyls_email_confirm']);



            // import the survey language-specific settings
            $values=array_values($surveylsrowdata);
            $values=array_map(array(&$connect, "qstr"),$values); // quote everything accordingly
            $insert = "insert INTO {$dbprefix}surveys_languagesettings (".implode(',',array_keys($surveylsrowdata)).") VALUES (".implode(',',$values).")"; //handle db prefix
            try
            {
                $iresult = $connect->Execute($insert) or $this->debugLsrc("".("Import of this survey file failed")."\n[$insert]{$surveyarray[0]}\n" . $connect->ErrorMsg());
            }
            catch(exception $e)
            {
                throw new SoapFault("Server: ", "$e : $connect->ErrorMsg()");
                exit;
            }


        }



        if (isset($surveyrowdata['datecreated'])) {$surveyrowdata['datecreated']=$connect->BindTimeStamp($surveyrowdata['datecreated']);}
        unset($surveyrowdata['expires']);
        unset($surveyrowdata['attribute1']);
        unset($surveyrowdata['attribute2']);
        unset($surveyrowdata['usestartdate']);
        unset($surveyrowdata['useexpiry']);
        unset($surveyrowdata['url']);
        if (isset($surveyrowdata['startdate'])) {unset($surveyrowdata['startdate']);}
        $surveyrowdata['bounce_email']=$surveyrowdata['adminemail'];
        if (!isset($surveyrowdata['datecreated']) || $surveyrowdata['datecreated']=='' || $surveyrowdata['datecreated']=='null') {$surveyrowdata['datecreated']=$connect->BindTimeStamp(date_shift(date("Y-m-d H:i:s"), "Y-m-d", $timeadjust));}

        $values=array_values($surveyrowdata);
        $values=array_map(array(&$connect, "qstr"),$values); // quote everything accordingly
        $insert = "INSERT INTO {$dbprefix}surveys (".implode(',',array_keys($surveyrowdata)).") VALUES (".implode(',',$values).")"; //handle db prefix
        try
        {
            $iresult = $connect->Execute($insert) or $this->debugLsrc(""."Import of this survey file failed on Line: ".__LINE__."\n[$insert]{$surveyarray[0]}\n" . $connect->ErrorMsg()) and exit;
        }
        catch(exception $e)
        {
            throw new SoapFault("Server: ", "$e : $connect->ErrorMsg()");
            exit;
        }
        $oldsid=$surveyid;

        // Now import the survey language settings
        if ($importversion>=111)
        {
            $fieldorders=convertCSVRowToArray($surveylsarray[0],',','"');
            unset($surveylsarray[0]);
            foreach ($surveylsarray as $slsrow) {
                $fieldcontents=convertCSVRowToArray($slsrow,',','"');
                $surveylsrowdata=array_combine($fieldorders,$fieldcontents);
                // convert back the '\'.'n' cahr from the CSV file to true return char "\n"
                $surveylsrowdata=array_map('convertCsvreturn2return', $surveylsrowdata);
                // Convert the \n return char from welcometext to
                // XXX Change values while Importing here //done by rakete
                $surveylsrowdata['surveyls_title']			= $sVtit;
                $surveylsrowdata['surveyls_description']	= $sVbes;
                $surveylsrowdata['surveyls_welcometext']	= $sVwel;
                $surveylsrowdata['surveyls_urldescription'] = $sUbes;
                 
                 
                // translate internal links
                $surveylsrowdata['surveyls_title']=translink('survey', $surveyid, $newsid, $surveylsrowdata['surveyls_title']);
                $surveylsrowdata['surveyls_description']=translink('survey', $surveyid, $newsid, $surveylsrowdata['surveyls_description']);
                $surveylsrowdata['surveyls_welcometext']=translink('survey', $surveyid, $newsid, $surveylsrowdata['surveyls_welcometext']);
                $surveylsrowdata['surveyls_urldescription']=translink('survey', $surveyid, $newsid, $surveylsrowdata['surveyls_urldescription']);
                $surveylsrowdata['surveyls_email_invite']=translink('survey', $surveyid, $newsid, $surveylsrowdata['surveyls_email_invite']);
                $surveylsrowdata['surveyls_email_remind']=translink('survey', $surveyid, $newsid, $surveylsrowdata['surveyls_email_remind']);
                $surveylsrowdata['surveyls_email_register']=translink('survey', $surveyid, $newsid, $surveylsrowdata['surveyls_email_register']);
                $surveylsrowdata['surveyls_email_confirm']=translink('survey', $surveyid, $newsid, $surveylsrowdata['surveyls_email_confirm']);

                $surveylsrowdata['surveyls_survey_id']=$newsid;
                $newvalues=array_values($surveylsrowdata);
                $newvalues=array_map(array(&$connect, "qstr"),$newvalues); // quote everything accordingly
                $lsainsert = "INSERT INTO {$dbprefix}surveys_languagesettings (".implode(',',array_keys($surveylsrowdata)).") VALUES (".implode(',',$newvalues).")"; //handle db prefix
                $lsiresult=$connect->Execute($lsainsert) or $this->debugLsrc("Import of this survey file failed on Line ".__LINE__."") and exit;
            }

        }


        // DO SURVEY_RIGHTS
        $isrquery = "INSERT INTO {$dbprefix}surveys_rights VALUES($newsid,".$_SESSION['loginID'].",1,1,1,1,1,1)";
        @$isrresult = $connect->Execute($isrquery);
        $deniedcountlabelsets =0;


        //DO ANY LABELSETS FIRST, SO WE CAN KNOW WHAT THEIR NEW LID IS FOR THE QUESTIONS
        if (isset($labelsetsarray) && $labelsetsarray) {
            $csarray=buildLabelSetCheckSumArray();   // build checksums over all existing labelsets
            $count=0;
            foreach ($labelsetsarray as $lsa) {
                 
                $fieldorders  =convertCSVRowToArray($labelsetsarray[0],',','"');
                $fieldcontents=convertCSVRowToArray($lsa,',','"');
                if ($count==0) {$count++; continue;}
                $labelsetrowdata=array_combine($fieldorders,$fieldcontents);

                // Save old labelid
                $oldlid=$labelsetrowdata['lid'];
                // set the new language
                if ($importversion<=100)
                {
                    $labelsetrowdata['languages']=$newlanguage;
                }
                unset($labelsetrowdata['lid']);
                $newvalues=array_values($labelsetrowdata);
                $newvalues=array_map(array(&$connect, "qstr"),$newvalues); // quote everything accordingly
                $lsainsert = "insert INTO {$dbprefix}labelsets (".implode(',',array_keys($labelsetrowdata)).") VALUES (".implode(',',$newvalues).")"; //handle db prefix
                $lsiresult=$connect->Execute($lsainsert);

                // Get the new insert id for the labels inside this labelset
                $newlid=$connect->Insert_ID("{$dbprefix}labelsets","lid");

                //		$importsurvey .= "OLDLID: $oldlid   NEWLID: $newlid";
                //      For debugging label import

                if ($labelsarray) {
                    $count=0;
                    foreach ($labelsarray as $la) {
                        if ($importversion>=111)
                        $lfieldorders  =convertCSVRowToArray($labelsarray[0],',','"');
                        $lfieldcontents=convertCSVRowToArray($la,',','"');
                        if ($count==0) {$count++; continue;}
                        // Combine into one array with keys and values since its easier to handle
                        $labelrowdata=array_combine($lfieldorders,$lfieldcontents);
                        if ($importversion<=132)
                        {
                            $labelrowdata["assessment_value"]=(int)$labelrowdata["code"];
                        }
                        $labellid=$labelrowdata['lid'];
                        if ($importversion<=100)
                        {
                            $labelrowdata['language']=$newlanguage;
                        }
                        if ($labellid == $oldlid) {
                            $labelrowdata['lid']=$newlid;

                            // translate internal links
                            $labelrowdata['title']=translink('label', $oldlid, $newlid, $labelrowdata['title']);

                            $newvalues=array_values($labelrowdata);
                            $newvalues=array_map(array(&$connect, "qstr"),$newvalues); // quote everything accordingly
                            $lainsert = "insert INTO {$dbprefix}labels (".implode(',',array_keys($labelrowdata)).") VALUES (".implode(',',$newvalues).")"; //handle db prefix
                            $liresult=$connect->Execute($lainsert);

                        }
                    }
                }

                //CHECK FOR DUPLICATE LABELSETS
                $thisset="";

                $query2 = "SELECT code, title, sortorder, language
		                   FROM {$dbprefix}labels
		                   WHERE lid=".$newlid."
		                   ORDER BY language, sortorder, code";
                $result2 = db_execute_num($query2) or $this->debugLsrc("Import of this survey file failed on Line ".__LINE__."| ".$connect->ErrorMsg());
                while($row2=$result2->FetchRow())
                {
                    $thisset .= implode('.', $row2);
                } // while
                $newcs=dechex(crc32($thisset)*1);
                unset($lsmatch);
                if (isset($csarray))
                {
                    foreach($csarray as $key=>$val)
                    {
                        if ($val == $newcs)
                        {
                            $lsmatch=$key;
                        }
                    }
                }
                if (isset($lsmatch) || ($_SESSION['USER_RIGHT_MANAGE_LABEL'] != 1))
                {
                    //There is a matching labelset or the user is not allowed to edit labels -
                    // So, we will delete this one and refer to the matched one.
                    $query = "DELETE FROM {$dbprefix}labels WHERE lid=$newlid";
                    $result=$connect->Execute($query) or $this->debugLsrc("Import of this survey file failed on Line ".__LINE__."| ".$connect->ErrorMsg());
                    $query = "DELETE FROM {$dbprefix}labelsets WHERE lid=$newlid";
                    $result=$connect->Execute($query) or $this->debugLsrc("Import of this survey file failed on Line ".__LINE__."| ".$connect->ErrorMsg());
                    if (isset($lsmatch)) {$newlid=$lsmatch;}
                    else {++$deniedcountlabelsets;--$countlabelsets;}
                }
                else
                {
                    //There isn't a matching labelset, add this checksum to the $csarray array
                    $csarray[$newlid]=$newcs;
                }
                //END CHECK FOR DUPLICATES
                $labelreplacements[]=array($oldlid, $newlid);
            }
        }
        $this->debugLsrc("wir sind in ".__FUNCTION__." Line ".__LINE__.", OK ");
        $importwarning = "";	// used to save the warnings while processing questions
         
        $qtypes = $this->getqtypelist("" ,"array");

        foreach ($qtypes as $type) //XXX FIXME
        $this->debugLsrc("wir sind in ".__FUNCTION__." Line ".__LINE__.", OK ".$type);

        // DO GROUPS, QUESTIONS FOR GROUPS, THEN ANSWERS FOR QUESTIONS IN A NESTED FORMAT!
        if (isset($grouparray) && $grouparray) {
            $count=0;
            $currentgid='';
            foreach ($grouparray as $ga) {
                $gafieldorders   =convertCSVRowToArray($grouparray[0],',','"');
                $gacfieldcontents=convertCSVRowToArray($ga,',','"');
                if ($count==0) {$count++; continue;}
                $grouprowdata=array_combine($gafieldorders,$gacfieldcontents);
                // remember group id
                if ($currentgid=='' || ($currentgid!=$grouprowdata['gid'])) {$currentgid=$grouprowdata['gid'];$newgroup=true;}
                else
                if ($currentgid==$grouprowdata['gid']) {$newgroup=false;}
                $gid=$grouprowdata['gid'];
                $gsid=$grouprowdata['sid'];
                //Now an additional integrity check if there are any groups not belonging into this survey
                if ($gsid != $surveyid)
                {
                    if ($importingfrom == "http")
                    {
                        //		                $importsurvey .= "\n<font color='red'><strong>".("Error")."</strong></font>"
                        //		                                ."\n".("A group in the CSV/SQL file is not part of the same survey. The import of the survey was stopped.")."\n";
                    }
                    else
                    {
                        //echo ("Error").": A group in the CSV/SQL file is not part of the same Survey. The import of the survey was stopped.\n";
                    }
                    return false;
                }
                $this->debugLsrc("wir sind in ".__FUNCTION__." Line ".__LINE__.", OK ");
                //remove the old group id
                if ($newgroup) {unset($grouprowdata['gid']);}
                else {$grouprowdata['gid']=$newgid;}
                //replace old surveyid by new surveyid
                $grouprowdata['sid']=$newsid;
                // Version <=100 dont have a language field yet so we set it now
                if ($importversion<=100)
                {
                    $grouprowdata['language']=$newlanguage;
                }
                $oldgid=$gid; // save it for later
                $grouprowdata=array_map('convertCsvreturn2return', $grouprowdata);

                // translate internal links
                $grouprowdata['group_name']=translink('survey', $surveyid, $newsid, $grouprowdata['group_name']);
                $grouprowdata['description']=translink('survey', $surveyid, $newsid, $grouprowdata['description']);

                $newvalues=array_values($grouprowdata);

                $newvalues=array_map(array(&$connect, "qstr"),$newvalues); // quote everything accordingly

                db_switchIDInsert('groups',true);
                $ginsert = 'insert INTO '.db_table_name('groups').' ('.implode(',',array_keys($grouprowdata)).') VALUES ('.implode(',',$newvalues).')';
                $gres = $connect->Execute($ginsert) or $this->debugLsrc("Import of this survey file failed on Line ".__LINE__."| ".$connect->ErrorMsg());
                db_switchIDInsert('groups',false);
                //GET NEW GID
                if ($newgroup) {$newgid=$connect->Insert_ID("{$dbprefix}groups","gid");}

                //NOW DO NESTED QUESTIONS FOR THIS GID
                //$this->debugLsrc("wir sind in ".__FUNCTION__." Line ".__LINE__.", OK ".var_dump($questionarray));
                 
                if (isset($questionarray) && $questionarray && $newgroup) {
                    $count=0;
                    $currentqid='';
                    foreach ($questionarray as $qa) {

                        //$this->debugLsrc("wir sind in ".__FUNCTION__." Line ".__LINE__.", OK ".$qa);

                        $qafieldorders   =convertCSVRowToArray($questionarray[0],',','"');
                        $qacfieldcontents=convertCSVRowToArray($qa,',','"');
                        if ($count==0) {$count++; continue;}
                        $questionrowdata=array_combine($qafieldorders,$qacfieldcontents);
                        $questionrowdata=array_map('convertCsvreturn2return', $questionrowdata);

                        if ($currentqid=='' || ($currentqid!=$questionrowdata['qid'])) {$currentqid=$questionrowdata['qid'];$newquestion=true;}
                        else
                        if ($currentqid==$questionrowdata['qid']) {$newquestion=false;}

                        if (!array_key_exists($questionrowdata["type"], $qtypes))
                        {
                            $questionrowdata["type"] = strtoupper($questionrowdata["type"]);
                            if (!array_key_exists($questionrowdata["type"], $qtypes))
                            {
                                //$importwarning .= "<li>" . sprintf(("Question \"%s - %s\" was NOT imported because the question type is unknown."), $questionrowdata["title"], $questionrowdata["question"]) . "</li>";
                                $countquestions--;
                                $this->debugLsrc("wir sind in ".__FUNCTION__." Line ".__LINE__.", OK ".$countquestions);
                                continue;
                            }
                            else	// the upper case worked well                                                                                                                                                                            $qtypes[$questionrowdata["type"]]
                            {
                                //$importwarning .= "<li>" . sprintf(("Question \"%s - %s\" was imported but the type was set to '%s' because it is the most similiar one."), $questionrowdata["title"], $questionrowdata["question"], $qtypes[$questionrowdata["type"]]) . "</li>";
                            }
                        }

                        $this->debugLsrc("wir sind in ".__FUNCTION__." Line ".__LINE__.", OK ");

                        $thisgid=$questionrowdata['gid'];

                        $this->debugLsrc("wir sind in ".__FUNCTION__." Line ".__LINE__.", OK ".$thisgid." == ".$gid);
                        if ($thisgid == $gid) {
                            $qid = $questionrowdata['qid'];
                            // Remove qid field
                            if ($newquestion) {unset($questionrowdata['qid']);}
                            else {$questionrowdata['qid']=$newqid;}

                            $questionrowdata["sid"] = $newsid;
                            $questionrowdata["gid"] = $newgid;
                            // Version <=100 doesn't have a language field yet so we set it now
                            if ($importversion<=100)
                            {
                                $questionrowdata['language']=$newlanguage;
                            }
                            $oldqid=$qid;
                            if (!isset($questionrowdata["lid1"]))
                            {
                                $questionrowdata["lid1"]=0;
                            }
                            // Now we will fix up the label id
                            $type = $questionrowdata["type"]; //Get the type
                            if ($type == "F" || $type == "H" || $type == "W" ||
                            $type == "Z" || $type == "1" || $type == ":" ||
                            $type == ";" )
                            {//IF this is a flexible label array, update the lid entry
                                if (isset($labelreplacements)) {
                                    // We only replace once in each question label
                                    // otherwise could lead to double substitution
                                    // if a new lid collides with an older one
                                    $already_replaced_label = false;
                                    $already_replaced_label1 = false;
                                    foreach ($labelreplacements as $lrp) {
                                        if ($lrp[0] == $questionrowdata["lid"])
                                        {
                                            if (!$already_replaced_label)
                                            {
                                                $questionrowdata["lid"]=$lrp[1];
                                                $already_replaced_label = true;
                                            }
                                        }
                                        if ($lrp[0] == $questionrowdata["lid1"])
                                        {
                                            if (!$already_replaced_label1)
                                            {
                                                $questionrowdata["lid1"]=$lrp[1];
                                                $already_replaced_label1 = true;
                                            }
                                        }
                                    }
                                }
                            }
                            if (!isset($questionrowdata["question_order"]) || $questionrowdata["question_order"]=='') {$questionrowdata["question_order"]=0;}
                            $other = $questionrowdata["other"]; //Get 'other' field value

                            // translate internal links
                            $questionrowdata['title']=translink('survey', $surveyid, $newsid, $questionrowdata['title']);
                            $questionrowdata['question']=translink('survey', $surveyid, $newsid, $questionrowdata['question']);
                            $questionrowdata['help']=translink('survey', $surveyid, $newsid, $questionrowdata['help']);

                            $newvalues=array_values($questionrowdata);
                            db_switchIDInsert('questions',true);

                            //foreach($questionrowdata as $qrd)
                            //$this->debugLsrc("wir sind in ".__FUNCTION__." Line ".__LINE__.", OK ".$qrd);

                            $newvalues=array_map(array(&$connect, "qstr"),$newvalues); // quote everything accordingly
                            $qinsert = "insert INTO {$dbprefix}questions (".implode(',',array_keys($questionrowdata)).") VALUES (".implode(',',$newvalues).")";

                            $this->debugLsrc("wir sind in ".__FUNCTION__." Line ".__LINE__.", OK | ".$qinsert);

                            $qres = $connect->Execute($qinsert) or $this->debugLsrc("Import of this survey file failed on Line ".__LINE__."| ".$connect->ErrorMsg());
                            db_switchIDInsert('questions',false);
                            if ($newquestion)
                            {
                                $newqid=$connect->Insert_ID("{$dbprefix}questions","qid");
                            }

                            $newrank=0;
                            $substitutions[]=array($oldsid, $oldgid, $oldqid, $newsid, $newgid, $newqid);
                            //$this->debugLsrc("HALLO?!:");
                            //NOW DO NESTED ANSWERS FOR THIS QID
                            if (isset($answerarray) && $answerarray && $newquestion) {
                                $count=0;
                                foreach ($answerarray as $aa) {
                                    $aafieldorders   =convertCSVRowToArray($answerarray[0],',','"');
                                    $aacfieldcontents=convertCSVRowToArray($aa,',','"');
                                    if ($count==0) {$count++; continue;}
                                    $answerrowdata=array_combine($aafieldorders,$aacfieldcontents);
                                    if ($importversion<=132)
                                    {
                                        $answerrowdata["assessment_value"]=(int)$answerrowdata["code"];
                                    }
                                    $code=$answerrowdata["code"];
                                    $thisqid=$answerrowdata["qid"];
                                    if ($thisqid == $qid)
                                    {
                                        $answerrowdata["qid"]=$newqid;
                                        // Version <=100 doesn't have a language field yet so we set it now
                                        if ($importversion<=100)
                                        {
                                            $answerrowdata['language']=$newlanguage;
                                        }

                                        // translate internal links
                                        $answerrowdata['answer']=translink('survey', $surveyid, $newsid, $answerrowdata['answer']);

                                        $newvalues=array_values($answerrowdata);
                                        $newvalues=array_map(array(&$connect, "qstr"),$newvalues); // quote everything accordingly
                                        $ainsert = "insert INTO {$dbprefix}answers (".implode(',',array_keys($answerrowdata)).") VALUES (".implode(',',$newvalues).")";
                                        $ares = $connect->Execute($ainsert) or $this->debugLsrc("Import of this survey file failed on Line ".__LINE__."| ".$connect->ErrorMsg());

                                        if ($type == "M" || $type == "P") {
                                            $fieldnames[]=array("oldcfieldname"=>$oldsid."X".$oldgid."X".$oldqid,
											"newcfieldname"=>$newsid."X".$newgid."X".$newqid,
											"oldfieldname"=>$oldsid."X".$oldgid."X".$oldqid.$code,
											"newfieldname"=>$newsid."X".$newgid."X".$newqid.$code);
                                            if ($type == "P") {
                                                $fieldnames[]=array("oldcfieldname"=>$oldsid."X".$oldgid."X".$oldqid."comment",
												"newcfieldname"=>$newsid."X".$newgid."X".$newqid.$code."comment",
												"oldfieldname"=>$oldsid."X".$oldgid."X".$oldqid.$code."comment",
												"newfieldname"=>$newsid."X".$newgid."X".$newqid.$code."comment");
                                            }
                                        }
                                        elseif ($type == "A" || $type == "B" || $type == "C" || $type == "F" || $type == "H" || $type == "E" || $type == "Q" || $type == "K" || $type == "1") {
                                            $fieldnames[]=array("oldcfieldname"=>$oldsid."X".$oldgid."X".$oldqid.$code,
											"newcfieldname"=>$newsid."X".$newgid."X".$newqid.$code,
											"oldfieldname"=>$oldsid."X".$oldgid."X".$oldqid.$code,
											"newfieldname"=>$newsid."X".$newgid."X".$newqid.$code);
                                        }
                                        elseif ($type == ":" || $type == ";" ) {
                                            // read all label codes from $questionrowdata["lid"]
                                            // for each one (as L) set SGQA_L
                                            $labelq="SELECT DISTINCT code FROM {$dbprefix}labels WHERE lid=".$questionrowdata["lid"];
                                            $labelqresult=db_execute_num($labelq) or safe_die("Died querying labelset $lid<br />$query2<br />".$connect->ErrorMsg());
                                            while ($labelqrow=$labelqresult->FetchRow())
                                            {
                                                $fieldnames[]=array("oldcfieldname"=>$oldsid."X".$oldgid."X".$oldqid.$code."_".$labelqrow[0],
												"newcfieldname"=>$newsid."X".$newgid."X".$newqid.$code."_".$labelqrow[0],
												"oldfieldname"=>$oldsid."X".$oldgid."X".$oldqid.$code."_".$labelqrow[0],
												"newfieldname"=>$newsid."X".$newgid."X".$newqid.$code."_".$labelqrow[0]);
                                            }
                                        }
                                        elseif ($type == "R") {
                                            $newrank++;
                                        }
                                    }
                                }
                                if (($type == "A" || $type == "B" || $type == "C" || $type == "M" || $type == "P" || $type == "L") && ($other == "Y")) {
                                    $fieldnames[]=array("oldcfieldname"=>$oldsid."X".$oldgid."X".$oldqid."other",
									"newcfieldname"=>$newsid."X".$newgid."X".$newqid."other",
									"oldfieldname"=>$oldsid."X".$oldgid."X".$oldqid."other",
									"newfieldname"=>$newsid."X".$newgid."X".$newqid."other");
                                    if ($type == "P") {
                                        $fieldnames[]=array("oldcfieldname"=>$oldsid."X".$oldgid."X".$oldqid."othercomment",
										"newcfieldname"=>$newsid."X".$newgid."X".$newqid."othercomment",
										"oldfieldname"=>$oldsid."X".$oldgid."X".$oldqid."othercomment",
										"newfieldname"=>$newsid."X".$newgid."X".$newqid."othercomment");
                                    }
                                }
                                if ($type == "R" && $newrank >0) {
                                    for ($i=1; $i<=$newrank; $i++) {
                                        $fieldnames[]=array("oldcfieldname"=>$oldsid."X".$oldgid."X".$oldqid.$i,
										"newcfieldname"=>$newsid."X".$newgid."X".$newqid.$i,
										"oldfieldname"=>$oldsid."X".$oldgid."X".$oldqid.$i,
										"newfieldname"=>$newsid."X".$newgid."X".$newqid.$i);
                                    }
                                }
                                if ($type != "A" && $type != "B" && $type != "C" && $type != "R" && $type != "M" && $type != "P") {
                                    $fieldnames[]=array("oldcfieldname"=>$oldsid."X".$oldgid."X".$oldqid,
									"newcfieldname"=>$newsid."X".$newgid."X".$newqid,
									"oldfieldname"=>$oldsid."X".$oldgid."X".$oldqid,
									"newfieldname"=>$newsid."X".$newgid."X".$newqid);
                                    if ($type == "O") {
                                        $fieldnames[]=array("oldcfieldname"=>$oldsid."X".$oldgid."X".$oldqid."comment",
										"newcfieldname"=>$newsid."X".$newgid."X".$newqid."comment",
										"oldfieldname"=>$oldsid."X".$oldgid."X".$oldqid."comment",
										"newfieldname"=>$newsid."X".$newgid."X".$newqid."comment");
                                    }
                                }
                            } else {
                                $fieldnames[]=array("oldcfieldname"=>$oldsid."X".$oldgid."X".$oldqid,
								"newcfieldname"=>$newsid."X".$newgid."X".$newqid,
								"oldfieldname"=>$oldsid."X".$oldgid."X".$oldqid,
								"newfieldname"=>$newsid."X".$newgid."X".$newqid);
                            }
                        }
                    }
                }
            }
        }
        $this->debugLsrc("wir sind in ".__FUNCTION__." Line ".__LINE__.", OK ");
        // Fix sortorder of the groups  - if users removed groups manually from the csv file there would be gaps
        //fixsortorderGroups(); //XXX changed: commented out
        //fixsortorderGroups() in full length (using global vars, i cannot work with such things) - rakete
        $baselang = GetBaseLanguageFromSurveyID($iVid);
        $cdresult = db_execute_assoc("SELECT gid FROM ".db_table_name('groups')." WHERE sid='{$surveyid}' AND language='{$baselang}' ORDER BY group_order, group_name");
        $position=0;
        while ($cdrow=$cdresult->FetchRow())
        {
            $cd2query="UPDATE ".db_table_name('groups')." SET group_order='{$position}' WHERE gid='{$cdrow['gid']}' ";
            $cd2result = $connect->Execute($cd2query) or $this->debugLsrc("Import of this survey file failed on Line ".__LINE__."| ".$connect->ErrorMsg());  //Checked
            $position++;
        }

        $this->debugLsrc("wir sind in ".__FUNCTION__." Line ".__LINE__.", OK ");

        //... and for the questions inside the groups
        // get all group ids and fix questions inside each group
        $gquery = "SELECT gid FROM {$dbprefix}groups where sid=$newsid group by gid ORDER BY gid"; //Get last question added (finds new qid)
        $gres = db_execute_assoc($gquery);
        while ($grow = $gres->FetchRow())
        {
            //fixsortorderQuestions(0,$grow['gid']); //XXX changed: commented out
            // and fully written out:
            $qid=sanitize_int(0);
            $gid=sanitize_int($grow['gid']);
            $baselang = GetBaseLanguageFromSurveyID($iVid);
            if ($gid == 0)
            {
                $result = db_execute_assoc("SELECT gid FROM ".db_table_name('questions')." WHERE qid='{$qid}' and language='{$baselang}'");  //Checked
                $row=$result->FetchRow();
                $gid=$row['gid'];
            }
            $cdresult = db_execute_assoc("SELECT qid FROM ".db_table_name('questions')." WHERE gid='{$gid}' and language='{$baselang}' ORDER BY question_order, title ASC");      //Checked
            $position=0;
            while ($cdrow=$cdresult->FetchRow())
            {
                $cd2query="UPDATE ".db_table_name('questions')." SET question_order='{$position}' WHERE qid='{$cdrow['qid']}' ";
                $cd2result = $connect->Execute($cd2query) or $this->debugLsrc("Import of this survey file failed on Line ".__LINE__."| ".$connect->ErrorMsg());
                $position++;
            }

        }
        $this->debugLsrc("wir sind in ".__FUNCTION__." Line ".__LINE__.", OK ");

        //We've built two arrays along the way - one containing the old SID, GID and QIDs - and their NEW equivalents
        //and one containing the old 'extended fieldname' and its new equivalent.  These are needed to import conditions and question_attributes.
        if (isset($question_attributesarray) && $question_attributesarray) {//ONLY DO THIS IF THERE ARE QUESTION_ATTRIBUES
            $count=0;
            foreach ($question_attributesarray as $qar) {
                $fieldorders  =convertCSVRowToArray($question_attributesarray[0],',','"');
                $fieldcontents=convertCSVRowToArray($qar,',','"');
                if ($count==0) {$count++; continue;}
                $qarowdata=array_combine($fieldorders,$fieldcontents);
                $newqid="";
                $oldqid=$qarowdata['qid'];
                foreach ($substitutions as $subs) {
                    if ($oldqid==$subs[2]) {$newqid=$subs[5];}
                }

                $qarowdata["qid"]=$newqid;
                unset($qarowdata["qaid"]);

                $newvalues=array_values($qarowdata);
                $newvalues=array_map(array(&$connect, "qstr"),$newvalues); // quote everything accordingly
                $qainsert = "insert INTO {$dbprefix}question_attributes (".implode(',',array_keys($qarowdata)).") VALUES (".implode(',',$newvalues).")";
                $result=$connect->Execute($qainsert) or $this->debugLsrc("Import of this survey file failed on Line ".__LINE__."|  $qainsert  |".$connect->ErrorMsg());
            }
        }

        if (isset($assessmentsarray) && $assessmentsarray) {//ONLY DO THIS IF THERE ARE QUESTION_ATTRIBUES
            $count=0;
            foreach ($assessmentsarray as $qar) {
                $fieldorders  =convertCSVRowToArray($assessmentsarray[0],',','"');
                $fieldcontents=convertCSVRowToArray($qar,',','"');
                if ($count==0) {$count++; continue;}
                $asrowdata=array_combine($fieldorders,$fieldcontents);
                if (isset($asrowdata['link']))
                {
                    if (trim($asrowdata['link'])!='') $asrowdata['message']=$asrowdata['message'].'<br /><a href="'.$asrowdata['link'].'">'.$asrowdata['link'].'</a>';
                    unset($asrowdata['link']);
                }
                $oldsid=$asrowdata["sid"];
                $oldgid=$asrowdata["gid"];
                if  ($oldgid>0)
                {
                    foreach ($substitutions as $subs) {
                        if ($oldsid==$subs[0]) {$newsid=$subs[3];}
                        if ($oldgid==$subs[1]) {$newgid=$subs[4];}
                    }
                }
                else
                {
                    $newgid=0;
                }

                $asrowdata["sid"]=$newsid;
                $asrowdata["gid"]=$newgid;
                unset($asrowdata["id"]);


                $newvalues=array_values($asrowdata);
                $newvalues=array_map(array(&$connect, "qstr"),$newvalues); // quote everything accordingly
                $asinsert = "insert INTO {$dbprefix}assessments (".implode(',',array_keys($asrowdata)).") VALUES (".implode(',',$newvalues).")";
                $result=$connect->Execute($asinsert) or $this->debugLsrc("Import of this survey file failed on Line ".__LINE__."| ".$connect->ErrorMsg());

                unset($newgid);
            }
        }

        if (isset($quotaarray) && $quotaarray) {//ONLY DO THIS IF THERE ARE QUOTAS
            $count=0;
            foreach ($quotaarray as $qar) {

                $fieldorders=convertCSVRowToArray($quotaarray[0],',','"');
                $fieldcontents=convertCSVRowToArray($qar,',','"');
                if ($count==0) {$count++; continue;}
                 
                $asrowdata=array_combine($fieldorders,$fieldcontents);

                $oldsid=$asrowdata["sid"];
                foreach ($substitutions as $subs) {
                    if ($oldsid==$subs[0]) {$newsid=$subs[3];}
                }

                $asrowdata["sid"]=$newsid;
                $oldid = $asrowdata["id"];
                unset($asrowdata["id"]);

                $newvalues=array_values($asrowdata);
                $newvalues=array_map(array(&$connect, "qstr"),$newvalues); // quote everything accordingly

                $asinsert = "insert INTO {$dbprefix}quota (".implode(',',array_keys($asrowdata)).") VALUES (".implode(',',$newvalues).")";
                $result=$connect->Execute($asinsert) or $this->debugLsrc("Import of this survey file failed on Line ".__LINE__."| ".$connect->ErrorMsg());
                $quotaids[] = array($oldid,$connect->Insert_ID(db_table_name_nq('quota'),"id"));

            }
        }

        if (isset($quotamembersarray) && $quotamembersarray) {//ONLY DO THIS IF THERE ARE QUOTAS
            $count=0;
            foreach ($quotamembersarray as $qar) {

                $fieldorders  =convertCSVRowToArray($quotamembersarray[0],',','"');
                $fieldcontents=convertCSVRowToArray($qar,',','"');
                if ($count==0) {$count++; continue;}
                 
                $asrowdata=array_combine($fieldorders,$fieldcontents);

                $oldsid=$asrowdata["sid"];
                $newqid="";
                $newquotaid="";
                $oldqid=$asrowdata['qid'];
                $oldquotaid=$asrowdata['quota_id'];

                foreach ($substitutions as $subs) {
                    if ($oldsid==$subs[0]) {$newsid=$subs[3];}
                    if ($oldqid==$subs[2]) {$newqid=$subs[5];}
                }

                foreach ($quotaids as $quotaid) {
                    if ($oldquotaid==$quotaid[0]) {$newquotaid=$quotaid[1];}
                }

                $asrowdata["sid"]=$newsid;
                $asrowdata["qid"]=$newqid;
                $asrowdata["quota_id"]=$newquotaid;
                unset($asrowdata["id"]);

                $newvalues=array_values($asrowdata);
                $newvalues=array_map(array(&$connect, "qstr"),$newvalues); // quote everything accordingly

                $asinsert = "insert INTO {$dbprefix}quota_members (".implode(',',array_keys($asrowdata)).") VALUES (".implode(',',$newvalues).")";
                $result=$connect->Execute($asinsert) or $this->debugLsrc("Import of this survey file failed on Line ".__LINE__."| ".$connect->ErrorMsg());

            }
        }

        if (isset($conditionsarray) && $conditionsarray) {//ONLY DO THIS IF THERE ARE CONDITIONS!
            $count='0';
            foreach ($conditionsarray as $car) {
                $fieldorders  =convertCSVRowToArray($conditionsarray[0],',','"');
                $fieldcontents=convertCSVRowToArray($car,',','"');
                if ($count==0) {$count++; continue;}
                $conditionrowdata=array_combine($fieldorders,$fieldcontents);

                $oldcid=$conditionrowdata["cid"];
                $oldqid=$conditionrowdata["qid"];
                $oldcfieldname=$conditionrowdata["cfieldname"];
                $oldcqid=$conditionrowdata["cqid"];
                $thisvalue=$conditionrowdata["value"];
                $newvalue=$thisvalue;

                foreach ($substitutions as $subs) {
                    if ($oldqid==$subs[2])  {$newqid=$subs[5];}
                    if ($oldcqid==$subs[2]) {$newcqid=$subs[5];}
                }
                if (ereg('^@([0-9]+)X([0-9]+)X([^@]+)@',$thisvalue,$targetcfieldname))
                {
                    foreach ($substitutions as $subs) {
                        if ($targetcfieldname[1]==$subs[0])  {$targetcfieldname[1]=$subs[3];}
                        if ($targetcfieldname[2]==$subs[1])  {$targetcfieldname[2]=$subs[4];}
                        if ($targetcfieldname[3]==$subs[2])  {$targetcfieldname[3]=$subs[5];}
                    }
                    $newvalue='@'.$targetcfieldname[1].'X'.$targetcfieldname[2].'X'.$targetcfieldname[3].'@';
                }
                foreach($fieldnames as $fns) {
                    //if the $fns['oldcfieldname'] is not the same as $fns['oldfieldname'] then this is a multiple type question
                    if ($fns['oldcfieldname'] == $fns['oldfieldname']) { //The normal method - non multiples
                        if ($oldcfieldname==$fns['oldcfieldname']) {
                            $newcfieldname=$fns['newcfieldname'];
                        }
                    } else {
                        if ($oldcfieldname == $fns['oldcfieldname'] && $oldcfieldname.$thisvalue == $fns['oldfieldname']) {
                            $newcfieldname=$fns['newcfieldname'];
                        }
                    }
                }
                if (!isset($newcfieldname)) {$newcfieldname="";}
                unset($conditionrowdata["cid"]);
                $conditionrowdata["qid"]=$newqid;
                $conditionrowdata["cfieldname"]=$newcfieldname;
                $conditionrowdata["value"]=$newvalue;

                if (isset($newcqid)) {
                    $conditionrowdata["cqid"]=$newcqid;
                    if (!isset($conditionrowdata["method"]) || trim($conditionrowdata["method"])=='')
                    {
                        $conditionrowdata["method"]='==';
                    }
                    if (!isset($conditionrowdata["scenario"]) || trim($conditionrowdata["scenario"])=='')
                    {
                        $conditionrowdata["scenario"]=1;
                    }
                    $newvalues=array_values($conditionrowdata);
                    $newvalues=array_map(array(&$connect, "qstr"),$newvalues); // quote everything accordingly
                    $conditioninsert = "insert INTO {$dbprefix}conditions (".implode(',',array_keys($conditionrowdata)).") VALUES (".implode(',',$newvalues).")";
                    $result=$connect->Execute($conditioninsert) or $this->debugLsrc("Import of this survey file failed on Line ".__LINE__."| ".$connect->ErrorMsg());
                } else {
                    $importsurvey .= "<font size=1>Condition for $oldqid skipped ($oldcqid does not exist)</font>";
                    //if ($importingfrom != "http") echo "Condition for $oldqid skipped ($oldcqid does not exist)\n";
                    //return; //XXX changed: comment the upper line, returning
                }
                unset($newcqid);
            }
        }

        // Translate INSERTANS codes
        if (isset($fieldnames))
        {
            transInsertAns($newsid,$oldsid,$fieldnames);
        }
        $surveyid=$newsid;

        return true;
    }

    /**
     * function to activate surveys based on new activate.php 5771 2008-10-13 02:28:40Z jcleeland $
     *
     * @param unknown_type $surveyid
     * @return boolean
     */
    function activateSurvey($surveyid)//XXX activateSurvey
    {
        global $connect ;
        global $dbprefix ;
        $ADODB_FETCH_MODE = ADODB_FETCH_ASSOC;
        include("lsrc.config.php");
        $_GET['sid'] = $surveyid;
        $_POST['sid'] = $surveyid;
        //$postsid = $surveyid;
        //$activateoutput='';

        $this->debugLsrc("wir sind in ".__FILE__." - ".__FUNCTION__." Line ".__LINE__.", OK ");

        if (!isset($_POST['ok']) || !$_POST['ok'])
        {
            $this->debugLsrc("wir sind in ".__FUNCTION__." Line ".__LINE__.", OK ");
            if (isset($_GET['fixnumbering']) && $_GET['fixnumbering'])
            {
                $this->debugLsrc("wir sind in ".__FUNCTION__." Line ".__LINE__.", OK ");
                //Fix a question id - requires renumbering a question
                $oldqid = $_GET['fixnumbering'];
                $query = "SELECT qid FROM {$dbprefix}questions ORDER BY qid DESC";
                $result = db_select_limit_assoc($query, 1) or $this->debugLsrc($query."".$connect->ErrorMsg());
                while ($row=$result->FetchRow()) {$lastqid=$row['qid'];}
                $newqid=$lastqid+1;
                $query = "UPDATE {$dbprefix}questions SET qid=$newqid WHERE qid=$oldqid";
                $result = $connect->Execute($query) or $this->debugLsrc($query."".$connect->ErrorMsg());
                //Update conditions.. firstly conditions FOR this question
                $query = "UPDATE {$dbprefix}conditions SET qid=$newqid WHERE qid=$oldqid";
                $result = $connect->Execute($query) or $this->debugLsrc($query."".$connect->ErrorMsg());
                //Now conditions based upon this question
                $query = "SELECT cqid, cfieldname FROM {$dbprefix}conditions WHERE cqid=$oldqid";
                $result = db_execute_assoc($query) or $this->debugLsrc($query."".$connect->ErrorMsg());
                $this->debugLsrc("wir sind in ".__FUNCTION__." Line ".__LINE__.", OK ");
                while ($row=$result->FetchRow())
                {
                    $switcher[]=array("cqid"=>$row['cqid'], "cfieldname"=>$row['cfieldname']);
                }
                if (isset($switcher))
                {
                    foreach ($switcher as $switch)
                    {
                        $query = "UPDATE {$dbprefix}conditions
								  SET cqid=$newqid,
								  cfieldname='".str_replace("X".$oldqid, "X".$newqid, $switch['cfieldname'])."'
								  WHERE cqid=$oldqid";
                        $result = $connect->Execute($query) or $this->debugLsrc($query."".$connect->ErrorMsg());
                    }
                }
                $this->debugLsrc("wir sind in ".__FUNCTION__." Line ".__LINE__.", OK ");
                //Now question_attributes
                $query = "UPDATE {$dbprefix}question_attributes SET qid=$newqid WHERE qid=$oldqid";
                $result = $connect->Execute($query) or $this->debugLsrc($query."".$connect->ErrorMsg());
                //Now answers
                $query = "UPDATE {$dbprefix}answers SET qid=$newqid WHERE qid=$oldqid";
                $result = $connect->Execute($query) or $this->debugLsrc($query."".$connect->ErrorMsg());
            }
            //CHECK TO MAKE SURE ALL QUESTION TYPES THAT REQUIRE ANSWERS HAVE ACTUALLY GOT ANSWERS
            //THESE QUESTION TYPES ARE:
            //	# "L" -> LIST
            //  # "O" -> LIST WITH COMMENT
            //  # "M" -> MULTIPLE OPTIONS
            //	# "P" -> MULTIPLE OPTIONS WITH COMMENTS
            //	# "A", "B", "C", "E", "F", "H", "^" -> Various Array Types
            //  # "R" -> RANKING
            //  # "U" -> FILE CSV MORE
            //  # "I" -> FILE CSV ONE
            //  # ":" -> Array Multi Flexi Numbers
            //  # ";" -> Array Multi Flexi Text
            //  # "1" -> MULTI SCALE


            $this->debugLsrc("wir sind in ".__FUNCTION__." Line ".__LINE__.", OK ");

            $chkquery = "SELECT qid, question, gid FROM {$dbprefix}questions WHERE sid={$surveyid} AND type IN ('L', 'O', 'M', 'P', 'A', 'B', 'C', 'E', 'F', 'R', 'J', '!', '^', ':', '1')";
            $chkresult = db_execute_assoc($chkquery) or $this->debugLsrc ("Couldn't get list of questions$chkquery".$connect->ErrorMsg());
            while ($chkrow = $chkresult->FetchRow())
            {
                $chaquery = "SELECT * FROM {$dbprefix}answers WHERE qid = {$chkrow['qid']} ORDER BY sortorder, answer";
                $charesult=$connect->Execute($chaquery);
                $chacount=$charesult->RecordCount();
                if (!$chacount > 0)
                {
                    //$failedcheck[]=array($chkrow['qid'], $chkrow['question'], ": ".("This question is a multiple answer type question but has no answers."), $chkrow['gid']);
                }
            }

            //NOW CHECK THAT ALL QUESTIONS HAVE A 'QUESTION TYPE' FIELD
            $chkquery = "SELECT qid, question, gid FROM {$dbprefix}questions WHERE sid={$surveyid} AND type = ''";
            $chkresult = db_execute_assoc($chkquery) or $this->debugLsrc ("Couldn't check questions for missing types$chkquery".$connect->ErrorMsg());
            while ($chkrow = $chkresult->FetchRow())
            {
                //$failedcheck[]=array($chkrow['qid'], $chkrow['question'], ": ".("This question does not have a question 'type' set."), $chkrow['gid']);
            }

            $this->debugLsrc("wir sind in ".__FUNCTION__." Line ".__LINE__.", OK ");


            //CHECK THAT FLEXIBLE LABEL TYPE QUESTIONS HAVE AN "LID" SET
            $chkquery = "SELECT qid, question, gid FROM {$dbprefix}questions WHERE sid={$surveyid} AND type IN ('F', 'H', 'W', 'Z', ':', '1') AND (lid = 0 OR lid is null)";
            //$chkresult = db_execute_assoc($chkquery) or $this->debugLsrc ("Couldn't check questions for missing LIDs$chkquery".$connect->ErrorMsg());
            while($chkrow = $chkresult->FetchRow()){
                //	$failedcheck[]=array($chkrow['qid'], $chkrow['question'], ": ".("This question requires a Labelset, but none is set."), $chkrow['gid']);
            } // while

            //CHECK THAT FLEXIBLE LABEL TYPE QUESTIONS HAVE AN "LID1" SET FOR MULTI SCALE
            $chkquery = "SELECT qid, question, gid FROM {$dbprefix}questions WHERE sid={$surveyid} AND (type ='1') AND (lid1 = 0 OR lid1 is null)";
            $chkresult = db_execute_assoc($chkquery) or $this->debugLsrc ("Couldn't check questions for missing LIDs$chkquery".$connect->ErrorMsg());
            while($chkrow = $chkresult->FetchRow()){
                //	$failedcheck[]=array($chkrow['qid'], $chkrow['question'], ": ".("This question requires a second Labelset, but none is set."), $chkrow['gid']);
            } // while
            $this->debugLsrc("wir sind in ".__FUNCTION__." Line ".__LINE__.", OK ");

            // XXX rakete Changed: This was making errors, for we dont have additional languages and this script throws an error when there are none.

            //NOW check that all used labelsets have all necessary languages
            $chkquery = "SELECT qid, question, gid, lid FROM {$dbprefix}questions WHERE sid={$surveyid} AND type IN ('F', 'H', 'W', 'Z', ':', '1') AND (lid > 0) AND (lid is not null)";
            $this->debugLsrc("wir sind in ".__FUNCTION__." Line ".__LINE__.", $chkquery ");
            $chkresult = db_execute_assoc($chkquery) or $this->debugLsrc ("Couldn't check questions for missing LID languages$chkquery".$connect->ErrorMsg());
            $slangs = GetAdditionalLanguagesFromSurveyID($surveyid);
            $baselang = GetBaseLanguageFromSurveyID($surveyid);
            array_unshift($slangs,$baselang);
            while ($chkrow = $chkresult->FetchRow())
            {
                foreach ($slangs as $surveylanguage)
                {
                    $chkquery2 = "SELECT lid FROM {$dbprefix}labels WHERE language='$surveylanguage' AND (lid = {$chkrow['lid']}) ";
                    $chkresult2 = db_execute_assoc($chkquery2);
                    if ($chkresult2->RecordCount()==0)
                    {
                        $failedcheck[]=array($chkrow['qid'], $chkrow['question'], ": The labelset used in this question does not exists or is missing a translation.", $chkrow['gid']);
                    }
                }  //foreach
            } //while

            $this->debugLsrc("wir sind in ".__FUNCTION__." Line ".__LINE__.", OK ");
            //CHECK THAT ALL CONDITIONS SET ARE FOR QUESTIONS THAT PRECEED THE QUESTION CONDITION
            //A: Make an array of all the qids in order of appearance
            //	$qorderquery="SELECT * FROM {$dbprefix}questions, {$dbprefix}groups WHERE {$dbprefix}questions.gid={$dbprefix}groups.gid AND {$dbprefix}questions.sid={$surveyid} ORDER BY {$dbprefix}groups.sortorder, {$dbprefix}questions.title";
            //	$qorderresult=$connect->Execute($qorderquery) or $this->debugLsrc("Couldn't generate a list of questions in order$qorderquery".$connect->ErrorMsg());
            //	$qordercount=$qorderresult->RecordCount();
            //	$c=0;
            //	while ($qorderrow=$qorderresult->FetchRow())
            //		{
            //		$qidorder[]=array($c, $qorderrow['qid']);
            //		$c++;
            //		}
            //TO AVOID NATURAL SORT ORDER ISSUES, FIRST GET ALL QUESTIONS IN NATURAL SORT ORDER, AND FIND OUT WHICH NUMBER IN THAT ORDER THIS QUESTION IS
            $qorderquery = "SELECT * FROM {$dbprefix}questions WHERE sid=$surveyid AND type not in ('S', 'D', 'T', 'Q')";
            $qorderresult = db_execute_assoc($qorderquery) or $this->debugLsrc ("$qorderquery".$connect->ErrorMsg());
            $qrows = array(); //Create an empty array in case FetchRow does not return any rows
            while ($qrow = $qorderresult->FetchRow()) {$qrows[] = $qrow;} // Get table output into array
            usort($qrows, 'CompareGroupThenTitle'); // Perform a case insensitive natural sort on group name then question title of a multidimensional array
            $c=0;
            foreach ($qrows as $qr)
            {
                $qidorder[]=array($c, $qrow['qid']);
                $c++;
            }
            $qordercount="";
            //1: Get each condition's question id
            $conquery= "SELECT {$dbprefix}conditions.qid, cqid, {$dbprefix}questions.question, "
            . "{$dbprefix}questions.gid "
            . "FROM {$dbprefix}conditions, {$dbprefix}questions, {$dbprefix}groups "
            . "WHERE {$dbprefix}conditions.qid={$dbprefix}questions.qid "
            . "AND {$dbprefix}questions.gid={$dbprefix}groups.gid ORDER BY {$dbprefix}conditions.qid";
            $conresult=db_execute_assoc($conquery) or $this->debugLsrc("Couldn't check conditions for relative consistency$conquery".$connect->ErrorMsg());
            //2: Check each conditions cqid that it occurs later than the cqid
            while ($conrow=$conresult->FetchRow())
            {
                $cqidfound=0;
                $qidfound=0;
                $b=0;
                while ($b<$qordercount)
                {
                    if ($conrow['cqid'] == $qidorder[$b][1])
                    {
                        $cqidfound = 1;
                        $b=$qordercount;
                    }
                    if ($conrow['qid'] == $qidorder[$b][1])
                    {
                        $qidfound = 1;
                        $b=$qordercount;
                    }
                    if ($qidfound == 1)
                    {
                        //$failedcheck[]=array($conrow['qid'], $conrow['question'], ": ".("This question has a condition set, however the condition is based on a question that appears after it."), $conrow['gid']);
                    }
                    $b++;
                }
            }
            //CHECK THAT ALL THE CREATED FIELDS WILL BE UNIQUE
            $fieldmap=createFieldMap($surveyid, "full");
            if (isset($fieldmap))
            {
                foreach($fieldmap as $fielddata)
                {
                    $fieldlist[]=$fielddata['fieldname'];
                }
                $fieldlist=array_reverse($fieldlist); //let's always change the later duplicate, not the earlier one
            }
            $checkKeysUniqueComparison = create_function('$value','if ($value > 1) return true;');
            @$duplicates = array_keys (array_filter (array_count_values($fieldlist), $checkKeysUniqueComparison));
            if (isset($duplicates))
            {
                foreach ($duplicates as $dup)
                {
                    $badquestion=arraySearchByKey($dup, $fieldmap, "fieldname", 1);
                    $fix = "[<a href='$scriptname?action=activate&amp;sid=$surveyid&amp;fixnumbering=".$badquestion['qid']."'>Click Here to Fix</a>]";
                    //$failedcheck[]=array($badquestion['qid'], $badquestion['question'], ": Bad duplicate fieldname $fix", $badquestion['gid']);
                }
            }

            //IF ANY OF THE CHECKS FAILED, PRESENT THIS SCREEN
            if (isset($failedcheck) && $failedcheck)
            {
                //$activateoutput .= "\n<table bgcolor='#FFFFFF' width='500' align='center' style='border: 1px solid #555555' cellpadding='6' cellspacing='0'>\n";
                //$activateoutput .= "\t\t\t\t<tr bgcolor='#555555'><td height='4'><font size='1' face='verdana' color='white'><strong>".("Activate Survey")." ($surveyid)</strong></font></td></tr>\n";
                //$activateoutput .= "\t<tr>\n";
                //$activateoutput .= "\t\t<td align='center' bgcolor='#ffeeee'>\n";
                //$activateoutput .= "\t\t\t<font color='red'><strong>".("Error")."</strong>\n";
                //$activateoutput .= "\t\t\t".("Survey does not pass consistency check")."</font>\n";
                //$activateoutput .= "\t\t</td>\n";
                //$activateoutput .= "\t</tr>\n";
                //$activateoutput .= "\t<tr>\n";
                //$activateoutput .= "\t\t<td>\n";
                //$activateoutput .= "\t\t\t<strong>".("The following problems have been found:")."</strong>\n";
                //$activateoutput .= "\t\t\t<ul>\n";
                foreach ($failedcheck as $fc)
                {
                    //$activateoutput .= "\t\t\t\t<li> Question qid-{$fc[0]} (\"<a href='$scriptname?sid=$surveyid&amp;gid=$fc[3]&amp;qid=$fc[0]'>{$fc[1]}</a>\"){$fc[2]}</li>\n";
                }
                //$activateoutput .= "\t\t\t</ul>\n";
                //$activateoutput .= "\t\t\t".("The survey cannot be activated until these problems have been resolved.")."\n";
                //$activateoutput .= "\t\t</td>\n";
                //$activateoutput .= "\t</tr>\n";
                //$activateoutput .= "</table>&nbsp;\n";
                $this->debugLsrc("wir sind in ".__FUNCTION__." Line ".__LINE__.", NICHT ERWARTET ");
                return false;
            }
            $this->debugLsrc("wir sind in ".__FUNCTION__." Line ".__LINE__.", OK ");
            //$activateoutput .= "\n<table class='alertbox'>\n";
            //$activateoutput .= "\t\t\t\t<tr><td height='4'><strong>".("Activate Survey")." ($surveyid)</strong></td></tr>\n";
            //$activateoutput .= "\t<tr>\n";
            //$activateoutput .= "\t\t<td align='center' bgcolor='#ffeeee'>\n";
            //$activateoutput .= "\t\t\t<font color='red'><strong>".("Warning")."</strong>\n";
            //$activateoutput .= "\t\t\t".("READ THIS CAREFULLY BEFORE PROCEEDING")."\n";
            //$activateoutput .= "\t\t\t</font>\n";
            //$activateoutput .= "\t\t</td>\n";
            //$activateoutput .= "\t</tr>\n";
            //$activateoutput .= "\t<tr>\n";
            //$activateoutput .= "\t\t<td>\n";
            //$activateoutput .= ("You should only activate a survey when you are absolutely certain that your survey setup is finished and will not need changing.")."\n";
            //$activateoutput .= ("Once a survey is activated you can no longer:")."<ul><li>".("Add or delete groups")."</li><li>".("Add or remove answers to Multiple Answer questions")."</li><li>".("Add or delete questions")."</li></ul>\n";
            //$activateoutput .= ("However you can still:")."<ul><li>".("Edit (change) your questions code, text or type")."</li><li>".("Edit (change) your group names")."</li><li>".("Add, Remove or Edit pre-defined question answers (except for Multi-answer questions)")."</li><li>".("Change survey name or description")."</li></ul>\n";
            //$activateoutput .= ("Once data has been entered into this survey, if you want to add or remove groups or questions, you will need to deactivate this survey, which will move all data that has already been entered into a separate archived table.")."\n";
            //$activateoutput .= "\t\t</td>\n";
            //$activateoutput .= "\t</tr>\n";
            //$activateoutput .= "\t<tr>\n";
            //$activateoutput .= "\t\t<td align='center'>\n";
            //$activateoutput .= "\t\t\t<input type='submit' value=\"".("Activate Survey")."\" onclick=\"window.open('$scriptname?action=activate&amp;ok=Y&amp;sid={$surveyid}', '_top')\" />\n";
            //$activateoutput .= "\t\t\t<input type='submit' value=\"".("Activate Survey")."\" onclick=\"".get2post("$scriptname?action=activate&amp;ok=Y&amp;sid={$surveyid}")."\" />\n";
            //$activateoutput .= "\t\t&nbsp;</td>\n";
            //$activateoutput .= "\t</tr>\n";
            //$activateoutput .= "</table>&nbsp;\n";

            //XXX Changed rakete, set Post var for lsrc, no else
            $_POST['ok'] = "Y";
            $this->debugLsrc("wir sind in ".__FUNCTION__." Line ".__LINE__.", OK ");
        }

<<<<<<< HEAD
			//IF ANY OF THE CHECKS FAILED, PRESENT THIS SCREEN
			if (isset($failedcheck) && $failedcheck)
			{
				//$activateoutput .= "\n<table bgcolor='#FFFFFF' width='500' align='center' style='border: 1px solid #555555' cellpadding='6' cellspacing='0'>\n";
				//$activateoutput .= "\t\t\t\t<tr bgcolor='#555555'><td height='4'><font size='1' face='verdana' color='white'><strong>".("Activate Survey")." ($surveyid)</strong></font></td></tr>\n";
				//$activateoutput .= "\t<tr>\n";
				//$activateoutput .= "\t\t<td align='center' bgcolor='#ffeeee'>\n";
				//$activateoutput .= "\t\t\t<font color='red'><strong>".("Error")."</strong>\n";
				//$activateoutput .= "\t\t\t".("Survey does not pass consistency check")."</font>\n";
				//$activateoutput .= "\t\t</td>\n";
				//$activateoutput .= "\t</tr>\n";
				//$activateoutput .= "\t<tr>\n";
				//$activateoutput .= "\t\t<td>\n";
				//$activateoutput .= "\t\t\t<strong>".("The following problems have been found:")."</strong>\n";
				//$activateoutput .= "\t\t\t<ul>\n";
				foreach ($failedcheck as $fc)
				{
					//$activateoutput .= "\t\t\t\t<li> Question qid-{$fc[0]} (\"<a href='$scriptname?sid=$surveyid&amp;gid=$fc[3]&amp;qid=$fc[0]'>{$fc[1]}</a>\"){$fc[2]}</li>\n";
				}
				//$activateoutput .= "\t\t\t</ul>\n";
				//$activateoutput .= "\t\t\t".("The survey cannot be activated until these problems have been resolved.")."\n";
				//$activateoutput .= "\t\t</td>\n";
				//$activateoutput .= "\t</tr>\n";
				//$activateoutput .= "</table>&nbsp;\n";
				$this->debugLsrc("wir sind in ".__FUNCTION__." Line ".__LINE__.", NICHT ERWARTET ");
				return false;
			}
			$this->debugLsrc("wir sind in ".__FUNCTION__." Line ".__LINE__.", OK ");
			//$activateoutput .= "\n<table class='alertbox'>\n";
			//$activateoutput .= "\t\t\t\t<tr><td height='4'><strong>".("Activate Survey")." ($surveyid)</strong></td></tr>\n";
			//$activateoutput .= "\t<tr>\n";
			//$activateoutput .= "\t\t<td align='center' bgcolor='#ffeeee'>\n";
			//$activateoutput .= "\t\t\t<font color='red'><strong>".("Warning")."</strong>\n";
			//$activateoutput .= "\t\t\t".("READ THIS CAREFULLY BEFORE PROCEEDING")."\n";
			//$activateoutput .= "\t\t\t</font>\n";
			//$activateoutput .= "\t\t</td>\n";
			//$activateoutput .= "\t</tr>\n";
			//$activateoutput .= "\t<tr>\n";
			//$activateoutput .= "\t\t<td>\n";
			//$activateoutput .= ("You should only activate a survey when you are absolutely certain that your survey setup is finished and will not need changing.")."\n";
			//$activateoutput .= ("Once a survey is activated you can no longer:")."<ul><li>".("Add or delete groups")."</li><li>".("Add or remove answers to Multiple Answer questions")."</li><li>".("Add or delete questions")."</li></ul>\n";
			//$activateoutput .= ("However you can still:")."<ul><li>".("Edit (change) your questions code, text or type")."</li><li>".("Edit (change) your group names")."</li><li>".("Add, Remove or Edit pre-defined question answers (except for Multi-answer questions)")."</li><li>".("Change survey name or description")."</li></ul>\n";
			//$activateoutput .= ("Once data has been entered into this survey, if you want to add or remove groups or questions, you will need to deactivate this survey, which will move all data that has already been entered into a separate archived table.")."\n";
			//$activateoutput .= "\t\t</td>\n";
			//$activateoutput .= "\t</tr>\n";
			//$activateoutput .= "\t<tr>\n";
			//$activateoutput .= "\t\t<td align='center'>\n";
			//$activateoutput .= "\t\t\t<input type='submit' value=\"".("Activate Survey")."\" onclick=\"window.open('$scriptname?action=activate&amp;ok=Y&amp;sid={$surveyid}', '_top')\" />\n";
			//$activateoutput .= "\t\t\t<input type='submit' value=\"".("Activate Survey")."\" onclick=\"".get2post("$scriptname?action=activate&amp;ok=Y&amp;sid={$surveyid}")."\" />\n";
			//$activateoutput .= "\t\t&nbsp;</td>\n";
			//$activateoutput .= "\t</tr>\n";
			//$activateoutput .= "</table>&nbsp;\n";
				
			//XXX Changed rakete, set Post var for lsrc, no else
			$_POST['ok'] = "Y";
			$this->debugLsrc("wir sind in ".__FUNCTION__." Line ".__LINE__.", OK ");
		}

		if (isset($_POST['ok']) || $_POST['ok'])
		{
			$this->debugLsrc("wir sind in ".__FUNCTION__." Line ".__LINE__.", OK ");
			//Create the survey responses table
			$createsurvey = "id I NOTNULL AUTO PRIMARY,\n";
			$createsurvey .= " submitdate T,\n";
			$createsurvey .= " startlanguage C(20) NOTNULL ,\n";
			//Check for any additional fields for this survey and create necessary fields (token and datestamp)
			$pquery = "SELECT private, allowregister, datestamp, ipaddr, refurl FROM {$dbprefix}surveys WHERE sid={$surveyid}";
			$presult=db_execute_assoc($pquery);
			while($prow=$presult->FetchRow())
			{
				if ($prow['private'] == "N")
				{
					$createsurvey .= "  token C(36),\n";
					$surveynotprivate="TRUE";
				}
				if ($prow['allowregister'] == "Y")
				{
					$surveyallowsregistration="TRUE";
				}
				if ($prow['datestamp'] == "Y")
				{
					$createsurvey .= " datestamp T NOTNULL,\n";
					$createsurvey .= " startdate T NOTNULL,\n";
				}
				if ($prow['ipaddr'] == "Y")
				{
					$createsurvey .= " ipaddr X,\n";
				}
				//Check to see if 'refurl' field is required.
				if ($prow['refurl'] == "Y")
				{
					$createsurvey .= " refurl X,\n";
				}
			}
			//Get list of questions for the base language
			$aquery = " SELECT * FROM ".db_table_name('questions').", ".db_table_name('groups')
			." WHERE ".db_table_name('questions').".gid=".db_table_name('groups').".gid "
			." AND ".db_table_name('questions').".sid={$surveyid} "
			." AND ".db_table_name('groups').".language='".GetbaseLanguageFromSurveyid($surveyid). "' "
			." AND ".db_table_name('questions').".language='".GetbaseLanguageFromSurveyid($surveyid). "' "
			." ORDER BY ".db_table_name('groups').".group_order, title";
			$aresult = db_execute_assoc($aquery);
			while ($arow=$aresult->FetchRow()) //With each question, create the appropriate field(s)
			{
				if ( substr($createsurvey, strlen($createsurvey)-2, 2) != ",\n") {$createsurvey .= ",\n";}

				if ($arow['type'] != "M" && $arow['type'] != "A" && $arow['type'] != "B" &&
				$arow['type'] != "C" && $arow['type'] != "E" && $arow['type'] != "F" &&
				$arow['type'] != "H" && $arow['type'] != "P" && $arow['type'] != "R" &&
				$arow['type'] != "Q" && $arow['type'] != "^" && $arow['type'] != "J" &&
				$arow['type'] != "K" && $arow['type'] != ":" && $arow['type'] != ";" &&
				$arow['type'] != "1")
				{
					$createsurvey .= "  `{$arow['sid']}X{$arow['gid']}X{$arow['qid']}`";
					switch($arow['type'])
					{
						case "N":  //NUMERICAL
							$createsurvey .= " F";
							break;
						case "S":  //SHORT TEXT
							if ($databasetype=='mysql' || $databasetype=='mysqli')	{$createsurvey .= " X";}
							else  {$createsurvey .= " C(255)";}
							break;
						case "L":  //LIST (RADIO)
						case "!":  //LIST (DROPDOWN)
							$createsurvey .= " C(5)";
							if ($arow['other'] == "Y")
							{
								$createsurvey .= ",\n`{$arow['sid']}X{$arow['gid']}X{$arow['qid']}other` X";
							}
							break;
						case "I":  // CSV ONE
							$createsurvey .= " C(5)";
							break;
						case "O": //DROPDOWN LIST WITH COMMENT
							$createsurvey .= " C(5),\n `{$arow['sid']}X{$arow['gid']}X{$arow['qid']}comment` X";
							break;
						case "T":  //LONG TEXT
							$createsurvey .= " X";
							break;
						case "U":  //HUGE TEXT
							$createsurvey .= " X";
							break;
						case "D":  //DATE
							$createsurvey .= " D";
							break;
						case "5":  //5 Point Choice
						case "G":  //Gender
						case "Y":  //YesNo
						case "X":  //Boilerplate
							$createsurvey .= " C(1)";
							break;
					}
				}
				elseif ($arow['type'] == "M" || $arow['type'] == "A" || $arow['type'] == "B" ||
				$arow['type'] == "C" || $arow['type'] == "E" || $arow['type'] == "F" ||
				$arow['type'] == "H" || $arow['type'] == "P" || $arow['type'] == "^")
				{
					//MULTI ENTRY
					$abquery = "SELECT a.*, q.other FROM {$dbprefix}answers as a, {$dbprefix}questions as q"
					." WHERE a.qid=q.qid AND sid={$surveyid} AND q.qid={$arow['qid']} "
					." AND a.language='".GetbaseLanguageFromSurveyid($surveyid). "' "
					." AND q.language='".GetbaseLanguageFromSurveyid($surveyid). "' "
					." ORDER BY a.sortorder, a.answer";
					$abresult=db_execute_assoc($abquery) or $this->debugLsrc ("Couldn't get perform answers query$abquery".$connect->ErrorMsg());
					while ($abrow=$abresult->FetchRow())
					{
						$createsurvey .= "  `{$arow['sid']}X{$arow['gid']}X{$arow['qid']}{$abrow['code']}` C(5),\n";
						if ($abrow['other']=="Y") {$alsoother="Y";}
						if ($arow['type'] == "P")
						{
							$createsurvey .= "  `{$arow['sid']}X{$arow['gid']}X{$arow['qid']}{$abrow['code']}comment` X,\n";
						}
					}
					if ((isset($alsoother) && $alsoother=="Y") && ($arow['type']=="M" || $arow['type']=="P"  || $arow['type']=="1")) //Sc: check!
					{
						$createsurvey .= " `{$arow['sid']}X{$arow['gid']}X{$arow['qid']}other` C(255),\n";
						if ($arow['type']=="P")
						{
							$createsurvey .= " `{$arow['sid']}X{$arow['gid']}X{$arow['qid']}othercomment` X,\n";
						}
					}
				}
				elseif ($arow['type'] == ":" || $arow['type'] == ";")
				{
					//MULTI ENTRY
					$abquery = "SELECT a.*, q.other FROM {$dbprefix}answers as a, {$dbprefix}questions as q"
					." WHERE a.qid=q.qid AND sid={$surveyid} AND q.qid={$arow['qid']} "
					." AND a.language='".GetbaseLanguageFromSurveyid($surveyid). "' "
					." AND q.language='".GetbaseLanguageFromSurveyid($surveyid). "' "
					." ORDER BY a.sortorder, a.answer";
					$abresult=db_execute_assoc($abquery) or die ("Couldn't get perform answers query$abquery".$connect->ErrorMsg());
					$ab2query = "SELECT ".db_table_name('labels').".*
=======
        if (isset($_POST['ok']) || $_POST['ok'])
        {
            $this->debugLsrc("wir sind in ".__FUNCTION__." Line ".__LINE__.", OK ");
            //Create the survey responses table
            $createsurvey = "id I NOTNULL AUTO PRIMARY,\n";
            $createsurvey .= " submitdate T,\n";
            $createsurvey .= " lastpage I,\n";
            $createsurvey .= " startlanguage C(20) NOTNULL ,\n";
            //Check for any additional fields for this survey and create necessary fields (token and datestamp)
            $pquery = "SELECT private, allowregister, datestamp, ipaddr, refurl FROM {$dbprefix}surveys WHERE sid={$surveyid}";
            $presult=db_execute_assoc($pquery);
            while($prow=$presult->FetchRow())
            {
                if ($prow['private'] == "N")
                {
                    $createsurvey .= "  token C(36),\n";
                    $surveynotprivate="TRUE";
                }
                if ($prow['allowregister'] == "Y")
                {
                    $surveyallowsregistration="TRUE";
                }
                if ($prow['datestamp'] == "Y")
                {
                    $createsurvey .= " datestamp T NOTNULL,\n";
                    $createsurvey .= " startdate T NOTNULL,\n";
                }
                if ($prow['ipaddr'] == "Y")
                {
                    $createsurvey .= " ipaddr X,\n";
                }
                //Check to see if 'refurl' field is required.
                if ($prow['refurl'] == "Y")
                {
                    $createsurvey .= " refurl X,\n";
                }
            }
            //Get list of questions for the base language
            $aquery = " SELECT * FROM ".db_table_name('questions').", ".db_table_name('groups')
            ." WHERE ".db_table_name('questions').".gid=".db_table_name('groups').".gid "
            ." AND ".db_table_name('questions').".sid={$surveyid} "
            ." AND ".db_table_name('groups').".language='".GetbaseLanguageFromSurveyid($surveyid). "' "
            ." AND ".db_table_name('questions').".language='".GetbaseLanguageFromSurveyid($surveyid). "' "
            ." ORDER BY group_order, question_order";
            $aresult = db_execute_assoc($aquery);
            while ($arow=$aresult->FetchRow()) //With each question, create the appropriate field(s)
            {
                if ( substr($createsurvey, strlen($createsurvey)-2, 2) != ",\n") {$createsurvey .= ",\n";}

                if ($arow['type'] != "M" && $arow['type'] != "A" && $arow['type'] != "B" &&
                $arow['type'] != "C" && $arow['type'] != "E" && $arow['type'] != "F" &&
                $arow['type'] != "H" && $arow['type'] != "P" && $arow['type'] != "R" &&
                $arow['type'] != "Q" && $arow['type'] != "^" && $arow['type'] != "J" &&
                $arow['type'] != "K" && $arow['type'] != ":" && $arow['type'] != ";" &&
                $arow['type'] != "1")
                {
                    $createsurvey .= "  `{$arow['sid']}X{$arow['gid']}X{$arow['qid']}`";
                    switch($arow['type'])
                    {
                        case "N":  //NUMERICAL
                            $createsurvey .= " F";
                            break;
                        case "S":  //SHORT TEXT
                            if ($databasetype=='mysql' || $databasetype=='mysqli')	{$createsurvey .= " X";}
                            else  {$createsurvey .= " C(255)";}
                            break;
                        case "L":  //LIST (RADIO)
                        case "!":  //LIST (DROPDOWN)
                        case "W":
                        case "Z":
                            $createsurvey .= " C(5)";
                            if ($arow['other'] == "Y")
                            {
                                $createsurvey .= ",\n`{$arow['sid']}X{$arow['gid']}X{$arow['qid']}other` X";
                            }
                            break;
                        case "I":  // CSV ONE
                            $createsurvey .= " C(5)";
                            break;
                        case "O": //DROPDOWN LIST WITH COMMENT
                            $createsurvey .= " C(5),\n `{$arow['sid']}X{$arow['gid']}X{$arow['qid']}comment` X";
                            break;
                        case "T":  //LONG TEXT
                            $createsurvey .= " X";
                            break;
                        case "U":  //HUGE TEXT
                            $createsurvey .= " X";
                            break;
                        case "D":  //DATE
                            $createsurvey .= " D";
                            break;
                        case "5":  //5 Point Choice
                        case "G":  //Gender
                        case "Y":  //YesNo
                        case "X":  //Boilerplate
                            $createsurvey .= " C(1)";
                            break;
                    }
                }
                elseif ($arow['type'] == "M" || $arow['type'] == "A" || $arow['type'] == "B" ||
                $arow['type'] == "C" || $arow['type'] == "E" || $arow['type'] == "F" ||
                $arow['type'] == "H" || $arow['type'] == "P" || $arow['type'] == "^")
                {
                    //MULTI ENTRY
                    $abquery = "SELECT a.*, q.other FROM {$dbprefix}answers as a, {$dbprefix}questions as q"
                    ." WHERE a.qid=q.qid AND sid={$surveyid} AND q.qid={$arow['qid']} "
                    ." AND a.language='".GetbaseLanguageFromSurveyid($surveyid). "' "
                    ." AND q.language='".GetbaseLanguageFromSurveyid($surveyid). "' "
                    ." ORDER BY a.sortorder, a.answer";
                    $abresult=db_execute_assoc($abquery) or $this->debugLsrc ("Couldn't get perform answers query$abquery".$connect->ErrorMsg());
                    while ($abrow=$abresult->FetchRow())
                    {
                        $createsurvey .= "  `{$arow['sid']}X{$arow['gid']}X{$arow['qid']}{$abrow['code']}` C(5),\n";
                        if ($abrow['other']=="Y") {$alsoother="Y";}
                        if ($arow['type'] == "P")
                        {
                            $createsurvey .= "  `{$arow['sid']}X{$arow['gid']}X{$arow['qid']}{$abrow['code']}comment` X,\n";
                        }
                    }
                    if ((isset($alsoother) && $alsoother=="Y") && ($arow['type']=="M" || $arow['type']=="P"  || $arow['type']=="1")) //Sc: check!
                    {
                        $createsurvey .= " `{$arow['sid']}X{$arow['gid']}X{$arow['qid']}other` X,\n";
                        if ($arow['type']=="P")
                        {
                            $createsurvey .= " `{$arow['sid']}X{$arow['gid']}X{$arow['qid']}othercomment` X,\n";
                        }
                    }
                }
                elseif ($arow['type'] == ":" || $arow['type'] == ";")
                {
                    //MULTI ENTRY
                    $abquery = "SELECT a.*, q.other FROM {$dbprefix}answers as a, {$dbprefix}questions as q"
                    ." WHERE a.qid=q.qid AND sid={$surveyid} AND q.qid={$arow['qid']} "
                    ." AND a.language='".GetbaseLanguageFromSurveyid($surveyid). "' "
                    ." AND q.language='".GetbaseLanguageFromSurveyid($surveyid). "' "
                    ." ORDER BY a.sortorder, a.answer";
                    $abresult=db_execute_assoc($abquery) or die ("Couldn't get perform answers query$abquery".$connect->ErrorMsg());
                    $ab2query = "SELECT ".db_table_name('labels').".*
>>>>>>> 9ac150e4
					             FROM ".db_table_name('questions').", ".db_table_name('labels')."
					             WHERE sid=$surveyid 
								 AND ".db_table_name('labels').".lid=".db_table_name('questions').".lid
								 AND ".db_table_name('labels').".language='".GetbaseLanguageFromSurveyid($surveyid)."' 
					             AND ".db_table_name('questions').".qid=".$arow['qid']."
					             ORDER BY ".db_table_name('labels').".sortorder, ".db_table_name('labels').".title";
                    $ab2result=db_execute_assoc($ab2query) or die("Couldn't get list of labels in createFieldMap function (case :)$ab2query".htmlspecialchars($connection->ErrorMsg()));
                    while($ab2row=$ab2result->FetchRow())
                    {
                        $lset[]=$ab2row;
                    }
                    while ($abrow=$abresult->FetchRow())
                    {
                        foreach($lset as $ls)
                        {
                            $createsurvey .= "  `{$arow['sid']}X{$arow['gid']}X{$arow['qid']}{$abrow['code']}_{$ls['code']}` X,\n";
                        }
                    }
                    unset($lset);
                }
                elseif ($arow['type'] == "Q")
                {
                    $abquery = "SELECT a.*, q.other FROM {$dbprefix}answers as a, {$dbprefix}questions as q WHERE a.qid=q.qid AND sid={$surveyid} AND q.qid={$arow['qid']} "
                    ." AND a.language='".GetbaseLanguageFromSurveyid($surveyid). "' "
                    ." AND q.language='".GetbaseLanguageFromSurveyid($surveyid). "' "
                    ." ORDER BY a.sortorder, a.answer";
                    $abresult=db_execute_assoc($abquery) or $this->debugLsrc ("Couldn't get perform answers query$abquery".$connect->ErrorMsg());
                    while ($abrow = $abresult->FetchRow())
                    {
                        $createsurvey .= "  `{$arow['sid']}X{$arow['gid']}X{$arow['qid']}{$abrow['code']}`";
                        if ($databasetype=='mysql' || $databasetype=='mysqli')
                        {
                            $createsurvey .= " X";
                        }
                        else
                        {
                            $createsurvey .= " C(255)";
                        }
                        $createsurvey .= ",\n";
                    }
                }

                elseif ($arow['type'] == "K") //Multiple Numeric - replica of multiple short text, except numbers only
                {
                    $abquery = "SELECT a.*, q.other FROM {$dbprefix}answers as a, {$dbprefix}questions as q WHERE a.qid=q.qid AND sid={$surveyid} AND q.qid={$arow['qid']} "
                    ." AND a.language='".GetbaseLanguageFromSurveyid($surveyid). "' "
                    ." AND q.language='".GetbaseLanguageFromSurveyid($surveyid). "' "
                    ." ORDER BY a.sortorder, a.answer";
                    $abresult=db_execute_assoc($abquery) or $this->debugLsrc ("Couldn't get perform answers query$abquery".$connect->ErrorMsg());
                    while ($abrow = $abresult->FetchRow())
                    {
                        $createsurvey .= "  `{$arow['sid']}X{$arow['gid']}X{$arow['qid']}{$abrow['code']}` F,\n";
                    }
                } //End if ($arow['type'] == "K")
                /*		elseif ($arow['type'] == "J")
                 {
                 $abquery = "SELECT {$dbprefix}answers.*, {$dbprefix}questions.other FROM {$dbprefix}answers, {$dbprefix}questions WHERE {$dbprefix}answers.qid={$dbprefix}questions.qid AND sid={$surveyid} AND {$dbprefix}questions.qid={$arow['qid']} ORDER BY {$dbprefix}answers.sortorder, {$dbprefix}answers.answer";
                 $abresult=db_execute_assoc($abquery) or $this->debugLsrc ("Couldn't get perform answers query$abquery".$connect->ErrorMsg());
                 while ($abrow = $abresultt->FetchRow())
                 {
                 $createsurvey .= "  `{$arow['sid']}X{$arow['gid']}X{$arow['qid']}{$abrow['code']}` C(5),\n";
                 }
                 }*/
                elseif ($arow['type'] == "R")
                {
                    //MULTI ENTRY
                    $abquery = "SELECT a.*, q.other FROM {$dbprefix}answers as a, {$dbprefix}questions as q"
                    ." WHERE a.qid=q.qid AND sid={$surveyid} AND q.qid={$arow['qid']} "
                    ." AND a.language='".GetbaseLanguageFromSurveyid($surveyid). "' "
                    ." AND q.language='".GetbaseLanguageFromSurveyid($surveyid). "' "
                    ." ORDER BY a.sortorder, a.answer";
                    $abresult=$connect->Execute($abquery) or $this->debugLsrc ("Couldn't get perform answers query$abquery".$connect->ErrorMsg());
                    $abcount=$abresult->RecordCount();
                    for ($i=1; $i<=$abcount; $i++)
                    {
                        $createsurvey .= "  `{$arow['sid']}X{$arow['gid']}X{$arow['qid']}$i` C(5),\n";
                    }
                }
                elseif ($arow['type'] == "1")
                {
                    $abquery = "SELECT a.*, q.other FROM {$dbprefix}answers as a, {$dbprefix}questions as q"
                    ." WHERE a.qid=q.qid AND sid={$surveyid} AND q.qid={$arow['qid']} "
                    ." AND a.language='".GetbaseLanguageFromSurveyid($surveyid). "' "
                    ." AND q.language='".GetbaseLanguageFromSurveyid($surveyid). "' "
                    ." ORDER BY a.sortorder, a.answer";
                    $abresult=db_execute_assoc($abquery) or $this->debugLsrc ("Couldn't get perform answers query$abquery".$connect->ErrorMsg());
                    $abcount=$abresult->RecordCount();
                    while ($abrow = $abresult->FetchRow())
                    {
                        $abmultiscalequery = "SELECT a.*, q.other FROM {$dbprefix}answers as a, {$dbprefix}questions as q, {$dbprefix}labels as l"
                        ." WHERE a.qid=q.qid AND sid={$surveyid} AND q.qid={$arow['qid']} "
                        ." AND l.lid=q.lid AND sid={$surveyid} AND q.qid={$arow['qid']} AND l.title = '' "
                        ." AND l.language='".GetbaseLanguageFromSurveyid($surveyid). "' "
                        ." AND q.language='".GetbaseLanguageFromSurveyid($surveyid). "' ";
                        $abmultiscaleresult=$connect->Execute($abmultiscalequery) or $this->debugLsrc ("Couldn't get perform answers query$abmultiscalequery".$connect->ErrorMsg());
                        $abmultiscaleresultcount =$abmultiscaleresult->RecordCount();
                        $abmultiscaleresultcount = 1;
                        for ($j=0; $j<=$abmultiscaleresultcount; $j++)
                        {
                            $createsurvey .= "  `{$arow['sid']}X{$arow['gid']}X{$arow['qid']}{$abrow['code']}#$j` C(5),\n";
                        }
                    }
                }
            }

            // If last question is of type MCABCEFHP^QKJR let's get rid of the ending coma in createsurvey
            $createsurvey = rtrim($createsurvey, ",\n")."\n"; // Does nothing if not ending with a comma
            $tabname = "{$dbprefix}survey_{$surveyid}"; # not using db_table_name as it quotes the table name (as does CreateTableSQL)

            $taboptarray = array('mysql' => 'ENGINE='.$databasetabletype.'  CHARACTER SET utf8 COLLATE utf8_unicode_ci',
                                 'mysqli' => 'ENGINE='.$databasetabletype.'  CHARACTER SET utf8 COLLATE utf8_unicode_ci');
            $dict = NewDataDictionary($connect);
            $sqlarray = $dict->CreateTableSQL($tabname, $createsurvey, $taboptarray);
            $execresult=$dict->ExecuteSQLArray($sqlarray,1);
            if ($execresult==0 || $execresult==1)
            {
                //		$activateoutput .= "\n<table width='350' align='center' style='border: 1px solid #555555' cellpadding='1' cellspacing='0'>\n" .
                //		"<tr bgcolor='#555555'><td height='4'><font size='1' face='verdana' color='white'><strong>".("Activate Survey")." ($surveyid)</strong></font></td></tr>\n" .
                //		"<tr><td>\n" .
                //		"<font color='red'>".("Survey could not be actived.")."</font>\n" .
                //		"<center><a href='$scriptname?sid={$surveyid}'>".("Main Admin Screen")."</a></center>\n" .
                //		"DB ".("Error").":\n<font color='red'>" . $connect->ErrorMsg() . "</font>\n" .
                //		"<pre>$createsurvey</pre>\n" .
                //		"</td></tr></table></br>&nbsp;\n" .
                //		"</body>\n</html>";
            }
            if ($execresult != 0 && $execresult !=1)
            {
                $anquery = "SELECT autonumber_start FROM {$dbprefix}surveys WHERE sid={$surveyid}";
                if ($anresult=db_execute_assoc($anquery))
                {
                    //if there is an autonumber_start field, start auto numbering here
                    while($row=$anresult->FetchRow())
                    {
                        if ($row['autonumber_start'] > 0)
                        {
                            $autonumberquery = "ALTER TABLE {$dbprefix}survey_{$surveyid} AUTO_INCREMENT = ".$row['autonumber_start'];
                            if ($result = $connect->Execute($autonumberquery))
                            {
                                //We're happy it worked!
                            }
                            else
                            {
                                //Continue regardless - it's not the end of the world
                            }
                        }
                    }
                }

                //$activateoutput .= "\n<table class='alertbox'>\n";
                //$activateoutput .= "\t\t\t\t<tr><td height='4'><strong>".("Activate Survey")." ($surveyid)</td></tr>\n";
                //$activateoutput .= "\t\t\t\t<tr><td align='center'><font class='successtitle'>".("Survey has been activated. Results table has been successfully created.")."</font>\n";
                $this->debugLsrc("wir sind in ".__FILE__." - ".__FUNCTION__." Line ".__LINE__.", OK ");
                $acquery = "UPDATE {$dbprefix}surveys SET active='Y' WHERE sid=".$surveyid;
                $acresult = $connect->Execute($acquery);
                $this->debugLsrc("wir sind in ".__FILE__." - ".__FUNCTION__." Line ".__LINE__.", FERTIG ");
            }

        }
        return true;
    } // end activateSurvey();

    /**
     * not used, a test, thought this could maybe enhance security, may be deleted
     *
     * @return Error 404 fake
     */
    function fake404()// XXX
    {
        return '<!DOCTYPE html PUBLIC "-//W3C//DTD XHTML 1.0 Strict//EN"
	  "http://www.w3.org/TR/xhtml1/DTD/xhtml1-strict.dtd">
	<html xmlns="http://www.w3.org/1999/xhtml" lang="de" xml:lang="de">
	<head>
	<title>Objekt nicht gefunden!</title>
	<link rev="made" href="" />
	<style type="text/css"><!--/*--><![CDATA[/*><!--*/ 
	    body { color: #000000; background-color: #FFFFFF; }
	    a:link { color: #0000CC; }
	    p, address {margin-left: 3em;}
	    span {font-size: smaller;}
	/*]]>*/--></style>
	</head>
	
	<body>
	<h1>Objekt nicht gefunden!</h1>
	<p>
	
	
	    Der angeforderte URL konnte auf dem Server nicht gefunden werden.
	
	  
	
	    Sofern Sie den URL manuell eingegeben haben,
	    &uuml;berpr&uuml;fen Sie bitte die Schreibweise und versuchen Sie es erneut.
	
	  
	
	</p>
	<p>
	Sofern Sie dies f&uuml;r eine Fehlfunktion des Servers halten,
	informieren Sie bitte den 
	<a href="mailto:webmaster@'.$_SERVER["SERVER_NAME"].'">Webmaster</a>
	hier&uuml;ber.
	
	</p>
	
	<h2>Error 404</h2>
	<address>
	
	  <a href="/">'.$_SERVER["SERVER_NAME"].'</a>
	  
	  <span>'.date("m/d/Y H:i:s").'
	  Apache/2.2.9 (Win32) DAV/2 mod_ssl/2.2.9 OpenSSL/0.9.8i mod_autoindex_color PHP/5.2.6 mod_jk/1.2.26</span>
	</address>
	</body>
	</html>
	
	';
    }

    /**
     * importing a group into an existing survey
     *
     * @param int $iVid SurveyID
     * @param string $sMod Group that should be loaded into the Survey
     */
    function importGroup($surveyid, $sMod) //XXX
    {
        global $connect ;
        global $dbprefix ;
        $ADODB_FETCH_MODE = ADODB_FETCH_ASSOC;
        include("lsrc.config.php");
        $newsid = $surveyid;

        $this->debugLsrc("wir sind in ".__FILE__." - ".__FUNCTION__." Line ".__LINE__.", OK ");

        $the_full_file_path = $modDir.$sMod.".csv";

        $this->debugLsrc("wir sind in ".__FILE__." - ".__FUNCTION__." Line ".__LINE__.", OK $the_full_file_path ");

        $handle = fopen($the_full_file_path, "r");
        while (!feof($handle))
        {
            $buffer = fgets($handle);
            $bigarray[] = $buffer;
        }
        fclose($handle);

        if (substr($bigarray[0], 0, 23) != "# LimeSurvey Group Dump" && substr($bigarray[0], 0, 24) != "# PHPSurveyor Group Dump")
        {
            //$importgroup .= "<strong><font color='red'>".("Error")."</font></strong>\n";
            //$importgroup .= ("This file is not a LimeSurvey group file. Import failed.")."\n";
            //$importgroup .= "<input type='submit' value='".("Main Admin Screen")."' onclick=\"window.open('$scriptname', '_top')\">\n";
            //$importgroup .= "</td></tr></table>\n";
            //unlink($the_full_file_path);
            return false;
        }

        for ($i=0; $i<9; $i++)
        {
            unset($bigarray[$i]);
        }
        $bigarray = array_values($bigarray);

        //GROUPS
        if (array_search("# QUESTIONS TABLE\n", $bigarray))
        {
            $stoppoint = array_search("# QUESTIONS TABLE\n", $bigarray);
        }
        elseif (array_search("# QUESTIONS TABLE\r\n", $bigarray))
        {
            $stoppoint = array_search("# QUESTIONS TABLE\r\n", $bigarray);
        }
        else
        {
            $stoppoint = count($bigarray)-1;
        }
        for ($i=0; $i<=$stoppoint+1; $i++)
        {
            if ($i<$stoppoint-2) {$grouparray[] = $bigarray[$i];}
            unset($bigarray[$i]);
        }
        $bigarray = array_values($bigarray);
        $this->debugLsrc("wir sind in ".__FILE__." - ".__FUNCTION__." Line ".__LINE__.", OK ");
        //QUESTIONS
        if (array_search("# ANSWERS TABLE\n", $bigarray))
        {
            $stoppoint = array_search("# ANSWERS TABLE\n", $bigarray);
        }
        elseif (array_search("# ANSWERS TABLE\r\n", $bigarray))
        {
            $stoppoint = array_search("# ANSWERS TABLE\r\n", $bigarray);
        }
        else
        {
            $stoppoint = count($bigarray)-1;
        }
        for ($i=0; $i<=$stoppoint+1; $i++)
        {
            if ($i<$stoppoint-2) {$questionarray[] = $bigarray[$i];}
            unset($bigarray[$i]);
        }
        $bigarray = array_values($bigarray);
        $this->debugLsrc("wir sind in ".__FILE__." - ".__FUNCTION__." Line ".__LINE__.", OK ");
        //ANSWERS
        if (array_search("# CONDITIONS TABLE\n", $bigarray))
        {
            $stoppoint = array_search("# CONDITIONS TABLE\n", $bigarray);
        }
        elseif (array_search("# CONDITIONS TABLE\r\n", $bigarray))
        {
            $stoppoint = array_search("# CONDITIONS TABLE\r\n", $bigarray);
        }
        else
        {
            $stoppoint = count($bigarray)-1;
        }
        for ($i=0; $i<=$stoppoint+1; $i++)
        {
            if ($i<$stoppoint-2) {$answerarray[] = $bigarray[$i];}
            unset($bigarray[$i]);
        }
        $bigarray = array_values($bigarray);
        $this->debugLsrc("wir sind in ".__FILE__." - ".__FUNCTION__." Line ".__LINE__.", OK ");
        //CONDITIONS
        if (array_search("# LABELSETS TABLE\n", $bigarray))
        {
            $stoppoint = array_search("# LABELSETS TABLE\n", $bigarray);
        }
        elseif (array_search("# LABELSETS TABLE\r\n", $bigarray))
        {
            $stoppoint = array_search("# LABELSETS TABLE\r\n", $bigarray);
        }
        else
        {
            $stoppoint = count($bigarray);
        }
        for ($i=0; $i<=$stoppoint+1; $i++)
        {
            if ($i<$stoppoint-2) {$conditionsarray[] = $bigarray[$i];}
            unset($bigarray[$i]);
        }
        $bigarray = array_values($bigarray);
        $this->debugLsrc("wir sind in ".__FILE__." - ".__FUNCTION__." Line ".__LINE__.", OK ");
        //LABELSETS
        if (array_search("# LABELS TABLE\n", $bigarray))
        {
            $stoppoint = array_search("# LABELS TABLE\n", $bigarray);
        }
        elseif (array_search("# LABELS TABLE\r\n", $bigarray))
        {
            $stoppoint = array_search("# LABELS TABLE\r\n", $bigarray);
        }
        else
        {
            $stoppoint = count($bigarray)-1;
        }
        for ($i=0; $i<=$stoppoint+1; $i++)
        {
            if ($i<$stoppoint-2) {$labelsetsarray[] = $bigarray[$i];}
            unset($bigarray[$i]);
        }
        $bigarray = array_values($bigarray);
        $this->debugLsrc("wir sind in ".__FILE__." - ".__FUNCTION__." Line ".__LINE__.", OK ");
        //LABELS
        if (array_search("# QUESTION_ATTRIBUTES TABLE\n", $bigarray))
        {
            $stoppoint = array_search("# QUESTION_ATTRIBUTES TABLE\n", $bigarray);
        }
        elseif (array_search("# QUESTION_ATTRIBUTES TABLE\r\n", $bigarray))
        {
            $stoppoint = array_search("# QUESTION_ATTRIBUTES TABLE\r\n", $bigarray);
        }
        else
        {
            $stoppoint = count($bigarray)-1;
        }
        for ($i=0; $i<=$stoppoint+1; $i++)
        {
            if ($i<$stoppoint-2) {$labelsarray[] = $bigarray[$i];}
            unset($bigarray[$i]);
        }
        $bigarray = array_values($bigarray);
        $this->debugLsrc("wir sind in ".__FILE__." - ".__FUNCTION__." Line ".__LINE__.", OK ");
        //LAST LOT (now question_attributes)
        if (!isset($noconditions) || $noconditions != "Y")
        {
            // stoppoint is the last line number
            // this is an empty line after the QA CSV lines
            $stoppoint = count($bigarray)-1;
            for ($i=0; $i<=$stoppoint+1; $i++)
            {
                if ($i<=$stoppoint-1) {$question_attributesarray[] = $bigarray[$i];}
                unset($bigarray[$i]);
            }
        }
        $bigarray = array_values($bigarray);

        $countgroups=0;
        if (isset($questionarray))
        {
            $questionfieldnames=convertCSVRowToArray($questionarray[0],',','"');
            unset($questionarray[0]);
            $countquestions = 0;
        }

        if (isset($answerarray))
        {
            $answerfieldnames=convertCSVRowToArray($answerarray[0],',','"');
            unset($answerarray[0]);
            $countanswers = 0;
        }

        $countconditions = 0;
        $countlabelsets=0;
        $countlabels=0;
        $countquestion_attributes = 0;
        $countanswers = 0;

        $this->debugLsrc("wir sind in ".__FILE__." - ".__FUNCTION__." Line ".__LINE__.", OK ");
        // first check that imported group, questions and labels support the
        // current survey's baselang
        $langcode = GetBaseLanguageFromSurveyID($newsid);
        if (isset($grouparray))
        {
            $groupfieldnames = convertCSVRowToArray($grouparray[0],',','"');
            $langfieldnum = array_search("language", $groupfieldnames);
            $gidfieldnum = array_search("gid", $groupfieldnames);
            $groupssupportbaselang = bDoesImportarraySupportsLanguage($grouparray,Array($gidfieldnum),$langfieldnum,$langcode,true);
            if (!$groupssupportbaselang)
            {
                //$importgroup .= "<strong><font color='red'>".("Error")."</font></strong>\n";
                //$importgroup .= ("You can't import a group which doesn't support the current survey's base language.")."\n";
                //$importgroup .= "<input type='submit' value='".("Main Admin Screen")."' onclick=\"window.open('$scriptname', '_top')\">\n";
                //$importgroup .= "</td></tr></table>\n";
                //unlink($the_full_file_path);
                return "Group does not support Surveys Baselanguage ($langcode)";
            }
        }
        $this->debugLsrc("wir sind in ".__FILE__." - ".__FUNCTION__." Line ".__LINE__.", OK ");
        if (isset($questionarray))
        {
            $langfieldnum = array_search("language", $questionfieldnames);
            $qidfieldnum = array_search("qid", $questionfieldnames);
            $questionssupportbaselang = bDoesImportarraySupportsLanguage($questionarray,Array($qidfieldnum), $langfieldnum,$langcode,false);
            if (!$questionssupportbaselang)
            {
                //$importgroup .= "<strong><font color='red'>".("Error")."</font></strong>\n";
                //$importgroup .= ("You can't import a question which doesn't support the current survey's base language.")."\n";
                //$importgroup .= "<input type='submit' value='".("Main Admin Screen")."' onclick=\"window.open('$scriptname', '_top')\">\n";
                //$importgroup .= "</td></tr></table>\n";
                //unlink($the_full_file_path);
                return "Group does not support Surveys Baselanguage ($langcode)";
            }
        }

        $this->debugLsrc("wir sind in ".__FILE__." - ".__FUNCTION__." Line ".__LINE__.", OK ");
        if (isset($labelsetsarray))
        {
            $labelsetfieldname = convertCSVRowToArray($labelsetsarray[0],',','"');
            $langfieldnum = array_search("languages", $labelsetfieldname);
            $lidfilednum =  array_search("lid", $labelsetfieldname);
            $labelsetssupportbaselang = bDoesImportarraySupportsLanguage($labelsetsarray,Array($lidfilednum),$langfieldnum,$langcode,true);
            if (!$labelsetssupportbaselang)
            {
                $importquestion .= "<strong><font color='red'>".("Error")."</font></strong>\n"
                .("You can't import label sets which don't support the current survey's base language")."\n"
                ."</td></tr></table>\n";
                //unlink($the_full_file_path);
                return "Group does not support Surveys Baselanguage ($langcode)";
            }
        }

        $newlids = array(); // this array will have the "new lid" for the label sets, the key will be the "old lid"
        $this->debugLsrc("wir sind in ".__FILE__." - ".__FUNCTION__." Line ".__LINE__.", OK ");
        //DO ANY LABELSETS FIRST, SO WE CAN KNOW WHAT THEIR NEW LID IS FOR THE QUESTIONS
        if (isset($labelsetsarray) && $labelsetsarray) {
            $csarray=buildLabelSetCheckSumArray();   // build checksums over all existing labelsets
            $count=0;
            foreach ($labelsetsarray as $lsa) {
                $fieldorders  =convertCSVRowToArray($labelsetsarray[0],',','"');
                $fieldcontents=convertCSVRowToArray($lsa,',','"');
                if ($count==0) {$count++; continue;}

                $countlabelsets++;

                $labelsetrowdata=array_combine($fieldorders,$fieldcontents);

                // Save old labelid
                $oldlid=$labelsetrowdata['lid'];
                // set the new language
                unset($labelsetrowdata['lid']);
                $newvalues=array_values($labelsetrowdata);
                $newvalues=array_map(array(&$connect, "qstr"),$newvalues); // quote everything accordingly
                $lsainsert = "INSERT INTO {$dbprefix}labelsets (".implode(',',array_keys($labelsetrowdata)).") VALUES (".implode(',',$newvalues).")"; //handle db prefix
                $lsiresult=$connect->Execute($lsainsert);

                // Get the new insert id for the labels inside this labelset
                $newlid=$connect->Insert_ID("{$dbprefix}labelsets",'lid');

                if ($labelsarray) {
                    $count=0;
                    foreach ($labelsarray as $la) {
                        $lfieldorders  =convertCSVRowToArray($labelsarray[0],',','"');
                        $lfieldcontents=convertCSVRowToArray($la,',','"');
                        if ($count==0) {$count++; continue;}

                        // Combine into one array with keys and values since its easier to handle
                        $labelrowdata=array_combine($lfieldorders,$lfieldcontents);
                        $labellid=$labelrowdata['lid'];
                        if ($labellid == $oldlid) {
                            $labelrowdata['lid']=$newlid;

                            // translate internal links
                            $labelrowdata['title']=translink('label', $oldlid, $newlid, $labelrowdata['title']);

                            $newvalues=array_values($labelrowdata);
                            $newvalues=array_map(array(&$connect, "qstr"),$newvalues); // quote everything accordingly
                            $lainsert = "INSERT INTO {$dbprefix}labels (".implode(',',array_keys($labelrowdata)).") VALUES (".implode(',',$newvalues).")"; //handle db prefix
                            $liresult=$connect->Execute($lainsert);
                            $countlabels++;
                        }
                    }
                }

                //CHECK FOR DUPLICATE LABELSETS
                $thisset="";
                $query2 = "SELECT code, title, sortorder, language
		                   FROM {$dbprefix}labels
		                   WHERE lid=".$newlid."
		                   ORDER BY language, sortorder, code";    
                $result2 = db_execute_num($query2) or $this->debugLsrc("Died querying labelset $lid$query2".$connect->ErrorMsg());
                while($row2=$result2->FetchRow())
                {
                    $thisset .= implode('.', $row2);
                } // while
                $newcs=dechex(crc32($thisset)*1);
                unset($lsmatch);
                if (isset($csarray))
                {
                    foreach($csarray as $key=>$val)
                    {
                        if ($val == $newcs)
                        {
                            $lsmatch=$key;
                        }
                    }
                }
                if (isset($lsmatch))
                {
                    //There is a matching labelset. So, we will delete this one and refer
                    //to the matched one.
                    $query = "DELETE FROM {$dbprefix}labels WHERE lid=$newlid";
                    $result=$connect->Execute($query) or $this->debugLsrc("Couldn't delete labels$query".$connect->ErrorMsg());
                    $query = "DELETE FROM {$dbprefix}labelsets WHERE lid=$newlid";
                    $result=$connect->Execute($query) or $this->debugLsrc("Couldn't delete labelset$query".$connect->ErrorMsg());
                    $newlid=$lsmatch;
                }
                else
                {
                    //There isn't a matching labelset, add this checksum to the $csarray array
                    $csarray[$newlid]=$newcs;
                }
                //END CHECK FOR DUPLICATES
                $labelreplacements[]=array($oldlid, $newlid);
                $newlids[$oldlid] = $newlid;
            }
        }
        $this->debugLsrc("wir sind in ".__FILE__." - ".__FUNCTION__." Line ".__LINE__.", OK ");
        //these arrays will aloud to insert correctly groups an questions multi languague survey imports correctly, and will eliminate the need to "searh" the imported data
        //$newgids = array(); // this array will have the "new gid" for the groups, the kwy will be the "old gid"    <-- not needed when importing groups
        $newqids = array(); // this array will have the "new qid" for the questions, the kwy will be the "old qid"

        // DO GROUPS, QUESTIONS FOR GROUPS, THEN ANSWERS FOR QUESTIONS IN A __NOT__ NESTED FORMAT!
        if (isset($grouparray) && $grouparray)
        {
            $surveylanguages=GetAdditionalLanguagesFromSurveyID($surveyid);
            $surveylanguages[]=GetBaseLanguageFromSurveyID($surveyid);

            // do GROUPS
            $gafieldorders=convertCSVRowToArray($grouparray[0],',','"');
            unset($grouparray[0]);
            $newgid = 0;
            $group_order = 0;   // just to initialize this variable
            foreach ($grouparray as $ga)
            {
                //GET ORDER OF FIELDS
                $gacfieldcontents=convertCSVRowToArray($ga,',','"');
                $grouprowdata=array_combine($gafieldorders,$gacfieldcontents);

                // Skip not supported languages
                if (!in_array($grouprowdata['language'],$surveylanguages))
                {
                    $skippedlanguages[]=$grouprowdata['language'];  // this is for the message in the end.
                    continue;
                }

                // replace the sid
                $oldsid=$grouprowdata['sid'];
                $grouprowdata['sid']=$newsid;

                // replace the gid  or remove it if needed (it also will calculate the group order if is a new group)
                $oldgid=$grouprowdata['gid'];
                if ($newgid == 0)
                {
                    unset($grouprowdata['gid']);

                    // find the maximum group order and use this grouporder+1 to assign it to the new group
                    $qmaxgo = "select max(group_order) as maxgo from ".db_table_name('groups')." where sid=$newsid";
                    $gres = db_execute_assoc($qmaxgo) or $this->debugLsrc (("Error")." Failed to find out maximum group order value\n$qmaxqo\n".$connect->ErrorMsg());
                    $grow=$gres->FetchRow();
                    $group_order = $grow['maxgo']+1;
                }
                else
                $grouprowdata['gid'] = $newgid;

                $grouprowdata["group_order"]= $group_order;

                // Everything set - now insert it
                $grouprowdata=array_map('convertCsvreturn2return', $grouprowdata);


                // translate internal links
                $grouprowdata['group_name']=translink('survey', $oldsid, $newsid, $grouprowdata['group_name']);
                $grouprowdata['description']=translink('survey', $oldsid, $newsid, $grouprowdata['description']);

                $newvalues=array_values($grouprowdata);
                $newvalues=array_map(array(&$connect, "qstr"),$newvalues); // quote everything accordingly
                $ginsert = "insert INTO {$dbprefix}groups (".implode(',',array_keys($grouprowdata)).") VALUES (".implode(',',$newvalues).")";
                $gres = $connect->Execute($ginsert) or $this->debugLsrc("Error: ".": Failed to insert group\n$ginsert\n".$connect->ErrorMsg());

                //GET NEW GID  .... if is not done before and we count a group if a new gid is required
                if ($newgid == 0)
                {
                    $newgid = $connect->Insert_ID("{$dbprefix}groups",'gid');
                    $countgroups++;
                }
            }
            // GROUPS is DONE

            // do QUESTIONS
            if (isset($questionarray) && $questionarray)
            {
                foreach ($questionarray as $qa)
                {
                    $qacfieldcontents=convertCSVRowToArray($qa,',','"');
                    $questionrowdata=array_combine($questionfieldnames,$qacfieldcontents);

                    // Skip not supported languages
                    if (!in_array($questionrowdata['language'],$surveylanguages))
                    continue;

                    // replace the sid
                    $questionrowdata["sid"] = $newsid;

                    // replace the gid (if the gid is not in the oldgid it means there is a problem with the exported record, so skip it)
                    if ($questionrowdata['gid'] == $oldgid)
                    $questionrowdata['gid'] = $newgid;
                    else
                    continue; // a problem with this question record -> don't consider

                    // replace the qid or remove it if needed
                    $oldqid = $questionrowdata['qid'];
                    if (isset($newqids[$oldqid]))
                    $questionrowdata['qid'] = $newqids[$oldqid];
                    else
                    unset($questionrowdata['qid']);

                    // replace the lid for the new one (if there is no new lid in the $newlids array it mean that was not imported -> error, skip this record)
                    if (in_array($questionrowdata["type"], array("F","W","Z","H", "1", ":", ";")))      // only fot the questions that uses a label set.
                    if (isset($newlids[$questionrowdata["lid"]]))
                    {
                        $questionrowdata["lid"] = $newlids[$questionrowdata["lid"]];
                        if(isset($newlids[$questionrowdata["lid1"]]))
                        {
                            $questionrowdata["lid1"] = $newlids[$questionrowdata["lid1"]];
                        }
                    }
                    else
                    {
                        continue; // a problem with this question record -> don't consider
                    }
                    //            $other = $questionrowdata["other"]; //Get 'other' field value
                    //            $oldlid = $questionrowdata['lid'];

                    // Everything set - now insert it
                    $questionrowdata=array_map('convertCsvreturn2return', $questionrowdata);

                    // translate internal links ///XXX rakete may change question data here
                    //				$questionrowdata['title']=translink('survey', $oldsid, $newsid, $questionrowdata['title']);
                    //				$questionrowdata['question']=translink('survey', $oldsid, $newsid, $questionrowdata['question']);
                    //				$questionrowdata['help']=translink('survey', $oldsid, $newsid, $questionrowdata['help']);

                    $newvalues=array_values($questionrowdata);
                    $newvalues=array_map(array(&$connect, "qstr"),$newvalues); // quote everything accordingly
                    $qinsert = "insert INTO {$dbprefix}questions (".implode(',',array_keys($questionrowdata)).") VALUES (".implode(',',$newvalues).")";
                    $qres = $connect->Execute($qinsert) or $this->debugLsrc ("Error: "."Failed to insert question\n$qinsert\n".$connect->ErrorMsg());

                    //GET NEW QID  .... if is not done before and we count a question if a new qid is required
                    if (!isset($newqids[$oldqid]))
                    {
                        $newqids[$oldqid] = $connect->Insert_ID("{$dbprefix}questions",'qid');
                        $myQid=$newqids[$oldqid];
                        $countquestions++;
                    }
                    else
                    {
                        $myQid=$newqids[$oldqid];
                    }
                }
            }
            // QESTIONS is DONE
            $this->debugLsrc("wir sind in ".__FILE__." - ".__FUNCTION__." Line ".__LINE__.", OK ");
            // do ANSWERS
            if (isset($answerarray) && $answerarray)
            {
                foreach ($answerarray as $aa)
                {
                    $aacfieldcontents=convertCSVRowToArray($aa,',','"');
                    $answerrowdata=array_combine($answerfieldnames,$aacfieldcontents);

                    // Skip not supported languages
                    if (!in_array($answerrowdata['language'],$surveylanguages))
                    continue;

                    // replace the qid for the new one (if there is no new qid in the $newqids array it mean that this answer is orphan -> error, skip this record)
                    if (isset($newqids[$answerrowdata["qid"]]))
                    $answerrowdata["qid"] = $newqids[$answerrowdata["qid"]];
                    else
                    continue; // a problem with this answer record -> don't consider

                    // Everything set - now insert it
                    $answerrowdata = array_map('convertCsvreturn2return', $answerrowdata);

                    // translate internal links
                    $answerrowdata['answer']=translink('survey', $oldsid, $newsid, $answerrowdata['answer']);

                    $newvalues=array_values($answerrowdata);
                    $newvalues=array_map(array(&$connect, "qstr"),$newvalues); // quote everything accordingly
                    $ainsert = "insert INTO {$dbprefix}answers (".implode(',',array_keys($answerrowdata)).") VALUES (".implode(',',$newvalues).")";
                    $ares = $connect->Execute($ainsert) or $this->debugLsrc ("Error: "."Failed to insert answer\n$ainsert\n".$connect->ErrorMsg());
                    $countanswers++;
                }
            }
            // ANSWERS is DONE
            $this->debugLsrc("wir sind in ".__FILE__." - ".__FUNCTION__." Line ".__LINE__.", OK ");
            // Fix Group sortorder
            //fixsortorderGroups(); //XXX commented out by rakete... and written in full length
            $baselang = GetBaseLanguageFromSurveyID($surveyid);
            $cdresult = db_execute_assoc("SELECT gid FROM ".db_table_name('groups')." WHERE sid='{$surveyid}' AND language='{$baselang}' ORDER BY group_order, group_name");
            $position=0;
            while ($cdrow=$cdresult->FetchRow())
            {
                $cd2query="UPDATE ".db_table_name('groups')." SET group_order='{$position}' WHERE gid='{$cdrow['gid']}' ";
                $cd2result = $connect->Execute($cd2query) or $this->debugLsrc ("Couldn't update group_order$cd2query".$connect->ErrorMsg());  //Checked
                $position++;
            }


            //... and for the questions inside the groups
            // get all group ids and fix questions inside each group
            $gquery = "SELECT gid FROM {$dbprefix}groups where sid=$newsid group by gid ORDER BY gid"; //Get last question added (finds new qid)
            $gres = db_execute_assoc($gquery);
            while ($grow = $gres->FetchRow())
            {
                //fixsortorderQuestions(0,$grow['gid']);
                $qid=sanitize_int(0);
                $gid=sanitize_int($grow['gid']);
                $baselang = GetBaseLanguageFromSurveyID($surveyid);
                if ($gid == 0)
                {
                    $result = db_execute_assoc("SELECT gid FROM ".db_table_name('questions')." WHERE qid='{$qid}' and language='{$baselang}'");  //Checked
                    $row=$result->FetchRow();
                    $gid=$row['gid'];
                }
                $cdresult = db_execute_assoc("SELECT qid FROM ".db_table_name('questions')." WHERE gid='{$gid}' and language='{$baselang}' ORDER BY question_order, title ASC");      //Checked
                $position=0;
                while ($cdrow=$cdresult->FetchRow())
                {
                    $cd2query="UPDATE ".db_table_name('questions')." SET question_order='{$position}' WHERE qid='{$cdrow['qid']}' ";
                    $cd2result = $connect->Execute($cd2query) or $this->debugLsrc ("Couldn't update question_order$cd2query".$connect->ErrorMsg());    //Checked
                    $position++;
                }
            }
        }
        $this->debugLsrc("wir sind in ".__FILE__." - ".__FUNCTION__." Line ".__LINE__.", OK ");
        // do ATTRIBUTES
        if (isset($question_attributesarray) && $question_attributesarray)
        {
            $fieldorders  =convertCSVRowToArray($question_attributesarray[0],',','"');
            unset($question_attributesarray[0]);
            foreach ($question_attributesarray as $qar) {
                $fieldcontents=convertCSVRowToArray($qar,',','"');
                $qarowdata=array_combine($fieldorders,$fieldcontents);

                // replace the qid for the new one (if there is no new qid in the $newqids array it mean that this attribute is orphan -> error, skip this record)
                if (isset($newqids[$qarowdata["qid"]]))
                $qarowdata["qid"] = $newqids[$qarowdata["qid"]];
                else
                continue; // a problem with this answer record -> don't consider

                unset($qarowdata["qaid"]);

                // Everything set - now insert it
                $newvalues=array_values($qarowdata);
                $newvalues=array_map(array(&$connect, "qstr"),$newvalues); // quote everything accordingly
                $qainsert = "insert INTO {$dbprefix}question_attributes (".implode(',',array_keys($qarowdata)).") VALUES (".implode(',',$newvalues).")";
                $result=$connect->Execute($qainsert) or $this->debugLsrc ("Couldn't insert question_attribute$qainsert".$connect->ErrorMsg());
                $countquestion_attributes++;
            }
        }
        // ATTRIBUTES is DONE
        $this->debugLsrc("wir sind in ".__FILE__." - ".__FUNCTION__." Line ".__LINE__.", OK ");
        // do CONDITIONS
        if (isset($conditionsarray) && $conditionsarray)
        {
            $fieldorders=convertCSVRowToArray($conditionsarray[0],',','"');
            unset($conditionsarray[0]);
            foreach ($conditionsarray as $car) {
                $fieldcontents=convertCSVRowToArray($car,',','"');
                $conditionrowdata=array_combine($fieldorders,$fieldcontents);

                $oldqid = $conditionrowdata["qid"];
                $oldcqid = $conditionrowdata["cqid"];

                // replace the qid for the new one (if there is no new qid in the $newqids array it mean that this condition is orphan -> error, skip this record)
                if (isset($newqids[$oldqid]))
                $conditionrowdata["qid"] = $newqids[$oldqid];
                else
                continue; // a problem with this answer record -> don't consider

                // replace the cqid for the new one (if there is no new qid in the $newqids array it mean that this condition is orphan -> error, skip this record)
                if (isset($newqids[$oldcqid]))
                $conditionrowdata["cqid"] = $newqids[$oldcqid];
                else
                continue; // a problem with this answer record -> don't consider

                list($oldcsid, $oldcgid, $oldqidanscode) = explode("X",$conditionrowdata["cfieldname"],3);

                if ($oldcgid != $oldgid)    // this means that the condition is in another group (so it should not have to be been exported -> skip it
                continue;

                unset($conditionrowdata["cid"]);

                // recreate the cfieldname with the new IDs
                $newcfieldname = $newsid . "X" . $newgid . "X" . $conditionrowdata["cqid"] .substr($oldqidanscode,strlen($oldqid));

                $conditionrowdata["cfieldname"] = $newcfieldname;
                if (!isset($conditionrowdata["method"]) || trim($conditionrowdata["method"])=='')
                {
                    $conditionrowdata["method"]='==';
                }
                $newvalues=array_values($conditionrowdata);
                $newvalues=array_map(array(&$connect, "qstr"),$newvalues); // quote everything accordingly
                $conditioninsert = "insert INTO {$dbprefix}conditions (".implode(',',array_keys($conditionrowdata)).") VALUES (".implode(',',$newvalues).")";
                $result=$connect->Execute($conditioninsert) or $this->debugLsrc ("Couldn't insert condition$conditioninsert".$connect->ErrorMsg());
                $countconditions++;
            }
        }
        $this->debugLsrc("wir sind in - ".__FUNCTION__." Line ".__LINE__.", FERTIG ");
        // CONDITIONS is DONE
        return array('gid'=>$newgid,'qid'=>$myQid);
        //return $newgid;
    }

    /**
     *
     * Enter description here...
     * @param $surveyid
     * @param $sMod
     * @param $newGroup
     * @return unknown_type
     */
    function importQuestion($surveyid, $sMod, $newGroup=false) //XXX
    {
        global $connect ;
        global $dbprefix ;
        $ADODB_FETCH_MODE = ADODB_FETCH_ASSOC;
        include("lsrc.config.php");
        $newsid = $surveyid;

        $this->debugLsrc("wir sind in ".__FUNCTION__." Line ".__LINE__.", START OK $dbprefix ");

        //$getGidSql = "SELECT gid FROM {$dbprefix}  ";
        $getGidSql = "SELECT gid
	                   FROM {$dbprefix}groups 
	                   WHERE sid=".$surveyid." AND language='".GetBaseLanguageFromSurveyID($surveyid)."'
	                   ORDER BY gid desc ";    
        $getGidRs = db_execute_num($getGidSql);
        $gidRow=$getGidRs->FetchRow();
        $gid = $gidRow[0];

        if($gid=='')#
        {
            $this->debugLsrc("No Group for importing the question, available!");
            return "No Group for importing the question, available! Import failed.";
        }

        if($newGroup===true)
        ++$gid;

        $the_full_file_path = $queDir.$sMod.".csv";

        $this->debugLsrc("wir sind in ".__FILE__." - ".__FUNCTION__." Line ".__LINE__.", OK $the_full_file_path ");

        $handle = fopen($the_full_file_path, "r");
        while (!feof($handle))
        {
            $buffer = fgets($handle, 10240); //To allow for very long survey welcomes (up to 10k)
            $bigarray[] = $buffer;
        }
        fclose($handle);

        // Now we try to determine the dataformat of the survey file.
        if ((substr($bigarray[1], 0, 24) == "# SURVEYOR QUESTION DUMP")&& (substr($bigarray[4], 0, 29) == "# http://www.phpsurveyor.org/"))
        {
            $importversion = 100;  // version 1.0 file
        }
        elseif
        ((substr($bigarray[1], 0, 24) == "# SURVEYOR QUESTION DUMP")&& (substr($bigarray[4], 0, 37) == "# http://phpsurveyor.sourceforge.net/"))
        {
            $importversion = 99;  // Version 0.99 file or older - carries a different URL
        }
        elseif
        (substr($bigarray[0], 0, 26) == "# LimeSurvey Question Dump" || substr($bigarray[0], 0, 27) == "# PHPSurveyor Question Dump")
        {  // Wow.. this seems to be a >1.0 version file - these files carry the version information to read in line two
            $importversion=substr($bigarray[1], 12, 3);
        }
        else    // unknown file - show error message
        {
            //		      $importquestion .= "<strong><font color='red'>".("Error")."</font></strong>\n";
            //		      $importquestion .= ("This file is not a LimeSurvey question file. Import failed.")."\n";
            //		      $importquestion .= "</font></td></tr></table>\n";
            //		      $importquestion .= "</body>\n</html>\n";
            //		      unlink($the_full_file_path);
            return "This is not a Limesurvey question file. Import failed";
        }

        //		if ($importversion != $dbversionnumber)
        //		{
        ////		    $importquestion .= "<strong><font color='red'>".("Error")."</font></strong>\n";
        ////		    $importquestion .= ("Sorry, importing questions is limited to the same version. Import failed.")."\n";
        ////		    $importquestion .= "</font></td></tr></table>\n";
        ////		    $importquestion .= "</body>\n</html>\n";
        ////		    unlink($the_full_file_path);
        //		    return;
        //		}
        $this->debugLsrc("wir sind in ".__FILE__." - ".__FUNCTION__." Line ".__LINE__.", OK ");
        for ($i=0; $i<9; $i++) //skipping the first lines that are not needed
        {
            unset($bigarray[$i]);
        }
        $bigarray = array_values($bigarray);
        $this->debugLsrc("wir sind in ".__FILE__." - ".__FUNCTION__." Line ".__LINE__.", OK ");
        //QUESTIONS
        if (array_search("# ANSWERS TABLE\n", $bigarray))
        {
            $stoppoint = array_search("# ANSWERS TABLE\n", $bigarray);
        }
        elseif (array_search("# ANSWERS TABLE\r\n", $bigarray))
        {
            $stoppoint = array_search("# ANSWERS TABLE\r\n", $bigarray);
        }
        else
        {
            $stoppoint = count($bigarray)-1;
        }
        for ($i=0; $i<=$stoppoint+1; $i++)
        {
            if ($i<$stoppoint-2) {$questionarray[] = $bigarray[$i];}
            unset($bigarray[$i]);
        }
        $bigarray = array_values($bigarray);
        $this->debugLsrc("wir sind in ".__FILE__." - ".__FUNCTION__." Line ".__LINE__.", OK ");
        //ANSWERS
        if (array_search("# LABELSETS TABLE\n", $bigarray))
        {
            $stoppoint = array_search("# LABELSETS TABLE\n", $bigarray);
        }
        elseif (array_search("# LABELSETS TABLE\r\n", $bigarray))
        {
            $stoppoint = array_search("# LABELSETS TABLE\r\n", $bigarray);
        }
        else
        {
            $stoppoint = count($bigarray)-1;
        }
        for ($i=0; $i<=$stoppoint+1; $i++)
        {
            if ($i<$stoppoint-2) {$answerarray[] = str_replace("`default`", "`default_value`", $bigarray[$i]);}
            unset($bigarray[$i]);
        }
        $bigarray = array_values($bigarray);
        $this->debugLsrc("wir sind in ".__FILE__." - ".__FUNCTION__." Line ".__LINE__.", OK ");
        //LABELSETS
        if (array_search("# LABELS TABLE\n", $bigarray))
        {
            $stoppoint = array_search("# LABELS TABLE\n", $bigarray);
        }
        elseif (array_search("# LABELS TABLE\r\n", $bigarray))
        {
            $stoppoint = array_search("# LABELS TABLE\r\n", $bigarray);
        }
        else
        {
            $stoppoint = count($bigarray)-1;
        }
        for ($i=0; $i<=$stoppoint+1; $i++)
        {
            if ($i<$stoppoint-2) {$labelsetsarray[] = $bigarray[$i];}
            unset($bigarray[$i]);
        }
        $bigarray = array_values($bigarray);
        $this->debugLsrc("wir sind in ".__FILE__." - ".__FUNCTION__." Line ".__LINE__.", OK ");
        //LABELS
        if (array_search("# QUESTION_ATTRIBUTES TABLE\n", $bigarray))
        {
            $stoppoint = array_search("# QUESTION_ATTRIBUTES TABLE\n", $bigarray);
        }
        elseif (array_search("# QUESTION_ATTRIBUTES TABLE\r\n", $bigarray))
        {
            $stoppoint = array_search("# QUESTION_ATTRIBUTES TABLE\r\n", $bigarray);
        }
        else
        {
            $stoppoint = count($bigarray)-1;
        }
        for ($i=0; $i<=$stoppoint+1; $i++)
        {
            if ($i<$stoppoint-2) {$labelsarray[] = $bigarray[$i];}
            unset($bigarray[$i]);
        }
        $bigarray = array_values($bigarray);
        $this->debugLsrc("wir sind in ".__FILE__." - ".__FUNCTION__." Line ".__LINE__.", OK ");
        //Question_attributes
        if (!isset($noconditions) || $noconditions != "Y")
        {
            $stoppoint = count($bigarray);
            for ($i=0; $i<=$stoppoint+1; $i++)
            {
                if ($i<$stoppoint-1) {$question_attributesarray[] = $bigarray[$i];}
                unset($bigarray[$i]);
            }
        }
        $bigarray = array_values($bigarray);

        if (isset($questionarray)) {$countquestions = count($questionarray)-1;}  else {$countquestions=0;}
        if (isset($answerarray))
        {
            $answerfieldnames=convertCSVRowToArray($answerarray[0],',','"');
            unset($answerarray[0]);
            $countanswers = count($answerarray);
        }
        else {$countanswers=0;}
        if (isset($labelsetsarray)) {$countlabelsets = count($labelsetsarray)-1;}  else {$countlabelsets=0;}
        if (isset($labelsarray)) {$countlabels = count($labelsarray)-1;}  else {$countlabels=0;}
        if (isset($question_attributesarray)) {$countquestion_attributes = count($question_attributesarray)-1;} else {$countquestion_attributes=0;}

        $languagesSupported = array();  // this array will keep all the languages supported for the survey

        // Let's check that imported objects support at least the survey's baselang
        $langcode = GetBaseLanguageFromSurveyID($surveyid);

<<<<<<< HEAD
			// do QUESTIONS
			if (isset($questionarray) && $questionarray)
			{
				foreach ($questionarray as $qa)
				{
					$qacfieldcontents=convertCSVRowToArray($qa,',','"');
					$questionrowdata=array_combine($questionfieldnames,$qacfieldcontents);

					// Skip not supported languages
					if (!in_array($questionrowdata['language'],$surveylanguages))
					continue;

					// replace the sid
					$questionrowdata["sid"] = $newsid;

					// replace the gid (if the gid is not in the oldgid it means there is a problem with the exported record, so skip it)
					if ($questionrowdata['gid'] == $oldgid)
					$questionrowdata['gid'] = $newgid;
					else
					continue; // a problem with this question record -> don't consider

					// replace the qid or remove it if needed
					$oldqid = $questionrowdata['qid'];
					if (isset($newqids[$oldqid]))
					$questionrowdata['qid'] = $newqids[$oldqid];
					else
					unset($questionrowdata['qid']);

					// replace the lid for the new one (if there is no new lid in the $newlids array it mean that was not imported -> error, skip this record)
					if (in_array($questionrowdata["type"], array("F", "H", "1", ":", ";")))      // only fot the questions that uses a label set.
					if (isset($newlids[$questionrowdata["lid"]]))
					{
						$questionrowdata["lid"] = $newlids[$questionrowdata["lid"]];
						if(isset($newlids[$questionrowdata["lid1"]]))
						{
							$questionrowdata["lid1"] = $newlids[$questionrowdata["lid1"]];
						}
					}
					else
					{
						continue; // a problem with this question record -> don't consider
					}
					//            $other = $questionrowdata["other"]; //Get 'other' field value
					//            $oldlid = $questionrowdata['lid'];

					// Everything set - now insert it
					$questionrowdata=array_map('convertCsvreturn2return', $questionrowdata);

					// translate internal links ///XXX rakete may change question data here
					//				$questionrowdata['title']=translink('survey', $oldsid, $newsid, $questionrowdata['title']);
					//				$questionrowdata['question']=translink('survey', $oldsid, $newsid, $questionrowdata['question']);
					//				$questionrowdata['help']=translink('survey', $oldsid, $newsid, $questionrowdata['help']);

					$newvalues=array_values($questionrowdata);
					$newvalues=array_map(array(&$connect, "qstr"),$newvalues); // quote everything accordingly
					$qinsert = "insert INTO {$dbprefix}questions (".implode(',',array_keys($questionrowdata)).") VALUES (".implode(',',$newvalues).")";
					$qres = $connect->Execute($qinsert) or $this->debugLsrc ("Error: "."Failed to insert question\n$qinsert\n".$connect->ErrorMsg());

					//GET NEW QID  .... if is not done before and we count a question if a new qid is required
					if (!isset($newqids[$oldqid]))
					{
						$newqids[$oldqid] = $connect->Insert_ID("{$dbprefix}questions",'qid');
						$myQid=$newqids[$oldqid];
						$countquestions++;
					}
					else
					{
						$myQid=$newqids[$oldqid];
					}
				}
			}
			// QESTIONS is DONE
			$this->debugLsrc("wir sind in ".__FILE__." - ".__FUNCTION__." Line ".__LINE__.", OK ");
			// do ANSWERS
			if (isset($answerarray) && $answerarray)
			{
				foreach ($answerarray as $aa)
				{
					$aacfieldcontents=convertCSVRowToArray($aa,',','"');
					$answerrowdata=array_combine($answerfieldnames,$aacfieldcontents);

					// Skip not supported languages
					if (!in_array($answerrowdata['language'],$surveylanguages))
					continue;

					// replace the qid for the new one (if there is no new qid in the $newqids array it mean that this answer is orphan -> error, skip this record)
					if (isset($newqids[$answerrowdata["qid"]]))
					$answerrowdata["qid"] = $newqids[$answerrowdata["qid"]];
					else
					continue; // a problem with this answer record -> don't consider

					// Everything set - now insert it
					$answerrowdata = array_map('convertCsvreturn2return', $answerrowdata);

					// translate internal links
					$answerrowdata['answer']=translink('survey', $oldsid, $newsid, $answerrowdata['answer']);

					$newvalues=array_values($answerrowdata);
					$newvalues=array_map(array(&$connect, "qstr"),$newvalues); // quote everything accordingly
					$ainsert = "insert INTO {$dbprefix}answers (".implode(',',array_keys($answerrowdata)).") VALUES (".implode(',',$newvalues).")";
					$ares = $connect->Execute($ainsert) or $this->debugLsrc ("Error: "."Failed to insert answer\n$ainsert\n".$connect->ErrorMsg());
					$countanswers++;
				}
			}
			// ANSWERS is DONE
			$this->debugLsrc("wir sind in ".__FILE__." - ".__FUNCTION__." Line ".__LINE__.", OK ");
			// Fix Group sortorder
			//fixsortorderGroups(); //XXX commented out by rakete... and written in full length
			$baselang = GetBaseLanguageFromSurveyID($surveyid);
			$cdresult = db_execute_assoc("SELECT gid FROM ".db_table_name('groups')." WHERE sid='{$surveyid}' AND language='{$baselang}' ORDER BY group_order, group_name");
			$position=0;
			while ($cdrow=$cdresult->FetchRow())
			{
				$cd2query="UPDATE ".db_table_name('groups')." SET group_order='{$position}' WHERE gid='{$cdrow['gid']}' ";
				$cd2result = $connect->Execute($cd2query) or $this->debugLsrc ("Couldn't update group_order$cd2query".$connect->ErrorMsg());  //Checked
				$position++;
			}
			 
			 
			//... and for the questions inside the groups
			// get all group ids and fix questions inside each group
			$gquery = "SELECT gid FROM {$dbprefix}groups where sid=$newsid group by gid ORDER BY gid"; //Get last question added (finds new qid)
			$gres = db_execute_assoc($gquery);
			while ($grow = $gres->FetchRow())
			{
				//fixsortorderQuestions(0,$grow['gid']);
				$qid=sanitize_int(0);
				$gid=sanitize_int($grow['gid']);
				$baselang = GetBaseLanguageFromSurveyID($surveyid);
				if ($gid == 0)
				{
					$result = db_execute_assoc("SELECT gid FROM ".db_table_name('questions')." WHERE qid='{$qid}' and language='{$baselang}'");  //Checked
					$row=$result->FetchRow();
					$gid=$row['gid'];
				}
				$cdresult = db_execute_assoc("SELECT qid FROM ".db_table_name('questions')." WHERE gid='{$gid}' and language='{$baselang}' ORDER BY question_order, title ASC");      //Checked
				$position=0;
				while ($cdrow=$cdresult->FetchRow())
				{
					$cd2query="UPDATE ".db_table_name('questions')." SET question_order='{$position}' WHERE qid='{$cdrow['qid']}' ";
					$cd2result = $connect->Execute($cd2query) or $this->debugLsrc ("Couldn't update question_order$cd2query".$connect->ErrorMsg());    //Checked
					$position++;
				}
			}
		}
		$this->debugLsrc("wir sind in ".__FILE__." - ".__FUNCTION__." Line ".__LINE__.", OK ");
		// do ATTRIBUTES
		if (isset($question_attributesarray) && $question_attributesarray)
		{
			$fieldorders  =convertCSVRowToArray($question_attributesarray[0],',','"');
			unset($question_attributesarray[0]);
			foreach ($question_attributesarray as $qar) {
				$fieldcontents=convertCSVRowToArray($qar,',','"');
				$qarowdata=array_combine($fieldorders,$fieldcontents);

				// replace the qid for the new one (if there is no new qid in the $newqids array it mean that this attribute is orphan -> error, skip this record)
				if (isset($newqids[$qarowdata["qid"]]))
				$qarowdata["qid"] = $newqids[$qarowdata["qid"]];
				else
				continue; // a problem with this answer record -> don't consider

				unset($qarowdata["qaid"]);

				// Everything set - now insert it
				$newvalues=array_values($qarowdata);
				$newvalues=array_map(array(&$connect, "qstr"),$newvalues); // quote everything accordingly
				$qainsert = "insert INTO {$dbprefix}question_attributes (".implode(',',array_keys($qarowdata)).") VALUES (".implode(',',$newvalues).")";
				$result=$connect->Execute($qainsert) or $this->debugLsrc ("Couldn't insert question_attribute$qainsert".$connect->ErrorMsg());
				$countquestion_attributes++;
			}
		}
		// ATTRIBUTES is DONE
		$this->debugLsrc("wir sind in ".__FILE__." - ".__FUNCTION__." Line ".__LINE__.", OK ");
		// do CONDITIONS
		if (isset($conditionsarray) && $conditionsarray)
		{
			$fieldorders=convertCSVRowToArray($conditionsarray[0],',','"');
			unset($conditionsarray[0]);
			foreach ($conditionsarray as $car) {
				$fieldcontents=convertCSVRowToArray($car,',','"');
				$conditionrowdata=array_combine($fieldorders,$fieldcontents);

				$oldqid = $conditionrowdata["qid"];
				$oldcqid = $conditionrowdata["cqid"];

				// replace the qid for the new one (if there is no new qid in the $newqids array it mean that this condition is orphan -> error, skip this record)
				if (isset($newqids[$oldqid]))
				$conditionrowdata["qid"] = $newqids[$oldqid];
				else
				continue; // a problem with this answer record -> don't consider

				// replace the cqid for the new one (if there is no new qid in the $newqids array it mean that this condition is orphan -> error, skip this record)
				if (isset($newqids[$oldcqid]))
				$conditionrowdata["cqid"] = $newqids[$oldcqid];
				else
				continue; // a problem with this answer record -> don't consider

				list($oldcsid, $oldcgid, $oldqidanscode) = explode("X",$conditionrowdata["cfieldname"],3);

				if ($oldcgid != $oldgid)    // this means that the condition is in another group (so it should not have to be been exported -> skip it
				continue;

				unset($conditionrowdata["cid"]);

				// recreate the cfieldname with the new IDs
				$newcfieldname = $newsid . "X" . $newgid . "X" . $conditionrowdata["cqid"] .substr($oldqidanscode,strlen($oldqid));

				$conditionrowdata["cfieldname"] = $newcfieldname;
				if (!isset($conditionrowdata["method"]) || trim($conditionrowdata["method"])=='')
				{
					$conditionrowdata["method"]='==';
				}
				$newvalues=array_values($conditionrowdata);
				$newvalues=array_map(array(&$connect, "qstr"),$newvalues); // quote everything accordingly
				$conditioninsert = "insert INTO {$dbprefix}conditions (".implode(',',array_keys($conditionrowdata)).") VALUES (".implode(',',$newvalues).")";
				$result=$connect->Execute($conditioninsert) or $this->debugLsrc ("Couldn't insert condition$conditioninsert".$connect->ErrorMsg());
				$countconditions++;
			}
		}
		$this->debugLsrc("wir sind in - ".__FUNCTION__." Line ".__LINE__.", FERTIG ");
		// CONDITIONS is DONE
		return array('gid'=>$newgid,'qid'=>$myQid);
		//return $newgid;
	}

	/**
	 *
	 * Enter description here...
	 * @param $surveyid
	 * @param $sMod
	 * @param $newGroup
	 * @return unknown_type
	 */
	function importQuestion($surveyid, $sMod, $newGroup=false) //XXX
	{
		global $connect ;
		global $dbprefix ;
		$ADODB_FETCH_MODE = ADODB_FETCH_ASSOC;
		include("lsrc.config.php");
		$newsid = $surveyid;

		$this->debugLsrc("wir sind in ".__FUNCTION__." Line ".__LINE__.", START OK $dbprefix ");

		//$getGidSql = "SELECT gid FROM {$dbprefix}  ";
		$getGidSql = "SELECT gid
	                   FROM {$dbprefix}groups 
	                   WHERE sid=".$surveyid." AND language='".GetBaseLanguageFromSurveyID($surveyid)."'
	                   ORDER BY gid desc ";    
		$getGidRs = db_execute_num($getGidSql);
		$gidRow=$getGidRs->FetchRow();
		$gid = $gidRow[0];

		if($gid=='')#
		{
			$this->debugLsrc("No Group for importing the question, available!");
			return "No Group for importing the question, available! Import failed.";
		}

		if($newGroup===true)
		++$gid;

		$the_full_file_path = $queDir.$sMod.".csv";

		$this->debugLsrc("wir sind in ".__FILE__." - ".__FUNCTION__." Line ".__LINE__.", OK $the_full_file_path ");

		$handle = fopen($the_full_file_path, "r");
		while (!feof($handle))
		{
			$buffer = fgets($handle, 10240); //To allow for very long survey welcomes (up to 10k)
			$bigarray[] = $buffer;
		}
		fclose($handle);

		// Now we try to determine the dataformat of the survey file.
		if ((substr($bigarray[1], 0, 24) == "# SURVEYOR QUESTION DUMP")&& (substr($bigarray[4], 0, 29) == "# http://www.phpsurveyor.org/"))
		{
			$importversion = 100;  // version 1.0 file
		}
		elseif
		((substr($bigarray[1], 0, 24) == "# SURVEYOR QUESTION DUMP")&& (substr($bigarray[4], 0, 37) == "# http://phpsurveyor.sourceforge.net/"))
		{
			$importversion = 99;  // Version 0.99 file or older - carries a different URL
		}
		elseif
		(substr($bigarray[0], 0, 26) == "# LimeSurvey Question Dump" || substr($bigarray[0], 0, 27) == "# PHPSurveyor Question Dump")
		{  // Wow.. this seems to be a >1.0 version file - these files carry the version information to read in line two
			$importversion=substr($bigarray[1], 12, 3);
		}
		else    // unknown file - show error message
		{
			//		      $importquestion .= "<strong><font color='red'>".("Error")."</font></strong>\n";
			//		      $importquestion .= ("This file is not a LimeSurvey question file. Import failed.")."\n";
			//		      $importquestion .= "</font></td></tr></table>\n";
			//		      $importquestion .= "</body>\n</html>\n";
			//		      unlink($the_full_file_path);
			return "This is not a Limesurvey question file. Import failed";
		}

		//		if ($importversion != $dbversionnumber)
		//		{
		////		    $importquestion .= "<strong><font color='red'>".("Error")."</font></strong>\n";
		////		    $importquestion .= ("Sorry, importing questions is limited to the same version. Import failed.")."\n";
		////		    $importquestion .= "</font></td></tr></table>\n";
		////		    $importquestion .= "</body>\n</html>\n";
		////		    unlink($the_full_file_path);
		//		    return;
		//		}
		$this->debugLsrc("wir sind in ".__FILE__." - ".__FUNCTION__." Line ".__LINE__.", OK ");
		for ($i=0; $i<9; $i++) //skipping the first lines that are not needed
		{
			unset($bigarray[$i]);
		}
		$bigarray = array_values($bigarray);
		$this->debugLsrc("wir sind in ".__FILE__." - ".__FUNCTION__." Line ".__LINE__.", OK ");
		//QUESTIONS
		if (array_search("# ANSWERS TABLE\n", $bigarray))
		{
			$stoppoint = array_search("# ANSWERS TABLE\n", $bigarray);
		}
		elseif (array_search("# ANSWERS TABLE\r\n", $bigarray))
		{
			$stoppoint = array_search("# ANSWERS TABLE\r\n", $bigarray);
		}
		else
		{
			$stoppoint = count($bigarray)-1;
		}
		for ($i=0; $i<=$stoppoint+1; $i++)
		{
			if ($i<$stoppoint-2) {$questionarray[] = $bigarray[$i];}
			unset($bigarray[$i]);
		}
		$bigarray = array_values($bigarray);
		$this->debugLsrc("wir sind in ".__FILE__." - ".__FUNCTION__." Line ".__LINE__.", OK ");
		//ANSWERS
		if (array_search("# LABELSETS TABLE\n", $bigarray))
		{
			$stoppoint = array_search("# LABELSETS TABLE\n", $bigarray);
		}
		elseif (array_search("# LABELSETS TABLE\r\n", $bigarray))
		{
			$stoppoint = array_search("# LABELSETS TABLE\r\n", $bigarray);
		}
		else
		{
			$stoppoint = count($bigarray)-1;
		}
		for ($i=0; $i<=$stoppoint+1; $i++)
		{
			if ($i<$stoppoint-2) {$answerarray[] = str_replace("`default`", "`default_value`", $bigarray[$i]);}
			unset($bigarray[$i]);
		}
		$bigarray = array_values($bigarray);
		$this->debugLsrc("wir sind in ".__FILE__." - ".__FUNCTION__." Line ".__LINE__.", OK ");
		//LABELSETS
		if (array_search("# LABELS TABLE\n", $bigarray))
		{
			$stoppoint = array_search("# LABELS TABLE\n", $bigarray);
		}
		elseif (array_search("# LABELS TABLE\r\n", $bigarray))
		{
			$stoppoint = array_search("# LABELS TABLE\r\n", $bigarray);
		}
		else
		{
			$stoppoint = count($bigarray)-1;
		}
		for ($i=0; $i<=$stoppoint+1; $i++)
		{
			if ($i<$stoppoint-2) {$labelsetsarray[] = $bigarray[$i];}
			unset($bigarray[$i]);
		}
		$bigarray = array_values($bigarray);
		$this->debugLsrc("wir sind in ".__FILE__." - ".__FUNCTION__." Line ".__LINE__.", OK ");
		//LABELS
		if (array_search("# QUESTION_ATTRIBUTES TABLE\n", $bigarray))
		{
			$stoppoint = array_search("# QUESTION_ATTRIBUTES TABLE\n", $bigarray);
		}
		elseif (array_search("# QUESTION_ATTRIBUTES TABLE\r\n", $bigarray))
		{
			$stoppoint = array_search("# QUESTION_ATTRIBUTES TABLE\r\n", $bigarray);
		}
		else
		{
			$stoppoint = count($bigarray)-1;
		}
		for ($i=0; $i<=$stoppoint+1; $i++)
		{
			if ($i<$stoppoint-2) {$labelsarray[] = $bigarray[$i];}
			unset($bigarray[$i]);
		}
		$bigarray = array_values($bigarray);
		$this->debugLsrc("wir sind in ".__FILE__." - ".__FUNCTION__." Line ".__LINE__.", OK ");
		//Question_attributes
		if (!isset($noconditions) || $noconditions != "Y")
		{
			$stoppoint = count($bigarray);
			for ($i=0; $i<=$stoppoint+1; $i++)
			{
				if ($i<$stoppoint-1) {$question_attributesarray[] = $bigarray[$i];}
				unset($bigarray[$i]);
			}
		}
		$bigarray = array_values($bigarray);

		if (isset($questionarray)) {$countquestions = count($questionarray)-1;}  else {$countquestions=0;}
		if (isset($answerarray))
		{
			$answerfieldnames=convertCSVRowToArray($answerarray[0],',','"');
			unset($answerarray[0]);
			$countanswers = count($answerarray);
		}
		else {$countanswers=0;}
		if (isset($labelsetsarray)) {$countlabelsets = count($labelsetsarray)-1;}  else {$countlabelsets=0;}
		if (isset($labelsarray)) {$countlabels = count($labelsarray)-1;}  else {$countlabels=0;}
		if (isset($question_attributesarray)) {$countquestion_attributes = count($question_attributesarray)-1;} else {$countquestion_attributes=0;}

		$languagesSupported = array();  // this array will keep all the languages supported for the survey

		// Let's check that imported objects support at least the survey's baselang
		$langcode = GetBaseLanguageFromSurveyID($surveyid);

		$languagesSupported[$langcode] = 1;     // adds the base language to the list of supported languages
		$this->debugLsrc("wir sind in ".__FILE__." - ".__FUNCTION__." Line ".__LINE__.", OK ");
		if ($countquestions > 0)
		{
			$questionfieldnames = convertCSVRowToArray($questionarray[0],',','"');
			$langfieldnum = array_search("language", $questionfieldnames);
			$qidfieldnum = array_search("qid", $questionfieldnames);
			$questionssupportbaselang = bDoesImportarraySupportsLanguage($questionarray,Array($qidfieldnum), $langfieldnum,$langcode,true);
			if (!$questionssupportbaselang)
			{
				//				$importquestion .= "<strong><font color='red'>".("Error")."</font></strong>\n"
				//				.("You can't import a question which doesn't support the current survey's base language")."\n"
				//				."</td></tr></table>\n";
				//				unlink($the_full_file_path);
				return "You can't import a question which doesn't support the current survey's base language";
			}
		}
		$this->debugLsrc("wir sind in ".__FILE__." - ".__FUNCTION__." Line ".__LINE__.", OK ");
		foreach (GetAdditionalLanguagesFromSurveyID($surveyid) as $language)
		{
			$languagesSupported[$language] = 1;
		}

		// Let's assume that if the questions do support tye baselang
		// Then the answers do support it as well.
		// ==> So the following section is commented for now
		//if ($countanswers > 0)
		//{
		//	$langfieldnum = array_search("language", $answerfieldnames);
		//	$answercodefilednum1 =  array_search("qid", $answerfieldnames);
		//	$answercodefilednum2 =  array_search("code", $answerfieldnames);
		//	$answercodekeysarr = Array($answercodefilednum1,$answercodefilednum2);
		//	$answerssupportbaselang = bDoesImportarraySupportsLanguage($answerarray,$answercodekeysarr,$langfieldnum,$langcode);
		//	if (!$answerssupportbaselang)
		//	{
		//		$importquestion .= "<strong><font color='red'>".("Error")."</font></strong>\n"
		//		.("You can't import answers which don't support current survey's base language")."\n"
		//		."</td></tr></table>\n";
		//		return;
		//	}
		//
		//}
		$this->debugLsrc("wir sind in ".__FILE__." - ".__FUNCTION__." Line ".__LINE__.", OK ");
		if ($countlabelsets > 0)
		{
			$labelsetfieldname = convertCSVRowToArray($labelsetsarray[0],',','"');
			$langfieldnum = array_search("languages", $labelsetfieldname);
			$lidfilednum =  array_search("lid", $labelsetfieldname);
			$labelsetssupportbaselang = bDoesImportarraySupportsLanguage($labelsetsarray,Array($lidfilednum),$langfieldnum,$langcode,true);
			if (!$labelsetssupportbaselang)
			{
				//				$importquestion .= "<strong><font color='red'>".("Error")."</font></strong>\n"
				//				.("You can't import label sets which don't support the current survey's base language")."\n"
				//				."</td></tr></table>\n";
				//				unlink($the_full_file_path);
				return "You can't import label sets which don't support the current survey's base language";
			}
		}
		// I assume that if a labelset supports the survey's baselang,
		// then it's labels do support it as well

		// GET SURVEY AND GROUP DETAILS
		//$surveyid=$postsid;
		//$gid=$postgid;
		$newsid=$surveyid;
		$newgid=$gid;

		$this->debugLsrc("wir sind in ".__FILE__." - ".__FUNCTION__." Line ".__LINE__.", OK ");

		//DO ANY LABELSETS FIRST, SO WE CAN KNOW WHAT THEIR NEW LID IS FOR THE QUESTIONS
		if (isset($labelsetsarray) && $labelsetsarray) {
			$csarray=buildLabelSetCheckSumArray();   // build checksums over all existing labelsets
			$count=0;
			$this->debugLsrc("wir sind in ".__FILE__." - ".__FUNCTION__." Line ".__LINE__.", OK ");
			foreach ($labelsetsarray as $lsa) {
				$fieldorders  =convertCSVRowToArray($labelsetsarray[0],',','"');
				$fieldcontents=convertCSVRowToArray($lsa,',','"');
				if ($count==0) {$count++; continue;}

				$labelsetrowdata=array_combine($fieldorders,$fieldcontents);

				// Save old labelid
				$oldlid=$labelsetrowdata['lid'];
				// set the new language
				unset($labelsetrowdata['lid']);
				$newvalues=array_values($labelsetrowdata);
				$newvalues=array_map(array(&$connect, "qstr"),$newvalues); // quote everything accordingly
				$lsainsert = "INSERT INTO {$dbprefix}labelsets (".implode(',',array_keys($labelsetrowdata)).") VALUES (".implode(',',$newvalues).")"; //handle db prefix
				$lsiresult=$connect->Execute($lsainsert);

				// Get the new insert id for the labels inside this labelset
				$newlid=$connect->Insert_ID("{$dbprefix}labelsets","lid");

				if ($labelsarray) {
					$count=0;
					foreach ($labelsarray as $la) {
						$lfieldorders  =convertCSVRowToArray($labelsarray[0],',','"');
						$lfieldcontents=convertCSVRowToArray($la,',','"');
						if ($count==0) {$count++; continue;}

						// Combine into one array with keys and values since its easier to handle
						$labelrowdata=array_combine($lfieldorders,$lfieldcontents);
						$labellid=$labelrowdata['lid'];
						if ($labellid == $oldlid) {
							$labelrowdata['lid']=$newlid;

							// translate internal links
							$labelrowdata['title']=translink('label', $oldlid, $newlid, $labelrowdata['title']);

							$newvalues=array_values($labelrowdata);
							$newvalues=array_map(array(&$connect, "qstr"),$newvalues); // quote everything accordingly
							$lainsert = "INSERT INTO {$dbprefix}labels (".implode(',',array_keys($labelrowdata)).") VALUES (".implode(',',$newvalues).")"; //handle db prefix
							$liresult=$connect->Execute($lainsert);
						}
					}
				}
=======
        $languagesSupported[$langcode] = 1;     // adds the base language to the list of supported languages
        $this->debugLsrc("wir sind in ".__FILE__." - ".__FUNCTION__." Line ".__LINE__.", OK ");
        if ($countquestions > 0)
        {
            $questionfieldnames = convertCSVRowToArray($questionarray[0],',','"');
            $langfieldnum = array_search("language", $questionfieldnames);
            $qidfieldnum = array_search("qid", $questionfieldnames);
            $questionssupportbaselang = bDoesImportarraySupportsLanguage($questionarray,Array($qidfieldnum), $langfieldnum,$langcode,true);
            if (!$questionssupportbaselang)
            {
                //				$importquestion .= "<strong><font color='red'>".("Error")."</font></strong>\n"
                //				.("You can't import a question which doesn't support the current survey's base language")."\n"
                //				."</td></tr></table>\n";
                //				unlink($the_full_file_path);
                return "You can't import a question which doesn't support the current survey's base language";
            }
        }
        $this->debugLsrc("wir sind in ".__FILE__." - ".__FUNCTION__." Line ".__LINE__.", OK ");
        foreach (GetAdditionalLanguagesFromSurveyID($surveyid) as $language)
        {
            $languagesSupported[$language] = 1;
        }
>>>>>>> 9ac150e4

        // Let's assume that if the questions do support tye baselang
        // Then the answers do support it as well.
        // ==> So the following section is commented for now
        //if ($countanswers > 0)
        //{
        //	$langfieldnum = array_search("language", $answerfieldnames);
        //	$answercodefilednum1 =  array_search("qid", $answerfieldnames);
        //	$answercodefilednum2 =  array_search("code", $answerfieldnames);
        //	$answercodekeysarr = Array($answercodefilednum1,$answercodefilednum2);
        //	$answerssupportbaselang = bDoesImportarraySupportsLanguage($answerarray,$answercodekeysarr,$langfieldnum,$langcode);
        //	if (!$answerssupportbaselang)
        //	{
        //		$importquestion .= "<strong><font color='red'>".("Error")."</font></strong>\n"
        //		.("You can't import answers which don't support current survey's base language")."\n"
        //		."</td></tr></table>\n";
        //		return;
        //	}
        //
        //}
        $this->debugLsrc("wir sind in ".__FILE__." - ".__FUNCTION__." Line ".__LINE__.", OK ");
        if ($countlabelsets > 0)
        {
            $labelsetfieldname = convertCSVRowToArray($labelsetsarray[0],',','"');
            $langfieldnum = array_search("languages", $labelsetfieldname);
            $lidfilednum =  array_search("lid", $labelsetfieldname);
            $labelsetssupportbaselang = bDoesImportarraySupportsLanguage($labelsetsarray,Array($lidfilednum),$langfieldnum,$langcode,true);
            if (!$labelsetssupportbaselang)
            {
                //				$importquestion .= "<strong><font color='red'>".("Error")."</font></strong>\n"
                //				.("You can't import label sets which don't support the current survey's base language")."\n"
                //				."</td></tr></table>\n";
                //				unlink($the_full_file_path);
                return "You can't import label sets which don't support the current survey's base language";
            }
        }
        // I assume that if a labelset supports the survey's baselang,
        // then it's labels do support it as well

        // GET SURVEY AND GROUP DETAILS
        //$surveyid=$postsid;
        //$gid=$postgid;
        $newsid=$surveyid;
        $newgid=$gid;

        $this->debugLsrc("wir sind in ".__FILE__." - ".__FUNCTION__." Line ".__LINE__.", OK ");

        //DO ANY LABELSETS FIRST, SO WE CAN KNOW WHAT THEIR NEW LID IS FOR THE QUESTIONS
        if (isset($labelsetsarray) && $labelsetsarray) {
            $csarray=buildLabelSetCheckSumArray();   // build checksums over all existing labelsets
            $count=0;
            $this->debugLsrc("wir sind in ".__FILE__." - ".__FUNCTION__." Line ".__LINE__.", OK ");
            foreach ($labelsetsarray as $lsa) {
                $fieldorders  =convertCSVRowToArray($labelsetsarray[0],',','"');
                $fieldcontents=convertCSVRowToArray($lsa,',','"');
                if ($count==0) {$count++; continue;}

                $labelsetrowdata=array_combine($fieldorders,$fieldcontents);

                // Save old labelid
                $oldlid=$labelsetrowdata['lid'];
                // set the new language
                unset($labelsetrowdata['lid']);
                $newvalues=array_values($labelsetrowdata);
                $newvalues=array_map(array(&$connect, "qstr"),$newvalues); // quote everything accordingly
                $lsainsert = "INSERT INTO {$dbprefix}labelsets (".implode(',',array_keys($labelsetrowdata)).") VALUES (".implode(',',$newvalues).")"; //handle db prefix
                $lsiresult=$connect->Execute($lsainsert);

                // Get the new insert id for the labels inside this labelset
                $newlid=$connect->Insert_ID("{$dbprefix}labelsets","lid");

                if ($labelsarray) {
                    $count=0;
                    foreach ($labelsarray as $la) {
                        $lfieldorders  =convertCSVRowToArray($labelsarray[0],',','"');
                        $lfieldcontents=convertCSVRowToArray($la,',','"');
                        if ($count==0) {$count++; continue;}

                        // Combine into one array with keys and values since its easier to handle
                        $labelrowdata=array_combine($lfieldorders,$lfieldcontents);
                        $labellid=$labelrowdata['lid'];
                        if ($labellid == $oldlid) {
                            $labelrowdata['lid']=$newlid;

                            // translate internal links
                            $labelrowdata['title']=translink('label', $oldlid, $newlid, $labelrowdata['title']);

                            $newvalues=array_values($labelrowdata);
                            $newvalues=array_map(array(&$connect, "qstr"),$newvalues); // quote everything accordingly
                            $lainsert = "INSERT INTO {$dbprefix}labels (".implode(',',array_keys($labelrowdata)).") VALUES (".implode(',',$newvalues).")"; //handle db prefix
                            $liresult=$connect->Execute($lainsert);
                        }
                    }
                }

                //CHECK FOR DUPLICATE LABELSETS
                $thisset="";
                $query2 = "SELECT code, title, sortorder, language
		                   FROM {$dbprefix}labels
		                   WHERE lid=".$newlid."
		                   ORDER BY language, sortorder, code";    
                $result2 = db_execute_num($query2) or $this->debugLsrc("Died querying labelset $lid$query2".$connect->ErrorMsg());
                while($row2=$result2->FetchRow())
                {
                    $thisset .= implode('.', $row2);
                } // while
                $newcs=dechex(crc32($thisset)*1);
                unset($lsmatch);
                if (isset($csarray))
                {
                    foreach($csarray as $key=>$val)
                    {
                        if ($val == $newcs)
                        {
                            $lsmatch=$key;
                        }
                    }
                }
                if (isset($lsmatch))
                {
                    //There is a matching labelset. So, we will delete this one and refer
                    //to the matched one.
                    $query = "DELETE FROM {$dbprefix}labels WHERE lid=$newlid";
                    $result=$connect->Execute($query) or $this->debugLsrc("Couldn't delete labels$query".$connect->ErrorMsg());
                    $query = "DELETE FROM {$dbprefix}labelsets WHERE lid=$newlid";
                    $result=$connect->Execute($query) or $this->debugLsrc("Couldn't delete labelset$query".$connect->ErrorMsg());
                    $newlid=$lsmatch;
                }
                else
                {
                    //There isn't a matching labelset, add this checksum to the $csarray array
                    $csarray[$newlid]=$newcs;
                }
                //END CHECK FOR DUPLICATES
                $labelreplacements[]=array($oldlid, $newlid);
            }
        }

        $this->debugLsrc("wir sind in ".__FILE__." - ".__FUNCTION__." Line ".__LINE__.", OK ");

        // QUESTIONS, THEN ANSWERS FOR QUESTIONS IN A NESTED FORMAT!
        if (isset($questionarray) && $questionarray) {
            $qafieldorders=convertCSVRowToArray($questionarray[0],',','"');
            unset($questionarray[0]);

            //Assuming we will only import one question at a time we will now find out the maximum question order in this group
            //and save it for later
            $qmaxqo = "SELECT MAX(question_order) AS maxqo FROM ".db_table_name('questions')." WHERE sid=$newsid AND gid=$newgid";
            $qres = db_execute_assoc($qmaxqo) or $this->debugLsrc ("Error: ".": Failed to find out maximum question order value\n$qmaxqo\n".$connect->ErrorMsg());
            $qrow=$qres->FetchRow();
            $newquestionorder=$qrow['maxqo']+1;

            $this->debugLsrc("wir sind in ".__FILE__." - ".__FUNCTION__." Line ".__LINE__.", OK ");

            foreach ($questionarray as $qa) {
                $qacfieldcontents=convertCSVRowToArray($qa,',','"');
                $newfieldcontents=$qacfieldcontents;
                $questionrowdata=array_combine($qafieldorders,$qacfieldcontents);
                if (isset($languagesSupported[$questionrowdata["language"]]))
                {
                    $oldqid = $questionrowdata['qid'];
                    $oldsid = $questionrowdata['sid'];
                    $oldgid = $questionrowdata['gid'];

                    // Remove qid field if there is no newqid; and set it to newqid if it's set
                    if (!isset($newqid))
                    unset($questionrowdata['qid']);
                    else
                    $questionrowdata['qid'] = $newqid;

                    $questionrowdata["sid"] = $newsid;
                    $questionrowdata["gid"] = $newgid;
                    $questionrowdata["question_order"] = $newquestionorder;

                    $this->debugLsrc("wir sind in ".__FILE__." - ".__FUNCTION__." Line ".__LINE__.", OK ");
                    // Now we will fix up the label id
                    $type = $questionrowdata["type"]; //Get the type
                    if ($type == "F" || $type == "H" || $type == "1" || $type == ":" ||	$type == ";" )
                    {//IF this is a flexible label array, update the lid entry
                         
                        $this->debugLsrc("wir sind in ".__FILE__." - ".__FUNCTION__." Line ".__LINE__.", OK ");
                         
                        if (isset($labelreplacements)) {
                            foreach ($labelreplacements as $lrp) {
                                if ($lrp[0] == $questionrowdata["lid"]) {
                                    $questionrowdata["lid"]=$lrp[1];
                                }
                                if ($lrp[0] == $questionrowdata["lid1"]) {
                                    $questionrowdata["lid1"]=$lrp[1];
                                }
                            }
                        }
                    }
                    $other = $questionrowdata["other"]; //Get 'other' field value
                    $oldlid = $questionrowdata["lid"];
                    $questionrowdata=array_map('convertCsvreturn2return', $questionrowdata);

                    // translate internal links
                    $questionrowdata['title']=translink('survey', $oldsid, $newsid, $questionrowdata['title']);
                    $questionrowdata['question']=translink('survey', $oldsid, $newsid, $questionrowdata['question']);
                    $questionrowdata['help']=translink('survey', $oldsid, $newsid, $questionrowdata['help']);

                    $newvalues=array_values($questionrowdata);
                    $newvalues=array_map(array(&$connect, "qstr"),$newvalues); // quote everything accordingly
                    $qinsert = "INSERT INTO {$dbprefix}questions (".implode(',',array_keys($questionrowdata)).") VALUES (".implode(',',$newvalues).")";
                    $qres = $connect->Execute($qinsert) or $this->debugLsrc ("Error: ".": Failed to insert question\n$qinsert\n".$connect->ErrorMsg());

                    $this->debugLsrc("wir sind in ".__FILE__." - ".__FUNCTION__." Line ".__LINE__.", OK ");
                    // set the newqid only if is not set
                    if (!isset($newqid))
                    $newqid=$connect->Insert_ID("{$dbprefix}questions","qid");
                }
            }
            $this->debugLsrc("wir sind in ".__FILE__." - ".__FUNCTION__." Line ".__LINE__.", OK ");
            //NOW DO ANSWERS FOR THIS QID - Is called just once and only if there was a question
            if (isset($answerarray) && $answerarray) {
                foreach ($answerarray as $aa) {
                    $answerfieldcontents=convertCSVRowToArray($aa,',','"');
                    $answerrowdata=array_combine($answerfieldnames,$answerfieldcontents);
                    if ($answerrowdata===false)
                    {
                        $importquestion.=''.("Faulty line in import - fields and data don't match").":".implode(',',$answerfieldcontents);
                    }
                    if (isset($languagesSupported[$answerrowdata["language"]]))
                    {
                        $code=$answerrowdata["code"];
                        $thisqid=$answerrowdata["qid"];
                        $answerrowdata["qid"]=$newqid;

                        // translate internal links
                        $answerrowdata['answer']=translink('survey', $oldsid, $newsid, $answerrowdata['answer']);

                        $newvalues=array_values($answerrowdata);
                        $newvalues=array_map(array(&$connect, "qstr"),$newvalues); // quote everything accordingly
                        $ainsert = "INSERT INTO {$dbprefix}answers (".implode(',',array_keys($answerrowdata)).") VALUES (".implode(',',$newvalues).")";
                        $ares = $connect->Execute($ainsert) or $this->debugLsrc ("Error: ".": Failed to insert answer\n$ainsert\n".$connect->ErrorMsg());
                    }
                }
            }
            $this->debugLsrc("wir sind in ".__FILE__." - ".__FUNCTION__." Line ".__LINE__.", OK ");
            // Finally the question attributes - Is called just once and only if there was a question
            if (isset($question_attributesarray) && $question_attributesarray) {//ONLY DO THIS IF THERE ARE QUESTION_ATTRIBUES
                $fieldorders  =convertCSVRowToArray($question_attributesarray[0],',','"');
                unset($question_attributesarray[0]);
                foreach ($question_attributesarray as $qar) {
                    $fieldcontents=convertCSVRowToArray($qar,',','"');
                    $qarowdata=array_combine($fieldorders,$fieldcontents);
                    $qarowdata["qid"]=$newqid;
                    unset($qarowdata["qaid"]);

                    $newvalues=array_values($qarowdata);
                    $newvalues=array_map(array(&$connect, "qstr"),$newvalues); // quote everything accordingly
                    $qainsert = "INSERT INTO {$dbprefix}question_attributes (".implode(',',array_keys($qarowdata)).") VALUES (".implode(',',$newvalues).")";
                    $result=$connect->Execute($qainsert) or $this->debugLsrc ("Couldn't insert question_attribute$qainsert".$connect->ErrorMsg());
                }
            }

        }
        $this->debugLsrc("wir sind in - ".__FUNCTION__." Line ".__LINE__.", FERTIG ");
        // CONDITIONS is DONE
        return array('gid'=>$newgid,'qid'=>$newqid);
        //return $newgid;
    }

    /**
     * function to delete a Survey with all questions and answersand Tokentable....
     *
     * @param int $surveyid
     * @return boolean
     */
    function deleteSurvey($surveyid)
    {
        global $connect ;
        global $dbprefix ;
        $ADODB_FETCH_MODE = ADODB_FETCH_ASSOC;
        include("lsrc.config.php");
        $this->debugLsrc("wir sind in ".__FUNCTION__." Line ".__LINE__.", OK ");

        $tablelist = $connect->MetaTables();
        $dict = NewDataDictionary($connect);

        if (in_array("{$dbprefix}survey_$surveyid", $tablelist)) //delete the survey_$surveyid table
        {
            $dsquery = $dict->DropTableSQL("{$dbprefix}survey_$surveyid");
            //$dict->ExecuteSQLArray($sqlarray);
            $dsresult = $dict->ExecuteSQLArray($dsquery);
        }

<<<<<<< HEAD
			//Assuming we will only import one question at a time we will now find out the maximum question order in this group
			//and save it for later
			$qmaxqo = "SELECT MAX(question_order) AS maxqo FROM ".db_table_name('questions')." WHERE sid=$newsid AND gid=$newgid";
			$qres = db_execute_assoc($qmaxqo) or $this->debugLsrc ("Error: ".": Failed to find out maximum question order value\n$qmaxqo\n".$connect->ErrorMsg());
			$qrow=$qres->FetchRow();
			$newquestionorder=$qrow['maxqo']+1;
				
			$this->debugLsrc("wir sind in ".__FILE__." - ".__FUNCTION__." Line ".__LINE__.", OK ");
				
			foreach ($questionarray as $qa) {
				$qacfieldcontents=convertCSVRowToArray($qa,',','"');
				$newfieldcontents=$qacfieldcontents;
				$questionrowdata=array_combine($qafieldorders,$qacfieldcontents);
				if (isset($languagesSupported[$questionrowdata["language"]]))
				{
					$oldqid = $questionrowdata['qid'];
					$oldsid = $questionrowdata['sid'];
					$oldgid = $questionrowdata['gid'];

					// Remove qid field if there is no newqid; and set it to newqid if it's set
					if (!isset($newqid))
					unset($questionrowdata['qid']);
					else
					$questionrowdata['qid'] = $newqid;

					$questionrowdata["sid"] = $newsid;
					$questionrowdata["gid"] = $newgid;
					$questionrowdata["question_order"] = $newquestionorder;

					$this->debugLsrc("wir sind in ".__FILE__." - ".__FUNCTION__." Line ".__LINE__.", OK ");
					// Now we will fix up the label id
					$type = $questionrowdata["type"]; //Get the type
					if ($type == "F" || $type == "H" || $type == "1" || $type == ":" ||	$type == ";" )
					{//IF this is a flexible label array, update the lid entry
						 
						$this->debugLsrc("wir sind in ".__FILE__." - ".__FUNCTION__." Line ".__LINE__.", OK ");
						 
						if (isset($labelreplacements)) {
							foreach ($labelreplacements as $lrp) {
								if ($lrp[0] == $questionrowdata["lid"]) {
									$questionrowdata["lid"]=$lrp[1];
								}
								if ($lrp[0] == $questionrowdata["lid1"]) {
									$questionrowdata["lid1"]=$lrp[1];
								}
							}
						}
					}
					$other = $questionrowdata["other"]; //Get 'other' field value
					$oldlid = $questionrowdata["lid"];
					$questionrowdata=array_map('convertCsvreturn2return', $questionrowdata);

					// translate internal links
					$questionrowdata['title']=translink('survey', $oldsid, $newsid, $questionrowdata['title']);
					$questionrowdata['question']=translink('survey', $oldsid, $newsid, $questionrowdata['question']);
					$questionrowdata['help']=translink('survey', $oldsid, $newsid, $questionrowdata['help']);

					$newvalues=array_values($questionrowdata);
					$newvalues=array_map(array(&$connect, "qstr"),$newvalues); // quote everything accordingly
					$qinsert = "INSERT INTO {$dbprefix}questions (".implode(',',array_keys($questionrowdata)).") VALUES (".implode(',',$newvalues).")";
					$qres = $connect->Execute($qinsert) or $this->debugLsrc ("Error: ".": Failed to insert question\n$qinsert\n".$connect->ErrorMsg());

					$this->debugLsrc("wir sind in ".__FILE__." - ".__FUNCTION__." Line ".__LINE__.", OK ");
					// set the newqid only if is not set
					if (!isset($newqid))
					$newqid=$connect->Insert_ID("{$dbprefix}questions","qid");
				}
			}
			$this->debugLsrc("wir sind in ".__FILE__." - ".__FUNCTION__." Line ".__LINE__.", OK ");
			//NOW DO ANSWERS FOR THIS QID - Is called just once and only if there was a question
			if (isset($answerarray) && $answerarray) {
				foreach ($answerarray as $aa) {
					$answerfieldcontents=convertCSVRowToArray($aa,',','"');
					$answerrowdata=array_combine($answerfieldnames,$answerfieldcontents);
					if ($answerrowdata===false)
					{
						$importquestion.=''.("Faulty line in import - fields and data don't match").":".implode(',',$answerfieldcontents);
					}
					if (isset($languagesSupported[$answerrowdata["language"]]))
					{
						$code=$answerrowdata["code"];
						$thisqid=$answerrowdata["qid"];
						$answerrowdata["qid"]=$newqid;

						// translate internal links
						$answerrowdata['answer']=translink('survey', $oldsid, $newsid, $answerrowdata['answer']);

						$newvalues=array_values($answerrowdata);
						$newvalues=array_map(array(&$connect, "qstr"),$newvalues); // quote everything accordingly
						$ainsert = "INSERT INTO {$dbprefix}answers (".implode(',',array_keys($answerrowdata)).") VALUES (".implode(',',$newvalues).")";
						$ares = $connect->Execute($ainsert) or $this->debugLsrc ("Error: ".": Failed to insert answer\n$ainsert\n".$connect->ErrorMsg());
					}
				}
			}
			$this->debugLsrc("wir sind in ".__FILE__." - ".__FUNCTION__." Line ".__LINE__.", OK ");
			// Finally the question attributes - Is called just once and only if there was a question
			if (isset($question_attributesarray) && $question_attributesarray) {//ONLY DO THIS IF THERE ARE QUESTION_ATTRIBUES
				$fieldorders  =convertCSVRowToArray($question_attributesarray[0],',','"');
				unset($question_attributesarray[0]);
				foreach ($question_attributesarray as $qar) {
					$fieldcontents=convertCSVRowToArray($qar,',','"');
					$qarowdata=array_combine($fieldorders,$fieldcontents);
					$qarowdata["qid"]=$newqid;
					unset($qarowdata["qaid"]);

					$newvalues=array_values($qarowdata);
					$newvalues=array_map(array(&$connect, "qstr"),$newvalues); // quote everything accordingly
					$qainsert = "INSERT INTO {$dbprefix}question_attributes (".implode(',',array_keys($qarowdata)).") VALUES (".implode(',',$newvalues).")";
					$result=$connect->Execute($qainsert) or $this->debugLsrc ("Couldn't insert question_attribute$qainsert".$connect->ErrorMsg());
				}
			}

		}
		$this->debugLsrc("wir sind in - ".__FUNCTION__." Line ".__LINE__.", FERTIG ");
		// CONDITIONS is DONE
		return array('gid'=>$newgid,'qid'=>$newqid);
		//return $newgid;
	}

	/**
	 * function to delete a Survey with all questions and answersand Tokentable....
	 *
	 * @param int $surveyid
	 * @return boolean
	 */
	function deleteSurvey($surveyid)
	{
		global $connect ;
		global $dbprefix ;
		$ADODB_FETCH_MODE = ADODB_FETCH_ASSOC;
		include("lsrc.config.php");
		$this->debugLsrc("wir sind in ".__FUNCTION__." Line ".__LINE__.", OK ");

		$tablelist = $connect->MetaTables();
		$dict = NewDataDictionary($connect);

		if (in_array("{$dbprefix}survey_$surveyid", $tablelist)) //delete the survey_$surveyid table
		{
			$dsquery = $dict->DropTableSQL("{$dbprefix}survey_$surveyid");
			//$dict->ExecuteSQLArray($sqlarray);
			$dsresult = $dict->ExecuteSQLArray($dsquery);
		}

		if (in_array("{$dbprefix}tokens_$surveyid", $tablelist)) //delete the tokens_$surveyid table
		{
			$dsquery = $dict->DropTableSQL("{$dbprefix}tokens_$surveyid");
			$dsresult = $dict->ExecuteSQLArray($dsquery) or $this->debugLsrc ("Couldn't \"$dsquery\" because ".$connect->ErrorMsg());
		}

		$dsquery = "SELECT qid FROM {$dbprefix}questions WHERE sid=$surveyid";
		$dsresult = db_execute_assoc($dsquery) or $this->debugLsrc ("Couldn't find matching survey to delete: \n $dsquery \n".$connect->ErrorMsg());
		while ($dsrow = $dsresult->FetchRow())
		{
			$asdel = "DELETE FROM {$dbprefix}answers WHERE qid={$dsrow['qid']}";
			$asres = $connect->Execute($asdel);
			$cddel = "DELETE FROM {$dbprefix}conditions WHERE qid={$dsrow['qid']}";
			$cdres = $connect->Execute($cddel) or die();
			$qadel = "DELETE FROM {$dbprefix}question_attributes WHERE qid={$dsrow['qid']}";
			$qares = $connect->Execute($qadel);
		}

		$qdel = "DELETE FROM {$dbprefix}questions WHERE sid=$surveyid";
		$qres = $connect->Execute($qdel);

		$scdel = "DELETE FROM {$dbprefix}assessments WHERE sid=$surveyid";
		$scres = $connect->Execute($scdel);

		$gdel = "DELETE FROM {$dbprefix}groups WHERE sid=$surveyid";
		$gres = $connect->Execute($gdel);

		$slsdel = "DELETE FROM {$dbprefix}surveys_languagesettings WHERE surveyls_survey_id=$surveyid";
		$slsres = $connect->Execute($slsdel);

		$srdel = "DELETE FROM {$dbprefix}surveys_rights WHERE sid=$surveyid";
		$srres = $connect->Execute($srdel);

		$srdel = "DELETE FROM {$dbprefix}saved_control WHERE sid=$surveyid";
		$srres = $connect->Execute($srdel);

		$sdel = "DELETE FROM {$dbprefix}surveys WHERE sid=$surveyid";
		$sres = $connect->Execute($sdel);
		$surveyid=false;

		return true;

	}

	/**
	 * This function pulls a CSV representation of the Field map
	 *
	 * @param mixed $surveyid - the survey ID you want the Fieldmap for
	 * @return String $fieldmap
	 */
	function FieldMap2CSV($surveyid)
	{
		$fields=array("fieldname", "type", "sid", "gid", "qid", "aid",'title','question','group_name','lid','lid1');
		$fieldmap=createFieldMap($surveyid,'full');

		$result='"'.implode('","',$fields).'"'."\n";
		foreach ($fieldmap as $entry)
		{

			$destfieldmap=array();
			foreach ($fields as $field)
			{
				if (isset($entry[$field]))
				{
					$destfieldmap[$field]=$entry[$field];
				}
				else
				{
					$destfieldmap[$field]='';
				}
			}
			$entry=array_map('CSVEscape',array_values($destfieldmap));
			$result.=implode(',',$entry)."\n";
		}
		return $result;
	}
	
	function sendStatistic($surveyid, $to, $tempFile, $html=null)
	{
		include("lsrc.config.php");
		global $sitename;
		global $clang;
		
		
		if($tempFile==null && isset($html))
		{
			$css = "<style type='text/css'>"
				."table.statisticstable, table.statisticssummary {
=======
        if (in_array("{$dbprefix}tokens_$surveyid", $tablelist)) //delete the tokens_$surveyid table
        {
            $dsquery = $dict->DropTableSQL("{$dbprefix}tokens_$surveyid");
            $dsresult = $dict->ExecuteSQLArray($dsquery) or $this->debugLsrc ("Couldn't \"$dsquery\" because ".$connect->ErrorMsg());
        }

        $dsquery = "SELECT qid FROM {$dbprefix}questions WHERE sid=$surveyid";
        $dsresult = db_execute_assoc($dsquery) or $this->debugLsrc ("Couldn't find matching survey to delete: \n $dsquery \n".$connect->ErrorMsg());
        while ($dsrow = $dsresult->FetchRow())
        {
            $asdel = "DELETE FROM {$dbprefix}answers WHERE qid={$dsrow['qid']}";
            $asres = $connect->Execute($asdel);
            $cddel = "DELETE FROM {$dbprefix}conditions WHERE qid={$dsrow['qid']}";
            $cdres = $connect->Execute($cddel) or die();
            $qadel = "DELETE FROM {$dbprefix}question_attributes WHERE qid={$dsrow['qid']}";
            $qares = $connect->Execute($qadel);
        }

        $qdel = "DELETE FROM {$dbprefix}questions WHERE sid=$surveyid";
        $qres = $connect->Execute($qdel);

        $scdel = "DELETE FROM {$dbprefix}assessments WHERE sid=$surveyid";
        $scres = $connect->Execute($scdel);

        $gdel = "DELETE FROM {$dbprefix}groups WHERE sid=$surveyid";
        $gres = $connect->Execute($gdel);

        $slsdel = "DELETE FROM {$dbprefix}surveys_languagesettings WHERE surveyls_survey_id=$surveyid";
        $slsres = $connect->Execute($slsdel);

        $srdel = "DELETE FROM {$dbprefix}surveys_rights WHERE sid=$surveyid";
        $srres = $connect->Execute($srdel);

        $srdel = "DELETE FROM {$dbprefix}saved_control WHERE sid=$surveyid";
        $srres = $connect->Execute($srdel);

        $sdel = "DELETE FROM {$dbprefix}surveys WHERE sid=$surveyid";
        $sres = $connect->Execute($sdel);
        $surveyid=false;

        return true;

    }

    /**
     * This function pulls a CSV representation of the Field map
     *
     * @param mixed $surveyid - the survey ID you want the Fieldmap for
     * @return String $fieldmap
     */
    function FieldMap2CSV($surveyid)
    {
        $fields=array("fieldname", "type", "sid", "gid", "qid", "aid",'title','question','group_name','lid','lid1');
        $fieldmap=createFieldMap($surveyid,'full');

        $result='"'.implode('","',$fields).'"'."\n";
        foreach ($fieldmap as $entry)
        {

            $destfieldmap=array();
            foreach ($fields as $field)
            {
                if (isset($entry[$field]))
                {
                    $destfieldmap[$field]=$entry[$field];
                }
                else
                {
                    $destfieldmap[$field]='';
                }
            }
            $entry=array_map('CSVEscape',array_values($destfieldmap));
            $result.=implode(',',$entry)."\n";
        }
        return $result;
    }

    function sendStatistic($surveyid, $to, $tempFile, $html=null)
    {
        include("lsrc.config.php");
        global $sitename;
        global $clang;


        if($tempFile==null && isset($html))
        {
            $css = "<style type='text/css'>"
            ."table.statisticstable, table.statisticssummary {
>>>>>>> 9ac150e4
				    background-color:#EEF6FF;
				    border-collapse:collapse;
				    border-width: 0px;
				    border-style: none;
				}
				
				.statisticssummary thead th
				{
				    background:#D2E0F2;
				}
				
				.statisticssummary th:first-child,
				.statisticstable td:first-child {
				    text-align:right;
				}
				
				.statisticssummary thead th:first-child
				{
				    text-align:center;
				}
				
				.statisticssummary th, .statisticssummary td, .statisticstable td {
				    padding:3px 10px;
				    
				}
				
				.statisticstable tr {
				    border-color: #fff;
				    border-style: solid;
				    border-width: 1px;
				}
				
				.statisticstable thead th
				{
				    background:#D2E0F2;
				    text-align:center;
				    color:#1D2D45;
				    padding:4 10px;
				}
				
				.statisticstable tfoot tr {
				    background:#D2E0F2;
				    text-align:center;
				}"
				."</style>";

				$message = sprintf($clang->gT("This is your personal statistic sheet for survey #%s"),$css."<center>".$message.$surveyid."<br/>".$html."</center>");
				return SendEmailMessage($message, sprintf($clang->gT("Statistics Survey #%s"),$surveyid), $to, getBounceEmail($surveyid), $sitename, true);
        }
        else
        {
            $message = sprintf($clang->gT("This is your personal statistic sheet for survey #%s"),$surveyid);
            return SendEmailMessage($message, sprintf($clang->gT("Statistics Survey #%s"),$surveyid), $to , getBounceEmail($surveyid), $sitename, $ishtml, getBounceEmail($surveyid), $tempFile);
        }

    }
    private function getqtypelist($SelectedCode = "T", $ReturnType = "array")
    {
        include("lsrc.config.php");
        global $publicurl;
        //global $sourcefrom, $clang;


        $qtypes = array(
			"1"=>"Array (Flexible Labels) Dual Scale",
			"5"=>"5 Point Choice",
			"A"=>"Array (5 Point Choice)",
			"B"=>"Array (10 Point Choice)",
			"C"=>"Array (Yes/No/Uncertain)",
			"D"=>"Date",
			"E"=>"Array (Increase, Same, Decrease)",
			"F"=>"Array (Flexible Labels)",
			"G"=>"Gender",
			"H"=>"Array (Flexible Labels) by Column",
			"I"=>"Language Switch",
			"K"=>"Multiple Numerical Input",
			"L"=>"List (Radio)",
			"M"=>"Multiple Options",
			"N"=>"Numerical Input",
			"O"=>"List With Comment",
			"P"=>"Multiple Options With Comments",
			"Q"=>"Multiple Short Text",
			"R"=>"Ranking",
			"S"=>"Short Free Text",
			"T"=>"Long Free Text",
			"U"=>"Huge Free Text",
			"X"=>"Boilerplate Question",
			"Y"=>"Yes/No",
			"!"=>"List (Dropdown)",
			":"=>"Array (Multi Flexible) (Numbers)",
			";"=>"Array (Multi Flexible) (Text)",
        );
        asort($qtypes);
        if ($ReturnType == "array")
        {return $qtypes;}


    }
    /**
     * This function removes the UTF-8 Byte Order Mark from a string
     *
     * @param string $str
     * @return string
     */
    private function removeBOM($str=""){
        if(substr($str, 0,3) == pack("CCC",0xef,0xbb,0xbf)) {
            $str=substr($str, 3);
        }
        return $str;
    }
    /**
     * create a token table for the given survey id
     * @param $iVid
     * @return unknown_type
     */
    function createTokenTable($iVid, $att=0)
    {
        global $connect;
        global $dbprefix;

        global $databasetabletype;
        global $databasetype;

        global $rootdir;

        global $defaultlang;

        include("lsrc.config.php");

        require_once($rootdir.'/classes/core/language.php');
        $clang = new limesurvey_lang($defaultlang);
        // check if the Token table already exists, if not, create it...
        if(!db_tables_exist("{$dbprefix}tokens_".$iVid))
        {
            /**
             *
             * CREATE TABLE `lime_tokens_4711` (
             `tid` int(11) NOT NULL AUTO_INCREMENT,
             `firstname` varchar(40) COLLATE utf8_unicode_ci DEFAULT NULL,
             `lastname` varchar(40) COLLATE utf8_unicode_ci DEFAULT NULL,
             `email` text COLLATE utf8_unicode_ci,
             `emailstatus` text COLLATE utf8_unicode_ci,
             `token` varchar(36) COLLATE utf8_unicode_ci DEFAULT NULL,
             `language` varchar(25) COLLATE utf8_unicode_ci DEFAULT NULL,
             `sent` varchar(17) COLLATE utf8_unicode_ci DEFAULT 'N',
             `remindersent` varchar(17) COLLATE utf8_unicode_ci DEFAULT 'N',
             `remindercount` int(11) DEFAULT '0',
             `completed` varchar(17) COLLATE utf8_unicode_ci DEFAULT 'N',
             `validfrom` datetime DEFAULT NULL,
             `validuntil` datetime DEFAULT NULL,
             `mpid` int(11) DEFAULT NULL,
             PRIMARY KEY (`tid`),
             KEY `lime_tokens_4711_idx` (`token`),
             KEY `idx_lime_tokens_4711_efl` (`email`(120),`firstname`,`lastname`)
             ) ENGINE=MyISAM DEFAULT CHARSET=utf8 COLLATE=utf8_unicode_ci;
             */

            $this->debugLsrc("wir sind in ".__FUNCTION__." Line ".__LINE__.", Token Table existiert nicht ");
            $createtokentable =
			"tid int I NOT NULL AUTO PRIMARY,\n "
			. "firstname C(40) ,\n "
			. "lastname C(40) ,\n ";
			//MSSQL needs special treatment because of some strangeness in ADODB
			if ($databasetype == 'odbc_mssql' || $databasetype == 'odbtp' || $databasetype == 'mssql_n' || $databasetype == 'mssqlnative')
			{
			    $createtokentable.= "email text ,\n "
			    ."emailstatus text ,\n ";
			}
			else
			{
			    $createtokentable.= "email text ,\n "
			    ."emailstatus text ,\n ";
			}

			$createtokentable.= "token C(36) ,\n "
			. "language C(25) ,\n "
			. "sent C(17) DEFAULT 'N',\n "
			. "remindersent C(17) DEFAULT 'N',\n "
			. "remindercount int I DEFAULT 0,\n "
			. "completed C(17) DEFAULT 'N',\n "
			. "validfrom date ,\n "
			. "validuntil date ,\n "
			. "mpid I ";

			$tabname = "{$dbprefix}tokens_{$iVid}"; # not using db_table_name as it quotes the table name (as does CreateTableSQL)
			$taboptarray = array('mysql' => 'ENGINE='.$databasetabletype.'  CHARACTER SET utf8 COLLATE utf8_unicode_ci',
	                             'mysqli' => 'ENGINE='.$databasetabletype.'  CHARACTER SET utf8 COLLATE utf8_unicode_ci');
			$dict = NewDataDictionary($connect);
			$sqlarray = $dict->CreateTableSQL($tabname, $createtokentable, $taboptarray);
			$execresult = $dict->ExecuteSQLArray($sqlarray, false);

			$createtokentableindex = $dict->CreateIndexSQL("{$tabname}_idx", $tabname, array('token'));
			$dict->ExecuteSQLArray($createtokentableindex, false);
			if($execresult!=0)
			$this->debugLsrc("wir sind in ".__FUNCTION__." Line ".__LINE__.", token table created ");
			else
			{
			    $this->debugLsrc("WARNING: ".__FUNCTION__." Line ".__LINE__.", token table NOT created ");
			    $this->debugLsrc($createtokentable);
			    while(list($key, $value)= each($sqlarray) )
			    {
			        $this->debugLsrc("$key - $value");
			    }
			}
			$n=1;
			while($att>=$n)
			{
			    $sql = "ALTER TABLE {$dbprefix}tokens_$iVid ADD COLUMN attribute_$n VARCHAR(255); ";

			    $this->debugLsrc("wir sind in ".__FUNCTION__." Line ".__LINE__.", Attribute_$n anlegen ,sql: $sql");
			    //modify_database("","$sql");
			    $connect->Execute($sql);
			    ++$n;
			}
        }
        return;
    }
    /**
     * The new one...
     * * Function to insert Participant data while auto creating token if non is supported...
     * @param $sUser
     * @param $sPass
     * @param $iVid
     * @param $sParticipantData (FIRSTNAME;LASTNAME;EMAIL;LANG;TOKEN;VALIDFROM;VALIDTO;attrib1,attrib2,attrib3,attrib4,attrib5::)
     * @return unknown_type
     */
    function insertParticipants($iVid, $sParticipantData)
    {
        global $connect ;
        global $dbprefix ;
        $ADODB_FETCH_MODE = ADODB_FETCH_ASSOC;
        include("lsrc.config.php");
        //$this = new lsrcHelper();
        // check for appropriate rights
        //		if(!$this->checkUser($sUser, $sPass))
        //		{
        //			throw new SoapFault("Authentication: ", "User or password wrong");
        //			exit;
        //		}
        $this->debugLsrc("wir sind in ".__FUNCTION__." Line ".__LINE__.", $iVid, $sParticipantData ");
         
        // check if there is a $iVid, else abort
        if(!isset($iVid) || $iVid=='' || $iVid==0 )
        {
            return 0;
        }

        // check if the Survey we want to populate with data and tokens already exists, else -> Fault
        if(!$this->surveyExists($iVid))
        {
            $this->debugLsrc("wir sind in ".__FUNCTION__." Line ".__LINE__.", survey does not exist ");
            return 0;
        }

        $this->createTokenTable($iVid);

        //set the Seperators to default if nothing is set in the lsrc.config.php
        if(!isset($sDatasetSeperator) || $sDatasetSeperator=='')
        {$sDatasetSeperator = "::";}
        if(!isset($sDatafieldSeperator) || $sDatafieldSeperator=='')
        {$sDatafieldSeperator = ";";}

        // prepare to fill the table lime_tokens_*
        // this is sensitiv, if the Seperator is not the defined one, almost everything could happen, BE AWARE OF YOUR SEPERATOR!...
        $asDataset = explode($sDatasetSeperator, $sParticipantData);
        // write the tokens to the token_table
        $iCountParticipants =  count($asDataset);
        $iInsertedParticipants=0;

        foreach($asDataset as $sData)
        {
            //some extra sql statement comes in here later
            $attributes='';
            $attributesData='';
            $validity='';
            $validityData='';
            if($sData!='')
            {
                $asDatafield = explode($sDatafieldSeperator, $sData);
                $checkCnt=1;

                $iDataLength = count($asDatafield);
                for($n=0;$n>=$iDataLength;++$n)
                {
                    if($asDatafield[$n]=='')
                    {
                        $asDatafield[$n]=null;
                    }
                }

                // token generieren


                while($checkCnt>0)
                {
                    $value = randomkey(10); //change randomkey value for different tokenlength (up to 36 chars max.)
                    $cQuery= "select token from ".$dbprefix."tokens_".$iVid." where token = '".$value."'; ";
                    $result = db_execute_assoc($cQuery);
                    $checkCnt = $result->RecordCount();
                }
                if(!isset($asDatafield[4]) || $asDatafield[4]=='')
                {
                    $asDatafield[4]= $value;
                }

                //set session language if no language is set
                if(!isset($asDatafield[3]) || $asDatafield[3]=='')
                {
                    $asDatafield[3] = $_SESSION['lang'];
                }

                //Begin to prepare our statement here. One array for the columns to insert and a parallel array with the values.
                $insertColumns = array('firstname', 'lastname', 'email', 'language', 'token');
                $insertValues = array($asDatafield[0], $asDatafield[1], $asDatafield[2], $asDatafield[3], $asDatafield[4]);

                if(isset($asDatafield[5]) && $asDatafield[5]!=null)
                {
                    //$validity .= ',validfrom';
                    //$validityData .=",'$asDatafield[5]'";
                    $insertColumns[] = 'validfrom';
                    $insertValues[] = $asDatafield[5];
                }
                if(isset($asDatafield[6]) && $asDatafield[5]!=null)
                {
                    //$validity .= ',validuntil';
                    //$validityData .=",'$asDatafield[6]'";
                    $insertColumns[] = 'validuntil';
                    $insertValues[] = $asDatafield[6];
                }

                if(isset($asDatafield[7]) && $asDatafield[7]!='')
                {
                    $asAttributes = explode(",", $asDatafield[7]);
                    $n=0;
                    foreach($asAttributes as $attribute)
                    {

                        ++$n;
                        //$check = "SELECT attribute_$n FROM {$dbprefix}_tokens_$iVid ";

                        $sql = "ALTER TABLE {$dbprefix}tokens_$iVid ADD COLUMN attribute_$n VARCHAR(255); ";
                        //$attributes.=",attribute_$n";
                        //$attributesData.= ",'$attribute'";
                        $insertColumns[] = "attribute_$n";
                        $insertValues[] = $attribute;

                        $this->debugLsrc("wir sind in ".__FUNCTION__." Line ".__LINE__.", Attribute_$n mit $attribute anlegen ,sql: $sql");
                        //modify_database("","$sql");
                        $connect->Execute($sql);

                    }
                }


                /*$sInsertParti = "INSERT INTO ".$dbprefix."tokens_".$iVid
                 ."(firstname,lastname,email,token,"
                 ."language $validity $attributes) "
                 ."VALUES ('{$asDatafield[0]}', '{$asDatafield[1]}' , '{$asDatafield[2]}', '{$asDatafield[4]}' , "
                 ."'{$asDatafield[3]}' $validityData $attributesData) ";*/

                $sInsertParti = "INSERT INTO {$dbprefix}tokens_$iVid (".implode(',', $insertColumns).") VALUES (".trim(str_repeat('?,', count($insertColumns)), ',').");";



                $this->debugLsrc("$sInsertParti");


                //			$sInsertParti = "INSERT INTO ".$dbprefix."tokens_".$iVid
                //					."(firstname,lastname,email,emailstatus,token,"
                //					."language,sent,completed,attribute_1,attribute_2,mpid)"
                //					."VALUES ('".$asDatafield[0]."' ,
                //					'".$asDatafield[1]."' , '".$asDatafield[2]."' , 'OK' , '".$asDatafield[5]."',
                //					'".$_SESSION['lang']."', 'N', 'N', '".$asDatafield[3]."' , '".$asDatafield[4]."' , NULL); ";
                //
                if($connect->Execute($sInsertParti, $insertValues))
                {
                    ++$iInsertedParticipants;
                    // check participants eMail status and set it
                    // see http://data.iana.org/TLD/tlds-alpha-by-domain.txt
                    $maxrootdomainlength = 32;
                    if(1==preg_match("/^[_a-zA-Z0-9-]+(\.[_a-zA-Z0-9-]+)*@[a-zA-Z0-9-]+(\.[a-zA-Z0-9-]+)*\.(([0-9]{1,3})|([a-zA-Z]{2,".$maxrootdomainlength."}))$/ix", $asDatafield[2]))
                    $this->changeTable("tokens_".$iVid,"emailstatus","OK","email='{$asDatafield[2]}'");

                    //					if(isset($asDatafield[7]) && $asDatafield[7]!='')
                    //					{
                    //						$asAttributes = explode(",", $asDatafield[7]);
                    //						$n=0;
                    //						foreach($asAttributes as $attribute)
                    //						{
                    //
                    //							++$n;
                    //							//$check = "SELECT attribute_$n FROM {$dbprefix}_tokens_$iVid ";
                    //
                    //							$sql = "ALTER TABLE {$dbprefix}tokens_$iVid ADD COLUMN attribute_$n VARCHAR(255); ";
                    //							$attributes.=",attribute_$n";
                    //							$attributesData.= ",'$attribute'";
                    //
                    //							$this->debugLsrc("wir sind in ".__FUNCTION__." Line ".__LINE__.", Attribute_$n mit $attribute anlegen ,sql: $sql");
                    //							//modify_database("","$sql");
                    //							$connect->Execute($sql);
                    //
                    //
                    //							$insert = "UPDATE {$dbprefix}tokens_$iVid "
                    //							. " SET attribute_$n='$attribute' WHERE token='$asDatafield[4]' ";
                    //
                    //							$this->debugLsrc("$insert");
                    //							$connect->Execute($insert);
                    //						}
                    //					}
                }

            }

        }
        return "".$iCountParticipants."Datasets given, ".$iInsertedParticipants." rows inserted. ";
    }
}<|MERGE_RESOLUTION|>--- conflicted
+++ resolved
@@ -1,5237 +1,4267 @@
-<?php
-/*
- * LimeSurvey
- * Copyright (C) 2007 The LimeSurvey Project Team / Carsten Schmitz
- * All rights reserved.
- * License: GNU/GPL License v2 or later, see LICENSE.php
- * LimeSurvey is free software. This version may have been modified pursuant
- * to the GNU General Public License, and as distributed it includes or
- * is derivative of works licensed under the GNU General Public License or
- * other free or open source software licenses.
- * See COPYRIGHT.php for copyright notices and details.
- *
- * $Id$
- *
- */
-/**
- * @author Wahrendorff
- *
- */
-class LsrcHelper {
-
-    /**
-     * simple debug function to make life a bit easier
-     *
-     * @param string $text
-     */
-    function debugLsrc($text)
-    {
-        include("lsrc.config.php");
-        if($lsrcDebug)
-        {
-            error_log("\n".date("Y-m-d H:i:s")." ".$text, 3 , $lsrcDebugLog);
-        }
-        return;
-    }
-
-    /**
-     * function to get the id of the surveyowner
-     *
-     * @param unknown_type $iVid
-     * @return unknown
-     */
-    function getSurveyOwner($iVid)
-    {
-        global $connect ;
-        global $dbprefix ;
-        $ADODB_FETCH_MODE = ADODB_FETCH_ASSOC;
-        include("lsrc.config.php");
-        //$this= new LsrcHelper();
-        if($this->surveyExists($iVid))
-        {
-            $query2num = "SELECT owner_id FROM {$dbprefix}surveys WHERE sid=".sanitize_int($iVid)."";
-            $rs = db_execute_assoc($query2num);
-            $field=$rs->FetchRow();
-            return $field['owner_id'];
-
-        }else{return false;}
-    }
-
-    /**
-     * This function changes data in LS-DB, its very sensitive, because every table can be changed.
-     *
-     * @param unknown_type $table
-     * @param unknown_type $key
-     * @param unknown_type $value
-     * @param unknown_type $where
-     * @return String
-     */
-    function changeTable($table, $key, $value, $where, $mode='0')//XXX
-    {//be aware that this function may be a security risk
-
-        global $connect ;
-        global $dbprefix ;
-        $ADODB_FETCH_MODE = ADODB_FETCH_ASSOC;
-        include("lsrc.config.php");
-        if($mode=='' || !isset($mode) || $mode=='0')
-        {
-            $where = str_replace("\\","",$where);
-            $query2num = "SELECT {$key} FROM {$dbprefix}{$table} WHERE {$where}";
-            $rs = db_execute_assoc($query2num);
-
-            $this->debugLsrc("wir sind in ".__FUNCTION__." Line ".__LINE__.", OK ($query2num)");
-
-            $query2update = "update ".$dbprefix.$table." set ".$key."='".$value."' where ".$where."";
-
-            $this->debugLsrc("wir sind in ".__FUNCTION__." Line ".__LINE__.", OK ($query2update)");
-
-            if($connect->Execute($query2update)){
-                return $rs->RecordCount()." Rows changed";
-            }
-            else{
-                return "nothing changed";
-            }
-        }
-        if($mode==1 || $mode=='1')
-        {
-            $query2insert = "INSERT INTO {$dbprefix}{$table} ({$key}) VALUES ({$value});";
-            $this->debugLsrc("wir sind in Line ".__LINE__.", inserting ($query2insert)");
-            if($connect->Execute($query2insert))
-            {
-                $this->debugLsrc("wir sind in Line ".__LINE__.", inserting OK");
-                return true;
-                 
-            }
-            else
-            {
-                return false;
-            }
-        }
-
-
-    }
-
-    /**
-     *
-     * Enter description here...
-     * @param $surveyid
-     * @param $type
-     * @param $maxLsrcEmails
-     * @return unknown_type
-     */
-    function emailSender($surveyid, $type, $maxLsrcEmails='') //XXX
-    {
-        global $publicurl,$maxemails;
-        global $connect,$sitename ;
-        global $dbprefix ;
-        $surveyid = sanitize_int($surveyid);
-        include("lsrc.config.php");
-
-
-
-        // wenn maxmails ber den lsrc gegeben wird das nutzen, ansonsten die default werte aus der config.php
-        if($maxLsrcEmails!='')
-        $maxemails = $maxLsrcEmails;
-
-        switch ($type){
-            case "custom":
-
-                break;
-            case "invite":
-                $this->debugLsrc("wir sind in ".__FUNCTION__." Line ".__LINE__.", START invite ");
-
-
-
-                if(isset($surveyid) && getEmailFormat($surveyid) == 'html')
-                {
-                    $ishtml=true;
-                }
-                else
-                {
-                    $ishtml=false;
-                }
-
-                //$tokenoutput .= ("Sending Invitations");
-                //if (isset($tokenid)) {$tokenoutput .= " (".("Sending to Token ID").":&nbsp;{$tokenid})";}
-                //$tokenoutput .= "\n";
-                $this->debugLsrc("wir sind in ".__FUNCTION__." Line ".__LINE__.", $surveyid, $type");
-                // Texte für Mails aus der Datenbank holen und in die POST Dinger schreiben. Nicht schön aber praktikabel
-
-                $sql = 	"SELECT surveyls_language, surveyls_email_invite_subj, surveyls_email_invite  ".
-						"FROM {$dbprefix}surveys_languagesettings ".
-						"WHERE surveyls_survey_id = ".$surveyid." ";
-
-                //GET SURVEY DETAILS
-                $thissurvey=getSurveyInfo($surveyid);
-
-                //				$connect->SetFetchMode(ADODB_FETCH_ASSOC);
-                //				$sqlResult=$connect->Execute($sql);
-                $sqlResult = db_execute_assoc($sql);
-
-                $this->debugLsrc("wir sind in ".__FUNCTION__." Line ".__LINE__.", invite ");
-
-                while($languageRow = $sqlResult->FetchRow())
-                {
-                    $_POST['message_'.$languageRow['surveyls_language']] = $languageRow['surveyls_email_invite'];
-                    $_POST['subject_'.$languageRow['surveyls_language']] = $languageRow['surveyls_email_invite_subj'];
-                }
-
-                //				if (isset($_POST['bypassbademails']) && $_POST['bypassbademails'] == 'Y')
-                //				{
-                //					$SQLemailstatuscondition = " AND emailstatus = 'OK'";
-                //				}
-                //				else
-                //				{
-                //					$SQLemailstatuscondition = "";
-                //				}
-                $this->debugLsrc("wir sind in ".__FUNCTION__." Line ".__LINE__.", invite ");
-                $ctquery = "SELECT * FROM ".db_table_name("tokens_{$surveyid}")." WHERE ((completed ='N') or (completed='')) AND ((sent ='N') or (sent='')) AND emailstatus = 'OK' ";
-
-                if (isset($tokenid)) {$ctquery .= " AND tid='{$tokenid}'";}
-                //$tokenoutput .= "<!-- ctquery: $ctquery -->\n";
-                $ctresult = $connect->Execute($ctquery);
-                $ctcount = $ctresult->RecordCount();
-                $ctfieldcount = $ctresult->FieldCount();
-
-                $emquery = "SELECT * ";
-                //if ($ctfieldcount > 7) {$emquery .= ", attribute_1, attribute_2";}
-
-                $this->debugLsrc("wir sind in ".__FUNCTION__." Line ".__LINE__.", invite ");
-
-                $emquery .= " FROM ".db_table_name("tokens_{$surveyid}")." WHERE ((completed ='N') or (completed='')) AND ((sent ='N') or (sent=''))  AND emailstatus = 'OK' ";
-
-                if (isset($tokenid)) {$emquery .= " and tid='{$tokenid}'";}
-                //$tokenoutput .= "\n\n<!-- emquery: $emquery -->\n\n";
-                $emresult = db_select_limit_assoc($emquery,$maxemails);
-                $emcount = $emresult->RecordCount();
-
-                //$tokenoutput .= "<table width='500px' align='center' >\n"
-                ////."\t<tr>\n"
-                //."\t\t<td><font size='1'>\n";
-
-                $surveylangs = GetAdditionalLanguagesFromSurveyID($surveyid);
-                $baselanguage = GetBaseLanguageFromSurveyID($surveyid);
-                array_unshift($surveylangs,$baselanguage);
-
-                $this->debugLsrc("wir sind in ".__FUNCTION__." Line ".__LINE__.", invite ");
-
-                foreach ($surveylangs as $language)
-                {
-                    $_POST['message_'.$language]=auto_unescape($_POST['message_'.$language]);
-                    $_POST['subject_'.$language]=auto_unescape($_POST['subject_'.$language]);
-                    if ($ishtml) $_POST['message_'.$language] = html_entity_decode($_POST['message_'.$language], ENT_QUOTES, $emailcharset);
-
-                }
-
-                $this->debugLsrc("wir sind in ".__FUNCTION__." Line ".__LINE__.", invite ");
-                if ($emcount > 0)
-                {
-                    $mailsSend = 0;
-                    while ($emrow = $emresult->FetchRow())
-                    {
-                        $c=1;
-                        unset($fieldsarray);
-                        $to = $emrow['email'];
-                        $fieldsarray["{EMAIL}"]=$emrow['email'];
-                        $fieldsarray["{FIRSTNAME}"]=$emrow['firstname'];
-                        $fieldsarray["{LASTNAME}"]=$emrow['lastname'];
-                        $fieldsarray["{TOKEN}"]=$emrow['token'];
-                        $fieldsarray["{LANGUAGE}"]=$emrow['language'];
-                        while(isset($emrow["attribute_$c"]))
-                        {
-                            $fieldsarray["{ATTRIBUTE_$c}"]=$emrow["attribute_$c"];
-                            ++$c;
-                        }
-                        $fieldsarray["{ADMINNAME}"]= $thissurvey['adminname'];
-                        $fieldsarray["{ADMINEMAIL}"]=$thissurvey['adminemail'];
-                        $fieldsarray["{SURVEYNAME}"]=$thissurvey['name'];
-                        $fieldsarray["{SURVEYDESCRIPTION}"]=$thissurvey['description'];
-                        $fieldsarray["{EXPIRY}"]=$thissurvey["expiry"];
-                        $fieldsarray["{EXPIRY-DMY}"]=date("d-m-Y",strtotime($thissurvey["expiry"]));
-                        $fieldsarray["{EXPIRY-MDY}"]=date("m-d-Y",strtotime($thissurvey["expiry"]));
-
-                        $emrow['language']=trim($emrow['language']);
-                        if ($emrow['language']=='') {$emrow['language']=$baselanguage;} //if language is not give use default
-                        $found = array_search($emrow['language'], $surveylangs);
-                        if ($found==false) {$emrow['language']=$baselanguage;}
-
-                        $from = $thissurvey['adminemail'];
-
-
-                        if ($ishtml === false)
-                        {
-                            if ( $modrewrite )
-                            {
-                                $fieldsarray["{SURVEYURL}"]="$publicurl/$surveyid/lang-".trim($emrow['language'])."/tk-{$emrow['token']}";
-                            }
-                            else
-                            {
-                                $fieldsarray["{SURVEYURL}"]="$publicurl/index.php?lang=".trim($emrow['language'])."&sid=$surveyid&token={$emrow['token']}";
-                            }
-                        }
-                        else
-                        {
-                            if ( $modrewrite )
-                            {
-                                $fieldsarray["{SURVEYURL}"]="<a href='$publicurl/$surveyid/lang-".trim($emrow['language'])."/tk-{$emrow['token']}'>".htmlspecialchars("$publicurl/$surveyid/lang-".trim($emrow['language'])."/tk-{$emrow['token']}")."</a>";
-                            }
-                            else
-                            {
-                                $fieldsarray["{SURVEYURL}"]="<a href='$publicurl/index.php?lang=".trim($emrow['language'])."&sid=$surveyid&token={$emrow['token']}'>".htmlspecialchars("$publicurl/index.php?lang=".trim($emrow['language'])."&sid=$surveyid&token={$emrow['token']}")."</a>";
-                            }
-                        }
-                        $this->debugLsrc("wir sind in ".__FUNCTION__." Line ".__LINE__.", invite ");
-                        $modsubject=Replacefields($_POST['subject_'.$emrow['language']], $fieldsarray);
-                        $modmessage=Replacefields($_POST['message_'.$emrow['language']], $fieldsarray);
-
-                        if (SendEmailMessage($modmessage, $modsubject, $to , $from, $sitename, $ishtml, getBounceEmail($surveyid)))
-                        {
-                            // Put date into sent
-                            //$timeadjust = 0;
-                            $today = date("Y-m-d H:i");
-                            $this->debugLsrc("wir sind in ".__FUNCTION__." Line ".__LINE__.", invite Today:".$today);
-                            $udequery = "UPDATE ".db_table_name("tokens_{$surveyid}")."\n"
-                            ."SET sent='$today' WHERE tid={$emrow['tid']}";
-                            //
-                            $uderesult = $connect->Execute($udequery);
-                            $mailsSend++;
-                            //$tokenoutput .= "[".("Invitation sent to:")."{$emrow['firstname']} {$emrow['lastname']} ($to)]\n";
-                        }
-                        else
-                        {
-                            //$tokenoutput .= ReplaceFields(("Email to {FIRSTNAME} {LASTNAME} ({EMAIL}) failed. Error Message:")." ".$maildebug."", $fieldsarray);
-                            if($n==1)
-                            $failedAddresses .= ",".$to;
-                            else
-                            {
-                                $failedAddresses = $to;
-                                $n=1;
-                            }
-                        }
-                    }
-                    $this->debugLsrc("wir sind in ".__FUNCTION__." Line ".__LINE__.", invite ");
-                    if ($ctcount > $emcount)
-                    {
-                        $lefttosend = $ctcount-$maxemails;
-
-                    }else{$lefttosend = 0;}
-                }
-                else
-                {
-                    return "No Mails to send";
-                }
-                 
-                if($maxemails>0 && $maxemails!='')
-                {
-                    $returnValue = "".$mailsSend." Mails send. ".$lefttosend." Mails left to send";
-                    if(isset($failedAddresses))
-                    $returnValue .= "\nCould not send to: ".$failedAddresses;
-                    return $returnValue;
-                }
-
-                if(isset($mailsSend))
-                {
-                    $returnValue = "".$mailsSend." Mails send. ";
-                    if(isset($failedAddresses))
-                    $returnValue .= "\nCould not send to: ".$failedAddresses;
-                    return $returnValue;
-                }
-
-                 
-
-
-                break;
-            case "remind":
-                // XXX:
-                // TODO:
-                //				if (!isset($_POST['ok']) || !$_POST['ok'])
-                //				{
-
-                /*
-                 * look if there were reminders send in the past, and if some tokens got lesser reminders than others
-                 *
-                 * - if so: send reminders to the unremindet participants until they got the same remindcount than the others
-                 * - if not: send reminders normally
-                 */
-                 
-                $remSQL = "SELECT tid, remindercount "
-                . "FROM ".db_table_name("tokens_{$surveyid}")." "
-                . "WHERE (completed = 'N' or completed = '') AND sent <> 'N' and sent <>'' AND token <>'' AND EMAIL <>'' "
-                . "ORDER BY remindercount desc LIMIT 1";
-                $remResult = db_execute_assoc($remSQL);
-                $remRow = $remResult->FetchRow();
-                 
-                $this->debugLsrc("wir sind in ".__FUNCTION__." Line ".__LINE__.", remind ".$remRow['tid']."; ".$remRow['remindercount']." ");
-                 
-                $sendOnlySQL = "SELECT tid, remindercount "
-                . "FROM ".db_table_name("tokens_{$surveyid}")." "
-                . "WHERE (completed = 'N' or completed = '') AND sent <> 'N' and sent <>'' AND token <>'' AND EMAIL <>'' AND remindercount < ".$remRow['remindercount']." "
-                . "ORDER BY tid asc LIMIT 1";
-                $sendOnlyResult = db_execute_assoc($sendOnlySQL);
-                 
-                 
-                 
-                if($sendOnlyResult->RecordCount()>0)
-                {
-                    $sendOnlyRow = $sendOnlyResult->FetchRow();
-                    $starttokenid = $sendOnlyRow['tid'];
-                    $this->debugLsrc("wir sind in ".__FUNCTION__." Line ".__LINE__.", remind ".$sendOnlyRow['tid']."; ".$sendOnlyRow['remindercount']." ");
-                }
-                 
-                if(isset($surveyid) && getEmailFormat($surveyid) == 'html')
-                {
-                    $ishtml=true;
-                }
-                else
-                {
-                    $ishtml=false;
-                }
-                 
-                //GET SURVEY DETAILS
-                $thissurvey=getSurveyInfo($surveyid);
-                 
-                $this->debugLsrc("wir sind in ".__FUNCTION__." Line ".__LINE__.", $surveyid, $type");
-                // Texte für Mails aus der Datenbank holen.
-                 
-                $sql = 	"SELECT surveyls_language, surveyls_email_remind_subj, surveyls_email_remind  ".
-							"FROM {$dbprefix}surveys_languagesettings ".
-							"WHERE surveyls_survey_id = ".$surveyid." ";
-
-                $this->debugLsrc("wir sind in ".__FUNCTION__." Line ".__LINE__.", invite ");
-                 
-                $sqlResult = db_execute_assoc($sql);
-                 
-                while($languageRow = $sqlResult->FetchRow())
-                {
-                    $_POST['message_'.$languageRow['surveyls_language']] = $languageRow['surveyls_email_remind'];
-                    $_POST['subject_'.$languageRow['surveyls_language']] = $languageRow['surveyls_email_remind_subj'];
-                }
-
-                //$tokenoutput .= ("Sending Reminders")."\n";
-                 
-                $surveylangs = GetAdditionalLanguagesFromSurveyID($surveyid);
-                $baselanguage = GetBaseLanguageFromSurveyID($surveyid);
-                array_unshift($surveylangs,$baselanguage);
-                 
-                foreach ($surveylangs as $language)
-                {
-                    $_POST['message_'.$language]=auto_unescape($_POST['message_'.$language]);
-                    $_POST['subject_'.$language]=auto_unescape($_POST['subject_'.$language]);
-
-                }
-                 
-                $SQLemailstatuscondition = " AND emailstatus = 'OK'";
-
-                if (isset($_POST['maxremindercount']) &&
-                $_POST['maxremindercount'] != '' &&
-                intval($_POST['maxremindercount']) != 0)
-                {
-                    $SQLremindercountcondition = " AND remindercount < ".intval($_POST['maxremindercount']);
-                }
-                else
-                {
-                    $SQLremindercountcondition = "";
-                }
-                 
-                if (isset($_POST['minreminderdelay']) &&
-                $_POST['minreminderdelay'] != '' &&
-                intval($_POST['minreminderdelay']) != 0)
-                {
-                    // $_POST['minreminderdelay'] in days (86400 seconds per day)
-                    $compareddate = date_shift(date("Y-m-d H:i:s",time() - 86400 * intval($_POST['minreminderdelay'])),
-									"Y-m-d H:i",$timeadjust);
-                    $SQLreminderdelaycondition = " AND ( "
-                    . " (remindersent = 'N' AND sent < '".$compareddate."') "
-                    . " OR "
-                    . " (remindersent < '".$compareddate."'))";
-                }
-                else
-                {
-                    $SQLreminderdelaycondition = "";
-                }
-                 
-                $ctquery = "SELECT * FROM ".db_table_name("tokens_{$surveyid}")." WHERE (completed ='N' or completed ='') AND sent<>'' AND sent<>'N' AND token <>'' AND email <> '' $SQLemailstatuscondition $SQLremindercountcondition $SQLreminderdelaycondition";
-                 
-                if (isset($starttokenid)) {$ctquery .= " AND tid >= '{$starttokenid}'";}
-                //					if (isset($tokenid) && $tokenid) {$ctquery .= " AND tid = '{$tokenid}'";}
-                //					//$tokenoutput .= "<!-- ctquery: $ctquery -->\n";
-
-                $ctresult = $connect->Execute($ctquery) or $this->debugLsrc ("Database error!\n" . $connect->ErrorMsg());
-                $ctcount = $ctresult->RecordCount();
-                $ctfieldcount = $ctresult->FieldCount();
-                $emquery = "SELECT * ";
-                //if ($ctfieldcount > 7) {$emquery .= ", attribute_1, attribute_2";}
-                 
-                // TLR change to put date into sent
-                $emquery .= " FROM ".db_table_name("tokens_{$surveyid}")." WHERE (completed = 'N' or completed = '') AND sent <> 'N' and sent <>'' AND token <>'' AND EMAIL <>'' $SQLemailstatuscondition $SQLremindercountcondition $SQLreminderdelaycondition";
-                 
-                if (isset($starttokenid)) {$emquery .= " AND tid >= '{$starttokenid}'";}
-                if (isset($tokenid) && $tokenid) {$emquery .= " AND tid = '{$tokenid}'";}
-                $emquery .= " ORDER BY tid ";
-                $emresult = db_select_limit_assoc($emquery, $maxemails);
-                //$emresult = db_execute_assoc($emquery);
-                $emcount = $emresult->RecordCount();
-                 
-                if ($emcount > 0)
-                {
-                    while ($emrow = $emresult->FetchRow())
-                    {
-                        $c=1;
-                        unset($fieldsarray);
-                        $to = $emrow['email'];
-                        $fieldsarray["{EMAIL}"]=$emrow['email'];
-                        $fieldsarray["{FIRSTNAME}"]=$emrow['firstname'];
-                        $fieldsarray["{LASTNAME}"]=$emrow['lastname'];
-                        $fieldsarray["{TOKEN}"]=$emrow['token'];
-                        $fieldsarray["{LANGUAGE}"]=$emrow['language'];
-                        while(isset($emrow["attribute_$c"]))
-                        {
-                            $fieldsarray["{ATTRIBUTE_$c}"]=$emrow["attribute_$c"];
-                            ++$c;
-                        }
-
-                        $fieldsarray["{ADMINNAME}"]= $thissurvey['adminname'];
-                        $fieldsarray["{ADMINEMAIL}"]=$thissurvey['adminemail'];
-                        $fieldsarray["{SURVEYNAME}"]=$thissurvey['name'];
-                        $fieldsarray["{SURVEYDESCRIPTION}"]=$thissurvey['description'];
-                        $fieldsarray["{EXPIRY}"]=$thissurvey["expiry"];
-                        $fieldsarray["{EXPIRY-DMY}"]=date("d-m-Y",strtotime($thissurvey["expiry"]));
-                        $fieldsarray["{EXPIRY-MDY}"]=date("m-d-Y",strtotime($thissurvey["expiry"]));
-
-                        $emrow['language']=trim($emrow['language']);
-                        if ($emrow['language']=='') {$emrow['language']=$baselanguage;} //if language is not give use default
-                        if(!in_array($emrow['language'], $surveylangs)) {$emrow['language']=$baselanguage;} // if given language is not available use default
-                        $found = array_search($emrow['language'], $surveylangs);
-                        if ($found==false) {$emrow['language']=$baselanguage;}
-                         
-                        $from = $thissurvey['adminemail'];
-                         
-                        if (getEmailFormat($surveyid) == 'html')
-                        {
-                            $ishtml=true;
-                        }
-                        else
-                        {
-                            $ishtml=false;
-                        }
-                         
-                        if ($ishtml == false)
-                        {
-                            if ( $modrewrite )
-                            {
-                                $fieldsarray["{SURVEYURL}"]="$publicurl/$surveyid/lang-".trim($emrow['language'])."/tk-{$emrow['token']}";
-                            }
-                            else
-                            {
-                                $fieldsarray["{SURVEYURL}"]="$publicurl/index.php?lang=".trim($emrow['language'])."&sid=$surveyid&token={$emrow['token']}";
-                            }
-                        }
-                        else
-                        {
-                            if ( $modrewrite )
-                            {
-                                $fieldsarray["{SURVEYURL}"]="<a href='$publicurl/$surveyid/lang-".trim($emrow['language'])."/tk-{$emrow['token']}'>".htmlspecialchars("$publicurl/$surveyid/lang-".trim($emrow['language'])."/tk-{$emrow['token']}")."</a>";
-                            }
-                            else
-                            {
-                                $fieldsarray["{SURVEYURL}"]="<a href='$publicurl/index.php?lang=".trim($emrow['language'])."&sid=$surveyid&token={$emrow['token']}'>".htmlspecialchars("$publicurl/index.php?lang=".trim($emrow['language'])."&sid=$surveyid&token={$emrow['token']}")."</a>";
-                                $_POST['message_'.$emrow['language']] = html_entity_decode($_POST['message_'.$emrow['language']], ENT_QUOTES, $emailcharset);
-                            }
-                        }
-                         
-                        $msgsubject=Replacefields($_POST['subject_'.$emrow['language']], $fieldsarray);
-                        $sendmessage=Replacefields($_POST['message_'.$emrow['language']], $fieldsarray);
-
-                        if (SendEmailMessage($sendmessage, $msgsubject, $to, $from, $sitename, $ishtml, getBounceEmail($surveyid)))
-                        {
-
-                            // Put date into remindersent
-                            $today = date("Y-m-d H:i");
-                            $udequery = "UPDATE ".db_table_name("tokens_{$surveyid}")."\n"
-                            ."SET remindersent='$today',remindercount = remindercount+1  WHERE tid={$emrow['tid']}";
-                            //
-                            $uderesult = $connect->Execute($udequery) or $this->debugLsrc ("Could not update tokens$udequery".$connect->ErrorMsg());
-                            //orig: $tokenoutput .= "\t\t\t({$emrow['tid']})[".("Reminder sent to:")." {$emrow['firstname']} {$emrow['lastname']}]\n";
-                            //$tokenoutput .= "\t\t\t({$emrow['tid']}) [".("Reminder sent to:")." {$emrow['firstname']} {$emrow['lastname']} ($to)]\n";
-                            $mailsSend++;
-                        }
-                        else
-                        {
-                            //$tokenoutput .= ReplaceFields(("Email to {FIRSTNAME} {LASTNAME} ({EMAIL}) failed. Error Message:")." ".$maildebug."", $fieldsarray);
-                            if($n==1)
-                            $failedAddresses .= ",".$to;
-                            else
-                            {
-                                $failedAddresses = $to;
-                                $n=1;
-                            }
-
-                        }
-                        //$lasttid = $emrow['tid'];
-                         
-                    }
-                    if ($ctcount > $emcount)
-                    {
-                        $lefttosend = $ctcount-$maxemails;
-                    }else{$lefttosend = 0;}
-                }
-                else
-                {
-                    return "No Reminders to send";
-                }
-                 
-                if($maxemails>0)
-                {
-                    $returnValue = "".$mailsSend." Reminders send. ".$lefttosend." Reminders left to send";
-                    if(isset($failedAddresses))
-                    $returnValue .= "\nCould not send to: ".$failedAddresses;
-                    return $returnValue;
-                }
-                 
-                if(isset($mailsSend))
-                {
-                    $returnValue = "".$mailsSend." Reminders send. ";
-                    if(isset($failedAddresses))
-                    $returnValue .= "\nCould not send to: ".$failedAddresses;
-                    return $returnValue;
-                }
-
-
-                break;
-            default:
-
-                break;
-        }
-    }
-
-    /**
-     * loginCheck for Lsrc, checks if the user with given password exists in LS Database and
-     * sets the SESSION rights for this user
-     * @param String $sUser
-     * @param String $sPass
-     * @return boolean
-     */
-    function checkUser($sUser, $sPass) // XXX
-    {
-        global $connect ;
-        global $dbprefix ;
-        $ADODB_FETCH_MODE = ADODB_FETCH_ASSOC;
-        include("lsrc.config.php");
-        require(dirname(__FILE__)."/../classes/core/sha256.php");
-
-        $query="SELECT uid, password, lang, superadmin FROM {$dbprefix}users WHERE users_name=".$connect->qstr(sanitize_user($sUser));
-        // echo $query;
-        $result = db_execute_assoc($query);
-        $gv = $result->FetchRow();
-        if($result->RecordCount() < 1)
-        {
-            return false;
-        }
-        else
-        {
-            if((SHA256::hashing($sPass)==$gv['password']))
-            {
-                $_SESSION['loginID']=$gv['uid'];
-                $_SESSION['lang']=$gv['lang'];
-
-                $squery = "SELECT create_survey, configurator, create_user, delete_user, superadmin, manage_template, manage_label FROM {$dbprefix}users WHERE uid={$gv['uid']}";
-                $sresult = db_execute_assoc($squery); //Checked
-                if ($sresult->RecordCount()>0)
-                {
-                    $fields = $sresult->FetchRow();
-                    $_SESSION['USER_RIGHT_CREATE_SURVEY'] = $fields['create_survey'];
-                    $_SESSION['USER_RIGHT_CONFIGURATOR'] = $fields['configurator'];
-                    $_SESSION['USER_RIGHT_CREATE_USER'] = $fields['create_user'];
-                    $_SESSION['USER_RIGHT_DELETE_USER'] = $fields['delete_user'];
-                    $_SESSION['USER_RIGHT_SUPERADMIN'] = $fields['superadmin'];
-                    $_SESSION['USER_RIGHT_MANAGE_TEMPLATE'] = $fields['manage_template'];
-                    $_SESSION['USER_RIGHT_MANAGE_LABEL'] = $fields['manage_label'];
-                }
-                return true;
-            }
-            else
-            {
-                return false;
-            }
-        }
-    }
-
-    /**
-     * Lsrc checks the existence of Surveys more than one time, so this makes sense to be DRY
-     *
-     * @param int $sid
-     * @return boolean
-     */
-    function surveyExists($sid)//XXX
-    {
-        global $connect ;
-        global $dbprefix ;
-        $ADODB_FETCH_MODE = ADODB_FETCH_ASSOC;
-        include("lsrc.config.php");
-
-        $query="SELECT * FROM {$dbprefix}surveys WHERE sid = ".$sid;
-        // echo $query;
-        $result = db_execute_assoc($query);
-        if($result->RecordCount() < 1)
-        {
-            return false;
-        }
-        else
-        {
-            return true;
-        }
-    }
-
-    /**
-     * function to import surveys, based on new importsurvey.php 6979 2009-05-30 11:59:03Z c_schmitz $
-     *
-     * @param unknown_type $iVid
-     * @param unknown_type $sVtit
-     * @param unknown_type $sVbes
-     * @return boolean
-     */
-    function importSurvey($iVid, $sVtit , $sVbes, $sVwel, $sUbes, $sVtyp) //XXX
-    {
-        global $connect ;
-        global $dbprefix ;
-        global $clang;
-
-        include("lsrc.config.php");
-        $ADODB_FETCH_MODE = ADODB_FETCH_ASSOC;
-        $this->debugLsrc("wir sind in ".__FUNCTION__." Line ".__LINE__.", OK ");
-        // HINT FOR IMPORTERS: go to Line 714 to manipulate the Survey, while it's imported
-
-        $the_full_file_path = $coreDir.$sVtyp.".csv";
-
-        $this->debugLsrc("wir sind in ".__FUNCTION__." Line ".__LINE__.",the_full_file_path ='$the_full_file_path' OK ");
-        //$_SERVER['SERVER_NAME'] = "";				// just to avoid notices
-        //$_SERVER['SERVER_SOFTWARE'] = "";		// just to avoid notices
-        //require_once(dirname(__FILE__).'/../config-defaults.php');
-        //require_once(dirname(__FILE__).'/../common.php');
-
-
-        $handle = fopen($the_full_file_path, "r");
-        while (!feof($handle))
-        {
-            //To allow for very long survey lines (up to 64k)
-            $buffer = fgets($handle, 56550);
-            $bigarray[] = $buffer;
-        }
-        fclose($handle);
-        //		foreach($bigarray as $ba)
-        //			$this->debugLsrc("wir sind in ".__FUNCTION__." Line ".__LINE__.", OK ".$ba);
-         
-        if (isset($bigarray[0])) $bigarray[0]=$this->removeBOM($bigarray[0]);
-        // Now we try to determine the dataformat of the survey file.
-
-        if (isset($bigarray[1]) && isset($bigarray[4])&& (substr($bigarray[1], 0, 22) == "# SURVEYOR SURVEY DUMP")&& (substr($bigarray[4], 0, 29) == "# http://www.phpsurveyor.org/"))
-        {
-            $importversion = 100;  // version 1.0 file
-        }
-        elseif
-        (isset($bigarray[1]) && isset($bigarray[4])&& (substr($bigarray[1], 0, 22) == "# SURVEYOR SURVEY DUMP")&& (substr($bigarray[4], 0, 37) == "# http://phpsurveyor.sourceforge.net/"))
-        {
-            $importversion = 99;  // Version 0.99 file or older - carries a different URL
-        }
-        elseif
-        (substr($bigarray[0], 0, 24) == "# LimeSurvey Survey Dump" || substr($bigarray[0], 0, 25) == "# PHPSurveyor Survey Dump")
-        {  // Wow.. this seems to be a >1.0 version file - these files carry the version information to read in line two
-            $importversion=substr($bigarray[1], 12, 3);
-        }
-        else    // unknown file - show error message
-        {
-            if ($importingfrom == "http")
-            {
-                //			    $importsurvey .= "<strong><font color='red'>".("Error")."</font></strong>\n";
-                //			  	$importsurvey .= ("This file is not a LimeSurvey survey file. Import failed.")."\n";
-                //			  	$importsurvey .= "</font></td></tr></table>\n";
-                //			  	$importsurvey .= "</body>\n</html>\n";
-                //unlink($the_full_file_path);
-                return false;
-            }
-            else
-            {
-                //echo ("This file is not a LimeSurvey survey file. Import failed.")."\n";
-                return false;
-            }
-        }
-
-
-        // okay.. now lets drop the first 9 lines and get to the data
-        // This works for all versions
-        for ($i=0; $i<9; $i++)
-        {
-            unset($bigarray[$i]);
-        }
-        $bigarray = array_values($bigarray);
-        //$this->debugLsrc("wir sind in ".__FUNCTION__." Line ".__LINE__.", OK ".print_r($bigarray));
-
-
-        //SURVEYS
-        if (array_search("# GROUPS TABLE\n", $bigarray))
-        {
-            $stoppoint = array_search("# GROUPS TABLE\n", $bigarray);
-        }
-        elseif (array_search("# GROUPS TABLE\r\n", $bigarray))
-        {
-            $stoppoint = array_search("# GROUPS TABLE\r\n", $bigarray);
-        }
-        for ($i=0; $i<=$stoppoint+1; $i++)
-        {
-            if ($i<$stoppoint-2) {$surveyarray[] = $bigarray[$i];}
-            unset($bigarray[$i]);
-        }
-        $bigarray = array_values($bigarray);
-
-        //GROUPS
-        if (array_search("# QUESTIONS TABLE\n", $bigarray))
-        {
-            $stoppoint = array_search("# QUESTIONS TABLE\n", $bigarray);
-        }
-        elseif (array_search("# QUESTIONS TABLE\r\n", $bigarray))
-        {
-            $stoppoint = array_search("# QUESTIONS TABLE\r\n", $bigarray);
-        }
-        else
-        {
-            $stoppoint = count($bigarray)-1;
-        }
-        for ($i=0; $i<=$stoppoint+1; $i++)
-        {
-            if ($i<$stoppoint-2) {$grouparray[] = $bigarray[$i];}
-            unset($bigarray[$i]);
-        }
-        $bigarray = array_values($bigarray);
-
-        //QUESTIONS
-        if (array_search("# ANSWERS TABLE\n", $bigarray))
-        {
-            $stoppoint = array_search("# ANSWERS TABLE\n", $bigarray);
-        }
-        elseif (array_search("# ANSWERS TABLE\r\n", $bigarray))
-        {
-            $stoppoint = array_search("# ANSWERS TABLE\r\n", $bigarray);
-        }
-        else
-        {
-            $stoppoint = count($bigarray)-1;
-        }
-        for ($i=0; $i<=$stoppoint+1; $i++)
-        {
-            if ($i<$stoppoint-2)
-            {
-                $questionarray[] = $bigarray[$i];
-            }
-            unset($bigarray[$i]);
-        }
-        $bigarray = array_values($bigarray);
-
-        //ANSWERS
-        if (array_search("# CONDITIONS TABLE\n", $bigarray))
-        {
-            $stoppoint = array_search("# CONDITIONS TABLE\n", $bigarray);
-        }
-        elseif (array_search("# CONDITIONS TABLE\r\n", $bigarray))
-        {
-            $stoppoint = array_search("# CONDITIONS TABLE\r\n", $bigarray);
-        }
-        else
-        {
-            $stoppoint = count($bigarray)-1;
-        }
-        for ($i=0; $i<=$stoppoint+1; $i++)
-        {
-            if ($i<$stoppoint-2)
-            {
-                $answerarray[] = str_replace("`default`", "`default_value`", $bigarray[$i]);
-            }
-            unset($bigarray[$i]);
-        }
-        $bigarray = array_values($bigarray);
-
-        //CONDITIONS
-        if (array_search("# LABELSETS TABLE\n", $bigarray))
-        {
-            $stoppoint = array_search("# LABELSETS TABLE\n", $bigarray);
-        }
-        elseif (array_search("# LABELSETS TABLE\r\n", $bigarray))
-        {
-            $stoppoint = array_search("# LABELSETS TABLE\r\n", $bigarray);
-        }
-        else
-        { //There is no labelsets information, so presumably this is a pre-0.98rc3 survey.
-            $stoppoint = count($bigarray);
-        }
-        for ($i=0; $i<=$stoppoint+1; $i++)
-        {
-            if ($i<$stoppoint-2) {$conditionsarray[] = $bigarray[$i];}
-            unset($bigarray[$i]);
-        }
-        $bigarray = array_values($bigarray);
-
-        //LABELSETS
-        if (array_search("# LABELS TABLE\n", $bigarray))
-        {
-            $stoppoint = array_search("# LABELS TABLE\n", $bigarray);
-        }
-        elseif (array_search("# LABELS TABLE\r\n", $bigarray))
-        {
-            $stoppoint = array_search("# LABELS TABLE\r\n", $bigarray);
-        }
-        else
-        {
-            $stoppoint = count($bigarray)-1;
-        }
-        for ($i=0; $i<=$stoppoint+1; $i++)
-        {
-            if ($i<$stoppoint-2) {$labelsetsarray[] = $bigarray[$i];}
-            unset($bigarray[$i]);
-        }
-        $bigarray = array_values($bigarray);
-
-        //LABELS
-        if (array_search("# QUESTION_ATTRIBUTES TABLE\n", $bigarray))
-        {
-            $stoppoint = array_search("# QUESTION_ATTRIBUTES TABLE\n", $bigarray);
-        }
-        elseif (array_search("# QUESTION_ATTRIBUTES TABLE\r\n", $bigarray))
-        {
-            $stoppoint = array_search("# QUESTION_ATTRIBUTES TABLE\r\n", $bigarray);
-        }
-        else
-        {
-            $stoppoint = count($bigarray)-1;
-        }
-
-        for ($i=0; $i<=$stoppoint+1; $i++)
-        {
-            if ($i<$stoppoint-2) {$labelsarray[] = $bigarray[$i];}
-            unset($bigarray[$i]);
-        }
-        $bigarray = array_values($bigarray);
-
-        //QUESTION_ATTRIBUTES
-        if (array_search("# ASSESSMENTS TABLE\n", $bigarray))
-        {
-            $stoppoint = array_search("# ASSESSMENTS TABLE\n", $bigarray);
-        }
-        elseif (array_search("# ASSESSMENTS TABLE\r\n", $bigarray))
-        {
-            $stoppoint = array_search("# ASSESSMENTS TABLE\r\n", $bigarray);
-        }
-        else
-        {
-            $stoppoint = count($bigarray)-1;
-        }
-        for ($i=0; $i<=$stoppoint+1; $i++)
-        {
-            if ($i<$stoppoint-2) {$question_attributesarray[] = $bigarray[$i];}
-            unset($bigarray[$i]);
-        }
-        $bigarray = array_values($bigarray);
-
-
-        //ASSESSMENTS
-        if (array_search("# SURVEYS_LANGUAGESETTINGS TABLE\n", $bigarray))
-        {
-            $stoppoint = array_search("# SURVEYS_LANGUAGESETTINGS TABLE\n", $bigarray);
-        }
-        elseif (array_search("# SURVEYS_LANGUAGESETTINGS TABLE\r\n", $bigarray))
-        {
-            $stoppoint = array_search("# SURVEYS_LANGUAGESETTINGS TABLE\r\n", $bigarray);
-        }
-        else
-        {
-            $stoppoint = count($bigarray)-1;
-        }
-        for ($i=0; $i<=$stoppoint+1; $i++)
-        {
-            //	if ($i<$stoppoint-2 || $i==count($bigarray)-1)
-            if ($i<$stoppoint-2)
-            {
-                $assessmentsarray[] = $bigarray[$i];
-            }
-            unset($bigarray[$i]);
-        }
-        $bigarray = array_values($bigarray);
-
-        //LANGAUGE SETTINGS
-        if (array_search("# QUOTA TABLE\n", $bigarray))
-        {
-            $stoppoint = array_search("# QUOTA TABLE\n", $bigarray);
-        }
-        elseif (array_search("# QUOTA TABLE\r\n", $bigarray))
-        {
-            $stoppoint = array_search("# QUOTA TABLE\r\n", $bigarray);
-        }
-        else
-        {
-            $stoppoint = count($bigarray)-1;
-        }
-        for ($i=0; $i<=$stoppoint+1; $i++)
-        {
-            //	if ($i<$stoppoint-2 || $i==count($bigarray)-1)
-            //$bigarray[$i]=        trim($bigarray[$i]);
-            if (isset($bigarray[$i]) && (trim($bigarray[$i])!=''))
-            {
-                if (strpos($bigarray[$i],"#")===0)
-                {
-                    unset($bigarray[$i]);
-                    unset($bigarray[$i+1]);
-                    unset($bigarray[$i+2]);
-                    break ;
-                }
-                else
-                {
-                    $surveylsarray[] = $bigarray[$i];
-                }
-            }
-            unset($bigarray[$i]);
-        }
-        $bigarray = array_values($bigarray);
-
-        //QUOTA
-        if (array_search("# QUOTA_MEMBERS TABLE\n", $bigarray))
-        {
-            $stoppoint = array_search("# QUOTA_MEMBERS TABLE\n", $bigarray);
-        }
-        elseif (array_search("# QUOTA_MEMBERS TABLE\r\n", $bigarray))
-        {
-            $stoppoint = array_search("# QUOTA_MEMBERS TABLE\r\n", $bigarray);
-        }
-        else
-        {
-            $stoppoint = count($bigarray)-1;
-        }
-        for ($i=0; $i<=$stoppoint+1; $i++)
-        {
-            //	if ($i<$stoppoint-2 || $i==count($bigarray)-1)
-            if ($i<$stoppoint-2)
-            {
-                $quotaarray[] = $bigarray[$i];
-            }
-            unset($bigarray[$i]);
-        }
-        $bigarray = array_values($bigarray);
-
-        //Survey Language Settings
-        $stoppoint = count($bigarray)-1;
-        for ($i=0; $i<$stoppoint-1; $i++)
-        {
-            if ($i<=$stoppoint) {$quotamembersarray[] = $bigarray[$i];}
-            unset($bigarray[$i]);
-        }
-        $bigarray = array_values($bigarray);
-
-        if (isset($surveyarray)) {$countsurveys = count($surveyarray);} else {$countsurveys = 0;}
-        if (isset($surveylsarray)) {$countlanguages = count($surveylsarray)-1;} else {$countlanguages = 1;}
-        if (isset($grouparray)) {$countgroups = count($grouparray);} else {$countgroups = 0;}
-        if (isset($questionarray)) {$countquestions = count($questionarray);} else {$countquestions=0;}
-        if (isset($answerarray)) {$countanswers = count($answerarray);} else {$countanswers=0;}
-        if (isset($conditionsarray)) {$countconditions = count($conditionsarray);} else {$countconditions=0;}
-        if (isset($labelsetsarray)) {$countlabelsets = count($labelsetsarray);} else {$countlabelsets=0;}
-        if (isset($question_attributesarray)) {$countquestion_attributes = count($question_attributesarray);} else {$countquestion_attributes=0;}
-        if (isset($assessmentsarray)) {$countassessments=count($assessmentsarray);} else {$countassessments=0;}
-        if (isset($quotaarray)) {$countquota=count($quotaarray);} else {$countquota=0;}
-
-        // CREATE SURVEY
-
-        if ($countsurveys>0){$countsurveys--;};
-        if ($countanswers>0){$countanswers=($countanswers-1)/$countlanguages;};
-        if ($countgroups>0){$countgroups=($countgroups-1)/$countlanguages;};
-        if ($countquestions>0){$countquestions=($countquestions-1)/$countlanguages;};
-        if ($countassessments>0){$countassessments--;};
-        if ($countconditions>0){$countconditions--;};
-        if ($countlabelsets>0){$countlabelsets--;};
-        if ($countquestion_attributes>0){$countquestion_attributes--;};
-        if ($countquota>0){$countquota--;};
-        $sfieldorders  =convertCSVRowToArray($surveyarray[0],',','"');
-        $sfieldcontents=convertCSVRowToArray($surveyarray[1],',','"');
-
-        $surveyrowdata=array_combine($sfieldorders,$sfieldcontents);
-        $surveyid=$surveyrowdata["sid"];
-
-
-        if (!$surveyid)
-        {
-            if ($importingfrom == "http")
-            {
-                //				$importsurvey .= "<strong><font color='red'>".("Error")."</strong></font>\n";
-                //				$importsurvey .= ("Import of this survey file failed")."\n";
-                //				$importsurvey .= ("File does not contain LimeSurvey data in the correct format.")."\n"; //Couldn't find the SID - cannot continue
-                //				$importsurvey .= "</font></td></tr></table>\n";
-                //				$importsurvey .= "</body>\n</html>\n";
-                //				unlink($the_full_file_path); //Delete the uploaded file
-                return false;
-            }
-            else
-            {
-                //echo ("Import of this survey file failed")."\n".("File does not contain LimeSurvey data in the correct format.")."\n";
-                return false;
-            }
-        }
-
-        // Use the existing surveyid if it does not already exists
-        // This allows the URL links to the survey to keep working because the sid did not change
-        $newsid = $iVid; //XXX Changed from $surveyid --> $iVid
-        $isquery = "SELECT sid FROM {$dbprefix}surveys WHERE sid=$newsid";
-        $isresult = db_execute_assoc($isquery);
-        if ($isresult->RecordCount()>0)
-        {
-            // Get new random ids until one is found that is not used
-            do
-            {
-                $newsid = getRandomID();
-                $isquery = "SELECT sid FROM {$dbprefix}surveys WHERE sid=$newsid";
-                $isresult = db_execute_assoc($isquery);
-            }
-            while ($isresult->RecordCount()>0);
-        }
-
-
-        $insert=$surveyarray[0];
-        $sfieldorders  =convertCSVRowToArray($surveyarray[0],',','"');
-        $sfieldcontents=convertCSVRowToArray($surveyarray[1],',','"');
-        $surveyrowdata=array_combine($sfieldorders,$sfieldcontents);
-        // Set new owner ID
-        $surveyrowdata['owner_id']=$_SESSION['loginID'];
-        // Set new survey ID
-        $surveyrowdata['sid']=$newsid;
-        $surveyrowdata['active']='N';
-
-
-        if ($importversion<=100)
-        // find the old language field and replace its contents with the new language shortcuts
-        {
-            $oldlanguage=$surveyrowdata['language'];
-            $newlanguage='en'; //Default
-            switch ($oldlanguage)
-            {
-                case "bulgarian":
-                    $newlanguage='bg';
-                    break;
-                case "chinese-simplified":
-                    $newlanguage='zh-Hans';
-                    break;
-                case "chinese-traditional":
-                    $newlanguage='zh-Hant-HK';
-                    break;
-                case "croatian":
-                    $newlanguage='hr';
-                    break;
-                case "danish":
-                    $newlanguage='da';
-                    break;
-                case "dutch":
-                    $newlanguage='nl';
-                    break;
-                case "english":
-                    $newlanguage='en';
-                    break;
-                case "french":
-                    $newlanguage='fr';
-                    break;
-                case "german-informal":
-                    $newlanguage='de-informal';
-                    break;
-                case "german":
-                    $newlanguage='de';
-                    break;
-                case "greek":
-                    $newlanguage='el';
-                    break;
-                case "hungarian":
-                    $newlanguage='hu';
-                    break;
-                case "italian":
-                    $newlanguage='it';
-                    break;
-                case "japanese":
-                    $newlanguage='ja';
-                    break;
-                case "lithuanian":
-                    $newlanguage='lt';
-                    break;
-                case "norwegian":
-                    $newlanguage='nb';
-                    break;
-                case "portuguese":
-                    $newlanguage='pt';
-                    break;
-                case "romanian":
-                    $newlanguage='ro';
-                    break;
-                case "russian":
-                    $newlanguage='ru';
-                    break;
-                case "slovenian":
-                    $newlanguage='sl';
-                    break;
-                case "spanish":
-                    $newlanguage='es';
-                    break;
-                case "swedish":
-                    $newlanguage='sv';
-                    break;
-            }
-
-            $surveyrowdata['language']=$newlanguage;
-
-            // copy the survey row data
-
-            // now prepare the languagesettings table and drop according values from the survey array
-            $surveylsrowdata=array();
-            $surveylsrowdata['surveyls_survey_id']=$newsid;
-            $surveylsrowdata['surveyls_language']=$newlanguage;
-            $surveylsrowdata['surveyls_title']=$surveyrowdata['short_title'];
-            $surveylsrowdata['surveyls_description']=$surveyrowdata['description'];
-            $surveylsrowdata['surveyls_welcometext']=$surveyrowdata['welcome'];
-            $surveylsrowdata['surveyls_urldescription']=$surveyrowdata['urldescrip'];
-            $surveylsrowdata['surveyls_email_invite_subj']=$surveyrowdata['email_invite_subj'];
-            $surveylsrowdata['surveyls_email_invite']=$surveyrowdata['email_invite'];
-            $surveylsrowdata['surveyls_email_remind_subj']=$surveyrowdata['email_remind_subj'];
-            $surveylsrowdata['surveyls_email_remind']=$surveyrowdata['email_remind'];
-            $surveylsrowdata['surveyls_email_register_subj']=$surveyrowdata['email_register_subj'];
-            $surveylsrowdata['surveyls_email_register']=$surveyrowdata['email_register'];
-            $surveylsrowdata['surveyls_email_confirm_subj']=$surveyrowdata['email_confirm_subj'];
-            $surveylsrowdata['surveyls_email_confirm']=$surveyrowdata['email_confirm'];
-            unset($surveyrowdata['short_title']);
-            unset($surveyrowdata['description']);
-            unset($surveyrowdata['welcome']);
-            unset($surveyrowdata['urldescrip']);
-            unset($surveyrowdata['email_invite_subj']);
-            unset($surveyrowdata['email_invite']);
-            unset($surveyrowdata['email_remind_subj']);
-            unset($surveyrowdata['email_remind']);
-            unset($surveyrowdata['email_register_subj']);
-            unset($surveyrowdata['email_register']);
-            unset($surveyrowdata['email_confirm_subj']);
-            unset($surveyrowdata['email_confirm']);
-
-
-            // translate internal links
-            $surveylsrowdata['surveyls_title']=translink('survey', $surveyid, $newsid, $surveylsrowdata['surveyls_title']);
-            $surveylsrowdata['surveyls_description']=translink('survey', $surveyid, $newsid, $surveylsrowdata['surveyls_description']);
-            $surveylsrowdata['surveyls_welcometext']=translink('survey', $surveyid, $newsid, $surveylsrowdata['surveyls_welcometext']);
-            $surveylsrowdata['surveyls_urldescription']=translink('survey', $surveyid, $newsid, $surveylsrowdata['surveyls_urldescription']);
-            $surveylsrowdata['surveyls_email_invite']=translink('survey', $surveyid, $newsid, $surveylsrowdata['surveyls_email_invite']);
-            $surveylsrowdata['surveyls_email_remind']=translink('survey', $surveyid, $newsid, $surveylsrowdata['surveyls_email_remind']);
-            $surveylsrowdata['surveyls_email_register']=translink('survey', $surveyid, $newsid, $surveylsrowdata['surveyls_email_register']);
-            $surveylsrowdata['surveyls_email_confirm']=translink('survey', $surveyid, $newsid, $surveylsrowdata['surveyls_email_confirm']);
-
-
-
-            // import the survey language-specific settings
-            $values=array_values($surveylsrowdata);
-            $values=array_map(array(&$connect, "qstr"),$values); // quote everything accordingly
-            $insert = "insert INTO {$dbprefix}surveys_languagesettings (".implode(',',array_keys($surveylsrowdata)).") VALUES (".implode(',',$values).")"; //handle db prefix
-            try
-            {
-                $iresult = $connect->Execute($insert) or $this->debugLsrc("".("Import of this survey file failed")."\n[$insert]{$surveyarray[0]}\n" . $connect->ErrorMsg());
-            }
-            catch(exception $e)
-            {
-                throw new SoapFault("Server: ", "$e : $connect->ErrorMsg()");
-                exit;
-            }
-
-
-        }
-
-
-
-        if (isset($surveyrowdata['datecreated'])) {$surveyrowdata['datecreated']=$connect->BindTimeStamp($surveyrowdata['datecreated']);}
-        unset($surveyrowdata['expires']);
-        unset($surveyrowdata['attribute1']);
-        unset($surveyrowdata['attribute2']);
-        unset($surveyrowdata['usestartdate']);
-        unset($surveyrowdata['useexpiry']);
-        unset($surveyrowdata['url']);
-        if (isset($surveyrowdata['startdate'])) {unset($surveyrowdata['startdate']);}
-        $surveyrowdata['bounce_email']=$surveyrowdata['adminemail'];
-        if (!isset($surveyrowdata['datecreated']) || $surveyrowdata['datecreated']=='' || $surveyrowdata['datecreated']=='null') {$surveyrowdata['datecreated']=$connect->BindTimeStamp(date_shift(date("Y-m-d H:i:s"), "Y-m-d", $timeadjust));}
-
-        $values=array_values($surveyrowdata);
-        $values=array_map(array(&$connect, "qstr"),$values); // quote everything accordingly
-        $insert = "INSERT INTO {$dbprefix}surveys (".implode(',',array_keys($surveyrowdata)).") VALUES (".implode(',',$values).")"; //handle db prefix
-        try
-        {
-            $iresult = $connect->Execute($insert) or $this->debugLsrc(""."Import of this survey file failed on Line: ".__LINE__."\n[$insert]{$surveyarray[0]}\n" . $connect->ErrorMsg()) and exit;
-        }
-        catch(exception $e)
-        {
-            throw new SoapFault("Server: ", "$e : $connect->ErrorMsg()");
-            exit;
-        }
-        $oldsid=$surveyid;
-
-        // Now import the survey language settings
-        if ($importversion>=111)
-        {
-            $fieldorders=convertCSVRowToArray($surveylsarray[0],',','"');
-            unset($surveylsarray[0]);
-            foreach ($surveylsarray as $slsrow) {
-                $fieldcontents=convertCSVRowToArray($slsrow,',','"');
-                $surveylsrowdata=array_combine($fieldorders,$fieldcontents);
-                // convert back the '\'.'n' cahr from the CSV file to true return char "\n"
-                $surveylsrowdata=array_map('convertCsvreturn2return', $surveylsrowdata);
-                // Convert the \n return char from welcometext to
-                // XXX Change values while Importing here //done by rakete
-                $surveylsrowdata['surveyls_title']			= $sVtit;
-                $surveylsrowdata['surveyls_description']	= $sVbes;
-                $surveylsrowdata['surveyls_welcometext']	= $sVwel;
-                $surveylsrowdata['surveyls_urldescription'] = $sUbes;
-                 
-                 
-                // translate internal links
-                $surveylsrowdata['surveyls_title']=translink('survey', $surveyid, $newsid, $surveylsrowdata['surveyls_title']);
-                $surveylsrowdata['surveyls_description']=translink('survey', $surveyid, $newsid, $surveylsrowdata['surveyls_description']);
-                $surveylsrowdata['surveyls_welcometext']=translink('survey', $surveyid, $newsid, $surveylsrowdata['surveyls_welcometext']);
-                $surveylsrowdata['surveyls_urldescription']=translink('survey', $surveyid, $newsid, $surveylsrowdata['surveyls_urldescription']);
-                $surveylsrowdata['surveyls_email_invite']=translink('survey', $surveyid, $newsid, $surveylsrowdata['surveyls_email_invite']);
-                $surveylsrowdata['surveyls_email_remind']=translink('survey', $surveyid, $newsid, $surveylsrowdata['surveyls_email_remind']);
-                $surveylsrowdata['surveyls_email_register']=translink('survey', $surveyid, $newsid, $surveylsrowdata['surveyls_email_register']);
-                $surveylsrowdata['surveyls_email_confirm']=translink('survey', $surveyid, $newsid, $surveylsrowdata['surveyls_email_confirm']);
-
-                $surveylsrowdata['surveyls_survey_id']=$newsid;
-                $newvalues=array_values($surveylsrowdata);
-                $newvalues=array_map(array(&$connect, "qstr"),$newvalues); // quote everything accordingly
-                $lsainsert = "INSERT INTO {$dbprefix}surveys_languagesettings (".implode(',',array_keys($surveylsrowdata)).") VALUES (".implode(',',$newvalues).")"; //handle db prefix
-                $lsiresult=$connect->Execute($lsainsert) or $this->debugLsrc("Import of this survey file failed on Line ".__LINE__."") and exit;
-            }
-
-        }
-
-
-        // DO SURVEY_RIGHTS
-        $isrquery = "INSERT INTO {$dbprefix}surveys_rights VALUES($newsid,".$_SESSION['loginID'].",1,1,1,1,1,1)";
-        @$isrresult = $connect->Execute($isrquery);
-        $deniedcountlabelsets =0;
-
-
-        //DO ANY LABELSETS FIRST, SO WE CAN KNOW WHAT THEIR NEW LID IS FOR THE QUESTIONS
-        if (isset($labelsetsarray) && $labelsetsarray) {
-            $csarray=buildLabelSetCheckSumArray();   // build checksums over all existing labelsets
-            $count=0;
-            foreach ($labelsetsarray as $lsa) {
-                 
-                $fieldorders  =convertCSVRowToArray($labelsetsarray[0],',','"');
-                $fieldcontents=convertCSVRowToArray($lsa,',','"');
-                if ($count==0) {$count++; continue;}
-                $labelsetrowdata=array_combine($fieldorders,$fieldcontents);
-
-                // Save old labelid
-                $oldlid=$labelsetrowdata['lid'];
-                // set the new language
-                if ($importversion<=100)
-                {
-                    $labelsetrowdata['languages']=$newlanguage;
-                }
-                unset($labelsetrowdata['lid']);
-                $newvalues=array_values($labelsetrowdata);
-                $newvalues=array_map(array(&$connect, "qstr"),$newvalues); // quote everything accordingly
-                $lsainsert = "insert INTO {$dbprefix}labelsets (".implode(',',array_keys($labelsetrowdata)).") VALUES (".implode(',',$newvalues).")"; //handle db prefix
-                $lsiresult=$connect->Execute($lsainsert);
-
-                // Get the new insert id for the labels inside this labelset
-                $newlid=$connect->Insert_ID("{$dbprefix}labelsets","lid");
-
-                //		$importsurvey .= "OLDLID: $oldlid   NEWLID: $newlid";
-                //      For debugging label import
-
-                if ($labelsarray) {
-                    $count=0;
-                    foreach ($labelsarray as $la) {
-                        if ($importversion>=111)
-                        $lfieldorders  =convertCSVRowToArray($labelsarray[0],',','"');
-                        $lfieldcontents=convertCSVRowToArray($la,',','"');
-                        if ($count==0) {$count++; continue;}
-                        // Combine into one array with keys and values since its easier to handle
-                        $labelrowdata=array_combine($lfieldorders,$lfieldcontents);
-                        if ($importversion<=132)
-                        {
-                            $labelrowdata["assessment_value"]=(int)$labelrowdata["code"];
-                        }
-                        $labellid=$labelrowdata['lid'];
-                        if ($importversion<=100)
-                        {
-                            $labelrowdata['language']=$newlanguage;
-                        }
-                        if ($labellid == $oldlid) {
-                            $labelrowdata['lid']=$newlid;
-
-                            // translate internal links
-                            $labelrowdata['title']=translink('label', $oldlid, $newlid, $labelrowdata['title']);
-
-                            $newvalues=array_values($labelrowdata);
-                            $newvalues=array_map(array(&$connect, "qstr"),$newvalues); // quote everything accordingly
-                            $lainsert = "insert INTO {$dbprefix}labels (".implode(',',array_keys($labelrowdata)).") VALUES (".implode(',',$newvalues).")"; //handle db prefix
-                            $liresult=$connect->Execute($lainsert);
-
-                        }
-                    }
-                }
-
-                //CHECK FOR DUPLICATE LABELSETS
-                $thisset="";
-
-                $query2 = "SELECT code, title, sortorder, language
-		                   FROM {$dbprefix}labels
-		                   WHERE lid=".$newlid."
-		                   ORDER BY language, sortorder, code";
-                $result2 = db_execute_num($query2) or $this->debugLsrc("Import of this survey file failed on Line ".__LINE__."| ".$connect->ErrorMsg());
-                while($row2=$result2->FetchRow())
-                {
-                    $thisset .= implode('.', $row2);
-                } // while
-                $newcs=dechex(crc32($thisset)*1);
-                unset($lsmatch);
-                if (isset($csarray))
-                {
-                    foreach($csarray as $key=>$val)
-                    {
-                        if ($val == $newcs)
-                        {
-                            $lsmatch=$key;
-                        }
-                    }
-                }
-                if (isset($lsmatch) || ($_SESSION['USER_RIGHT_MANAGE_LABEL'] != 1))
-                {
-                    //There is a matching labelset or the user is not allowed to edit labels -
-                    // So, we will delete this one and refer to the matched one.
-                    $query = "DELETE FROM {$dbprefix}labels WHERE lid=$newlid";
-                    $result=$connect->Execute($query) or $this->debugLsrc("Import of this survey file failed on Line ".__LINE__."| ".$connect->ErrorMsg());
-                    $query = "DELETE FROM {$dbprefix}labelsets WHERE lid=$newlid";
-                    $result=$connect->Execute($query) or $this->debugLsrc("Import of this survey file failed on Line ".__LINE__."| ".$connect->ErrorMsg());
-                    if (isset($lsmatch)) {$newlid=$lsmatch;}
-                    else {++$deniedcountlabelsets;--$countlabelsets;}
-                }
-                else
-                {
-                    //There isn't a matching labelset, add this checksum to the $csarray array
-                    $csarray[$newlid]=$newcs;
-                }
-                //END CHECK FOR DUPLICATES
-                $labelreplacements[]=array($oldlid, $newlid);
-            }
-        }
-        $this->debugLsrc("wir sind in ".__FUNCTION__." Line ".__LINE__.", OK ");
-        $importwarning = "";	// used to save the warnings while processing questions
-         
-        $qtypes = $this->getqtypelist("" ,"array");
-
-        foreach ($qtypes as $type) //XXX FIXME
-        $this->debugLsrc("wir sind in ".__FUNCTION__." Line ".__LINE__.", OK ".$type);
-
-        // DO GROUPS, QUESTIONS FOR GROUPS, THEN ANSWERS FOR QUESTIONS IN A NESTED FORMAT!
-        if (isset($grouparray) && $grouparray) {
-            $count=0;
-            $currentgid='';
-            foreach ($grouparray as $ga) {
-                $gafieldorders   =convertCSVRowToArray($grouparray[0],',','"');
-                $gacfieldcontents=convertCSVRowToArray($ga,',','"');
-                if ($count==0) {$count++; continue;}
-                $grouprowdata=array_combine($gafieldorders,$gacfieldcontents);
-                // remember group id
-                if ($currentgid=='' || ($currentgid!=$grouprowdata['gid'])) {$currentgid=$grouprowdata['gid'];$newgroup=true;}
-                else
-                if ($currentgid==$grouprowdata['gid']) {$newgroup=false;}
-                $gid=$grouprowdata['gid'];
-                $gsid=$grouprowdata['sid'];
-                //Now an additional integrity check if there are any groups not belonging into this survey
-                if ($gsid != $surveyid)
-                {
-                    if ($importingfrom == "http")
-                    {
-                        //		                $importsurvey .= "\n<font color='red'><strong>".("Error")."</strong></font>"
-                        //		                                ."\n".("A group in the CSV/SQL file is not part of the same survey. The import of the survey was stopped.")."\n";
-                    }
-                    else
-                    {
-                        //echo ("Error").": A group in the CSV/SQL file is not part of the same Survey. The import of the survey was stopped.\n";
-                    }
-                    return false;
-                }
-                $this->debugLsrc("wir sind in ".__FUNCTION__." Line ".__LINE__.", OK ");
-                //remove the old group id
-                if ($newgroup) {unset($grouprowdata['gid']);}
-                else {$grouprowdata['gid']=$newgid;}
-                //replace old surveyid by new surveyid
-                $grouprowdata['sid']=$newsid;
-                // Version <=100 dont have a language field yet so we set it now
-                if ($importversion<=100)
-                {
-                    $grouprowdata['language']=$newlanguage;
-                }
-                $oldgid=$gid; // save it for later
-                $grouprowdata=array_map('convertCsvreturn2return', $grouprowdata);
-
-                // translate internal links
-                $grouprowdata['group_name']=translink('survey', $surveyid, $newsid, $grouprowdata['group_name']);
-                $grouprowdata['description']=translink('survey', $surveyid, $newsid, $grouprowdata['description']);
-
-                $newvalues=array_values($grouprowdata);
-
-                $newvalues=array_map(array(&$connect, "qstr"),$newvalues); // quote everything accordingly
-
-                db_switchIDInsert('groups',true);
-                $ginsert = 'insert INTO '.db_table_name('groups').' ('.implode(',',array_keys($grouprowdata)).') VALUES ('.implode(',',$newvalues).')';
-                $gres = $connect->Execute($ginsert) or $this->debugLsrc("Import of this survey file failed on Line ".__LINE__."| ".$connect->ErrorMsg());
-                db_switchIDInsert('groups',false);
-                //GET NEW GID
-                if ($newgroup) {$newgid=$connect->Insert_ID("{$dbprefix}groups","gid");}
-
-                //NOW DO NESTED QUESTIONS FOR THIS GID
-                //$this->debugLsrc("wir sind in ".__FUNCTION__." Line ".__LINE__.", OK ".var_dump($questionarray));
-                 
-                if (isset($questionarray) && $questionarray && $newgroup) {
-                    $count=0;
-                    $currentqid='';
-                    foreach ($questionarray as $qa) {
-
-                        //$this->debugLsrc("wir sind in ".__FUNCTION__." Line ".__LINE__.", OK ".$qa);
-
-                        $qafieldorders   =convertCSVRowToArray($questionarray[0],',','"');
-                        $qacfieldcontents=convertCSVRowToArray($qa,',','"');
-                        if ($count==0) {$count++; continue;}
-                        $questionrowdata=array_combine($qafieldorders,$qacfieldcontents);
-                        $questionrowdata=array_map('convertCsvreturn2return', $questionrowdata);
-
-                        if ($currentqid=='' || ($currentqid!=$questionrowdata['qid'])) {$currentqid=$questionrowdata['qid'];$newquestion=true;}
-                        else
-                        if ($currentqid==$questionrowdata['qid']) {$newquestion=false;}
-
-                        if (!array_key_exists($questionrowdata["type"], $qtypes))
-                        {
-                            $questionrowdata["type"] = strtoupper($questionrowdata["type"]);
-                            if (!array_key_exists($questionrowdata["type"], $qtypes))
-                            {
-                                //$importwarning .= "<li>" . sprintf(("Question \"%s - %s\" was NOT imported because the question type is unknown."), $questionrowdata["title"], $questionrowdata["question"]) . "</li>";
-                                $countquestions--;
-                                $this->debugLsrc("wir sind in ".__FUNCTION__." Line ".__LINE__.", OK ".$countquestions);
-                                continue;
-                            }
-                            else	// the upper case worked well                                                                                                                                                                            $qtypes[$questionrowdata["type"]]
-                            {
-                                //$importwarning .= "<li>" . sprintf(("Question \"%s - %s\" was imported but the type was set to '%s' because it is the most similiar one."), $questionrowdata["title"], $questionrowdata["question"], $qtypes[$questionrowdata["type"]]) . "</li>";
-                            }
-                        }
-
-                        $this->debugLsrc("wir sind in ".__FUNCTION__." Line ".__LINE__.", OK ");
-
-                        $thisgid=$questionrowdata['gid'];
-
-                        $this->debugLsrc("wir sind in ".__FUNCTION__." Line ".__LINE__.", OK ".$thisgid." == ".$gid);
-                        if ($thisgid == $gid) {
-                            $qid = $questionrowdata['qid'];
-                            // Remove qid field
-                            if ($newquestion) {unset($questionrowdata['qid']);}
-                            else {$questionrowdata['qid']=$newqid;}
-
-                            $questionrowdata["sid"] = $newsid;
-                            $questionrowdata["gid"] = $newgid;
-                            // Version <=100 doesn't have a language field yet so we set it now
-                            if ($importversion<=100)
-                            {
-                                $questionrowdata['language']=$newlanguage;
-                            }
-                            $oldqid=$qid;
-                            if (!isset($questionrowdata["lid1"]))
-                            {
-                                $questionrowdata["lid1"]=0;
-                            }
-                            // Now we will fix up the label id
-                            $type = $questionrowdata["type"]; //Get the type
-                            if ($type == "F" || $type == "H" || $type == "W" ||
-                            $type == "Z" || $type == "1" || $type == ":" ||
-                            $type == ";" )
-                            {//IF this is a flexible label array, update the lid entry
-                                if (isset($labelreplacements)) {
-                                    // We only replace once in each question label
-                                    // otherwise could lead to double substitution
-                                    // if a new lid collides with an older one
-                                    $already_replaced_label = false;
-                                    $already_replaced_label1 = false;
-                                    foreach ($labelreplacements as $lrp) {
-                                        if ($lrp[0] == $questionrowdata["lid"])
-                                        {
-                                            if (!$already_replaced_label)
-                                            {
-                                                $questionrowdata["lid"]=$lrp[1];
-                                                $already_replaced_label = true;
-                                            }
-                                        }
-                                        if ($lrp[0] == $questionrowdata["lid1"])
-                                        {
-                                            if (!$already_replaced_label1)
-                                            {
-                                                $questionrowdata["lid1"]=$lrp[1];
-                                                $already_replaced_label1 = true;
-                                            }
-                                        }
-                                    }
-                                }
-                            }
-                            if (!isset($questionrowdata["question_order"]) || $questionrowdata["question_order"]=='') {$questionrowdata["question_order"]=0;}
-                            $other = $questionrowdata["other"]; //Get 'other' field value
-
-                            // translate internal links
-                            $questionrowdata['title']=translink('survey', $surveyid, $newsid, $questionrowdata['title']);
-                            $questionrowdata['question']=translink('survey', $surveyid, $newsid, $questionrowdata['question']);
-                            $questionrowdata['help']=translink('survey', $surveyid, $newsid, $questionrowdata['help']);
-
-                            $newvalues=array_values($questionrowdata);
-                            db_switchIDInsert('questions',true);
-
-                            //foreach($questionrowdata as $qrd)
-                            //$this->debugLsrc("wir sind in ".__FUNCTION__." Line ".__LINE__.", OK ".$qrd);
-
-                            $newvalues=array_map(array(&$connect, "qstr"),$newvalues); // quote everything accordingly
-                            $qinsert = "insert INTO {$dbprefix}questions (".implode(',',array_keys($questionrowdata)).") VALUES (".implode(',',$newvalues).")";
-
-                            $this->debugLsrc("wir sind in ".__FUNCTION__." Line ".__LINE__.", OK | ".$qinsert);
-
-                            $qres = $connect->Execute($qinsert) or $this->debugLsrc("Import of this survey file failed on Line ".__LINE__."| ".$connect->ErrorMsg());
-                            db_switchIDInsert('questions',false);
-                            if ($newquestion)
-                            {
-                                $newqid=$connect->Insert_ID("{$dbprefix}questions","qid");
-                            }
-
-                            $newrank=0;
-                            $substitutions[]=array($oldsid, $oldgid, $oldqid, $newsid, $newgid, $newqid);
-                            //$this->debugLsrc("HALLO?!:");
-                            //NOW DO NESTED ANSWERS FOR THIS QID
-                            if (isset($answerarray) && $answerarray && $newquestion) {
-                                $count=0;
-                                foreach ($answerarray as $aa) {
-                                    $aafieldorders   =convertCSVRowToArray($answerarray[0],',','"');
-                                    $aacfieldcontents=convertCSVRowToArray($aa,',','"');
-                                    if ($count==0) {$count++; continue;}
-                                    $answerrowdata=array_combine($aafieldorders,$aacfieldcontents);
-                                    if ($importversion<=132)
-                                    {
-                                        $answerrowdata["assessment_value"]=(int)$answerrowdata["code"];
-                                    }
-                                    $code=$answerrowdata["code"];
-                                    $thisqid=$answerrowdata["qid"];
-                                    if ($thisqid == $qid)
-                                    {
-                                        $answerrowdata["qid"]=$newqid;
-                                        // Version <=100 doesn't have a language field yet so we set it now
-                                        if ($importversion<=100)
-                                        {
-                                            $answerrowdata['language']=$newlanguage;
-                                        }
-
-                                        // translate internal links
-                                        $answerrowdata['answer']=translink('survey', $surveyid, $newsid, $answerrowdata['answer']);
-
-                                        $newvalues=array_values($answerrowdata);
-                                        $newvalues=array_map(array(&$connect, "qstr"),$newvalues); // quote everything accordingly
-                                        $ainsert = "insert INTO {$dbprefix}answers (".implode(',',array_keys($answerrowdata)).") VALUES (".implode(',',$newvalues).")";
-                                        $ares = $connect->Execute($ainsert) or $this->debugLsrc("Import of this survey file failed on Line ".__LINE__."| ".$connect->ErrorMsg());
-
-                                        if ($type == "M" || $type == "P") {
-                                            $fieldnames[]=array("oldcfieldname"=>$oldsid."X".$oldgid."X".$oldqid,
-											"newcfieldname"=>$newsid."X".$newgid."X".$newqid,
-											"oldfieldname"=>$oldsid."X".$oldgid."X".$oldqid.$code,
-											"newfieldname"=>$newsid."X".$newgid."X".$newqid.$code);
-                                            if ($type == "P") {
-                                                $fieldnames[]=array("oldcfieldname"=>$oldsid."X".$oldgid."X".$oldqid."comment",
-												"newcfieldname"=>$newsid."X".$newgid."X".$newqid.$code."comment",
-												"oldfieldname"=>$oldsid."X".$oldgid."X".$oldqid.$code."comment",
-												"newfieldname"=>$newsid."X".$newgid."X".$newqid.$code."comment");
-                                            }
-                                        }
-                                        elseif ($type == "A" || $type == "B" || $type == "C" || $type == "F" || $type == "H" || $type == "E" || $type == "Q" || $type == "K" || $type == "1") {
-                                            $fieldnames[]=array("oldcfieldname"=>$oldsid."X".$oldgid."X".$oldqid.$code,
-											"newcfieldname"=>$newsid."X".$newgid."X".$newqid.$code,
-											"oldfieldname"=>$oldsid."X".$oldgid."X".$oldqid.$code,
-											"newfieldname"=>$newsid."X".$newgid."X".$newqid.$code);
-                                        }
-                                        elseif ($type == ":" || $type == ";" ) {
-                                            // read all label codes from $questionrowdata["lid"]
-                                            // for each one (as L) set SGQA_L
-                                            $labelq="SELECT DISTINCT code FROM {$dbprefix}labels WHERE lid=".$questionrowdata["lid"];
-                                            $labelqresult=db_execute_num($labelq) or safe_die("Died querying labelset $lid<br />$query2<br />".$connect->ErrorMsg());
-                                            while ($labelqrow=$labelqresult->FetchRow())
-                                            {
-                                                $fieldnames[]=array("oldcfieldname"=>$oldsid."X".$oldgid."X".$oldqid.$code."_".$labelqrow[0],
-												"newcfieldname"=>$newsid."X".$newgid."X".$newqid.$code."_".$labelqrow[0],
-												"oldfieldname"=>$oldsid."X".$oldgid."X".$oldqid.$code."_".$labelqrow[0],
-												"newfieldname"=>$newsid."X".$newgid."X".$newqid.$code."_".$labelqrow[0]);
-                                            }
-                                        }
-                                        elseif ($type == "R") {
-                                            $newrank++;
-                                        }
-                                    }
-                                }
-                                if (($type == "A" || $type == "B" || $type == "C" || $type == "M" || $type == "P" || $type == "L") && ($other == "Y")) {
-                                    $fieldnames[]=array("oldcfieldname"=>$oldsid."X".$oldgid."X".$oldqid."other",
-									"newcfieldname"=>$newsid."X".$newgid."X".$newqid."other",
-									"oldfieldname"=>$oldsid."X".$oldgid."X".$oldqid."other",
-									"newfieldname"=>$newsid."X".$newgid."X".$newqid."other");
-                                    if ($type == "P") {
-                                        $fieldnames[]=array("oldcfieldname"=>$oldsid."X".$oldgid."X".$oldqid."othercomment",
-										"newcfieldname"=>$newsid."X".$newgid."X".$newqid."othercomment",
-										"oldfieldname"=>$oldsid."X".$oldgid."X".$oldqid."othercomment",
-										"newfieldname"=>$newsid."X".$newgid."X".$newqid."othercomment");
-                                    }
-                                }
-                                if ($type == "R" && $newrank >0) {
-                                    for ($i=1; $i<=$newrank; $i++) {
-                                        $fieldnames[]=array("oldcfieldname"=>$oldsid."X".$oldgid."X".$oldqid.$i,
-										"newcfieldname"=>$newsid."X".$newgid."X".$newqid.$i,
-										"oldfieldname"=>$oldsid."X".$oldgid."X".$oldqid.$i,
-										"newfieldname"=>$newsid."X".$newgid."X".$newqid.$i);
-                                    }
-                                }
-                                if ($type != "A" && $type != "B" && $type != "C" && $type != "R" && $type != "M" && $type != "P") {
-                                    $fieldnames[]=array("oldcfieldname"=>$oldsid."X".$oldgid."X".$oldqid,
-									"newcfieldname"=>$newsid."X".$newgid."X".$newqid,
-									"oldfieldname"=>$oldsid."X".$oldgid."X".$oldqid,
-									"newfieldname"=>$newsid."X".$newgid."X".$newqid);
-                                    if ($type == "O") {
-                                        $fieldnames[]=array("oldcfieldname"=>$oldsid."X".$oldgid."X".$oldqid."comment",
-										"newcfieldname"=>$newsid."X".$newgid."X".$newqid."comment",
-										"oldfieldname"=>$oldsid."X".$oldgid."X".$oldqid."comment",
-										"newfieldname"=>$newsid."X".$newgid."X".$newqid."comment");
-                                    }
-                                }
-                            } else {
-                                $fieldnames[]=array("oldcfieldname"=>$oldsid."X".$oldgid."X".$oldqid,
-								"newcfieldname"=>$newsid."X".$newgid."X".$newqid,
-								"oldfieldname"=>$oldsid."X".$oldgid."X".$oldqid,
-								"newfieldname"=>$newsid."X".$newgid."X".$newqid);
-                            }
-                        }
-                    }
-                }
-            }
-        }
-        $this->debugLsrc("wir sind in ".__FUNCTION__." Line ".__LINE__.", OK ");
-        // Fix sortorder of the groups  - if users removed groups manually from the csv file there would be gaps
-        //fixsortorderGroups(); //XXX changed: commented out
-        //fixsortorderGroups() in full length (using global vars, i cannot work with such things) - rakete
-        $baselang = GetBaseLanguageFromSurveyID($iVid);
-        $cdresult = db_execute_assoc("SELECT gid FROM ".db_table_name('groups')." WHERE sid='{$surveyid}' AND language='{$baselang}' ORDER BY group_order, group_name");
-        $position=0;
-        while ($cdrow=$cdresult->FetchRow())
-        {
-            $cd2query="UPDATE ".db_table_name('groups')." SET group_order='{$position}' WHERE gid='{$cdrow['gid']}' ";
-            $cd2result = $connect->Execute($cd2query) or $this->debugLsrc("Import of this survey file failed on Line ".__LINE__."| ".$connect->ErrorMsg());  //Checked
-            $position++;
-        }
-
-        $this->debugLsrc("wir sind in ".__FUNCTION__." Line ".__LINE__.", OK ");
-
-        //... and for the questions inside the groups
-        // get all group ids and fix questions inside each group
-        $gquery = "SELECT gid FROM {$dbprefix}groups where sid=$newsid group by gid ORDER BY gid"; //Get last question added (finds new qid)
-        $gres = db_execute_assoc($gquery);
-        while ($grow = $gres->FetchRow())
-        {
-            //fixsortorderQuestions(0,$grow['gid']); //XXX changed: commented out
-            // and fully written out:
-            $qid=sanitize_int(0);
-            $gid=sanitize_int($grow['gid']);
-            $baselang = GetBaseLanguageFromSurveyID($iVid);
-            if ($gid == 0)
-            {
-                $result = db_execute_assoc("SELECT gid FROM ".db_table_name('questions')." WHERE qid='{$qid}' and language='{$baselang}'");  //Checked
-                $row=$result->FetchRow();
-                $gid=$row['gid'];
-            }
-            $cdresult = db_execute_assoc("SELECT qid FROM ".db_table_name('questions')." WHERE gid='{$gid}' and language='{$baselang}' ORDER BY question_order, title ASC");      //Checked
-            $position=0;
-            while ($cdrow=$cdresult->FetchRow())
-            {
-                $cd2query="UPDATE ".db_table_name('questions')." SET question_order='{$position}' WHERE qid='{$cdrow['qid']}' ";
-                $cd2result = $connect->Execute($cd2query) or $this->debugLsrc("Import of this survey file failed on Line ".__LINE__."| ".$connect->ErrorMsg());
-                $position++;
-            }
-
-        }
-        $this->debugLsrc("wir sind in ".__FUNCTION__." Line ".__LINE__.", OK ");
-
-        //We've built two arrays along the way - one containing the old SID, GID and QIDs - and their NEW equivalents
-        //and one containing the old 'extended fieldname' and its new equivalent.  These are needed to import conditions and question_attributes.
-        if (isset($question_attributesarray) && $question_attributesarray) {//ONLY DO THIS IF THERE ARE QUESTION_ATTRIBUES
-            $count=0;
-            foreach ($question_attributesarray as $qar) {
-                $fieldorders  =convertCSVRowToArray($question_attributesarray[0],',','"');
-                $fieldcontents=convertCSVRowToArray($qar,',','"');
-                if ($count==0) {$count++; continue;}
-                $qarowdata=array_combine($fieldorders,$fieldcontents);
-                $newqid="";
-                $oldqid=$qarowdata['qid'];
-                foreach ($substitutions as $subs) {
-                    if ($oldqid==$subs[2]) {$newqid=$subs[5];}
-                }
-
-                $qarowdata["qid"]=$newqid;
-                unset($qarowdata["qaid"]);
-
-                $newvalues=array_values($qarowdata);
-                $newvalues=array_map(array(&$connect, "qstr"),$newvalues); // quote everything accordingly
-                $qainsert = "insert INTO {$dbprefix}question_attributes (".implode(',',array_keys($qarowdata)).") VALUES (".implode(',',$newvalues).")";
-                $result=$connect->Execute($qainsert) or $this->debugLsrc("Import of this survey file failed on Line ".__LINE__."|  $qainsert  |".$connect->ErrorMsg());
-            }
-        }
-
-        if (isset($assessmentsarray) && $assessmentsarray) {//ONLY DO THIS IF THERE ARE QUESTION_ATTRIBUES
-            $count=0;
-            foreach ($assessmentsarray as $qar) {
-                $fieldorders  =convertCSVRowToArray($assessmentsarray[0],',','"');
-                $fieldcontents=convertCSVRowToArray($qar,',','"');
-                if ($count==0) {$count++; continue;}
-                $asrowdata=array_combine($fieldorders,$fieldcontents);
-                if (isset($asrowdata['link']))
-                {
-                    if (trim($asrowdata['link'])!='') $asrowdata['message']=$asrowdata['message'].'<br /><a href="'.$asrowdata['link'].'">'.$asrowdata['link'].'</a>';
-                    unset($asrowdata['link']);
-                }
-                $oldsid=$asrowdata["sid"];
-                $oldgid=$asrowdata["gid"];
-                if  ($oldgid>0)
-                {
-                    foreach ($substitutions as $subs) {
-                        if ($oldsid==$subs[0]) {$newsid=$subs[3];}
-                        if ($oldgid==$subs[1]) {$newgid=$subs[4];}
-                    }
-                }
-                else
-                {
-                    $newgid=0;
-                }
-
-                $asrowdata["sid"]=$newsid;
-                $asrowdata["gid"]=$newgid;
-                unset($asrowdata["id"]);
-
-
-                $newvalues=array_values($asrowdata);
-                $newvalues=array_map(array(&$connect, "qstr"),$newvalues); // quote everything accordingly
-                $asinsert = "insert INTO {$dbprefix}assessments (".implode(',',array_keys($asrowdata)).") VALUES (".implode(',',$newvalues).")";
-                $result=$connect->Execute($asinsert) or $this->debugLsrc("Import of this survey file failed on Line ".__LINE__."| ".$connect->ErrorMsg());
-
-                unset($newgid);
-            }
-        }
-
-        if (isset($quotaarray) && $quotaarray) {//ONLY DO THIS IF THERE ARE QUOTAS
-            $count=0;
-            foreach ($quotaarray as $qar) {
-
-                $fieldorders=convertCSVRowToArray($quotaarray[0],',','"');
-                $fieldcontents=convertCSVRowToArray($qar,',','"');
-                if ($count==0) {$count++; continue;}
-                 
-                $asrowdata=array_combine($fieldorders,$fieldcontents);
-
-                $oldsid=$asrowdata["sid"];
-                foreach ($substitutions as $subs) {
-                    if ($oldsid==$subs[0]) {$newsid=$subs[3];}
-                }
-
-                $asrowdata["sid"]=$newsid;
-                $oldid = $asrowdata["id"];
-                unset($asrowdata["id"]);
-
-                $newvalues=array_values($asrowdata);
-                $newvalues=array_map(array(&$connect, "qstr"),$newvalues); // quote everything accordingly
-
-                $asinsert = "insert INTO {$dbprefix}quota (".implode(',',array_keys($asrowdata)).") VALUES (".implode(',',$newvalues).")";
-                $result=$connect->Execute($asinsert) or $this->debugLsrc("Import of this survey file failed on Line ".__LINE__."| ".$connect->ErrorMsg());
-                $quotaids[] = array($oldid,$connect->Insert_ID(db_table_name_nq('quota'),"id"));
-
-            }
-        }
-
-        if (isset($quotamembersarray) && $quotamembersarray) {//ONLY DO THIS IF THERE ARE QUOTAS
-            $count=0;
-            foreach ($quotamembersarray as $qar) {
-
-                $fieldorders  =convertCSVRowToArray($quotamembersarray[0],',','"');
-                $fieldcontents=convertCSVRowToArray($qar,',','"');
-                if ($count==0) {$count++; continue;}
-                 
-                $asrowdata=array_combine($fieldorders,$fieldcontents);
-
-                $oldsid=$asrowdata["sid"];
-                $newqid="";
-                $newquotaid="";
-                $oldqid=$asrowdata['qid'];
-                $oldquotaid=$asrowdata['quota_id'];
-
-                foreach ($substitutions as $subs) {
-                    if ($oldsid==$subs[0]) {$newsid=$subs[3];}
-                    if ($oldqid==$subs[2]) {$newqid=$subs[5];}
-                }
-
-                foreach ($quotaids as $quotaid) {
-                    if ($oldquotaid==$quotaid[0]) {$newquotaid=$quotaid[1];}
-                }
-
-                $asrowdata["sid"]=$newsid;
-                $asrowdata["qid"]=$newqid;
-                $asrowdata["quota_id"]=$newquotaid;
-                unset($asrowdata["id"]);
-
-                $newvalues=array_values($asrowdata);
-                $newvalues=array_map(array(&$connect, "qstr"),$newvalues); // quote everything accordingly
-
-                $asinsert = "insert INTO {$dbprefix}quota_members (".implode(',',array_keys($asrowdata)).") VALUES (".implode(',',$newvalues).")";
-                $result=$connect->Execute($asinsert) or $this->debugLsrc("Import of this survey file failed on Line ".__LINE__."| ".$connect->ErrorMsg());
-
-            }
-        }
-
-        if (isset($conditionsarray) && $conditionsarray) {//ONLY DO THIS IF THERE ARE CONDITIONS!
-            $count='0';
-            foreach ($conditionsarray as $car) {
-                $fieldorders  =convertCSVRowToArray($conditionsarray[0],',','"');
-                $fieldcontents=convertCSVRowToArray($car,',','"');
-                if ($count==0) {$count++; continue;}
-                $conditionrowdata=array_combine($fieldorders,$fieldcontents);
-
-                $oldcid=$conditionrowdata["cid"];
-                $oldqid=$conditionrowdata["qid"];
-                $oldcfieldname=$conditionrowdata["cfieldname"];
-                $oldcqid=$conditionrowdata["cqid"];
-                $thisvalue=$conditionrowdata["value"];
-                $newvalue=$thisvalue;
-
-                foreach ($substitutions as $subs) {
-                    if ($oldqid==$subs[2])  {$newqid=$subs[5];}
-                    if ($oldcqid==$subs[2]) {$newcqid=$subs[5];}
-                }
-                if (ereg('^@([0-9]+)X([0-9]+)X([^@]+)@',$thisvalue,$targetcfieldname))
-                {
-                    foreach ($substitutions as $subs) {
-                        if ($targetcfieldname[1]==$subs[0])  {$targetcfieldname[1]=$subs[3];}
-                        if ($targetcfieldname[2]==$subs[1])  {$targetcfieldname[2]=$subs[4];}
-                        if ($targetcfieldname[3]==$subs[2])  {$targetcfieldname[3]=$subs[5];}
-                    }
-                    $newvalue='@'.$targetcfieldname[1].'X'.$targetcfieldname[2].'X'.$targetcfieldname[3].'@';
-                }
-                foreach($fieldnames as $fns) {
-                    //if the $fns['oldcfieldname'] is not the same as $fns['oldfieldname'] then this is a multiple type question
-                    if ($fns['oldcfieldname'] == $fns['oldfieldname']) { //The normal method - non multiples
-                        if ($oldcfieldname==$fns['oldcfieldname']) {
-                            $newcfieldname=$fns['newcfieldname'];
-                        }
-                    } else {
-                        if ($oldcfieldname == $fns['oldcfieldname'] && $oldcfieldname.$thisvalue == $fns['oldfieldname']) {
-                            $newcfieldname=$fns['newcfieldname'];
-                        }
-                    }
-                }
-                if (!isset($newcfieldname)) {$newcfieldname="";}
-                unset($conditionrowdata["cid"]);
-                $conditionrowdata["qid"]=$newqid;
-                $conditionrowdata["cfieldname"]=$newcfieldname;
-                $conditionrowdata["value"]=$newvalue;
-
-                if (isset($newcqid)) {
-                    $conditionrowdata["cqid"]=$newcqid;
-                    if (!isset($conditionrowdata["method"]) || trim($conditionrowdata["method"])=='')
-                    {
-                        $conditionrowdata["method"]='==';
-                    }
-                    if (!isset($conditionrowdata["scenario"]) || trim($conditionrowdata["scenario"])=='')
-                    {
-                        $conditionrowdata["scenario"]=1;
-                    }
-                    $newvalues=array_values($conditionrowdata);
-                    $newvalues=array_map(array(&$connect, "qstr"),$newvalues); // quote everything accordingly
-                    $conditioninsert = "insert INTO {$dbprefix}conditions (".implode(',',array_keys($conditionrowdata)).") VALUES (".implode(',',$newvalues).")";
-                    $result=$connect->Execute($conditioninsert) or $this->debugLsrc("Import of this survey file failed on Line ".__LINE__."| ".$connect->ErrorMsg());
-                } else {
-                    $importsurvey .= "<font size=1>Condition for $oldqid skipped ($oldcqid does not exist)</font>";
-                    //if ($importingfrom != "http") echo "Condition for $oldqid skipped ($oldcqid does not exist)\n";
-                    //return; //XXX changed: comment the upper line, returning
-                }
-                unset($newcqid);
-            }
-        }
-
-        // Translate INSERTANS codes
-        if (isset($fieldnames))
-        {
-            transInsertAns($newsid,$oldsid,$fieldnames);
-        }
-        $surveyid=$newsid;
-
-        return true;
-    }
-
-    /**
-     * function to activate surveys based on new activate.php 5771 2008-10-13 02:28:40Z jcleeland $
-     *
-     * @param unknown_type $surveyid
-     * @return boolean
-     */
-    function activateSurvey($surveyid)//XXX activateSurvey
-    {
-        global $connect ;
-        global $dbprefix ;
-        $ADODB_FETCH_MODE = ADODB_FETCH_ASSOC;
-        include("lsrc.config.php");
-        $_GET['sid'] = $surveyid;
-        $_POST['sid'] = $surveyid;
-        //$postsid = $surveyid;
-        //$activateoutput='';
-
-        $this->debugLsrc("wir sind in ".__FILE__." - ".__FUNCTION__." Line ".__LINE__.", OK ");
-
-        if (!isset($_POST['ok']) || !$_POST['ok'])
-        {
-            $this->debugLsrc("wir sind in ".__FUNCTION__." Line ".__LINE__.", OK ");
-            if (isset($_GET['fixnumbering']) && $_GET['fixnumbering'])
-            {
-                $this->debugLsrc("wir sind in ".__FUNCTION__." Line ".__LINE__.", OK ");
-                //Fix a question id - requires renumbering a question
-                $oldqid = $_GET['fixnumbering'];
-                $query = "SELECT qid FROM {$dbprefix}questions ORDER BY qid DESC";
-                $result = db_select_limit_assoc($query, 1) or $this->debugLsrc($query."".$connect->ErrorMsg());
-                while ($row=$result->FetchRow()) {$lastqid=$row['qid'];}
-                $newqid=$lastqid+1;
-                $query = "UPDATE {$dbprefix}questions SET qid=$newqid WHERE qid=$oldqid";
-                $result = $connect->Execute($query) or $this->debugLsrc($query."".$connect->ErrorMsg());
-                //Update conditions.. firstly conditions FOR this question
-                $query = "UPDATE {$dbprefix}conditions SET qid=$newqid WHERE qid=$oldqid";
-                $result = $connect->Execute($query) or $this->debugLsrc($query."".$connect->ErrorMsg());
-                //Now conditions based upon this question
-                $query = "SELECT cqid, cfieldname FROM {$dbprefix}conditions WHERE cqid=$oldqid";
-                $result = db_execute_assoc($query) or $this->debugLsrc($query."".$connect->ErrorMsg());
-                $this->debugLsrc("wir sind in ".__FUNCTION__." Line ".__LINE__.", OK ");
-                while ($row=$result->FetchRow())
-                {
-                    $switcher[]=array("cqid"=>$row['cqid'], "cfieldname"=>$row['cfieldname']);
-                }
-                if (isset($switcher))
-                {
-                    foreach ($switcher as $switch)
-                    {
-                        $query = "UPDATE {$dbprefix}conditions
-								  SET cqid=$newqid,
-								  cfieldname='".str_replace("X".$oldqid, "X".$newqid, $switch['cfieldname'])."'
-								  WHERE cqid=$oldqid";
-                        $result = $connect->Execute($query) or $this->debugLsrc($query."".$connect->ErrorMsg());
-                    }
-                }
-                $this->debugLsrc("wir sind in ".__FUNCTION__." Line ".__LINE__.", OK ");
-                //Now question_attributes
-                $query = "UPDATE {$dbprefix}question_attributes SET qid=$newqid WHERE qid=$oldqid";
-                $result = $connect->Execute($query) or $this->debugLsrc($query."".$connect->ErrorMsg());
-                //Now answers
-                $query = "UPDATE {$dbprefix}answers SET qid=$newqid WHERE qid=$oldqid";
-                $result = $connect->Execute($query) or $this->debugLsrc($query."".$connect->ErrorMsg());
-            }
-            //CHECK TO MAKE SURE ALL QUESTION TYPES THAT REQUIRE ANSWERS HAVE ACTUALLY GOT ANSWERS
-            //THESE QUESTION TYPES ARE:
-            //	# "L" -> LIST
-            //  # "O" -> LIST WITH COMMENT
-            //  # "M" -> MULTIPLE OPTIONS
-            //	# "P" -> MULTIPLE OPTIONS WITH COMMENTS
-            //	# "A", "B", "C", "E", "F", "H", "^" -> Various Array Types
-            //  # "R" -> RANKING
-            //  # "U" -> FILE CSV MORE
-            //  # "I" -> FILE CSV ONE
-            //  # ":" -> Array Multi Flexi Numbers
-            //  # ";" -> Array Multi Flexi Text
-            //  # "1" -> MULTI SCALE
-
-
-            $this->debugLsrc("wir sind in ".__FUNCTION__." Line ".__LINE__.", OK ");
-
-            $chkquery = "SELECT qid, question, gid FROM {$dbprefix}questions WHERE sid={$surveyid} AND type IN ('L', 'O', 'M', 'P', 'A', 'B', 'C', 'E', 'F', 'R', 'J', '!', '^', ':', '1')";
-            $chkresult = db_execute_assoc($chkquery) or $this->debugLsrc ("Couldn't get list of questions$chkquery".$connect->ErrorMsg());
-            while ($chkrow = $chkresult->FetchRow())
-            {
-                $chaquery = "SELECT * FROM {$dbprefix}answers WHERE qid = {$chkrow['qid']} ORDER BY sortorder, answer";
-                $charesult=$connect->Execute($chaquery);
-                $chacount=$charesult->RecordCount();
-                if (!$chacount > 0)
-                {
-                    //$failedcheck[]=array($chkrow['qid'], $chkrow['question'], ": ".("This question is a multiple answer type question but has no answers."), $chkrow['gid']);
-                }
-            }
-
-            //NOW CHECK THAT ALL QUESTIONS HAVE A 'QUESTION TYPE' FIELD
-            $chkquery = "SELECT qid, question, gid FROM {$dbprefix}questions WHERE sid={$surveyid} AND type = ''";
-            $chkresult = db_execute_assoc($chkquery) or $this->debugLsrc ("Couldn't check questions for missing types$chkquery".$connect->ErrorMsg());
-            while ($chkrow = $chkresult->FetchRow())
-            {
-                //$failedcheck[]=array($chkrow['qid'], $chkrow['question'], ": ".("This question does not have a question 'type' set."), $chkrow['gid']);
-            }
-
-            $this->debugLsrc("wir sind in ".__FUNCTION__." Line ".__LINE__.", OK ");
-
-
-            //CHECK THAT FLEXIBLE LABEL TYPE QUESTIONS HAVE AN "LID" SET
-            $chkquery = "SELECT qid, question, gid FROM {$dbprefix}questions WHERE sid={$surveyid} AND type IN ('F', 'H', 'W', 'Z', ':', '1') AND (lid = 0 OR lid is null)";
-            //$chkresult = db_execute_assoc($chkquery) or $this->debugLsrc ("Couldn't check questions for missing LIDs$chkquery".$connect->ErrorMsg());
-            while($chkrow = $chkresult->FetchRow()){
-                //	$failedcheck[]=array($chkrow['qid'], $chkrow['question'], ": ".("This question requires a Labelset, but none is set."), $chkrow['gid']);
-            } // while
-
-            //CHECK THAT FLEXIBLE LABEL TYPE QUESTIONS HAVE AN "LID1" SET FOR MULTI SCALE
-            $chkquery = "SELECT qid, question, gid FROM {$dbprefix}questions WHERE sid={$surveyid} AND (type ='1') AND (lid1 = 0 OR lid1 is null)";
-            $chkresult = db_execute_assoc($chkquery) or $this->debugLsrc ("Couldn't check questions for missing LIDs$chkquery".$connect->ErrorMsg());
-            while($chkrow = $chkresult->FetchRow()){
-                //	$failedcheck[]=array($chkrow['qid'], $chkrow['question'], ": ".("This question requires a second Labelset, but none is set."), $chkrow['gid']);
-            } // while
-            $this->debugLsrc("wir sind in ".__FUNCTION__." Line ".__LINE__.", OK ");
-
-            // XXX rakete Changed: This was making errors, for we dont have additional languages and this script throws an error when there are none.
-
-            //NOW check that all used labelsets have all necessary languages
-            $chkquery = "SELECT qid, question, gid, lid FROM {$dbprefix}questions WHERE sid={$surveyid} AND type IN ('F', 'H', 'W', 'Z', ':', '1') AND (lid > 0) AND (lid is not null)";
-            $this->debugLsrc("wir sind in ".__FUNCTION__." Line ".__LINE__.", $chkquery ");
-            $chkresult = db_execute_assoc($chkquery) or $this->debugLsrc ("Couldn't check questions for missing LID languages$chkquery".$connect->ErrorMsg());
-            $slangs = GetAdditionalLanguagesFromSurveyID($surveyid);
-            $baselang = GetBaseLanguageFromSurveyID($surveyid);
-            array_unshift($slangs,$baselang);
-            while ($chkrow = $chkresult->FetchRow())
-            {
-                foreach ($slangs as $surveylanguage)
-                {
-                    $chkquery2 = "SELECT lid FROM {$dbprefix}labels WHERE language='$surveylanguage' AND (lid = {$chkrow['lid']}) ";
-                    $chkresult2 = db_execute_assoc($chkquery2);
-                    if ($chkresult2->RecordCount()==0)
-                    {
-                        $failedcheck[]=array($chkrow['qid'], $chkrow['question'], ": The labelset used in this question does not exists or is missing a translation.", $chkrow['gid']);
-                    }
-                }  //foreach
-            } //while
-
-            $this->debugLsrc("wir sind in ".__FUNCTION__." Line ".__LINE__.", OK ");
-            //CHECK THAT ALL CONDITIONS SET ARE FOR QUESTIONS THAT PRECEED THE QUESTION CONDITION
-            //A: Make an array of all the qids in order of appearance
-            //	$qorderquery="SELECT * FROM {$dbprefix}questions, {$dbprefix}groups WHERE {$dbprefix}questions.gid={$dbprefix}groups.gid AND {$dbprefix}questions.sid={$surveyid} ORDER BY {$dbprefix}groups.sortorder, {$dbprefix}questions.title";
-            //	$qorderresult=$connect->Execute($qorderquery) or $this->debugLsrc("Couldn't generate a list of questions in order$qorderquery".$connect->ErrorMsg());
-            //	$qordercount=$qorderresult->RecordCount();
-            //	$c=0;
-            //	while ($qorderrow=$qorderresult->FetchRow())
-            //		{
-            //		$qidorder[]=array($c, $qorderrow['qid']);
-            //		$c++;
-            //		}
-            //TO AVOID NATURAL SORT ORDER ISSUES, FIRST GET ALL QUESTIONS IN NATURAL SORT ORDER, AND FIND OUT WHICH NUMBER IN THAT ORDER THIS QUESTION IS
-            $qorderquery = "SELECT * FROM {$dbprefix}questions WHERE sid=$surveyid AND type not in ('S', 'D', 'T', 'Q')";
-            $qorderresult = db_execute_assoc($qorderquery) or $this->debugLsrc ("$qorderquery".$connect->ErrorMsg());
-            $qrows = array(); //Create an empty array in case FetchRow does not return any rows
-            while ($qrow = $qorderresult->FetchRow()) {$qrows[] = $qrow;} // Get table output into array
-            usort($qrows, 'CompareGroupThenTitle'); // Perform a case insensitive natural sort on group name then question title of a multidimensional array
-            $c=0;
-            foreach ($qrows as $qr)
-            {
-                $qidorder[]=array($c, $qrow['qid']);
-                $c++;
-            }
-            $qordercount="";
-            //1: Get each condition's question id
-            $conquery= "SELECT {$dbprefix}conditions.qid, cqid, {$dbprefix}questions.question, "
-            . "{$dbprefix}questions.gid "
-            . "FROM {$dbprefix}conditions, {$dbprefix}questions, {$dbprefix}groups "
-            . "WHERE {$dbprefix}conditions.qid={$dbprefix}questions.qid "
-            . "AND {$dbprefix}questions.gid={$dbprefix}groups.gid ORDER BY {$dbprefix}conditions.qid";
-            $conresult=db_execute_assoc($conquery) or $this->debugLsrc("Couldn't check conditions for relative consistency$conquery".$connect->ErrorMsg());
-            //2: Check each conditions cqid that it occurs later than the cqid
-            while ($conrow=$conresult->FetchRow())
-            {
-                $cqidfound=0;
-                $qidfound=0;
-                $b=0;
-                while ($b<$qordercount)
-                {
-                    if ($conrow['cqid'] == $qidorder[$b][1])
-                    {
-                        $cqidfound = 1;
-                        $b=$qordercount;
-                    }
-                    if ($conrow['qid'] == $qidorder[$b][1])
-                    {
-                        $qidfound = 1;
-                        $b=$qordercount;
-                    }
-                    if ($qidfound == 1)
-                    {
-                        //$failedcheck[]=array($conrow['qid'], $conrow['question'], ": ".("This question has a condition set, however the condition is based on a question that appears after it."), $conrow['gid']);
-                    }
-                    $b++;
-                }
-            }
-            //CHECK THAT ALL THE CREATED FIELDS WILL BE UNIQUE
-            $fieldmap=createFieldMap($surveyid, "full");
-            if (isset($fieldmap))
-            {
-                foreach($fieldmap as $fielddata)
-                {
-                    $fieldlist[]=$fielddata['fieldname'];
-                }
-                $fieldlist=array_reverse($fieldlist); //let's always change the later duplicate, not the earlier one
-            }
-            $checkKeysUniqueComparison = create_function('$value','if ($value > 1) return true;');
-            @$duplicates = array_keys (array_filter (array_count_values($fieldlist), $checkKeysUniqueComparison));
-            if (isset($duplicates))
-            {
-                foreach ($duplicates as $dup)
-                {
-                    $badquestion=arraySearchByKey($dup, $fieldmap, "fieldname", 1);
-                    $fix = "[<a href='$scriptname?action=activate&amp;sid=$surveyid&amp;fixnumbering=".$badquestion['qid']."'>Click Here to Fix</a>]";
-                    //$failedcheck[]=array($badquestion['qid'], $badquestion['question'], ": Bad duplicate fieldname $fix", $badquestion['gid']);
-                }
-            }
-
-            //IF ANY OF THE CHECKS FAILED, PRESENT THIS SCREEN
-            if (isset($failedcheck) && $failedcheck)
-            {
-                //$activateoutput .= "\n<table bgcolor='#FFFFFF' width='500' align='center' style='border: 1px solid #555555' cellpadding='6' cellspacing='0'>\n";
-                //$activateoutput .= "\t\t\t\t<tr bgcolor='#555555'><td height='4'><font size='1' face='verdana' color='white'><strong>".("Activate Survey")." ($surveyid)</strong></font></td></tr>\n";
-                //$activateoutput .= "\t<tr>\n";
-                //$activateoutput .= "\t\t<td align='center' bgcolor='#ffeeee'>\n";
-                //$activateoutput .= "\t\t\t<font color='red'><strong>".("Error")."</strong>\n";
-                //$activateoutput .= "\t\t\t".("Survey does not pass consistency check")."</font>\n";
-                //$activateoutput .= "\t\t</td>\n";
-                //$activateoutput .= "\t</tr>\n";
-                //$activateoutput .= "\t<tr>\n";
-                //$activateoutput .= "\t\t<td>\n";
-                //$activateoutput .= "\t\t\t<strong>".("The following problems have been found:")."</strong>\n";
-                //$activateoutput .= "\t\t\t<ul>\n";
-                foreach ($failedcheck as $fc)
-                {
-                    //$activateoutput .= "\t\t\t\t<li> Question qid-{$fc[0]} (\"<a href='$scriptname?sid=$surveyid&amp;gid=$fc[3]&amp;qid=$fc[0]'>{$fc[1]}</a>\"){$fc[2]}</li>\n";
-                }
-                //$activateoutput .= "\t\t\t</ul>\n";
-                //$activateoutput .= "\t\t\t".("The survey cannot be activated until these problems have been resolved.")."\n";
-                //$activateoutput .= "\t\t</td>\n";
-                //$activateoutput .= "\t</tr>\n";
-                //$activateoutput .= "</table>&nbsp;\n";
-                $this->debugLsrc("wir sind in ".__FUNCTION__." Line ".__LINE__.", NICHT ERWARTET ");
-                return false;
-            }
-            $this->debugLsrc("wir sind in ".__FUNCTION__." Line ".__LINE__.", OK ");
-            //$activateoutput .= "\n<table class='alertbox'>\n";
-            //$activateoutput .= "\t\t\t\t<tr><td height='4'><strong>".("Activate Survey")." ($surveyid)</strong></td></tr>\n";
-            //$activateoutput .= "\t<tr>\n";
-            //$activateoutput .= "\t\t<td align='center' bgcolor='#ffeeee'>\n";
-            //$activateoutput .= "\t\t\t<font color='red'><strong>".("Warning")."</strong>\n";
-            //$activateoutput .= "\t\t\t".("READ THIS CAREFULLY BEFORE PROCEEDING")."\n";
-            //$activateoutput .= "\t\t\t</font>\n";
-            //$activateoutput .= "\t\t</td>\n";
-            //$activateoutput .= "\t</tr>\n";
-            //$activateoutput .= "\t<tr>\n";
-            //$activateoutput .= "\t\t<td>\n";
-            //$activateoutput .= ("You should only activate a survey when you are absolutely certain that your survey setup is finished and will not need changing.")."\n";
-            //$activateoutput .= ("Once a survey is activated you can no longer:")."<ul><li>".("Add or delete groups")."</li><li>".("Add or remove answers to Multiple Answer questions")."</li><li>".("Add or delete questions")."</li></ul>\n";
-            //$activateoutput .= ("However you can still:")."<ul><li>".("Edit (change) your questions code, text or type")."</li><li>".("Edit (change) your group names")."</li><li>".("Add, Remove or Edit pre-defined question answers (except for Multi-answer questions)")."</li><li>".("Change survey name or description")."</li></ul>\n";
-            //$activateoutput .= ("Once data has been entered into this survey, if you want to add or remove groups or questions, you will need to deactivate this survey, which will move all data that has already been entered into a separate archived table.")."\n";
-            //$activateoutput .= "\t\t</td>\n";
-            //$activateoutput .= "\t</tr>\n";
-            //$activateoutput .= "\t<tr>\n";
-            //$activateoutput .= "\t\t<td align='center'>\n";
-            //$activateoutput .= "\t\t\t<input type='submit' value=\"".("Activate Survey")."\" onclick=\"window.open('$scriptname?action=activate&amp;ok=Y&amp;sid={$surveyid}', '_top')\" />\n";
-            //$activateoutput .= "\t\t\t<input type='submit' value=\"".("Activate Survey")."\" onclick=\"".get2post("$scriptname?action=activate&amp;ok=Y&amp;sid={$surveyid}")."\" />\n";
-            //$activateoutput .= "\t\t&nbsp;</td>\n";
-            //$activateoutput .= "\t</tr>\n";
-            //$activateoutput .= "</table>&nbsp;\n";
-
-            //XXX Changed rakete, set Post var for lsrc, no else
-            $_POST['ok'] = "Y";
-            $this->debugLsrc("wir sind in ".__FUNCTION__." Line ".__LINE__.", OK ");
-        }
-
-<<<<<<< HEAD
-			//IF ANY OF THE CHECKS FAILED, PRESENT THIS SCREEN
-			if (isset($failedcheck) && $failedcheck)
-			{
-				//$activateoutput .= "\n<table bgcolor='#FFFFFF' width='500' align='center' style='border: 1px solid #555555' cellpadding='6' cellspacing='0'>\n";
-				//$activateoutput .= "\t\t\t\t<tr bgcolor='#555555'><td height='4'><font size='1' face='verdana' color='white'><strong>".("Activate Survey")." ($surveyid)</strong></font></td></tr>\n";
-				//$activateoutput .= "\t<tr>\n";
-				//$activateoutput .= "\t\t<td align='center' bgcolor='#ffeeee'>\n";
-				//$activateoutput .= "\t\t\t<font color='red'><strong>".("Error")."</strong>\n";
-				//$activateoutput .= "\t\t\t".("Survey does not pass consistency check")."</font>\n";
-				//$activateoutput .= "\t\t</td>\n";
-				//$activateoutput .= "\t</tr>\n";
-				//$activateoutput .= "\t<tr>\n";
-				//$activateoutput .= "\t\t<td>\n";
-				//$activateoutput .= "\t\t\t<strong>".("The following problems have been found:")."</strong>\n";
-				//$activateoutput .= "\t\t\t<ul>\n";
-				foreach ($failedcheck as $fc)
-				{
-					//$activateoutput .= "\t\t\t\t<li> Question qid-{$fc[0]} (\"<a href='$scriptname?sid=$surveyid&amp;gid=$fc[3]&amp;qid=$fc[0]'>{$fc[1]}</a>\"){$fc[2]}</li>\n";
-				}
-				//$activateoutput .= "\t\t\t</ul>\n";
-				//$activateoutput .= "\t\t\t".("The survey cannot be activated until these problems have been resolved.")."\n";
-				//$activateoutput .= "\t\t</td>\n";
-				//$activateoutput .= "\t</tr>\n";
-				//$activateoutput .= "</table>&nbsp;\n";
-				$this->debugLsrc("wir sind in ".__FUNCTION__." Line ".__LINE__.", NICHT ERWARTET ");
-				return false;
-			}
-			$this->debugLsrc("wir sind in ".__FUNCTION__." Line ".__LINE__.", OK ");
-			//$activateoutput .= "\n<table class='alertbox'>\n";
-			//$activateoutput .= "\t\t\t\t<tr><td height='4'><strong>".("Activate Survey")." ($surveyid)</strong></td></tr>\n";
-			//$activateoutput .= "\t<tr>\n";
-			//$activateoutput .= "\t\t<td align='center' bgcolor='#ffeeee'>\n";
-			//$activateoutput .= "\t\t\t<font color='red'><strong>".("Warning")."</strong>\n";
-			//$activateoutput .= "\t\t\t".("READ THIS CAREFULLY BEFORE PROCEEDING")."\n";
-			//$activateoutput .= "\t\t\t</font>\n";
-			//$activateoutput .= "\t\t</td>\n";
-			//$activateoutput .= "\t</tr>\n";
-			//$activateoutput .= "\t<tr>\n";
-			//$activateoutput .= "\t\t<td>\n";
-			//$activateoutput .= ("You should only activate a survey when you are absolutely certain that your survey setup is finished and will not need changing.")."\n";
-			//$activateoutput .= ("Once a survey is activated you can no longer:")."<ul><li>".("Add or delete groups")."</li><li>".("Add or remove answers to Multiple Answer questions")."</li><li>".("Add or delete questions")."</li></ul>\n";
-			//$activateoutput .= ("However you can still:")."<ul><li>".("Edit (change) your questions code, text or type")."</li><li>".("Edit (change) your group names")."</li><li>".("Add, Remove or Edit pre-defined question answers (except for Multi-answer questions)")."</li><li>".("Change survey name or description")."</li></ul>\n";
-			//$activateoutput .= ("Once data has been entered into this survey, if you want to add or remove groups or questions, you will need to deactivate this survey, which will move all data that has already been entered into a separate archived table.")."\n";
-			//$activateoutput .= "\t\t</td>\n";
-			//$activateoutput .= "\t</tr>\n";
-			//$activateoutput .= "\t<tr>\n";
-			//$activateoutput .= "\t\t<td align='center'>\n";
-			//$activateoutput .= "\t\t\t<input type='submit' value=\"".("Activate Survey")."\" onclick=\"window.open('$scriptname?action=activate&amp;ok=Y&amp;sid={$surveyid}', '_top')\" />\n";
-			//$activateoutput .= "\t\t\t<input type='submit' value=\"".("Activate Survey")."\" onclick=\"".get2post("$scriptname?action=activate&amp;ok=Y&amp;sid={$surveyid}")."\" />\n";
-			//$activateoutput .= "\t\t&nbsp;</td>\n";
-			//$activateoutput .= "\t</tr>\n";
-			//$activateoutput .= "</table>&nbsp;\n";
-				
-			//XXX Changed rakete, set Post var for lsrc, no else
-			$_POST['ok'] = "Y";
-			$this->debugLsrc("wir sind in ".__FUNCTION__." Line ".__LINE__.", OK ");
-		}
-
-		if (isset($_POST['ok']) || $_POST['ok'])
-		{
-			$this->debugLsrc("wir sind in ".__FUNCTION__." Line ".__LINE__.", OK ");
-			//Create the survey responses table
-			$createsurvey = "id I NOTNULL AUTO PRIMARY,\n";
-			$createsurvey .= " submitdate T,\n";
-			$createsurvey .= " startlanguage C(20) NOTNULL ,\n";
-			//Check for any additional fields for this survey and create necessary fields (token and datestamp)
-			$pquery = "SELECT private, allowregister, datestamp, ipaddr, refurl FROM {$dbprefix}surveys WHERE sid={$surveyid}";
-			$presult=db_execute_assoc($pquery);
-			while($prow=$presult->FetchRow())
-			{
-				if ($prow['private'] == "N")
-				{
-					$createsurvey .= "  token C(36),\n";
-					$surveynotprivate="TRUE";
-				}
-				if ($prow['allowregister'] == "Y")
-				{
-					$surveyallowsregistration="TRUE";
-				}
-				if ($prow['datestamp'] == "Y")
-				{
-					$createsurvey .= " datestamp T NOTNULL,\n";
-					$createsurvey .= " startdate T NOTNULL,\n";
-				}
-				if ($prow['ipaddr'] == "Y")
-				{
-					$createsurvey .= " ipaddr X,\n";
-				}
-				//Check to see if 'refurl' field is required.
-				if ($prow['refurl'] == "Y")
-				{
-					$createsurvey .= " refurl X,\n";
-				}
-			}
-			//Get list of questions for the base language
-			$aquery = " SELECT * FROM ".db_table_name('questions').", ".db_table_name('groups')
-			." WHERE ".db_table_name('questions').".gid=".db_table_name('groups').".gid "
-			." AND ".db_table_name('questions').".sid={$surveyid} "
-			." AND ".db_table_name('groups').".language='".GetbaseLanguageFromSurveyid($surveyid). "' "
-			." AND ".db_table_name('questions').".language='".GetbaseLanguageFromSurveyid($surveyid). "' "
-			." ORDER BY ".db_table_name('groups').".group_order, title";
-			$aresult = db_execute_assoc($aquery);
-			while ($arow=$aresult->FetchRow()) //With each question, create the appropriate field(s)
-			{
-				if ( substr($createsurvey, strlen($createsurvey)-2, 2) != ",\n") {$createsurvey .= ",\n";}
-
-				if ($arow['type'] != "M" && $arow['type'] != "A" && $arow['type'] != "B" &&
-				$arow['type'] != "C" && $arow['type'] != "E" && $arow['type'] != "F" &&
-				$arow['type'] != "H" && $arow['type'] != "P" && $arow['type'] != "R" &&
-				$arow['type'] != "Q" && $arow['type'] != "^" && $arow['type'] != "J" &&
-				$arow['type'] != "K" && $arow['type'] != ":" && $arow['type'] != ";" &&
-				$arow['type'] != "1")
-				{
-					$createsurvey .= "  `{$arow['sid']}X{$arow['gid']}X{$arow['qid']}`";
-					switch($arow['type'])
-					{
-						case "N":  //NUMERICAL
-							$createsurvey .= " F";
-							break;
-						case "S":  //SHORT TEXT
-							if ($databasetype=='mysql' || $databasetype=='mysqli')	{$createsurvey .= " X";}
-							else  {$createsurvey .= " C(255)";}
-							break;
-						case "L":  //LIST (RADIO)
-						case "!":  //LIST (DROPDOWN)
-							$createsurvey .= " C(5)";
-							if ($arow['other'] == "Y")
-							{
-								$createsurvey .= ",\n`{$arow['sid']}X{$arow['gid']}X{$arow['qid']}other` X";
-							}
-							break;
-						case "I":  // CSV ONE
-							$createsurvey .= " C(5)";
-							break;
-						case "O": //DROPDOWN LIST WITH COMMENT
-							$createsurvey .= " C(5),\n `{$arow['sid']}X{$arow['gid']}X{$arow['qid']}comment` X";
-							break;
-						case "T":  //LONG TEXT
-							$createsurvey .= " X";
-							break;
-						case "U":  //HUGE TEXT
-							$createsurvey .= " X";
-							break;
-						case "D":  //DATE
-							$createsurvey .= " D";
-							break;
-						case "5":  //5 Point Choice
-						case "G":  //Gender
-						case "Y":  //YesNo
-						case "X":  //Boilerplate
-							$createsurvey .= " C(1)";
-							break;
-					}
-				}
-				elseif ($arow['type'] == "M" || $arow['type'] == "A" || $arow['type'] == "B" ||
-				$arow['type'] == "C" || $arow['type'] == "E" || $arow['type'] == "F" ||
-				$arow['type'] == "H" || $arow['type'] == "P" || $arow['type'] == "^")
-				{
-					//MULTI ENTRY
-					$abquery = "SELECT a.*, q.other FROM {$dbprefix}answers as a, {$dbprefix}questions as q"
-					." WHERE a.qid=q.qid AND sid={$surveyid} AND q.qid={$arow['qid']} "
-					." AND a.language='".GetbaseLanguageFromSurveyid($surveyid). "' "
-					." AND q.language='".GetbaseLanguageFromSurveyid($surveyid). "' "
-					." ORDER BY a.sortorder, a.answer";
-					$abresult=db_execute_assoc($abquery) or $this->debugLsrc ("Couldn't get perform answers query$abquery".$connect->ErrorMsg());
-					while ($abrow=$abresult->FetchRow())
-					{
-						$createsurvey .= "  `{$arow['sid']}X{$arow['gid']}X{$arow['qid']}{$abrow['code']}` C(5),\n";
-						if ($abrow['other']=="Y") {$alsoother="Y";}
-						if ($arow['type'] == "P")
-						{
-							$createsurvey .= "  `{$arow['sid']}X{$arow['gid']}X{$arow['qid']}{$abrow['code']}comment` X,\n";
-						}
-					}
-					if ((isset($alsoother) && $alsoother=="Y") && ($arow['type']=="M" || $arow['type']=="P"  || $arow['type']=="1")) //Sc: check!
-					{
-						$createsurvey .= " `{$arow['sid']}X{$arow['gid']}X{$arow['qid']}other` C(255),\n";
-						if ($arow['type']=="P")
-						{
-							$createsurvey .= " `{$arow['sid']}X{$arow['gid']}X{$arow['qid']}othercomment` X,\n";
-						}
-					}
-				}
-				elseif ($arow['type'] == ":" || $arow['type'] == ";")
-				{
-					//MULTI ENTRY
-					$abquery = "SELECT a.*, q.other FROM {$dbprefix}answers as a, {$dbprefix}questions as q"
-					." WHERE a.qid=q.qid AND sid={$surveyid} AND q.qid={$arow['qid']} "
-					." AND a.language='".GetbaseLanguageFromSurveyid($surveyid). "' "
-					." AND q.language='".GetbaseLanguageFromSurveyid($surveyid). "' "
-					." ORDER BY a.sortorder, a.answer";
-					$abresult=db_execute_assoc($abquery) or die ("Couldn't get perform answers query$abquery".$connect->ErrorMsg());
-					$ab2query = "SELECT ".db_table_name('labels').".*
-=======
-        if (isset($_POST['ok']) || $_POST['ok'])
-        {
-            $this->debugLsrc("wir sind in ".__FUNCTION__." Line ".__LINE__.", OK ");
-            //Create the survey responses table
-            $createsurvey = "id I NOTNULL AUTO PRIMARY,\n";
-            $createsurvey .= " submitdate T,\n";
-            $createsurvey .= " lastpage I,\n";
-            $createsurvey .= " startlanguage C(20) NOTNULL ,\n";
-            //Check for any additional fields for this survey and create necessary fields (token and datestamp)
-            $pquery = "SELECT private, allowregister, datestamp, ipaddr, refurl FROM {$dbprefix}surveys WHERE sid={$surveyid}";
-            $presult=db_execute_assoc($pquery);
-            while($prow=$presult->FetchRow())
-            {
-                if ($prow['private'] == "N")
-                {
-                    $createsurvey .= "  token C(36),\n";
-                    $surveynotprivate="TRUE";
-                }
-                if ($prow['allowregister'] == "Y")
-                {
-                    $surveyallowsregistration="TRUE";
-                }
-                if ($prow['datestamp'] == "Y")
-                {
-                    $createsurvey .= " datestamp T NOTNULL,\n";
-                    $createsurvey .= " startdate T NOTNULL,\n";
-                }
-                if ($prow['ipaddr'] == "Y")
-                {
-                    $createsurvey .= " ipaddr X,\n";
-                }
-                //Check to see if 'refurl' field is required.
-                if ($prow['refurl'] == "Y")
-                {
-                    $createsurvey .= " refurl X,\n";
-                }
-            }
-            //Get list of questions for the base language
-            $aquery = " SELECT * FROM ".db_table_name('questions').", ".db_table_name('groups')
-            ." WHERE ".db_table_name('questions').".gid=".db_table_name('groups').".gid "
-            ." AND ".db_table_name('questions').".sid={$surveyid} "
-            ." AND ".db_table_name('groups').".language='".GetbaseLanguageFromSurveyid($surveyid). "' "
-            ." AND ".db_table_name('questions').".language='".GetbaseLanguageFromSurveyid($surveyid). "' "
-            ." ORDER BY group_order, question_order";
-            $aresult = db_execute_assoc($aquery);
-            while ($arow=$aresult->FetchRow()) //With each question, create the appropriate field(s)
-            {
-                if ( substr($createsurvey, strlen($createsurvey)-2, 2) != ",\n") {$createsurvey .= ",\n";}
-
-                if ($arow['type'] != "M" && $arow['type'] != "A" && $arow['type'] != "B" &&
-                $arow['type'] != "C" && $arow['type'] != "E" && $arow['type'] != "F" &&
-                $arow['type'] != "H" && $arow['type'] != "P" && $arow['type'] != "R" &&
-                $arow['type'] != "Q" && $arow['type'] != "^" && $arow['type'] != "J" &&
-                $arow['type'] != "K" && $arow['type'] != ":" && $arow['type'] != ";" &&
-                $arow['type'] != "1")
-                {
-                    $createsurvey .= "  `{$arow['sid']}X{$arow['gid']}X{$arow['qid']}`";
-                    switch($arow['type'])
-                    {
-                        case "N":  //NUMERICAL
-                            $createsurvey .= " F";
-                            break;
-                        case "S":  //SHORT TEXT
-                            if ($databasetype=='mysql' || $databasetype=='mysqli')	{$createsurvey .= " X";}
-                            else  {$createsurvey .= " C(255)";}
-                            break;
-                        case "L":  //LIST (RADIO)
-                        case "!":  //LIST (DROPDOWN)
-                        case "W":
-                        case "Z":
-                            $createsurvey .= " C(5)";
-                            if ($arow['other'] == "Y")
-                            {
-                                $createsurvey .= ",\n`{$arow['sid']}X{$arow['gid']}X{$arow['qid']}other` X";
-                            }
-                            break;
-                        case "I":  // CSV ONE
-                            $createsurvey .= " C(5)";
-                            break;
-                        case "O": //DROPDOWN LIST WITH COMMENT
-                            $createsurvey .= " C(5),\n `{$arow['sid']}X{$arow['gid']}X{$arow['qid']}comment` X";
-                            break;
-                        case "T":  //LONG TEXT
-                            $createsurvey .= " X";
-                            break;
-                        case "U":  //HUGE TEXT
-                            $createsurvey .= " X";
-                            break;
-                        case "D":  //DATE
-                            $createsurvey .= " D";
-                            break;
-                        case "5":  //5 Point Choice
-                        case "G":  //Gender
-                        case "Y":  //YesNo
-                        case "X":  //Boilerplate
-                            $createsurvey .= " C(1)";
-                            break;
-                    }
-                }
-                elseif ($arow['type'] == "M" || $arow['type'] == "A" || $arow['type'] == "B" ||
-                $arow['type'] == "C" || $arow['type'] == "E" || $arow['type'] == "F" ||
-                $arow['type'] == "H" || $arow['type'] == "P" || $arow['type'] == "^")
-                {
-                    //MULTI ENTRY
-                    $abquery = "SELECT a.*, q.other FROM {$dbprefix}answers as a, {$dbprefix}questions as q"
-                    ." WHERE a.qid=q.qid AND sid={$surveyid} AND q.qid={$arow['qid']} "
-                    ." AND a.language='".GetbaseLanguageFromSurveyid($surveyid). "' "
-                    ." AND q.language='".GetbaseLanguageFromSurveyid($surveyid). "' "
-                    ." ORDER BY a.sortorder, a.answer";
-                    $abresult=db_execute_assoc($abquery) or $this->debugLsrc ("Couldn't get perform answers query$abquery".$connect->ErrorMsg());
-                    while ($abrow=$abresult->FetchRow())
-                    {
-                        $createsurvey .= "  `{$arow['sid']}X{$arow['gid']}X{$arow['qid']}{$abrow['code']}` C(5),\n";
-                        if ($abrow['other']=="Y") {$alsoother="Y";}
-                        if ($arow['type'] == "P")
-                        {
-                            $createsurvey .= "  `{$arow['sid']}X{$arow['gid']}X{$arow['qid']}{$abrow['code']}comment` X,\n";
-                        }
-                    }
-                    if ((isset($alsoother) && $alsoother=="Y") && ($arow['type']=="M" || $arow['type']=="P"  || $arow['type']=="1")) //Sc: check!
-                    {
-                        $createsurvey .= " `{$arow['sid']}X{$arow['gid']}X{$arow['qid']}other` X,\n";
-                        if ($arow['type']=="P")
-                        {
-                            $createsurvey .= " `{$arow['sid']}X{$arow['gid']}X{$arow['qid']}othercomment` X,\n";
-                        }
-                    }
-                }
-                elseif ($arow['type'] == ":" || $arow['type'] == ";")
-                {
-                    //MULTI ENTRY
-                    $abquery = "SELECT a.*, q.other FROM {$dbprefix}answers as a, {$dbprefix}questions as q"
-                    ." WHERE a.qid=q.qid AND sid={$surveyid} AND q.qid={$arow['qid']} "
-                    ." AND a.language='".GetbaseLanguageFromSurveyid($surveyid). "' "
-                    ." AND q.language='".GetbaseLanguageFromSurveyid($surveyid). "' "
-                    ." ORDER BY a.sortorder, a.answer";
-                    $abresult=db_execute_assoc($abquery) or die ("Couldn't get perform answers query$abquery".$connect->ErrorMsg());
-                    $ab2query = "SELECT ".db_table_name('labels').".*
->>>>>>> 9ac150e4
-					             FROM ".db_table_name('questions').", ".db_table_name('labels')."
-					             WHERE sid=$surveyid 
-								 AND ".db_table_name('labels').".lid=".db_table_name('questions').".lid
-								 AND ".db_table_name('labels').".language='".GetbaseLanguageFromSurveyid($surveyid)."' 
-					             AND ".db_table_name('questions').".qid=".$arow['qid']."
-					             ORDER BY ".db_table_name('labels').".sortorder, ".db_table_name('labels').".title";
-                    $ab2result=db_execute_assoc($ab2query) or die("Couldn't get list of labels in createFieldMap function (case :)$ab2query".htmlspecialchars($connection->ErrorMsg()));
-                    while($ab2row=$ab2result->FetchRow())
-                    {
-                        $lset[]=$ab2row;
-                    }
-                    while ($abrow=$abresult->FetchRow())
-                    {
-                        foreach($lset as $ls)
-                        {
-                            $createsurvey .= "  `{$arow['sid']}X{$arow['gid']}X{$arow['qid']}{$abrow['code']}_{$ls['code']}` X,\n";
-                        }
-                    }
-                    unset($lset);
-                }
-                elseif ($arow['type'] == "Q")
-                {
-                    $abquery = "SELECT a.*, q.other FROM {$dbprefix}answers as a, {$dbprefix}questions as q WHERE a.qid=q.qid AND sid={$surveyid} AND q.qid={$arow['qid']} "
-                    ." AND a.language='".GetbaseLanguageFromSurveyid($surveyid). "' "
-                    ." AND q.language='".GetbaseLanguageFromSurveyid($surveyid). "' "
-                    ." ORDER BY a.sortorder, a.answer";
-                    $abresult=db_execute_assoc($abquery) or $this->debugLsrc ("Couldn't get perform answers query$abquery".$connect->ErrorMsg());
-                    while ($abrow = $abresult->FetchRow())
-                    {
-                        $createsurvey .= "  `{$arow['sid']}X{$arow['gid']}X{$arow['qid']}{$abrow['code']}`";
-                        if ($databasetype=='mysql' || $databasetype=='mysqli')
-                        {
-                            $createsurvey .= " X";
-                        }
-                        else
-                        {
-                            $createsurvey .= " C(255)";
-                        }
-                        $createsurvey .= ",\n";
-                    }
-                }
-
-                elseif ($arow['type'] == "K") //Multiple Numeric - replica of multiple short text, except numbers only
-                {
-                    $abquery = "SELECT a.*, q.other FROM {$dbprefix}answers as a, {$dbprefix}questions as q WHERE a.qid=q.qid AND sid={$surveyid} AND q.qid={$arow['qid']} "
-                    ." AND a.language='".GetbaseLanguageFromSurveyid($surveyid). "' "
-                    ." AND q.language='".GetbaseLanguageFromSurveyid($surveyid). "' "
-                    ." ORDER BY a.sortorder, a.answer";
-                    $abresult=db_execute_assoc($abquery) or $this->debugLsrc ("Couldn't get perform answers query$abquery".$connect->ErrorMsg());
-                    while ($abrow = $abresult->FetchRow())
-                    {
-                        $createsurvey .= "  `{$arow['sid']}X{$arow['gid']}X{$arow['qid']}{$abrow['code']}` F,\n";
-                    }
-                } //End if ($arow['type'] == "K")
-                /*		elseif ($arow['type'] == "J")
-                 {
-                 $abquery = "SELECT {$dbprefix}answers.*, {$dbprefix}questions.other FROM {$dbprefix}answers, {$dbprefix}questions WHERE {$dbprefix}answers.qid={$dbprefix}questions.qid AND sid={$surveyid} AND {$dbprefix}questions.qid={$arow['qid']} ORDER BY {$dbprefix}answers.sortorder, {$dbprefix}answers.answer";
-                 $abresult=db_execute_assoc($abquery) or $this->debugLsrc ("Couldn't get perform answers query$abquery".$connect->ErrorMsg());
-                 while ($abrow = $abresultt->FetchRow())
-                 {
-                 $createsurvey .= "  `{$arow['sid']}X{$arow['gid']}X{$arow['qid']}{$abrow['code']}` C(5),\n";
-                 }
-                 }*/
-                elseif ($arow['type'] == "R")
-                {
-                    //MULTI ENTRY
-                    $abquery = "SELECT a.*, q.other FROM {$dbprefix}answers as a, {$dbprefix}questions as q"
-                    ." WHERE a.qid=q.qid AND sid={$surveyid} AND q.qid={$arow['qid']} "
-                    ." AND a.language='".GetbaseLanguageFromSurveyid($surveyid). "' "
-                    ." AND q.language='".GetbaseLanguageFromSurveyid($surveyid). "' "
-                    ." ORDER BY a.sortorder, a.answer";
-                    $abresult=$connect->Execute($abquery) or $this->debugLsrc ("Couldn't get perform answers query$abquery".$connect->ErrorMsg());
-                    $abcount=$abresult->RecordCount();
-                    for ($i=1; $i<=$abcount; $i++)
-                    {
-                        $createsurvey .= "  `{$arow['sid']}X{$arow['gid']}X{$arow['qid']}$i` C(5),\n";
-                    }
-                }
-                elseif ($arow['type'] == "1")
-                {
-                    $abquery = "SELECT a.*, q.other FROM {$dbprefix}answers as a, {$dbprefix}questions as q"
-                    ." WHERE a.qid=q.qid AND sid={$surveyid} AND q.qid={$arow['qid']} "
-                    ." AND a.language='".GetbaseLanguageFromSurveyid($surveyid). "' "
-                    ." AND q.language='".GetbaseLanguageFromSurveyid($surveyid). "' "
-                    ." ORDER BY a.sortorder, a.answer";
-                    $abresult=db_execute_assoc($abquery) or $this->debugLsrc ("Couldn't get perform answers query$abquery".$connect->ErrorMsg());
-                    $abcount=$abresult->RecordCount();
-                    while ($abrow = $abresult->FetchRow())
-                    {
-                        $abmultiscalequery = "SELECT a.*, q.other FROM {$dbprefix}answers as a, {$dbprefix}questions as q, {$dbprefix}labels as l"
-                        ." WHERE a.qid=q.qid AND sid={$surveyid} AND q.qid={$arow['qid']} "
-                        ." AND l.lid=q.lid AND sid={$surveyid} AND q.qid={$arow['qid']} AND l.title = '' "
-                        ." AND l.language='".GetbaseLanguageFromSurveyid($surveyid). "' "
-                        ." AND q.language='".GetbaseLanguageFromSurveyid($surveyid). "' ";
-                        $abmultiscaleresult=$connect->Execute($abmultiscalequery) or $this->debugLsrc ("Couldn't get perform answers query$abmultiscalequery".$connect->ErrorMsg());
-                        $abmultiscaleresultcount =$abmultiscaleresult->RecordCount();
-                        $abmultiscaleresultcount = 1;
-                        for ($j=0; $j<=$abmultiscaleresultcount; $j++)
-                        {
-                            $createsurvey .= "  `{$arow['sid']}X{$arow['gid']}X{$arow['qid']}{$abrow['code']}#$j` C(5),\n";
-                        }
-                    }
-                }
-            }
-
-            // If last question is of type MCABCEFHP^QKJR let's get rid of the ending coma in createsurvey
-            $createsurvey = rtrim($createsurvey, ",\n")."\n"; // Does nothing if not ending with a comma
-            $tabname = "{$dbprefix}survey_{$surveyid}"; # not using db_table_name as it quotes the table name (as does CreateTableSQL)
-
-            $taboptarray = array('mysql' => 'ENGINE='.$databasetabletype.'  CHARACTER SET utf8 COLLATE utf8_unicode_ci',
-                                 'mysqli' => 'ENGINE='.$databasetabletype.'  CHARACTER SET utf8 COLLATE utf8_unicode_ci');
-            $dict = NewDataDictionary($connect);
-            $sqlarray = $dict->CreateTableSQL($tabname, $createsurvey, $taboptarray);
-            $execresult=$dict->ExecuteSQLArray($sqlarray,1);
-            if ($execresult==0 || $execresult==1)
-            {
-                //		$activateoutput .= "\n<table width='350' align='center' style='border: 1px solid #555555' cellpadding='1' cellspacing='0'>\n" .
-                //		"<tr bgcolor='#555555'><td height='4'><font size='1' face='verdana' color='white'><strong>".("Activate Survey")." ($surveyid)</strong></font></td></tr>\n" .
-                //		"<tr><td>\n" .
-                //		"<font color='red'>".("Survey could not be actived.")."</font>\n" .
-                //		"<center><a href='$scriptname?sid={$surveyid}'>".("Main Admin Screen")."</a></center>\n" .
-                //		"DB ".("Error").":\n<font color='red'>" . $connect->ErrorMsg() . "</font>\n" .
-                //		"<pre>$createsurvey</pre>\n" .
-                //		"</td></tr></table></br>&nbsp;\n" .
-                //		"</body>\n</html>";
-            }
-            if ($execresult != 0 && $execresult !=1)
-            {
-                $anquery = "SELECT autonumber_start FROM {$dbprefix}surveys WHERE sid={$surveyid}";
-                if ($anresult=db_execute_assoc($anquery))
-                {
-                    //if there is an autonumber_start field, start auto numbering here
-                    while($row=$anresult->FetchRow())
-                    {
-                        if ($row['autonumber_start'] > 0)
-                        {
-                            $autonumberquery = "ALTER TABLE {$dbprefix}survey_{$surveyid} AUTO_INCREMENT = ".$row['autonumber_start'];
-                            if ($result = $connect->Execute($autonumberquery))
-                            {
-                                //We're happy it worked!
-                            }
-                            else
-                            {
-                                //Continue regardless - it's not the end of the world
-                            }
-                        }
-                    }
-                }
-
-                //$activateoutput .= "\n<table class='alertbox'>\n";
-                //$activateoutput .= "\t\t\t\t<tr><td height='4'><strong>".("Activate Survey")." ($surveyid)</td></tr>\n";
-                //$activateoutput .= "\t\t\t\t<tr><td align='center'><font class='successtitle'>".("Survey has been activated. Results table has been successfully created.")."</font>\n";
-                $this->debugLsrc("wir sind in ".__FILE__." - ".__FUNCTION__." Line ".__LINE__.", OK ");
-                $acquery = "UPDATE {$dbprefix}surveys SET active='Y' WHERE sid=".$surveyid;
-                $acresult = $connect->Execute($acquery);
-                $this->debugLsrc("wir sind in ".__FILE__." - ".__FUNCTION__." Line ".__LINE__.", FERTIG ");
-            }
-
-        }
-        return true;
-    } // end activateSurvey();
-
-    /**
-     * not used, a test, thought this could maybe enhance security, may be deleted
-     *
-     * @return Error 404 fake
-     */
-    function fake404()// XXX
-    {
-        return '<!DOCTYPE html PUBLIC "-//W3C//DTD XHTML 1.0 Strict//EN"
-	  "http://www.w3.org/TR/xhtml1/DTD/xhtml1-strict.dtd">
-	<html xmlns="http://www.w3.org/1999/xhtml" lang="de" xml:lang="de">
-	<head>
-	<title>Objekt nicht gefunden!</title>
-	<link rev="made" href="" />
-	<style type="text/css"><!--/*--><![CDATA[/*><!--*/ 
-	    body { color: #000000; background-color: #FFFFFF; }
-	    a:link { color: #0000CC; }
-	    p, address {margin-left: 3em;}
-	    span {font-size: smaller;}
-	/*]]>*/--></style>
-	</head>
-	
-	<body>
-	<h1>Objekt nicht gefunden!</h1>
-	<p>
-	
-	
-	    Der angeforderte URL konnte auf dem Server nicht gefunden werden.
-	
-	  
-	
-	    Sofern Sie den URL manuell eingegeben haben,
-	    &uuml;berpr&uuml;fen Sie bitte die Schreibweise und versuchen Sie es erneut.
-	
-	  
-	
-	</p>
-	<p>
-	Sofern Sie dies f&uuml;r eine Fehlfunktion des Servers halten,
-	informieren Sie bitte den 
-	<a href="mailto:webmaster@'.$_SERVER["SERVER_NAME"].'">Webmaster</a>
-	hier&uuml;ber.
-	
-	</p>
-	
-	<h2>Error 404</h2>
-	<address>
-	
-	  <a href="/">'.$_SERVER["SERVER_NAME"].'</a>
-	  
-	  <span>'.date("m/d/Y H:i:s").'
-	  Apache/2.2.9 (Win32) DAV/2 mod_ssl/2.2.9 OpenSSL/0.9.8i mod_autoindex_color PHP/5.2.6 mod_jk/1.2.26</span>
-	</address>
-	</body>
-	</html>
-	
-	';
-    }
-
-    /**
-     * importing a group into an existing survey
-     *
-     * @param int $iVid SurveyID
-     * @param string $sMod Group that should be loaded into the Survey
-     */
-    function importGroup($surveyid, $sMod) //XXX
-    {
-        global $connect ;
-        global $dbprefix ;
-        $ADODB_FETCH_MODE = ADODB_FETCH_ASSOC;
-        include("lsrc.config.php");
-        $newsid = $surveyid;
-
-        $this->debugLsrc("wir sind in ".__FILE__." - ".__FUNCTION__." Line ".__LINE__.", OK ");
-
-        $the_full_file_path = $modDir.$sMod.".csv";
-
-        $this->debugLsrc("wir sind in ".__FILE__." - ".__FUNCTION__." Line ".__LINE__.", OK $the_full_file_path ");
-
-        $handle = fopen($the_full_file_path, "r");
-        while (!feof($handle))
-        {
-            $buffer = fgets($handle);
-            $bigarray[] = $buffer;
-        }
-        fclose($handle);
-
-        if (substr($bigarray[0], 0, 23) != "# LimeSurvey Group Dump" && substr($bigarray[0], 0, 24) != "# PHPSurveyor Group Dump")
-        {
-            //$importgroup .= "<strong><font color='red'>".("Error")."</font></strong>\n";
-            //$importgroup .= ("This file is not a LimeSurvey group file. Import failed.")."\n";
-            //$importgroup .= "<input type='submit' value='".("Main Admin Screen")."' onclick=\"window.open('$scriptname', '_top')\">\n";
-            //$importgroup .= "</td></tr></table>\n";
-            //unlink($the_full_file_path);
-            return false;
-        }
-
-        for ($i=0; $i<9; $i++)
-        {
-            unset($bigarray[$i]);
-        }
-        $bigarray = array_values($bigarray);
-
-        //GROUPS
-        if (array_search("# QUESTIONS TABLE\n", $bigarray))
-        {
-            $stoppoint = array_search("# QUESTIONS TABLE\n", $bigarray);
-        }
-        elseif (array_search("# QUESTIONS TABLE\r\n", $bigarray))
-        {
-            $stoppoint = array_search("# QUESTIONS TABLE\r\n", $bigarray);
-        }
-        else
-        {
-            $stoppoint = count($bigarray)-1;
-        }
-        for ($i=0; $i<=$stoppoint+1; $i++)
-        {
-            if ($i<$stoppoint-2) {$grouparray[] = $bigarray[$i];}
-            unset($bigarray[$i]);
-        }
-        $bigarray = array_values($bigarray);
-        $this->debugLsrc("wir sind in ".__FILE__." - ".__FUNCTION__." Line ".__LINE__.", OK ");
-        //QUESTIONS
-        if (array_search("# ANSWERS TABLE\n", $bigarray))
-        {
-            $stoppoint = array_search("# ANSWERS TABLE\n", $bigarray);
-        }
-        elseif (array_search("# ANSWERS TABLE\r\n", $bigarray))
-        {
-            $stoppoint = array_search("# ANSWERS TABLE\r\n", $bigarray);
-        }
-        else
-        {
-            $stoppoint = count($bigarray)-1;
-        }
-        for ($i=0; $i<=$stoppoint+1; $i++)
-        {
-            if ($i<$stoppoint-2) {$questionarray[] = $bigarray[$i];}
-            unset($bigarray[$i]);
-        }
-        $bigarray = array_values($bigarray);
-        $this->debugLsrc("wir sind in ".__FILE__." - ".__FUNCTION__." Line ".__LINE__.", OK ");
-        //ANSWERS
-        if (array_search("# CONDITIONS TABLE\n", $bigarray))
-        {
-            $stoppoint = array_search("# CONDITIONS TABLE\n", $bigarray);
-        }
-        elseif (array_search("# CONDITIONS TABLE\r\n", $bigarray))
-        {
-            $stoppoint = array_search("# CONDITIONS TABLE\r\n", $bigarray);
-        }
-        else
-        {
-            $stoppoint = count($bigarray)-1;
-        }
-        for ($i=0; $i<=$stoppoint+1; $i++)
-        {
-            if ($i<$stoppoint-2) {$answerarray[] = $bigarray[$i];}
-            unset($bigarray[$i]);
-        }
-        $bigarray = array_values($bigarray);
-        $this->debugLsrc("wir sind in ".__FILE__." - ".__FUNCTION__." Line ".__LINE__.", OK ");
-        //CONDITIONS
-        if (array_search("# LABELSETS TABLE\n", $bigarray))
-        {
-            $stoppoint = array_search("# LABELSETS TABLE\n", $bigarray);
-        }
-        elseif (array_search("# LABELSETS TABLE\r\n", $bigarray))
-        {
-            $stoppoint = array_search("# LABELSETS TABLE\r\n", $bigarray);
-        }
-        else
-        {
-            $stoppoint = count($bigarray);
-        }
-        for ($i=0; $i<=$stoppoint+1; $i++)
-        {
-            if ($i<$stoppoint-2) {$conditionsarray[] = $bigarray[$i];}
-            unset($bigarray[$i]);
-        }
-        $bigarray = array_values($bigarray);
-        $this->debugLsrc("wir sind in ".__FILE__." - ".__FUNCTION__." Line ".__LINE__.", OK ");
-        //LABELSETS
-        if (array_search("# LABELS TABLE\n", $bigarray))
-        {
-            $stoppoint = array_search("# LABELS TABLE\n", $bigarray);
-        }
-        elseif (array_search("# LABELS TABLE\r\n", $bigarray))
-        {
-            $stoppoint = array_search("# LABELS TABLE\r\n", $bigarray);
-        }
-        else
-        {
-            $stoppoint = count($bigarray)-1;
-        }
-        for ($i=0; $i<=$stoppoint+1; $i++)
-        {
-            if ($i<$stoppoint-2) {$labelsetsarray[] = $bigarray[$i];}
-            unset($bigarray[$i]);
-        }
-        $bigarray = array_values($bigarray);
-        $this->debugLsrc("wir sind in ".__FILE__." - ".__FUNCTION__." Line ".__LINE__.", OK ");
-        //LABELS
-        if (array_search("# QUESTION_ATTRIBUTES TABLE\n", $bigarray))
-        {
-            $stoppoint = array_search("# QUESTION_ATTRIBUTES TABLE\n", $bigarray);
-        }
-        elseif (array_search("# QUESTION_ATTRIBUTES TABLE\r\n", $bigarray))
-        {
-            $stoppoint = array_search("# QUESTION_ATTRIBUTES TABLE\r\n", $bigarray);
-        }
-        else
-        {
-            $stoppoint = count($bigarray)-1;
-        }
-        for ($i=0; $i<=$stoppoint+1; $i++)
-        {
-            if ($i<$stoppoint-2) {$labelsarray[] = $bigarray[$i];}
-            unset($bigarray[$i]);
-        }
-        $bigarray = array_values($bigarray);
-        $this->debugLsrc("wir sind in ".__FILE__." - ".__FUNCTION__." Line ".__LINE__.", OK ");
-        //LAST LOT (now question_attributes)
-        if (!isset($noconditions) || $noconditions != "Y")
-        {
-            // stoppoint is the last line number
-            // this is an empty line after the QA CSV lines
-            $stoppoint = count($bigarray)-1;
-            for ($i=0; $i<=$stoppoint+1; $i++)
-            {
-                if ($i<=$stoppoint-1) {$question_attributesarray[] = $bigarray[$i];}
-                unset($bigarray[$i]);
-            }
-        }
-        $bigarray = array_values($bigarray);
-
-        $countgroups=0;
-        if (isset($questionarray))
-        {
-            $questionfieldnames=convertCSVRowToArray($questionarray[0],',','"');
-            unset($questionarray[0]);
-            $countquestions = 0;
-        }
-
-        if (isset($answerarray))
-        {
-            $answerfieldnames=convertCSVRowToArray($answerarray[0],',','"');
-            unset($answerarray[0]);
-            $countanswers = 0;
-        }
-
-        $countconditions = 0;
-        $countlabelsets=0;
-        $countlabels=0;
-        $countquestion_attributes = 0;
-        $countanswers = 0;
-
-        $this->debugLsrc("wir sind in ".__FILE__." - ".__FUNCTION__." Line ".__LINE__.", OK ");
-        // first check that imported group, questions and labels support the
-        // current survey's baselang
-        $langcode = GetBaseLanguageFromSurveyID($newsid);
-        if (isset($grouparray))
-        {
-            $groupfieldnames = convertCSVRowToArray($grouparray[0],',','"');
-            $langfieldnum = array_search("language", $groupfieldnames);
-            $gidfieldnum = array_search("gid", $groupfieldnames);
-            $groupssupportbaselang = bDoesImportarraySupportsLanguage($grouparray,Array($gidfieldnum),$langfieldnum,$langcode,true);
-            if (!$groupssupportbaselang)
-            {
-                //$importgroup .= "<strong><font color='red'>".("Error")."</font></strong>\n";
-                //$importgroup .= ("You can't import a group which doesn't support the current survey's base language.")."\n";
-                //$importgroup .= "<input type='submit' value='".("Main Admin Screen")."' onclick=\"window.open('$scriptname', '_top')\">\n";
-                //$importgroup .= "</td></tr></table>\n";
-                //unlink($the_full_file_path);
-                return "Group does not support Surveys Baselanguage ($langcode)";
-            }
-        }
-        $this->debugLsrc("wir sind in ".__FILE__." - ".__FUNCTION__." Line ".__LINE__.", OK ");
-        if (isset($questionarray))
-        {
-            $langfieldnum = array_search("language", $questionfieldnames);
-            $qidfieldnum = array_search("qid", $questionfieldnames);
-            $questionssupportbaselang = bDoesImportarraySupportsLanguage($questionarray,Array($qidfieldnum), $langfieldnum,$langcode,false);
-            if (!$questionssupportbaselang)
-            {
-                //$importgroup .= "<strong><font color='red'>".("Error")."</font></strong>\n";
-                //$importgroup .= ("You can't import a question which doesn't support the current survey's base language.")."\n";
-                //$importgroup .= "<input type='submit' value='".("Main Admin Screen")."' onclick=\"window.open('$scriptname', '_top')\">\n";
-                //$importgroup .= "</td></tr></table>\n";
-                //unlink($the_full_file_path);
-                return "Group does not support Surveys Baselanguage ($langcode)";
-            }
-        }
-
-        $this->debugLsrc("wir sind in ".__FILE__." - ".__FUNCTION__." Line ".__LINE__.", OK ");
-        if (isset($labelsetsarray))
-        {
-            $labelsetfieldname = convertCSVRowToArray($labelsetsarray[0],',','"');
-            $langfieldnum = array_search("languages", $labelsetfieldname);
-            $lidfilednum =  array_search("lid", $labelsetfieldname);
-            $labelsetssupportbaselang = bDoesImportarraySupportsLanguage($labelsetsarray,Array($lidfilednum),$langfieldnum,$langcode,true);
-            if (!$labelsetssupportbaselang)
-            {
-                $importquestion .= "<strong><font color='red'>".("Error")."</font></strong>\n"
-                .("You can't import label sets which don't support the current survey's base language")."\n"
-                ."</td></tr></table>\n";
-                //unlink($the_full_file_path);
-                return "Group does not support Surveys Baselanguage ($langcode)";
-            }
-        }
-
-        $newlids = array(); // this array will have the "new lid" for the label sets, the key will be the "old lid"
-        $this->debugLsrc("wir sind in ".__FILE__." - ".__FUNCTION__." Line ".__LINE__.", OK ");
-        //DO ANY LABELSETS FIRST, SO WE CAN KNOW WHAT THEIR NEW LID IS FOR THE QUESTIONS
-        if (isset($labelsetsarray) && $labelsetsarray) {
-            $csarray=buildLabelSetCheckSumArray();   // build checksums over all existing labelsets
-            $count=0;
-            foreach ($labelsetsarray as $lsa) {
-                $fieldorders  =convertCSVRowToArray($labelsetsarray[0],',','"');
-                $fieldcontents=convertCSVRowToArray($lsa,',','"');
-                if ($count==0) {$count++; continue;}
-
-                $countlabelsets++;
-
-                $labelsetrowdata=array_combine($fieldorders,$fieldcontents);
-
-                // Save old labelid
-                $oldlid=$labelsetrowdata['lid'];
-                // set the new language
-                unset($labelsetrowdata['lid']);
-                $newvalues=array_values($labelsetrowdata);
-                $newvalues=array_map(array(&$connect, "qstr"),$newvalues); // quote everything accordingly
-                $lsainsert = "INSERT INTO {$dbprefix}labelsets (".implode(',',array_keys($labelsetrowdata)).") VALUES (".implode(',',$newvalues).")"; //handle db prefix
-                $lsiresult=$connect->Execute($lsainsert);
-
-                // Get the new insert id for the labels inside this labelset
-                $newlid=$connect->Insert_ID("{$dbprefix}labelsets",'lid');
-
-                if ($labelsarray) {
-                    $count=0;
-                    foreach ($labelsarray as $la) {
-                        $lfieldorders  =convertCSVRowToArray($labelsarray[0],',','"');
-                        $lfieldcontents=convertCSVRowToArray($la,',','"');
-                        if ($count==0) {$count++; continue;}
-
-                        // Combine into one array with keys and values since its easier to handle
-                        $labelrowdata=array_combine($lfieldorders,$lfieldcontents);
-                        $labellid=$labelrowdata['lid'];
-                        if ($labellid == $oldlid) {
-                            $labelrowdata['lid']=$newlid;
-
-                            // translate internal links
-                            $labelrowdata['title']=translink('label', $oldlid, $newlid, $labelrowdata['title']);
-
-                            $newvalues=array_values($labelrowdata);
-                            $newvalues=array_map(array(&$connect, "qstr"),$newvalues); // quote everything accordingly
-                            $lainsert = "INSERT INTO {$dbprefix}labels (".implode(',',array_keys($labelrowdata)).") VALUES (".implode(',',$newvalues).")"; //handle db prefix
-                            $liresult=$connect->Execute($lainsert);
-                            $countlabels++;
-                        }
-                    }
-                }
-
-                //CHECK FOR DUPLICATE LABELSETS
-                $thisset="";
-                $query2 = "SELECT code, title, sortorder, language
-		                   FROM {$dbprefix}labels
-		                   WHERE lid=".$newlid."
-		                   ORDER BY language, sortorder, code";    
-                $result2 = db_execute_num($query2) or $this->debugLsrc("Died querying labelset $lid$query2".$connect->ErrorMsg());
-                while($row2=$result2->FetchRow())
-                {
-                    $thisset .= implode('.', $row2);
-                } // while
-                $newcs=dechex(crc32($thisset)*1);
-                unset($lsmatch);
-                if (isset($csarray))
-                {
-                    foreach($csarray as $key=>$val)
-                    {
-                        if ($val == $newcs)
-                        {
-                            $lsmatch=$key;
-                        }
-                    }
-                }
-                if (isset($lsmatch))
-                {
-                    //There is a matching labelset. So, we will delete this one and refer
-                    //to the matched one.
-                    $query = "DELETE FROM {$dbprefix}labels WHERE lid=$newlid";
-                    $result=$connect->Execute($query) or $this->debugLsrc("Couldn't delete labels$query".$connect->ErrorMsg());
-                    $query = "DELETE FROM {$dbprefix}labelsets WHERE lid=$newlid";
-                    $result=$connect->Execute($query) or $this->debugLsrc("Couldn't delete labelset$query".$connect->ErrorMsg());
-                    $newlid=$lsmatch;
-                }
-                else
-                {
-                    //There isn't a matching labelset, add this checksum to the $csarray array
-                    $csarray[$newlid]=$newcs;
-                }
-                //END CHECK FOR DUPLICATES
-                $labelreplacements[]=array($oldlid, $newlid);
-                $newlids[$oldlid] = $newlid;
-            }
-        }
-        $this->debugLsrc("wir sind in ".__FILE__." - ".__FUNCTION__." Line ".__LINE__.", OK ");
-        //these arrays will aloud to insert correctly groups an questions multi languague survey imports correctly, and will eliminate the need to "searh" the imported data
-        //$newgids = array(); // this array will have the "new gid" for the groups, the kwy will be the "old gid"    <-- not needed when importing groups
-        $newqids = array(); // this array will have the "new qid" for the questions, the kwy will be the "old qid"
-
-        // DO GROUPS, QUESTIONS FOR GROUPS, THEN ANSWERS FOR QUESTIONS IN A __NOT__ NESTED FORMAT!
-        if (isset($grouparray) && $grouparray)
-        {
-            $surveylanguages=GetAdditionalLanguagesFromSurveyID($surveyid);
-            $surveylanguages[]=GetBaseLanguageFromSurveyID($surveyid);
-
-            // do GROUPS
-            $gafieldorders=convertCSVRowToArray($grouparray[0],',','"');
-            unset($grouparray[0]);
-            $newgid = 0;
-            $group_order = 0;   // just to initialize this variable
-            foreach ($grouparray as $ga)
-            {
-                //GET ORDER OF FIELDS
-                $gacfieldcontents=convertCSVRowToArray($ga,',','"');
-                $grouprowdata=array_combine($gafieldorders,$gacfieldcontents);
-
-                // Skip not supported languages
-                if (!in_array($grouprowdata['language'],$surveylanguages))
-                {
-                    $skippedlanguages[]=$grouprowdata['language'];  // this is for the message in the end.
-                    continue;
-                }
-
-                // replace the sid
-                $oldsid=$grouprowdata['sid'];
-                $grouprowdata['sid']=$newsid;
-
-                // replace the gid  or remove it if needed (it also will calculate the group order if is a new group)
-                $oldgid=$grouprowdata['gid'];
-                if ($newgid == 0)
-                {
-                    unset($grouprowdata['gid']);
-
-                    // find the maximum group order and use this grouporder+1 to assign it to the new group
-                    $qmaxgo = "select max(group_order) as maxgo from ".db_table_name('groups')." where sid=$newsid";
-                    $gres = db_execute_assoc($qmaxgo) or $this->debugLsrc (("Error")." Failed to find out maximum group order value\n$qmaxqo\n".$connect->ErrorMsg());
-                    $grow=$gres->FetchRow();
-                    $group_order = $grow['maxgo']+1;
-                }
-                else
-                $grouprowdata['gid'] = $newgid;
-
-                $grouprowdata["group_order"]= $group_order;
-
-                // Everything set - now insert it
-                $grouprowdata=array_map('convertCsvreturn2return', $grouprowdata);
-
-
-                // translate internal links
-                $grouprowdata['group_name']=translink('survey', $oldsid, $newsid, $grouprowdata['group_name']);
-                $grouprowdata['description']=translink('survey', $oldsid, $newsid, $grouprowdata['description']);
-
-                $newvalues=array_values($grouprowdata);
-                $newvalues=array_map(array(&$connect, "qstr"),$newvalues); // quote everything accordingly
-                $ginsert = "insert INTO {$dbprefix}groups (".implode(',',array_keys($grouprowdata)).") VALUES (".implode(',',$newvalues).")";
-                $gres = $connect->Execute($ginsert) or $this->debugLsrc("Error: ".": Failed to insert group\n$ginsert\n".$connect->ErrorMsg());
-
-                //GET NEW GID  .... if is not done before and we count a group if a new gid is required
-                if ($newgid == 0)
-                {
-                    $newgid = $connect->Insert_ID("{$dbprefix}groups",'gid');
-                    $countgroups++;
-                }
-            }
-            // GROUPS is DONE
-
-            // do QUESTIONS
-            if (isset($questionarray) && $questionarray)
-            {
-                foreach ($questionarray as $qa)
-                {
-                    $qacfieldcontents=convertCSVRowToArray($qa,',','"');
-                    $questionrowdata=array_combine($questionfieldnames,$qacfieldcontents);
-
-                    // Skip not supported languages
-                    if (!in_array($questionrowdata['language'],$surveylanguages))
-                    continue;
-
-                    // replace the sid
-                    $questionrowdata["sid"] = $newsid;
-
-                    // replace the gid (if the gid is not in the oldgid it means there is a problem with the exported record, so skip it)
-                    if ($questionrowdata['gid'] == $oldgid)
-                    $questionrowdata['gid'] = $newgid;
-                    else
-                    continue; // a problem with this question record -> don't consider
-
-                    // replace the qid or remove it if needed
-                    $oldqid = $questionrowdata['qid'];
-                    if (isset($newqids[$oldqid]))
-                    $questionrowdata['qid'] = $newqids[$oldqid];
-                    else
-                    unset($questionrowdata['qid']);
-
-                    // replace the lid for the new one (if there is no new lid in the $newlids array it mean that was not imported -> error, skip this record)
-                    if (in_array($questionrowdata["type"], array("F","W","Z","H", "1", ":", ";")))      // only fot the questions that uses a label set.
-                    if (isset($newlids[$questionrowdata["lid"]]))
-                    {
-                        $questionrowdata["lid"] = $newlids[$questionrowdata["lid"]];
-                        if(isset($newlids[$questionrowdata["lid1"]]))
-                        {
-                            $questionrowdata["lid1"] = $newlids[$questionrowdata["lid1"]];
-                        }
-                    }
-                    else
-                    {
-                        continue; // a problem with this question record -> don't consider
-                    }
-                    //            $other = $questionrowdata["other"]; //Get 'other' field value
-                    //            $oldlid = $questionrowdata['lid'];
-
-                    // Everything set - now insert it
-                    $questionrowdata=array_map('convertCsvreturn2return', $questionrowdata);
-
-                    // translate internal links ///XXX rakete may change question data here
-                    //				$questionrowdata['title']=translink('survey', $oldsid, $newsid, $questionrowdata['title']);
-                    //				$questionrowdata['question']=translink('survey', $oldsid, $newsid, $questionrowdata['question']);
-                    //				$questionrowdata['help']=translink('survey', $oldsid, $newsid, $questionrowdata['help']);
-
-                    $newvalues=array_values($questionrowdata);
-                    $newvalues=array_map(array(&$connect, "qstr"),$newvalues); // quote everything accordingly
-                    $qinsert = "insert INTO {$dbprefix}questions (".implode(',',array_keys($questionrowdata)).") VALUES (".implode(',',$newvalues).")";
-                    $qres = $connect->Execute($qinsert) or $this->debugLsrc ("Error: "."Failed to insert question\n$qinsert\n".$connect->ErrorMsg());
-
-                    //GET NEW QID  .... if is not done before and we count a question if a new qid is required
-                    if (!isset($newqids[$oldqid]))
-                    {
-                        $newqids[$oldqid] = $connect->Insert_ID("{$dbprefix}questions",'qid');
-                        $myQid=$newqids[$oldqid];
-                        $countquestions++;
-                    }
-                    else
-                    {
-                        $myQid=$newqids[$oldqid];
-                    }
-                }
-            }
-            // QESTIONS is DONE
-            $this->debugLsrc("wir sind in ".__FILE__." - ".__FUNCTION__." Line ".__LINE__.", OK ");
-            // do ANSWERS
-            if (isset($answerarray) && $answerarray)
-            {
-                foreach ($answerarray as $aa)
-                {
-                    $aacfieldcontents=convertCSVRowToArray($aa,',','"');
-                    $answerrowdata=array_combine($answerfieldnames,$aacfieldcontents);
-
-                    // Skip not supported languages
-                    if (!in_array($answerrowdata['language'],$surveylanguages))
-                    continue;
-
-                    // replace the qid for the new one (if there is no new qid in the $newqids array it mean that this answer is orphan -> error, skip this record)
-                    if (isset($newqids[$answerrowdata["qid"]]))
-                    $answerrowdata["qid"] = $newqids[$answerrowdata["qid"]];
-                    else
-                    continue; // a problem with this answer record -> don't consider
-
-                    // Everything set - now insert it
-                    $answerrowdata = array_map('convertCsvreturn2return', $answerrowdata);
-
-                    // translate internal links
-                    $answerrowdata['answer']=translink('survey', $oldsid, $newsid, $answerrowdata['answer']);
-
-                    $newvalues=array_values($answerrowdata);
-                    $newvalues=array_map(array(&$connect, "qstr"),$newvalues); // quote everything accordingly
-                    $ainsert = "insert INTO {$dbprefix}answers (".implode(',',array_keys($answerrowdata)).") VALUES (".implode(',',$newvalues).")";
-                    $ares = $connect->Execute($ainsert) or $this->debugLsrc ("Error: "."Failed to insert answer\n$ainsert\n".$connect->ErrorMsg());
-                    $countanswers++;
-                }
-            }
-            // ANSWERS is DONE
-            $this->debugLsrc("wir sind in ".__FILE__." - ".__FUNCTION__." Line ".__LINE__.", OK ");
-            // Fix Group sortorder
-            //fixsortorderGroups(); //XXX commented out by rakete... and written in full length
-            $baselang = GetBaseLanguageFromSurveyID($surveyid);
-            $cdresult = db_execute_assoc("SELECT gid FROM ".db_table_name('groups')." WHERE sid='{$surveyid}' AND language='{$baselang}' ORDER BY group_order, group_name");
-            $position=0;
-            while ($cdrow=$cdresult->FetchRow())
-            {
-                $cd2query="UPDATE ".db_table_name('groups')." SET group_order='{$position}' WHERE gid='{$cdrow['gid']}' ";
-                $cd2result = $connect->Execute($cd2query) or $this->debugLsrc ("Couldn't update group_order$cd2query".$connect->ErrorMsg());  //Checked
-                $position++;
-            }
-
-
-            //... and for the questions inside the groups
-            // get all group ids and fix questions inside each group
-            $gquery = "SELECT gid FROM {$dbprefix}groups where sid=$newsid group by gid ORDER BY gid"; //Get last question added (finds new qid)
-            $gres = db_execute_assoc($gquery);
-            while ($grow = $gres->FetchRow())
-            {
-                //fixsortorderQuestions(0,$grow['gid']);
-                $qid=sanitize_int(0);
-                $gid=sanitize_int($grow['gid']);
-                $baselang = GetBaseLanguageFromSurveyID($surveyid);
-                if ($gid == 0)
-                {
-                    $result = db_execute_assoc("SELECT gid FROM ".db_table_name('questions')." WHERE qid='{$qid}' and language='{$baselang}'");  //Checked
-                    $row=$result->FetchRow();
-                    $gid=$row['gid'];
-                }
-                $cdresult = db_execute_assoc("SELECT qid FROM ".db_table_name('questions')." WHERE gid='{$gid}' and language='{$baselang}' ORDER BY question_order, title ASC");      //Checked
-                $position=0;
-                while ($cdrow=$cdresult->FetchRow())
-                {
-                    $cd2query="UPDATE ".db_table_name('questions')." SET question_order='{$position}' WHERE qid='{$cdrow['qid']}' ";
-                    $cd2result = $connect->Execute($cd2query) or $this->debugLsrc ("Couldn't update question_order$cd2query".$connect->ErrorMsg());    //Checked
-                    $position++;
-                }
-            }
-        }
-        $this->debugLsrc("wir sind in ".__FILE__." - ".__FUNCTION__." Line ".__LINE__.", OK ");
-        // do ATTRIBUTES
-        if (isset($question_attributesarray) && $question_attributesarray)
-        {
-            $fieldorders  =convertCSVRowToArray($question_attributesarray[0],',','"');
-            unset($question_attributesarray[0]);
-            foreach ($question_attributesarray as $qar) {
-                $fieldcontents=convertCSVRowToArray($qar,',','"');
-                $qarowdata=array_combine($fieldorders,$fieldcontents);
-
-                // replace the qid for the new one (if there is no new qid in the $newqids array it mean that this attribute is orphan -> error, skip this record)
-                if (isset($newqids[$qarowdata["qid"]]))
-                $qarowdata["qid"] = $newqids[$qarowdata["qid"]];
-                else
-                continue; // a problem with this answer record -> don't consider
-
-                unset($qarowdata["qaid"]);
-
-                // Everything set - now insert it
-                $newvalues=array_values($qarowdata);
-                $newvalues=array_map(array(&$connect, "qstr"),$newvalues); // quote everything accordingly
-                $qainsert = "insert INTO {$dbprefix}question_attributes (".implode(',',array_keys($qarowdata)).") VALUES (".implode(',',$newvalues).")";
-                $result=$connect->Execute($qainsert) or $this->debugLsrc ("Couldn't insert question_attribute$qainsert".$connect->ErrorMsg());
-                $countquestion_attributes++;
-            }
-        }
-        // ATTRIBUTES is DONE
-        $this->debugLsrc("wir sind in ".__FILE__." - ".__FUNCTION__." Line ".__LINE__.", OK ");
-        // do CONDITIONS
-        if (isset($conditionsarray) && $conditionsarray)
-        {
-            $fieldorders=convertCSVRowToArray($conditionsarray[0],',','"');
-            unset($conditionsarray[0]);
-            foreach ($conditionsarray as $car) {
-                $fieldcontents=convertCSVRowToArray($car,',','"');
-                $conditionrowdata=array_combine($fieldorders,$fieldcontents);
-
-                $oldqid = $conditionrowdata["qid"];
-                $oldcqid = $conditionrowdata["cqid"];
-
-                // replace the qid for the new one (if there is no new qid in the $newqids array it mean that this condition is orphan -> error, skip this record)
-                if (isset($newqids[$oldqid]))
-                $conditionrowdata["qid"] = $newqids[$oldqid];
-                else
-                continue; // a problem with this answer record -> don't consider
-
-                // replace the cqid for the new one (if there is no new qid in the $newqids array it mean that this condition is orphan -> error, skip this record)
-                if (isset($newqids[$oldcqid]))
-                $conditionrowdata["cqid"] = $newqids[$oldcqid];
-                else
-                continue; // a problem with this answer record -> don't consider
-
-                list($oldcsid, $oldcgid, $oldqidanscode) = explode("X",$conditionrowdata["cfieldname"],3);
-
-                if ($oldcgid != $oldgid)    // this means that the condition is in another group (so it should not have to be been exported -> skip it
-                continue;
-
-                unset($conditionrowdata["cid"]);
-
-                // recreate the cfieldname with the new IDs
-                $newcfieldname = $newsid . "X" . $newgid . "X" . $conditionrowdata["cqid"] .substr($oldqidanscode,strlen($oldqid));
-
-                $conditionrowdata["cfieldname"] = $newcfieldname;
-                if (!isset($conditionrowdata["method"]) || trim($conditionrowdata["method"])=='')
-                {
-                    $conditionrowdata["method"]='==';
-                }
-                $newvalues=array_values($conditionrowdata);
-                $newvalues=array_map(array(&$connect, "qstr"),$newvalues); // quote everything accordingly
-                $conditioninsert = "insert INTO {$dbprefix}conditions (".implode(',',array_keys($conditionrowdata)).") VALUES (".implode(',',$newvalues).")";
-                $result=$connect->Execute($conditioninsert) or $this->debugLsrc ("Couldn't insert condition$conditioninsert".$connect->ErrorMsg());
-                $countconditions++;
-            }
-        }
-        $this->debugLsrc("wir sind in - ".__FUNCTION__." Line ".__LINE__.", FERTIG ");
-        // CONDITIONS is DONE
-        return array('gid'=>$newgid,'qid'=>$myQid);
-        //return $newgid;
-    }
-
-    /**
-     *
-     * Enter description here...
-     * @param $surveyid
-     * @param $sMod
-     * @param $newGroup
-     * @return unknown_type
-     */
-    function importQuestion($surveyid, $sMod, $newGroup=false) //XXX
-    {
-        global $connect ;
-        global $dbprefix ;
-        $ADODB_FETCH_MODE = ADODB_FETCH_ASSOC;
-        include("lsrc.config.php");
-        $newsid = $surveyid;
-
-        $this->debugLsrc("wir sind in ".__FUNCTION__." Line ".__LINE__.", START OK $dbprefix ");
-
-        //$getGidSql = "SELECT gid FROM {$dbprefix}  ";
-        $getGidSql = "SELECT gid
-	                   FROM {$dbprefix}groups 
-	                   WHERE sid=".$surveyid." AND language='".GetBaseLanguageFromSurveyID($surveyid)."'
-	                   ORDER BY gid desc ";    
-        $getGidRs = db_execute_num($getGidSql);
-        $gidRow=$getGidRs->FetchRow();
-        $gid = $gidRow[0];
-
-        if($gid=='')#
-        {
-            $this->debugLsrc("No Group for importing the question, available!");
-            return "No Group for importing the question, available! Import failed.";
-        }
-
-        if($newGroup===true)
-        ++$gid;
-
-        $the_full_file_path = $queDir.$sMod.".csv";
-
-        $this->debugLsrc("wir sind in ".__FILE__." - ".__FUNCTION__." Line ".__LINE__.", OK $the_full_file_path ");
-
-        $handle = fopen($the_full_file_path, "r");
-        while (!feof($handle))
-        {
-            $buffer = fgets($handle, 10240); //To allow for very long survey welcomes (up to 10k)
-            $bigarray[] = $buffer;
-        }
-        fclose($handle);
-
-        // Now we try to determine the dataformat of the survey file.
-        if ((substr($bigarray[1], 0, 24) == "# SURVEYOR QUESTION DUMP")&& (substr($bigarray[4], 0, 29) == "# http://www.phpsurveyor.org/"))
-        {
-            $importversion = 100;  // version 1.0 file
-        }
-        elseif
-        ((substr($bigarray[1], 0, 24) == "# SURVEYOR QUESTION DUMP")&& (substr($bigarray[4], 0, 37) == "# http://phpsurveyor.sourceforge.net/"))
-        {
-            $importversion = 99;  // Version 0.99 file or older - carries a different URL
-        }
-        elseif
-        (substr($bigarray[0], 0, 26) == "# LimeSurvey Question Dump" || substr($bigarray[0], 0, 27) == "# PHPSurveyor Question Dump")
-        {  // Wow.. this seems to be a >1.0 version file - these files carry the version information to read in line two
-            $importversion=substr($bigarray[1], 12, 3);
-        }
-        else    // unknown file - show error message
-        {
-            //		      $importquestion .= "<strong><font color='red'>".("Error")."</font></strong>\n";
-            //		      $importquestion .= ("This file is not a LimeSurvey question file. Import failed.")."\n";
-            //		      $importquestion .= "</font></td></tr></table>\n";
-            //		      $importquestion .= "</body>\n</html>\n";
-            //		      unlink($the_full_file_path);
-            return "This is not a Limesurvey question file. Import failed";
-        }
-
-        //		if ($importversion != $dbversionnumber)
-        //		{
-        ////		    $importquestion .= "<strong><font color='red'>".("Error")."</font></strong>\n";
-        ////		    $importquestion .= ("Sorry, importing questions is limited to the same version. Import failed.")."\n";
-        ////		    $importquestion .= "</font></td></tr></table>\n";
-        ////		    $importquestion .= "</body>\n</html>\n";
-        ////		    unlink($the_full_file_path);
-        //		    return;
-        //		}
-        $this->debugLsrc("wir sind in ".__FILE__." - ".__FUNCTION__." Line ".__LINE__.", OK ");
-        for ($i=0; $i<9; $i++) //skipping the first lines that are not needed
-        {
-            unset($bigarray[$i]);
-        }
-        $bigarray = array_values($bigarray);
-        $this->debugLsrc("wir sind in ".__FILE__." - ".__FUNCTION__." Line ".__LINE__.", OK ");
-        //QUESTIONS
-        if (array_search("# ANSWERS TABLE\n", $bigarray))
-        {
-            $stoppoint = array_search("# ANSWERS TABLE\n", $bigarray);
-        }
-        elseif (array_search("# ANSWERS TABLE\r\n", $bigarray))
-        {
-            $stoppoint = array_search("# ANSWERS TABLE\r\n", $bigarray);
-        }
-        else
-        {
-            $stoppoint = count($bigarray)-1;
-        }
-        for ($i=0; $i<=$stoppoint+1; $i++)
-        {
-            if ($i<$stoppoint-2) {$questionarray[] = $bigarray[$i];}
-            unset($bigarray[$i]);
-        }
-        $bigarray = array_values($bigarray);
-        $this->debugLsrc("wir sind in ".__FILE__." - ".__FUNCTION__." Line ".__LINE__.", OK ");
-        //ANSWERS
-        if (array_search("# LABELSETS TABLE\n", $bigarray))
-        {
-            $stoppoint = array_search("# LABELSETS TABLE\n", $bigarray);
-        }
-        elseif (array_search("# LABELSETS TABLE\r\n", $bigarray))
-        {
-            $stoppoint = array_search("# LABELSETS TABLE\r\n", $bigarray);
-        }
-        else
-        {
-            $stoppoint = count($bigarray)-1;
-        }
-        for ($i=0; $i<=$stoppoint+1; $i++)
-        {
-            if ($i<$stoppoint-2) {$answerarray[] = str_replace("`default`", "`default_value`", $bigarray[$i]);}
-            unset($bigarray[$i]);
-        }
-        $bigarray = array_values($bigarray);
-        $this->debugLsrc("wir sind in ".__FILE__." - ".__FUNCTION__." Line ".__LINE__.", OK ");
-        //LABELSETS
-        if (array_search("# LABELS TABLE\n", $bigarray))
-        {
-            $stoppoint = array_search("# LABELS TABLE\n", $bigarray);
-        }
-        elseif (array_search("# LABELS TABLE\r\n", $bigarray))
-        {
-            $stoppoint = array_search("# LABELS TABLE\r\n", $bigarray);
-        }
-        else
-        {
-            $stoppoint = count($bigarray)-1;
-        }
-        for ($i=0; $i<=$stoppoint+1; $i++)
-        {
-            if ($i<$stoppoint-2) {$labelsetsarray[] = $bigarray[$i];}
-            unset($bigarray[$i]);
-        }
-        $bigarray = array_values($bigarray);
-        $this->debugLsrc("wir sind in ".__FILE__." - ".__FUNCTION__." Line ".__LINE__.", OK ");
-        //LABELS
-        if (array_search("# QUESTION_ATTRIBUTES TABLE\n", $bigarray))
-        {
-            $stoppoint = array_search("# QUESTION_ATTRIBUTES TABLE\n", $bigarray);
-        }
-        elseif (array_search("# QUESTION_ATTRIBUTES TABLE\r\n", $bigarray))
-        {
-            $stoppoint = array_search("# QUESTION_ATTRIBUTES TABLE\r\n", $bigarray);
-        }
-        else
-        {
-            $stoppoint = count($bigarray)-1;
-        }
-        for ($i=0; $i<=$stoppoint+1; $i++)
-        {
-            if ($i<$stoppoint-2) {$labelsarray[] = $bigarray[$i];}
-            unset($bigarray[$i]);
-        }
-        $bigarray = array_values($bigarray);
-        $this->debugLsrc("wir sind in ".__FILE__." - ".__FUNCTION__." Line ".__LINE__.", OK ");
-        //Question_attributes
-        if (!isset($noconditions) || $noconditions != "Y")
-        {
-            $stoppoint = count($bigarray);
-            for ($i=0; $i<=$stoppoint+1; $i++)
-            {
-                if ($i<$stoppoint-1) {$question_attributesarray[] = $bigarray[$i];}
-                unset($bigarray[$i]);
-            }
-        }
-        $bigarray = array_values($bigarray);
-
-        if (isset($questionarray)) {$countquestions = count($questionarray)-1;}  else {$countquestions=0;}
-        if (isset($answerarray))
-        {
-            $answerfieldnames=convertCSVRowToArray($answerarray[0],',','"');
-            unset($answerarray[0]);
-            $countanswers = count($answerarray);
-        }
-        else {$countanswers=0;}
-        if (isset($labelsetsarray)) {$countlabelsets = count($labelsetsarray)-1;}  else {$countlabelsets=0;}
-        if (isset($labelsarray)) {$countlabels = count($labelsarray)-1;}  else {$countlabels=0;}
-        if (isset($question_attributesarray)) {$countquestion_attributes = count($question_attributesarray)-1;} else {$countquestion_attributes=0;}
-
-        $languagesSupported = array();  // this array will keep all the languages supported for the survey
-
-        // Let's check that imported objects support at least the survey's baselang
-        $langcode = GetBaseLanguageFromSurveyID($surveyid);
-
-<<<<<<< HEAD
-			// do QUESTIONS
-			if (isset($questionarray) && $questionarray)
-			{
-				foreach ($questionarray as $qa)
-				{
-					$qacfieldcontents=convertCSVRowToArray($qa,',','"');
-					$questionrowdata=array_combine($questionfieldnames,$qacfieldcontents);
-
-					// Skip not supported languages
-					if (!in_array($questionrowdata['language'],$surveylanguages))
-					continue;
-
-					// replace the sid
-					$questionrowdata["sid"] = $newsid;
-
-					// replace the gid (if the gid is not in the oldgid it means there is a problem with the exported record, so skip it)
-					if ($questionrowdata['gid'] == $oldgid)
-					$questionrowdata['gid'] = $newgid;
-					else
-					continue; // a problem with this question record -> don't consider
-
-					// replace the qid or remove it if needed
-					$oldqid = $questionrowdata['qid'];
-					if (isset($newqids[$oldqid]))
-					$questionrowdata['qid'] = $newqids[$oldqid];
-					else
-					unset($questionrowdata['qid']);
-
-					// replace the lid for the new one (if there is no new lid in the $newlids array it mean that was not imported -> error, skip this record)
-					if (in_array($questionrowdata["type"], array("F", "H", "1", ":", ";")))      // only fot the questions that uses a label set.
-					if (isset($newlids[$questionrowdata["lid"]]))
-					{
-						$questionrowdata["lid"] = $newlids[$questionrowdata["lid"]];
-						if(isset($newlids[$questionrowdata["lid1"]]))
-						{
-							$questionrowdata["lid1"] = $newlids[$questionrowdata["lid1"]];
-						}
-					}
-					else
-					{
-						continue; // a problem with this question record -> don't consider
-					}
-					//            $other = $questionrowdata["other"]; //Get 'other' field value
-					//            $oldlid = $questionrowdata['lid'];
-
-					// Everything set - now insert it
-					$questionrowdata=array_map('convertCsvreturn2return', $questionrowdata);
-
-					// translate internal links ///XXX rakete may change question data here
-					//				$questionrowdata['title']=translink('survey', $oldsid, $newsid, $questionrowdata['title']);
-					//				$questionrowdata['question']=translink('survey', $oldsid, $newsid, $questionrowdata['question']);
-					//				$questionrowdata['help']=translink('survey', $oldsid, $newsid, $questionrowdata['help']);
-
-					$newvalues=array_values($questionrowdata);
-					$newvalues=array_map(array(&$connect, "qstr"),$newvalues); // quote everything accordingly
-					$qinsert = "insert INTO {$dbprefix}questions (".implode(',',array_keys($questionrowdata)).") VALUES (".implode(',',$newvalues).")";
-					$qres = $connect->Execute($qinsert) or $this->debugLsrc ("Error: "."Failed to insert question\n$qinsert\n".$connect->ErrorMsg());
-
-					//GET NEW QID  .... if is not done before and we count a question if a new qid is required
-					if (!isset($newqids[$oldqid]))
-					{
-						$newqids[$oldqid] = $connect->Insert_ID("{$dbprefix}questions",'qid');
-						$myQid=$newqids[$oldqid];
-						$countquestions++;
-					}
-					else
-					{
-						$myQid=$newqids[$oldqid];
-					}
-				}
-			}
-			// QESTIONS is DONE
-			$this->debugLsrc("wir sind in ".__FILE__." - ".__FUNCTION__." Line ".__LINE__.", OK ");
-			// do ANSWERS
-			if (isset($answerarray) && $answerarray)
-			{
-				foreach ($answerarray as $aa)
-				{
-					$aacfieldcontents=convertCSVRowToArray($aa,',','"');
-					$answerrowdata=array_combine($answerfieldnames,$aacfieldcontents);
-
-					// Skip not supported languages
-					if (!in_array($answerrowdata['language'],$surveylanguages))
-					continue;
-
-					// replace the qid for the new one (if there is no new qid in the $newqids array it mean that this answer is orphan -> error, skip this record)
-					if (isset($newqids[$answerrowdata["qid"]]))
-					$answerrowdata["qid"] = $newqids[$answerrowdata["qid"]];
-					else
-					continue; // a problem with this answer record -> don't consider
-
-					// Everything set - now insert it
-					$answerrowdata = array_map('convertCsvreturn2return', $answerrowdata);
-
-					// translate internal links
-					$answerrowdata['answer']=translink('survey', $oldsid, $newsid, $answerrowdata['answer']);
-
-					$newvalues=array_values($answerrowdata);
-					$newvalues=array_map(array(&$connect, "qstr"),$newvalues); // quote everything accordingly
-					$ainsert = "insert INTO {$dbprefix}answers (".implode(',',array_keys($answerrowdata)).") VALUES (".implode(',',$newvalues).")";
-					$ares = $connect->Execute($ainsert) or $this->debugLsrc ("Error: "."Failed to insert answer\n$ainsert\n".$connect->ErrorMsg());
-					$countanswers++;
-				}
-			}
-			// ANSWERS is DONE
-			$this->debugLsrc("wir sind in ".__FILE__." - ".__FUNCTION__." Line ".__LINE__.", OK ");
-			// Fix Group sortorder
-			//fixsortorderGroups(); //XXX commented out by rakete... and written in full length
-			$baselang = GetBaseLanguageFromSurveyID($surveyid);
-			$cdresult = db_execute_assoc("SELECT gid FROM ".db_table_name('groups')." WHERE sid='{$surveyid}' AND language='{$baselang}' ORDER BY group_order, group_name");
-			$position=0;
-			while ($cdrow=$cdresult->FetchRow())
-			{
-				$cd2query="UPDATE ".db_table_name('groups')." SET group_order='{$position}' WHERE gid='{$cdrow['gid']}' ";
-				$cd2result = $connect->Execute($cd2query) or $this->debugLsrc ("Couldn't update group_order$cd2query".$connect->ErrorMsg());  //Checked
-				$position++;
-			}
-			 
-			 
-			//... and for the questions inside the groups
-			// get all group ids and fix questions inside each group
-			$gquery = "SELECT gid FROM {$dbprefix}groups where sid=$newsid group by gid ORDER BY gid"; //Get last question added (finds new qid)
-			$gres = db_execute_assoc($gquery);
-			while ($grow = $gres->FetchRow())
-			{
-				//fixsortorderQuestions(0,$grow['gid']);
-				$qid=sanitize_int(0);
-				$gid=sanitize_int($grow['gid']);
-				$baselang = GetBaseLanguageFromSurveyID($surveyid);
-				if ($gid == 0)
-				{
-					$result = db_execute_assoc("SELECT gid FROM ".db_table_name('questions')." WHERE qid='{$qid}' and language='{$baselang}'");  //Checked
-					$row=$result->FetchRow();
-					$gid=$row['gid'];
-				}
-				$cdresult = db_execute_assoc("SELECT qid FROM ".db_table_name('questions')." WHERE gid='{$gid}' and language='{$baselang}' ORDER BY question_order, title ASC");      //Checked
-				$position=0;
-				while ($cdrow=$cdresult->FetchRow())
-				{
-					$cd2query="UPDATE ".db_table_name('questions')." SET question_order='{$position}' WHERE qid='{$cdrow['qid']}' ";
-					$cd2result = $connect->Execute($cd2query) or $this->debugLsrc ("Couldn't update question_order$cd2query".$connect->ErrorMsg());    //Checked
-					$position++;
-				}
-			}
-		}
-		$this->debugLsrc("wir sind in ".__FILE__." - ".__FUNCTION__." Line ".__LINE__.", OK ");
-		// do ATTRIBUTES
-		if (isset($question_attributesarray) && $question_attributesarray)
-		{
-			$fieldorders  =convertCSVRowToArray($question_attributesarray[0],',','"');
-			unset($question_attributesarray[0]);
-			foreach ($question_attributesarray as $qar) {
-				$fieldcontents=convertCSVRowToArray($qar,',','"');
-				$qarowdata=array_combine($fieldorders,$fieldcontents);
-
-				// replace the qid for the new one (if there is no new qid in the $newqids array it mean that this attribute is orphan -> error, skip this record)
-				if (isset($newqids[$qarowdata["qid"]]))
-				$qarowdata["qid"] = $newqids[$qarowdata["qid"]];
-				else
-				continue; // a problem with this answer record -> don't consider
-
-				unset($qarowdata["qaid"]);
-
-				// Everything set - now insert it
-				$newvalues=array_values($qarowdata);
-				$newvalues=array_map(array(&$connect, "qstr"),$newvalues); // quote everything accordingly
-				$qainsert = "insert INTO {$dbprefix}question_attributes (".implode(',',array_keys($qarowdata)).") VALUES (".implode(',',$newvalues).")";
-				$result=$connect->Execute($qainsert) or $this->debugLsrc ("Couldn't insert question_attribute$qainsert".$connect->ErrorMsg());
-				$countquestion_attributes++;
-			}
-		}
-		// ATTRIBUTES is DONE
-		$this->debugLsrc("wir sind in ".__FILE__." - ".__FUNCTION__." Line ".__LINE__.", OK ");
-		// do CONDITIONS
-		if (isset($conditionsarray) && $conditionsarray)
-		{
-			$fieldorders=convertCSVRowToArray($conditionsarray[0],',','"');
-			unset($conditionsarray[0]);
-			foreach ($conditionsarray as $car) {
-				$fieldcontents=convertCSVRowToArray($car,',','"');
-				$conditionrowdata=array_combine($fieldorders,$fieldcontents);
-
-				$oldqid = $conditionrowdata["qid"];
-				$oldcqid = $conditionrowdata["cqid"];
-
-				// replace the qid for the new one (if there is no new qid in the $newqids array it mean that this condition is orphan -> error, skip this record)
-				if (isset($newqids[$oldqid]))
-				$conditionrowdata["qid"] = $newqids[$oldqid];
-				else
-				continue; // a problem with this answer record -> don't consider
-
-				// replace the cqid for the new one (if there is no new qid in the $newqids array it mean that this condition is orphan -> error, skip this record)
-				if (isset($newqids[$oldcqid]))
-				$conditionrowdata["cqid"] = $newqids[$oldcqid];
-				else
-				continue; // a problem with this answer record -> don't consider
-
-				list($oldcsid, $oldcgid, $oldqidanscode) = explode("X",$conditionrowdata["cfieldname"],3);
-
-				if ($oldcgid != $oldgid)    // this means that the condition is in another group (so it should not have to be been exported -> skip it
-				continue;
-
-				unset($conditionrowdata["cid"]);
-
-				// recreate the cfieldname with the new IDs
-				$newcfieldname = $newsid . "X" . $newgid . "X" . $conditionrowdata["cqid"] .substr($oldqidanscode,strlen($oldqid));
-
-				$conditionrowdata["cfieldname"] = $newcfieldname;
-				if (!isset($conditionrowdata["method"]) || trim($conditionrowdata["method"])=='')
-				{
-					$conditionrowdata["method"]='==';
-				}
-				$newvalues=array_values($conditionrowdata);
-				$newvalues=array_map(array(&$connect, "qstr"),$newvalues); // quote everything accordingly
-				$conditioninsert = "insert INTO {$dbprefix}conditions (".implode(',',array_keys($conditionrowdata)).") VALUES (".implode(',',$newvalues).")";
-				$result=$connect->Execute($conditioninsert) or $this->debugLsrc ("Couldn't insert condition$conditioninsert".$connect->ErrorMsg());
-				$countconditions++;
-			}
-		}
-		$this->debugLsrc("wir sind in - ".__FUNCTION__." Line ".__LINE__.", FERTIG ");
-		// CONDITIONS is DONE
-		return array('gid'=>$newgid,'qid'=>$myQid);
-		//return $newgid;
-	}
-
-	/**
-	 *
-	 * Enter description here...
-	 * @param $surveyid
-	 * @param $sMod
-	 * @param $newGroup
-	 * @return unknown_type
-	 */
-	function importQuestion($surveyid, $sMod, $newGroup=false) //XXX
-	{
-		global $connect ;
-		global $dbprefix ;
-		$ADODB_FETCH_MODE = ADODB_FETCH_ASSOC;
-		include("lsrc.config.php");
-		$newsid = $surveyid;
-
-		$this->debugLsrc("wir sind in ".__FUNCTION__." Line ".__LINE__.", START OK $dbprefix ");
-
-		//$getGidSql = "SELECT gid FROM {$dbprefix}  ";
-		$getGidSql = "SELECT gid
-	                   FROM {$dbprefix}groups 
-	                   WHERE sid=".$surveyid." AND language='".GetBaseLanguageFromSurveyID($surveyid)."'
-	                   ORDER BY gid desc ";    
-		$getGidRs = db_execute_num($getGidSql);
-		$gidRow=$getGidRs->FetchRow();
-		$gid = $gidRow[0];
-
-		if($gid=='')#
-		{
-			$this->debugLsrc("No Group for importing the question, available!");
-			return "No Group for importing the question, available! Import failed.";
-		}
-
-		if($newGroup===true)
-		++$gid;
-
-		$the_full_file_path = $queDir.$sMod.".csv";
-
-		$this->debugLsrc("wir sind in ".__FILE__." - ".__FUNCTION__." Line ".__LINE__.", OK $the_full_file_path ");
-
-		$handle = fopen($the_full_file_path, "r");
-		while (!feof($handle))
-		{
-			$buffer = fgets($handle, 10240); //To allow for very long survey welcomes (up to 10k)
-			$bigarray[] = $buffer;
-		}
-		fclose($handle);
-
-		// Now we try to determine the dataformat of the survey file.
-		if ((substr($bigarray[1], 0, 24) == "# SURVEYOR QUESTION DUMP")&& (substr($bigarray[4], 0, 29) == "# http://www.phpsurveyor.org/"))
-		{
-			$importversion = 100;  // version 1.0 file
-		}
-		elseif
-		((substr($bigarray[1], 0, 24) == "# SURVEYOR QUESTION DUMP")&& (substr($bigarray[4], 0, 37) == "# http://phpsurveyor.sourceforge.net/"))
-		{
-			$importversion = 99;  // Version 0.99 file or older - carries a different URL
-		}
-		elseif
-		(substr($bigarray[0], 0, 26) == "# LimeSurvey Question Dump" || substr($bigarray[0], 0, 27) == "# PHPSurveyor Question Dump")
-		{  // Wow.. this seems to be a >1.0 version file - these files carry the version information to read in line two
-			$importversion=substr($bigarray[1], 12, 3);
-		}
-		else    // unknown file - show error message
-		{
-			//		      $importquestion .= "<strong><font color='red'>".("Error")."</font></strong>\n";
-			//		      $importquestion .= ("This file is not a LimeSurvey question file. Import failed.")."\n";
-			//		      $importquestion .= "</font></td></tr></table>\n";
-			//		      $importquestion .= "</body>\n</html>\n";
-			//		      unlink($the_full_file_path);
-			return "This is not a Limesurvey question file. Import failed";
-		}
-
-		//		if ($importversion != $dbversionnumber)
-		//		{
-		////		    $importquestion .= "<strong><font color='red'>".("Error")."</font></strong>\n";
-		////		    $importquestion .= ("Sorry, importing questions is limited to the same version. Import failed.")."\n";
-		////		    $importquestion .= "</font></td></tr></table>\n";
-		////		    $importquestion .= "</body>\n</html>\n";
-		////		    unlink($the_full_file_path);
-		//		    return;
-		//		}
-		$this->debugLsrc("wir sind in ".__FILE__." - ".__FUNCTION__." Line ".__LINE__.", OK ");
-		for ($i=0; $i<9; $i++) //skipping the first lines that are not needed
-		{
-			unset($bigarray[$i]);
-		}
-		$bigarray = array_values($bigarray);
-		$this->debugLsrc("wir sind in ".__FILE__." - ".__FUNCTION__." Line ".__LINE__.", OK ");
-		//QUESTIONS
-		if (array_search("# ANSWERS TABLE\n", $bigarray))
-		{
-			$stoppoint = array_search("# ANSWERS TABLE\n", $bigarray);
-		}
-		elseif (array_search("# ANSWERS TABLE\r\n", $bigarray))
-		{
-			$stoppoint = array_search("# ANSWERS TABLE\r\n", $bigarray);
-		}
-		else
-		{
-			$stoppoint = count($bigarray)-1;
-		}
-		for ($i=0; $i<=$stoppoint+1; $i++)
-		{
-			if ($i<$stoppoint-2) {$questionarray[] = $bigarray[$i];}
-			unset($bigarray[$i]);
-		}
-		$bigarray = array_values($bigarray);
-		$this->debugLsrc("wir sind in ".__FILE__." - ".__FUNCTION__." Line ".__LINE__.", OK ");
-		//ANSWERS
-		if (array_search("# LABELSETS TABLE\n", $bigarray))
-		{
-			$stoppoint = array_search("# LABELSETS TABLE\n", $bigarray);
-		}
-		elseif (array_search("# LABELSETS TABLE\r\n", $bigarray))
-		{
-			$stoppoint = array_search("# LABELSETS TABLE\r\n", $bigarray);
-		}
-		else
-		{
-			$stoppoint = count($bigarray)-1;
-		}
-		for ($i=0; $i<=$stoppoint+1; $i++)
-		{
-			if ($i<$stoppoint-2) {$answerarray[] = str_replace("`default`", "`default_value`", $bigarray[$i]);}
-			unset($bigarray[$i]);
-		}
-		$bigarray = array_values($bigarray);
-		$this->debugLsrc("wir sind in ".__FILE__." - ".__FUNCTION__." Line ".__LINE__.", OK ");
-		//LABELSETS
-		if (array_search("# LABELS TABLE\n", $bigarray))
-		{
-			$stoppoint = array_search("# LABELS TABLE\n", $bigarray);
-		}
-		elseif (array_search("# LABELS TABLE\r\n", $bigarray))
-		{
-			$stoppoint = array_search("# LABELS TABLE\r\n", $bigarray);
-		}
-		else
-		{
-			$stoppoint = count($bigarray)-1;
-		}
-		for ($i=0; $i<=$stoppoint+1; $i++)
-		{
-			if ($i<$stoppoint-2) {$labelsetsarray[] = $bigarray[$i];}
-			unset($bigarray[$i]);
-		}
-		$bigarray = array_values($bigarray);
-		$this->debugLsrc("wir sind in ".__FILE__." - ".__FUNCTION__." Line ".__LINE__.", OK ");
-		//LABELS
-		if (array_search("# QUESTION_ATTRIBUTES TABLE\n", $bigarray))
-		{
-			$stoppoint = array_search("# QUESTION_ATTRIBUTES TABLE\n", $bigarray);
-		}
-		elseif (array_search("# QUESTION_ATTRIBUTES TABLE\r\n", $bigarray))
-		{
-			$stoppoint = array_search("# QUESTION_ATTRIBUTES TABLE\r\n", $bigarray);
-		}
-		else
-		{
-			$stoppoint = count($bigarray)-1;
-		}
-		for ($i=0; $i<=$stoppoint+1; $i++)
-		{
-			if ($i<$stoppoint-2) {$labelsarray[] = $bigarray[$i];}
-			unset($bigarray[$i]);
-		}
-		$bigarray = array_values($bigarray);
-		$this->debugLsrc("wir sind in ".__FILE__." - ".__FUNCTION__." Line ".__LINE__.", OK ");
-		//Question_attributes
-		if (!isset($noconditions) || $noconditions != "Y")
-		{
-			$stoppoint = count($bigarray);
-			for ($i=0; $i<=$stoppoint+1; $i++)
-			{
-				if ($i<$stoppoint-1) {$question_attributesarray[] = $bigarray[$i];}
-				unset($bigarray[$i]);
-			}
-		}
-		$bigarray = array_values($bigarray);
-
-		if (isset($questionarray)) {$countquestions = count($questionarray)-1;}  else {$countquestions=0;}
-		if (isset($answerarray))
-		{
-			$answerfieldnames=convertCSVRowToArray($answerarray[0],',','"');
-			unset($answerarray[0]);
-			$countanswers = count($answerarray);
-		}
-		else {$countanswers=0;}
-		if (isset($labelsetsarray)) {$countlabelsets = count($labelsetsarray)-1;}  else {$countlabelsets=0;}
-		if (isset($labelsarray)) {$countlabels = count($labelsarray)-1;}  else {$countlabels=0;}
-		if (isset($question_attributesarray)) {$countquestion_attributes = count($question_attributesarray)-1;} else {$countquestion_attributes=0;}
-
-		$languagesSupported = array();  // this array will keep all the languages supported for the survey
-
-		// Let's check that imported objects support at least the survey's baselang
-		$langcode = GetBaseLanguageFromSurveyID($surveyid);
-
-		$languagesSupported[$langcode] = 1;     // adds the base language to the list of supported languages
-		$this->debugLsrc("wir sind in ".__FILE__." - ".__FUNCTION__." Line ".__LINE__.", OK ");
-		if ($countquestions > 0)
-		{
-			$questionfieldnames = convertCSVRowToArray($questionarray[0],',','"');
-			$langfieldnum = array_search("language", $questionfieldnames);
-			$qidfieldnum = array_search("qid", $questionfieldnames);
-			$questionssupportbaselang = bDoesImportarraySupportsLanguage($questionarray,Array($qidfieldnum), $langfieldnum,$langcode,true);
-			if (!$questionssupportbaselang)
-			{
-				//				$importquestion .= "<strong><font color='red'>".("Error")."</font></strong>\n"
-				//				.("You can't import a question which doesn't support the current survey's base language")."\n"
-				//				."</td></tr></table>\n";
-				//				unlink($the_full_file_path);
-				return "You can't import a question which doesn't support the current survey's base language";
-			}
-		}
-		$this->debugLsrc("wir sind in ".__FILE__." - ".__FUNCTION__." Line ".__LINE__.", OK ");
-		foreach (GetAdditionalLanguagesFromSurveyID($surveyid) as $language)
-		{
-			$languagesSupported[$language] = 1;
-		}
-
-		// Let's assume that if the questions do support tye baselang
-		// Then the answers do support it as well.
-		// ==> So the following section is commented for now
-		//if ($countanswers > 0)
-		//{
-		//	$langfieldnum = array_search("language", $answerfieldnames);
-		//	$answercodefilednum1 =  array_search("qid", $answerfieldnames);
-		//	$answercodefilednum2 =  array_search("code", $answerfieldnames);
-		//	$answercodekeysarr = Array($answercodefilednum1,$answercodefilednum2);
-		//	$answerssupportbaselang = bDoesImportarraySupportsLanguage($answerarray,$answercodekeysarr,$langfieldnum,$langcode);
-		//	if (!$answerssupportbaselang)
-		//	{
-		//		$importquestion .= "<strong><font color='red'>".("Error")."</font></strong>\n"
-		//		.("You can't import answers which don't support current survey's base language")."\n"
-		//		."</td></tr></table>\n";
-		//		return;
-		//	}
-		//
-		//}
-		$this->debugLsrc("wir sind in ".__FILE__." - ".__FUNCTION__." Line ".__LINE__.", OK ");
-		if ($countlabelsets > 0)
-		{
-			$labelsetfieldname = convertCSVRowToArray($labelsetsarray[0],',','"');
-			$langfieldnum = array_search("languages", $labelsetfieldname);
-			$lidfilednum =  array_search("lid", $labelsetfieldname);
-			$labelsetssupportbaselang = bDoesImportarraySupportsLanguage($labelsetsarray,Array($lidfilednum),$langfieldnum,$langcode,true);
-			if (!$labelsetssupportbaselang)
-			{
-				//				$importquestion .= "<strong><font color='red'>".("Error")."</font></strong>\n"
-				//				.("You can't import label sets which don't support the current survey's base language")."\n"
-				//				."</td></tr></table>\n";
-				//				unlink($the_full_file_path);
-				return "You can't import label sets which don't support the current survey's base language";
-			}
-		}
-		// I assume that if a labelset supports the survey's baselang,
-		// then it's labels do support it as well
-
-		// GET SURVEY AND GROUP DETAILS
-		//$surveyid=$postsid;
-		//$gid=$postgid;
-		$newsid=$surveyid;
-		$newgid=$gid;
-
-		$this->debugLsrc("wir sind in ".__FILE__." - ".__FUNCTION__." Line ".__LINE__.", OK ");
-
-		//DO ANY LABELSETS FIRST, SO WE CAN KNOW WHAT THEIR NEW LID IS FOR THE QUESTIONS
-		if (isset($labelsetsarray) && $labelsetsarray) {
-			$csarray=buildLabelSetCheckSumArray();   // build checksums over all existing labelsets
-			$count=0;
-			$this->debugLsrc("wir sind in ".__FILE__." - ".__FUNCTION__." Line ".__LINE__.", OK ");
-			foreach ($labelsetsarray as $lsa) {
-				$fieldorders  =convertCSVRowToArray($labelsetsarray[0],',','"');
-				$fieldcontents=convertCSVRowToArray($lsa,',','"');
-				if ($count==0) {$count++; continue;}
-
-				$labelsetrowdata=array_combine($fieldorders,$fieldcontents);
-
-				// Save old labelid
-				$oldlid=$labelsetrowdata['lid'];
-				// set the new language
-				unset($labelsetrowdata['lid']);
-				$newvalues=array_values($labelsetrowdata);
-				$newvalues=array_map(array(&$connect, "qstr"),$newvalues); // quote everything accordingly
-				$lsainsert = "INSERT INTO {$dbprefix}labelsets (".implode(',',array_keys($labelsetrowdata)).") VALUES (".implode(',',$newvalues).")"; //handle db prefix
-				$lsiresult=$connect->Execute($lsainsert);
-
-				// Get the new insert id for the labels inside this labelset
-				$newlid=$connect->Insert_ID("{$dbprefix}labelsets","lid");
-
-				if ($labelsarray) {
-					$count=0;
-					foreach ($labelsarray as $la) {
-						$lfieldorders  =convertCSVRowToArray($labelsarray[0],',','"');
-						$lfieldcontents=convertCSVRowToArray($la,',','"');
-						if ($count==0) {$count++; continue;}
-
-						// Combine into one array with keys and values since its easier to handle
-						$labelrowdata=array_combine($lfieldorders,$lfieldcontents);
-						$labellid=$labelrowdata['lid'];
-						if ($labellid == $oldlid) {
-							$labelrowdata['lid']=$newlid;
-
-							// translate internal links
-							$labelrowdata['title']=translink('label', $oldlid, $newlid, $labelrowdata['title']);
-
-							$newvalues=array_values($labelrowdata);
-							$newvalues=array_map(array(&$connect, "qstr"),$newvalues); // quote everything accordingly
-							$lainsert = "INSERT INTO {$dbprefix}labels (".implode(',',array_keys($labelrowdata)).") VALUES (".implode(',',$newvalues).")"; //handle db prefix
-							$liresult=$connect->Execute($lainsert);
-						}
-					}
-				}
-=======
-        $languagesSupported[$langcode] = 1;     // adds the base language to the list of supported languages
-        $this->debugLsrc("wir sind in ".__FILE__." - ".__FUNCTION__." Line ".__LINE__.", OK ");
-        if ($countquestions > 0)
-        {
-            $questionfieldnames = convertCSVRowToArray($questionarray[0],',','"');
-            $langfieldnum = array_search("language", $questionfieldnames);
-            $qidfieldnum = array_search("qid", $questionfieldnames);
-            $questionssupportbaselang = bDoesImportarraySupportsLanguage($questionarray,Array($qidfieldnum), $langfieldnum,$langcode,true);
-            if (!$questionssupportbaselang)
-            {
-                //				$importquestion .= "<strong><font color='red'>".("Error")."</font></strong>\n"
-                //				.("You can't import a question which doesn't support the current survey's base language")."\n"
-                //				."</td></tr></table>\n";
-                //				unlink($the_full_file_path);
-                return "You can't import a question which doesn't support the current survey's base language";
-            }
-        }
-        $this->debugLsrc("wir sind in ".__FILE__." - ".__FUNCTION__." Line ".__LINE__.", OK ");
-        foreach (GetAdditionalLanguagesFromSurveyID($surveyid) as $language)
-        {
-            $languagesSupported[$language] = 1;
-        }
->>>>>>> 9ac150e4
-
-        // Let's assume that if the questions do support tye baselang
-        // Then the answers do support it as well.
-        // ==> So the following section is commented for now
-        //if ($countanswers > 0)
-        //{
-        //	$langfieldnum = array_search("language", $answerfieldnames);
-        //	$answercodefilednum1 =  array_search("qid", $answerfieldnames);
-        //	$answercodefilednum2 =  array_search("code", $answerfieldnames);
-        //	$answercodekeysarr = Array($answercodefilednum1,$answercodefilednum2);
-        //	$answerssupportbaselang = bDoesImportarraySupportsLanguage($answerarray,$answercodekeysarr,$langfieldnum,$langcode);
-        //	if (!$answerssupportbaselang)
-        //	{
-        //		$importquestion .= "<strong><font color='red'>".("Error")."</font></strong>\n"
-        //		.("You can't import answers which don't support current survey's base language")."\n"
-        //		."</td></tr></table>\n";
-        //		return;
-        //	}
-        //
-        //}
-        $this->debugLsrc("wir sind in ".__FILE__." - ".__FUNCTION__." Line ".__LINE__.", OK ");
-        if ($countlabelsets > 0)
-        {
-            $labelsetfieldname = convertCSVRowToArray($labelsetsarray[0],',','"');
-            $langfieldnum = array_search("languages", $labelsetfieldname);
-            $lidfilednum =  array_search("lid", $labelsetfieldname);
-            $labelsetssupportbaselang = bDoesImportarraySupportsLanguage($labelsetsarray,Array($lidfilednum),$langfieldnum,$langcode,true);
-            if (!$labelsetssupportbaselang)
-            {
-                //				$importquestion .= "<strong><font color='red'>".("Error")."</font></strong>\n"
-                //				.("You can't import label sets which don't support the current survey's base language")."\n"
-                //				."</td></tr></table>\n";
-                //				unlink($the_full_file_path);
-                return "You can't import label sets which don't support the current survey's base language";
-            }
-        }
-        // I assume that if a labelset supports the survey's baselang,
-        // then it's labels do support it as well
-
-        // GET SURVEY AND GROUP DETAILS
-        //$surveyid=$postsid;
-        //$gid=$postgid;
-        $newsid=$surveyid;
-        $newgid=$gid;
-
-        $this->debugLsrc("wir sind in ".__FILE__." - ".__FUNCTION__." Line ".__LINE__.", OK ");
-
-        //DO ANY LABELSETS FIRST, SO WE CAN KNOW WHAT THEIR NEW LID IS FOR THE QUESTIONS
-        if (isset($labelsetsarray) && $labelsetsarray) {
-            $csarray=buildLabelSetCheckSumArray();   // build checksums over all existing labelsets
-            $count=0;
-            $this->debugLsrc("wir sind in ".__FILE__." - ".__FUNCTION__." Line ".__LINE__.", OK ");
-            foreach ($labelsetsarray as $lsa) {
-                $fieldorders  =convertCSVRowToArray($labelsetsarray[0],',','"');
-                $fieldcontents=convertCSVRowToArray($lsa,',','"');
-                if ($count==0) {$count++; continue;}
-
-                $labelsetrowdata=array_combine($fieldorders,$fieldcontents);
-
-                // Save old labelid
-                $oldlid=$labelsetrowdata['lid'];
-                // set the new language
-                unset($labelsetrowdata['lid']);
-                $newvalues=array_values($labelsetrowdata);
-                $newvalues=array_map(array(&$connect, "qstr"),$newvalues); // quote everything accordingly
-                $lsainsert = "INSERT INTO {$dbprefix}labelsets (".implode(',',array_keys($labelsetrowdata)).") VALUES (".implode(',',$newvalues).")"; //handle db prefix
-                $lsiresult=$connect->Execute($lsainsert);
-
-                // Get the new insert id for the labels inside this labelset
-                $newlid=$connect->Insert_ID("{$dbprefix}labelsets","lid");
-
-                if ($labelsarray) {
-                    $count=0;
-                    foreach ($labelsarray as $la) {
-                        $lfieldorders  =convertCSVRowToArray($labelsarray[0],',','"');
-                        $lfieldcontents=convertCSVRowToArray($la,',','"');
-                        if ($count==0) {$count++; continue;}
-
-                        // Combine into one array with keys and values since its easier to handle
-                        $labelrowdata=array_combine($lfieldorders,$lfieldcontents);
-                        $labellid=$labelrowdata['lid'];
-                        if ($labellid == $oldlid) {
-                            $labelrowdata['lid']=$newlid;
-
-                            // translate internal links
-                            $labelrowdata['title']=translink('label', $oldlid, $newlid, $labelrowdata['title']);
-
-                            $newvalues=array_values($labelrowdata);
-                            $newvalues=array_map(array(&$connect, "qstr"),$newvalues); // quote everything accordingly
-                            $lainsert = "INSERT INTO {$dbprefix}labels (".implode(',',array_keys($labelrowdata)).") VALUES (".implode(',',$newvalues).")"; //handle db prefix
-                            $liresult=$connect->Execute($lainsert);
-                        }
-                    }
-                }
-
-                //CHECK FOR DUPLICATE LABELSETS
-                $thisset="";
-                $query2 = "SELECT code, title, sortorder, language
-		                   FROM {$dbprefix}labels
-		                   WHERE lid=".$newlid."
-		                   ORDER BY language, sortorder, code";    
-                $result2 = db_execute_num($query2) or $this->debugLsrc("Died querying labelset $lid$query2".$connect->ErrorMsg());
-                while($row2=$result2->FetchRow())
-                {
-                    $thisset .= implode('.', $row2);
-                } // while
-                $newcs=dechex(crc32($thisset)*1);
-                unset($lsmatch);
-                if (isset($csarray))
-                {
-                    foreach($csarray as $key=>$val)
-                    {
-                        if ($val == $newcs)
-                        {
-                            $lsmatch=$key;
-                        }
-                    }
-                }
-                if (isset($lsmatch))
-                {
-                    //There is a matching labelset. So, we will delete this one and refer
-                    //to the matched one.
-                    $query = "DELETE FROM {$dbprefix}labels WHERE lid=$newlid";
-                    $result=$connect->Execute($query) or $this->debugLsrc("Couldn't delete labels$query".$connect->ErrorMsg());
-                    $query = "DELETE FROM {$dbprefix}labelsets WHERE lid=$newlid";
-                    $result=$connect->Execute($query) or $this->debugLsrc("Couldn't delete labelset$query".$connect->ErrorMsg());
-                    $newlid=$lsmatch;
-                }
-                else
-                {
-                    //There isn't a matching labelset, add this checksum to the $csarray array
-                    $csarray[$newlid]=$newcs;
-                }
-                //END CHECK FOR DUPLICATES
-                $labelreplacements[]=array($oldlid, $newlid);
-            }
-        }
-
-        $this->debugLsrc("wir sind in ".__FILE__." - ".__FUNCTION__." Line ".__LINE__.", OK ");
-
-        // QUESTIONS, THEN ANSWERS FOR QUESTIONS IN A NESTED FORMAT!
-        if (isset($questionarray) && $questionarray) {
-            $qafieldorders=convertCSVRowToArray($questionarray[0],',','"');
-            unset($questionarray[0]);
-
-            //Assuming we will only import one question at a time we will now find out the maximum question order in this group
-            //and save it for later
-            $qmaxqo = "SELECT MAX(question_order) AS maxqo FROM ".db_table_name('questions')." WHERE sid=$newsid AND gid=$newgid";
-            $qres = db_execute_assoc($qmaxqo) or $this->debugLsrc ("Error: ".": Failed to find out maximum question order value\n$qmaxqo\n".$connect->ErrorMsg());
-            $qrow=$qres->FetchRow();
-            $newquestionorder=$qrow['maxqo']+1;
-
-            $this->debugLsrc("wir sind in ".__FILE__." - ".__FUNCTION__." Line ".__LINE__.", OK ");
-
-            foreach ($questionarray as $qa) {
-                $qacfieldcontents=convertCSVRowToArray($qa,',','"');
-                $newfieldcontents=$qacfieldcontents;
-                $questionrowdata=array_combine($qafieldorders,$qacfieldcontents);
-                if (isset($languagesSupported[$questionrowdata["language"]]))
-                {
-                    $oldqid = $questionrowdata['qid'];
-                    $oldsid = $questionrowdata['sid'];
-                    $oldgid = $questionrowdata['gid'];
-
-                    // Remove qid field if there is no newqid; and set it to newqid if it's set
-                    if (!isset($newqid))
-                    unset($questionrowdata['qid']);
-                    else
-                    $questionrowdata['qid'] = $newqid;
-
-                    $questionrowdata["sid"] = $newsid;
-                    $questionrowdata["gid"] = $newgid;
-                    $questionrowdata["question_order"] = $newquestionorder;
-
-                    $this->debugLsrc("wir sind in ".__FILE__." - ".__FUNCTION__." Line ".__LINE__.", OK ");
-                    // Now we will fix up the label id
-                    $type = $questionrowdata["type"]; //Get the type
-                    if ($type == "F" || $type == "H" || $type == "1" || $type == ":" ||	$type == ";" )
-                    {//IF this is a flexible label array, update the lid entry
-                         
-                        $this->debugLsrc("wir sind in ".__FILE__." - ".__FUNCTION__." Line ".__LINE__.", OK ");
-                         
-                        if (isset($labelreplacements)) {
-                            foreach ($labelreplacements as $lrp) {
-                                if ($lrp[0] == $questionrowdata["lid"]) {
-                                    $questionrowdata["lid"]=$lrp[1];
-                                }
-                                if ($lrp[0] == $questionrowdata["lid1"]) {
-                                    $questionrowdata["lid1"]=$lrp[1];
-                                }
-                            }
-                        }
-                    }
-                    $other = $questionrowdata["other"]; //Get 'other' field value
-                    $oldlid = $questionrowdata["lid"];
-                    $questionrowdata=array_map('convertCsvreturn2return', $questionrowdata);
-
-                    // translate internal links
-                    $questionrowdata['title']=translink('survey', $oldsid, $newsid, $questionrowdata['title']);
-                    $questionrowdata['question']=translink('survey', $oldsid, $newsid, $questionrowdata['question']);
-                    $questionrowdata['help']=translink('survey', $oldsid, $newsid, $questionrowdata['help']);
-
-                    $newvalues=array_values($questionrowdata);
-                    $newvalues=array_map(array(&$connect, "qstr"),$newvalues); // quote everything accordingly
-                    $qinsert = "INSERT INTO {$dbprefix}questions (".implode(',',array_keys($questionrowdata)).") VALUES (".implode(',',$newvalues).")";
-                    $qres = $connect->Execute($qinsert) or $this->debugLsrc ("Error: ".": Failed to insert question\n$qinsert\n".$connect->ErrorMsg());
-
-                    $this->debugLsrc("wir sind in ".__FILE__." - ".__FUNCTION__." Line ".__LINE__.", OK ");
-                    // set the newqid only if is not set
-                    if (!isset($newqid))
-                    $newqid=$connect->Insert_ID("{$dbprefix}questions","qid");
-                }
-            }
-            $this->debugLsrc("wir sind in ".__FILE__." - ".__FUNCTION__." Line ".__LINE__.", OK ");
-            //NOW DO ANSWERS FOR THIS QID - Is called just once and only if there was a question
-            if (isset($answerarray) && $answerarray) {
-                foreach ($answerarray as $aa) {
-                    $answerfieldcontents=convertCSVRowToArray($aa,',','"');
-                    $answerrowdata=array_combine($answerfieldnames,$answerfieldcontents);
-                    if ($answerrowdata===false)
-                    {
-                        $importquestion.=''.("Faulty line in import - fields and data don't match").":".implode(',',$answerfieldcontents);
-                    }
-                    if (isset($languagesSupported[$answerrowdata["language"]]))
-                    {
-                        $code=$answerrowdata["code"];
-                        $thisqid=$answerrowdata["qid"];
-                        $answerrowdata["qid"]=$newqid;
-
-                        // translate internal links
-                        $answerrowdata['answer']=translink('survey', $oldsid, $newsid, $answerrowdata['answer']);
-
-                        $newvalues=array_values($answerrowdata);
-                        $newvalues=array_map(array(&$connect, "qstr"),$newvalues); // quote everything accordingly
-                        $ainsert = "INSERT INTO {$dbprefix}answers (".implode(',',array_keys($answerrowdata)).") VALUES (".implode(',',$newvalues).")";
-                        $ares = $connect->Execute($ainsert) or $this->debugLsrc ("Error: ".": Failed to insert answer\n$ainsert\n".$connect->ErrorMsg());
-                    }
-                }
-            }
-            $this->debugLsrc("wir sind in ".__FILE__." - ".__FUNCTION__." Line ".__LINE__.", OK ");
-            // Finally the question attributes - Is called just once and only if there was a question
-            if (isset($question_attributesarray) && $question_attributesarray) {//ONLY DO THIS IF THERE ARE QUESTION_ATTRIBUES
-                $fieldorders  =convertCSVRowToArray($question_attributesarray[0],',','"');
-                unset($question_attributesarray[0]);
-                foreach ($question_attributesarray as $qar) {
-                    $fieldcontents=convertCSVRowToArray($qar,',','"');
-                    $qarowdata=array_combine($fieldorders,$fieldcontents);
-                    $qarowdata["qid"]=$newqid;
-                    unset($qarowdata["qaid"]);
-
-                    $newvalues=array_values($qarowdata);
-                    $newvalues=array_map(array(&$connect, "qstr"),$newvalues); // quote everything accordingly
-                    $qainsert = "INSERT INTO {$dbprefix}question_attributes (".implode(',',array_keys($qarowdata)).") VALUES (".implode(',',$newvalues).")";
-                    $result=$connect->Execute($qainsert) or $this->debugLsrc ("Couldn't insert question_attribute$qainsert".$connect->ErrorMsg());
-                }
-            }
-
-        }
-        $this->debugLsrc("wir sind in - ".__FUNCTION__." Line ".__LINE__.", FERTIG ");
-        // CONDITIONS is DONE
-        return array('gid'=>$newgid,'qid'=>$newqid);
-        //return $newgid;
-    }
-
-    /**
-     * function to delete a Survey with all questions and answersand Tokentable....
-     *
-     * @param int $surveyid
-     * @return boolean
-     */
-    function deleteSurvey($surveyid)
-    {
-        global $connect ;
-        global $dbprefix ;
-        $ADODB_FETCH_MODE = ADODB_FETCH_ASSOC;
-        include("lsrc.config.php");
-        $this->debugLsrc("wir sind in ".__FUNCTION__." Line ".__LINE__.", OK ");
-
-        $tablelist = $connect->MetaTables();
-        $dict = NewDataDictionary($connect);
-
-        if (in_array("{$dbprefix}survey_$surveyid", $tablelist)) //delete the survey_$surveyid table
-        {
-            $dsquery = $dict->DropTableSQL("{$dbprefix}survey_$surveyid");
-            //$dict->ExecuteSQLArray($sqlarray);
-            $dsresult = $dict->ExecuteSQLArray($dsquery);
-        }
-
-<<<<<<< HEAD
-			//Assuming we will only import one question at a time we will now find out the maximum question order in this group
-			//and save it for later
-			$qmaxqo = "SELECT MAX(question_order) AS maxqo FROM ".db_table_name('questions')." WHERE sid=$newsid AND gid=$newgid";
-			$qres = db_execute_assoc($qmaxqo) or $this->debugLsrc ("Error: ".": Failed to find out maximum question order value\n$qmaxqo\n".$connect->ErrorMsg());
-			$qrow=$qres->FetchRow();
-			$newquestionorder=$qrow['maxqo']+1;
-				
-			$this->debugLsrc("wir sind in ".__FILE__." - ".__FUNCTION__." Line ".__LINE__.", OK ");
-				
-			foreach ($questionarray as $qa) {
-				$qacfieldcontents=convertCSVRowToArray($qa,',','"');
-				$newfieldcontents=$qacfieldcontents;
-				$questionrowdata=array_combine($qafieldorders,$qacfieldcontents);
-				if (isset($languagesSupported[$questionrowdata["language"]]))
-				{
-					$oldqid = $questionrowdata['qid'];
-					$oldsid = $questionrowdata['sid'];
-					$oldgid = $questionrowdata['gid'];
-
-					// Remove qid field if there is no newqid; and set it to newqid if it's set
-					if (!isset($newqid))
-					unset($questionrowdata['qid']);
-					else
-					$questionrowdata['qid'] = $newqid;
-
-					$questionrowdata["sid"] = $newsid;
-					$questionrowdata["gid"] = $newgid;
-					$questionrowdata["question_order"] = $newquestionorder;
-
-					$this->debugLsrc("wir sind in ".__FILE__." - ".__FUNCTION__." Line ".__LINE__.", OK ");
-					// Now we will fix up the label id
-					$type = $questionrowdata["type"]; //Get the type
-					if ($type == "F" || $type == "H" || $type == "1" || $type == ":" ||	$type == ";" )
-					{//IF this is a flexible label array, update the lid entry
-						 
-						$this->debugLsrc("wir sind in ".__FILE__." - ".__FUNCTION__." Line ".__LINE__.", OK ");
-						 
-						if (isset($labelreplacements)) {
-							foreach ($labelreplacements as $lrp) {
-								if ($lrp[0] == $questionrowdata["lid"]) {
-									$questionrowdata["lid"]=$lrp[1];
-								}
-								if ($lrp[0] == $questionrowdata["lid1"]) {
-									$questionrowdata["lid1"]=$lrp[1];
-								}
-							}
-						}
-					}
-					$other = $questionrowdata["other"]; //Get 'other' field value
-					$oldlid = $questionrowdata["lid"];
-					$questionrowdata=array_map('convertCsvreturn2return', $questionrowdata);
-
-					// translate internal links
-					$questionrowdata['title']=translink('survey', $oldsid, $newsid, $questionrowdata['title']);
-					$questionrowdata['question']=translink('survey', $oldsid, $newsid, $questionrowdata['question']);
-					$questionrowdata['help']=translink('survey', $oldsid, $newsid, $questionrowdata['help']);
-
-					$newvalues=array_values($questionrowdata);
-					$newvalues=array_map(array(&$connect, "qstr"),$newvalues); // quote everything accordingly
-					$qinsert = "INSERT INTO {$dbprefix}questions (".implode(',',array_keys($questionrowdata)).") VALUES (".implode(',',$newvalues).")";
-					$qres = $connect->Execute($qinsert) or $this->debugLsrc ("Error: ".": Failed to insert question\n$qinsert\n".$connect->ErrorMsg());
-
-					$this->debugLsrc("wir sind in ".__FILE__." - ".__FUNCTION__." Line ".__LINE__.", OK ");
-					// set the newqid only if is not set
-					if (!isset($newqid))
-					$newqid=$connect->Insert_ID("{$dbprefix}questions","qid");
-				}
-			}
-			$this->debugLsrc("wir sind in ".__FILE__." - ".__FUNCTION__." Line ".__LINE__.", OK ");
-			//NOW DO ANSWERS FOR THIS QID - Is called just once and only if there was a question
-			if (isset($answerarray) && $answerarray) {
-				foreach ($answerarray as $aa) {
-					$answerfieldcontents=convertCSVRowToArray($aa,',','"');
-					$answerrowdata=array_combine($answerfieldnames,$answerfieldcontents);
-					if ($answerrowdata===false)
-					{
-						$importquestion.=''.("Faulty line in import - fields and data don't match").":".implode(',',$answerfieldcontents);
-					}
-					if (isset($languagesSupported[$answerrowdata["language"]]))
-					{
-						$code=$answerrowdata["code"];
-						$thisqid=$answerrowdata["qid"];
-						$answerrowdata["qid"]=$newqid;
-
-						// translate internal links
-						$answerrowdata['answer']=translink('survey', $oldsid, $newsid, $answerrowdata['answer']);
-
-						$newvalues=array_values($answerrowdata);
-						$newvalues=array_map(array(&$connect, "qstr"),$newvalues); // quote everything accordingly
-						$ainsert = "INSERT INTO {$dbprefix}answers (".implode(',',array_keys($answerrowdata)).") VALUES (".implode(',',$newvalues).")";
-						$ares = $connect->Execute($ainsert) or $this->debugLsrc ("Error: ".": Failed to insert answer\n$ainsert\n".$connect->ErrorMsg());
-					}
-				}
-			}
-			$this->debugLsrc("wir sind in ".__FILE__." - ".__FUNCTION__." Line ".__LINE__.", OK ");
-			// Finally the question attributes - Is called just once and only if there was a question
-			if (isset($question_attributesarray) && $question_attributesarray) {//ONLY DO THIS IF THERE ARE QUESTION_ATTRIBUES
-				$fieldorders  =convertCSVRowToArray($question_attributesarray[0],',','"');
-				unset($question_attributesarray[0]);
-				foreach ($question_attributesarray as $qar) {
-					$fieldcontents=convertCSVRowToArray($qar,',','"');
-					$qarowdata=array_combine($fieldorders,$fieldcontents);
-					$qarowdata["qid"]=$newqid;
-					unset($qarowdata["qaid"]);
-
-					$newvalues=array_values($qarowdata);
-					$newvalues=array_map(array(&$connect, "qstr"),$newvalues); // quote everything accordingly
-					$qainsert = "INSERT INTO {$dbprefix}question_attributes (".implode(',',array_keys($qarowdata)).") VALUES (".implode(',',$newvalues).")";
-					$result=$connect->Execute($qainsert) or $this->debugLsrc ("Couldn't insert question_attribute$qainsert".$connect->ErrorMsg());
-				}
-			}
-
-		}
-		$this->debugLsrc("wir sind in - ".__FUNCTION__." Line ".__LINE__.", FERTIG ");
-		// CONDITIONS is DONE
-		return array('gid'=>$newgid,'qid'=>$newqid);
-		//return $newgid;
-	}
-
-	/**
-	 * function to delete a Survey with all questions and answersand Tokentable....
-	 *
-	 * @param int $surveyid
-	 * @return boolean
-	 */
-	function deleteSurvey($surveyid)
-	{
-		global $connect ;
-		global $dbprefix ;
-		$ADODB_FETCH_MODE = ADODB_FETCH_ASSOC;
-		include("lsrc.config.php");
-		$this->debugLsrc("wir sind in ".__FUNCTION__." Line ".__LINE__.", OK ");
-
-		$tablelist = $connect->MetaTables();
-		$dict = NewDataDictionary($connect);
-
-		if (in_array("{$dbprefix}survey_$surveyid", $tablelist)) //delete the survey_$surveyid table
-		{
-			$dsquery = $dict->DropTableSQL("{$dbprefix}survey_$surveyid");
-			//$dict->ExecuteSQLArray($sqlarray);
-			$dsresult = $dict->ExecuteSQLArray($dsquery);
-		}
-
-		if (in_array("{$dbprefix}tokens_$surveyid", $tablelist)) //delete the tokens_$surveyid table
-		{
-			$dsquery = $dict->DropTableSQL("{$dbprefix}tokens_$surveyid");
-			$dsresult = $dict->ExecuteSQLArray($dsquery) or $this->debugLsrc ("Couldn't \"$dsquery\" because ".$connect->ErrorMsg());
-		}
-
-		$dsquery = "SELECT qid FROM {$dbprefix}questions WHERE sid=$surveyid";
-		$dsresult = db_execute_assoc($dsquery) or $this->debugLsrc ("Couldn't find matching survey to delete: \n $dsquery \n".$connect->ErrorMsg());
-		while ($dsrow = $dsresult->FetchRow())
-		{
-			$asdel = "DELETE FROM {$dbprefix}answers WHERE qid={$dsrow['qid']}";
-			$asres = $connect->Execute($asdel);
-			$cddel = "DELETE FROM {$dbprefix}conditions WHERE qid={$dsrow['qid']}";
-			$cdres = $connect->Execute($cddel) or die();
-			$qadel = "DELETE FROM {$dbprefix}question_attributes WHERE qid={$dsrow['qid']}";
-			$qares = $connect->Execute($qadel);
-		}
-
-		$qdel = "DELETE FROM {$dbprefix}questions WHERE sid=$surveyid";
-		$qres = $connect->Execute($qdel);
-
-		$scdel = "DELETE FROM {$dbprefix}assessments WHERE sid=$surveyid";
-		$scres = $connect->Execute($scdel);
-
-		$gdel = "DELETE FROM {$dbprefix}groups WHERE sid=$surveyid";
-		$gres = $connect->Execute($gdel);
-
-		$slsdel = "DELETE FROM {$dbprefix}surveys_languagesettings WHERE surveyls_survey_id=$surveyid";
-		$slsres = $connect->Execute($slsdel);
-
-		$srdel = "DELETE FROM {$dbprefix}surveys_rights WHERE sid=$surveyid";
-		$srres = $connect->Execute($srdel);
-
-		$srdel = "DELETE FROM {$dbprefix}saved_control WHERE sid=$surveyid";
-		$srres = $connect->Execute($srdel);
-
-		$sdel = "DELETE FROM {$dbprefix}surveys WHERE sid=$surveyid";
-		$sres = $connect->Execute($sdel);
-		$surveyid=false;
-
-		return true;
-
-	}
-
-	/**
-	 * This function pulls a CSV representation of the Field map
-	 *
-	 * @param mixed $surveyid - the survey ID you want the Fieldmap for
-	 * @return String $fieldmap
-	 */
-	function FieldMap2CSV($surveyid)
-	{
-		$fields=array("fieldname", "type", "sid", "gid", "qid", "aid",'title','question','group_name','lid','lid1');
-		$fieldmap=createFieldMap($surveyid,'full');
-
-		$result='"'.implode('","',$fields).'"'."\n";
-		foreach ($fieldmap as $entry)
-		{
-
-			$destfieldmap=array();
-			foreach ($fields as $field)
-			{
-				if (isset($entry[$field]))
-				{
-					$destfieldmap[$field]=$entry[$field];
-				}
-				else
-				{
-					$destfieldmap[$field]='';
-				}
-			}
-			$entry=array_map('CSVEscape',array_values($destfieldmap));
-			$result.=implode(',',$entry)."\n";
-		}
-		return $result;
-	}
-	
-	function sendStatistic($surveyid, $to, $tempFile, $html=null)
-	{
-		include("lsrc.config.php");
-		global $sitename;
-		global $clang;
-		
-		
-		if($tempFile==null && isset($html))
-		{
-			$css = "<style type='text/css'>"
-				."table.statisticstable, table.statisticssummary {
-=======
-        if (in_array("{$dbprefix}tokens_$surveyid", $tablelist)) //delete the tokens_$surveyid table
-        {
-            $dsquery = $dict->DropTableSQL("{$dbprefix}tokens_$surveyid");
-            $dsresult = $dict->ExecuteSQLArray($dsquery) or $this->debugLsrc ("Couldn't \"$dsquery\" because ".$connect->ErrorMsg());
-        }
-
-        $dsquery = "SELECT qid FROM {$dbprefix}questions WHERE sid=$surveyid";
-        $dsresult = db_execute_assoc($dsquery) or $this->debugLsrc ("Couldn't find matching survey to delete: \n $dsquery \n".$connect->ErrorMsg());
-        while ($dsrow = $dsresult->FetchRow())
-        {
-            $asdel = "DELETE FROM {$dbprefix}answers WHERE qid={$dsrow['qid']}";
-            $asres = $connect->Execute($asdel);
-            $cddel = "DELETE FROM {$dbprefix}conditions WHERE qid={$dsrow['qid']}";
-            $cdres = $connect->Execute($cddel) or die();
-            $qadel = "DELETE FROM {$dbprefix}question_attributes WHERE qid={$dsrow['qid']}";
-            $qares = $connect->Execute($qadel);
-        }
-
-        $qdel = "DELETE FROM {$dbprefix}questions WHERE sid=$surveyid";
-        $qres = $connect->Execute($qdel);
-
-        $scdel = "DELETE FROM {$dbprefix}assessments WHERE sid=$surveyid";
-        $scres = $connect->Execute($scdel);
-
-        $gdel = "DELETE FROM {$dbprefix}groups WHERE sid=$surveyid";
-        $gres = $connect->Execute($gdel);
-
-        $slsdel = "DELETE FROM {$dbprefix}surveys_languagesettings WHERE surveyls_survey_id=$surveyid";
-        $slsres = $connect->Execute($slsdel);
-
-        $srdel = "DELETE FROM {$dbprefix}surveys_rights WHERE sid=$surveyid";
-        $srres = $connect->Execute($srdel);
-
-        $srdel = "DELETE FROM {$dbprefix}saved_control WHERE sid=$surveyid";
-        $srres = $connect->Execute($srdel);
-
-        $sdel = "DELETE FROM {$dbprefix}surveys WHERE sid=$surveyid";
-        $sres = $connect->Execute($sdel);
-        $surveyid=false;
-
-        return true;
-
-    }
-
-    /**
-     * This function pulls a CSV representation of the Field map
-     *
-     * @param mixed $surveyid - the survey ID you want the Fieldmap for
-     * @return String $fieldmap
-     */
-    function FieldMap2CSV($surveyid)
-    {
-        $fields=array("fieldname", "type", "sid", "gid", "qid", "aid",'title','question','group_name','lid','lid1');
-        $fieldmap=createFieldMap($surveyid,'full');
-
-        $result='"'.implode('","',$fields).'"'."\n";
-        foreach ($fieldmap as $entry)
-        {
-
-            $destfieldmap=array();
-            foreach ($fields as $field)
-            {
-                if (isset($entry[$field]))
-                {
-                    $destfieldmap[$field]=$entry[$field];
-                }
-                else
-                {
-                    $destfieldmap[$field]='';
-                }
-            }
-            $entry=array_map('CSVEscape',array_values($destfieldmap));
-            $result.=implode(',',$entry)."\n";
-        }
-        return $result;
-    }
-
-    function sendStatistic($surveyid, $to, $tempFile, $html=null)
-    {
-        include("lsrc.config.php");
-        global $sitename;
-        global $clang;
-
-
-        if($tempFile==null && isset($html))
-        {
-            $css = "<style type='text/css'>"
-            ."table.statisticstable, table.statisticssummary {
->>>>>>> 9ac150e4
-				    background-color:#EEF6FF;
-				    border-collapse:collapse;
-				    border-width: 0px;
-				    border-style: none;
-				}
-				
-				.statisticssummary thead th
-				{
-				    background:#D2E0F2;
-				}
-				
-				.statisticssummary th:first-child,
-				.statisticstable td:first-child {
-				    text-align:right;
-				}
-				
-				.statisticssummary thead th:first-child
-				{
-				    text-align:center;
-				}
-				
-				.statisticssummary th, .statisticssummary td, .statisticstable td {
-				    padding:3px 10px;
-				    
-				}
-				
-				.statisticstable tr {
-				    border-color: #fff;
-				    border-style: solid;
-				    border-width: 1px;
-				}
-				
-				.statisticstable thead th
-				{
-				    background:#D2E0F2;
-				    text-align:center;
-				    color:#1D2D45;
-				    padding:4 10px;
-				}
-				
-				.statisticstable tfoot tr {
-				    background:#D2E0F2;
-				    text-align:center;
-				}"
-				."</style>";
-
-				$message = sprintf($clang->gT("This is your personal statistic sheet for survey #%s"),$css."<center>".$message.$surveyid."<br/>".$html."</center>");
-				return SendEmailMessage($message, sprintf($clang->gT("Statistics Survey #%s"),$surveyid), $to, getBounceEmail($surveyid), $sitename, true);
-        }
-        else
-        {
-            $message = sprintf($clang->gT("This is your personal statistic sheet for survey #%s"),$surveyid);
-            return SendEmailMessage($message, sprintf($clang->gT("Statistics Survey #%s"),$surveyid), $to , getBounceEmail($surveyid), $sitename, $ishtml, getBounceEmail($surveyid), $tempFile);
-        }
-
-    }
-    private function getqtypelist($SelectedCode = "T", $ReturnType = "array")
-    {
-        include("lsrc.config.php");
-        global $publicurl;
-        //global $sourcefrom, $clang;
-
-
-        $qtypes = array(
-			"1"=>"Array (Flexible Labels) Dual Scale",
-			"5"=>"5 Point Choice",
-			"A"=>"Array (5 Point Choice)",
-			"B"=>"Array (10 Point Choice)",
-			"C"=>"Array (Yes/No/Uncertain)",
-			"D"=>"Date",
-			"E"=>"Array (Increase, Same, Decrease)",
-			"F"=>"Array (Flexible Labels)",
-			"G"=>"Gender",
-			"H"=>"Array (Flexible Labels) by Column",
-			"I"=>"Language Switch",
-			"K"=>"Multiple Numerical Input",
-			"L"=>"List (Radio)",
-			"M"=>"Multiple Options",
-			"N"=>"Numerical Input",
-			"O"=>"List With Comment",
-			"P"=>"Multiple Options With Comments",
-			"Q"=>"Multiple Short Text",
-			"R"=>"Ranking",
-			"S"=>"Short Free Text",
-			"T"=>"Long Free Text",
-			"U"=>"Huge Free Text",
-			"X"=>"Boilerplate Question",
-			"Y"=>"Yes/No",
-			"!"=>"List (Dropdown)",
-			":"=>"Array (Multi Flexible) (Numbers)",
-			";"=>"Array (Multi Flexible) (Text)",
-        );
-        asort($qtypes);
-        if ($ReturnType == "array")
-        {return $qtypes;}
-
-
-    }
-    /**
-     * This function removes the UTF-8 Byte Order Mark from a string
-     *
-     * @param string $str
-     * @return string
-     */
-    private function removeBOM($str=""){
-        if(substr($str, 0,3) == pack("CCC",0xef,0xbb,0xbf)) {
-            $str=substr($str, 3);
-        }
-        return $str;
-    }
-    /**
-     * create a token table for the given survey id
-     * @param $iVid
-     * @return unknown_type
-     */
-    function createTokenTable($iVid, $att=0)
-    {
-        global $connect;
-        global $dbprefix;
-
-        global $databasetabletype;
-        global $databasetype;
-
-        global $rootdir;
-
-        global $defaultlang;
-
-        include("lsrc.config.php");
-
-        require_once($rootdir.'/classes/core/language.php');
-        $clang = new limesurvey_lang($defaultlang);
-        // check if the Token table already exists, if not, create it...
-        if(!db_tables_exist("{$dbprefix}tokens_".$iVid))
-        {
-            /**
-             *
-             * CREATE TABLE `lime_tokens_4711` (
-             `tid` int(11) NOT NULL AUTO_INCREMENT,
-             `firstname` varchar(40) COLLATE utf8_unicode_ci DEFAULT NULL,
-             `lastname` varchar(40) COLLATE utf8_unicode_ci DEFAULT NULL,
-             `email` text COLLATE utf8_unicode_ci,
-             `emailstatus` text COLLATE utf8_unicode_ci,
-             `token` varchar(36) COLLATE utf8_unicode_ci DEFAULT NULL,
-             `language` varchar(25) COLLATE utf8_unicode_ci DEFAULT NULL,
-             `sent` varchar(17) COLLATE utf8_unicode_ci DEFAULT 'N',
-             `remindersent` varchar(17) COLLATE utf8_unicode_ci DEFAULT 'N',
-             `remindercount` int(11) DEFAULT '0',
-             `completed` varchar(17) COLLATE utf8_unicode_ci DEFAULT 'N',
-             `validfrom` datetime DEFAULT NULL,
-             `validuntil` datetime DEFAULT NULL,
-             `mpid` int(11) DEFAULT NULL,
-             PRIMARY KEY (`tid`),
-             KEY `lime_tokens_4711_idx` (`token`),
-             KEY `idx_lime_tokens_4711_efl` (`email`(120),`firstname`,`lastname`)
-             ) ENGINE=MyISAM DEFAULT CHARSET=utf8 COLLATE=utf8_unicode_ci;
-             */
-
-            $this->debugLsrc("wir sind in ".__FUNCTION__." Line ".__LINE__.", Token Table existiert nicht ");
-            $createtokentable =
-			"tid int I NOT NULL AUTO PRIMARY,\n "
-			. "firstname C(40) ,\n "
-			. "lastname C(40) ,\n ";
-			//MSSQL needs special treatment because of some strangeness in ADODB
-			if ($databasetype == 'odbc_mssql' || $databasetype == 'odbtp' || $databasetype == 'mssql_n' || $databasetype == 'mssqlnative')
-			{
-			    $createtokentable.= "email text ,\n "
-			    ."emailstatus text ,\n ";
-			}
-			else
-			{
-			    $createtokentable.= "email text ,\n "
-			    ."emailstatus text ,\n ";
-			}
-
-			$createtokentable.= "token C(36) ,\n "
-			. "language C(25) ,\n "
-			. "sent C(17) DEFAULT 'N',\n "
-			. "remindersent C(17) DEFAULT 'N',\n "
-			. "remindercount int I DEFAULT 0,\n "
-			. "completed C(17) DEFAULT 'N',\n "
-			. "validfrom date ,\n "
-			. "validuntil date ,\n "
-			. "mpid I ";
-
-			$tabname = "{$dbprefix}tokens_{$iVid}"; # not using db_table_name as it quotes the table name (as does CreateTableSQL)
-			$taboptarray = array('mysql' => 'ENGINE='.$databasetabletype.'  CHARACTER SET utf8 COLLATE utf8_unicode_ci',
-	                             'mysqli' => 'ENGINE='.$databasetabletype.'  CHARACTER SET utf8 COLLATE utf8_unicode_ci');
-			$dict = NewDataDictionary($connect);
-			$sqlarray = $dict->CreateTableSQL($tabname, $createtokentable, $taboptarray);
-			$execresult = $dict->ExecuteSQLArray($sqlarray, false);
-
-			$createtokentableindex = $dict->CreateIndexSQL("{$tabname}_idx", $tabname, array('token'));
-			$dict->ExecuteSQLArray($createtokentableindex, false);
-			if($execresult!=0)
-			$this->debugLsrc("wir sind in ".__FUNCTION__." Line ".__LINE__.", token table created ");
-			else
-			{
-			    $this->debugLsrc("WARNING: ".__FUNCTION__." Line ".__LINE__.", token table NOT created ");
-			    $this->debugLsrc($createtokentable);
-			    while(list($key, $value)= each($sqlarray) )
-			    {
-			        $this->debugLsrc("$key - $value");
-			    }
-			}
-			$n=1;
-			while($att>=$n)
-			{
-			    $sql = "ALTER TABLE {$dbprefix}tokens_$iVid ADD COLUMN attribute_$n VARCHAR(255); ";
-
-			    $this->debugLsrc("wir sind in ".__FUNCTION__." Line ".__LINE__.", Attribute_$n anlegen ,sql: $sql");
-			    //modify_database("","$sql");
-			    $connect->Execute($sql);
-			    ++$n;
-			}
-        }
-        return;
-    }
-    /**
-     * The new one...
-     * * Function to insert Participant data while auto creating token if non is supported...
-     * @param $sUser
-     * @param $sPass
-     * @param $iVid
-     * @param $sParticipantData (FIRSTNAME;LASTNAME;EMAIL;LANG;TOKEN;VALIDFROM;VALIDTO;attrib1,attrib2,attrib3,attrib4,attrib5::)
-     * @return unknown_type
-     */
-    function insertParticipants($iVid, $sParticipantData)
-    {
-        global $connect ;
-        global $dbprefix ;
-        $ADODB_FETCH_MODE = ADODB_FETCH_ASSOC;
-        include("lsrc.config.php");
-        //$this = new lsrcHelper();
-        // check for appropriate rights
-        //		if(!$this->checkUser($sUser, $sPass))
-        //		{
-        //			throw new SoapFault("Authentication: ", "User or password wrong");
-        //			exit;
-        //		}
-        $this->debugLsrc("wir sind in ".__FUNCTION__." Line ".__LINE__.", $iVid, $sParticipantData ");
-         
-        // check if there is a $iVid, else abort
-        if(!isset($iVid) || $iVid=='' || $iVid==0 )
-        {
-            return 0;
-        }
-
-        // check if the Survey we want to populate with data and tokens already exists, else -> Fault
-        if(!$this->surveyExists($iVid))
-        {
-            $this->debugLsrc("wir sind in ".__FUNCTION__." Line ".__LINE__.", survey does not exist ");
-            return 0;
-        }
-
-        $this->createTokenTable($iVid);
-
-        //set the Seperators to default if nothing is set in the lsrc.config.php
-        if(!isset($sDatasetSeperator) || $sDatasetSeperator=='')
-        {$sDatasetSeperator = "::";}
-        if(!isset($sDatafieldSeperator) || $sDatafieldSeperator=='')
-        {$sDatafieldSeperator = ";";}
-
-        // prepare to fill the table lime_tokens_*
-        // this is sensitiv, if the Seperator is not the defined one, almost everything could happen, BE AWARE OF YOUR SEPERATOR!...
-        $asDataset = explode($sDatasetSeperator, $sParticipantData);
-        // write the tokens to the token_table
-        $iCountParticipants =  count($asDataset);
-        $iInsertedParticipants=0;
-
-        foreach($asDataset as $sData)
-        {
-            //some extra sql statement comes in here later
-            $attributes='';
-            $attributesData='';
-            $validity='';
-            $validityData='';
-            if($sData!='')
-            {
-                $asDatafield = explode($sDatafieldSeperator, $sData);
-                $checkCnt=1;
-
-                $iDataLength = count($asDatafield);
-                for($n=0;$n>=$iDataLength;++$n)
-                {
-                    if($asDatafield[$n]=='')
-                    {
-                        $asDatafield[$n]=null;
-                    }
-                }
-
-                // token generieren
-
-
-                while($checkCnt>0)
-                {
-                    $value = randomkey(10); //change randomkey value for different tokenlength (up to 36 chars max.)
-                    $cQuery= "select token from ".$dbprefix."tokens_".$iVid." where token = '".$value."'; ";
-                    $result = db_execute_assoc($cQuery);
-                    $checkCnt = $result->RecordCount();
-                }
-                if(!isset($asDatafield[4]) || $asDatafield[4]=='')
-                {
-                    $asDatafield[4]= $value;
-                }
-
-                //set session language if no language is set
-                if(!isset($asDatafield[3]) || $asDatafield[3]=='')
-                {
-                    $asDatafield[3] = $_SESSION['lang'];
-                }
-
-                //Begin to prepare our statement here. One array for the columns to insert and a parallel array with the values.
-                $insertColumns = array('firstname', 'lastname', 'email', 'language', 'token');
-                $insertValues = array($asDatafield[0], $asDatafield[1], $asDatafield[2], $asDatafield[3], $asDatafield[4]);
-
-                if(isset($asDatafield[5]) && $asDatafield[5]!=null)
-                {
-                    //$validity .= ',validfrom';
-                    //$validityData .=",'$asDatafield[5]'";
-                    $insertColumns[] = 'validfrom';
-                    $insertValues[] = $asDatafield[5];
-                }
-                if(isset($asDatafield[6]) && $asDatafield[5]!=null)
-                {
-                    //$validity .= ',validuntil';
-                    //$validityData .=",'$asDatafield[6]'";
-                    $insertColumns[] = 'validuntil';
-                    $insertValues[] = $asDatafield[6];
-                }
-
-                if(isset($asDatafield[7]) && $asDatafield[7]!='')
-                {
-                    $asAttributes = explode(",", $asDatafield[7]);
-                    $n=0;
-                    foreach($asAttributes as $attribute)
-                    {
-
-                        ++$n;
-                        //$check = "SELECT attribute_$n FROM {$dbprefix}_tokens_$iVid ";
-
-                        $sql = "ALTER TABLE {$dbprefix}tokens_$iVid ADD COLUMN attribute_$n VARCHAR(255); ";
-                        //$attributes.=",attribute_$n";
-                        //$attributesData.= ",'$attribute'";
-                        $insertColumns[] = "attribute_$n";
-                        $insertValues[] = $attribute;
-
-                        $this->debugLsrc("wir sind in ".__FUNCTION__." Line ".__LINE__.", Attribute_$n mit $attribute anlegen ,sql: $sql");
-                        //modify_database("","$sql");
-                        $connect->Execute($sql);
-
-                    }
-                }
-
-
-                /*$sInsertParti = "INSERT INTO ".$dbprefix."tokens_".$iVid
-                 ."(firstname,lastname,email,token,"
-                 ."language $validity $attributes) "
-                 ."VALUES ('{$asDatafield[0]}', '{$asDatafield[1]}' , '{$asDatafield[2]}', '{$asDatafield[4]}' , "
-                 ."'{$asDatafield[3]}' $validityData $attributesData) ";*/
-
-                $sInsertParti = "INSERT INTO {$dbprefix}tokens_$iVid (".implode(',', $insertColumns).") VALUES (".trim(str_repeat('?,', count($insertColumns)), ',').");";
-
-
-
-                $this->debugLsrc("$sInsertParti");
-
-
-                //			$sInsertParti = "INSERT INTO ".$dbprefix."tokens_".$iVid
-                //					."(firstname,lastname,email,emailstatus,token,"
-                //					."language,sent,completed,attribute_1,attribute_2,mpid)"
-                //					."VALUES ('".$asDatafield[0]."' ,
-                //					'".$asDatafield[1]."' , '".$asDatafield[2]."' , 'OK' , '".$asDatafield[5]."',
-                //					'".$_SESSION['lang']."', 'N', 'N', '".$asDatafield[3]."' , '".$asDatafield[4]."' , NULL); ";
-                //
-                if($connect->Execute($sInsertParti, $insertValues))
-                {
-                    ++$iInsertedParticipants;
-                    // check participants eMail status and set it
-                    // see http://data.iana.org/TLD/tlds-alpha-by-domain.txt
-                    $maxrootdomainlength = 32;
-                    if(1==preg_match("/^[_a-zA-Z0-9-]+(\.[_a-zA-Z0-9-]+)*@[a-zA-Z0-9-]+(\.[a-zA-Z0-9-]+)*\.(([0-9]{1,3})|([a-zA-Z]{2,".$maxrootdomainlength."}))$/ix", $asDatafield[2]))
-                    $this->changeTable("tokens_".$iVid,"emailstatus","OK","email='{$asDatafield[2]}'");
-
-                    //					if(isset($asDatafield[7]) && $asDatafield[7]!='')
-                    //					{
-                    //						$asAttributes = explode(",", $asDatafield[7]);
-                    //						$n=0;
-                    //						foreach($asAttributes as $attribute)
-                    //						{
-                    //
-                    //							++$n;
-                    //							//$check = "SELECT attribute_$n FROM {$dbprefix}_tokens_$iVid ";
-                    //
-                    //							$sql = "ALTER TABLE {$dbprefix}tokens_$iVid ADD COLUMN attribute_$n VARCHAR(255); ";
-                    //							$attributes.=",attribute_$n";
-                    //							$attributesData.= ",'$attribute'";
-                    //
-                    //							$this->debugLsrc("wir sind in ".__FUNCTION__." Line ".__LINE__.", Attribute_$n mit $attribute anlegen ,sql: $sql");
-                    //							//modify_database("","$sql");
-                    //							$connect->Execute($sql);
-                    //
-                    //
-                    //							$insert = "UPDATE {$dbprefix}tokens_$iVid "
-                    //							. " SET attribute_$n='$attribute' WHERE token='$asDatafield[4]' ";
-                    //
-                    //							$this->debugLsrc("$insert");
-                    //							$connect->Execute($insert);
-                    //						}
-                    //					}
-                }
-
-            }
-
-        }
-        return "".$iCountParticipants."Datasets given, ".$iInsertedParticipants." rows inserted. ";
-    }
+<?php
+/*
+ * LimeSurvey
+ * Copyright (C) 2007 The LimeSurvey Project Team / Carsten Schmitz
+ * All rights reserved.
+ * License: GNU/GPL License v2 or later, see LICENSE.php
+ * LimeSurvey is free software. This version may have been modified pursuant
+ * to the GNU General Public License, and as distributed it includes or
+ * is derivative of works licensed under the GNU General Public License or
+ * other free or open source software licenses.
+ * See COPYRIGHT.php for copyright notices and details.
+ *
+ * $Id$
+ *
+ */
+/**
+ * @author Wahrendorff
+ *
+ */
+class LsrcHelper {
+
+    /**
+     * simple debug function to make life a bit easier
+     *
+     * @param string $text
+     */
+    function debugLsrc($text)
+    {
+        include("lsrc.config.php");
+        if($lsrcDebug)
+        {
+            error_log("\n".date("Y-m-d H:i:s")." ".$text, 3 , $lsrcDebugLog);
+        }
+        return;
+    }
+
+    /**
+     * function to get the id of the surveyowner
+     *
+     * @param unknown_type $iVid
+     * @return unknown
+     */
+    function getSurveyOwner($iVid)
+    {
+        global $connect ;
+        global $dbprefix ;
+        $ADODB_FETCH_MODE = ADODB_FETCH_ASSOC;
+        include("lsrc.config.php");
+        //$this= new LsrcHelper();
+        if($this->surveyExists($iVid))
+        {
+            $query2num = "SELECT owner_id FROM {$dbprefix}surveys WHERE sid=".sanitize_int($iVid)."";
+            $rs = db_execute_assoc($query2num);
+            $field=$rs->FetchRow();
+            return $field['owner_id'];
+
+        }else{return false;}
+    }
+
+    /**
+     * This function changes data in LS-DB, its very sensitive, because every table can be changed.
+     *
+     * @param unknown_type $table
+     * @param unknown_type $key
+     * @param unknown_type $value
+     * @param unknown_type $where
+     * @return String
+     */
+    function changeTable($table, $key, $value, $where, $mode='0')//XXX
+    {//be aware that this function may be a security risk
+
+        global $connect ;
+        global $dbprefix ;
+        $ADODB_FETCH_MODE = ADODB_FETCH_ASSOC;
+        include("lsrc.config.php");
+        if($mode=='' || !isset($mode) || $mode=='0')
+        {
+            $where = str_replace("\\","",$where);
+            $query2num = "SELECT {$key} FROM {$dbprefix}{$table} WHERE {$where}";
+            $rs = db_execute_assoc($query2num);
+
+            $this->debugLsrc("wir sind in ".__FUNCTION__." Line ".__LINE__.", OK ($query2num)");
+
+            $query2update = "update ".$dbprefix.$table." set ".$key."='".$value."' where ".$where."";
+
+            $this->debugLsrc("wir sind in ".__FUNCTION__." Line ".__LINE__.", OK ($query2update)");
+
+            if($connect->Execute($query2update)){
+                return $rs->RecordCount()." Rows changed";
+            }
+            else{
+                return "nothing changed";
+            }
+        }
+        if($mode==1 || $mode=='1')
+        {
+            $query2insert = "INSERT INTO {$dbprefix}{$table} ({$key}) VALUES ({$value});";
+            $this->debugLsrc("wir sind in Line ".__LINE__.", inserting ($query2insert)");
+            if($connect->Execute($query2insert))
+            {
+                $this->debugLsrc("wir sind in Line ".__LINE__.", inserting OK");
+                return true;
+                 
+            }
+            else
+            {
+                return false;
+            }
+        }
+
+
+    }
+
+    /**
+     *
+     * Enter description here...
+     * @param $surveyid
+     * @param $type
+     * @param $maxLsrcEmails
+     * @return unknown_type
+     */
+    function emailSender($surveyid, $type, $maxLsrcEmails='') //XXX
+    {
+        global $publicurl,$maxemails;
+        global $connect,$sitename ;
+        global $dbprefix ;
+        $surveyid = sanitize_int($surveyid);
+        include("lsrc.config.php");
+
+
+
+        // wenn maxmails ber den lsrc gegeben wird das nutzen, ansonsten die default werte aus der config.php
+        if($maxLsrcEmails!='')
+        $maxemails = $maxLsrcEmails;
+
+        switch ($type){
+            case "custom":
+
+                break;
+            case "invite":
+                $this->debugLsrc("wir sind in ".__FUNCTION__." Line ".__LINE__.", START invite ");
+
+
+
+                if(isset($surveyid) && getEmailFormat($surveyid) == 'html')
+                {
+                    $ishtml=true;
+                }
+                else
+                {
+                    $ishtml=false;
+                }
+
+                //$tokenoutput .= ("Sending Invitations");
+                //if (isset($tokenid)) {$tokenoutput .= " (".("Sending to Token ID").":&nbsp;{$tokenid})";}
+                //$tokenoutput .= "\n";
+                $this->debugLsrc("wir sind in ".__FUNCTION__." Line ".__LINE__.", $surveyid, $type");
+                // Texte für Mails aus der Datenbank holen und in die POST Dinger schreiben. Nicht schön aber praktikabel
+
+                $sql = 	"SELECT surveyls_language, surveyls_email_invite_subj, surveyls_email_invite  ".
+						"FROM {$dbprefix}surveys_languagesettings ".
+						"WHERE surveyls_survey_id = ".$surveyid." ";
+
+                //GET SURVEY DETAILS
+                $thissurvey=getSurveyInfo($surveyid);
+
+                //				$connect->SetFetchMode(ADODB_FETCH_ASSOC);
+                //				$sqlResult=$connect->Execute($sql);
+                $sqlResult = db_execute_assoc($sql);
+
+                $this->debugLsrc("wir sind in ".__FUNCTION__." Line ".__LINE__.", invite ");
+
+                while($languageRow = $sqlResult->FetchRow())
+                {
+                    $_POST['message_'.$languageRow['surveyls_language']] = $languageRow['surveyls_email_invite'];
+                    $_POST['subject_'.$languageRow['surveyls_language']] = $languageRow['surveyls_email_invite_subj'];
+                }
+
+                //				if (isset($_POST['bypassbademails']) && $_POST['bypassbademails'] == 'Y')
+                //				{
+                //					$SQLemailstatuscondition = " AND emailstatus = 'OK'";
+                //				}
+                //				else
+                //				{
+                //					$SQLemailstatuscondition = "";
+                //				}
+                $this->debugLsrc("wir sind in ".__FUNCTION__." Line ".__LINE__.", invite ");
+                $ctquery = "SELECT * FROM ".db_table_name("tokens_{$surveyid}")." WHERE ((completed ='N') or (completed='')) AND ((sent ='N') or (sent='')) AND emailstatus = 'OK' ";
+
+                if (isset($tokenid)) {$ctquery .= " AND tid='{$tokenid}'";}
+                //$tokenoutput .= "<!-- ctquery: $ctquery -->\n";
+                $ctresult = $connect->Execute($ctquery);
+                $ctcount = $ctresult->RecordCount();
+                $ctfieldcount = $ctresult->FieldCount();
+
+                $emquery = "SELECT * ";
+                //if ($ctfieldcount > 7) {$emquery .= ", attribute_1, attribute_2";}
+
+                $this->debugLsrc("wir sind in ".__FUNCTION__." Line ".__LINE__.", invite ");
+
+                $emquery .= " FROM ".db_table_name("tokens_{$surveyid}")." WHERE ((completed ='N') or (completed='')) AND ((sent ='N') or (sent=''))  AND emailstatus = 'OK' ";
+
+                if (isset($tokenid)) {$emquery .= " and tid='{$tokenid}'";}
+                //$tokenoutput .= "\n\n<!-- emquery: $emquery -->\n\n";
+                $emresult = db_select_limit_assoc($emquery,$maxemails);
+                $emcount = $emresult->RecordCount();
+
+                //$tokenoutput .= "<table width='500px' align='center' >\n"
+                ////."\t<tr>\n"
+                //."\t\t<td><font size='1'>\n";
+
+                $surveylangs = GetAdditionalLanguagesFromSurveyID($surveyid);
+                $baselanguage = GetBaseLanguageFromSurveyID($surveyid);
+                array_unshift($surveylangs,$baselanguage);
+
+                $this->debugLsrc("wir sind in ".__FUNCTION__." Line ".__LINE__.", invite ");
+
+                foreach ($surveylangs as $language)
+                {
+                    $_POST['message_'.$language]=auto_unescape($_POST['message_'.$language]);
+                    $_POST['subject_'.$language]=auto_unescape($_POST['subject_'.$language]);
+                    if ($ishtml) $_POST['message_'.$language] = html_entity_decode($_POST['message_'.$language], ENT_QUOTES, $emailcharset);
+
+                }
+
+                $this->debugLsrc("wir sind in ".__FUNCTION__." Line ".__LINE__.", invite ");
+                if ($emcount > 0)
+                {
+                    $mailsSend = 0;
+                    while ($emrow = $emresult->FetchRow())
+                    {
+                        $c=1;
+                        unset($fieldsarray);
+                        $to = $emrow['email'];
+                        $fieldsarray["{EMAIL}"]=$emrow['email'];
+                        $fieldsarray["{FIRSTNAME}"]=$emrow['firstname'];
+                        $fieldsarray["{LASTNAME}"]=$emrow['lastname'];
+                        $fieldsarray["{TOKEN}"]=$emrow['token'];
+                        $fieldsarray["{LANGUAGE}"]=$emrow['language'];
+                        while(isset($emrow["attribute_$c"]))
+                        {
+                            $fieldsarray["{ATTRIBUTE_$c}"]=$emrow["attribute_$c"];
+                            ++$c;
+                        }
+                        $fieldsarray["{ADMINNAME}"]= $thissurvey['adminname'];
+                        $fieldsarray["{ADMINEMAIL}"]=$thissurvey['adminemail'];
+                        $fieldsarray["{SURVEYNAME}"]=$thissurvey['name'];
+                        $fieldsarray["{SURVEYDESCRIPTION}"]=$thissurvey['description'];
+                        $fieldsarray["{EXPIRY}"]=$thissurvey["expiry"];
+                        $fieldsarray["{EXPIRY-DMY}"]=date("d-m-Y",strtotime($thissurvey["expiry"]));
+                        $fieldsarray["{EXPIRY-MDY}"]=date("m-d-Y",strtotime($thissurvey["expiry"]));
+
+                        $emrow['language']=trim($emrow['language']);
+                        if ($emrow['language']=='') {$emrow['language']=$baselanguage;} //if language is not give use default
+                        $found = array_search($emrow['language'], $surveylangs);
+                        if ($found==false) {$emrow['language']=$baselanguage;}
+
+                        $from = $thissurvey['adminemail'];
+
+
+                        if ($ishtml === false)
+                        {
+                            if ( $modrewrite )
+                            {
+                                $fieldsarray["{SURVEYURL}"]="$publicurl/$surveyid/lang-".trim($emrow['language'])."/tk-{$emrow['token']}";
+                            }
+                            else
+                            {
+                                $fieldsarray["{SURVEYURL}"]="$publicurl/index.php?lang=".trim($emrow['language'])."&sid=$surveyid&token={$emrow['token']}";
+                            }
+                        }
+                        else
+                        {
+                            if ( $modrewrite )
+                            {
+                                $fieldsarray["{SURVEYURL}"]="<a href='$publicurl/$surveyid/lang-".trim($emrow['language'])."/tk-{$emrow['token']}'>".htmlspecialchars("$publicurl/$surveyid/lang-".trim($emrow['language'])."/tk-{$emrow['token']}")."</a>";
+                            }
+                            else
+                            {
+                                $fieldsarray["{SURVEYURL}"]="<a href='$publicurl/index.php?lang=".trim($emrow['language'])."&sid=$surveyid&token={$emrow['token']}'>".htmlspecialchars("$publicurl/index.php?lang=".trim($emrow['language'])."&sid=$surveyid&token={$emrow['token']}")."</a>";
+                            }
+                        }
+                        $this->debugLsrc("wir sind in ".__FUNCTION__." Line ".__LINE__.", invite ");
+                        $modsubject=Replacefields($_POST['subject_'.$emrow['language']], $fieldsarray);
+                        $modmessage=Replacefields($_POST['message_'.$emrow['language']], $fieldsarray);
+
+                        if (SendEmailMessage($modmessage, $modsubject, $to , $from, $sitename, $ishtml, getBounceEmail($surveyid)))
+                        {
+                            // Put date into sent
+                            //$timeadjust = 0;
+                            $today = date("Y-m-d H:i");
+                            $this->debugLsrc("wir sind in ".__FUNCTION__." Line ".__LINE__.", invite Today:".$today);
+                            $udequery = "UPDATE ".db_table_name("tokens_{$surveyid}")."\n"
+                            ."SET sent='$today' WHERE tid={$emrow['tid']}";
+                            //
+                            $uderesult = $connect->Execute($udequery);
+                            $mailsSend++;
+                            //$tokenoutput .= "[".("Invitation sent to:")."{$emrow['firstname']} {$emrow['lastname']} ($to)]\n";
+                        }
+                        else
+                        {
+                            //$tokenoutput .= ReplaceFields(("Email to {FIRSTNAME} {LASTNAME} ({EMAIL}) failed. Error Message:")." ".$maildebug."", $fieldsarray);
+                            if($n==1)
+                            $failedAddresses .= ",".$to;
+                            else
+                            {
+                                $failedAddresses = $to;
+                                $n=1;
+                            }
+                        }
+                    }
+                    $this->debugLsrc("wir sind in ".__FUNCTION__." Line ".__LINE__.", invite ");
+                    if ($ctcount > $emcount)
+                    {
+                        $lefttosend = $ctcount-$maxemails;
+
+                    }else{$lefttosend = 0;}
+                }
+                else
+                {
+                    return "No Mails to send";
+                }
+                 
+                if($maxemails>0 && $maxemails!='')
+                {
+                    $returnValue = "".$mailsSend." Mails send. ".$lefttosend." Mails left to send";
+                    if(isset($failedAddresses))
+                    $returnValue .= "\nCould not send to: ".$failedAddresses;
+                    return $returnValue;
+                }
+
+                if(isset($mailsSend))
+                {
+                    $returnValue = "".$mailsSend." Mails send. ";
+                    if(isset($failedAddresses))
+                    $returnValue .= "\nCould not send to: ".$failedAddresses;
+                    return $returnValue;
+                }
+
+                 
+
+
+                break;
+            case "remind":
+                // XXX:
+                // TODO:
+                //				if (!isset($_POST['ok']) || !$_POST['ok'])
+                //				{
+
+                /*
+                 * look if there were reminders send in the past, and if some tokens got lesser reminders than others
+                 *
+                 * - if so: send reminders to the unremindet participants until they got the same remindcount than the others
+                 * - if not: send reminders normally
+                 */
+                 
+                $remSQL = "SELECT tid, remindercount "
+                . "FROM ".db_table_name("tokens_{$surveyid}")." "
+                . "WHERE (completed = 'N' or completed = '') AND sent <> 'N' and sent <>'' AND token <>'' AND EMAIL <>'' "
+                . "ORDER BY remindercount desc LIMIT 1";
+                $remResult = db_execute_assoc($remSQL);
+                $remRow = $remResult->FetchRow();
+                 
+                $this->debugLsrc("wir sind in ".__FUNCTION__." Line ".__LINE__.", remind ".$remRow['tid']."; ".$remRow['remindercount']." ");
+                 
+                $sendOnlySQL = "SELECT tid, remindercount "
+                . "FROM ".db_table_name("tokens_{$surveyid}")." "
+                . "WHERE (completed = 'N' or completed = '') AND sent <> 'N' and sent <>'' AND token <>'' AND EMAIL <>'' AND remindercount < ".$remRow['remindercount']." "
+                . "ORDER BY tid asc LIMIT 1";
+                $sendOnlyResult = db_execute_assoc($sendOnlySQL);
+                 
+                 
+                 
+                if($sendOnlyResult->RecordCount()>0)
+                {
+                    $sendOnlyRow = $sendOnlyResult->FetchRow();
+                    $starttokenid = $sendOnlyRow['tid'];
+                    $this->debugLsrc("wir sind in ".__FUNCTION__." Line ".__LINE__.", remind ".$sendOnlyRow['tid']."; ".$sendOnlyRow['remindercount']." ");
+                }
+                 
+                if(isset($surveyid) && getEmailFormat($surveyid) == 'html')
+                {
+                    $ishtml=true;
+                }
+                else
+                {
+                    $ishtml=false;
+                }
+                 
+                //GET SURVEY DETAILS
+                $thissurvey=getSurveyInfo($surveyid);
+                 
+                $this->debugLsrc("wir sind in ".__FUNCTION__." Line ".__LINE__.", $surveyid, $type");
+                // Texte für Mails aus der Datenbank holen.
+                 
+                $sql = 	"SELECT surveyls_language, surveyls_email_remind_subj, surveyls_email_remind  ".
+							"FROM {$dbprefix}surveys_languagesettings ".
+							"WHERE surveyls_survey_id = ".$surveyid." ";
+
+                $this->debugLsrc("wir sind in ".__FUNCTION__." Line ".__LINE__.", invite ");
+                 
+                $sqlResult = db_execute_assoc($sql);
+                 
+                while($languageRow = $sqlResult->FetchRow())
+                {
+                    $_POST['message_'.$languageRow['surveyls_language']] = $languageRow['surveyls_email_remind'];
+                    $_POST['subject_'.$languageRow['surveyls_language']] = $languageRow['surveyls_email_remind_subj'];
+                }
+
+                //$tokenoutput .= ("Sending Reminders")."\n";
+                 
+                $surveylangs = GetAdditionalLanguagesFromSurveyID($surveyid);
+                $baselanguage = GetBaseLanguageFromSurveyID($surveyid);
+                array_unshift($surveylangs,$baselanguage);
+                 
+                foreach ($surveylangs as $language)
+                {
+                    $_POST['message_'.$language]=auto_unescape($_POST['message_'.$language]);
+                    $_POST['subject_'.$language]=auto_unescape($_POST['subject_'.$language]);
+
+                }
+                 
+                $SQLemailstatuscondition = " AND emailstatus = 'OK'";
+
+                if (isset($_POST['maxremindercount']) &&
+                $_POST['maxremindercount'] != '' &&
+                intval($_POST['maxremindercount']) != 0)
+                {
+                    $SQLremindercountcondition = " AND remindercount < ".intval($_POST['maxremindercount']);
+                }
+                else
+                {
+                    $SQLremindercountcondition = "";
+                }
+                 
+                if (isset($_POST['minreminderdelay']) &&
+                $_POST['minreminderdelay'] != '' &&
+                intval($_POST['minreminderdelay']) != 0)
+                {
+                    // $_POST['minreminderdelay'] in days (86400 seconds per day)
+                    $compareddate = date_shift(date("Y-m-d H:i:s",time() - 86400 * intval($_POST['minreminderdelay'])),
+									"Y-m-d H:i",$timeadjust);
+                    $SQLreminderdelaycondition = " AND ( "
+                    . " (remindersent = 'N' AND sent < '".$compareddate."') "
+                    . " OR "
+                    . " (remindersent < '".$compareddate."'))";
+                }
+                else
+                {
+                    $SQLreminderdelaycondition = "";
+                }
+                 
+                $ctquery = "SELECT * FROM ".db_table_name("tokens_{$surveyid}")." WHERE (completed ='N' or completed ='') AND sent<>'' AND sent<>'N' AND token <>'' AND email <> '' $SQLemailstatuscondition $SQLremindercountcondition $SQLreminderdelaycondition";
+                 
+                if (isset($starttokenid)) {$ctquery .= " AND tid >= '{$starttokenid}'";}
+                //					if (isset($tokenid) && $tokenid) {$ctquery .= " AND tid = '{$tokenid}'";}
+                //					//$tokenoutput .= "<!-- ctquery: $ctquery -->\n";
+
+                $ctresult = $connect->Execute($ctquery) or $this->debugLsrc ("Database error!\n" . $connect->ErrorMsg());
+                $ctcount = $ctresult->RecordCount();
+                $ctfieldcount = $ctresult->FieldCount();
+                $emquery = "SELECT * ";
+                //if ($ctfieldcount > 7) {$emquery .= ", attribute_1, attribute_2";}
+                 
+                // TLR change to put date into sent
+                $emquery .= " FROM ".db_table_name("tokens_{$surveyid}")." WHERE (completed = 'N' or completed = '') AND sent <> 'N' and sent <>'' AND token <>'' AND EMAIL <>'' $SQLemailstatuscondition $SQLremindercountcondition $SQLreminderdelaycondition";
+                 
+                if (isset($starttokenid)) {$emquery .= " AND tid >= '{$starttokenid}'";}
+                if (isset($tokenid) && $tokenid) {$emquery .= " AND tid = '{$tokenid}'";}
+                $emquery .= " ORDER BY tid ";
+                $emresult = db_select_limit_assoc($emquery, $maxemails);
+                //$emresult = db_execute_assoc($emquery);
+                $emcount = $emresult->RecordCount();
+                 
+                if ($emcount > 0)
+                {
+                    while ($emrow = $emresult->FetchRow())
+                    {
+                        $c=1;
+                        unset($fieldsarray);
+                        $to = $emrow['email'];
+                        $fieldsarray["{EMAIL}"]=$emrow['email'];
+                        $fieldsarray["{FIRSTNAME}"]=$emrow['firstname'];
+                        $fieldsarray["{LASTNAME}"]=$emrow['lastname'];
+                        $fieldsarray["{TOKEN}"]=$emrow['token'];
+                        $fieldsarray["{LANGUAGE}"]=$emrow['language'];
+                        while(isset($emrow["attribute_$c"]))
+                        {
+                            $fieldsarray["{ATTRIBUTE_$c}"]=$emrow["attribute_$c"];
+                            ++$c;
+                        }
+
+                        $fieldsarray["{ADMINNAME}"]= $thissurvey['adminname'];
+                        $fieldsarray["{ADMINEMAIL}"]=$thissurvey['adminemail'];
+                        $fieldsarray["{SURVEYNAME}"]=$thissurvey['name'];
+                        $fieldsarray["{SURVEYDESCRIPTION}"]=$thissurvey['description'];
+                        $fieldsarray["{EXPIRY}"]=$thissurvey["expiry"];
+                        $fieldsarray["{EXPIRY-DMY}"]=date("d-m-Y",strtotime($thissurvey["expiry"]));
+                        $fieldsarray["{EXPIRY-MDY}"]=date("m-d-Y",strtotime($thissurvey["expiry"]));
+
+                        $emrow['language']=trim($emrow['language']);
+                        if ($emrow['language']=='') {$emrow['language']=$baselanguage;} //if language is not give use default
+                        if(!in_array($emrow['language'], $surveylangs)) {$emrow['language']=$baselanguage;} // if given language is not available use default
+                        $found = array_search($emrow['language'], $surveylangs);
+                        if ($found==false) {$emrow['language']=$baselanguage;}
+                         
+                        $from = $thissurvey['adminemail'];
+                         
+                        if (getEmailFormat($surveyid) == 'html')
+                        {
+                            $ishtml=true;
+                        }
+                        else
+                        {
+                            $ishtml=false;
+                        }
+                         
+                        if ($ishtml == false)
+                        {
+                            if ( $modrewrite )
+                            {
+                                $fieldsarray["{SURVEYURL}"]="$publicurl/$surveyid/lang-".trim($emrow['language'])."/tk-{$emrow['token']}";
+                            }
+                            else
+                            {
+                                $fieldsarray["{SURVEYURL}"]="$publicurl/index.php?lang=".trim($emrow['language'])."&sid=$surveyid&token={$emrow['token']}";
+                            }
+                        }
+                        else
+                        {
+                            if ( $modrewrite )
+                            {
+                                $fieldsarray["{SURVEYURL}"]="<a href='$publicurl/$surveyid/lang-".trim($emrow['language'])."/tk-{$emrow['token']}'>".htmlspecialchars("$publicurl/$surveyid/lang-".trim($emrow['language'])."/tk-{$emrow['token']}")."</a>";
+                            }
+                            else
+                            {
+                                $fieldsarray["{SURVEYURL}"]="<a href='$publicurl/index.php?lang=".trim($emrow['language'])."&sid=$surveyid&token={$emrow['token']}'>".htmlspecialchars("$publicurl/index.php?lang=".trim($emrow['language'])."&sid=$surveyid&token={$emrow['token']}")."</a>";
+                                $_POST['message_'.$emrow['language']] = html_entity_decode($_POST['message_'.$emrow['language']], ENT_QUOTES, $emailcharset);
+                            }
+                        }
+                         
+                        $msgsubject=Replacefields($_POST['subject_'.$emrow['language']], $fieldsarray);
+                        $sendmessage=Replacefields($_POST['message_'.$emrow['language']], $fieldsarray);
+
+                        if (SendEmailMessage($sendmessage, $msgsubject, $to, $from, $sitename, $ishtml, getBounceEmail($surveyid)))
+                        {
+
+                            // Put date into remindersent
+                            $today = date("Y-m-d H:i");
+                            $udequery = "UPDATE ".db_table_name("tokens_{$surveyid}")."\n"
+                            ."SET remindersent='$today',remindercount = remindercount+1  WHERE tid={$emrow['tid']}";
+                            //
+                            $uderesult = $connect->Execute($udequery) or $this->debugLsrc ("Could not update tokens$udequery".$connect->ErrorMsg());
+                            //orig: $tokenoutput .= "\t\t\t({$emrow['tid']})[".("Reminder sent to:")." {$emrow['firstname']} {$emrow['lastname']}]\n";
+                            //$tokenoutput .= "\t\t\t({$emrow['tid']}) [".("Reminder sent to:")." {$emrow['firstname']} {$emrow['lastname']} ($to)]\n";
+                            $mailsSend++;
+                        }
+                        else
+                        {
+                            //$tokenoutput .= ReplaceFields(("Email to {FIRSTNAME} {LASTNAME} ({EMAIL}) failed. Error Message:")." ".$maildebug."", $fieldsarray);
+                            if($n==1)
+                            $failedAddresses .= ",".$to;
+                            else
+                            {
+                                $failedAddresses = $to;
+                                $n=1;
+                            }
+
+                        }
+                        //$lasttid = $emrow['tid'];
+                         
+                    }
+                    if ($ctcount > $emcount)
+                    {
+                        $lefttosend = $ctcount-$maxemails;
+                    }else{$lefttosend = 0;}
+                }
+                else
+                {
+                    return "No Reminders to send";
+                }
+                 
+                if($maxemails>0)
+                {
+                    $returnValue = "".$mailsSend." Reminders send. ".$lefttosend." Reminders left to send";
+                    if(isset($failedAddresses))
+                    $returnValue .= "\nCould not send to: ".$failedAddresses;
+                    return $returnValue;
+                }
+                 
+                if(isset($mailsSend))
+                {
+                    $returnValue = "".$mailsSend." Reminders send. ";
+                    if(isset($failedAddresses))
+                    $returnValue .= "\nCould not send to: ".$failedAddresses;
+                    return $returnValue;
+                }
+
+
+                break;
+            default:
+
+                break;
+        }
+    }
+
+    /**
+     * loginCheck for Lsrc, checks if the user with given password exists in LS Database and
+     * sets the SESSION rights for this user
+     * @param String $sUser
+     * @param String $sPass
+     * @return boolean
+     */
+    function checkUser($sUser, $sPass) // XXX
+    {
+        global $connect ;
+        global $dbprefix ;
+        $ADODB_FETCH_MODE = ADODB_FETCH_ASSOC;
+        include("lsrc.config.php");
+        require(dirname(__FILE__)."/../classes/core/sha256.php");
+
+        $query="SELECT uid, password, lang, superadmin FROM {$dbprefix}users WHERE users_name=".$connect->qstr(sanitize_user($sUser));
+        // echo $query;
+        $result = db_execute_assoc($query);
+        $gv = $result->FetchRow();
+        if($result->RecordCount() < 1)
+        {
+            return false;
+        }
+        else
+        {
+            if((SHA256::hashing($sPass)==$gv['password']))
+            {
+                $_SESSION['loginID']=$gv['uid'];
+                $_SESSION['lang']=$gv['lang'];
+
+                $squery = "SELECT create_survey, configurator, create_user, delete_user, superadmin, manage_template, manage_label FROM {$dbprefix}users WHERE uid={$gv['uid']}";
+                $sresult = db_execute_assoc($squery); //Checked
+                if ($sresult->RecordCount()>0)
+                {
+                    $fields = $sresult->FetchRow();
+                    $_SESSION['USER_RIGHT_CREATE_SURVEY'] = $fields['create_survey'];
+                    $_SESSION['USER_RIGHT_CONFIGURATOR'] = $fields['configurator'];
+                    $_SESSION['USER_RIGHT_CREATE_USER'] = $fields['create_user'];
+                    $_SESSION['USER_RIGHT_DELETE_USER'] = $fields['delete_user'];
+                    $_SESSION['USER_RIGHT_SUPERADMIN'] = $fields['superadmin'];
+                    $_SESSION['USER_RIGHT_MANAGE_TEMPLATE'] = $fields['manage_template'];
+                    $_SESSION['USER_RIGHT_MANAGE_LABEL'] = $fields['manage_label'];
+                }
+                return true;
+            }
+            else
+            {
+                return false;
+            }
+        }
+    }
+
+    /**
+     * Lsrc checks the existence of Surveys more than one time, so this makes sense to be DRY
+     *
+     * @param int $sid
+     * @return boolean
+     */
+    function surveyExists($sid)//XXX
+    {
+        global $connect ;
+        global $dbprefix ;
+        $ADODB_FETCH_MODE = ADODB_FETCH_ASSOC;
+        include("lsrc.config.php");
+
+        $query="SELECT * FROM {$dbprefix}surveys WHERE sid = ".$sid;
+        // echo $query;
+        $result = db_execute_assoc($query);
+        if($result->RecordCount() < 1)
+        {
+            return false;
+        }
+        else
+        {
+            return true;
+        }
+    }
+
+    /**
+     * function to import surveys, based on new importsurvey.php 6979 2009-05-30 11:59:03Z c_schmitz $
+     *
+     * @param unknown_type $iVid
+     * @param unknown_type $sVtit
+     * @param unknown_type $sVbes
+     * @return boolean
+     */
+    function importSurvey($iVid, $sVtit , $sVbes, $sVwel, $sUbes, $sVtyp) //XXX
+    {
+        global $connect ;
+        global $dbprefix ;
+        global $clang;
+
+        include("lsrc.config.php");
+        $ADODB_FETCH_MODE = ADODB_FETCH_ASSOC;
+        $this->debugLsrc("wir sind in ".__FUNCTION__." Line ".__LINE__.", OK ");
+        // HINT FOR IMPORTERS: go to Line 714 to manipulate the Survey, while it's imported
+
+        $the_full_file_path = $coreDir.$sVtyp.".csv";
+
+        $this->debugLsrc("wir sind in ".__FUNCTION__." Line ".__LINE__.",the_full_file_path ='$the_full_file_path' OK ");
+        //$_SERVER['SERVER_NAME'] = "";				// just to avoid notices
+        //$_SERVER['SERVER_SOFTWARE'] = "";		// just to avoid notices
+        //require_once(dirname(__FILE__).'/../config-defaults.php');
+        //require_once(dirname(__FILE__).'/../common.php');
+
+
+        $handle = fopen($the_full_file_path, "r");
+        while (!feof($handle))
+        {
+            //To allow for very long survey lines (up to 64k)
+            $buffer = fgets($handle, 56550);
+            $bigarray[] = $buffer;
+        }
+        fclose($handle);
+        //		foreach($bigarray as $ba)
+        //			$this->debugLsrc("wir sind in ".__FUNCTION__." Line ".__LINE__.", OK ".$ba);
+         
+        if (isset($bigarray[0])) $bigarray[0]=$this->removeBOM($bigarray[0]);
+        // Now we try to determine the dataformat of the survey file.
+
+        if (isset($bigarray[1]) && isset($bigarray[4])&& (substr($bigarray[1], 0, 22) == "# SURVEYOR SURVEY DUMP")&& (substr($bigarray[4], 0, 29) == "# http://www.phpsurveyor.org/"))
+        {
+            $importversion = 100;  // version 1.0 file
+        }
+        elseif
+        (isset($bigarray[1]) && isset($bigarray[4])&& (substr($bigarray[1], 0, 22) == "# SURVEYOR SURVEY DUMP")&& (substr($bigarray[4], 0, 37) == "# http://phpsurveyor.sourceforge.net/"))
+        {
+            $importversion = 99;  // Version 0.99 file or older - carries a different URL
+        }
+        elseif
+        (substr($bigarray[0], 0, 24) == "# LimeSurvey Survey Dump" || substr($bigarray[0], 0, 25) == "# PHPSurveyor Survey Dump")
+        {  // Wow.. this seems to be a >1.0 version file - these files carry the version information to read in line two
+            $importversion=substr($bigarray[1], 12, 3);
+        }
+        else    // unknown file - show error message
+        {
+            if ($importingfrom == "http")
+            {
+                //			    $importsurvey .= "<strong><font color='red'>".("Error")."</font></strong>\n";
+                //			  	$importsurvey .= ("This file is not a LimeSurvey survey file. Import failed.")."\n";
+                //			  	$importsurvey .= "</font></td></tr></table>\n";
+                //			  	$importsurvey .= "</body>\n</html>\n";
+                //unlink($the_full_file_path);
+                return false;
+            }
+            else
+            {
+                //echo ("This file is not a LimeSurvey survey file. Import failed.")."\n";
+                return false;
+            }
+        }
+
+
+        // okay.. now lets drop the first 9 lines and get to the data
+        // This works for all versions
+        for ($i=0; $i<9; $i++)
+        {
+            unset($bigarray[$i]);
+        }
+        $bigarray = array_values($bigarray);
+        //$this->debugLsrc("wir sind in ".__FUNCTION__." Line ".__LINE__.", OK ".print_r($bigarray));
+
+
+        //SURVEYS
+        if (array_search("# GROUPS TABLE\n", $bigarray))
+        {
+            $stoppoint = array_search("# GROUPS TABLE\n", $bigarray);
+        }
+        elseif (array_search("# GROUPS TABLE\r\n", $bigarray))
+        {
+            $stoppoint = array_search("# GROUPS TABLE\r\n", $bigarray);
+        }
+        for ($i=0; $i<=$stoppoint+1; $i++)
+        {
+            if ($i<$stoppoint-2) {$surveyarray[] = $bigarray[$i];}
+            unset($bigarray[$i]);
+        }
+        $bigarray = array_values($bigarray);
+
+        //GROUPS
+        if (array_search("# QUESTIONS TABLE\n", $bigarray))
+        {
+            $stoppoint = array_search("# QUESTIONS TABLE\n", $bigarray);
+        }
+        elseif (array_search("# QUESTIONS TABLE\r\n", $bigarray))
+        {
+            $stoppoint = array_search("# QUESTIONS TABLE\r\n", $bigarray);
+        }
+        else
+        {
+            $stoppoint = count($bigarray)-1;
+        }
+        for ($i=0; $i<=$stoppoint+1; $i++)
+        {
+            if ($i<$stoppoint-2) {$grouparray[] = $bigarray[$i];}
+            unset($bigarray[$i]);
+        }
+        $bigarray = array_values($bigarray);
+
+        //QUESTIONS
+        if (array_search("# ANSWERS TABLE\n", $bigarray))
+        {
+            $stoppoint = array_search("# ANSWERS TABLE\n", $bigarray);
+        }
+        elseif (array_search("# ANSWERS TABLE\r\n", $bigarray))
+        {
+            $stoppoint = array_search("# ANSWERS TABLE\r\n", $bigarray);
+        }
+        else
+        {
+            $stoppoint = count($bigarray)-1;
+        }
+        for ($i=0; $i<=$stoppoint+1; $i++)
+        {
+            if ($i<$stoppoint-2)
+            {
+                $questionarray[] = $bigarray[$i];
+            }
+            unset($bigarray[$i]);
+        }
+        $bigarray = array_values($bigarray);
+
+        //ANSWERS
+        if (array_search("# CONDITIONS TABLE\n", $bigarray))
+        {
+            $stoppoint = array_search("# CONDITIONS TABLE\n", $bigarray);
+        }
+        elseif (array_search("# CONDITIONS TABLE\r\n", $bigarray))
+        {
+            $stoppoint = array_search("# CONDITIONS TABLE\r\n", $bigarray);
+        }
+        else
+        {
+            $stoppoint = count($bigarray)-1;
+        }
+        for ($i=0; $i<=$stoppoint+1; $i++)
+        {
+            if ($i<$stoppoint-2)
+            {
+                $answerarray[] = str_replace("`default`", "`default_value`", $bigarray[$i]);
+            }
+            unset($bigarray[$i]);
+        }
+        $bigarray = array_values($bigarray);
+
+        //CONDITIONS
+        if (array_search("# LABELSETS TABLE\n", $bigarray))
+        {
+            $stoppoint = array_search("# LABELSETS TABLE\n", $bigarray);
+        }
+        elseif (array_search("# LABELSETS TABLE\r\n", $bigarray))
+        {
+            $stoppoint = array_search("# LABELSETS TABLE\r\n", $bigarray);
+        }
+        else
+        { //There is no labelsets information, so presumably this is a pre-0.98rc3 survey.
+            $stoppoint = count($bigarray);
+        }
+        for ($i=0; $i<=$stoppoint+1; $i++)
+        {
+            if ($i<$stoppoint-2) {$conditionsarray[] = $bigarray[$i];}
+            unset($bigarray[$i]);
+        }
+        $bigarray = array_values($bigarray);
+
+        //LABELSETS
+        if (array_search("# LABELS TABLE\n", $bigarray))
+        {
+            $stoppoint = array_search("# LABELS TABLE\n", $bigarray);
+        }
+        elseif (array_search("# LABELS TABLE\r\n", $bigarray))
+        {
+            $stoppoint = array_search("# LABELS TABLE\r\n", $bigarray);
+        }
+        else
+        {
+            $stoppoint = count($bigarray)-1;
+        }
+        for ($i=0; $i<=$stoppoint+1; $i++)
+        {
+            if ($i<$stoppoint-2) {$labelsetsarray[] = $bigarray[$i];}
+            unset($bigarray[$i]);
+        }
+        $bigarray = array_values($bigarray);
+
+        //LABELS
+        if (array_search("# QUESTION_ATTRIBUTES TABLE\n", $bigarray))
+        {
+            $stoppoint = array_search("# QUESTION_ATTRIBUTES TABLE\n", $bigarray);
+        }
+        elseif (array_search("# QUESTION_ATTRIBUTES TABLE\r\n", $bigarray))
+        {
+            $stoppoint = array_search("# QUESTION_ATTRIBUTES TABLE\r\n", $bigarray);
+        }
+        else
+        {
+            $stoppoint = count($bigarray)-1;
+        }
+
+        for ($i=0; $i<=$stoppoint+1; $i++)
+        {
+            if ($i<$stoppoint-2) {$labelsarray[] = $bigarray[$i];}
+            unset($bigarray[$i]);
+        }
+        $bigarray = array_values($bigarray);
+
+        //QUESTION_ATTRIBUTES
+        if (array_search("# ASSESSMENTS TABLE\n", $bigarray))
+        {
+            $stoppoint = array_search("# ASSESSMENTS TABLE\n", $bigarray);
+        }
+        elseif (array_search("# ASSESSMENTS TABLE\r\n", $bigarray))
+        {
+            $stoppoint = array_search("# ASSESSMENTS TABLE\r\n", $bigarray);
+        }
+        else
+        {
+            $stoppoint = count($bigarray)-1;
+        }
+        for ($i=0; $i<=$stoppoint+1; $i++)
+        {
+            if ($i<$stoppoint-2) {$question_attributesarray[] = $bigarray[$i];}
+            unset($bigarray[$i]);
+        }
+        $bigarray = array_values($bigarray);
+
+
+        //ASSESSMENTS
+        if (array_search("# SURVEYS_LANGUAGESETTINGS TABLE\n", $bigarray))
+        {
+            $stoppoint = array_search("# SURVEYS_LANGUAGESETTINGS TABLE\n", $bigarray);
+        }
+        elseif (array_search("# SURVEYS_LANGUAGESETTINGS TABLE\r\n", $bigarray))
+        {
+            $stoppoint = array_search("# SURVEYS_LANGUAGESETTINGS TABLE\r\n", $bigarray);
+        }
+        else
+        {
+            $stoppoint = count($bigarray)-1;
+        }
+        for ($i=0; $i<=$stoppoint+1; $i++)
+        {
+            //	if ($i<$stoppoint-2 || $i==count($bigarray)-1)
+            if ($i<$stoppoint-2)
+            {
+                $assessmentsarray[] = $bigarray[$i];
+            }
+            unset($bigarray[$i]);
+        }
+        $bigarray = array_values($bigarray);
+
+        //LANGAUGE SETTINGS
+        if (array_search("# QUOTA TABLE\n", $bigarray))
+        {
+            $stoppoint = array_search("# QUOTA TABLE\n", $bigarray);
+        }
+        elseif (array_search("# QUOTA TABLE\r\n", $bigarray))
+        {
+            $stoppoint = array_search("# QUOTA TABLE\r\n", $bigarray);
+        }
+        else
+        {
+            $stoppoint = count($bigarray)-1;
+        }
+        for ($i=0; $i<=$stoppoint+1; $i++)
+        {
+            //	if ($i<$stoppoint-2 || $i==count($bigarray)-1)
+            //$bigarray[$i]=        trim($bigarray[$i]);
+            if (isset($bigarray[$i]) && (trim($bigarray[$i])!=''))
+            {
+                if (strpos($bigarray[$i],"#")===0)
+                {
+                    unset($bigarray[$i]);
+                    unset($bigarray[$i+1]);
+                    unset($bigarray[$i+2]);
+                    break ;
+                }
+                else
+                {
+                    $surveylsarray[] = $bigarray[$i];
+                }
+            }
+            unset($bigarray[$i]);
+        }
+        $bigarray = array_values($bigarray);
+
+        //QUOTA
+        if (array_search("# QUOTA_MEMBERS TABLE\n", $bigarray))
+        {
+            $stoppoint = array_search("# QUOTA_MEMBERS TABLE\n", $bigarray);
+        }
+        elseif (array_search("# QUOTA_MEMBERS TABLE\r\n", $bigarray))
+        {
+            $stoppoint = array_search("# QUOTA_MEMBERS TABLE\r\n", $bigarray);
+        }
+        else
+        {
+            $stoppoint = count($bigarray)-1;
+        }
+        for ($i=0; $i<=$stoppoint+1; $i++)
+        {
+            //	if ($i<$stoppoint-2 || $i==count($bigarray)-1)
+            if ($i<$stoppoint-2)
+            {
+                $quotaarray[] = $bigarray[$i];
+            }
+            unset($bigarray[$i]);
+        }
+        $bigarray = array_values($bigarray);
+
+        //Survey Language Settings
+        $stoppoint = count($bigarray)-1;
+        for ($i=0; $i<$stoppoint-1; $i++)
+        {
+            if ($i<=$stoppoint) {$quotamembersarray[] = $bigarray[$i];}
+            unset($bigarray[$i]);
+        }
+        $bigarray = array_values($bigarray);
+
+        if (isset($surveyarray)) {$countsurveys = count($surveyarray);} else {$countsurveys = 0;}
+        if (isset($surveylsarray)) {$countlanguages = count($surveylsarray)-1;} else {$countlanguages = 1;}
+        if (isset($grouparray)) {$countgroups = count($grouparray);} else {$countgroups = 0;}
+        if (isset($questionarray)) {$countquestions = count($questionarray);} else {$countquestions=0;}
+        if (isset($answerarray)) {$countanswers = count($answerarray);} else {$countanswers=0;}
+        if (isset($conditionsarray)) {$countconditions = count($conditionsarray);} else {$countconditions=0;}
+        if (isset($labelsetsarray)) {$countlabelsets = count($labelsetsarray);} else {$countlabelsets=0;}
+        if (isset($question_attributesarray)) {$countquestion_attributes = count($question_attributesarray);} else {$countquestion_attributes=0;}
+        if (isset($assessmentsarray)) {$countassessments=count($assessmentsarray);} else {$countassessments=0;}
+        if (isset($quotaarray)) {$countquota=count($quotaarray);} else {$countquota=0;}
+
+        // CREATE SURVEY
+
+        if ($countsurveys>0){$countsurveys--;};
+        if ($countanswers>0){$countanswers=($countanswers-1)/$countlanguages;};
+        if ($countgroups>0){$countgroups=($countgroups-1)/$countlanguages;};
+        if ($countquestions>0){$countquestions=($countquestions-1)/$countlanguages;};
+        if ($countassessments>0){$countassessments--;};
+        if ($countconditions>0){$countconditions--;};
+        if ($countlabelsets>0){$countlabelsets--;};
+        if ($countquestion_attributes>0){$countquestion_attributes--;};
+        if ($countquota>0){$countquota--;};
+        $sfieldorders  =convertCSVRowToArray($surveyarray[0],',','"');
+        $sfieldcontents=convertCSVRowToArray($surveyarray[1],',','"');
+
+        $surveyrowdata=array_combine($sfieldorders,$sfieldcontents);
+        $surveyid=$surveyrowdata["sid"];
+
+
+        if (!$surveyid)
+        {
+            if ($importingfrom == "http")
+            {
+                //				$importsurvey .= "<strong><font color='red'>".("Error")."</strong></font>\n";
+                //				$importsurvey .= ("Import of this survey file failed")."\n";
+                //				$importsurvey .= ("File does not contain LimeSurvey data in the correct format.")."\n"; //Couldn't find the SID - cannot continue
+                //				$importsurvey .= "</font></td></tr></table>\n";
+                //				$importsurvey .= "</body>\n</html>\n";
+                //				unlink($the_full_file_path); //Delete the uploaded file
+                return false;
+            }
+            else
+            {
+                //echo ("Import of this survey file failed")."\n".("File does not contain LimeSurvey data in the correct format.")."\n";
+                return false;
+            }
+        }
+
+        // Use the existing surveyid if it does not already exists
+        // This allows the URL links to the survey to keep working because the sid did not change
+        $newsid = $iVid; //XXX Changed from $surveyid --> $iVid
+        $isquery = "SELECT sid FROM {$dbprefix}surveys WHERE sid=$newsid";
+        $isresult = db_execute_assoc($isquery);
+        if ($isresult->RecordCount()>0)
+        {
+            // Get new random ids until one is found that is not used
+            do
+            {
+                $newsid = getRandomID();
+                $isquery = "SELECT sid FROM {$dbprefix}surveys WHERE sid=$newsid";
+                $isresult = db_execute_assoc($isquery);
+            }
+            while ($isresult->RecordCount()>0);
+        }
+
+
+        $insert=$surveyarray[0];
+        $sfieldorders  =convertCSVRowToArray($surveyarray[0],',','"');
+        $sfieldcontents=convertCSVRowToArray($surveyarray[1],',','"');
+        $surveyrowdata=array_combine($sfieldorders,$sfieldcontents);
+        // Set new owner ID
+        $surveyrowdata['owner_id']=$_SESSION['loginID'];
+        // Set new survey ID
+        $surveyrowdata['sid']=$newsid;
+        $surveyrowdata['active']='N';
+
+
+        if ($importversion<=100)
+        // find the old language field and replace its contents with the new language shortcuts
+        {
+            $oldlanguage=$surveyrowdata['language'];
+            $newlanguage='en'; //Default
+            switch ($oldlanguage)
+            {
+                case "bulgarian":
+                    $newlanguage='bg';
+                    break;
+                case "chinese-simplified":
+                    $newlanguage='zh-Hans';
+                    break;
+                case "chinese-traditional":
+                    $newlanguage='zh-Hant-HK';
+                    break;
+                case "croatian":
+                    $newlanguage='hr';
+                    break;
+                case "danish":
+                    $newlanguage='da';
+                    break;
+                case "dutch":
+                    $newlanguage='nl';
+                    break;
+                case "english":
+                    $newlanguage='en';
+                    break;
+                case "french":
+                    $newlanguage='fr';
+                    break;
+                case "german-informal":
+                    $newlanguage='de-informal';
+                    break;
+                case "german":
+                    $newlanguage='de';
+                    break;
+                case "greek":
+                    $newlanguage='el';
+                    break;
+                case "hungarian":
+                    $newlanguage='hu';
+                    break;
+                case "italian":
+                    $newlanguage='it';
+                    break;
+                case "japanese":
+                    $newlanguage='ja';
+                    break;
+                case "lithuanian":
+                    $newlanguage='lt';
+                    break;
+                case "norwegian":
+                    $newlanguage='nb';
+                    break;
+                case "portuguese":
+                    $newlanguage='pt';
+                    break;
+                case "romanian":
+                    $newlanguage='ro';
+                    break;
+                case "russian":
+                    $newlanguage='ru';
+                    break;
+                case "slovenian":
+                    $newlanguage='sl';
+                    break;
+                case "spanish":
+                    $newlanguage='es';
+                    break;
+                case "swedish":
+                    $newlanguage='sv';
+                    break;
+            }
+
+            $surveyrowdata['language']=$newlanguage;
+
+            // copy the survey row data
+
+            // now prepare the languagesettings table and drop according values from the survey array
+            $surveylsrowdata=array();
+            $surveylsrowdata['surveyls_survey_id']=$newsid;
+            $surveylsrowdata['surveyls_language']=$newlanguage;
+            $surveylsrowdata['surveyls_title']=$surveyrowdata['short_title'];
+            $surveylsrowdata['surveyls_description']=$surveyrowdata['description'];
+            $surveylsrowdata['surveyls_welcometext']=$surveyrowdata['welcome'];
+            $surveylsrowdata['surveyls_urldescription']=$surveyrowdata['urldescrip'];
+            $surveylsrowdata['surveyls_email_invite_subj']=$surveyrowdata['email_invite_subj'];
+            $surveylsrowdata['surveyls_email_invite']=$surveyrowdata['email_invite'];
+            $surveylsrowdata['surveyls_email_remind_subj']=$surveyrowdata['email_remind_subj'];
+            $surveylsrowdata['surveyls_email_remind']=$surveyrowdata['email_remind'];
+            $surveylsrowdata['surveyls_email_register_subj']=$surveyrowdata['email_register_subj'];
+            $surveylsrowdata['surveyls_email_register']=$surveyrowdata['email_register'];
+            $surveylsrowdata['surveyls_email_confirm_subj']=$surveyrowdata['email_confirm_subj'];
+            $surveylsrowdata['surveyls_email_confirm']=$surveyrowdata['email_confirm'];
+            unset($surveyrowdata['short_title']);
+            unset($surveyrowdata['description']);
+            unset($surveyrowdata['welcome']);
+            unset($surveyrowdata['urldescrip']);
+            unset($surveyrowdata['email_invite_subj']);
+            unset($surveyrowdata['email_invite']);
+            unset($surveyrowdata['email_remind_subj']);
+            unset($surveyrowdata['email_remind']);
+            unset($surveyrowdata['email_register_subj']);
+            unset($surveyrowdata['email_register']);
+            unset($surveyrowdata['email_confirm_subj']);
+            unset($surveyrowdata['email_confirm']);
+
+
+            // translate internal links
+            $surveylsrowdata['surveyls_title']=translink('survey', $surveyid, $newsid, $surveylsrowdata['surveyls_title']);
+            $surveylsrowdata['surveyls_description']=translink('survey', $surveyid, $newsid, $surveylsrowdata['surveyls_description']);
+            $surveylsrowdata['surveyls_welcometext']=translink('survey', $surveyid, $newsid, $surveylsrowdata['surveyls_welcometext']);
+            $surveylsrowdata['surveyls_urldescription']=translink('survey', $surveyid, $newsid, $surveylsrowdata['surveyls_urldescription']);
+            $surveylsrowdata['surveyls_email_invite']=translink('survey', $surveyid, $newsid, $surveylsrowdata['surveyls_email_invite']);
+            $surveylsrowdata['surveyls_email_remind']=translink('survey', $surveyid, $newsid, $surveylsrowdata['surveyls_email_remind']);
+            $surveylsrowdata['surveyls_email_register']=translink('survey', $surveyid, $newsid, $surveylsrowdata['surveyls_email_register']);
+            $surveylsrowdata['surveyls_email_confirm']=translink('survey', $surveyid, $newsid, $surveylsrowdata['surveyls_email_confirm']);
+
+
+
+            // import the survey language-specific settings
+            $values=array_values($surveylsrowdata);
+            $values=array_map(array(&$connect, "qstr"),$values); // quote everything accordingly
+            $insert = "insert INTO {$dbprefix}surveys_languagesettings (".implode(',',array_keys($surveylsrowdata)).") VALUES (".implode(',',$values).")"; //handle db prefix
+            try
+            {
+                $iresult = $connect->Execute($insert) or $this->debugLsrc("".("Import of this survey file failed")."\n[$insert]{$surveyarray[0]}\n" . $connect->ErrorMsg());
+            }
+            catch(exception $e)
+            {
+                throw new SoapFault("Server: ", "$e : $connect->ErrorMsg()");
+                exit;
+            }
+
+
+        }
+
+
+
+        if (isset($surveyrowdata['datecreated'])) {$surveyrowdata['datecreated']=$connect->BindTimeStamp($surveyrowdata['datecreated']);}
+        unset($surveyrowdata['expires']);
+        unset($surveyrowdata['attribute1']);
+        unset($surveyrowdata['attribute2']);
+        unset($surveyrowdata['usestartdate']);
+        unset($surveyrowdata['useexpiry']);
+        unset($surveyrowdata['url']);
+        if (isset($surveyrowdata['startdate'])) {unset($surveyrowdata['startdate']);}
+        $surveyrowdata['bounce_email']=$surveyrowdata['adminemail'];
+        if (!isset($surveyrowdata['datecreated']) || $surveyrowdata['datecreated']=='' || $surveyrowdata['datecreated']=='null') {$surveyrowdata['datecreated']=$connect->BindTimeStamp(date_shift(date("Y-m-d H:i:s"), "Y-m-d", $timeadjust));}
+
+        $values=array_values($surveyrowdata);
+        $values=array_map(array(&$connect, "qstr"),$values); // quote everything accordingly
+        $insert = "INSERT INTO {$dbprefix}surveys (".implode(',',array_keys($surveyrowdata)).") VALUES (".implode(',',$values).")"; //handle db prefix
+        try
+        {
+            $iresult = $connect->Execute($insert) or $this->debugLsrc(""."Import of this survey file failed on Line: ".__LINE__."\n[$insert]{$surveyarray[0]}\n" . $connect->ErrorMsg()) and exit;
+        }
+        catch(exception $e)
+        {
+            throw new SoapFault("Server: ", "$e : $connect->ErrorMsg()");
+            exit;
+        }
+        $oldsid=$surveyid;
+
+        // Now import the survey language settings
+        if ($importversion>=111)
+        {
+            $fieldorders=convertCSVRowToArray($surveylsarray[0],',','"');
+            unset($surveylsarray[0]);
+            foreach ($surveylsarray as $slsrow) {
+                $fieldcontents=convertCSVRowToArray($slsrow,',','"');
+                $surveylsrowdata=array_combine($fieldorders,$fieldcontents);
+                // convert back the '\'.'n' cahr from the CSV file to true return char "\n"
+                $surveylsrowdata=array_map('convertCsvreturn2return', $surveylsrowdata);
+                // Convert the \n return char from welcometext to
+                // XXX Change values while Importing here //done by rakete
+                $surveylsrowdata['surveyls_title']			= $sVtit;
+                $surveylsrowdata['surveyls_description']	= $sVbes;
+                $surveylsrowdata['surveyls_welcometext']	= $sVwel;
+                $surveylsrowdata['surveyls_urldescription'] = $sUbes;
+                 
+                 
+                // translate internal links
+                $surveylsrowdata['surveyls_title']=translink('survey', $surveyid, $newsid, $surveylsrowdata['surveyls_title']);
+                $surveylsrowdata['surveyls_description']=translink('survey', $surveyid, $newsid, $surveylsrowdata['surveyls_description']);
+                $surveylsrowdata['surveyls_welcometext']=translink('survey', $surveyid, $newsid, $surveylsrowdata['surveyls_welcometext']);
+                $surveylsrowdata['surveyls_urldescription']=translink('survey', $surveyid, $newsid, $surveylsrowdata['surveyls_urldescription']);
+                $surveylsrowdata['surveyls_email_invite']=translink('survey', $surveyid, $newsid, $surveylsrowdata['surveyls_email_invite']);
+                $surveylsrowdata['surveyls_email_remind']=translink('survey', $surveyid, $newsid, $surveylsrowdata['surveyls_email_remind']);
+                $surveylsrowdata['surveyls_email_register']=translink('survey', $surveyid, $newsid, $surveylsrowdata['surveyls_email_register']);
+                $surveylsrowdata['surveyls_email_confirm']=translink('survey', $surveyid, $newsid, $surveylsrowdata['surveyls_email_confirm']);
+
+                $surveylsrowdata['surveyls_survey_id']=$newsid;
+                $newvalues=array_values($surveylsrowdata);
+                $newvalues=array_map(array(&$connect, "qstr"),$newvalues); // quote everything accordingly
+                $lsainsert = "INSERT INTO {$dbprefix}surveys_languagesettings (".implode(',',array_keys($surveylsrowdata)).") VALUES (".implode(',',$newvalues).")"; //handle db prefix
+                $lsiresult=$connect->Execute($lsainsert) or $this->debugLsrc("Import of this survey file failed on Line ".__LINE__."") and exit;
+            }
+
+        }
+
+
+        // DO SURVEY_RIGHTS
+        $isrquery = "INSERT INTO {$dbprefix}surveys_rights VALUES($newsid,".$_SESSION['loginID'].",1,1,1,1,1,1)";
+        @$isrresult = $connect->Execute($isrquery);
+        $deniedcountlabelsets =0;
+
+
+        //DO ANY LABELSETS FIRST, SO WE CAN KNOW WHAT THEIR NEW LID IS FOR THE QUESTIONS
+        if (isset($labelsetsarray) && $labelsetsarray) {
+            $csarray=buildLabelSetCheckSumArray();   // build checksums over all existing labelsets
+            $count=0;
+            foreach ($labelsetsarray as $lsa) {
+                 
+                $fieldorders  =convertCSVRowToArray($labelsetsarray[0],',','"');
+                $fieldcontents=convertCSVRowToArray($lsa,',','"');
+                if ($count==0) {$count++; continue;}
+                $labelsetrowdata=array_combine($fieldorders,$fieldcontents);
+
+                // Save old labelid
+                $oldlid=$labelsetrowdata['lid'];
+                // set the new language
+                if ($importversion<=100)
+                {
+                    $labelsetrowdata['languages']=$newlanguage;
+                }
+                unset($labelsetrowdata['lid']);
+                $newvalues=array_values($labelsetrowdata);
+                $newvalues=array_map(array(&$connect, "qstr"),$newvalues); // quote everything accordingly
+                $lsainsert = "insert INTO {$dbprefix}labelsets (".implode(',',array_keys($labelsetrowdata)).") VALUES (".implode(',',$newvalues).")"; //handle db prefix
+                $lsiresult=$connect->Execute($lsainsert);
+
+                // Get the new insert id for the labels inside this labelset
+                $newlid=$connect->Insert_ID("{$dbprefix}labelsets","lid");
+
+                //		$importsurvey .= "OLDLID: $oldlid   NEWLID: $newlid";
+                //      For debugging label import
+
+                if ($labelsarray) {
+                    $count=0;
+                    foreach ($labelsarray as $la) {
+                        if ($importversion>=111)
+                        $lfieldorders  =convertCSVRowToArray($labelsarray[0],',','"');
+                        $lfieldcontents=convertCSVRowToArray($la,',','"');
+                        if ($count==0) {$count++; continue;}
+                        // Combine into one array with keys and values since its easier to handle
+                        $labelrowdata=array_combine($lfieldorders,$lfieldcontents);
+                        if ($importversion<=132)
+                        {
+                            $labelrowdata["assessment_value"]=(int)$labelrowdata["code"];
+                        }
+                        $labellid=$labelrowdata['lid'];
+                        if ($importversion<=100)
+                        {
+                            $labelrowdata['language']=$newlanguage;
+                        }
+                        if ($labellid == $oldlid) {
+                            $labelrowdata['lid']=$newlid;
+
+                            // translate internal links
+                            $labelrowdata['title']=translink('label', $oldlid, $newlid, $labelrowdata['title']);
+
+                            $newvalues=array_values($labelrowdata);
+                            $newvalues=array_map(array(&$connect, "qstr"),$newvalues); // quote everything accordingly
+                            $lainsert = "insert INTO {$dbprefix}labels (".implode(',',array_keys($labelrowdata)).") VALUES (".implode(',',$newvalues).")"; //handle db prefix
+                            $liresult=$connect->Execute($lainsert);
+
+                        }
+                    }
+                }
+
+                //CHECK FOR DUPLICATE LABELSETS
+                $thisset="";
+
+                $query2 = "SELECT code, title, sortorder, language
+		                   FROM {$dbprefix}labels
+		                   WHERE lid=".$newlid."
+		                   ORDER BY language, sortorder, code";
+                $result2 = db_execute_num($query2) or $this->debugLsrc("Import of this survey file failed on Line ".__LINE__."| ".$connect->ErrorMsg());
+                while($row2=$result2->FetchRow())
+                {
+                    $thisset .= implode('.', $row2);
+                } // while
+                $newcs=dechex(crc32($thisset)*1);
+                unset($lsmatch);
+                if (isset($csarray))
+                {
+                    foreach($csarray as $key=>$val)
+                    {
+                        if ($val == $newcs)
+                        {
+                            $lsmatch=$key;
+                        }
+                    }
+                }
+                if (isset($lsmatch) || ($_SESSION['USER_RIGHT_MANAGE_LABEL'] != 1))
+                {
+                    //There is a matching labelset or the user is not allowed to edit labels -
+                    // So, we will delete this one and refer to the matched one.
+                    $query = "DELETE FROM {$dbprefix}labels WHERE lid=$newlid";
+                    $result=$connect->Execute($query) or $this->debugLsrc("Import of this survey file failed on Line ".__LINE__."| ".$connect->ErrorMsg());
+                    $query = "DELETE FROM {$dbprefix}labelsets WHERE lid=$newlid";
+                    $result=$connect->Execute($query) or $this->debugLsrc("Import of this survey file failed on Line ".__LINE__."| ".$connect->ErrorMsg());
+                    if (isset($lsmatch)) {$newlid=$lsmatch;}
+                    else {++$deniedcountlabelsets;--$countlabelsets;}
+                }
+                else
+                {
+                    //There isn't a matching labelset, add this checksum to the $csarray array
+                    $csarray[$newlid]=$newcs;
+                }
+                //END CHECK FOR DUPLICATES
+                $labelreplacements[]=array($oldlid, $newlid);
+            }
+        }
+        $this->debugLsrc("wir sind in ".__FUNCTION__." Line ".__LINE__.", OK ");
+        $importwarning = "";	// used to save the warnings while processing questions
+         
+        $qtypes = $this->getqtypelist("" ,"array");
+
+        foreach ($qtypes as $type) //XXX FIXME
+        $this->debugLsrc("wir sind in ".__FUNCTION__." Line ".__LINE__.", OK ".$type);
+
+        // DO GROUPS, QUESTIONS FOR GROUPS, THEN ANSWERS FOR QUESTIONS IN A NESTED FORMAT!
+        if (isset($grouparray) && $grouparray) {
+            $count=0;
+            $currentgid='';
+            foreach ($grouparray as $ga) {
+                $gafieldorders   =convertCSVRowToArray($grouparray[0],',','"');
+                $gacfieldcontents=convertCSVRowToArray($ga,',','"');
+                if ($count==0) {$count++; continue;}
+                $grouprowdata=array_combine($gafieldorders,$gacfieldcontents);
+                // remember group id
+                if ($currentgid=='' || ($currentgid!=$grouprowdata['gid'])) {$currentgid=$grouprowdata['gid'];$newgroup=true;}
+                else
+                if ($currentgid==$grouprowdata['gid']) {$newgroup=false;}
+                $gid=$grouprowdata['gid'];
+                $gsid=$grouprowdata['sid'];
+                //Now an additional integrity check if there are any groups not belonging into this survey
+                if ($gsid != $surveyid)
+                {
+                    if ($importingfrom == "http")
+                    {
+                        //		                $importsurvey .= "\n<font color='red'><strong>".("Error")."</strong></font>"
+                        //		                                ."\n".("A group in the CSV/SQL file is not part of the same survey. The import of the survey was stopped.")."\n";
+                    }
+                    else
+                    {
+                        //echo ("Error").": A group in the CSV/SQL file is not part of the same Survey. The import of the survey was stopped.\n";
+                    }
+                    return false;
+                }
+                $this->debugLsrc("wir sind in ".__FUNCTION__." Line ".__LINE__.", OK ");
+                //remove the old group id
+                if ($newgroup) {unset($grouprowdata['gid']);}
+                else {$grouprowdata['gid']=$newgid;}
+                //replace old surveyid by new surveyid
+                $grouprowdata['sid']=$newsid;
+                // Version <=100 dont have a language field yet so we set it now
+                if ($importversion<=100)
+                {
+                    $grouprowdata['language']=$newlanguage;
+                }
+                $oldgid=$gid; // save it for later
+                $grouprowdata=array_map('convertCsvreturn2return', $grouprowdata);
+
+                // translate internal links
+                $grouprowdata['group_name']=translink('survey', $surveyid, $newsid, $grouprowdata['group_name']);
+                $grouprowdata['description']=translink('survey', $surveyid, $newsid, $grouprowdata['description']);
+
+                $newvalues=array_values($grouprowdata);
+
+                $newvalues=array_map(array(&$connect, "qstr"),$newvalues); // quote everything accordingly
+
+                db_switchIDInsert('groups',true);
+                $ginsert = 'insert INTO '.db_table_name('groups').' ('.implode(',',array_keys($grouprowdata)).') VALUES ('.implode(',',$newvalues).')';
+                $gres = $connect->Execute($ginsert) or $this->debugLsrc("Import of this survey file failed on Line ".__LINE__."| ".$connect->ErrorMsg());
+                db_switchIDInsert('groups',false);
+                //GET NEW GID
+                if ($newgroup) {$newgid=$connect->Insert_ID("{$dbprefix}groups","gid");}
+
+                //NOW DO NESTED QUESTIONS FOR THIS GID
+                //$this->debugLsrc("wir sind in ".__FUNCTION__." Line ".__LINE__.", OK ".var_dump($questionarray));
+                 
+                if (isset($questionarray) && $questionarray && $newgroup) {
+                    $count=0;
+                    $currentqid='';
+                    foreach ($questionarray as $qa) {
+
+                        //$this->debugLsrc("wir sind in ".__FUNCTION__." Line ".__LINE__.", OK ".$qa);
+
+                        $qafieldorders   =convertCSVRowToArray($questionarray[0],',','"');
+                        $qacfieldcontents=convertCSVRowToArray($qa,',','"');
+                        if ($count==0) {$count++; continue;}
+                        $questionrowdata=array_combine($qafieldorders,$qacfieldcontents);
+                        $questionrowdata=array_map('convertCsvreturn2return', $questionrowdata);
+
+                        if ($currentqid=='' || ($currentqid!=$questionrowdata['qid'])) {$currentqid=$questionrowdata['qid'];$newquestion=true;}
+                        else
+                        if ($currentqid==$questionrowdata['qid']) {$newquestion=false;}
+
+                        if (!array_key_exists($questionrowdata["type"], $qtypes))
+                        {
+                            $questionrowdata["type"] = strtoupper($questionrowdata["type"]);
+                            if (!array_key_exists($questionrowdata["type"], $qtypes))
+                            {
+                                //$importwarning .= "<li>" . sprintf(("Question \"%s - %s\" was NOT imported because the question type is unknown."), $questionrowdata["title"], $questionrowdata["question"]) . "</li>";
+                                $countquestions--;
+                                $this->debugLsrc("wir sind in ".__FUNCTION__." Line ".__LINE__.", OK ".$countquestions);
+                                continue;
+                            }
+                            else	// the upper case worked well                                                                                                                                                                            $qtypes[$questionrowdata["type"]]
+                            {
+                                //$importwarning .= "<li>" . sprintf(("Question \"%s - %s\" was imported but the type was set to '%s' because it is the most similiar one."), $questionrowdata["title"], $questionrowdata["question"], $qtypes[$questionrowdata["type"]]) . "</li>";
+                            }
+                        }
+
+                        $this->debugLsrc("wir sind in ".__FUNCTION__." Line ".__LINE__.", OK ");
+
+                        $thisgid=$questionrowdata['gid'];
+
+                        $this->debugLsrc("wir sind in ".__FUNCTION__." Line ".__LINE__.", OK ".$thisgid." == ".$gid);
+                        if ($thisgid == $gid) {
+                            $qid = $questionrowdata['qid'];
+                            // Remove qid field
+                            if ($newquestion) {unset($questionrowdata['qid']);}
+                            else {$questionrowdata['qid']=$newqid;}
+
+                            $questionrowdata["sid"] = $newsid;
+                            $questionrowdata["gid"] = $newgid;
+                            // Version <=100 doesn't have a language field yet so we set it now
+                            if ($importversion<=100)
+                            {
+                                $questionrowdata['language']=$newlanguage;
+                            }
+                            $oldqid=$qid;
+                            if (!isset($questionrowdata["lid1"]))
+                            {
+                                $questionrowdata["lid1"]=0;
+                            }
+                            // Now we will fix up the label id
+                            $type = $questionrowdata["type"]; //Get the type
+                            if ($type == "F" || $type == "H" || $type == "W" ||
+                            $type == "Z" || $type == "1" || $type == ":" ||
+                            $type == ";" )
+                            {//IF this is a flexible label array, update the lid entry
+                                if (isset($labelreplacements)) {
+                                    // We only replace once in each question label
+                                    // otherwise could lead to double substitution
+                                    // if a new lid collides with an older one
+                                    $already_replaced_label = false;
+                                    $already_replaced_label1 = false;
+                                    foreach ($labelreplacements as $lrp) {
+                                        if ($lrp[0] == $questionrowdata["lid"])
+                                        {
+                                            if (!$already_replaced_label)
+                                            {
+                                                $questionrowdata["lid"]=$lrp[1];
+                                                $already_replaced_label = true;
+                                            }
+                                        }
+                                        if ($lrp[0] == $questionrowdata["lid1"])
+                                        {
+                                            if (!$already_replaced_label1)
+                                            {
+                                                $questionrowdata["lid1"]=$lrp[1];
+                                                $already_replaced_label1 = true;
+                                            }
+                                        }
+                                    }
+                                }
+                            }
+                            if (!isset($questionrowdata["question_order"]) || $questionrowdata["question_order"]=='') {$questionrowdata["question_order"]=0;}
+                            $other = $questionrowdata["other"]; //Get 'other' field value
+
+                            // translate internal links
+                            $questionrowdata['title']=translink('survey', $surveyid, $newsid, $questionrowdata['title']);
+                            $questionrowdata['question']=translink('survey', $surveyid, $newsid, $questionrowdata['question']);
+                            $questionrowdata['help']=translink('survey', $surveyid, $newsid, $questionrowdata['help']);
+
+                            $newvalues=array_values($questionrowdata);
+                            db_switchIDInsert('questions',true);
+
+                            //foreach($questionrowdata as $qrd)
+                            //$this->debugLsrc("wir sind in ".__FUNCTION__." Line ".__LINE__.", OK ".$qrd);
+
+                            $newvalues=array_map(array(&$connect, "qstr"),$newvalues); // quote everything accordingly
+                            $qinsert = "insert INTO {$dbprefix}questions (".implode(',',array_keys($questionrowdata)).") VALUES (".implode(',',$newvalues).")";
+
+                            $this->debugLsrc("wir sind in ".__FUNCTION__." Line ".__LINE__.", OK | ".$qinsert);
+
+                            $qres = $connect->Execute($qinsert) or $this->debugLsrc("Import of this survey file failed on Line ".__LINE__."| ".$connect->ErrorMsg());
+                            db_switchIDInsert('questions',false);
+                            if ($newquestion)
+                            {
+                                $newqid=$connect->Insert_ID("{$dbprefix}questions","qid");
+                            }
+
+                            $newrank=0;
+                            $substitutions[]=array($oldsid, $oldgid, $oldqid, $newsid, $newgid, $newqid);
+                            //$this->debugLsrc("HALLO?!:");
+                            //NOW DO NESTED ANSWERS FOR THIS QID
+                            if (isset($answerarray) && $answerarray && $newquestion) {
+                                $count=0;
+                                foreach ($answerarray as $aa) {
+                                    $aafieldorders   =convertCSVRowToArray($answerarray[0],',','"');
+                                    $aacfieldcontents=convertCSVRowToArray($aa,',','"');
+                                    if ($count==0) {$count++; continue;}
+                                    $answerrowdata=array_combine($aafieldorders,$aacfieldcontents);
+                                    if ($importversion<=132)
+                                    {
+                                        $answerrowdata["assessment_value"]=(int)$answerrowdata["code"];
+                                    }
+                                    $code=$answerrowdata["code"];
+                                    $thisqid=$answerrowdata["qid"];
+                                    if ($thisqid == $qid)
+                                    {
+                                        $answerrowdata["qid"]=$newqid;
+                                        // Version <=100 doesn't have a language field yet so we set it now
+                                        if ($importversion<=100)
+                                        {
+                                            $answerrowdata['language']=$newlanguage;
+                                        }
+
+                                        // translate internal links
+                                        $answerrowdata['answer']=translink('survey', $surveyid, $newsid, $answerrowdata['answer']);
+
+                                        $newvalues=array_values($answerrowdata);
+                                        $newvalues=array_map(array(&$connect, "qstr"),$newvalues); // quote everything accordingly
+                                        $ainsert = "insert INTO {$dbprefix}answers (".implode(',',array_keys($answerrowdata)).") VALUES (".implode(',',$newvalues).")";
+                                        $ares = $connect->Execute($ainsert) or $this->debugLsrc("Import of this survey file failed on Line ".__LINE__."| ".$connect->ErrorMsg());
+
+                                        if ($type == "M" || $type == "P") {
+                                            $fieldnames[]=array("oldcfieldname"=>$oldsid."X".$oldgid."X".$oldqid,
+											"newcfieldname"=>$newsid."X".$newgid."X".$newqid,
+											"oldfieldname"=>$oldsid."X".$oldgid."X".$oldqid.$code,
+											"newfieldname"=>$newsid."X".$newgid."X".$newqid.$code);
+                                            if ($type == "P") {
+                                                $fieldnames[]=array("oldcfieldname"=>$oldsid."X".$oldgid."X".$oldqid."comment",
+												"newcfieldname"=>$newsid."X".$newgid."X".$newqid.$code."comment",
+												"oldfieldname"=>$oldsid."X".$oldgid."X".$oldqid.$code."comment",
+												"newfieldname"=>$newsid."X".$newgid."X".$newqid.$code."comment");
+                                            }
+                                        }
+                                        elseif ($type == "A" || $type == "B" || $type == "C" || $type == "F" || $type == "H" || $type == "E" || $type == "Q" || $type == "K" || $type == "1") {
+                                            $fieldnames[]=array("oldcfieldname"=>$oldsid."X".$oldgid."X".$oldqid.$code,
+											"newcfieldname"=>$newsid."X".$newgid."X".$newqid.$code,
+											"oldfieldname"=>$oldsid."X".$oldgid."X".$oldqid.$code,
+											"newfieldname"=>$newsid."X".$newgid."X".$newqid.$code);
+                                        }
+                                        elseif ($type == ":" || $type == ";" ) {
+                                            // read all label codes from $questionrowdata["lid"]
+                                            // for each one (as L) set SGQA_L
+                                            $labelq="SELECT DISTINCT code FROM {$dbprefix}labels WHERE lid=".$questionrowdata["lid"];
+                                            $labelqresult=db_execute_num($labelq) or safe_die("Died querying labelset $lid<br />$query2<br />".$connect->ErrorMsg());
+                                            while ($labelqrow=$labelqresult->FetchRow())
+                                            {
+                                                $fieldnames[]=array("oldcfieldname"=>$oldsid."X".$oldgid."X".$oldqid.$code."_".$labelqrow[0],
+												"newcfieldname"=>$newsid."X".$newgid."X".$newqid.$code."_".$labelqrow[0],
+												"oldfieldname"=>$oldsid."X".$oldgid."X".$oldqid.$code."_".$labelqrow[0],
+												"newfieldname"=>$newsid."X".$newgid."X".$newqid.$code."_".$labelqrow[0]);
+                                            }
+                                        }
+                                        elseif ($type == "R") {
+                                            $newrank++;
+                                        }
+                                    }
+                                }
+                                if (($type == "A" || $type == "B" || $type == "C" || $type == "M" || $type == "P" || $type == "L") && ($other == "Y")) {
+                                    $fieldnames[]=array("oldcfieldname"=>$oldsid."X".$oldgid."X".$oldqid."other",
+									"newcfieldname"=>$newsid."X".$newgid."X".$newqid."other",
+									"oldfieldname"=>$oldsid."X".$oldgid."X".$oldqid."other",
+									"newfieldname"=>$newsid."X".$newgid."X".$newqid."other");
+                                    if ($type == "P") {
+                                        $fieldnames[]=array("oldcfieldname"=>$oldsid."X".$oldgid."X".$oldqid."othercomment",
+										"newcfieldname"=>$newsid."X".$newgid."X".$newqid."othercomment",
+										"oldfieldname"=>$oldsid."X".$oldgid."X".$oldqid."othercomment",
+										"newfieldname"=>$newsid."X".$newgid."X".$newqid."othercomment");
+                                    }
+                                }
+                                if ($type == "R" && $newrank >0) {
+                                    for ($i=1; $i<=$newrank; $i++) {
+                                        $fieldnames[]=array("oldcfieldname"=>$oldsid."X".$oldgid."X".$oldqid.$i,
+										"newcfieldname"=>$newsid."X".$newgid."X".$newqid.$i,
+										"oldfieldname"=>$oldsid."X".$oldgid."X".$oldqid.$i,
+										"newfieldname"=>$newsid."X".$newgid."X".$newqid.$i);
+                                    }
+                                }
+                                if ($type != "A" && $type != "B" && $type != "C" && $type != "R" && $type != "M" && $type != "P") {
+                                    $fieldnames[]=array("oldcfieldname"=>$oldsid."X".$oldgid."X".$oldqid,
+									"newcfieldname"=>$newsid."X".$newgid."X".$newqid,
+									"oldfieldname"=>$oldsid."X".$oldgid."X".$oldqid,
+									"newfieldname"=>$newsid."X".$newgid."X".$newqid);
+                                    if ($type == "O") {
+                                        $fieldnames[]=array("oldcfieldname"=>$oldsid."X".$oldgid."X".$oldqid."comment",
+										"newcfieldname"=>$newsid."X".$newgid."X".$newqid."comment",
+										"oldfieldname"=>$oldsid."X".$oldgid."X".$oldqid."comment",
+										"newfieldname"=>$newsid."X".$newgid."X".$newqid."comment");
+                                    }
+                                }
+                            } else {
+                                $fieldnames[]=array("oldcfieldname"=>$oldsid."X".$oldgid."X".$oldqid,
+								"newcfieldname"=>$newsid."X".$newgid."X".$newqid,
+								"oldfieldname"=>$oldsid."X".$oldgid."X".$oldqid,
+								"newfieldname"=>$newsid."X".$newgid."X".$newqid);
+                            }
+                        }
+                    }
+                }
+            }
+        }
+        $this->debugLsrc("wir sind in ".__FUNCTION__." Line ".__LINE__.", OK ");
+        // Fix sortorder of the groups  - if users removed groups manually from the csv file there would be gaps
+        //fixsortorderGroups(); //XXX changed: commented out
+        //fixsortorderGroups() in full length (using global vars, i cannot work with such things) - rakete
+        $baselang = GetBaseLanguageFromSurveyID($iVid);
+        $cdresult = db_execute_assoc("SELECT gid FROM ".db_table_name('groups')." WHERE sid='{$surveyid}' AND language='{$baselang}' ORDER BY group_order, group_name");
+        $position=0;
+        while ($cdrow=$cdresult->FetchRow())
+        {
+            $cd2query="UPDATE ".db_table_name('groups')." SET group_order='{$position}' WHERE gid='{$cdrow['gid']}' ";
+            $cd2result = $connect->Execute($cd2query) or $this->debugLsrc("Import of this survey file failed on Line ".__LINE__."| ".$connect->ErrorMsg());  //Checked
+            $position++;
+        }
+
+        $this->debugLsrc("wir sind in ".__FUNCTION__." Line ".__LINE__.", OK ");
+
+        //... and for the questions inside the groups
+        // get all group ids and fix questions inside each group
+        $gquery = "SELECT gid FROM {$dbprefix}groups where sid=$newsid group by gid ORDER BY gid"; //Get last question added (finds new qid)
+        $gres = db_execute_assoc($gquery);
+        while ($grow = $gres->FetchRow())
+        {
+            //fixsortorderQuestions(0,$grow['gid']); //XXX changed: commented out
+            // and fully written out:
+            $qid=sanitize_int(0);
+            $gid=sanitize_int($grow['gid']);
+            $baselang = GetBaseLanguageFromSurveyID($iVid);
+            if ($gid == 0)
+            {
+                $result = db_execute_assoc("SELECT gid FROM ".db_table_name('questions')." WHERE qid='{$qid}' and language='{$baselang}'");  //Checked
+                $row=$result->FetchRow();
+                $gid=$row['gid'];
+            }
+            $cdresult = db_execute_assoc("SELECT qid FROM ".db_table_name('questions')." WHERE gid='{$gid}' and language='{$baselang}' ORDER BY question_order, title ASC");      //Checked
+            $position=0;
+            while ($cdrow=$cdresult->FetchRow())
+            {
+                $cd2query="UPDATE ".db_table_name('questions')." SET question_order='{$position}' WHERE qid='{$cdrow['qid']}' ";
+                $cd2result = $connect->Execute($cd2query) or $this->debugLsrc("Import of this survey file failed on Line ".__LINE__."| ".$connect->ErrorMsg());
+                $position++;
+            }
+
+        }
+        $this->debugLsrc("wir sind in ".__FUNCTION__." Line ".__LINE__.", OK ");
+
+        //We've built two arrays along the way - one containing the old SID, GID and QIDs - and their NEW equivalents
+        //and one containing the old 'extended fieldname' and its new equivalent.  These are needed to import conditions and question_attributes.
+        if (isset($question_attributesarray) && $question_attributesarray) {//ONLY DO THIS IF THERE ARE QUESTION_ATTRIBUES
+            $count=0;
+            foreach ($question_attributesarray as $qar) {
+                $fieldorders  =convertCSVRowToArray($question_attributesarray[0],',','"');
+                $fieldcontents=convertCSVRowToArray($qar,',','"');
+                if ($count==0) {$count++; continue;}
+                $qarowdata=array_combine($fieldorders,$fieldcontents);
+                $newqid="";
+                $oldqid=$qarowdata['qid'];
+                foreach ($substitutions as $subs) {
+                    if ($oldqid==$subs[2]) {$newqid=$subs[5];}
+                }
+
+                $qarowdata["qid"]=$newqid;
+                unset($qarowdata["qaid"]);
+
+                $newvalues=array_values($qarowdata);
+                $newvalues=array_map(array(&$connect, "qstr"),$newvalues); // quote everything accordingly
+                $qainsert = "insert INTO {$dbprefix}question_attributes (".implode(',',array_keys($qarowdata)).") VALUES (".implode(',',$newvalues).")";
+                $result=$connect->Execute($qainsert) or $this->debugLsrc("Import of this survey file failed on Line ".__LINE__."|  $qainsert  |".$connect->ErrorMsg());
+            }
+        }
+
+        if (isset($assessmentsarray) && $assessmentsarray) {//ONLY DO THIS IF THERE ARE QUESTION_ATTRIBUES
+            $count=0;
+            foreach ($assessmentsarray as $qar) {
+                $fieldorders  =convertCSVRowToArray($assessmentsarray[0],',','"');
+                $fieldcontents=convertCSVRowToArray($qar,',','"');
+                if ($count==0) {$count++; continue;}
+                $asrowdata=array_combine($fieldorders,$fieldcontents);
+                if (isset($asrowdata['link']))
+                {
+                    if (trim($asrowdata['link'])!='') $asrowdata['message']=$asrowdata['message'].'<br /><a href="'.$asrowdata['link'].'">'.$asrowdata['link'].'</a>';
+                    unset($asrowdata['link']);
+                }
+                $oldsid=$asrowdata["sid"];
+                $oldgid=$asrowdata["gid"];
+                if  ($oldgid>0)
+                {
+                    foreach ($substitutions as $subs) {
+                        if ($oldsid==$subs[0]) {$newsid=$subs[3];}
+                        if ($oldgid==$subs[1]) {$newgid=$subs[4];}
+                    }
+                }
+                else
+                {
+                    $newgid=0;
+                }
+
+                $asrowdata["sid"]=$newsid;
+                $asrowdata["gid"]=$newgid;
+                unset($asrowdata["id"]);
+
+
+                $newvalues=array_values($asrowdata);
+                $newvalues=array_map(array(&$connect, "qstr"),$newvalues); // quote everything accordingly
+                $asinsert = "insert INTO {$dbprefix}assessments (".implode(',',array_keys($asrowdata)).") VALUES (".implode(',',$newvalues).")";
+                $result=$connect->Execute($asinsert) or $this->debugLsrc("Import of this survey file failed on Line ".__LINE__."| ".$connect->ErrorMsg());
+
+                unset($newgid);
+            }
+        }
+
+        if (isset($quotaarray) && $quotaarray) {//ONLY DO THIS IF THERE ARE QUOTAS
+            $count=0;
+            foreach ($quotaarray as $qar) {
+
+                $fieldorders=convertCSVRowToArray($quotaarray[0],',','"');
+                $fieldcontents=convertCSVRowToArray($qar,',','"');
+                if ($count==0) {$count++; continue;}
+                 
+                $asrowdata=array_combine($fieldorders,$fieldcontents);
+
+                $oldsid=$asrowdata["sid"];
+                foreach ($substitutions as $subs) {
+                    if ($oldsid==$subs[0]) {$newsid=$subs[3];}
+                }
+
+                $asrowdata["sid"]=$newsid;
+                $oldid = $asrowdata["id"];
+                unset($asrowdata["id"]);
+
+                $newvalues=array_values($asrowdata);
+                $newvalues=array_map(array(&$connect, "qstr"),$newvalues); // quote everything accordingly
+
+                $asinsert = "insert INTO {$dbprefix}quota (".implode(',',array_keys($asrowdata)).") VALUES (".implode(',',$newvalues).")";
+                $result=$connect->Execute($asinsert) or $this->debugLsrc("Import of this survey file failed on Line ".__LINE__."| ".$connect->ErrorMsg());
+                $quotaids[] = array($oldid,$connect->Insert_ID(db_table_name_nq('quota'),"id"));
+
+            }
+        }
+
+        if (isset($quotamembersarray) && $quotamembersarray) {//ONLY DO THIS IF THERE ARE QUOTAS
+            $count=0;
+            foreach ($quotamembersarray as $qar) {
+
+                $fieldorders  =convertCSVRowToArray($quotamembersarray[0],',','"');
+                $fieldcontents=convertCSVRowToArray($qar,',','"');
+                if ($count==0) {$count++; continue;}
+                 
+                $asrowdata=array_combine($fieldorders,$fieldcontents);
+
+                $oldsid=$asrowdata["sid"];
+                $newqid="";
+                $newquotaid="";
+                $oldqid=$asrowdata['qid'];
+                $oldquotaid=$asrowdata['quota_id'];
+
+                foreach ($substitutions as $subs) {
+                    if ($oldsid==$subs[0]) {$newsid=$subs[3];}
+                    if ($oldqid==$subs[2]) {$newqid=$subs[5];}
+                }
+
+                foreach ($quotaids as $quotaid) {
+                    if ($oldquotaid==$quotaid[0]) {$newquotaid=$quotaid[1];}
+                }
+
+                $asrowdata["sid"]=$newsid;
+                $asrowdata["qid"]=$newqid;
+                $asrowdata["quota_id"]=$newquotaid;
+                unset($asrowdata["id"]);
+
+                $newvalues=array_values($asrowdata);
+                $newvalues=array_map(array(&$connect, "qstr"),$newvalues); // quote everything accordingly
+
+                $asinsert = "insert INTO {$dbprefix}quota_members (".implode(',',array_keys($asrowdata)).") VALUES (".implode(',',$newvalues).")";
+                $result=$connect->Execute($asinsert) or $this->debugLsrc("Import of this survey file failed on Line ".__LINE__."| ".$connect->ErrorMsg());
+
+            }
+        }
+
+        if (isset($conditionsarray) && $conditionsarray) {//ONLY DO THIS IF THERE ARE CONDITIONS!
+            $count='0';
+            foreach ($conditionsarray as $car) {
+                $fieldorders  =convertCSVRowToArray($conditionsarray[0],',','"');
+                $fieldcontents=convertCSVRowToArray($car,',','"');
+                if ($count==0) {$count++; continue;}
+                $conditionrowdata=array_combine($fieldorders,$fieldcontents);
+
+                $oldcid=$conditionrowdata["cid"];
+                $oldqid=$conditionrowdata["qid"];
+                $oldcfieldname=$conditionrowdata["cfieldname"];
+                $oldcqid=$conditionrowdata["cqid"];
+                $thisvalue=$conditionrowdata["value"];
+                $newvalue=$thisvalue;
+
+                foreach ($substitutions as $subs) {
+                    if ($oldqid==$subs[2])  {$newqid=$subs[5];}
+                    if ($oldcqid==$subs[2]) {$newcqid=$subs[5];}
+                }
+                if (ereg('^@([0-9]+)X([0-9]+)X([^@]+)@',$thisvalue,$targetcfieldname))
+                {
+                    foreach ($substitutions as $subs) {
+                        if ($targetcfieldname[1]==$subs[0])  {$targetcfieldname[1]=$subs[3];}
+                        if ($targetcfieldname[2]==$subs[1])  {$targetcfieldname[2]=$subs[4];}
+                        if ($targetcfieldname[3]==$subs[2])  {$targetcfieldname[3]=$subs[5];}
+                    }
+                    $newvalue='@'.$targetcfieldname[1].'X'.$targetcfieldname[2].'X'.$targetcfieldname[3].'@';
+                }
+                foreach($fieldnames as $fns) {
+                    //if the $fns['oldcfieldname'] is not the same as $fns['oldfieldname'] then this is a multiple type question
+                    if ($fns['oldcfieldname'] == $fns['oldfieldname']) { //The normal method - non multiples
+                        if ($oldcfieldname==$fns['oldcfieldname']) {
+                            $newcfieldname=$fns['newcfieldname'];
+                        }
+                    } else {
+                        if ($oldcfieldname == $fns['oldcfieldname'] && $oldcfieldname.$thisvalue == $fns['oldfieldname']) {
+                            $newcfieldname=$fns['newcfieldname'];
+                        }
+                    }
+                }
+                if (!isset($newcfieldname)) {$newcfieldname="";}
+                unset($conditionrowdata["cid"]);
+                $conditionrowdata["qid"]=$newqid;
+                $conditionrowdata["cfieldname"]=$newcfieldname;
+                $conditionrowdata["value"]=$newvalue;
+
+                if (isset($newcqid)) {
+                    $conditionrowdata["cqid"]=$newcqid;
+                    if (!isset($conditionrowdata["method"]) || trim($conditionrowdata["method"])=='')
+                    {
+                        $conditionrowdata["method"]='==';
+                    }
+                    if (!isset($conditionrowdata["scenario"]) || trim($conditionrowdata["scenario"])=='')
+                    {
+                        $conditionrowdata["scenario"]=1;
+                    }
+                    $newvalues=array_values($conditionrowdata);
+                    $newvalues=array_map(array(&$connect, "qstr"),$newvalues); // quote everything accordingly
+                    $conditioninsert = "insert INTO {$dbprefix}conditions (".implode(',',array_keys($conditionrowdata)).") VALUES (".implode(',',$newvalues).")";
+                    $result=$connect->Execute($conditioninsert) or $this->debugLsrc("Import of this survey file failed on Line ".__LINE__."| ".$connect->ErrorMsg());
+                } else {
+                    $importsurvey .= "<font size=1>Condition for $oldqid skipped ($oldcqid does not exist)</font>";
+                    //if ($importingfrom != "http") echo "Condition for $oldqid skipped ($oldcqid does not exist)\n";
+                    //return; //XXX changed: comment the upper line, returning
+                }
+                unset($newcqid);
+            }
+        }
+
+        // Translate INSERTANS codes
+        if (isset($fieldnames))
+        {
+            transInsertAns($newsid,$oldsid,$fieldnames);
+        }
+        $surveyid=$newsid;
+
+        return true;
+    }
+
+    /**
+     * function to activate surveys based on new activate.php 5771 2008-10-13 02:28:40Z jcleeland $
+     *
+     * @param unknown_type $surveyid
+     * @return boolean
+     */
+    function activateSurvey($surveyid)//XXX activateSurvey
+    {
+        global $connect ;
+        global $dbprefix ;
+        $ADODB_FETCH_MODE = ADODB_FETCH_ASSOC;
+        include("lsrc.config.php");
+        $_GET['sid'] = $surveyid;
+        $_POST['sid'] = $surveyid;
+        //$postsid = $surveyid;
+        //$activateoutput='';
+
+        $this->debugLsrc("wir sind in ".__FILE__." - ".__FUNCTION__." Line ".__LINE__.", OK ");
+
+        if (!isset($_POST['ok']) || !$_POST['ok'])
+        {
+            $this->debugLsrc("wir sind in ".__FUNCTION__." Line ".__LINE__.", OK ");
+            if (isset($_GET['fixnumbering']) && $_GET['fixnumbering'])
+            {
+                $this->debugLsrc("wir sind in ".__FUNCTION__." Line ".__LINE__.", OK ");
+                //Fix a question id - requires renumbering a question
+                $oldqid = $_GET['fixnumbering'];
+                $query = "SELECT qid FROM {$dbprefix}questions ORDER BY qid DESC";
+                $result = db_select_limit_assoc($query, 1) or $this->debugLsrc($query."".$connect->ErrorMsg());
+                while ($row=$result->FetchRow()) {$lastqid=$row['qid'];}
+                $newqid=$lastqid+1;
+                $query = "UPDATE {$dbprefix}questions SET qid=$newqid WHERE qid=$oldqid";
+                $result = $connect->Execute($query) or $this->debugLsrc($query."".$connect->ErrorMsg());
+                //Update conditions.. firstly conditions FOR this question
+                $query = "UPDATE {$dbprefix}conditions SET qid=$newqid WHERE qid=$oldqid";
+                $result = $connect->Execute($query) or $this->debugLsrc($query."".$connect->ErrorMsg());
+                //Now conditions based upon this question
+                $query = "SELECT cqid, cfieldname FROM {$dbprefix}conditions WHERE cqid=$oldqid";
+                $result = db_execute_assoc($query) or $this->debugLsrc($query."".$connect->ErrorMsg());
+                $this->debugLsrc("wir sind in ".__FUNCTION__." Line ".__LINE__.", OK ");
+                while ($row=$result->FetchRow())
+                {
+                    $switcher[]=array("cqid"=>$row['cqid'], "cfieldname"=>$row['cfieldname']);
+                }
+                if (isset($switcher))
+                {
+                    foreach ($switcher as $switch)
+                    {
+                        $query = "UPDATE {$dbprefix}conditions
+								  SET cqid=$newqid,
+								  cfieldname='".str_replace("X".$oldqid, "X".$newqid, $switch['cfieldname'])."'
+								  WHERE cqid=$oldqid";
+                        $result = $connect->Execute($query) or $this->debugLsrc($query."".$connect->ErrorMsg());
+                    }
+                }
+                $this->debugLsrc("wir sind in ".__FUNCTION__." Line ".__LINE__.", OK ");
+                //Now question_attributes
+                $query = "UPDATE {$dbprefix}question_attributes SET qid=$newqid WHERE qid=$oldqid";
+                $result = $connect->Execute($query) or $this->debugLsrc($query."".$connect->ErrorMsg());
+                //Now answers
+                $query = "UPDATE {$dbprefix}answers SET qid=$newqid WHERE qid=$oldqid";
+                $result = $connect->Execute($query) or $this->debugLsrc($query."".$connect->ErrorMsg());
+            }
+            //CHECK TO MAKE SURE ALL QUESTION TYPES THAT REQUIRE ANSWERS HAVE ACTUALLY GOT ANSWERS
+            //THESE QUESTION TYPES ARE:
+            //	# "L" -> LIST
+            //  # "O" -> LIST WITH COMMENT
+            //  # "M" -> MULTIPLE OPTIONS
+            //	# "P" -> MULTIPLE OPTIONS WITH COMMENTS
+            //	# "A", "B", "C", "E", "F", "H", "^" -> Various Array Types
+            //  # "R" -> RANKING
+            //  # "U" -> FILE CSV MORE
+            //  # "I" -> FILE CSV ONE
+            //  # ":" -> Array Multi Flexi Numbers
+            //  # ";" -> Array Multi Flexi Text
+            //  # "1" -> MULTI SCALE
+
+
+            $this->debugLsrc("wir sind in ".__FUNCTION__." Line ".__LINE__.", OK ");
+
+            $chkquery = "SELECT qid, question, gid FROM {$dbprefix}questions WHERE sid={$surveyid} AND type IN ('L', 'O', 'M', 'P', 'A', 'B', 'C', 'E', 'F', 'R', 'J', '!', '^', ':', '1')";
+            $chkresult = db_execute_assoc($chkquery) or $this->debugLsrc ("Couldn't get list of questions$chkquery".$connect->ErrorMsg());
+            while ($chkrow = $chkresult->FetchRow())
+            {
+                $chaquery = "SELECT * FROM {$dbprefix}answers WHERE qid = {$chkrow['qid']} ORDER BY sortorder, answer";
+                $charesult=$connect->Execute($chaquery);
+                $chacount=$charesult->RecordCount();
+                if (!$chacount > 0)
+                {
+                    //$failedcheck[]=array($chkrow['qid'], $chkrow['question'], ": ".("This question is a multiple answer type question but has no answers."), $chkrow['gid']);
+                }
+            }
+
+            //NOW CHECK THAT ALL QUESTIONS HAVE A 'QUESTION TYPE' FIELD
+            $chkquery = "SELECT qid, question, gid FROM {$dbprefix}questions WHERE sid={$surveyid} AND type = ''";
+            $chkresult = db_execute_assoc($chkquery) or $this->debugLsrc ("Couldn't check questions for missing types$chkquery".$connect->ErrorMsg());
+            while ($chkrow = $chkresult->FetchRow())
+            {
+                //$failedcheck[]=array($chkrow['qid'], $chkrow['question'], ": ".("This question does not have a question 'type' set."), $chkrow['gid']);
+            }
+
+            $this->debugLsrc("wir sind in ".__FUNCTION__." Line ".__LINE__.", OK ");
+
+
+            //CHECK THAT FLEXIBLE LABEL TYPE QUESTIONS HAVE AN "LID" SET
+            $chkquery = "SELECT qid, question, gid FROM {$dbprefix}questions WHERE sid={$surveyid} AND type IN ('F', 'H', 'W', 'Z', ':', '1') AND (lid = 0 OR lid is null)";
+            //$chkresult = db_execute_assoc($chkquery) or $this->debugLsrc ("Couldn't check questions for missing LIDs$chkquery".$connect->ErrorMsg());
+            while($chkrow = $chkresult->FetchRow()){
+                //	$failedcheck[]=array($chkrow['qid'], $chkrow['question'], ": ".("This question requires a Labelset, but none is set."), $chkrow['gid']);
+            } // while
+
+            //CHECK THAT FLEXIBLE LABEL TYPE QUESTIONS HAVE AN "LID1" SET FOR MULTI SCALE
+            $chkquery = "SELECT qid, question, gid FROM {$dbprefix}questions WHERE sid={$surveyid} AND (type ='1') AND (lid1 = 0 OR lid1 is null)";
+            $chkresult = db_execute_assoc($chkquery) or $this->debugLsrc ("Couldn't check questions for missing LIDs$chkquery".$connect->ErrorMsg());
+            while($chkrow = $chkresult->FetchRow()){
+                //	$failedcheck[]=array($chkrow['qid'], $chkrow['question'], ": ".("This question requires a second Labelset, but none is set."), $chkrow['gid']);
+            } // while
+            $this->debugLsrc("wir sind in ".__FUNCTION__." Line ".__LINE__.", OK ");
+
+            // XXX rakete Changed: This was making errors, for we dont have additional languages and this script throws an error when there are none.
+
+            //NOW check that all used labelsets have all necessary languages
+            $chkquery = "SELECT qid, question, gid, lid FROM {$dbprefix}questions WHERE sid={$surveyid} AND type IN ('F', 'H', 'W', 'Z', ':', '1') AND (lid > 0) AND (lid is not null)";
+            $this->debugLsrc("wir sind in ".__FUNCTION__." Line ".__LINE__.", $chkquery ");
+            $chkresult = db_execute_assoc($chkquery) or $this->debugLsrc ("Couldn't check questions for missing LID languages$chkquery".$connect->ErrorMsg());
+            $slangs = GetAdditionalLanguagesFromSurveyID($surveyid);
+            $baselang = GetBaseLanguageFromSurveyID($surveyid);
+            array_unshift($slangs,$baselang);
+            while ($chkrow = $chkresult->FetchRow())
+            {
+                foreach ($slangs as $surveylanguage)
+                {
+                    $chkquery2 = "SELECT lid FROM {$dbprefix}labels WHERE language='$surveylanguage' AND (lid = {$chkrow['lid']}) ";
+                    $chkresult2 = db_execute_assoc($chkquery2);
+                    if ($chkresult2->RecordCount()==0)
+                    {
+                        $failedcheck[]=array($chkrow['qid'], $chkrow['question'], ": The labelset used in this question does not exists or is missing a translation.", $chkrow['gid']);
+                    }
+                }  //foreach
+            } //while
+
+            $this->debugLsrc("wir sind in ".__FUNCTION__." Line ".__LINE__.", OK ");
+            //CHECK THAT ALL CONDITIONS SET ARE FOR QUESTIONS THAT PRECEED THE QUESTION CONDITION
+            //A: Make an array of all the qids in order of appearance
+            //	$qorderquery="SELECT * FROM {$dbprefix}questions, {$dbprefix}groups WHERE {$dbprefix}questions.gid={$dbprefix}groups.gid AND {$dbprefix}questions.sid={$surveyid} ORDER BY {$dbprefix}groups.sortorder, {$dbprefix}questions.title";
+            //	$qorderresult=$connect->Execute($qorderquery) or $this->debugLsrc("Couldn't generate a list of questions in order$qorderquery".$connect->ErrorMsg());
+            //	$qordercount=$qorderresult->RecordCount();
+            //	$c=0;
+            //	while ($qorderrow=$qorderresult->FetchRow())
+            //		{
+            //		$qidorder[]=array($c, $qorderrow['qid']);
+            //		$c++;
+            //		}
+            //TO AVOID NATURAL SORT ORDER ISSUES, FIRST GET ALL QUESTIONS IN NATURAL SORT ORDER, AND FIND OUT WHICH NUMBER IN THAT ORDER THIS QUESTION IS
+            $qorderquery = "SELECT * FROM {$dbprefix}questions WHERE sid=$surveyid AND type not in ('S', 'D', 'T', 'Q')";
+            $qorderresult = db_execute_assoc($qorderquery) or $this->debugLsrc ("$qorderquery".$connect->ErrorMsg());
+            $qrows = array(); //Create an empty array in case FetchRow does not return any rows
+            while ($qrow = $qorderresult->FetchRow()) {$qrows[] = $qrow;} // Get table output into array
+            usort($qrows, 'CompareGroupThenTitle'); // Perform a case insensitive natural sort on group name then question title of a multidimensional array
+            $c=0;
+            foreach ($qrows as $qr)
+            {
+                $qidorder[]=array($c, $qrow['qid']);
+                $c++;
+            }
+            $qordercount="";
+            //1: Get each condition's question id
+            $conquery= "SELECT {$dbprefix}conditions.qid, cqid, {$dbprefix}questions.question, "
+            . "{$dbprefix}questions.gid "
+            . "FROM {$dbprefix}conditions, {$dbprefix}questions, {$dbprefix}groups "
+            . "WHERE {$dbprefix}conditions.qid={$dbprefix}questions.qid "
+            . "AND {$dbprefix}questions.gid={$dbprefix}groups.gid ORDER BY {$dbprefix}conditions.qid";
+            $conresult=db_execute_assoc($conquery) or $this->debugLsrc("Couldn't check conditions for relative consistency$conquery".$connect->ErrorMsg());
+            //2: Check each conditions cqid that it occurs later than the cqid
+            while ($conrow=$conresult->FetchRow())
+            {
+                $cqidfound=0;
+                $qidfound=0;
+                $b=0;
+                while ($b<$qordercount)
+                {
+                    if ($conrow['cqid'] == $qidorder[$b][1])
+                    {
+                        $cqidfound = 1;
+                        $b=$qordercount;
+                    }
+                    if ($conrow['qid'] == $qidorder[$b][1])
+                    {
+                        $qidfound = 1;
+                        $b=$qordercount;
+                    }
+                    if ($qidfound == 1)
+                    {
+                        //$failedcheck[]=array($conrow['qid'], $conrow['question'], ": ".("This question has a condition set, however the condition is based on a question that appears after it."), $conrow['gid']);
+                    }
+                    $b++;
+                }
+            }
+            //CHECK THAT ALL THE CREATED FIELDS WILL BE UNIQUE
+            $fieldmap=createFieldMap($surveyid, "full");
+            if (isset($fieldmap))
+            {
+                foreach($fieldmap as $fielddata)
+                {
+                    $fieldlist[]=$fielddata['fieldname'];
+                }
+                $fieldlist=array_reverse($fieldlist); //let's always change the later duplicate, not the earlier one
+            }
+            $checkKeysUniqueComparison = create_function('$value','if ($value > 1) return true;');
+            @$duplicates = array_keys (array_filter (array_count_values($fieldlist), $checkKeysUniqueComparison));
+            if (isset($duplicates))
+            {
+                foreach ($duplicates as $dup)
+                {
+                    $badquestion=arraySearchByKey($dup, $fieldmap, "fieldname", 1);
+                    $fix = "[<a href='$scriptname?action=activate&amp;sid=$surveyid&amp;fixnumbering=".$badquestion['qid']."'>Click Here to Fix</a>]";
+                    //$failedcheck[]=array($badquestion['qid'], $badquestion['question'], ": Bad duplicate fieldname $fix", $badquestion['gid']);
+                }
+            }
+
+            //IF ANY OF THE CHECKS FAILED, PRESENT THIS SCREEN
+            if (isset($failedcheck) && $failedcheck)
+            {
+                //$activateoutput .= "\n<table bgcolor='#FFFFFF' width='500' align='center' style='border: 1px solid #555555' cellpadding='6' cellspacing='0'>\n";
+                //$activateoutput .= "\t\t\t\t<tr bgcolor='#555555'><td height='4'><font size='1' face='verdana' color='white'><strong>".("Activate Survey")." ($surveyid)</strong></font></td></tr>\n";
+                //$activateoutput .= "\t<tr>\n";
+                //$activateoutput .= "\t\t<td align='center' bgcolor='#ffeeee'>\n";
+                //$activateoutput .= "\t\t\t<font color='red'><strong>".("Error")."</strong>\n";
+                //$activateoutput .= "\t\t\t".("Survey does not pass consistency check")."</font>\n";
+                //$activateoutput .= "\t\t</td>\n";
+                //$activateoutput .= "\t</tr>\n";
+                //$activateoutput .= "\t<tr>\n";
+                //$activateoutput .= "\t\t<td>\n";
+                //$activateoutput .= "\t\t\t<strong>".("The following problems have been found:")."</strong>\n";
+                //$activateoutput .= "\t\t\t<ul>\n";
+                foreach ($failedcheck as $fc)
+                {
+                    //$activateoutput .= "\t\t\t\t<li> Question qid-{$fc[0]} (\"<a href='$scriptname?sid=$surveyid&amp;gid=$fc[3]&amp;qid=$fc[0]'>{$fc[1]}</a>\"){$fc[2]}</li>\n";
+                }
+                //$activateoutput .= "\t\t\t</ul>\n";
+                //$activateoutput .= "\t\t\t".("The survey cannot be activated until these problems have been resolved.")."\n";
+                //$activateoutput .= "\t\t</td>\n";
+                //$activateoutput .= "\t</tr>\n";
+                //$activateoutput .= "</table>&nbsp;\n";
+                $this->debugLsrc("wir sind in ".__FUNCTION__." Line ".__LINE__.", NICHT ERWARTET ");
+                return false;
+            }
+            $this->debugLsrc("wir sind in ".__FUNCTION__." Line ".__LINE__.", OK ");
+            //$activateoutput .= "\n<table class='alertbox'>\n";
+            //$activateoutput .= "\t\t\t\t<tr><td height='4'><strong>".("Activate Survey")." ($surveyid)</strong></td></tr>\n";
+            //$activateoutput .= "\t<tr>\n";
+            //$activateoutput .= "\t\t<td align='center' bgcolor='#ffeeee'>\n";
+            //$activateoutput .= "\t\t\t<font color='red'><strong>".("Warning")."</strong>\n";
+            //$activateoutput .= "\t\t\t".("READ THIS CAREFULLY BEFORE PROCEEDING")."\n";
+            //$activateoutput .= "\t\t\t</font>\n";
+            //$activateoutput .= "\t\t</td>\n";
+            //$activateoutput .= "\t</tr>\n";
+            //$activateoutput .= "\t<tr>\n";
+            //$activateoutput .= "\t\t<td>\n";
+            //$activateoutput .= ("You should only activate a survey when you are absolutely certain that your survey setup is finished and will not need changing.")."\n";
+            //$activateoutput .= ("Once a survey is activated you can no longer:")."<ul><li>".("Add or delete groups")."</li><li>".("Add or remove answers to Multiple Answer questions")."</li><li>".("Add or delete questions")."</li></ul>\n";
+            //$activateoutput .= ("However you can still:")."<ul><li>".("Edit (change) your questions code, text or type")."</li><li>".("Edit (change) your group names")."</li><li>".("Add, Remove or Edit pre-defined question answers (except for Multi-answer questions)")."</li><li>".("Change survey name or description")."</li></ul>\n";
+            //$activateoutput .= ("Once data has been entered into this survey, if you want to add or remove groups or questions, you will need to deactivate this survey, which will move all data that has already been entered into a separate archived table.")."\n";
+            //$activateoutput .= "\t\t</td>\n";
+            //$activateoutput .= "\t</tr>\n";
+            //$activateoutput .= "\t<tr>\n";
+            //$activateoutput .= "\t\t<td align='center'>\n";
+            //$activateoutput .= "\t\t\t<input type='submit' value=\"".("Activate Survey")."\" onclick=\"window.open('$scriptname?action=activate&amp;ok=Y&amp;sid={$surveyid}', '_top')\" />\n";
+            //$activateoutput .= "\t\t\t<input type='submit' value=\"".("Activate Survey")."\" onclick=\"".get2post("$scriptname?action=activate&amp;ok=Y&amp;sid={$surveyid}")."\" />\n";
+            //$activateoutput .= "\t\t&nbsp;</td>\n";
+            //$activateoutput .= "\t</tr>\n";
+            //$activateoutput .= "</table>&nbsp;\n";
+
+            //XXX Changed rakete, set Post var for lsrc, no else
+            $_POST['ok'] = "Y";
+            $this->debugLsrc("wir sind in ".__FUNCTION__." Line ".__LINE__.", OK ");
+        }
+
+        if (isset($_POST['ok']) || $_POST['ok'])
+        {
+            $this->debugLsrc("wir sind in ".__FUNCTION__." Line ".__LINE__.", OK ");
+            //Create the survey responses table
+            $createsurvey = "id I NOTNULL AUTO PRIMARY,\n";
+            $createsurvey .= " submitdate T,\n";
+            $createsurvey .= " lastpage I,\n";
+            $createsurvey .= " startlanguage C(20) NOTNULL ,\n";
+            //Check for any additional fields for this survey and create necessary fields (token and datestamp)
+            $pquery = "SELECT private, allowregister, datestamp, ipaddr, refurl FROM {$dbprefix}surveys WHERE sid={$surveyid}";
+            $presult=db_execute_assoc($pquery);
+            while($prow=$presult->FetchRow())
+            {
+                if ($prow['private'] == "N")
+                {
+                    $createsurvey .= "  token C(36),\n";
+                    $surveynotprivate="TRUE";
+                }
+                if ($prow['allowregister'] == "Y")
+                {
+                    $surveyallowsregistration="TRUE";
+                }
+                if ($prow['datestamp'] == "Y")
+                {
+                    $createsurvey .= " datestamp T NOTNULL,\n";
+                    $createsurvey .= " startdate T NOTNULL,\n";
+                }
+                if ($prow['ipaddr'] == "Y")
+                {
+                    $createsurvey .= " ipaddr X,\n";
+                }
+                //Check to see if 'refurl' field is required.
+                if ($prow['refurl'] == "Y")
+                {
+                    $createsurvey .= " refurl X,\n";
+                }
+            }
+            //Get list of questions for the base language
+            $aquery = " SELECT * FROM ".db_table_name('questions').", ".db_table_name('groups')
+            ." WHERE ".db_table_name('questions').".gid=".db_table_name('groups').".gid "
+            ." AND ".db_table_name('questions').".sid={$surveyid} "
+            ." AND ".db_table_name('groups').".language='".GetbaseLanguageFromSurveyid($surveyid). "' "
+            ." AND ".db_table_name('questions').".language='".GetbaseLanguageFromSurveyid($surveyid). "' "
+            ." ORDER BY group_order, question_order";
+            $aresult = db_execute_assoc($aquery);
+            while ($arow=$aresult->FetchRow()) //With each question, create the appropriate field(s)
+            {
+                if ( substr($createsurvey, strlen($createsurvey)-2, 2) != ",\n") {$createsurvey .= ",\n";}
+
+                if ($arow['type'] != "M" && $arow['type'] != "A" && $arow['type'] != "B" &&
+                $arow['type'] != "C" && $arow['type'] != "E" && $arow['type'] != "F" &&
+                $arow['type'] != "H" && $arow['type'] != "P" && $arow['type'] != "R" &&
+                $arow['type'] != "Q" && $arow['type'] != "^" && $arow['type'] != "J" &&
+                $arow['type'] != "K" && $arow['type'] != ":" && $arow['type'] != ";" &&
+                $arow['type'] != "1")
+                {
+                    $createsurvey .= "  `{$arow['sid']}X{$arow['gid']}X{$arow['qid']}`";
+                    switch($arow['type'])
+                    {
+                        case "N":  //NUMERICAL
+                            $createsurvey .= " F";
+                            break;
+                        case "S":  //SHORT TEXT
+                            if ($databasetype=='mysql' || $databasetype=='mysqli')	{$createsurvey .= " X";}
+                            else  {$createsurvey .= " C(255)";}
+                            break;
+                        case "L":  //LIST (RADIO)
+                        case "!":  //LIST (DROPDOWN)
+                        case "W":
+                        case "Z":
+                            $createsurvey .= " C(5)";
+                            if ($arow['other'] == "Y")
+                            {
+                                $createsurvey .= ",\n`{$arow['sid']}X{$arow['gid']}X{$arow['qid']}other` X";
+                            }
+                            break;
+                        case "I":  // CSV ONE
+                            $createsurvey .= " C(5)";
+                            break;
+                        case "O": //DROPDOWN LIST WITH COMMENT
+                            $createsurvey .= " C(5),\n `{$arow['sid']}X{$arow['gid']}X{$arow['qid']}comment` X";
+                            break;
+                        case "T":  //LONG TEXT
+                            $createsurvey .= " X";
+                            break;
+                        case "U":  //HUGE TEXT
+                            $createsurvey .= " X";
+                            break;
+                        case "D":  //DATE
+                            $createsurvey .= " D";
+                            break;
+                        case "5":  //5 Point Choice
+                        case "G":  //Gender
+                        case "Y":  //YesNo
+                        case "X":  //Boilerplate
+                            $createsurvey .= " C(1)";
+                            break;
+                    }
+                }
+                elseif ($arow['type'] == "M" || $arow['type'] == "A" || $arow['type'] == "B" ||
+                $arow['type'] == "C" || $arow['type'] == "E" || $arow['type'] == "F" ||
+                $arow['type'] == "H" || $arow['type'] == "P" || $arow['type'] == "^")
+                {
+                    //MULTI ENTRY
+                    $abquery = "SELECT a.*, q.other FROM {$dbprefix}answers as a, {$dbprefix}questions as q"
+                    ." WHERE a.qid=q.qid AND sid={$surveyid} AND q.qid={$arow['qid']} "
+                    ." AND a.language='".GetbaseLanguageFromSurveyid($surveyid). "' "
+                    ." AND q.language='".GetbaseLanguageFromSurveyid($surveyid). "' "
+                    ." ORDER BY a.sortorder, a.answer";
+                    $abresult=db_execute_assoc($abquery) or $this->debugLsrc ("Couldn't get perform answers query$abquery".$connect->ErrorMsg());
+                    while ($abrow=$abresult->FetchRow())
+                    {
+                        $createsurvey .= "  `{$arow['sid']}X{$arow['gid']}X{$arow['qid']}{$abrow['code']}` C(5),\n";
+                        if ($abrow['other']=="Y") {$alsoother="Y";}
+                        if ($arow['type'] == "P")
+                        {
+                            $createsurvey .= "  `{$arow['sid']}X{$arow['gid']}X{$arow['qid']}{$abrow['code']}comment` X,\n";
+                        }
+                    }
+                    if ((isset($alsoother) && $alsoother=="Y") && ($arow['type']=="M" || $arow['type']=="P"  || $arow['type']=="1")) //Sc: check!
+                    {
+                        $createsurvey .= " `{$arow['sid']}X{$arow['gid']}X{$arow['qid']}other` X,\n";
+                        if ($arow['type']=="P")
+                        {
+                            $createsurvey .= " `{$arow['sid']}X{$arow['gid']}X{$arow['qid']}othercomment` X,\n";
+                        }
+                    }
+                }
+                elseif ($arow['type'] == ":" || $arow['type'] == ";")
+                {
+                    //MULTI ENTRY
+                    $abquery = "SELECT a.*, q.other FROM {$dbprefix}answers as a, {$dbprefix}questions as q"
+                    ." WHERE a.qid=q.qid AND sid={$surveyid} AND q.qid={$arow['qid']} "
+                    ." AND a.language='".GetbaseLanguageFromSurveyid($surveyid). "' "
+                    ." AND q.language='".GetbaseLanguageFromSurveyid($surveyid). "' "
+                    ." ORDER BY a.sortorder, a.answer";
+                    $abresult=db_execute_assoc($abquery) or die ("Couldn't get perform answers query$abquery".$connect->ErrorMsg());
+                    $ab2query = "SELECT ".db_table_name('labels').".*
+					             FROM ".db_table_name('questions').", ".db_table_name('labels')."
+					             WHERE sid=$surveyid 
+								 AND ".db_table_name('labels').".lid=".db_table_name('questions').".lid
+								 AND ".db_table_name('labels').".language='".GetbaseLanguageFromSurveyid($surveyid)."' 
+					             AND ".db_table_name('questions').".qid=".$arow['qid']."
+					             ORDER BY ".db_table_name('labels').".sortorder, ".db_table_name('labels').".title";
+                    $ab2result=db_execute_assoc($ab2query) or die("Couldn't get list of labels in createFieldMap function (case :)$ab2query".htmlspecialchars($connection->ErrorMsg()));
+                    while($ab2row=$ab2result->FetchRow())
+                    {
+                        $lset[]=$ab2row;
+                    }
+                    while ($abrow=$abresult->FetchRow())
+                    {
+                        foreach($lset as $ls)
+                        {
+                            $createsurvey .= "  `{$arow['sid']}X{$arow['gid']}X{$arow['qid']}{$abrow['code']}_{$ls['code']}` X,\n";
+                        }
+                    }
+                    unset($lset);
+                }
+                elseif ($arow['type'] == "Q")
+                {
+                    $abquery = "SELECT a.*, q.other FROM {$dbprefix}answers as a, {$dbprefix}questions as q WHERE a.qid=q.qid AND sid={$surveyid} AND q.qid={$arow['qid']} "
+                    ." AND a.language='".GetbaseLanguageFromSurveyid($surveyid). "' "
+                    ." AND q.language='".GetbaseLanguageFromSurveyid($surveyid). "' "
+                    ." ORDER BY a.sortorder, a.answer";
+                    $abresult=db_execute_assoc($abquery) or $this->debugLsrc ("Couldn't get perform answers query$abquery".$connect->ErrorMsg());
+                    while ($abrow = $abresult->FetchRow())
+                    {
+                        $createsurvey .= "  `{$arow['sid']}X{$arow['gid']}X{$arow['qid']}{$abrow['code']}`";
+                        if ($databasetype=='mysql' || $databasetype=='mysqli')
+                        {
+                            $createsurvey .= " X";
+                        }
+                        else
+                        {
+                            $createsurvey .= " C(255)";
+                        }
+                        $createsurvey .= ",\n";
+                    }
+                }
+
+                elseif ($arow['type'] == "K") //Multiple Numeric - replica of multiple short text, except numbers only
+                {
+                    $abquery = "SELECT a.*, q.other FROM {$dbprefix}answers as a, {$dbprefix}questions as q WHERE a.qid=q.qid AND sid={$surveyid} AND q.qid={$arow['qid']} "
+                    ." AND a.language='".GetbaseLanguageFromSurveyid($surveyid). "' "
+                    ." AND q.language='".GetbaseLanguageFromSurveyid($surveyid). "' "
+                    ." ORDER BY a.sortorder, a.answer";
+                    $abresult=db_execute_assoc($abquery) or $this->debugLsrc ("Couldn't get perform answers query$abquery".$connect->ErrorMsg());
+                    while ($abrow = $abresult->FetchRow())
+                    {
+                        $createsurvey .= "  `{$arow['sid']}X{$arow['gid']}X{$arow['qid']}{$abrow['code']}` F,\n";
+                    }
+                } //End if ($arow['type'] == "K")
+                /*		elseif ($arow['type'] == "J")
+                 {
+                 $abquery = "SELECT {$dbprefix}answers.*, {$dbprefix}questions.other FROM {$dbprefix}answers, {$dbprefix}questions WHERE {$dbprefix}answers.qid={$dbprefix}questions.qid AND sid={$surveyid} AND {$dbprefix}questions.qid={$arow['qid']} ORDER BY {$dbprefix}answers.sortorder, {$dbprefix}answers.answer";
+                 $abresult=db_execute_assoc($abquery) or $this->debugLsrc ("Couldn't get perform answers query$abquery".$connect->ErrorMsg());
+                 while ($abrow = $abresultt->FetchRow())
+                 {
+                 $createsurvey .= "  `{$arow['sid']}X{$arow['gid']}X{$arow['qid']}{$abrow['code']}` C(5),\n";
+                 }
+                 }*/
+                elseif ($arow['type'] == "R")
+                {
+                    //MULTI ENTRY
+                    $abquery = "SELECT a.*, q.other FROM {$dbprefix}answers as a, {$dbprefix}questions as q"
+                    ." WHERE a.qid=q.qid AND sid={$surveyid} AND q.qid={$arow['qid']} "
+                    ." AND a.language='".GetbaseLanguageFromSurveyid($surveyid). "' "
+                    ." AND q.language='".GetbaseLanguageFromSurveyid($surveyid). "' "
+                    ." ORDER BY a.sortorder, a.answer";
+                    $abresult=$connect->Execute($abquery) or $this->debugLsrc ("Couldn't get perform answers query$abquery".$connect->ErrorMsg());
+                    $abcount=$abresult->RecordCount();
+                    for ($i=1; $i<=$abcount; $i++)
+                    {
+                        $createsurvey .= "  `{$arow['sid']}X{$arow['gid']}X{$arow['qid']}$i` C(5),\n";
+                    }
+                }
+                elseif ($arow['type'] == "1")
+                {
+                    $abquery = "SELECT a.*, q.other FROM {$dbprefix}answers as a, {$dbprefix}questions as q"
+                    ." WHERE a.qid=q.qid AND sid={$surveyid} AND q.qid={$arow['qid']} "
+                    ." AND a.language='".GetbaseLanguageFromSurveyid($surveyid). "' "
+                    ." AND q.language='".GetbaseLanguageFromSurveyid($surveyid). "' "
+                    ." ORDER BY a.sortorder, a.answer";
+                    $abresult=db_execute_assoc($abquery) or $this->debugLsrc ("Couldn't get perform answers query$abquery".$connect->ErrorMsg());
+                    $abcount=$abresult->RecordCount();
+                    while ($abrow = $abresult->FetchRow())
+                    {
+                        $abmultiscalequery = "SELECT a.*, q.other FROM {$dbprefix}answers as a, {$dbprefix}questions as q, {$dbprefix}labels as l"
+                        ." WHERE a.qid=q.qid AND sid={$surveyid} AND q.qid={$arow['qid']} "
+                        ." AND l.lid=q.lid AND sid={$surveyid} AND q.qid={$arow['qid']} AND l.title = '' "
+                        ." AND l.language='".GetbaseLanguageFromSurveyid($surveyid). "' "
+                        ." AND q.language='".GetbaseLanguageFromSurveyid($surveyid). "' ";
+                        $abmultiscaleresult=$connect->Execute($abmultiscalequery) or $this->debugLsrc ("Couldn't get perform answers query$abmultiscalequery".$connect->ErrorMsg());
+                        $abmultiscaleresultcount =$abmultiscaleresult->RecordCount();
+                        $abmultiscaleresultcount = 1;
+                        for ($j=0; $j<=$abmultiscaleresultcount; $j++)
+                        {
+                            $createsurvey .= "  `{$arow['sid']}X{$arow['gid']}X{$arow['qid']}{$abrow['code']}#$j` C(5),\n";
+                        }
+                    }
+                }
+            }
+
+            // If last question is of type MCABCEFHP^QKJR let's get rid of the ending coma in createsurvey
+            $createsurvey = rtrim($createsurvey, ",\n")."\n"; // Does nothing if not ending with a comma
+            $tabname = "{$dbprefix}survey_{$surveyid}"; # not using db_table_name as it quotes the table name (as does CreateTableSQL)
+
+            $taboptarray = array('mysql' => 'ENGINE='.$databasetabletype.'  CHARACTER SET utf8 COLLATE utf8_unicode_ci',
+                                 'mysqli' => 'ENGINE='.$databasetabletype.'  CHARACTER SET utf8 COLLATE utf8_unicode_ci');
+            $dict = NewDataDictionary($connect);
+            $sqlarray = $dict->CreateTableSQL($tabname, $createsurvey, $taboptarray);
+            $execresult=$dict->ExecuteSQLArray($sqlarray,1);
+            if ($execresult==0 || $execresult==1)
+            {
+                //		$activateoutput .= "\n<table width='350' align='center' style='border: 1px solid #555555' cellpadding='1' cellspacing='0'>\n" .
+                //		"<tr bgcolor='#555555'><td height='4'><font size='1' face='verdana' color='white'><strong>".("Activate Survey")." ($surveyid)</strong></font></td></tr>\n" .
+                //		"<tr><td>\n" .
+                //		"<font color='red'>".("Survey could not be actived.")."</font>\n" .
+                //		"<center><a href='$scriptname?sid={$surveyid}'>".("Main Admin Screen")."</a></center>\n" .
+                //		"DB ".("Error").":\n<font color='red'>" . $connect->ErrorMsg() . "</font>\n" .
+                //		"<pre>$createsurvey</pre>\n" .
+                //		"</td></tr></table></br>&nbsp;\n" .
+                //		"</body>\n</html>";
+            }
+            if ($execresult != 0 && $execresult !=1)
+            {
+                $anquery = "SELECT autonumber_start FROM {$dbprefix}surveys WHERE sid={$surveyid}";
+                if ($anresult=db_execute_assoc($anquery))
+                {
+                    //if there is an autonumber_start field, start auto numbering here
+                    while($row=$anresult->FetchRow())
+                    {
+                        if ($row['autonumber_start'] > 0)
+                        {
+                            $autonumberquery = "ALTER TABLE {$dbprefix}survey_{$surveyid} AUTO_INCREMENT = ".$row['autonumber_start'];
+                            if ($result = $connect->Execute($autonumberquery))
+                            {
+                                //We're happy it worked!
+                            }
+                            else
+                            {
+                                //Continue regardless - it's not the end of the world
+                            }
+                        }
+                    }
+                }
+
+                //$activateoutput .= "\n<table class='alertbox'>\n";
+                //$activateoutput .= "\t\t\t\t<tr><td height='4'><strong>".("Activate Survey")." ($surveyid)</td></tr>\n";
+                //$activateoutput .= "\t\t\t\t<tr><td align='center'><font class='successtitle'>".("Survey has been activated. Results table has been successfully created.")."</font>\n";
+                $this->debugLsrc("wir sind in ".__FILE__." - ".__FUNCTION__." Line ".__LINE__.", OK ");
+                $acquery = "UPDATE {$dbprefix}surveys SET active='Y' WHERE sid=".$surveyid;
+                $acresult = $connect->Execute($acquery);
+                $this->debugLsrc("wir sind in ".__FILE__." - ".__FUNCTION__." Line ".__LINE__.", FERTIG ");
+            }
+
+        }
+        return true;
+    } // end activateSurvey();
+
+    /**
+     * not used, a test, thought this could maybe enhance security, may be deleted
+     *
+     * @return Error 404 fake
+     */
+    function fake404()// XXX
+    {
+        return '<!DOCTYPE html PUBLIC "-//W3C//DTD XHTML 1.0 Strict//EN"
+	  "http://www.w3.org/TR/xhtml1/DTD/xhtml1-strict.dtd">
+	<html xmlns="http://www.w3.org/1999/xhtml" lang="de" xml:lang="de">
+	<head>
+	<title>Objekt nicht gefunden!</title>
+	<link rev="made" href="" />
+	<style type="text/css"><!--/*--><![CDATA[/*><!--*/ 
+	    body { color: #000000; background-color: #FFFFFF; }
+	    a:link { color: #0000CC; }
+	    p, address {margin-left: 3em;}
+	    span {font-size: smaller;}
+	/*]]>*/--></style>
+	</head>
+	
+	<body>
+	<h1>Objekt nicht gefunden!</h1>
+	<p>
+	
+	
+	    Der angeforderte URL konnte auf dem Server nicht gefunden werden.
+	
+	  
+	
+	    Sofern Sie den URL manuell eingegeben haben,
+	    &uuml;berpr&uuml;fen Sie bitte die Schreibweise und versuchen Sie es erneut.
+	
+	  
+	
+	</p>
+	<p>
+	Sofern Sie dies f&uuml;r eine Fehlfunktion des Servers halten,
+	informieren Sie bitte den 
+	<a href="mailto:webmaster@'.$_SERVER["SERVER_NAME"].'">Webmaster</a>
+	hier&uuml;ber.
+	
+	</p>
+	
+	<h2>Error 404</h2>
+	<address>
+	
+	  <a href="/">'.$_SERVER["SERVER_NAME"].'</a>
+	  
+	  <span>'.date("m/d/Y H:i:s").'
+	  Apache/2.2.9 (Win32) DAV/2 mod_ssl/2.2.9 OpenSSL/0.9.8i mod_autoindex_color PHP/5.2.6 mod_jk/1.2.26</span>
+	</address>
+	</body>
+	</html>
+	
+	';
+    }
+
+    /**
+     * importing a group into an existing survey
+     *
+     * @param int $iVid SurveyID
+     * @param string $sMod Group that should be loaded into the Survey
+     */
+    function importGroup($surveyid, $sMod) //XXX
+    {
+        global $connect ;
+        global $dbprefix ;
+        $ADODB_FETCH_MODE = ADODB_FETCH_ASSOC;
+        include("lsrc.config.php");
+        $newsid = $surveyid;
+
+        $this->debugLsrc("wir sind in ".__FILE__." - ".__FUNCTION__." Line ".__LINE__.", OK ");
+
+        $the_full_file_path = $modDir.$sMod.".csv";
+
+        $this->debugLsrc("wir sind in ".__FILE__." - ".__FUNCTION__." Line ".__LINE__.", OK $the_full_file_path ");
+
+        $handle = fopen($the_full_file_path, "r");
+        while (!feof($handle))
+        {
+            $buffer = fgets($handle);
+            $bigarray[] = $buffer;
+        }
+        fclose($handle);
+
+        if (substr($bigarray[0], 0, 23) != "# LimeSurvey Group Dump" && substr($bigarray[0], 0, 24) != "# PHPSurveyor Group Dump")
+        {
+            //$importgroup .= "<strong><font color='red'>".("Error")."</font></strong>\n";
+            //$importgroup .= ("This file is not a LimeSurvey group file. Import failed.")."\n";
+            //$importgroup .= "<input type='submit' value='".("Main Admin Screen")."' onclick=\"window.open('$scriptname', '_top')\">\n";
+            //$importgroup .= "</td></tr></table>\n";
+            //unlink($the_full_file_path);
+            return false;
+        }
+
+        for ($i=0; $i<9; $i++)
+        {
+            unset($bigarray[$i]);
+        }
+        $bigarray = array_values($bigarray);
+
+        //GROUPS
+        if (array_search("# QUESTIONS TABLE\n", $bigarray))
+        {
+            $stoppoint = array_search("# QUESTIONS TABLE\n", $bigarray);
+        }
+        elseif (array_search("# QUESTIONS TABLE\r\n", $bigarray))
+        {
+            $stoppoint = array_search("# QUESTIONS TABLE\r\n", $bigarray);
+        }
+        else
+        {
+            $stoppoint = count($bigarray)-1;
+        }
+        for ($i=0; $i<=$stoppoint+1; $i++)
+        {
+            if ($i<$stoppoint-2) {$grouparray[] = $bigarray[$i];}
+            unset($bigarray[$i]);
+        }
+        $bigarray = array_values($bigarray);
+        $this->debugLsrc("wir sind in ".__FILE__." - ".__FUNCTION__." Line ".__LINE__.", OK ");
+        //QUESTIONS
+        if (array_search("# ANSWERS TABLE\n", $bigarray))
+        {
+            $stoppoint = array_search("# ANSWERS TABLE\n", $bigarray);
+        }
+        elseif (array_search("# ANSWERS TABLE\r\n", $bigarray))
+        {
+            $stoppoint = array_search("# ANSWERS TABLE\r\n", $bigarray);
+        }
+        else
+        {
+            $stoppoint = count($bigarray)-1;
+        }
+        for ($i=0; $i<=$stoppoint+1; $i++)
+        {
+            if ($i<$stoppoint-2) {$questionarray[] = $bigarray[$i];}
+            unset($bigarray[$i]);
+        }
+        $bigarray = array_values($bigarray);
+        $this->debugLsrc("wir sind in ".__FILE__." - ".__FUNCTION__." Line ".__LINE__.", OK ");
+        //ANSWERS
+        if (array_search("# CONDITIONS TABLE\n", $bigarray))
+        {
+            $stoppoint = array_search("# CONDITIONS TABLE\n", $bigarray);
+        }
+        elseif (array_search("# CONDITIONS TABLE\r\n", $bigarray))
+        {
+            $stoppoint = array_search("# CONDITIONS TABLE\r\n", $bigarray);
+        }
+        else
+        {
+            $stoppoint = count($bigarray)-1;
+        }
+        for ($i=0; $i<=$stoppoint+1; $i++)
+        {
+            if ($i<$stoppoint-2) {$answerarray[] = $bigarray[$i];}
+            unset($bigarray[$i]);
+        }
+        $bigarray = array_values($bigarray);
+        $this->debugLsrc("wir sind in ".__FILE__." - ".__FUNCTION__." Line ".__LINE__.", OK ");
+        //CONDITIONS
+        if (array_search("# LABELSETS TABLE\n", $bigarray))
+        {
+            $stoppoint = array_search("# LABELSETS TABLE\n", $bigarray);
+        }
+        elseif (array_search("# LABELSETS TABLE\r\n", $bigarray))
+        {
+            $stoppoint = array_search("# LABELSETS TABLE\r\n", $bigarray);
+        }
+        else
+        {
+            $stoppoint = count($bigarray);
+        }
+        for ($i=0; $i<=$stoppoint+1; $i++)
+        {
+            if ($i<$stoppoint-2) {$conditionsarray[] = $bigarray[$i];}
+            unset($bigarray[$i]);
+        }
+        $bigarray = array_values($bigarray);
+        $this->debugLsrc("wir sind in ".__FILE__." - ".__FUNCTION__." Line ".__LINE__.", OK ");
+        //LABELSETS
+        if (array_search("# LABELS TABLE\n", $bigarray))
+        {
+            $stoppoint = array_search("# LABELS TABLE\n", $bigarray);
+        }
+        elseif (array_search("# LABELS TABLE\r\n", $bigarray))
+        {
+            $stoppoint = array_search("# LABELS TABLE\r\n", $bigarray);
+        }
+        else
+        {
+            $stoppoint = count($bigarray)-1;
+        }
+        for ($i=0; $i<=$stoppoint+1; $i++)
+        {
+            if ($i<$stoppoint-2) {$labelsetsarray[] = $bigarray[$i];}
+            unset($bigarray[$i]);
+        }
+        $bigarray = array_values($bigarray);
+        $this->debugLsrc("wir sind in ".__FILE__." - ".__FUNCTION__." Line ".__LINE__.", OK ");
+        //LABELS
+        if (array_search("# QUESTION_ATTRIBUTES TABLE\n", $bigarray))
+        {
+            $stoppoint = array_search("# QUESTION_ATTRIBUTES TABLE\n", $bigarray);
+        }
+        elseif (array_search("# QUESTION_ATTRIBUTES TABLE\r\n", $bigarray))
+        {
+            $stoppoint = array_search("# QUESTION_ATTRIBUTES TABLE\r\n", $bigarray);
+        }
+        else
+        {
+            $stoppoint = count($bigarray)-1;
+        }
+        for ($i=0; $i<=$stoppoint+1; $i++)
+        {
+            if ($i<$stoppoint-2) {$labelsarray[] = $bigarray[$i];}
+            unset($bigarray[$i]);
+        }
+        $bigarray = array_values($bigarray);
+        $this->debugLsrc("wir sind in ".__FILE__." - ".__FUNCTION__." Line ".__LINE__.", OK ");
+        //LAST LOT (now question_attributes)
+        if (!isset($noconditions) || $noconditions != "Y")
+        {
+            // stoppoint is the last line number
+            // this is an empty line after the QA CSV lines
+            $stoppoint = count($bigarray)-1;
+            for ($i=0; $i<=$stoppoint+1; $i++)
+            {
+                if ($i<=$stoppoint-1) {$question_attributesarray[] = $bigarray[$i];}
+                unset($bigarray[$i]);
+            }
+        }
+        $bigarray = array_values($bigarray);
+
+        $countgroups=0;
+        if (isset($questionarray))
+        {
+            $questionfieldnames=convertCSVRowToArray($questionarray[0],',','"');
+            unset($questionarray[0]);
+            $countquestions = 0;
+        }
+
+        if (isset($answerarray))
+        {
+            $answerfieldnames=convertCSVRowToArray($answerarray[0],',','"');
+            unset($answerarray[0]);
+            $countanswers = 0;
+        }
+
+        $countconditions = 0;
+        $countlabelsets=0;
+        $countlabels=0;
+        $countquestion_attributes = 0;
+        $countanswers = 0;
+
+        $this->debugLsrc("wir sind in ".__FILE__." - ".__FUNCTION__." Line ".__LINE__.", OK ");
+        // first check that imported group, questions and labels support the
+        // current survey's baselang
+        $langcode = GetBaseLanguageFromSurveyID($newsid);
+        if (isset($grouparray))
+        {
+            $groupfieldnames = convertCSVRowToArray($grouparray[0],',','"');
+            $langfieldnum = array_search("language", $groupfieldnames);
+            $gidfieldnum = array_search("gid", $groupfieldnames);
+            $groupssupportbaselang = bDoesImportarraySupportsLanguage($grouparray,Array($gidfieldnum),$langfieldnum,$langcode,true);
+            if (!$groupssupportbaselang)
+            {
+                //$importgroup .= "<strong><font color='red'>".("Error")."</font></strong>\n";
+                //$importgroup .= ("You can't import a group which doesn't support the current survey's base language.")."\n";
+                //$importgroup .= "<input type='submit' value='".("Main Admin Screen")."' onclick=\"window.open('$scriptname', '_top')\">\n";
+                //$importgroup .= "</td></tr></table>\n";
+                //unlink($the_full_file_path);
+                return "Group does not support Surveys Baselanguage ($langcode)";
+            }
+        }
+        $this->debugLsrc("wir sind in ".__FILE__." - ".__FUNCTION__." Line ".__LINE__.", OK ");
+        if (isset($questionarray))
+        {
+            $langfieldnum = array_search("language", $questionfieldnames);
+            $qidfieldnum = array_search("qid", $questionfieldnames);
+            $questionssupportbaselang = bDoesImportarraySupportsLanguage($questionarray,Array($qidfieldnum), $langfieldnum,$langcode,false);
+            if (!$questionssupportbaselang)
+            {
+                //$importgroup .= "<strong><font color='red'>".("Error")."</font></strong>\n";
+                //$importgroup .= ("You can't import a question which doesn't support the current survey's base language.")."\n";
+                //$importgroup .= "<input type='submit' value='".("Main Admin Screen")."' onclick=\"window.open('$scriptname', '_top')\">\n";
+                //$importgroup .= "</td></tr></table>\n";
+                //unlink($the_full_file_path);
+                return "Group does not support Surveys Baselanguage ($langcode)";
+            }
+        }
+
+        $this->debugLsrc("wir sind in ".__FILE__." - ".__FUNCTION__." Line ".__LINE__.", OK ");
+        if (isset($labelsetsarray))
+        {
+            $labelsetfieldname = convertCSVRowToArray($labelsetsarray[0],',','"');
+            $langfieldnum = array_search("languages", $labelsetfieldname);
+            $lidfilednum =  array_search("lid", $labelsetfieldname);
+            $labelsetssupportbaselang = bDoesImportarraySupportsLanguage($labelsetsarray,Array($lidfilednum),$langfieldnum,$langcode,true);
+            if (!$labelsetssupportbaselang)
+            {
+                $importquestion .= "<strong><font color='red'>".("Error")."</font></strong>\n"
+                .("You can't import label sets which don't support the current survey's base language")."\n"
+                ."</td></tr></table>\n";
+                //unlink($the_full_file_path);
+                return "Group does not support Surveys Baselanguage ($langcode)";
+            }
+        }
+
+        $newlids = array(); // this array will have the "new lid" for the label sets, the key will be the "old lid"
+        $this->debugLsrc("wir sind in ".__FILE__." - ".__FUNCTION__." Line ".__LINE__.", OK ");
+        //DO ANY LABELSETS FIRST, SO WE CAN KNOW WHAT THEIR NEW LID IS FOR THE QUESTIONS
+        if (isset($labelsetsarray) && $labelsetsarray) {
+            $csarray=buildLabelSetCheckSumArray();   // build checksums over all existing labelsets
+            $count=0;
+            foreach ($labelsetsarray as $lsa) {
+                $fieldorders  =convertCSVRowToArray($labelsetsarray[0],',','"');
+                $fieldcontents=convertCSVRowToArray($lsa,',','"');
+                if ($count==0) {$count++; continue;}
+
+                $countlabelsets++;
+
+                $labelsetrowdata=array_combine($fieldorders,$fieldcontents);
+
+                // Save old labelid
+                $oldlid=$labelsetrowdata['lid'];
+                // set the new language
+                unset($labelsetrowdata['lid']);
+                $newvalues=array_values($labelsetrowdata);
+                $newvalues=array_map(array(&$connect, "qstr"),$newvalues); // quote everything accordingly
+                $lsainsert = "INSERT INTO {$dbprefix}labelsets (".implode(',',array_keys($labelsetrowdata)).") VALUES (".implode(',',$newvalues).")"; //handle db prefix
+                $lsiresult=$connect->Execute($lsainsert);
+
+                // Get the new insert id for the labels inside this labelset
+                $newlid=$connect->Insert_ID("{$dbprefix}labelsets",'lid');
+
+                if ($labelsarray) {
+                    $count=0;
+                    foreach ($labelsarray as $la) {
+                        $lfieldorders  =convertCSVRowToArray($labelsarray[0],',','"');
+                        $lfieldcontents=convertCSVRowToArray($la,',','"');
+                        if ($count==0) {$count++; continue;}
+
+                        // Combine into one array with keys and values since its easier to handle
+                        $labelrowdata=array_combine($lfieldorders,$lfieldcontents);
+                        $labellid=$labelrowdata['lid'];
+                        if ($labellid == $oldlid) {
+                            $labelrowdata['lid']=$newlid;
+
+                            // translate internal links
+                            $labelrowdata['title']=translink('label', $oldlid, $newlid, $labelrowdata['title']);
+
+                            $newvalues=array_values($labelrowdata);
+                            $newvalues=array_map(array(&$connect, "qstr"),$newvalues); // quote everything accordingly
+                            $lainsert = "INSERT INTO {$dbprefix}labels (".implode(',',array_keys($labelrowdata)).") VALUES (".implode(',',$newvalues).")"; //handle db prefix
+                            $liresult=$connect->Execute($lainsert);
+                            $countlabels++;
+                        }
+                    }
+                }
+
+                //CHECK FOR DUPLICATE LABELSETS
+                $thisset="";
+                $query2 = "SELECT code, title, sortorder, language
+		                   FROM {$dbprefix}labels
+		                   WHERE lid=".$newlid."
+		                   ORDER BY language, sortorder, code";    
+                $result2 = db_execute_num($query2) or $this->debugLsrc("Died querying labelset $lid$query2".$connect->ErrorMsg());
+                while($row2=$result2->FetchRow())
+                {
+                    $thisset .= implode('.', $row2);
+                } // while
+                $newcs=dechex(crc32($thisset)*1);
+                unset($lsmatch);
+                if (isset($csarray))
+                {
+                    foreach($csarray as $key=>$val)
+                    {
+                        if ($val == $newcs)
+                        {
+                            $lsmatch=$key;
+                        }
+                    }
+                }
+                if (isset($lsmatch))
+                {
+                    //There is a matching labelset. So, we will delete this one and refer
+                    //to the matched one.
+                    $query = "DELETE FROM {$dbprefix}labels WHERE lid=$newlid";
+                    $result=$connect->Execute($query) or $this->debugLsrc("Couldn't delete labels$query".$connect->ErrorMsg());
+                    $query = "DELETE FROM {$dbprefix}labelsets WHERE lid=$newlid";
+                    $result=$connect->Execute($query) or $this->debugLsrc("Couldn't delete labelset$query".$connect->ErrorMsg());
+                    $newlid=$lsmatch;
+                }
+                else
+                {
+                    //There isn't a matching labelset, add this checksum to the $csarray array
+                    $csarray[$newlid]=$newcs;
+                }
+                //END CHECK FOR DUPLICATES
+                $labelreplacements[]=array($oldlid, $newlid);
+                $newlids[$oldlid] = $newlid;
+            }
+        }
+        $this->debugLsrc("wir sind in ".__FILE__." - ".__FUNCTION__." Line ".__LINE__.", OK ");
+        //these arrays will aloud to insert correctly groups an questions multi languague survey imports correctly, and will eliminate the need to "searh" the imported data
+        //$newgids = array(); // this array will have the "new gid" for the groups, the kwy will be the "old gid"    <-- not needed when importing groups
+        $newqids = array(); // this array will have the "new qid" for the questions, the kwy will be the "old qid"
+
+        // DO GROUPS, QUESTIONS FOR GROUPS, THEN ANSWERS FOR QUESTIONS IN A __NOT__ NESTED FORMAT!
+        if (isset($grouparray) && $grouparray)
+        {
+            $surveylanguages=GetAdditionalLanguagesFromSurveyID($surveyid);
+            $surveylanguages[]=GetBaseLanguageFromSurveyID($surveyid);
+
+            // do GROUPS
+            $gafieldorders=convertCSVRowToArray($grouparray[0],',','"');
+            unset($grouparray[0]);
+            $newgid = 0;
+            $group_order = 0;   // just to initialize this variable
+            foreach ($grouparray as $ga)
+            {
+                //GET ORDER OF FIELDS
+                $gacfieldcontents=convertCSVRowToArray($ga,',','"');
+                $grouprowdata=array_combine($gafieldorders,$gacfieldcontents);
+
+                // Skip not supported languages
+                if (!in_array($grouprowdata['language'],$surveylanguages))
+                {
+                    $skippedlanguages[]=$grouprowdata['language'];  // this is for the message in the end.
+                    continue;
+                }
+
+                // replace the sid
+                $oldsid=$grouprowdata['sid'];
+                $grouprowdata['sid']=$newsid;
+
+                // replace the gid  or remove it if needed (it also will calculate the group order if is a new group)
+                $oldgid=$grouprowdata['gid'];
+                if ($newgid == 0)
+                {
+                    unset($grouprowdata['gid']);
+
+                    // find the maximum group order and use this grouporder+1 to assign it to the new group
+                    $qmaxgo = "select max(group_order) as maxgo from ".db_table_name('groups')." where sid=$newsid";
+                    $gres = db_execute_assoc($qmaxgo) or $this->debugLsrc (("Error")." Failed to find out maximum group order value\n$qmaxqo\n".$connect->ErrorMsg());
+                    $grow=$gres->FetchRow();
+                    $group_order = $grow['maxgo']+1;
+                }
+                else
+                $grouprowdata['gid'] = $newgid;
+
+                $grouprowdata["group_order"]= $group_order;
+
+                // Everything set - now insert it
+                $grouprowdata=array_map('convertCsvreturn2return', $grouprowdata);
+
+
+                // translate internal links
+                $grouprowdata['group_name']=translink('survey', $oldsid, $newsid, $grouprowdata['group_name']);
+                $grouprowdata['description']=translink('survey', $oldsid, $newsid, $grouprowdata['description']);
+
+                $newvalues=array_values($grouprowdata);
+                $newvalues=array_map(array(&$connect, "qstr"),$newvalues); // quote everything accordingly
+                $ginsert = "insert INTO {$dbprefix}groups (".implode(',',array_keys($grouprowdata)).") VALUES (".implode(',',$newvalues).")";
+                $gres = $connect->Execute($ginsert) or $this->debugLsrc("Error: ".": Failed to insert group\n$ginsert\n".$connect->ErrorMsg());
+
+                //GET NEW GID  .... if is not done before and we count a group if a new gid is required
+                if ($newgid == 0)
+                {
+                    $newgid = $connect->Insert_ID("{$dbprefix}groups",'gid');
+                    $countgroups++;
+                }
+            }
+            // GROUPS is DONE
+
+            // do QUESTIONS
+            if (isset($questionarray) && $questionarray)
+            {
+                foreach ($questionarray as $qa)
+                {
+                    $qacfieldcontents=convertCSVRowToArray($qa,',','"');
+                    $questionrowdata=array_combine($questionfieldnames,$qacfieldcontents);
+
+                    // Skip not supported languages
+                    if (!in_array($questionrowdata['language'],$surveylanguages))
+                    continue;
+
+                    // replace the sid
+                    $questionrowdata["sid"] = $newsid;
+
+                    // replace the gid (if the gid is not in the oldgid it means there is a problem with the exported record, so skip it)
+                    if ($questionrowdata['gid'] == $oldgid)
+                    $questionrowdata['gid'] = $newgid;
+                    else
+                    continue; // a problem with this question record -> don't consider
+
+                    // replace the qid or remove it if needed
+                    $oldqid = $questionrowdata['qid'];
+                    if (isset($newqids[$oldqid]))
+                    $questionrowdata['qid'] = $newqids[$oldqid];
+                    else
+                    unset($questionrowdata['qid']);
+
+                    // replace the lid for the new one (if there is no new lid in the $newlids array it mean that was not imported -> error, skip this record)
+                    if (in_array($questionrowdata["type"], array("F","W","Z","H", "1", ":", ";")))      // only fot the questions that uses a label set.
+                    if (isset($newlids[$questionrowdata["lid"]]))
+                    {
+                        $questionrowdata["lid"] = $newlids[$questionrowdata["lid"]];
+                        if(isset($newlids[$questionrowdata["lid1"]]))
+                        {
+                            $questionrowdata["lid1"] = $newlids[$questionrowdata["lid1"]];
+                        }
+                    }
+                    else
+                    {
+                        continue; // a problem with this question record -> don't consider
+                    }
+                    //            $other = $questionrowdata["other"]; //Get 'other' field value
+                    //            $oldlid = $questionrowdata['lid'];
+
+                    // Everything set - now insert it
+                    $questionrowdata=array_map('convertCsvreturn2return', $questionrowdata);
+
+                    // translate internal links ///XXX rakete may change question data here
+                    //				$questionrowdata['title']=translink('survey', $oldsid, $newsid, $questionrowdata['title']);
+                    //				$questionrowdata['question']=translink('survey', $oldsid, $newsid, $questionrowdata['question']);
+                    //				$questionrowdata['help']=translink('survey', $oldsid, $newsid, $questionrowdata['help']);
+
+                    $newvalues=array_values($questionrowdata);
+                    $newvalues=array_map(array(&$connect, "qstr"),$newvalues); // quote everything accordingly
+                    $qinsert = "insert INTO {$dbprefix}questions (".implode(',',array_keys($questionrowdata)).") VALUES (".implode(',',$newvalues).")";
+                    $qres = $connect->Execute($qinsert) or $this->debugLsrc ("Error: "."Failed to insert question\n$qinsert\n".$connect->ErrorMsg());
+
+                    //GET NEW QID  .... if is not done before and we count a question if a new qid is required
+                    if (!isset($newqids[$oldqid]))
+                    {
+                        $newqids[$oldqid] = $connect->Insert_ID("{$dbprefix}questions",'qid');
+                        $myQid=$newqids[$oldqid];
+                        $countquestions++;
+                    }
+                    else
+                    {
+                        $myQid=$newqids[$oldqid];
+                    }
+                }
+            }
+            // QESTIONS is DONE
+            $this->debugLsrc("wir sind in ".__FILE__." - ".__FUNCTION__." Line ".__LINE__.", OK ");
+            // do ANSWERS
+            if (isset($answerarray) && $answerarray)
+            {
+                foreach ($answerarray as $aa)
+                {
+                    $aacfieldcontents=convertCSVRowToArray($aa,',','"');
+                    $answerrowdata=array_combine($answerfieldnames,$aacfieldcontents);
+
+                    // Skip not supported languages
+                    if (!in_array($answerrowdata['language'],$surveylanguages))
+                    continue;
+
+                    // replace the qid for the new one (if there is no new qid in the $newqids array it mean that this answer is orphan -> error, skip this record)
+                    if (isset($newqids[$answerrowdata["qid"]]))
+                    $answerrowdata["qid"] = $newqids[$answerrowdata["qid"]];
+                    else
+                    continue; // a problem with this answer record -> don't consider
+
+                    // Everything set - now insert it
+                    $answerrowdata = array_map('convertCsvreturn2return', $answerrowdata);
+
+                    // translate internal links
+                    $answerrowdata['answer']=translink('survey', $oldsid, $newsid, $answerrowdata['answer']);
+
+                    $newvalues=array_values($answerrowdata);
+                    $newvalues=array_map(array(&$connect, "qstr"),$newvalues); // quote everything accordingly
+                    $ainsert = "insert INTO {$dbprefix}answers (".implode(',',array_keys($answerrowdata)).") VALUES (".implode(',',$newvalues).")";
+                    $ares = $connect->Execute($ainsert) or $this->debugLsrc ("Error: "."Failed to insert answer\n$ainsert\n".$connect->ErrorMsg());
+                    $countanswers++;
+                }
+            }
+            // ANSWERS is DONE
+            $this->debugLsrc("wir sind in ".__FILE__." - ".__FUNCTION__." Line ".__LINE__.", OK ");
+            // Fix Group sortorder
+            //fixsortorderGroups(); //XXX commented out by rakete... and written in full length
+            $baselang = GetBaseLanguageFromSurveyID($surveyid);
+            $cdresult = db_execute_assoc("SELECT gid FROM ".db_table_name('groups')." WHERE sid='{$surveyid}' AND language='{$baselang}' ORDER BY group_order, group_name");
+            $position=0;
+            while ($cdrow=$cdresult->FetchRow())
+            {
+                $cd2query="UPDATE ".db_table_name('groups')." SET group_order='{$position}' WHERE gid='{$cdrow['gid']}' ";
+                $cd2result = $connect->Execute($cd2query) or $this->debugLsrc ("Couldn't update group_order$cd2query".$connect->ErrorMsg());  //Checked
+                $position++;
+            }
+
+
+            //... and for the questions inside the groups
+            // get all group ids and fix questions inside each group
+            $gquery = "SELECT gid FROM {$dbprefix}groups where sid=$newsid group by gid ORDER BY gid"; //Get last question added (finds new qid)
+            $gres = db_execute_assoc($gquery);
+            while ($grow = $gres->FetchRow())
+            {
+                //fixsortorderQuestions(0,$grow['gid']);
+                $qid=sanitize_int(0);
+                $gid=sanitize_int($grow['gid']);
+                $baselang = GetBaseLanguageFromSurveyID($surveyid);
+                if ($gid == 0)
+                {
+                    $result = db_execute_assoc("SELECT gid FROM ".db_table_name('questions')." WHERE qid='{$qid}' and language='{$baselang}'");  //Checked
+                    $row=$result->FetchRow();
+                    $gid=$row['gid'];
+                }
+                $cdresult = db_execute_assoc("SELECT qid FROM ".db_table_name('questions')." WHERE gid='{$gid}' and language='{$baselang}' ORDER BY question_order, title ASC");      //Checked
+                $position=0;
+                while ($cdrow=$cdresult->FetchRow())
+                {
+                    $cd2query="UPDATE ".db_table_name('questions')." SET question_order='{$position}' WHERE qid='{$cdrow['qid']}' ";
+                    $cd2result = $connect->Execute($cd2query) or $this->debugLsrc ("Couldn't update question_order$cd2query".$connect->ErrorMsg());    //Checked
+                    $position++;
+                }
+            }
+        }
+        $this->debugLsrc("wir sind in ".__FILE__." - ".__FUNCTION__." Line ".__LINE__.", OK ");
+        // do ATTRIBUTES
+        if (isset($question_attributesarray) && $question_attributesarray)
+        {
+            $fieldorders  =convertCSVRowToArray($question_attributesarray[0],',','"');
+            unset($question_attributesarray[0]);
+            foreach ($question_attributesarray as $qar) {
+                $fieldcontents=convertCSVRowToArray($qar,',','"');
+                $qarowdata=array_combine($fieldorders,$fieldcontents);
+
+                // replace the qid for the new one (if there is no new qid in the $newqids array it mean that this attribute is orphan -> error, skip this record)
+                if (isset($newqids[$qarowdata["qid"]]))
+                $qarowdata["qid"] = $newqids[$qarowdata["qid"]];
+                else
+                continue; // a problem with this answer record -> don't consider
+
+                unset($qarowdata["qaid"]);
+
+                // Everything set - now insert it
+                $newvalues=array_values($qarowdata);
+                $newvalues=array_map(array(&$connect, "qstr"),$newvalues); // quote everything accordingly
+                $qainsert = "insert INTO {$dbprefix}question_attributes (".implode(',',array_keys($qarowdata)).") VALUES (".implode(',',$newvalues).")";
+                $result=$connect->Execute($qainsert) or $this->debugLsrc ("Couldn't insert question_attribute$qainsert".$connect->ErrorMsg());
+                $countquestion_attributes++;
+            }
+        }
+        // ATTRIBUTES is DONE
+        $this->debugLsrc("wir sind in ".__FILE__." - ".__FUNCTION__." Line ".__LINE__.", OK ");
+        // do CONDITIONS
+        if (isset($conditionsarray) && $conditionsarray)
+        {
+            $fieldorders=convertCSVRowToArray($conditionsarray[0],',','"');
+            unset($conditionsarray[0]);
+            foreach ($conditionsarray as $car) {
+                $fieldcontents=convertCSVRowToArray($car,',','"');
+                $conditionrowdata=array_combine($fieldorders,$fieldcontents);
+
+                $oldqid = $conditionrowdata["qid"];
+                $oldcqid = $conditionrowdata["cqid"];
+
+                // replace the qid for the new one (if there is no new qid in the $newqids array it mean that this condition is orphan -> error, skip this record)
+                if (isset($newqids[$oldqid]))
+                $conditionrowdata["qid"] = $newqids[$oldqid];
+                else
+                continue; // a problem with this answer record -> don't consider
+
+                // replace the cqid for the new one (if there is no new qid in the $newqids array it mean that this condition is orphan -> error, skip this record)
+                if (isset($newqids[$oldcqid]))
+                $conditionrowdata["cqid"] = $newqids[$oldcqid];
+                else
+                continue; // a problem with this answer record -> don't consider
+
+                list($oldcsid, $oldcgid, $oldqidanscode) = explode("X",$conditionrowdata["cfieldname"],3);
+
+                if ($oldcgid != $oldgid)    // this means that the condition is in another group (so it should not have to be been exported -> skip it
+                continue;
+
+                unset($conditionrowdata["cid"]);
+
+                // recreate the cfieldname with the new IDs
+                $newcfieldname = $newsid . "X" . $newgid . "X" . $conditionrowdata["cqid"] .substr($oldqidanscode,strlen($oldqid));
+
+                $conditionrowdata["cfieldname"] = $newcfieldname;
+                if (!isset($conditionrowdata["method"]) || trim($conditionrowdata["method"])=='')
+                {
+                    $conditionrowdata["method"]='==';
+                }
+                $newvalues=array_values($conditionrowdata);
+                $newvalues=array_map(array(&$connect, "qstr"),$newvalues); // quote everything accordingly
+                $conditioninsert = "insert INTO {$dbprefix}conditions (".implode(',',array_keys($conditionrowdata)).") VALUES (".implode(',',$newvalues).")";
+                $result=$connect->Execute($conditioninsert) or $this->debugLsrc ("Couldn't insert condition$conditioninsert".$connect->ErrorMsg());
+                $countconditions++;
+            }
+        }
+        $this->debugLsrc("wir sind in - ".__FUNCTION__." Line ".__LINE__.", FERTIG ");
+        // CONDITIONS is DONE
+        return array('gid'=>$newgid,'qid'=>$myQid);
+        //return $newgid;
+    }
+
+    /**
+     *
+     * Enter description here...
+     * @param $surveyid
+     * @param $sMod
+     * @param $newGroup
+     * @return unknown_type
+     */
+    function importQuestion($surveyid, $sMod, $newGroup=false) //XXX
+    {
+        global $connect ;
+        global $dbprefix ;
+        $ADODB_FETCH_MODE = ADODB_FETCH_ASSOC;
+        include("lsrc.config.php");
+        $newsid = $surveyid;
+
+        $this->debugLsrc("wir sind in ".__FUNCTION__." Line ".__LINE__.", START OK $dbprefix ");
+
+        //$getGidSql = "SELECT gid FROM {$dbprefix}  ";
+        $getGidSql = "SELECT gid
+	                   FROM {$dbprefix}groups 
+	                   WHERE sid=".$surveyid." AND language='".GetBaseLanguageFromSurveyID($surveyid)."'
+	                   ORDER BY gid desc ";    
+        $getGidRs = db_execute_num($getGidSql);
+        $gidRow=$getGidRs->FetchRow();
+        $gid = $gidRow[0];
+
+        if($gid=='')#
+        {
+            $this->debugLsrc("No Group for importing the question, available!");
+            return "No Group for importing the question, available! Import failed.";
+        }
+
+        if($newGroup===true)
+        ++$gid;
+
+        $the_full_file_path = $queDir.$sMod.".csv";
+
+        $this->debugLsrc("wir sind in ".__FILE__." - ".__FUNCTION__." Line ".__LINE__.", OK $the_full_file_path ");
+
+        $handle = fopen($the_full_file_path, "r");
+        while (!feof($handle))
+        {
+            $buffer = fgets($handle, 10240); //To allow for very long survey welcomes (up to 10k)
+            $bigarray[] = $buffer;
+        }
+        fclose($handle);
+
+        // Now we try to determine the dataformat of the survey file.
+        if ((substr($bigarray[1], 0, 24) == "# SURVEYOR QUESTION DUMP")&& (substr($bigarray[4], 0, 29) == "# http://www.phpsurveyor.org/"))
+        {
+            $importversion = 100;  // version 1.0 file
+        }
+        elseif
+        ((substr($bigarray[1], 0, 24) == "# SURVEYOR QUESTION DUMP")&& (substr($bigarray[4], 0, 37) == "# http://phpsurveyor.sourceforge.net/"))
+        {
+            $importversion = 99;  // Version 0.99 file or older - carries a different URL
+        }
+        elseif
+        (substr($bigarray[0], 0, 26) == "# LimeSurvey Question Dump" || substr($bigarray[0], 0, 27) == "# PHPSurveyor Question Dump")
+        {  // Wow.. this seems to be a >1.0 version file - these files carry the version information to read in line two
+            $importversion=substr($bigarray[1], 12, 3);
+        }
+        else    // unknown file - show error message
+        {
+            //		      $importquestion .= "<strong><font color='red'>".("Error")."</font></strong>\n";
+            //		      $importquestion .= ("This file is not a LimeSurvey question file. Import failed.")."\n";
+            //		      $importquestion .= "</font></td></tr></table>\n";
+            //		      $importquestion .= "</body>\n</html>\n";
+            //		      unlink($the_full_file_path);
+            return "This is not a Limesurvey question file. Import failed";
+        }
+
+        //		if ($importversion != $dbversionnumber)
+        //		{
+        ////		    $importquestion .= "<strong><font color='red'>".("Error")."</font></strong>\n";
+        ////		    $importquestion .= ("Sorry, importing questions is limited to the same version. Import failed.")."\n";
+        ////		    $importquestion .= "</font></td></tr></table>\n";
+        ////		    $importquestion .= "</body>\n</html>\n";
+        ////		    unlink($the_full_file_path);
+        //		    return;
+        //		}
+        $this->debugLsrc("wir sind in ".__FILE__." - ".__FUNCTION__." Line ".__LINE__.", OK ");
+        for ($i=0; $i<9; $i++) //skipping the first lines that are not needed
+        {
+            unset($bigarray[$i]);
+        }
+        $bigarray = array_values($bigarray);
+        $this->debugLsrc("wir sind in ".__FILE__." - ".__FUNCTION__." Line ".__LINE__.", OK ");
+        //QUESTIONS
+        if (array_search("# ANSWERS TABLE\n", $bigarray))
+        {
+            $stoppoint = array_search("# ANSWERS TABLE\n", $bigarray);
+        }
+        elseif (array_search("# ANSWERS TABLE\r\n", $bigarray))
+        {
+            $stoppoint = array_search("# ANSWERS TABLE\r\n", $bigarray);
+        }
+        else
+        {
+            $stoppoint = count($bigarray)-1;
+        }
+        for ($i=0; $i<=$stoppoint+1; $i++)
+        {
+            if ($i<$stoppoint-2) {$questionarray[] = $bigarray[$i];}
+            unset($bigarray[$i]);
+        }
+        $bigarray = array_values($bigarray);
+        $this->debugLsrc("wir sind in ".__FILE__." - ".__FUNCTION__." Line ".__LINE__.", OK ");
+        //ANSWERS
+        if (array_search("# LABELSETS TABLE\n", $bigarray))
+        {
+            $stoppoint = array_search("# LABELSETS TABLE\n", $bigarray);
+        }
+        elseif (array_search("# LABELSETS TABLE\r\n", $bigarray))
+        {
+            $stoppoint = array_search("# LABELSETS TABLE\r\n", $bigarray);
+        }
+        else
+        {
+            $stoppoint = count($bigarray)-1;
+        }
+        for ($i=0; $i<=$stoppoint+1; $i++)
+        {
+            if ($i<$stoppoint-2) {$answerarray[] = str_replace("`default`", "`default_value`", $bigarray[$i]);}
+            unset($bigarray[$i]);
+        }
+        $bigarray = array_values($bigarray);
+        $this->debugLsrc("wir sind in ".__FILE__." - ".__FUNCTION__." Line ".__LINE__.", OK ");
+        //LABELSETS
+        if (array_search("# LABELS TABLE\n", $bigarray))
+        {
+            $stoppoint = array_search("# LABELS TABLE\n", $bigarray);
+        }
+        elseif (array_search("# LABELS TABLE\r\n", $bigarray))
+        {
+            $stoppoint = array_search("# LABELS TABLE\r\n", $bigarray);
+        }
+        else
+        {
+            $stoppoint = count($bigarray)-1;
+        }
+        for ($i=0; $i<=$stoppoint+1; $i++)
+        {
+            if ($i<$stoppoint-2) {$labelsetsarray[] = $bigarray[$i];}
+            unset($bigarray[$i]);
+        }
+        $bigarray = array_values($bigarray);
+        $this->debugLsrc("wir sind in ".__FILE__." - ".__FUNCTION__." Line ".__LINE__.", OK ");
+        //LABELS
+        if (array_search("# QUESTION_ATTRIBUTES TABLE\n", $bigarray))
+        {
+            $stoppoint = array_search("# QUESTION_ATTRIBUTES TABLE\n", $bigarray);
+        }
+        elseif (array_search("# QUESTION_ATTRIBUTES TABLE\r\n", $bigarray))
+        {
+            $stoppoint = array_search("# QUESTION_ATTRIBUTES TABLE\r\n", $bigarray);
+        }
+        else
+        {
+            $stoppoint = count($bigarray)-1;
+        }
+        for ($i=0; $i<=$stoppoint+1; $i++)
+        {
+            if ($i<$stoppoint-2) {$labelsarray[] = $bigarray[$i];}
+            unset($bigarray[$i]);
+        }
+        $bigarray = array_values($bigarray);
+        $this->debugLsrc("wir sind in ".__FILE__." - ".__FUNCTION__." Line ".__LINE__.", OK ");
+        //Question_attributes
+        if (!isset($noconditions) || $noconditions != "Y")
+        {
+            $stoppoint = count($bigarray);
+            for ($i=0; $i<=$stoppoint+1; $i++)
+            {
+                if ($i<$stoppoint-1) {$question_attributesarray[] = $bigarray[$i];}
+                unset($bigarray[$i]);
+            }
+        }
+        $bigarray = array_values($bigarray);
+
+        if (isset($questionarray)) {$countquestions = count($questionarray)-1;}  else {$countquestions=0;}
+        if (isset($answerarray))
+        {
+            $answerfieldnames=convertCSVRowToArray($answerarray[0],',','"');
+            unset($answerarray[0]);
+            $countanswers = count($answerarray);
+        }
+        else {$countanswers=0;}
+        if (isset($labelsetsarray)) {$countlabelsets = count($labelsetsarray)-1;}  else {$countlabelsets=0;}
+        if (isset($labelsarray)) {$countlabels = count($labelsarray)-1;}  else {$countlabels=0;}
+        if (isset($question_attributesarray)) {$countquestion_attributes = count($question_attributesarray)-1;} else {$countquestion_attributes=0;}
+
+        $languagesSupported = array();  // this array will keep all the languages supported for the survey
+
+        // Let's check that imported objects support at least the survey's baselang
+        $langcode = GetBaseLanguageFromSurveyID($surveyid);
+
+        $languagesSupported[$langcode] = 1;     // adds the base language to the list of supported languages
+        $this->debugLsrc("wir sind in ".__FILE__." - ".__FUNCTION__." Line ".__LINE__.", OK ");
+        if ($countquestions > 0)
+        {
+            $questionfieldnames = convertCSVRowToArray($questionarray[0],',','"');
+            $langfieldnum = array_search("language", $questionfieldnames);
+            $qidfieldnum = array_search("qid", $questionfieldnames);
+            $questionssupportbaselang = bDoesImportarraySupportsLanguage($questionarray,Array($qidfieldnum), $langfieldnum,$langcode,true);
+            if (!$questionssupportbaselang)
+            {
+                //				$importquestion .= "<strong><font color='red'>".("Error")."</font></strong>\n"
+                //				.("You can't import a question which doesn't support the current survey's base language")."\n"
+                //				."</td></tr></table>\n";
+                //				unlink($the_full_file_path);
+                return "You can't import a question which doesn't support the current survey's base language";
+            }
+        }
+        $this->debugLsrc("wir sind in ".__FILE__." - ".__FUNCTION__." Line ".__LINE__.", OK ");
+        foreach (GetAdditionalLanguagesFromSurveyID($surveyid) as $language)
+        {
+            $languagesSupported[$language] = 1;
+        }
+
+        // Let's assume that if the questions do support tye baselang
+        // Then the answers do support it as well.
+        // ==> So the following section is commented for now
+        //if ($countanswers > 0)
+        //{
+        //	$langfieldnum = array_search("language", $answerfieldnames);
+        //	$answercodefilednum1 =  array_search("qid", $answerfieldnames);
+        //	$answercodefilednum2 =  array_search("code", $answerfieldnames);
+        //	$answercodekeysarr = Array($answercodefilednum1,$answercodefilednum2);
+        //	$answerssupportbaselang = bDoesImportarraySupportsLanguage($answerarray,$answercodekeysarr,$langfieldnum,$langcode);
+        //	if (!$answerssupportbaselang)
+        //	{
+        //		$importquestion .= "<strong><font color='red'>".("Error")."</font></strong>\n"
+        //		.("You can't import answers which don't support current survey's base language")."\n"
+        //		."</td></tr></table>\n";
+        //		return;
+        //	}
+        //
+        //}
+        $this->debugLsrc("wir sind in ".__FILE__." - ".__FUNCTION__." Line ".__LINE__.", OK ");
+        if ($countlabelsets > 0)
+        {
+            $labelsetfieldname = convertCSVRowToArray($labelsetsarray[0],',','"');
+            $langfieldnum = array_search("languages", $labelsetfieldname);
+            $lidfilednum =  array_search("lid", $labelsetfieldname);
+            $labelsetssupportbaselang = bDoesImportarraySupportsLanguage($labelsetsarray,Array($lidfilednum),$langfieldnum,$langcode,true);
+            if (!$labelsetssupportbaselang)
+            {
+                //				$importquestion .= "<strong><font color='red'>".("Error")."</font></strong>\n"
+                //				.("You can't import label sets which don't support the current survey's base language")."\n"
+                //				."</td></tr></table>\n";
+                //				unlink($the_full_file_path);
+                return "You can't import label sets which don't support the current survey's base language";
+            }
+        }
+        // I assume that if a labelset supports the survey's baselang,
+        // then it's labels do support it as well
+
+        // GET SURVEY AND GROUP DETAILS
+        //$surveyid=$postsid;
+        //$gid=$postgid;
+        $newsid=$surveyid;
+        $newgid=$gid;
+
+        $this->debugLsrc("wir sind in ".__FILE__." - ".__FUNCTION__." Line ".__LINE__.", OK ");
+
+        //DO ANY LABELSETS FIRST, SO WE CAN KNOW WHAT THEIR NEW LID IS FOR THE QUESTIONS
+        if (isset($labelsetsarray) && $labelsetsarray) {
+            $csarray=buildLabelSetCheckSumArray();   // build checksums over all existing labelsets
+            $count=0;
+            $this->debugLsrc("wir sind in ".__FILE__." - ".__FUNCTION__." Line ".__LINE__.", OK ");
+            foreach ($labelsetsarray as $lsa) {
+                $fieldorders  =convertCSVRowToArray($labelsetsarray[0],',','"');
+                $fieldcontents=convertCSVRowToArray($lsa,',','"');
+                if ($count==0) {$count++; continue;}
+
+                $labelsetrowdata=array_combine($fieldorders,$fieldcontents);
+
+                // Save old labelid
+                $oldlid=$labelsetrowdata['lid'];
+                // set the new language
+                unset($labelsetrowdata['lid']);
+                $newvalues=array_values($labelsetrowdata);
+                $newvalues=array_map(array(&$connect, "qstr"),$newvalues); // quote everything accordingly
+                $lsainsert = "INSERT INTO {$dbprefix}labelsets (".implode(',',array_keys($labelsetrowdata)).") VALUES (".implode(',',$newvalues).")"; //handle db prefix
+                $lsiresult=$connect->Execute($lsainsert);
+
+                // Get the new insert id for the labels inside this labelset
+                $newlid=$connect->Insert_ID("{$dbprefix}labelsets","lid");
+
+                if ($labelsarray) {
+                    $count=0;
+                    foreach ($labelsarray as $la) {
+                        $lfieldorders  =convertCSVRowToArray($labelsarray[0],',','"');
+                        $lfieldcontents=convertCSVRowToArray($la,',','"');
+                        if ($count==0) {$count++; continue;}
+
+                        // Combine into one array with keys and values since its easier to handle
+                        $labelrowdata=array_combine($lfieldorders,$lfieldcontents);
+                        $labellid=$labelrowdata['lid'];
+                        if ($labellid == $oldlid) {
+                            $labelrowdata['lid']=$newlid;
+
+                            // translate internal links
+                            $labelrowdata['title']=translink('label', $oldlid, $newlid, $labelrowdata['title']);
+
+                            $newvalues=array_values($labelrowdata);
+                            $newvalues=array_map(array(&$connect, "qstr"),$newvalues); // quote everything accordingly
+                            $lainsert = "INSERT INTO {$dbprefix}labels (".implode(',',array_keys($labelrowdata)).") VALUES (".implode(',',$newvalues).")"; //handle db prefix
+                            $liresult=$connect->Execute($lainsert);
+                        }
+                    }
+                }
+
+                //CHECK FOR DUPLICATE LABELSETS
+                $thisset="";
+                $query2 = "SELECT code, title, sortorder, language
+		                   FROM {$dbprefix}labels
+		                   WHERE lid=".$newlid."
+		                   ORDER BY language, sortorder, code";    
+                $result2 = db_execute_num($query2) or $this->debugLsrc("Died querying labelset $lid$query2".$connect->ErrorMsg());
+                while($row2=$result2->FetchRow())
+                {
+                    $thisset .= implode('.', $row2);
+                } // while
+                $newcs=dechex(crc32($thisset)*1);
+                unset($lsmatch);
+                if (isset($csarray))
+                {
+                    foreach($csarray as $key=>$val)
+                    {
+                        if ($val == $newcs)
+                        {
+                            $lsmatch=$key;
+                        }
+                    }
+                }
+                if (isset($lsmatch))
+                {
+                    //There is a matching labelset. So, we will delete this one and refer
+                    //to the matched one.
+                    $query = "DELETE FROM {$dbprefix}labels WHERE lid=$newlid";
+                    $result=$connect->Execute($query) or $this->debugLsrc("Couldn't delete labels$query".$connect->ErrorMsg());
+                    $query = "DELETE FROM {$dbprefix}labelsets WHERE lid=$newlid";
+                    $result=$connect->Execute($query) or $this->debugLsrc("Couldn't delete labelset$query".$connect->ErrorMsg());
+                    $newlid=$lsmatch;
+                }
+                else
+                {
+                    //There isn't a matching labelset, add this checksum to the $csarray array
+                    $csarray[$newlid]=$newcs;
+                }
+                //END CHECK FOR DUPLICATES
+                $labelreplacements[]=array($oldlid, $newlid);
+            }
+        }
+
+        $this->debugLsrc("wir sind in ".__FILE__." - ".__FUNCTION__." Line ".__LINE__.", OK ");
+
+        // QUESTIONS, THEN ANSWERS FOR QUESTIONS IN A NESTED FORMAT!
+        if (isset($questionarray) && $questionarray) {
+            $qafieldorders=convertCSVRowToArray($questionarray[0],',','"');
+            unset($questionarray[0]);
+
+            //Assuming we will only import one question at a time we will now find out the maximum question order in this group
+            //and save it for later
+            $qmaxqo = "SELECT MAX(question_order) AS maxqo FROM ".db_table_name('questions')." WHERE sid=$newsid AND gid=$newgid";
+            $qres = db_execute_assoc($qmaxqo) or $this->debugLsrc ("Error: ".": Failed to find out maximum question order value\n$qmaxqo\n".$connect->ErrorMsg());
+            $qrow=$qres->FetchRow();
+            $newquestionorder=$qrow['maxqo']+1;
+
+            $this->debugLsrc("wir sind in ".__FILE__." - ".__FUNCTION__." Line ".__LINE__.", OK ");
+
+            foreach ($questionarray as $qa) {
+                $qacfieldcontents=convertCSVRowToArray($qa,',','"');
+                $newfieldcontents=$qacfieldcontents;
+                $questionrowdata=array_combine($qafieldorders,$qacfieldcontents);
+                if (isset($languagesSupported[$questionrowdata["language"]]))
+                {
+                    $oldqid = $questionrowdata['qid'];
+                    $oldsid = $questionrowdata['sid'];
+                    $oldgid = $questionrowdata['gid'];
+
+                    // Remove qid field if there is no newqid; and set it to newqid if it's set
+                    if (!isset($newqid))
+                    unset($questionrowdata['qid']);
+                    else
+                    $questionrowdata['qid'] = $newqid;
+
+                    $questionrowdata["sid"] = $newsid;
+                    $questionrowdata["gid"] = $newgid;
+                    $questionrowdata["question_order"] = $newquestionorder;
+
+                    $this->debugLsrc("wir sind in ".__FILE__." - ".__FUNCTION__." Line ".__LINE__.", OK ");
+                    // Now we will fix up the label id
+                    $type = $questionrowdata["type"]; //Get the type
+                    if ($type == "F" || $type == "H" || $type == "1" || $type == ":" ||	$type == ";" )
+                    {//IF this is a flexible label array, update the lid entry
+                         
+                        $this->debugLsrc("wir sind in ".__FILE__." - ".__FUNCTION__." Line ".__LINE__.", OK ");
+                         
+                        if (isset($labelreplacements)) {
+                            foreach ($labelreplacements as $lrp) {
+                                if ($lrp[0] == $questionrowdata["lid"]) {
+                                    $questionrowdata["lid"]=$lrp[1];
+                                }
+                                if ($lrp[0] == $questionrowdata["lid1"]) {
+                                    $questionrowdata["lid1"]=$lrp[1];
+                                }
+                            }
+                        }
+                    }
+                    $other = $questionrowdata["other"]; //Get 'other' field value
+                    $oldlid = $questionrowdata["lid"];
+                    $questionrowdata=array_map('convertCsvreturn2return', $questionrowdata);
+
+                    // translate internal links
+                    $questionrowdata['title']=translink('survey', $oldsid, $newsid, $questionrowdata['title']);
+                    $questionrowdata['question']=translink('survey', $oldsid, $newsid, $questionrowdata['question']);
+                    $questionrowdata['help']=translink('survey', $oldsid, $newsid, $questionrowdata['help']);
+
+                    $newvalues=array_values($questionrowdata);
+                    $newvalues=array_map(array(&$connect, "qstr"),$newvalues); // quote everything accordingly
+                    $qinsert = "INSERT INTO {$dbprefix}questions (".implode(',',array_keys($questionrowdata)).") VALUES (".implode(',',$newvalues).")";
+                    $qres = $connect->Execute($qinsert) or $this->debugLsrc ("Error: ".": Failed to insert question\n$qinsert\n".$connect->ErrorMsg());
+
+                    $this->debugLsrc("wir sind in ".__FILE__." - ".__FUNCTION__." Line ".__LINE__.", OK ");
+                    // set the newqid only if is not set
+                    if (!isset($newqid))
+                    $newqid=$connect->Insert_ID("{$dbprefix}questions","qid");
+                }
+            }
+            $this->debugLsrc("wir sind in ".__FILE__." - ".__FUNCTION__." Line ".__LINE__.", OK ");
+            //NOW DO ANSWERS FOR THIS QID - Is called just once and only if there was a question
+            if (isset($answerarray) && $answerarray) {
+                foreach ($answerarray as $aa) {
+                    $answerfieldcontents=convertCSVRowToArray($aa,',','"');
+                    $answerrowdata=array_combine($answerfieldnames,$answerfieldcontents);
+                    if ($answerrowdata===false)
+                    {
+                        $importquestion.=''.("Faulty line in import - fields and data don't match").":".implode(',',$answerfieldcontents);
+                    }
+                    if (isset($languagesSupported[$answerrowdata["language"]]))
+                    {
+                        $code=$answerrowdata["code"];
+                        $thisqid=$answerrowdata["qid"];
+                        $answerrowdata["qid"]=$newqid;
+
+                        // translate internal links
+                        $answerrowdata['answer']=translink('survey', $oldsid, $newsid, $answerrowdata['answer']);
+
+                        $newvalues=array_values($answerrowdata);
+                        $newvalues=array_map(array(&$connect, "qstr"),$newvalues); // quote everything accordingly
+                        $ainsert = "INSERT INTO {$dbprefix}answers (".implode(',',array_keys($answerrowdata)).") VALUES (".implode(',',$newvalues).")";
+                        $ares = $connect->Execute($ainsert) or $this->debugLsrc ("Error: ".": Failed to insert answer\n$ainsert\n".$connect->ErrorMsg());
+                    }
+                }
+            }
+            $this->debugLsrc("wir sind in ".__FILE__." - ".__FUNCTION__." Line ".__LINE__.", OK ");
+            // Finally the question attributes - Is called just once and only if there was a question
+            if (isset($question_attributesarray) && $question_attributesarray) {//ONLY DO THIS IF THERE ARE QUESTION_ATTRIBUES
+                $fieldorders  =convertCSVRowToArray($question_attributesarray[0],',','"');
+                unset($question_attributesarray[0]);
+                foreach ($question_attributesarray as $qar) {
+                    $fieldcontents=convertCSVRowToArray($qar,',','"');
+                    $qarowdata=array_combine($fieldorders,$fieldcontents);
+                    $qarowdata["qid"]=$newqid;
+                    unset($qarowdata["qaid"]);
+
+                    $newvalues=array_values($qarowdata);
+                    $newvalues=array_map(array(&$connect, "qstr"),$newvalues); // quote everything accordingly
+                    $qainsert = "INSERT INTO {$dbprefix}question_attributes (".implode(',',array_keys($qarowdata)).") VALUES (".implode(',',$newvalues).")";
+                    $result=$connect->Execute($qainsert) or $this->debugLsrc ("Couldn't insert question_attribute$qainsert".$connect->ErrorMsg());
+                }
+            }
+
+        }
+        $this->debugLsrc("wir sind in - ".__FUNCTION__." Line ".__LINE__.", FERTIG ");
+        // CONDITIONS is DONE
+        return array('gid'=>$newgid,'qid'=>$newqid);
+        //return $newgid;
+    }
+
+    /**
+     * function to delete a Survey with all questions and answersand Tokentable....
+     *
+     * @param int $surveyid
+     * @return boolean
+     */
+    function deleteSurvey($surveyid)
+    {
+        global $connect ;
+        global $dbprefix ;
+        $ADODB_FETCH_MODE = ADODB_FETCH_ASSOC;
+        include("lsrc.config.php");
+        $this->debugLsrc("wir sind in ".__FUNCTION__." Line ".__LINE__.", OK ");
+
+        $tablelist = $connect->MetaTables();
+        $dict = NewDataDictionary($connect);
+
+        if (in_array("{$dbprefix}survey_$surveyid", $tablelist)) //delete the survey_$surveyid table
+        {
+            $dsquery = $dict->DropTableSQL("{$dbprefix}survey_$surveyid");
+            //$dict->ExecuteSQLArray($sqlarray);
+            $dsresult = $dict->ExecuteSQLArray($dsquery);
+        }
+
+        if (in_array("{$dbprefix}tokens_$surveyid", $tablelist)) //delete the tokens_$surveyid table
+        {
+            $dsquery = $dict->DropTableSQL("{$dbprefix}tokens_$surveyid");
+            $dsresult = $dict->ExecuteSQLArray($dsquery) or $this->debugLsrc ("Couldn't \"$dsquery\" because ".$connect->ErrorMsg());
+        }
+
+        $dsquery = "SELECT qid FROM {$dbprefix}questions WHERE sid=$surveyid";
+        $dsresult = db_execute_assoc($dsquery) or $this->debugLsrc ("Couldn't find matching survey to delete: \n $dsquery \n".$connect->ErrorMsg());
+        while ($dsrow = $dsresult->FetchRow())
+        {
+            $asdel = "DELETE FROM {$dbprefix}answers WHERE qid={$dsrow['qid']}";
+            $asres = $connect->Execute($asdel);
+            $cddel = "DELETE FROM {$dbprefix}conditions WHERE qid={$dsrow['qid']}";
+            $cdres = $connect->Execute($cddel) or die();
+            $qadel = "DELETE FROM {$dbprefix}question_attributes WHERE qid={$dsrow['qid']}";
+            $qares = $connect->Execute($qadel);
+        }
+
+        $qdel = "DELETE FROM {$dbprefix}questions WHERE sid=$surveyid";
+        $qres = $connect->Execute($qdel);
+
+        $scdel = "DELETE FROM {$dbprefix}assessments WHERE sid=$surveyid";
+        $scres = $connect->Execute($scdel);
+
+        $gdel = "DELETE FROM {$dbprefix}groups WHERE sid=$surveyid";
+        $gres = $connect->Execute($gdel);
+
+        $slsdel = "DELETE FROM {$dbprefix}surveys_languagesettings WHERE surveyls_survey_id=$surveyid";
+        $slsres = $connect->Execute($slsdel);
+
+        $srdel = "DELETE FROM {$dbprefix}surveys_rights WHERE sid=$surveyid";
+        $srres = $connect->Execute($srdel);
+
+        $srdel = "DELETE FROM {$dbprefix}saved_control WHERE sid=$surveyid";
+        $srres = $connect->Execute($srdel);
+
+        $sdel = "DELETE FROM {$dbprefix}surveys WHERE sid=$surveyid";
+        $sres = $connect->Execute($sdel);
+        $surveyid=false;
+
+        return true;
+
+    }
+
+    /**
+     * This function pulls a CSV representation of the Field map
+     *
+     * @param mixed $surveyid - the survey ID you want the Fieldmap for
+     * @return String $fieldmap
+     */
+    function FieldMap2CSV($surveyid)
+    {
+        $fields=array("fieldname", "type", "sid", "gid", "qid", "aid",'title','question','group_name','lid','lid1');
+        $fieldmap=createFieldMap($surveyid,'full');
+
+        $result='"'.implode('","',$fields).'"'."\n";
+        foreach ($fieldmap as $entry)
+        {
+
+            $destfieldmap=array();
+            foreach ($fields as $field)
+            {
+                if (isset($entry[$field]))
+                {
+                    $destfieldmap[$field]=$entry[$field];
+                }
+                else
+                {
+                    $destfieldmap[$field]='';
+                }
+            }
+            $entry=array_map('CSVEscape',array_values($destfieldmap));
+            $result.=implode(',',$entry)."\n";
+        }
+        return $result;
+    }
+
+    function sendStatistic($surveyid, $to, $tempFile, $html=null)
+    {
+        include("lsrc.config.php");
+        global $sitename;
+        global $clang;
+
+
+        if($tempFile==null && isset($html))
+        {
+            $css = "<style type='text/css'>"
+            ."table.statisticstable, table.statisticssummary {
+				    background-color:#EEF6FF;
+				    border-collapse:collapse;
+				    border-width: 0px;
+				    border-style: none;
+				}
+				
+				.statisticssummary thead th
+				{
+				    background:#D2E0F2;
+				}
+				
+				.statisticssummary th:first-child,
+				.statisticstable td:first-child {
+				    text-align:right;
+				}
+				
+				.statisticssummary thead th:first-child
+				{
+				    text-align:center;
+				}
+				
+				.statisticssummary th, .statisticssummary td, .statisticstable td {
+				    padding:3px 10px;
+				    
+				}
+				
+				.statisticstable tr {
+				    border-color: #fff;
+				    border-style: solid;
+				    border-width: 1px;
+				}
+				
+				.statisticstable thead th
+				{
+				    background:#D2E0F2;
+				    text-align:center;
+				    color:#1D2D45;
+				    padding:4 10px;
+				}
+				
+				.statisticstable tfoot tr {
+				    background:#D2E0F2;
+				    text-align:center;
+				}"
+				."</style>";
+
+				$message = sprintf($clang->gT("This is your personal statistic sheet for survey #%s"),$css."<center>".$message.$surveyid."<br/>".$html."</center>");
+				return SendEmailMessage($message, sprintf($clang->gT("Statistics Survey #%s"),$surveyid), $to, getBounceEmail($surveyid), $sitename, true);
+        }
+        else
+        {
+            $message = sprintf($clang->gT("This is your personal statistic sheet for survey #%s"),$surveyid);
+            return SendEmailMessage($message, sprintf($clang->gT("Statistics Survey #%s"),$surveyid), $to , getBounceEmail($surveyid), $sitename, $ishtml, getBounceEmail($surveyid), $tempFile);
+        }
+
+    }
+    private function getqtypelist($SelectedCode = "T", $ReturnType = "array")
+    {
+        include("lsrc.config.php");
+        global $publicurl;
+        //global $sourcefrom, $clang;
+
+
+        $qtypes = array(
+			"1"=>"Array (Flexible Labels) Dual Scale",
+			"5"=>"5 Point Choice",
+			"A"=>"Array (5 Point Choice)",
+			"B"=>"Array (10 Point Choice)",
+			"C"=>"Array (Yes/No/Uncertain)",
+			"D"=>"Date",
+			"E"=>"Array (Increase, Same, Decrease)",
+			"F"=>"Array (Flexible Labels)",
+			"G"=>"Gender",
+			"H"=>"Array (Flexible Labels) by Column",
+			"I"=>"Language Switch",
+			"K"=>"Multiple Numerical Input",
+			"L"=>"List (Radio)",
+			"M"=>"Multiple Options",
+			"N"=>"Numerical Input",
+			"O"=>"List With Comment",
+			"P"=>"Multiple Options With Comments",
+			"Q"=>"Multiple Short Text",
+			"R"=>"Ranking",
+			"S"=>"Short Free Text",
+			"T"=>"Long Free Text",
+			"U"=>"Huge Free Text",
+			"W"=>"List (Flexible Labels) (Dropdown)",
+			"X"=>"Boilerplate Question",
+			"Y"=>"Yes/No",
+			"Z"=>"List (Flexible Labels) (Radio)",
+			"!"=>"List (Dropdown)",
+			":"=>"Array (Multi Flexible) (Numbers)",
+			";"=>"Array (Multi Flexible) (Text)",
+        );
+        asort($qtypes);
+        if ($ReturnType == "array")
+        {return $qtypes;}
+
+
+    }
+    /**
+     * This function removes the UTF-8 Byte Order Mark from a string
+     *
+     * @param string $str
+     * @return string
+     */
+    private function removeBOM($str=""){
+        if(substr($str, 0,3) == pack("CCC",0xef,0xbb,0xbf)) {
+            $str=substr($str, 3);
+        }
+        return $str;
+    }
+    /**
+     * create a token table for the given survey id
+     * @param $iVid
+     * @return unknown_type
+     */
+    function createTokenTable($iVid, $att=0)
+    {
+        global $connect;
+        global $dbprefix;
+
+        global $databasetabletype;
+        global $databasetype;
+
+        global $rootdir;
+
+        global $defaultlang;
+
+        include("lsrc.config.php");
+
+        require_once($rootdir.'/classes/core/language.php');
+        $clang = new limesurvey_lang($defaultlang);
+        // check if the Token table already exists, if not, create it...
+        if(!db_tables_exist("{$dbprefix}tokens_".$iVid))
+        {
+            /**
+             *
+             * CREATE TABLE `lime_tokens_4711` (
+             `tid` int(11) NOT NULL AUTO_INCREMENT,
+             `firstname` varchar(40) COLLATE utf8_unicode_ci DEFAULT NULL,
+             `lastname` varchar(40) COLLATE utf8_unicode_ci DEFAULT NULL,
+             `email` text COLLATE utf8_unicode_ci,
+             `emailstatus` text COLLATE utf8_unicode_ci,
+             `token` varchar(36) COLLATE utf8_unicode_ci DEFAULT NULL,
+             `language` varchar(25) COLLATE utf8_unicode_ci DEFAULT NULL,
+             `sent` varchar(17) COLLATE utf8_unicode_ci DEFAULT 'N',
+             `remindersent` varchar(17) COLLATE utf8_unicode_ci DEFAULT 'N',
+             `remindercount` int(11) DEFAULT '0',
+             `completed` varchar(17) COLLATE utf8_unicode_ci DEFAULT 'N',
+             `validfrom` datetime DEFAULT NULL,
+             `validuntil` datetime DEFAULT NULL,
+             `mpid` int(11) DEFAULT NULL,
+             PRIMARY KEY (`tid`),
+             KEY `lime_tokens_4711_idx` (`token`),
+             KEY `idx_lime_tokens_4711_efl` (`email`(120),`firstname`,`lastname`)
+             ) ENGINE=MyISAM DEFAULT CHARSET=utf8 COLLATE=utf8_unicode_ci;
+             */
+
+            $this->debugLsrc("wir sind in ".__FUNCTION__." Line ".__LINE__.", Token Table existiert nicht ");
+            $createtokentable =
+			"tid int I NOT NULL AUTO PRIMARY,\n "
+			. "firstname C(40) ,\n "
+			. "lastname C(40) ,\n ";
+			//MSSQL needs special treatment because of some strangeness in ADODB
+			if ($databasetype == 'odbc_mssql' || $databasetype == 'odbtp' || $databasetype == 'mssql_n' || $databasetype == 'mssqlnative')
+			{
+			    $createtokentable.= "email text ,\n "
+			    ."emailstatus text ,\n ";
+			}
+			else
+			{
+			    $createtokentable.= "email text ,\n "
+			    ."emailstatus text ,\n ";
+			}
+
+			$createtokentable.= "token C(36) ,\n "
+			. "language C(25) ,\n "
+			. "sent C(17) DEFAULT 'N',\n "
+			. "remindersent C(17) DEFAULT 'N',\n "
+			. "remindercount int I DEFAULT 0,\n "
+			. "completed C(17) DEFAULT 'N',\n "
+			. "validfrom date ,\n "
+			. "validuntil date ,\n "
+			. "mpid I ";
+
+			$tabname = "{$dbprefix}tokens_{$iVid}"; # not using db_table_name as it quotes the table name (as does CreateTableSQL)
+			$taboptarray = array('mysql' => 'ENGINE='.$databasetabletype.'  CHARACTER SET utf8 COLLATE utf8_unicode_ci',
+	                             'mysqli' => 'ENGINE='.$databasetabletype.'  CHARACTER SET utf8 COLLATE utf8_unicode_ci');
+			$dict = NewDataDictionary($connect);
+			$sqlarray = $dict->CreateTableSQL($tabname, $createtokentable, $taboptarray);
+			$execresult = $dict->ExecuteSQLArray($sqlarray, false);
+
+			$createtokentableindex = $dict->CreateIndexSQL("{$tabname}_idx", $tabname, array('token'));
+			$dict->ExecuteSQLArray($createtokentableindex, false);
+			if($execresult!=0)
+			$this->debugLsrc("wir sind in ".__FUNCTION__." Line ".__LINE__.", token table created ");
+			else
+			{
+			    $this->debugLsrc("WARNING: ".__FUNCTION__." Line ".__LINE__.", token table NOT created ");
+			    $this->debugLsrc($createtokentable);
+			    while(list($key, $value)= each($sqlarray) )
+			    {
+			        $this->debugLsrc("$key - $value");
+			    }
+			}
+			$n=1;
+			while($att>=$n)
+			{
+			    $sql = "ALTER TABLE {$dbprefix}tokens_$iVid ADD COLUMN attribute_$n VARCHAR(255); ";
+
+			    $this->debugLsrc("wir sind in ".__FUNCTION__." Line ".__LINE__.", Attribute_$n anlegen ,sql: $sql");
+			    //modify_database("","$sql");
+			    $connect->Execute($sql);
+			    ++$n;
+			}
+        }
+        return;
+    }
+    /**
+     * The new one...
+     * * Function to insert Participant data while auto creating token if non is supported...
+     * @param $sUser
+     * @param $sPass
+     * @param $iVid
+     * @param $sParticipantData (FIRSTNAME;LASTNAME;EMAIL;LANG;TOKEN;VALIDFROM;VALIDTO;attrib1,attrib2,attrib3,attrib4,attrib5::)
+     * @return unknown_type
+     */
+    function insertParticipants($iVid, $sParticipantData)
+    {
+        global $connect ;
+        global $dbprefix ;
+        $ADODB_FETCH_MODE = ADODB_FETCH_ASSOC;
+        include("lsrc.config.php");
+        //$this = new lsrcHelper();
+        // check for appropriate rights
+        //		if(!$this->checkUser($sUser, $sPass))
+        //		{
+        //			throw new SoapFault("Authentication: ", "User or password wrong");
+        //			exit;
+        //		}
+        $this->debugLsrc("wir sind in ".__FUNCTION__." Line ".__LINE__.", $iVid, $sParticipantData ");
+         
+        // check if there is a $iVid, else abort
+        if(!isset($iVid) || $iVid=='' || $iVid==0 )
+        {
+            return 0;
+        }
+
+        // check if the Survey we want to populate with data and tokens already exists, else -> Fault
+        if(!$this->surveyExists($iVid))
+        {
+            $this->debugLsrc("wir sind in ".__FUNCTION__." Line ".__LINE__.", survey does not exist ");
+            return 0;
+        }
+
+        $this->createTokenTable($iVid);
+
+        //set the Seperators to default if nothing is set in the lsrc.config.php
+        if(!isset($sDatasetSeperator) || $sDatasetSeperator=='')
+        {$sDatasetSeperator = "::";}
+        if(!isset($sDatafieldSeperator) || $sDatafieldSeperator=='')
+        {$sDatafieldSeperator = ";";}
+
+        // prepare to fill the table lime_tokens_*
+        // this is sensitiv, if the Seperator is not the defined one, almost everything could happen, BE AWARE OF YOUR SEPERATOR!...
+        $asDataset = explode($sDatasetSeperator, $sParticipantData);
+        // write the tokens to the token_table
+        $iCountParticipants =  count($asDataset);
+        $iInsertedParticipants=0;
+
+        foreach($asDataset as $sData)
+        {
+            //some extra sql statement comes in here later
+            $attributes='';
+            $attributesData='';
+            $validity='';
+            $validityData='';
+            if($sData!='')
+            {
+                $asDatafield = explode($sDatafieldSeperator, $sData);
+                $checkCnt=1;
+
+                $iDataLength = count($asDatafield);
+                for($n=0;$n>=$iDataLength;++$n)
+                {
+                    if($asDatafield[$n]=='')
+                    {
+                        $asDatafield[$n]=null;
+                    }
+                }
+
+                // token generieren
+
+
+                while($checkCnt>0)
+                {
+                    $value = randomkey(10); //change randomkey value for different tokenlength (up to 36 chars max.)
+                    $cQuery= "select token from ".$dbprefix."tokens_".$iVid." where token = '".$value."'; ";
+                    $result = db_execute_assoc($cQuery);
+                    $checkCnt = $result->RecordCount();
+                }
+                if(!isset($asDatafield[4]) || $asDatafield[4]=='')
+                {
+                    $asDatafield[4]= $value;
+                }
+
+                //set session language if no language is set
+                if(!isset($asDatafield[3]) || $asDatafield[3]=='')
+                {
+                    $asDatafield[3] = $_SESSION['lang'];
+                }
+
+                //Begin to prepare our statement here. One array for the columns to insert and a parallel array with the values.
+                $insertColumns = array('firstname', 'lastname', 'email', 'language', 'token');
+                $insertValues = array($asDatafield[0], $asDatafield[1], $asDatafield[2], $asDatafield[3], $asDatafield[4]);
+
+                if(isset($asDatafield[5]) && $asDatafield[5]!=null)
+                {
+                    //$validity .= ',validfrom';
+                    //$validityData .=",'$asDatafield[5]'";
+                    $insertColumns[] = 'validfrom';
+                    $insertValues[] = $asDatafield[5];
+                }
+                if(isset($asDatafield[6]) && $asDatafield[5]!=null)
+                {
+                    //$validity .= ',validuntil';
+                    //$validityData .=",'$asDatafield[6]'";
+                    $insertColumns[] = 'validuntil';
+                    $insertValues[] = $asDatafield[6];
+                }
+
+                if(isset($asDatafield[7]) && $asDatafield[7]!='')
+                {
+                    $asAttributes = explode(",", $asDatafield[7]);
+                    $n=0;
+                    foreach($asAttributes as $attribute)
+                    {
+
+                        ++$n;
+                        //$check = "SELECT attribute_$n FROM {$dbprefix}_tokens_$iVid ";
+
+                        $sql = "ALTER TABLE {$dbprefix}tokens_$iVid ADD COLUMN attribute_$n VARCHAR(255); ";
+                        //$attributes.=",attribute_$n";
+                        //$attributesData.= ",'$attribute'";
+                        $insertColumns[] = "attribute_$n";
+                        $insertValues[] = $attribute;
+
+                        $this->debugLsrc("wir sind in ".__FUNCTION__." Line ".__LINE__.", Attribute_$n mit $attribute anlegen ,sql: $sql");
+                        //modify_database("","$sql");
+                        $connect->Execute($sql);
+
+                    }
+                }
+
+
+                /*$sInsertParti = "INSERT INTO ".$dbprefix."tokens_".$iVid
+                 ."(firstname,lastname,email,token,"
+                 ."language $validity $attributes) "
+                 ."VALUES ('{$asDatafield[0]}', '{$asDatafield[1]}' , '{$asDatafield[2]}', '{$asDatafield[4]}' , "
+                 ."'{$asDatafield[3]}' $validityData $attributesData) ";*/
+
+                $sInsertParti = "INSERT INTO {$dbprefix}tokens_$iVid (".implode(',', $insertColumns).") VALUES (".trim(str_repeat('?,', count($insertColumns)), ',').");";
+
+
+
+                $this->debugLsrc("$sInsertParti");
+
+
+                //			$sInsertParti = "INSERT INTO ".$dbprefix."tokens_".$iVid
+                //					."(firstname,lastname,email,emailstatus,token,"
+                //					."language,sent,completed,attribute_1,attribute_2,mpid)"
+                //					."VALUES ('".$asDatafield[0]."' ,
+                //					'".$asDatafield[1]."' , '".$asDatafield[2]."' , 'OK' , '".$asDatafield[5]."',
+                //					'".$_SESSION['lang']."', 'N', 'N', '".$asDatafield[3]."' , '".$asDatafield[4]."' , NULL); ";
+                //
+                if($connect->Execute($sInsertParti, $insertValues))
+                {
+                    ++$iInsertedParticipants;
+                    // check participants eMail status and set it
+                    // see http://data.iana.org/TLD/tlds-alpha-by-domain.txt
+                    $maxrootdomainlength = 32;
+                    if(1==preg_match("/^[_a-zA-Z0-9-]+(\.[_a-zA-Z0-9-]+)*@[a-zA-Z0-9-]+(\.[a-zA-Z0-9-]+)*\.(([0-9]{1,3})|([a-zA-Z]{2,".$maxrootdomainlength."}))$/ix", $asDatafield[2]))
+                    $this->changeTable("tokens_".$iVid,"emailstatus","OK","email='{$asDatafield[2]}'");
+
+                    //					if(isset($asDatafield[7]) && $asDatafield[7]!='')
+                    //					{
+                    //						$asAttributes = explode(",", $asDatafield[7]);
+                    //						$n=0;
+                    //						foreach($asAttributes as $attribute)
+                    //						{
+                    //
+                    //							++$n;
+                    //							//$check = "SELECT attribute_$n FROM {$dbprefix}_tokens_$iVid ";
+                    //
+                    //							$sql = "ALTER TABLE {$dbprefix}tokens_$iVid ADD COLUMN attribute_$n VARCHAR(255); ";
+                    //							$attributes.=",attribute_$n";
+                    //							$attributesData.= ",'$attribute'";
+                    //
+                    //							$this->debugLsrc("wir sind in ".__FUNCTION__." Line ".__LINE__.", Attribute_$n mit $attribute anlegen ,sql: $sql");
+                    //							//modify_database("","$sql");
+                    //							$connect->Execute($sql);
+                    //
+                    //
+                    //							$insert = "UPDATE {$dbprefix}tokens_$iVid "
+                    //							. " SET attribute_$n='$attribute' WHERE token='$asDatafield[4]' ";
+                    //
+                    //							$this->debugLsrc("$insert");
+                    //							$connect->Execute($insert);
+                    //						}
+                    //					}
+                }
+
+            }
+
+        }
+        return "".$iCountParticipants."Datasets given, ".$iInsertedParticipants." rows inserted. ";
+    }
 }