--- conflicted
+++ resolved
@@ -176,11 +176,8 @@
                         $_SESSION['user'] = $fields['users_name'];
                         $_SESSION['full_name'] = $fields['full_name'];
                         $_SESSION['htmleditormode'] = $fields['htmleditormode'];
-<<<<<<< HEAD
                         $_SESSION['questionselectormode'] = $fields['questionselectormode'];
                         $_SESSION['templateeditormode'] = $fields['templateeditormode'];
-=======
->>>>>>> 000fb695
                         $_SESSION['dateformat'] = $fields['dateformat'];
                         // Compute a checksession random number to test POSTs
                         $_SESSION['checksessionpost'] = sRandomChars(10);
@@ -291,11 +288,7 @@
         }
 
         include("database.php");
-<<<<<<< HEAD
         $query = "SELECT uid, users_name, password, parent_id, email, lang, htmleditormode, questionselectormode, templateeditormode, dateformat FROM ".db_table_name('users')." WHERE users_name=".$connect->qstr($mappeduser);
-=======
-        $query = "SELECT uid, users_name, password, parent_id, email, lang, htmleditormode, dateformat FROM ".db_table_name('users')." WHERE users_name=".$connect->qstr($mappeduser);
->>>>>>> 000fb695
         $ADODB_FETCH_MODE = ADODB_FETCH_ASSOC; //Checked
         $result = $connect->SelectLimit($query, 1) or safe_die ($query."<br />".$connect->ErrorMsg());
         if ($result->RecordCount() < 1)
