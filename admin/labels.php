--- conflicted
+++ resolved
@@ -643,7 +643,6 @@
 function modlabelsetanswers($lid)
 {
     global $dbprefix, $connect, $clang, $labelsoutput, $databasetype, $filterxsshtml,$postsortorder;
-<<<<<<< HEAD
     $ajax = false;
     if (isset($_POST['ajax']) && $_POST['ajax'] == "1"){
         $ajax = true;
@@ -651,8 +650,6 @@
     if (!isset($_POST['method'])) {
         $_POST['method'] = $clang->gT("Save");
     }
-=======
->>>>>>> 000fb695
 
     $qulabelset = "SELECT * FROM ".db_table_name('labelsets')." WHERE lid='$lid'";
     $rslabelset = db_execute_assoc($qulabelset) or safe_die($connect->ErrorMsg());
