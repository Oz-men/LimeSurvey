--- conflicted
+++ resolved
@@ -1,642 +1,566 @@
-SET client_encoding = 'UTF8';
-SET check_function_bodies = false;
-SET client_min_messages = warning;
-SET search_path = public, pg_catalog;
-SET default_tablespace = '';
-SET default_with_oids = false;
-
-
---
--- Table structure for table answers
---
-CREATE TABLE prefix_answers (
-    qid integer DEFAULT 0 NOT NULL,
-    code character varying(5) DEFAULT ''::character varying NOT NULL,
-    answer text NOT NULL,
-    sortorder integer NOT NULL,
-    assessment_value integer DEFAULT 0 NOT NULL,
-    "language" character varying(20) DEFAULT 'en'::character varying NOT NULL,
-    scale_id smallint DEFAULT 0 NOT NULL,
-    CONSTRAINT prefix_answers_pkey PRIMARY KEY (qid, code, "language", scale_id)
-);
-
-
---
--- Table structure for table assessments
---
-CREATE TABLE prefix_assessments (
-    id serial,
-    sid integer DEFAULT 0 NOT NULL,
-    scope character varying(5) DEFAULT ''::character varying NOT NULL,
-    gid integer DEFAULT 0 NOT NULL,
-    name text NOT NULL,
-    minimum character varying(50) DEFAULT ''::character varying NOT NULL,
-    maximum character varying(50) DEFAULT ''::character varying NOT NULL,
-    message text NOT NULL,
-    language character varying(20) DEFAULT 'en'::bpchar NOT NULL,
-    CONSTRAINT prefix_assessments_pkey PRIMARY KEY (id,language)
-);
-
-
---
--- Table structure for table conditions
---
-CREATE TABLE prefix_conditions (
-    cid serial,
-    qid integer DEFAULT 0 NOT NULL,
-    scenario integer DEFAULT 1 NOT NULL,
-    cqid integer DEFAULT 0 NOT NULL,
-    cfieldname character varying(50) DEFAULT ''::character varying NOT NULL,
-    method character(5) DEFAULT ''::bpchar NOT NULL,
-    value character varying(255) DEFAULT ''::character varying NOT NULL,
-    CONSTRAINT prefix_conditions_pkey PRIMARY KEY (cid)
-);
-
-
---
--- Table structure for table defaultvalues
---
-CREATE TABLE prefix_defaultvalues (
-    qid integer NOT NULL default '0',
-    scale_id integer NOT NULL default '0',
-    sqid integer NOT NULL default '0',
-    language character varying(20) NOT NULL,
-    specialtype character varying(20) NOT NULL default '',
-    defaultvalue text,
-    CONSTRAINT prefix_defaultvalues_pkey PRIMARY KEY (qid , scale_id, language, specialtype, sqid)
-);
-
---
--- Table structure for table expression_errors
---
-
-CREATE TABLE prefix_expression_errors (
-<<<<<<< HEAD
-  id serial,
-  errortime character varying(50) DEFAULT NULL,
-=======
-  id integer NOT NULL AUTO_INCREMENT,
-  errortime varchar(50) DEFAULT NULL,
->>>>>>> 000fb695
-  sid integer DEFAULT NULL,
-  gid integer DEFAULT NULL,
-  qid integer DEFAULT NULL,
-  gseq integer DEFAULT NULL,
-  qseq integer DEFAULT NULL,
-  "type" character varying(50) ,
-  eqn text,
-  prettyprint text,
-  CONSTRAINT prefix_expression_errors_pkey PRIMARY KEY (id)
-);
-
-
---
--- Table structure for table groups
---
-CREATE TABLE prefix_groups (
-    gid serial,
-    sid integer DEFAULT 0 NOT NULL,
-    group_name character varying(100) DEFAULT ''::character varying NOT NULL,
-    group_order integer DEFAULT 0 NOT NULL,
-    description text,
-    "language" character varying(20) DEFAULT 'en'::character varying NOT NULL,
-<<<<<<< HEAD
-    randomization_group character varying(20) DEFAULT ''::character varying NOT NULL,
-    grelevance text DEFAULT NULL,
-=======
-    randomization_group varying(20) DEFAULT ''::character varying NOT NULL,
-    grelevance text,
->>>>>>> 000fb695
-    CONSTRAINT prefix_groups_pkey PRIMARY KEY (gid, "language")
-);
-
-
---
--- Table structure for table labels
---
-CREATE TABLE prefix_labels (
-    lid integer DEFAULT 0 NOT NULL,
-    code character varying(5) DEFAULT ''::character varying NOT NULL,
-    title text,
-    sortorder integer NOT NULL,
-    assessment_value integer DEFAULT 0 NOT NULL,
-    "language" character varying(20) DEFAULT 'en'::character varying NOT NULL,
-    CONSTRAINT prefix_labels_pkey PRIMARY KEY (lid, sortorder, "language")
-);
-CREATE INDEX prefix_labels_ixcode_idx ON prefix_labels USING btree (code);
-
-
---
--- Table structure for table labelsets
---
-CREATE TABLE prefix_labelsets (
-    lid serial NOT NULL,
-    label_name character varying(100) DEFAULT ''::character varying NOT NULL,
-    languages character varying(200) DEFAULT 'en'::character varying,
-    CONSTRAINT prefix_labelsets_pkey PRIMARY KEY (lid)
-);
-
-
---
--- Table structure for table question_attributes
---
-CREATE TABLE prefix_question_attributes (
-    qaid serial NOT NULL,
-    qid integer DEFAULT 0 NOT NULL,
-    attribute character varying(50),
-    value text NULL,
-    "language" character varying(20),
-    CONSTRAINT prefix_question_attributes_pkey PRIMARY KEY (qaid)
-);
-
-
---
--- Table structure for table quota
---
-CREATE TABLE prefix_quota (
-    id serial NOT NULL,
-    sid integer,
-    name character varying(255),
-    qlimit integer,
-    "action" integer,
-    "active" integer NOT NULL default '1',
-    autoload_url integer NOT NULL DEFAULT 0,
-    CONSTRAINT prefix_quota_pkey PRIMARY KEY (id)
-);
-
-
---
--- Table structure for table quota_languagesettings
---
-CREATE TABLE prefix_quota_languagesettings
-(
-    quotals_id serial NOT NULL,
-    quotals_quota_id integer NOT NULL DEFAULT 0,
-    quotals_language character varying(45) NOT NULL DEFAULT 'en'::character varying,
-    quotals_name character varying(200),
-    quotals_message text NOT NULL,
-    quotals_url character varying(255),
-    quotals_urldescrip character varying(255),
-    CONSTRAINT prefix_quota_languagesettings_pkey PRIMARY KEY (quotals_id)
-);
-
-
---
--- Table structure for table quota_members
---
-CREATE TABLE prefix_quota_members (
-    id serial,
-    sid integer,
-    qid integer,
-    quota_id integer,
-    code character varying(11),
-    CONSTRAINT prefix_quota_members_pkey PRIMARY KEY (id)
-);
-CREATE INDEX prefix_quota_members_ixcode_idx ON prefix_quota_members USING btree (sid,qid,quota_id,code);
-
-
---
--- Table structure for table questions
---
-CREATE TABLE prefix_questions (
-    qid serial NOT NULL,
-    parent_qid integer DEFAULT 0 NOT NULL,
-    sid integer DEFAULT 0 NOT NULL,
-    gid integer DEFAULT 0 NOT NULL,
-    "type" character(1) DEFAULT 'T'::bpchar NOT NULL,
-    title character varying(20) DEFAULT ''::character varying NOT NULL,
-    question text NOT NULL,
-    preg text,
-    help text,
-    other character(1) DEFAULT 'N'::bpchar NOT NULL,
-    mandatory character(1),
-    question_order integer NOT NULL,
-    "language" character varying(20) DEFAULT 'en'::character varying NOT NULL,
-    scale_id smallint DEFAULT 0 NOT NULL,
-    same_default smallint DEFAULT 0 NOT NULL,
-    relevance text,
-    CONSTRAINT prefix_questions_pkey PRIMARY KEY (qid, "language")
-);
-
-
---
--- Table structure for table saved_control
---
-CREATE TABLE prefix_saved_control (
-    scid serial NOT NULL,
-    sid integer DEFAULT 0 NOT NULL,
-    srid integer DEFAULT 0 NOT NULL,
-    identifier text,
-    access_code text NOT NULL,
-    email character varying(320) NOT NULL,
-    ip text NOT NULL,
-    saved_thisstep text NOT NULL,
-    status character(1) DEFAULT ''::bpchar NOT NULL,
-    saved_date timestamp without time zone NOT NULL,
-    refurl text,
-    CONSTRAINT prefix_saved_control_pkey PRIMARY KEY (scid)
-);
-
-
---
--- Table structure for table sessions
---
-CREATE TABLE prefix_sessions(
-     sesskey VARCHAR( 64 ) NOT NULL DEFAULT '',
-     expiry TIMESTAMP NOT NULL ,
-     expireref VARCHAR( 250 ) DEFAULT '',
-     created TIMESTAMP NOT NULL ,
-     modified TIMESTAMP NOT NULL ,
-     sessdata TEXT DEFAULT '',
-     CONSTRAINT prefix_sessions_pkey PRIMARY KEY ( sesskey )
-     );
-create INDEX sess_expiry on prefix_sessions( expiry );
-create INDEX sess_expireref on prefix_sessions ( expireref );
-
-
---
--- Table structure for table settings_global
---
-CREATE TABLE prefix_settings_global (
-    stg_name character varying(50) DEFAULT ''::character varying NOT NULL,
-    stg_value character varying(255) DEFAULT ''::character varying NOT NULL,
-    CONSTRAINT prefix_settings_global_pkey PRIMARY KEY (stg_name)
-);
-
-
---
--- Table structure for table surveys
---
-CREATE TABLE prefix_surveys (
-    sid integer NOT NULL,
-    owner_id integer NOT NULL,
-    "admin" character varying(50),
-    active character(1) DEFAULT 'N'::bpchar NOT NULL,
-    startdate timestamp,
-    expires timestamp,
-    adminemail character varying(320) NOT NULL,
-    anonymized character(1),
-    faxto character varying(20),
-    format character(1),
-    savetimings character(1) DEFAULT 'N'::bpchar,
-    "template" character varying(100) DEFAULT 'default'::character varying,
-    "language" character varying(50),
-    additional_languages character varying(255),
-    datestamp character(1) DEFAULT 'N'::bpchar,
-    usecookie character(1) DEFAULT 'N'::bpchar,
-    allowregister character(1) DEFAULT 'N'::bpchar,
-    allowsave character(1) DEFAULT 'Y'::bpchar,
-    printanswers character(1) DEFAULT 'N'::bpchar,
-    autonumber_start integer DEFAULT 0,
-    autoredirect character(1) DEFAULT 'N'::bpchar,
-    showxquestions character(1) DEFAULT 'Y'::bpchar,
-    showgroupinfo character(1) DEFAULT 'B'::bpchar,
-    shownoanswer character(1) DEFAULT 'Y'::bpchar,
-    showqnumcode character(1) DEFAULT 'X'::bpchar,
-    showwelcome character(1) DEFAULT 'Y'::bpchar,
-    allowprev character(1) DEFAULT 'Y'::bpchar,
-    ipaddr character(1) DEFAULT 'N'::bpchar,
-    refurl character(1) DEFAULT 'N'::bpchar,
-    datecreated date,
-    listpublic character(1) DEFAULT 'N'::bpchar,
-    publicstatistics character(1) DEFAULT 'N'::bpchar,
-    publicgraphs character(1) DEFAULT 'N'::bpchar,
-    htmlemail character(1) DEFAULT 'N'::bpchar,
-    tokenanswerspersistence character(1) DEFAULT 'N'::bpchar,
-    assessments character(1) DEFAULT 'N'::bpchar,
-    usecaptcha character(1) DEFAULT 'N'::bpchar,
-    bouncetime bigint,
-    bounceprocessing character(1) default 'N'::bpchar,
-    bounceaccounttype character(4),
-    bounceaccounthost character(200),
-    bounceaccountuser character(200),
-    bounceaccountpass character(100),
-    bounceaccountencryption character(3),
-    usetokens character(1) DEFAULT 'N'::bpchar,
-    "bounce_email" character varying(320) NOT NULL,
-    attributedescriptions text,
-	emailresponseto text,
-    emailnotificationto text,
-	tokenlength smallint DEFAULT '15',
-    showprogress character(1) DEFAULT 'N'::bpchar,
-    allowjumps character(1) DEFAULT 'N'::bpchar,
-    navigationdelay smallint DEFAULT '0',
-    nokeyboard character(1) DEFAULT 'N'::bpchar,
-    alloweditaftercompletion character(1) DEFAULT 'N'::bpchar,
-<<<<<<< HEAD
-    googleanalyticsstyle character(1) DEFAULT NULL,
-    googleanalyticsapikey character varying(25) DEFAULT NULL,
-=======
->>>>>>> 000fb695
-    CONSTRAINT prefix_surveys_pkey PRIMARY KEY (sid)
-);
-
-
---
--- Table structure for table surveys_languagesettings
---
-CREATE TABLE prefix_surveys_languagesettings (
-    surveyls_survey_id integer DEFAULT 0 NOT NULL,
-    surveyls_language character varying(45) DEFAULT 'en'::character varying NOT NULL,
-    surveyls_title character varying(200) NOT NULL,
-    surveyls_description text,
-    surveyls_welcometext text,
-    surveyls_url character varying(255),
-    surveyls_urldescription character varying(255),
-    surveyls_endtext text,
-    surveyls_email_invite_subj character varying(255),
-    surveyls_email_invite text,
-    surveyls_email_remind_subj character varying(255),
-    surveyls_email_remind text,
-    surveyls_email_register_subj character varying(255),
-    surveyls_email_register text,
-    surveyls_email_confirm_subj character varying(255),
-    surveyls_email_confirm text,
-    surveyls_dateformat integer DEFAULT 1 NOT NULL,
-    email_admin_notification_subj character varying(255),
-    email_admin_notification text,
-    email_admin_responses_subj character varying(255),
-    email_admin_responses text,
-    surveyls_numberformat integer NOT NULL DEFAULT 1,
-    CONSTRAINT prefix_surveys_languagesettings_pkey PRIMARY KEY (surveyls_survey_id, surveyls_language)
-);
-
-
---
--- Table structure for table survey_permissions
---
-CREATE TABLE prefix_survey_permissions (
-	sid integer DEFAULT 0 NOT NULL,
-	uid integer DEFAULT 0 NOT NULL,
-	permission character varying(20) NOT NULL,
-	create_p integer DEFAULT 0 NOT NULL,
-    read_p integer DEFAULT 0 NOT NULL,
-	update_p integer DEFAULT 0 NOT NULL,
-	delete_p integer DEFAULT 0 NOT NULL,
-    import_p integer DEFAULT 0 NOT NULL,
-    export_p integer DEFAULT 0 NOT NULL,
-    CONSTRAINT prefix_survey_permissions_pkey PRIMARY KEY (sid,uid,permission)
-);
-
---
--- Table structure for table survey_url_parameters
---
-CREATE TABLE prefix_survey_url_parameters (
-	id serial PRIMARY KEY NOT NULL,
-	sid integer NOT NULL,
-	parameter character varying(50) NOT NULL,
-	targetqid integer NULL,
-	targetsqid integer NULL
-);
-
---
--- Table structure for table user_groups
---
-CREATE TABLE prefix_user_groups (
-    ugid serial NOT NULL,
-    name character varying(20) NOT NULL,
-    description text NOT NULL,
-    owner_id integer NOT NULL
-);
-
-
---
--- Table structure for table user_in_groups
---
-CREATE TABLE prefix_user_in_groups (
-    ugid integer NOT NULL,
-    uid integer NOT NULL
-);
-
-
---
--- Table structure for table users
---
-CREATE TABLE prefix_users (
-    uid serial PRIMARY KEY NOT NULL,
-    users_name character varying(64) DEFAULT ''::character varying UNIQUE NOT NULL,
-    "password" bytea NOT NULL,
-    full_name character varying(50) NOT NULL,
-    parent_id integer NOT NULL,
-    lang character varying(20),
-    email character varying(320) NOT NULL,
-    create_survey integer DEFAULT 0 NOT NULL,
-    create_user integer DEFAULT 0 NOT NULL,
-    participant_panel integer DEFAULT 0 NOT NULL,
-    delete_user integer DEFAULT 0 NOT NULL,
-    superadmin integer DEFAULT 0 NOT NULL,
-    configurator integer DEFAULT 0 NOT NULL,
-    manage_template integer DEFAULT 0 NOT NULL,
-    manage_label integer DEFAULT 0 NOT NULL,
-    htmleditormode character(7) DEFAULT 'default'::bpchar,
-    templateeditormode character(7) DEFAULT 'default'::bpchar,
-    questionselectormode character(7) DEFAULT 'default'::bpchar,
-	one_time_pw bytea,
-    "dateformat" integer DEFAULT 1 NOT NULL,
-    participant_panel integer NOT NULL DEFAULT '0'
-);
-
-
---
--- Table structure for table templates_rights
---
-CREATE TABLE prefix_templates_rights (
-  "uid" integer NOT NULL,
-  "folder" character varying(255) NOT NULL,
-  "use" integer NOT NULL,
-  CONSTRAINT prefix_templates_rights_pkey PRIMARY KEY ("uid","folder")
-);
-
-
---
--- Table structure for table participants
---
-CREATE TABLE prefix_participants (
-  "participant_id" character varying( 50 ) PRIMARY KEY NOT NULL,
-  "firstname" character varying( 40 ) DEFAULT NULL,
-  "lastname" character varying( 40 ) DEFAULT NULL,
-  "email" character varying( 80 ) DEFAULT NULL,
-  "language" character varying( 2 ) DEFAULT NULL,
-  "blacklisted" character( 1 ) DEFAULT NULL,
-  "owner_uid" integer NOT NULL
-);
-
-
---
--- Table structure for table participant_attribute
---
-CREATE TABLE prefix_participant_attribute (
-  "participant_id" character varying( 50 ) NOT NULL,
-  "attribute_id" integer NOT NULL,
-  "value" integer NOT NULL,
-  CONSTRAINT prefix_participant_attribut_pkey PRIMARY KEY (participant_id,attribute_id)
-<<<<<<< HEAD
-);
-
-=======
-);
-
-
---
--- Table structure for table participant_attribute_names
---
-CREATE TABLE prefix_participant_attribute_names (
-  "attribute_id" serial NOT NULL,
-  "attribute_type" character varying( 30 ) NOT NULL,
-  "visible" character varying( 5 ) NOT NULL,
-  CONSTRAINT prefix_participant_attribute_names_pkey PRIMARY KEY (attribute_id, attribute_type)
-);
---
--- Table structure for table participant_attribute_lang
---
-CREATE TABLE prefix_participant_attribute_names_lang (
-  "id" serial PRIMARY KEY NOT NULL,
-  "attribute_id" integer NOT NULL,
-  "attribute_name" character varying( 30 ) NOT NULL,
-  "lang" character varying( 20 ) NOT NULL
-);
---
--- Table structure for table participant_attribute_values
---
-CREATE TABLE prefix_participant_attribute_values (
-  "value_id" serial PRIMARY KEY NOT NULL,
-  "attribute_id" integer NOT NULL,
-  "value" character varying( 20 ) NOT NULL
-);
---
--- Table structure for table participant_shares
---
-CREATE TABLE prefix_participant_shares (
-  "participant_id" character varying( 50 ) NOT NULL,
-  "shared_uid" integer NOT NULL,
-  "date_added" date NOT NULL,
-  "can_edit" character varying( 5 ) NOT NULL,
-  CONSTRAINT prefix_participant_shares_pkey PRIMARY KEY (participant_id,shared_uid)
-);
-
-
---
--- Table structure for table participant_attribute_values
---
-CREATE TABLE prefix_survey_links (
-  "participant_id" character varying ( 50 ) NOT NULL,
-  "token_id" integer NOT NULL,
-  "survey_id" integer NOT NULL,
-  "date_created" date NOT NULL,
-  CONSTRAINT prefix_survey_links_pkey PRIMARY KEY (participant_id,token_id,survey_id)
-);
->>>>>>> 000fb695
-
---
--- Table structure for table participant_attribute_names
---
-CREATE TABLE prefix_participant_attribute_names (
-  "attribute_id" serial NOT NULL,
-  "attribute_type" character varying( 30 ) NOT NULL,
-  "visible" character varying( 5 ) NOT NULL,
-  CONSTRAINT prefix_participant_attribute_names_pkey PRIMARY KEY (attribute_id, attribute_type)
-);
---
--- Table structure for table participant_attribute_lang
---
-CREATE TABLE prefix_participant_attribute_names_lang (
-  "id" serial PRIMARY KEY NOT NULL,
-  "attribute_id" integer NOT NULL,
-  "attribute_name" character varying( 30 ) NOT NULL,
-  "lang" character varying( 20 ) NOT NULL
-);
---
--- Table structure for table participant_attribute_values
---
-CREATE TABLE prefix_participant_attribute_values (
-  "value_id" serial PRIMARY KEY NOT NULL,
-  "attribute_id" integer NOT NULL,
-  "value" character varying( 20 ) NOT NULL
-);
---
--- Table structure for table participant_shares
---
-CREATE TABLE prefix_participant_shares (
-  "participant_id" character varying( 50 ) NOT NULL,
-  "shared_uid" integer NOT NULL,
-  "date_added" date NOT NULL,
-  "can_edit" character varying( 5 ) NOT NULL,
-  CONSTRAINT prefix_participant_shares_pkey PRIMARY KEY (participant_id,shared_uid)
-);
-
-
---
--- Table structure for table participant_attribute_values
---
-CREATE TABLE prefix_survey_links (
-  "participant_id" character varying ( 50 ) NOT NULL,
-  "token_id" integer NOT NULL,
-  "survey_id" integer NOT NULL,
-  "date_created" date NOT NULL,
-  CONSTRAINT prefix_survey_links_pkey PRIMARY KEY (participant_id,token_id,survey_id)
-);
-
-<<<<<<< HEAD
-
-=======
->>>>>>> 000fb695
---
--- Table structure for table templates
---
-CREATE TABLE prefix_templates (
-  "folder" character varying(255) NOT NULL,
-  "creator" integer NOT NULL,
-  CONSTRAINT prefix_templates_pkey PRIMARY KEY ("folder")
-);
-
-
---
--- Create failed_login_attempts
---
-CREATE TABLE prefix_failed_login_attempts (
-  id serial PRIMARY KEY NOT NULL,
-  ip character varying(37) NOT NULL,
-  last_attempt character varying(20) NOT NULL,
-  number_attempts integer NOT NULL
-);
-
-
---
--- Secondary indexes
---
-create index assessments_idx2 on prefix_assessments (sid);
-create index assessments_idx3 on prefix_assessments (gid);
-create index conditions_idx2 on prefix_conditions (qid);
-create index groups_idx2 on prefix_groups (sid);
-create index question_attributes_idx2 on prefix_question_attributes (qid);
-create index question_attributes_idx3 on prefix_question_attributes (attribute);
-create index questions_idx2 on prefix_questions (sid);
-create index questions_idx3 on prefix_questions (gid);
-create index quota_idx2 on prefix_quota (sid);
-create index saved_control_idx2 on prefix_saved_control (sid);
-create index user_in_groups_idx1 on prefix_user_in_groups  (ugid, uid);
-create index parent_qid_idx on prefix_questions (parent_qid);
-
-
---
--- Version Info
---
-<<<<<<< HEAD
-INSERT INTO prefix_settings_global VALUES ('DBVersion', '155');
-INSERT INTO prefix_settings_global VALUES ('SessionName', '$sessionname');
-
-
---
--- Create admin user
---
-
-INSERT INTO prefix_users(
-            users_name, "password", full_name, parent_id, lang, email,
-            create_survey, create_user, delete_user, superadmin, configurator,
-            manage_template, manage_label,htmleditormode)
-            VALUES ('$defaultuser', '$defaultpass', '$siteadminname', 0, '$defaultlang', '$siteadminemail',1,1,1,1,1,1,1,'default');
-
-=======
-INSERT INTO prefix_settings_global VALUES ('DBVersion', '154');
-
->>>>>>> 000fb695
+SET client_encoding = 'UTF8';
+SET check_function_bodies = false;
+SET client_min_messages = warning;
+SET search_path = public, pg_catalog;
+SET default_tablespace = '';
+SET default_with_oids = false;
+
+
+--
+-- Table structure for table answers
+--
+CREATE TABLE prefix_answers (
+    qid integer DEFAULT 0 NOT NULL,
+    code character varying(5) DEFAULT ''::character varying NOT NULL,
+    answer text NOT NULL,
+    sortorder integer NOT NULL,
+    assessment_value integer DEFAULT 0 NOT NULL,
+    "language" character varying(20) DEFAULT 'en'::character varying NOT NULL,
+    scale_id smallint DEFAULT 0 NOT NULL,
+    CONSTRAINT prefix_answers_pkey PRIMARY KEY (qid, code, "language", scale_id)
+);
+
+
+--
+-- Table structure for table assessments
+--
+CREATE TABLE prefix_assessments (
+    id serial,
+    sid integer DEFAULT 0 NOT NULL,
+    scope character varying(5) DEFAULT ''::character varying NOT NULL,
+    gid integer DEFAULT 0 NOT NULL,
+    name text NOT NULL,
+    minimum character varying(50) DEFAULT ''::character varying NOT NULL,
+    maximum character varying(50) DEFAULT ''::character varying NOT NULL,
+    message text NOT NULL,
+    language character varying(20) DEFAULT 'en'::bpchar NOT NULL,
+    CONSTRAINT prefix_assessments_pkey PRIMARY KEY (id,language)
+);
+
+
+--
+-- Table structure for table conditions
+--
+CREATE TABLE prefix_conditions (
+    cid serial,
+    qid integer DEFAULT 0 NOT NULL,
+    scenario integer DEFAULT 1 NOT NULL,
+    cqid integer DEFAULT 0 NOT NULL,
+    cfieldname character varying(50) DEFAULT ''::character varying NOT NULL,
+    method character(5) DEFAULT ''::bpchar NOT NULL,
+    value character varying(255) DEFAULT ''::character varying NOT NULL,
+    CONSTRAINT prefix_conditions_pkey PRIMARY KEY (cid)
+);
+
+
+--
+-- Table structure for table defaultvalues
+--
+CREATE TABLE prefix_defaultvalues (
+    qid integer NOT NULL default '0',
+    scale_id integer NOT NULL default '0',
+    sqid integer NOT NULL default '0',
+    language character varying(20) NOT NULL,
+    specialtype character varying(20) NOT NULL default '',
+    defaultvalue text,
+    CONSTRAINT prefix_defaultvalues_pkey PRIMARY KEY (qid , scale_id, language, specialtype, sqid)
+);
+
+--
+-- Table structure for table expression_errors
+--
+
+CREATE TABLE prefix_expression_errors (
+  id serial,
+  errortime character varying(50) DEFAULT NULL,
+  sid integer DEFAULT NULL,
+  gid integer DEFAULT NULL,
+  qid integer DEFAULT NULL,
+  gseq integer DEFAULT NULL,
+  qseq integer DEFAULT NULL,
+  "type" character varying(50) ,
+  eqn text,
+  prettyprint text,
+  CONSTRAINT prefix_expression_errors_pkey PRIMARY KEY (id)
+);
+
+
+--
+-- Table structure for table groups
+--
+CREATE TABLE prefix_groups (
+    gid serial,
+    sid integer DEFAULT 0 NOT NULL,
+    group_name character varying(100) DEFAULT ''::character varying NOT NULL,
+    group_order integer DEFAULT 0 NOT NULL,
+    description text,
+    "language" character varying(20) DEFAULT 'en'::character varying NOT NULL,
+    randomization_group character varying(20) DEFAULT ''::character varying NOT NULL,
+    grelevance text DEFAULT NULL,
+    CONSTRAINT prefix_groups_pkey PRIMARY KEY (gid, "language")
+);
+
+
+--
+-- Table structure for table labels
+--
+CREATE TABLE prefix_labels (
+    lid integer DEFAULT 0 NOT NULL,
+    code character varying(5) DEFAULT ''::character varying NOT NULL,
+    title text,
+    sortorder integer NOT NULL,
+    assessment_value integer DEFAULT 0 NOT NULL,
+    "language" character varying(20) DEFAULT 'en'::character varying NOT NULL,
+    CONSTRAINT prefix_labels_pkey PRIMARY KEY (lid, sortorder, "language")
+);
+CREATE INDEX prefix_labels_ixcode_idx ON prefix_labels USING btree (code);
+
+
+--
+-- Table structure for table labelsets
+--
+CREATE TABLE prefix_labelsets (
+    lid serial NOT NULL,
+    label_name character varying(100) DEFAULT ''::character varying NOT NULL,
+    languages character varying(200) DEFAULT 'en'::character varying,
+    CONSTRAINT prefix_labelsets_pkey PRIMARY KEY (lid)
+);
+
+
+--
+-- Table structure for table question_attributes
+--
+CREATE TABLE prefix_question_attributes (
+    qaid serial NOT NULL,
+    qid integer DEFAULT 0 NOT NULL,
+    attribute character varying(50),
+    value text NULL,
+    "language" character varying(20),
+    CONSTRAINT prefix_question_attributes_pkey PRIMARY KEY (qaid)
+);
+
+
+--
+-- Table structure for table quota
+--
+CREATE TABLE prefix_quota (
+    id serial NOT NULL,
+    sid integer,
+    name character varying(255),
+    qlimit integer,
+    "action" integer,
+    "active" integer NOT NULL default '1',
+    autoload_url integer NOT NULL DEFAULT 0,
+    CONSTRAINT prefix_quota_pkey PRIMARY KEY (id)
+);
+
+
+--
+-- Table structure for table quota_languagesettings
+--
+CREATE TABLE prefix_quota_languagesettings
+(
+    quotals_id serial NOT NULL,
+    quotals_quota_id integer NOT NULL DEFAULT 0,
+    quotals_language character varying(45) NOT NULL DEFAULT 'en'::character varying,
+    quotals_name character varying(200),
+    quotals_message text NOT NULL,
+    quotals_url character varying(255),
+    quotals_urldescrip character varying(255),
+    CONSTRAINT prefix_quota_languagesettings_pkey PRIMARY KEY (quotals_id)
+);
+
+
+--
+-- Table structure for table quota_members
+--
+CREATE TABLE prefix_quota_members (
+    id serial,
+    sid integer,
+    qid integer,
+    quota_id integer,
+    code character varying(11),
+    CONSTRAINT prefix_quota_members_pkey PRIMARY KEY (id)
+);
+CREATE INDEX prefix_quota_members_ixcode_idx ON prefix_quota_members USING btree (sid,qid,quota_id,code);
+
+
+--
+-- Table structure for table questions
+--
+CREATE TABLE prefix_questions (
+    qid serial NOT NULL,
+    parent_qid integer DEFAULT 0 NOT NULL,
+    sid integer DEFAULT 0 NOT NULL,
+    gid integer DEFAULT 0 NOT NULL,
+    "type" character(1) DEFAULT 'T'::bpchar NOT NULL,
+    title character varying(20) DEFAULT ''::character varying NOT NULL,
+    question text NOT NULL,
+    preg text,
+    help text,
+    other character(1) DEFAULT 'N'::bpchar NOT NULL,
+    mandatory character(1),
+    question_order integer NOT NULL,
+    "language" character varying(20) DEFAULT 'en'::character varying NOT NULL,
+    scale_id smallint DEFAULT 0 NOT NULL,
+    same_default smallint DEFAULT 0 NOT NULL,
+    relevance text,
+    CONSTRAINT prefix_questions_pkey PRIMARY KEY (qid, "language")
+);
+
+
+--
+-- Table structure for table saved_control
+--
+CREATE TABLE prefix_saved_control (
+    scid serial NOT NULL,
+    sid integer DEFAULT 0 NOT NULL,
+    srid integer DEFAULT 0 NOT NULL,
+    identifier text,
+    access_code text NOT NULL,
+    email character varying(320) NOT NULL,
+    ip text NOT NULL,
+    saved_thisstep text NOT NULL,
+    status character(1) DEFAULT ''::bpchar NOT NULL,
+    saved_date timestamp without time zone NOT NULL,
+    refurl text,
+    CONSTRAINT prefix_saved_control_pkey PRIMARY KEY (scid)
+);
+
+
+--
+-- Table structure for table sessions
+--
+CREATE TABLE prefix_sessions(
+     sesskey VARCHAR( 64 ) NOT NULL DEFAULT '',
+     expiry TIMESTAMP NOT NULL ,
+     expireref VARCHAR( 250 ) DEFAULT '',
+     created TIMESTAMP NOT NULL ,
+     modified TIMESTAMP NOT NULL ,
+     sessdata TEXT DEFAULT '',
+     CONSTRAINT prefix_sessions_pkey PRIMARY KEY ( sesskey )
+     );
+create INDEX sess_expiry on prefix_sessions( expiry );
+create INDEX sess_expireref on prefix_sessions ( expireref );
+
+
+--
+-- Table structure for table settings_global
+--
+CREATE TABLE prefix_settings_global (
+    stg_name character varying(50) DEFAULT ''::character varying NOT NULL,
+    stg_value character varying(255) DEFAULT ''::character varying NOT NULL,
+    CONSTRAINT prefix_settings_global_pkey PRIMARY KEY (stg_name)
+);
+
+
+--
+-- Table structure for table surveys
+--
+CREATE TABLE prefix_surveys (
+    sid integer NOT NULL,
+    owner_id integer NOT NULL,
+    "admin" character varying(50),
+    active character(1) DEFAULT 'N'::bpchar NOT NULL,
+    startdate timestamp,
+    expires timestamp,
+    adminemail character varying(320) NOT NULL,
+    anonymized character(1),
+    faxto character varying(20),
+    format character(1),
+    savetimings character(1) DEFAULT 'N'::bpchar,
+    "template" character varying(100) DEFAULT 'default'::character varying,
+    "language" character varying(50),
+    additional_languages character varying(255),
+    datestamp character(1) DEFAULT 'N'::bpchar,
+    usecookie character(1) DEFAULT 'N'::bpchar,
+    allowregister character(1) DEFAULT 'N'::bpchar,
+    allowsave character(1) DEFAULT 'Y'::bpchar,
+    printanswers character(1) DEFAULT 'N'::bpchar,
+    autonumber_start integer DEFAULT 0,
+    autoredirect character(1) DEFAULT 'N'::bpchar,
+    showxquestions character(1) DEFAULT 'Y'::bpchar,
+    showgroupinfo character(1) DEFAULT 'B'::bpchar,
+    shownoanswer character(1) DEFAULT 'Y'::bpchar,
+    showqnumcode character(1) DEFAULT 'X'::bpchar,
+    showwelcome character(1) DEFAULT 'Y'::bpchar,
+    allowprev character(1) DEFAULT 'Y'::bpchar,
+    ipaddr character(1) DEFAULT 'N'::bpchar,
+    refurl character(1) DEFAULT 'N'::bpchar,
+    datecreated date,
+    listpublic character(1) DEFAULT 'N'::bpchar,
+    publicstatistics character(1) DEFAULT 'N'::bpchar,
+    publicgraphs character(1) DEFAULT 'N'::bpchar,
+    htmlemail character(1) DEFAULT 'N'::bpchar,
+    tokenanswerspersistence character(1) DEFAULT 'N'::bpchar,
+    assessments character(1) DEFAULT 'N'::bpchar,
+    usecaptcha character(1) DEFAULT 'N'::bpchar,
+    bouncetime bigint,
+    bounceprocessing character(1) default 'N'::bpchar,
+    bounceaccounttype character(4),
+    bounceaccounthost character(200),
+    bounceaccountuser character(200),
+    bounceaccountpass character(100),
+    bounceaccountencryption character(3),
+    usetokens character(1) DEFAULT 'N'::bpchar,
+    "bounce_email" character varying(320) NOT NULL,
+    attributedescriptions text,
+	emailresponseto text,
+    emailnotificationto text,
+	tokenlength smallint DEFAULT '15',
+    showprogress character(1) DEFAULT 'N'::bpchar,
+    allowjumps character(1) DEFAULT 'N'::bpchar,
+    navigationdelay smallint DEFAULT '0',
+    nokeyboard character(1) DEFAULT 'N'::bpchar,
+    alloweditaftercompletion character(1) DEFAULT 'N'::bpchar,
+    googleanalyticsstyle character(1) DEFAULT NULL,
+    googleanalyticsapikey character varying(25) DEFAULT NULL,
+    CONSTRAINT prefix_surveys_pkey PRIMARY KEY (sid)
+);
+
+
+--
+-- Table structure for table surveys_languagesettings
+--
+CREATE TABLE prefix_surveys_languagesettings (
+    surveyls_survey_id integer DEFAULT 0 NOT NULL,
+    surveyls_language character varying(45) DEFAULT 'en'::character varying NOT NULL,
+    surveyls_title character varying(200) NOT NULL,
+    surveyls_description text,
+    surveyls_welcometext text,
+    surveyls_url character varying(255),
+    surveyls_urldescription character varying(255),
+    surveyls_endtext text,
+    surveyls_email_invite_subj character varying(255),
+    surveyls_email_invite text,
+    surveyls_email_remind_subj character varying(255),
+    surveyls_email_remind text,
+    surveyls_email_register_subj character varying(255),
+    surveyls_email_register text,
+    surveyls_email_confirm_subj character varying(255),
+    surveyls_email_confirm text,
+    surveyls_dateformat integer DEFAULT 1 NOT NULL,
+    email_admin_notification_subj character varying(255),
+    email_admin_notification text,
+    email_admin_responses_subj character varying(255),
+    email_admin_responses text,
+    surveyls_numberformat integer NOT NULL DEFAULT 1,
+    CONSTRAINT prefix_surveys_languagesettings_pkey PRIMARY KEY (surveyls_survey_id, surveyls_language)
+);
+
+
+--
+-- Table structure for table survey_permissions
+--
+CREATE TABLE prefix_survey_permissions (
+	sid integer DEFAULT 0 NOT NULL,
+	uid integer DEFAULT 0 NOT NULL,
+	permission character varying(20) NOT NULL,
+	create_p integer DEFAULT 0 NOT NULL,
+    read_p integer DEFAULT 0 NOT NULL,
+	update_p integer DEFAULT 0 NOT NULL,
+	delete_p integer DEFAULT 0 NOT NULL,
+    import_p integer DEFAULT 0 NOT NULL,
+    export_p integer DEFAULT 0 NOT NULL,
+    CONSTRAINT prefix_survey_permissions_pkey PRIMARY KEY (sid,uid,permission)
+);
+
+--
+-- Table structure for table survey_url_parameters
+--
+CREATE TABLE prefix_survey_url_parameters (
+	id serial PRIMARY KEY NOT NULL,
+	sid integer NOT NULL,
+	parameter character varying(50) NOT NULL,
+	targetqid integer NULL,
+	targetsqid integer NULL
+);
+
+--
+-- Table structure for table user_groups
+--
+CREATE TABLE prefix_user_groups (
+    ugid serial NOT NULL,
+    name character varying(20) NOT NULL,
+    description text NOT NULL,
+    owner_id integer NOT NULL
+);
+
+
+--
+-- Table structure for table user_in_groups
+--
+CREATE TABLE prefix_user_in_groups (
+    ugid integer NOT NULL,
+    uid integer NOT NULL
+);
+
+
+--
+-- Table structure for table users
+--
+CREATE TABLE prefix_users (
+    uid serial PRIMARY KEY NOT NULL,
+    users_name character varying(64) DEFAULT ''::character varying UNIQUE NOT NULL,
+    "password" bytea NOT NULL,
+    full_name character varying(50) NOT NULL,
+    parent_id integer NOT NULL,
+    lang character varying(20),
+    email character varying(320) NOT NULL,
+    create_survey integer DEFAULT 0 NOT NULL,
+    create_user integer DEFAULT 0 NOT NULL,
+    participant_panel integer DEFAULT 0 NOT NULL,
+    delete_user integer DEFAULT 0 NOT NULL,
+    superadmin integer DEFAULT 0 NOT NULL,
+    configurator integer DEFAULT 0 NOT NULL,
+    manage_template integer DEFAULT 0 NOT NULL,
+    manage_label integer DEFAULT 0 NOT NULL,
+    htmleditormode character(7) DEFAULT 'default'::bpchar,
+    templateeditormode character(7) DEFAULT 'default'::bpchar,
+    questionselectormode character(7) DEFAULT 'default'::bpchar,
+	one_time_pw bytea,
+    "dateformat" integer DEFAULT 1 NOT NULL,
+    participant_panel integer NOT NULL DEFAULT '0'
+);
+
+
+--
+-- Table structure for table templates_rights
+--
+CREATE TABLE prefix_templates_rights (
+  "uid" integer NOT NULL,
+  "folder" character varying(255) NOT NULL,
+  "use" integer NOT NULL,
+  CONSTRAINT prefix_templates_rights_pkey PRIMARY KEY ("uid","folder")
+);
+
+
+--
+-- Table structure for table participants
+--
+CREATE TABLE prefix_participants (
+  "participant_id" character varying( 50 ) PRIMARY KEY NOT NULL,
+  "firstname" character varying( 40 ) DEFAULT NULL,
+  "lastname" character varying( 40 ) DEFAULT NULL,
+  "email" character varying( 80 ) DEFAULT NULL,
+  "language" character varying( 2 ) DEFAULT NULL,
+  "blacklisted" character( 1 ) DEFAULT NULL,
+  "owner_uid" integer NOT NULL
+);
+
+
+--
+-- Table structure for table participant_attribute
+--
+CREATE TABLE prefix_participant_attribute (
+  "participant_id" character varying( 50 ) NOT NULL,
+  "attribute_id" integer NOT NULL,
+  "value" integer NOT NULL,
+  CONSTRAINT prefix_participant_attribut_pkey PRIMARY KEY (participant_id,attribute_id)
+);
+
+
+--
+-- Table structure for table participant_attribute_names
+--
+CREATE TABLE prefix_participant_attribute_names (
+  "attribute_id" serial NOT NULL,
+  "attribute_type" character varying( 30 ) NOT NULL,
+  "visible" character varying( 5 ) NOT NULL,
+  CONSTRAINT prefix_participant_attribute_names_pkey PRIMARY KEY (attribute_id, attribute_type)
+);
+--
+-- Table structure for table participant_attribute_lang
+--
+CREATE TABLE prefix_participant_attribute_names_lang (
+  "id" serial PRIMARY KEY NOT NULL,
+  "attribute_id" integer NOT NULL,
+  "attribute_name" character varying( 30 ) NOT NULL,
+  "lang" character varying( 20 ) NOT NULL
+);
+--
+-- Table structure for table participant_attribute_values
+--
+CREATE TABLE prefix_participant_attribute_values (
+  "value_id" serial PRIMARY KEY NOT NULL,
+  "attribute_id" integer NOT NULL,
+  "value" character varying( 20 ) NOT NULL
+);
+--
+-- Table structure for table participant_shares
+--
+CREATE TABLE prefix_participant_shares (
+  "participant_id" character varying( 50 ) NOT NULL,
+  "shared_uid" integer NOT NULL,
+  "date_added" date NOT NULL,
+  "can_edit" character varying( 5 ) NOT NULL,
+  CONSTRAINT prefix_participant_shares_pkey PRIMARY KEY (participant_id,shared_uid)
+);
+
+
+--
+-- Table structure for table participant_attribute_values
+--
+CREATE TABLE prefix_survey_links (
+  "participant_id" character varying ( 50 ) NOT NULL,
+  "token_id" integer NOT NULL,
+  "survey_id" integer NOT NULL,
+  "date_created" date NOT NULL,
+  CONSTRAINT prefix_survey_links_pkey PRIMARY KEY (participant_id,token_id,survey_id)
+);
+
+
+--
+-- Table structure for table templates
+--
+CREATE TABLE prefix_templates (
+  "folder" character varying(255) NOT NULL,
+  "creator" integer NOT NULL,
+  CONSTRAINT prefix_templates_pkey PRIMARY KEY ("folder")
+);
+
+
+--
+-- Create failed_login_attempts
+--
+CREATE TABLE prefix_failed_login_attempts (
+  id serial PRIMARY KEY NOT NULL,
+  ip character varying(37) NOT NULL,
+  last_attempt character varying(20) NOT NULL,
+  number_attempts integer NOT NULL
+);
+
+
+--
+-- Secondary indexes
+--
+create index assessments_idx2 on prefix_assessments (sid);
+create index assessments_idx3 on prefix_assessments (gid);
+create index conditions_idx2 on prefix_conditions (qid);
+create index groups_idx2 on prefix_groups (sid);
+create index question_attributes_idx2 on prefix_question_attributes (qid);
+create index question_attributes_idx3 on prefix_question_attributes (attribute);
+create index questions_idx2 on prefix_questions (sid);
+create index questions_idx3 on prefix_questions (gid);
+create index quota_idx2 on prefix_quota (sid);
+create index saved_control_idx2 on prefix_saved_control (sid);
+create index user_in_groups_idx1 on prefix_user_in_groups  (ugid, uid);
+create index parent_qid_idx on prefix_questions (parent_qid);
+
+
+--
+-- Version Info
+--
+INSERT INTO prefix_settings_global VALUES ('DBVersion', '155');
+INSERT INTO prefix_settings_global VALUES ('SessionName', '$sessionname');
+
+
+--
+-- Create admin user
+--
+
+INSERT INTO prefix_users(
+            users_name, "password", full_name, parent_id, lang, email,
+            create_survey, create_user, delete_user, superadmin, configurator,
+            manage_template, manage_label,htmleditormode)
+            VALUES ('$defaultuser', '$defaultpass', '$siteadminname', 0, '$defaultlang', '$siteadminemail',1,1,1,1,1,1,1,'default');