--- conflicted
+++ resolved
@@ -1,599 +1,581 @@
-<?php
-/*
-* LimeSurvey
-* Copyright (C) 2007 The LimeSurvey Project Team / Carsten Schmitz
-* All rights reserved.
-* License: GNU/GPL License v2 or later, see LICENSE.php
-* LimeSurvey is free software. This version may have been modified pursuant
-* to the GNU General Public License, and as distributed it includes or
-* is derivative of works licensed under the GNU General Public License or
-* other free or open source software licenses.
-* See COPYRIGHT.php for copyright notices and details.
-* 
-* $Id$
-*/
-
-include_once("login_check.php");
-
-if(!isset($_SESSION['loginID']))
-{
-	die ("Unauthenticated Access Forbiden");
-}
-
-$surveyid=returnglobal('sid');
-if (!isset($gid)) {$gid=returnglobal('gid');}
-if (!isset($qid)) {$qid=returnglobal('qid');}
-$fieldtype=preg_replace("/[^_.a-zA-Z0-9-]/", "",$_GET['fieldtype']);
-$action=preg_replace("/[^_.a-zA-Z0-9-]/", "",$_GET['editedaction']);
-
-//$InsertansUnsupportedtypes=Array('TEST-A','TEST-B','TEST-C','TEST-D');
-$InsertansUnsupportedtypes=Array(); // Currently all question types are supported
-
-$replFields=Array();
-$isInstertansEnabled=false;
-
-$limereplacementoutput="<html>\n"
-	. "\t<head>\n"
-<<<<<<< HEAD
-	. "<title>LimeReplacementFields</title>\n"
-	. "<meta http-equiv=\"Content-Type\" content=\"text/html; charset=utf-8\">\n"
-	. "<meta content=\"noindex, nofollow\" name=\"robots\">\n"
-	. "<script src=\"$fckeditordir/editor/dialog/common/fck_dialog_common.js\" type=\"text/javascript\"></script>\n"
-	. "<script language=\"javascript\">\n"
-	. "\tvar mydialog = window.parent ;\n"
-	. "\tvar oEditor = mydialog.InnerDialogLoaded() ;\n"
-	. "\tvar dialog = oEditor.FCK ;\n"
-	. "\tvar FCKLang = oEditor.FCKLang ;\n"
-	. "\tvar FCKLimeReplacementFieldss = oEditor.FCKLimeReplacementFieldss ;\n"
-	. "\$(document).ready(function ()\n"
-	. "\t{\n"
-	. "oEditor.FCKLanguageManager.TranslatePage( document ) ;\n"
-	. "LoadSelected() ;\n"
-	. "mydialog.SetOkButton( true ) ;\n"
-=======
-	. "\t\t<title>LimeReplacementFields</title>\n"
-	. "\t\t<meta http-equiv=\"Content-Type\" content=\"text/html; charset=utf-8\">\n"
-	. "\t\t<meta content=\"noindex, nofollow\" name=\"robots\">\n"
-	. "\t\t<script src=\"$fckeditordir/editor/dialog/common/fck_dialog_common.js\" type=\"text/javascript\"></script>\n"
-	. "\t\t<script src=\"$rooturl/scripts/jquery/jquery.js\" type=\"text/javascript\"></script>\n"
-	. "\t\t<script language=\"javascript\">\n"
-	. "\t\t\tvar mydialog = window.parent ;\n"
-	. "\t\t\tvar oEditor = mydialog.InnerDialogLoaded() ;\n"
-	. "\t\t\tvar dialog = oEditor.FCK ;\n"
-	. "\t\t\tvar FCKLang = oEditor.FCKLang ;\n"
-	. "\t\t\tvar FCKLimeReplacementFieldss = oEditor.FCKLimeReplacementFieldss ;\n"
-	. "\t\t\$(document).ready(function ()\n"
-	. "\t\t\t{\n"
-	. "\t\t\t\toEditor.FCKLanguageManager.TranslatePage( document ) ;\n"
-	. "\t\t\t\tLoadSelected() ;\n"
-	. "\t\t\t\tmydialog.SetOkButton( true ) ;\n"
->>>>>>> 3e7ecfbf
-	. "\n"
-	. "SelectField( 'cquestions' ) ;\n" 
-	. "\t});\n"
-	. "\n";
-
-/**$limereplacementoutput="\n"
-	. "if (! oEditor.FCKBrowserInfo.IsIE)\n"
-	. "{\n"
-	. "\tinnertext = '' + dialog.EditorWindow.getSelection() + '' ;\n"
-	. "}\n"
-	. "else\n"
-	. "{\n"
-	. "\tinnertext = '' + dialog.EditorDocument.selection.createRange().text + '' ;\n"
-	. "}\n";
-**/
-
-$limereplacementoutput .= ""
-	. "\tvar eSelected = dialog.Selection.GetSelectedElement() ;\n"
-	. "\n";
-
-/**
-$limereplacementoutput="\n"
-	. "function LoadSelected()\n"
-	. "{\n"
-	. "\tif ( innertext == '' )\n"
-	. "return ;\n"
-	. "var replcode=innertext.substring(innertext.indexOf('{')+1,innertext.lastIndexOf('}'));\n"
-	. "document.getElementById('cquestions').value = replcode;\n"
-	. "}\n";
-**/
-
-$limereplacementoutput .= ""
-	. "\tfunction LoadSelected()\n"
-	. "\t{\n"
-	. "if ( !eSelected )\n"
-	. "\treturn ;\n"
-	. "if ( eSelected.tagName == 'SPAN' && eSelected._fckLimeReplacementFields )\n"
-	. "\t document.getElementById('cquestions').value = eSelected._fckLimeReplacementFields ;\n"
-	. "else\n"
-	. "\teSelected == null ;\n"
-	. "\t}\n";
-	
-	
-$limereplacementoutput .= ""
-	. "\tfunction Ok()\n"
-	. "\t{\n"
-	. "var sValue = document.getElementById('cquestions').value ;\n"
-
-	. "FCKLimeReplacementFieldss.Add( sValue ) ;\n"
-	. "return true ;\n"
-	. "\t}\n";
-
-$limereplacementoutput .= ""
-	. "\t</script>\n"
-	. "</head>\n";
-
-$limereplacementoutput .= "\t<body scroll=\"no\" style=\"OVERFLOW: hidden\">\n"
-			. "<table height=\"100%\" cellSpacing=\"0\" cellPadding=\"0\" width=\"100%\" border=\"0\">\n"
-			. "\t<tr>\n"
-			. "<td>\n";
-
-switch ($fieldtype)
-{
-	case 'survey-desc':
-	case 'survey-welc':
-	case 'survey-endtext':
-		$replFields[]=array('TOKEN:FIRSTNAME',$clang->gT("Firstname from token"));
-		$replFields[]=array('TOKEN:LASTNAME',$clang->gT("Lastname from token"));
-		$replFields[]=array('TOKEN:EMAIL',$clang->gT("Email from the token"));
-        $attributes=GetTokenFieldsAndNames($surveyid,true);
-        foreach ($attributes as $attributefield=>$attributedescription)
-        {
-            $replFields[]=array('TOKEN:'.strtoupper($attributefield), sprintf($clang->gT("Token attribute: %s"),$attributedescription));
-        }
-		$replFields[]=array('EXPIRY',$clang->gT("Survey expiration date (YYYY-MM-DD)"));
-		$replFields[]=array('EXPIRY-DMY',$clang->gT("Survey expiration date (DD-MM-YYYY)"));
-		$replFields[]=array('EXPIRY-MDY',$clang->gT("Survey expiration date (MM-DD-YYYY)"));
-	break;
-
-	case 'email-inv':
-	case 'email-rem':
-		// these 2 fields are supported by email-inv and email-rem
-		// but not email-conf and email-reg for the moment
-		$replFields[]=array('EMAIL',$clang->gT("Email from the token"));
-		$replFields[]=array('TOKEN',$clang->gT("Token code for this participant"));
-	case 'email-conf':
-	case 'email-reg':
-		$replFields[]=array('FIRSTNAME',$clang->gT("Firstname from token"));
-		$replFields[]=array('LASTNAME',$clang->gT("Lastname from token"));
-		$replFields[]=array('SURVEYNAME',$clang->gT("Name of the survey"));
-		$replFields[]=array('SURVEYDESCRIPTION',$clang->gT("Description of the survey"));
-        $attributes=GetTokenFieldsAndNames($surveyid,true);
-        foreach ($attributes as $attributefield=>$attributedescription)
-        {
-            $replFields[]=array(strtoupper($attributefield), sprintf($clang->gT("Token attribute: %s"),$attributedescription));
-        }
-		$replFields[]=array('ADMINNAME',$clang->gT("Name of the survey administrator"));
-		$replFields[]=array('ADMINEMAIL',$clang->gT("Email address of the survey administrator"));
-		$replFields[]=array('SURVEYURL',$clang->gT("URL of the survey"));
-		$replFields[]=array('EXPIRY',$clang->gT("Survey expiration date (YYYY-MM-DD)"));
-		$replFields[]=array('EXPIRY-DMY',$clang->gT("Survey expiration date (DD-MM-YYYY)"));
-		$replFields[]=array('EXPIRY-MDY',$clang->gT("Survey expiration date (MM-DD-YYYY)"));
-	break;
-
-	case 'group-desc':
-	case 'question-text':
-	case 'question-help':
-		$replFields[]=array('TOKEN:FIRSTNAME',$clang->gT("Firstname from token"));
-		$replFields[]=array('TOKEN:LASTNAME',$clang->gT("Lastname from token"));
-		$replFields[]=array('TOKEN:EMAIL',$clang->gT("Email from the token"));
-        $attributes=GetTokenFieldsAndNames($surveyid,true);
-        foreach ($attributes as $attributefield=>$attributedescription)
-        {
-            $replFields[]=array('TOKEN:'.strtoupper($attributefield), sprintf($clang->gT("Token attribute: %s"),$attributedescription));
-        }
-		$replFields[]=array('EXPIRY',$clang->gT("Survey expiration date (YYYY-MM-DD)"));
-		$replFields[]=array('EXPIRY-DMY',$clang->gT("Survey expiration date (DD-MM-YYYY)"));
-		$replFields[]=array('EXPIRY-MDY',$clang->gT("Survey expiration date (MM-DD-YYYY)"));
-	case 'editanswer':
-		$isInstertansEnabled=true;
-	break;
-	case 'assessment-text':
-		$replFields[]=array('TOTAL',$clang->gT("Overall assessment score"));
-		$replFields[]=array('PERC',$clang->gT("Assessment group score"));
-	break;
-}
-
-
-if ($isInstertansEnabled===true)
-{
-	if (empty($surveyid)) {die("No SID provided.");}
-	
-	//2: Get all other questions that occur before this question that are pre-determined answer types
-	
-	//TO AVOID NATURAL SORT ORDER ISSUES,
-	//FIRST GET ALL QUESTIONS IN NATURAL SORT ORDER
-	//, AND FIND OUT WHICH NUMBER IN THAT ORDER THIS QUESTION IS
-	$qquery = "SELECT * "
-	        ."FROM {$dbprefix}questions, "
-	             ."{$dbprefix}groups "
-	        ."WHERE {$dbprefix}questions.gid={$dbprefix}groups.gid "
-	        ."AND {$dbprefix}questions.sid=$surveyid "
-	          ."AND {$dbprefix}questions.language='".GetBaseLanguageFromSurveyID($surveyid)."' "
-	          ."AND {$dbprefix}groups.language='".GetBaseLanguageFromSurveyID($surveyid)."' " ;
-	
-	$qresult = db_execute_assoc($qquery) or safe_die ("$qquery<br />".$connect->ErrorMsg());
-	$qrows = $qresult->GetRows();
-	// Perform a case insensitive natural sort on group name then question title (known as "code" in the form) of a multidimensional array
-	usort($qrows, 'CompareGroupThenTitle');
-	
-
-
-    $surveyInfo = getSurveyInfo($surveyid);
-	$surveyformat = $surveyInfo['format'];// S, G, A
-	$prevquestion=null;
-	$previouspagequestion = true;
-	//Go through each question until we reach the current one
-	//error_log(print_r($qrows,true));
-	foreach ($qrows as $qrow)
-	{
-		$AddQuestion=True;
-		switch ($action)
-		{
-			case 'addgroup':
-				$AddQuestion=True;
-			break;
-
-			case 'editgroup':
-				if (empty($gid)) {die("No GID provided.");}
-
-				if ($qrow['gid'] == $gid)
-				{
-					$AddQuestion=False;
-				}
-			break;
-
-			case 'addquestion':
-				if (empty($gid)) {die("No GID provided.");}
-
-				if ( !is_null($prevquestion) &&
-					$prevquestion['gid'] == $gid &&
-					$qrow['gid'] != $gid)
-				{
-					$AddQuestion=False;
-				}
-			break;
-
-			case 'editanswer':
-			case 'copyquestion':
-			case 'editquestion':
-				if (empty($gid)) {die("No GID provided.");}
-				if (empty($qid)) {die("No QID provided.");}
-
-				if ($qrow['gid'] == $gid &&
-					$qrow['qid'] == $qid)
-				{
-					$AddQuestion=False;
-				}
-			break;
-			default:
-				die("No Action provided.");
-			break;
-		}
-
-		if ( $AddQuestion===True)
-		{
-			if ($surveyformat == "S")
-			{
-				$previouspagequestion = true;
-			}
-			elseif ($surveyformat == "G")
-			{
-				if ($previouspagequestion === true)
-				{ // Last question was on a previous page
-					if ($qrow["gid"] == $gid)
-					{ // This question is on same page
-						$previouspagequestion = false;
-					}
-				}
-			}
-			elseif ($surveyformat == "A")
-			{
-				$previouspagequestion = false;
-			}
-
-			$questionlist[]=Array( "qid" => $qrow["qid"], "previouspage" => $previouspagequestion);
-			$prevquestion=$qrow;
-		}
-		else
-		{
-			break;
-		}
-	}
-	
-//		if ($qrow["qid"] != $qid)
-//		{
-//			if (!in_array($qrow['type'],$InsertansUnsupportedtypes)
-//			{ //remember the questions of this type
-//				$questionlist[]=$qrow["qid"];
-//			}
-//		}
-
-	$theserows=array();
-
-	if (isset($questionlist) && is_array($questionlist))
-	{
-		foreach ($questionlist as $ql)
-		{
-	    $query = "SELECT {$dbprefix}questions.qid, "
-	                   ."{$dbprefix}questions.sid, "
-	                   ."{$dbprefix}questions.gid, "
-	                   ."{$dbprefix}questions.question, "
-	                   ."{$dbprefix}questions.type, "
-	                   ."{$dbprefix}questions.lid, "
-                       ."{$dbprefix}questions.lid1, "  
-	                   ."{$dbprefix}questions.title "
-	              ."FROM {$dbprefix}questions, "
-	                   ."{$dbprefix}groups "
-	             ."WHERE {$dbprefix}questions.gid={$dbprefix}groups.gid "
-	               ."AND {$dbprefix}questions.qid=".$ql['qid']." "
-	               ."AND {$dbprefix}questions.language='".GetBaseLanguageFromSurveyID($surveyid)."' "
-	               ."AND {$dbprefix}groups.language='".GetBaseLanguageFromSurveyID($surveyid)."'" ;
-	
-	        $result=db_execute_assoc($query) or die("Couldn't get question $qid");
-	
-			$thiscount=$result->RecordCount();
-	
-	    // And store ¿again? these questions in this array...
-			while ($myrows=$result->FetchRow())
-	    {                   //key => value
-	      $theserows[]=array("qid"=>$myrows['qid'],
-	                         "sid"=>$myrows['sid'],
-	                         "gid"=>$myrows['gid'],
-	                         "previouspage"=>$ql['previouspage'],
-	                         "question"=>$myrows['question'],
-	                         "type"=>$myrows['type'],
-	                         "lid"=>$myrows['lid'],
-                             "lid1"=>$myrows['lid1'],     
-	                         "title"=>$myrows['title']);
-			}
-		}
-	}
-	
-	
-	$questionscount=count($theserows);
-	
-	if ($questionscount > 0)
-	{
-		$X="X";
-	  // Will detect if the questions are type D to use latter
-	
-	  $dquestions=array();
-	
-		foreach($theserows as $rows)
-		{
-		    $shortquestion=$rows['title'].": ".strip_tags($rows['question']);
-	
-	    if ($rows['type'] == "A" ||
-	        $rows['type'] == "B" ||
-	        $rows['type'] == "C" ||
-	        $rows['type'] == "E" ||
-	        $rows['type'] == "F" ||
-	        $rows['type'] == "H" ||
-	        $rows['type'] == "Q" ||
-	        $rows['type'] == "K") // K added by lemeur
-	    {
-	      $aquery="SELECT * "
-	               ."FROM {$dbprefix}answers "
-	              ."WHERE qid={$rows['qid']} "
-	                ."AND {$dbprefix}answers.language='".GetBaseLanguageFromSurveyID($surveyid)."' "
-	           ."ORDER BY sortorder, "
-	                    ."answer";
-	
-				$aresult=db_execute_assoc($aquery) or safe_die ("Couldn't get answers to Array questions<br />$aquery<br />".$connect->ErrorMsg());
-	
-				while ($arows = $aresult->FetchRow())
-				{
-	                $shortanswer = strip_tags($arows['answer']);
-	
-					$shortanswer .= " [{$arows['code']}]";
-					$cquestions[]=array("$shortquestion [$shortanswer]", $rows['qid'], $rows['type'], $rows['sid'].$X.$rows['gid'].$X.$rows['qid'].$arows['code'],$rows['previouspage']);
-	
-	      } //while
-	    } //if A,B,C,E,F,H
-	    elseif ($rows['type'] == ":" || $rows['type'] == ";") // Multiflexi
-	    {
-		    //Get the LIDs
-		    $fquery = "SELECT * "
-			    ."FROM {$dbprefix}labels "
-			    ."WHERE lid={$rows['lid']} "
-			    ."AND language='".GetBaseLanguageFromSurveyID($surveyid)."' "
-			    ."ORDER BY sortorder, code ";
-		    $fresult = db_execute_assoc($fquery);
-		    while ($frow=$fresult->FetchRow())
-		    {
-			    $lids[$frow['code']]=$frow['title'];
-		    }
-		    //Now cycle through the answers
-		    $aquery="SELECT * "
-			    ."FROM {$dbprefix}answers "
-			    ."WHERE qid={$rows['qid']} "
-			    ."AND {$dbprefix}answers.language='".GetBaseLanguageFromSurveyID($surveyid)."' "
-			    ."ORDER BY sortorder, "
-			    ."answer";
-		    $aresult=db_execute_assoc($aquery) or safe_die ("Couldn't get answers to Array questions<br />$aquery<br />".$connect->ErrorMsg());
-
-		    while ($arows = $aresult->FetchRow())
-		    {
-			    $shortanswer = strip_tags($arows['answer']);
-
-			    $shortanswer .= " [{$arows['code']}]";
-			    foreach($lids as $key=>$val) 
-			    {
-				    $cquestions[]=array("$shortquestion [$shortanswer [$val]] ", $rows['qid'], $rows['type'], $rows['sid'].$X.$rows['gid'].$X.$rows['qid'].$arows['code']."_".$key,$rows['previouspage']);
-			    }
-		    }
-
-	    } //TIBO
-	    elseif ($rows['type'] == "R") //Answer Ranking
-			{
-	      $aquery="SELECT * "
-	             ."FROM {$dbprefix}answers "
-	             ."WHERE qid={$rows['qid']} "
-	             ."AND ".db_table_name('answers').".language='".GetBaseLanguageFromSurveyID($surveyid)."' "
-				."ORDER BY sortorder, answer";
-				$aresult=db_execute_assoc($aquery) or safe_die ("Couldn't get answers to Ranking question<br />$aquery<br />".$connect->ErrorMsg());
-				$acount=$aresult->RecordCount();
-				while ($arow=$aresult->FetchRow())
-				{
-					$theanswer = addcslashes($arow['answer'], "'");
-					$quicky[]=array($arow['code'], $theanswer);
-				}
-				for ($i=1; $i<=$acount; $i++)
-				{
-					$cquestions[]=array("$shortquestion [RANK $i]", $rows['qid'], $rows['type'], $rows['sid'].$X.$rows['gid'].$X.$rows['qid'].$i,$rows['previouspage']);
-				}
-				unset($quicky);
-	    } // for type R
-        elseif ($rows['type'] == "1") //Answer multi scale 
-        {
-            $aquery="SELECT * "
-                ."FROM {$dbprefix}answers "
-                ."WHERE qid={$rows['qid']} "
-                ."AND {$dbprefix}answers.language='".GetBaseLanguageFromSurveyID($surveyid)."' "
-                ."ORDER BY sortorder, "
-                ."answer";
-            $aresult=db_execute_assoc($aquery) or safe_die ("Couldn't get answers to multi scale question<br />$aquery<br />".$connect->ErrorMsg());
-            $acount=$aresult->RecordCount();            
-            while ($arow=$aresult->FetchRow())
-            {
-                $theanswer = addcslashes($arow['code'], "'");
-                $quicky[]=array($arow['code'], $theanswer);
-
-                $lquery="SELECT * "
-                    ."FROM {$dbprefix}labels "
-                    ."WHERE lid={$rows['lid']} "
-                    ."AND {$dbprefix}labels.language='".GetBaseLanguageFromSurveyID($surveyid)."' "
-                    ."ORDER BY sortorder, "
-                    ."lid";
-                $lresult=db_execute_assoc($lquery) or safe_die ("Couldn't get labels to Array <br />$lquery<br />".$connect->ErrorMsg());                
-                while ($lrows = $lresult->FetchRow())
-                {
-                    $cquestions[]=array($rows['title']." ".$arow['code']." [Label ".$lrows['code']."]", $rows['qid'], $rows['type'], $rows['sid'].$X.$rows['gid'].$X.$rows['qid'].$arow['code']."#0",$rows['previouspage']);
-                }                
-               $lquery="SELECT * "
-                    ."FROM {$dbprefix}labels "
-                    ."WHERE lid={$rows['lid1']} "
-                    ."AND {$dbprefix}labels.language='".GetBaseLanguageFromSurveyID($surveyid)."' "
-                    ."ORDER BY sortorder, "
-                    ."lid";
-                $lresult=db_execute_assoc($lquery) or safe_die ("Couldn't get labels to Array <br />$lquery<br />".$connect->ErrorMsg());                
-                while ($lrows = $lresult->FetchRow())
-                {
-                    $cquestions[]=array($rows['title']." ".$arow['code']." [Label ".$lrows['code']."]", $rows['qid'], $rows['type'], $rows['sid'].$X.$rows['gid'].$X.$rows['qid'].$arow['code']."#1",$rows['previouspage']);
-                }                
-
-            }        
-            unset($quicky);
-
-        
-        }   //Answer multi scale
-			else
-			{
-				$cquestions[]=array($shortquestion, $rows['qid'], $rows['type'], $rows['sid'].$X.$rows['gid'].$X.$rows['qid'],$rows['previouspage']);
-	    } //else
-	  } //foreach theserows
-	} //if questionscount > 0
-	
-	// Now I´ll add a hack to add the questions before as option
-	// if they are date type
-	
-	
-	//$limereplacementoutput .="\t<div style='overflow-x:scroll; width:100%; overflow: -moz-scrollbars-horizontal; overflow-y:scroll; height: 100px;'>\n"
-	
-	
-}
-
-
-if (count($replFields) > 0 || isset($cquestions) )
-{
-	$limereplacementoutput .= "\t<select name='cquestions' id='cquestions' style='font-family:verdana; background-color: #FFFFFF; font-size:10; border: 0px;width:99%;' size='15' ondblclick='Ok();'>\n";
-	$noselection = false;
-}
-else
-{
-	$limereplacementoutput .= $clang->gT("No replacement variable available for this field");
-	//echo $limereplacementoutput;
-	//return;
-	$noselection = true;
-	
-}
-
-if (count($replFields) > 0)
-{
-	$limereplacementoutput .= "<optgroup label='".$clang->gT("Standard Fields")."'>\n";
-
-	foreach ($replFields as $stdfield)
-	{
-		$limereplacementoutput .= "\t<option value='".$stdfield[0]."'";
-		$limereplacementoutput .= ">".$stdfield[1]."</option>\n";
-	}
-	$limereplacementoutput .= "</optgroup>\n";
-}
-
-if (isset($cquestions))
-{
-	$limereplacementoutput .= "<optgroup label='".$clang->gT("Previous Answers Fields")."'>\n";
-	foreach ($cquestions as $cqn)
-	{
-		$isDisabled="";
-		if (in_array($cqn[2],$InsertansUnsupportedtypes))
-		{
-			 $isDisabled=" disabled='disabled'";
-		}
-		elseif ($cqn[4] === false)
-		{
-			 $isDisabled=" disabled='disabled'";
-		}
-
-		$limereplacementoutput .= "\t<option value='INSERTANS:$cqn[3]'";
-		$limereplacementoutput .= " $isDisabled >$cqn[0]</option>\n";
-	}
-	$limereplacementoutput .= "</optgroup>\n";
-}
-
-
-if ($noselection === false)
-{
-	$limereplacementoutput .= "\t</select>\n";
-}
-
-$limereplacementoutput .= "</td>\n"
-			. "\t</tr>\n";
-
-if (isset($surveyformat))
-{
-    switch ($surveyformat)
-    {
-	    case 'A':
-		    $limereplacementoutput .= "\t<tr>\n"
-					. "<td>\n";
-		    $limereplacementoutput .= "\t<br />\n"
-					. "\t<font color='orange'>".$clang->gT("Some Question have been disabled")."</font>\n";
-            $limereplacementoutput .= "\t<br />\n"
-				. "\t".sprintf($clang->gT("Survey Format is %s:"), $clang->gT("All in one"))
-				. "\t<br />\n"
-				. "\t<i>".$clang->gT("Only Previous pages answers are available")."</i>\n"
-				. "\t<br />\n";
-		    $limereplacementoutput .= "</td>\n"
-					. "\t</tr>\n";
-	    break;
-	    case 'G':
-		    $limereplacementoutput .= "\t<tr>\n"
-					. "<td>\n";
-		    $limereplacementoutput .= "\t<br /><font color='orange'>".$clang->gT("Some Question have been disabled")."</font>";
-            $limereplacementoutput .= "<br />".sprintf($clang->gT("Survey mode is set to %s:"), $clang->gT("Group by Group"))."<br/><i>".$clang->gT("Only Previous pages answers are available")."</i><br />";
-			$limereplacementoutput .= "</td>\n"
-						. "\t</tr>\n";
-	    break;
-    }
-}
-
-$limereplacementoutput .= "</table>\n"
-			. "\t</body>\n"
-			. "</html>";
-
-echo $limereplacementoutput;
-exit;
-?>
+<?php
+/*
+* LimeSurvey
+* Copyright (C) 2007 The LimeSurvey Project Team / Carsten Schmitz
+* All rights reserved.
+* License: GNU/GPL License v2 or later, see LICENSE.php
+* LimeSurvey is free software. This version may have been modified pursuant
+* to the GNU General Public License, and as distributed it includes or
+* is derivative of works licensed under the GNU General Public License or
+* other free or open source software licenses.
+* See COPYRIGHT.php for copyright notices and details.
+* 
+* $Id$
+*/
+
+include_once("login_check.php");
+
+if(!isset($_SESSION['loginID']))
+{
+	die ("Unauthenticated Access Forbiden");
+}
+
+$surveyid=returnglobal('sid');
+if (!isset($gid)) {$gid=returnglobal('gid');}
+if (!isset($qid)) {$qid=returnglobal('qid');}
+$fieldtype=preg_replace("/[^_.a-zA-Z0-9-]/", "",$_GET['fieldtype']);
+$action=preg_replace("/[^_.a-zA-Z0-9-]/", "",$_GET['editedaction']);
+
+//$InsertansUnsupportedtypes=Array('TEST-A','TEST-B','TEST-C','TEST-D');
+$InsertansUnsupportedtypes=Array(); // Currently all question types are supported
+
+$replFields=Array();
+$isInstertansEnabled=false;
+
+$limereplacementoutput="<html>\n"
+	. "\t<head>\n"
+	. "\t\t<title>LimeReplacementFields</title>\n"
+	. "\t\t<meta http-equiv=\"Content-Type\" content=\"text/html; charset=utf-8\">\n"
+	. "\t\t<meta content=\"noindex, nofollow\" name=\"robots\">\n"
+	. "\t\t<script src=\"$fckeditordir/editor/dialog/common/fck_dialog_common.js\" type=\"text/javascript\"></script>\n"
+	. "\t\t<script src=\"$rooturl/scripts/jquery/jquery.js\" type=\"text/javascript\"></script>\n"
+	. "\t\t<script language=\"javascript\">\n"
+	. "\t\t\tvar mydialog = window.parent ;\n"
+	. "\t\t\tvar oEditor = mydialog.InnerDialogLoaded() ;\n"
+	. "\t\t\tvar dialog = oEditor.FCK ;\n"
+	. "\t\t\tvar FCKLang = oEditor.FCKLang ;\n"
+	. "\t\t\tvar FCKLimeReplacementFieldss = oEditor.FCKLimeReplacementFieldss ;\n"
+	. "\t\t\$(document).ready(function ()\n"
+	. "\t\t\t{\n"
+	. "\t\t\t\toEditor.FCKLanguageManager.TranslatePage( document ) ;\n"
+	. "\t\t\t\tLoadSelected() ;\n"
+	. "\t\t\t\tmydialog.SetOkButton( true ) ;\n"
+	. "\n"
+	. "SelectField( 'cquestions' ) ;\n" 
+	. "\t});\n"
+	. "\n";
+
+/**$limereplacementoutput="\n"
+	. "if (! oEditor.FCKBrowserInfo.IsIE)\n"
+	. "{\n"
+	. "\tinnertext = '' + dialog.EditorWindow.getSelection() + '' ;\n"
+	. "}\n"
+	. "else\n"
+	. "{\n"
+	. "\tinnertext = '' + dialog.EditorDocument.selection.createRange().text + '' ;\n"
+	. "}\n";
+**/
+
+$limereplacementoutput .= ""
+	. "\tvar eSelected = dialog.Selection.GetSelectedElement() ;\n"
+	. "\n";
+
+/**
+$limereplacementoutput="\n"
+	. "function LoadSelected()\n"
+	. "{\n"
+	. "\tif ( innertext == '' )\n"
+	. "return ;\n"
+	. "var replcode=innertext.substring(innertext.indexOf('{')+1,innertext.lastIndexOf('}'));\n"
+	. "document.getElementById('cquestions').value = replcode;\n"
+	. "}\n";
+**/
+
+$limereplacementoutput .= ""
+	. "\tfunction LoadSelected()\n"
+	. "\t{\n"
+	. "if ( !eSelected )\n"
+	. "\treturn ;\n"
+	. "if ( eSelected.tagName == 'SPAN' && eSelected._fckLimeReplacementFields )\n"
+	. "\t document.getElementById('cquestions').value = eSelected._fckLimeReplacementFields ;\n"
+	. "else\n"
+	. "\teSelected == null ;\n"
+	. "\t}\n";
+	
+	
+$limereplacementoutput .= ""
+	. "\tfunction Ok()\n"
+	. "\t{\n"
+	. "var sValue = document.getElementById('cquestions').value ;\n"
+
+	. "FCKLimeReplacementFieldss.Add( sValue ) ;\n"
+	. "return true ;\n"
+	. "\t}\n";
+
+$limereplacementoutput .= ""
+	. "\t</script>\n"
+	. "</head>\n";
+
+$limereplacementoutput .= "\t<body scroll=\"no\" style=\"OVERFLOW: hidden\">\n"
+			. "<table height=\"100%\" cellSpacing=\"0\" cellPadding=\"0\" width=\"100%\" border=\"0\">\n"
+			. "\t<tr>\n"
+			. "<td>\n";
+
+switch ($fieldtype)
+{
+	case 'survey-desc':
+	case 'survey-welc':
+	case 'survey-endtext':
+		$replFields[]=array('TOKEN:FIRSTNAME',$clang->gT("Firstname from token"));
+		$replFields[]=array('TOKEN:LASTNAME',$clang->gT("Lastname from token"));
+		$replFields[]=array('TOKEN:EMAIL',$clang->gT("Email from the token"));
+        $attributes=GetTokenFieldsAndNames($surveyid,true);
+        foreach ($attributes as $attributefield=>$attributedescription)
+        {
+            $replFields[]=array('TOKEN:'.strtoupper($attributefield), sprintf($clang->gT("Token attribute: %s"),$attributedescription));
+        }
+		$replFields[]=array('EXPIRY',$clang->gT("Survey expiration date (YYYY-MM-DD)"));
+		$replFields[]=array('EXPIRY-DMY',$clang->gT("Survey expiration date (DD-MM-YYYY)"));
+		$replFields[]=array('EXPIRY-MDY',$clang->gT("Survey expiration date (MM-DD-YYYY)"));
+	break;
+
+	case 'email-inv':
+	case 'email-rem':
+		// these 2 fields are supported by email-inv and email-rem
+		// but not email-conf and email-reg for the moment
+		$replFields[]=array('EMAIL',$clang->gT("Email from the token"));
+		$replFields[]=array('TOKEN',$clang->gT("Token code for this participant"));
+	case 'email-conf':
+	case 'email-reg':
+		$replFields[]=array('FIRSTNAME',$clang->gT("Firstname from token"));
+		$replFields[]=array('LASTNAME',$clang->gT("Lastname from token"));
+		$replFields[]=array('SURVEYNAME',$clang->gT("Name of the survey"));
+		$replFields[]=array('SURVEYDESCRIPTION',$clang->gT("Description of the survey"));
+        $attributes=GetTokenFieldsAndNames($surveyid,true);
+        foreach ($attributes as $attributefield=>$attributedescription)
+        {
+            $replFields[]=array(strtoupper($attributefield), sprintf($clang->gT("Token attribute: %s"),$attributedescription));
+        }
+		$replFields[]=array('ADMINNAME',$clang->gT("Name of the survey administrator"));
+		$replFields[]=array('ADMINEMAIL',$clang->gT("Email address of the survey administrator"));
+		$replFields[]=array('SURVEYURL',$clang->gT("URL of the survey"));
+		$replFields[]=array('EXPIRY',$clang->gT("Survey expiration date (YYYY-MM-DD)"));
+		$replFields[]=array('EXPIRY-DMY',$clang->gT("Survey expiration date (DD-MM-YYYY)"));
+		$replFields[]=array('EXPIRY-MDY',$clang->gT("Survey expiration date (MM-DD-YYYY)"));
+	break;
+
+	case 'group-desc':
+	case 'question-text':
+	case 'question-help':
+		$replFields[]=array('TOKEN:FIRSTNAME',$clang->gT("Firstname from token"));
+		$replFields[]=array('TOKEN:LASTNAME',$clang->gT("Lastname from token"));
+		$replFields[]=array('TOKEN:EMAIL',$clang->gT("Email from the token"));
+        $attributes=GetTokenFieldsAndNames($surveyid,true);
+        foreach ($attributes as $attributefield=>$attributedescription)
+        {
+            $replFields[]=array('TOKEN:'.strtoupper($attributefield), sprintf($clang->gT("Token attribute: %s"),$attributedescription));
+        }
+		$replFields[]=array('EXPIRY',$clang->gT("Survey expiration date (YYYY-MM-DD)"));
+		$replFields[]=array('EXPIRY-DMY',$clang->gT("Survey expiration date (DD-MM-YYYY)"));
+		$replFields[]=array('EXPIRY-MDY',$clang->gT("Survey expiration date (MM-DD-YYYY)"));
+	case 'editanswer':
+		$isInstertansEnabled=true;
+	break;
+	case 'assessment-text':
+		$replFields[]=array('TOTAL',$clang->gT("Overall assessment score"));
+		$replFields[]=array('PERC',$clang->gT("Assessment group score"));
+	break;
+}
+
+
+if ($isInstertansEnabled===true)
+{
+	if (empty($surveyid)) {die("No SID provided.");}
+	
+	//2: Get all other questions that occur before this question that are pre-determined answer types
+	
+	//TO AVOID NATURAL SORT ORDER ISSUES,
+	//FIRST GET ALL QUESTIONS IN NATURAL SORT ORDER
+	//, AND FIND OUT WHICH NUMBER IN THAT ORDER THIS QUESTION IS
+	$qquery = "SELECT * "
+	        ."FROM {$dbprefix}questions, "
+	             ."{$dbprefix}groups "
+	        ."WHERE {$dbprefix}questions.gid={$dbprefix}groups.gid "
+	        ."AND {$dbprefix}questions.sid=$surveyid "
+	          ."AND {$dbprefix}questions.language='".GetBaseLanguageFromSurveyID($surveyid)."' "
+	          ."AND {$dbprefix}groups.language='".GetBaseLanguageFromSurveyID($surveyid)."' " ;
+	
+	$qresult = db_execute_assoc($qquery) or safe_die ("$qquery<br />".$connect->ErrorMsg());
+	$qrows = $qresult->GetRows();
+	// Perform a case insensitive natural sort on group name then question title (known as "code" in the form) of a multidimensional array
+	usort($qrows, 'CompareGroupThenTitle');
+	
+
+
+    $surveyInfo = getSurveyInfo($surveyid);
+	$surveyformat = $surveyInfo['format'];// S, G, A
+	$prevquestion=null;
+	$previouspagequestion = true;
+	//Go through each question until we reach the current one
+	//error_log(print_r($qrows,true));
+	foreach ($qrows as $qrow)
+	{
+		$AddQuestion=True;
+		switch ($action)
+		{
+			case 'addgroup':
+				$AddQuestion=True;
+			break;
+
+			case 'editgroup':
+				if (empty($gid)) {die("No GID provided.");}
+
+				if ($qrow['gid'] == $gid)
+				{
+					$AddQuestion=False;
+				}
+			break;
+
+			case 'addquestion':
+				if (empty($gid)) {die("No GID provided.");}
+
+				if ( !is_null($prevquestion) &&
+					$prevquestion['gid'] == $gid &&
+					$qrow['gid'] != $gid)
+				{
+					$AddQuestion=False;
+				}
+			break;
+
+			case 'editanswer':
+			case 'copyquestion':
+			case 'editquestion':
+				if (empty($gid)) {die("No GID provided.");}
+				if (empty($qid)) {die("No QID provided.");}
+
+				if ($qrow['gid'] == $gid &&
+					$qrow['qid'] == $qid)
+				{
+					$AddQuestion=False;
+				}
+			break;
+			default:
+				die("No Action provided.");
+			break;
+		}
+
+		if ( $AddQuestion===True)
+		{
+			if ($surveyformat == "S")
+			{
+				$previouspagequestion = true;
+			}
+			elseif ($surveyformat == "G")
+			{
+				if ($previouspagequestion === true)
+				{ // Last question was on a previous page
+					if ($qrow["gid"] == $gid)
+					{ // This question is on same page
+						$previouspagequestion = false;
+					}
+				}
+			}
+			elseif ($surveyformat == "A")
+			{
+				$previouspagequestion = false;
+			}
+
+			$questionlist[]=Array( "qid" => $qrow["qid"], "previouspage" => $previouspagequestion);
+			$prevquestion=$qrow;
+		}
+		else
+		{
+			break;
+		}
+	}
+	
+//		if ($qrow["qid"] != $qid)
+//		{
+//			if (!in_array($qrow['type'],$InsertansUnsupportedtypes)
+//			{ //remember the questions of this type
+//				$questionlist[]=$qrow["qid"];
+//			}
+//		}
+
+	$theserows=array();
+
+	if (isset($questionlist) && is_array($questionlist))
+	{
+		foreach ($questionlist as $ql)
+		{
+	    $query = "SELECT {$dbprefix}questions.qid, "
+	                   ."{$dbprefix}questions.sid, "
+	                   ."{$dbprefix}questions.gid, "
+	                   ."{$dbprefix}questions.question, "
+	                   ."{$dbprefix}questions.type, "
+	                   ."{$dbprefix}questions.lid, "
+                       ."{$dbprefix}questions.lid1, "  
+	                   ."{$dbprefix}questions.title "
+	              ."FROM {$dbprefix}questions, "
+	                   ."{$dbprefix}groups "
+	             ."WHERE {$dbprefix}questions.gid={$dbprefix}groups.gid "
+	               ."AND {$dbprefix}questions.qid=".$ql['qid']." "
+	               ."AND {$dbprefix}questions.language='".GetBaseLanguageFromSurveyID($surveyid)."' "
+	               ."AND {$dbprefix}groups.language='".GetBaseLanguageFromSurveyID($surveyid)."'" ;
+	
+	        $result=db_execute_assoc($query) or die("Couldn't get question $qid");
+	
+			$thiscount=$result->RecordCount();
+	
+	    // And store ¿again? these questions in this array...
+			while ($myrows=$result->FetchRow())
+	    {                   //key => value
+	      $theserows[]=array("qid"=>$myrows['qid'],
+	                         "sid"=>$myrows['sid'],
+	                         "gid"=>$myrows['gid'],
+	                         "previouspage"=>$ql['previouspage'],
+	                         "question"=>$myrows['question'],
+	                         "type"=>$myrows['type'],
+	                         "lid"=>$myrows['lid'],
+                             "lid1"=>$myrows['lid1'],     
+	                         "title"=>$myrows['title']);
+			}
+		}
+	}
+	
+	
+	$questionscount=count($theserows);
+	
+	if ($questionscount > 0)
+	{
+		$X="X";
+	  // Will detect if the questions are type D to use latter
+	
+	  $dquestions=array();
+	
+		foreach($theserows as $rows)
+		{
+		    $shortquestion=$rows['title'].": ".strip_tags($rows['question']);
+	
+	    if ($rows['type'] == "A" ||
+	        $rows['type'] == "B" ||
+	        $rows['type'] == "C" ||
+	        $rows['type'] == "E" ||
+	        $rows['type'] == "F" ||
+	        $rows['type'] == "H" ||
+	        $rows['type'] == "Q" ||
+	        $rows['type'] == "K") // K added by lemeur
+	    {
+	      $aquery="SELECT * "
+	               ."FROM {$dbprefix}answers "
+	              ."WHERE qid={$rows['qid']} "
+	                ."AND {$dbprefix}answers.language='".GetBaseLanguageFromSurveyID($surveyid)."' "
+	           ."ORDER BY sortorder, "
+	                    ."answer";
+	
+				$aresult=db_execute_assoc($aquery) or safe_die ("Couldn't get answers to Array questions<br />$aquery<br />".$connect->ErrorMsg());
+	
+				while ($arows = $aresult->FetchRow())
+				{
+	                $shortanswer = strip_tags($arows['answer']);
+	
+					$shortanswer .= " [{$arows['code']}]";
+					$cquestions[]=array("$shortquestion [$shortanswer]", $rows['qid'], $rows['type'], $rows['sid'].$X.$rows['gid'].$X.$rows['qid'].$arows['code'],$rows['previouspage']);
+	
+	      } //while
+	    } //if A,B,C,E,F,H
+	    elseif ($rows['type'] == ":" || $rows['type'] == ";") // Multiflexi
+	    {
+		    //Get the LIDs
+		    $fquery = "SELECT * "
+			    ."FROM {$dbprefix}labels "
+			    ."WHERE lid={$rows['lid']} "
+			    ."AND language='".GetBaseLanguageFromSurveyID($surveyid)."' "
+			    ."ORDER BY sortorder, code ";
+		    $fresult = db_execute_assoc($fquery);
+		    while ($frow=$fresult->FetchRow())
+		    {
+			    $lids[$frow['code']]=$frow['title'];
+		    }
+		    //Now cycle through the answers
+		    $aquery="SELECT * "
+			    ."FROM {$dbprefix}answers "
+			    ."WHERE qid={$rows['qid']} "
+			    ."AND {$dbprefix}answers.language='".GetBaseLanguageFromSurveyID($surveyid)."' "
+			    ."ORDER BY sortorder, "
+			    ."answer";
+		    $aresult=db_execute_assoc($aquery) or safe_die ("Couldn't get answers to Array questions<br />$aquery<br />".$connect->ErrorMsg());
+
+		    while ($arows = $aresult->FetchRow())
+		    {
+			    $shortanswer = strip_tags($arows['answer']);
+
+			    $shortanswer .= " [{$arows['code']}]";
+			    foreach($lids as $key=>$val) 
+			    {
+				    $cquestions[]=array("$shortquestion [$shortanswer [$val]] ", $rows['qid'], $rows['type'], $rows['sid'].$X.$rows['gid'].$X.$rows['qid'].$arows['code']."_".$key,$rows['previouspage']);
+			    }
+		    }
+
+	    } //TIBO
+	    elseif ($rows['type'] == "R") //Answer Ranking
+			{
+	      $aquery="SELECT * "
+	             ."FROM {$dbprefix}answers "
+	             ."WHERE qid={$rows['qid']} "
+	             ."AND ".db_table_name('answers').".language='".GetBaseLanguageFromSurveyID($surveyid)."' "
+				."ORDER BY sortorder, answer";
+				$aresult=db_execute_assoc($aquery) or safe_die ("Couldn't get answers to Ranking question<br />$aquery<br />".$connect->ErrorMsg());
+				$acount=$aresult->RecordCount();
+				while ($arow=$aresult->FetchRow())
+				{
+					$theanswer = addcslashes($arow['answer'], "'");
+					$quicky[]=array($arow['code'], $theanswer);
+				}
+				for ($i=1; $i<=$acount; $i++)
+				{
+					$cquestions[]=array("$shortquestion [RANK $i]", $rows['qid'], $rows['type'], $rows['sid'].$X.$rows['gid'].$X.$rows['qid'].$i,$rows['previouspage']);
+				}
+				unset($quicky);
+	    } // for type R
+        elseif ($rows['type'] == "1") //Answer multi scale 
+        {
+            $aquery="SELECT * "
+                ."FROM {$dbprefix}answers "
+                ."WHERE qid={$rows['qid']} "
+                ."AND {$dbprefix}answers.language='".GetBaseLanguageFromSurveyID($surveyid)."' "
+                ."ORDER BY sortorder, "
+                ."answer";
+            $aresult=db_execute_assoc($aquery) or safe_die ("Couldn't get answers to multi scale question<br />$aquery<br />".$connect->ErrorMsg());
+            $acount=$aresult->RecordCount();            
+            while ($arow=$aresult->FetchRow())
+            {
+                $theanswer = addcslashes($arow['code'], "'");
+                $quicky[]=array($arow['code'], $theanswer);
+
+                $lquery="SELECT * "
+                    ."FROM {$dbprefix}labels "
+                    ."WHERE lid={$rows['lid']} "
+                    ."AND {$dbprefix}labels.language='".GetBaseLanguageFromSurveyID($surveyid)."' "
+                    ."ORDER BY sortorder, "
+                    ."lid";
+                $lresult=db_execute_assoc($lquery) or safe_die ("Couldn't get labels to Array <br />$lquery<br />".$connect->ErrorMsg());                
+                while ($lrows = $lresult->FetchRow())
+                {
+                    $cquestions[]=array($rows['title']." ".$arow['code']." [Label ".$lrows['code']."]", $rows['qid'], $rows['type'], $rows['sid'].$X.$rows['gid'].$X.$rows['qid'].$arow['code']."#0",$rows['previouspage']);
+                }                
+               $lquery="SELECT * "
+                    ."FROM {$dbprefix}labels "
+                    ."WHERE lid={$rows['lid1']} "
+                    ."AND {$dbprefix}labels.language='".GetBaseLanguageFromSurveyID($surveyid)."' "
+                    ."ORDER BY sortorder, "
+                    ."lid";
+                $lresult=db_execute_assoc($lquery) or safe_die ("Couldn't get labels to Array <br />$lquery<br />".$connect->ErrorMsg());                
+                while ($lrows = $lresult->FetchRow())
+                {
+                    $cquestions[]=array($rows['title']." ".$arow['code']." [Label ".$lrows['code']."]", $rows['qid'], $rows['type'], $rows['sid'].$X.$rows['gid'].$X.$rows['qid'].$arow['code']."#1",$rows['previouspage']);
+                }                
+
+            }        
+            unset($quicky);
+
+        
+        }   //Answer multi scale
+			else
+			{
+				$cquestions[]=array($shortquestion, $rows['qid'], $rows['type'], $rows['sid'].$X.$rows['gid'].$X.$rows['qid'],$rows['previouspage']);
+	    } //else
+	  } //foreach theserows
+	} //if questionscount > 0
+	
+	// Now I´ll add a hack to add the questions before as option
+	// if they are date type
+	
+	
+	//$limereplacementoutput .="\t<div style='overflow-x:scroll; width:100%; overflow: -moz-scrollbars-horizontal; overflow-y:scroll; height: 100px;'>\n"
+	
+	
+}
+
+
+if (count($replFields) > 0 || isset($cquestions) )
+{
+	$limereplacementoutput .= "\t<select name='cquestions' id='cquestions' style='font-family:verdana; background-color: #FFFFFF; font-size:10; border: 0px;width:99%;' size='15' ondblclick='Ok();'>\n";
+	$noselection = false;
+}
+else
+{
+	$limereplacementoutput .= $clang->gT("No replacement variable available for this field");
+	//echo $limereplacementoutput;
+	//return;
+	$noselection = true;
+	
+}
+
+if (count($replFields) > 0)
+{
+	$limereplacementoutput .= "<optgroup label='".$clang->gT("Standard Fields")."'>\n";
+
+	foreach ($replFields as $stdfield)
+	{
+		$limereplacementoutput .= "\t<option value='".$stdfield[0]."'";
+		$limereplacementoutput .= ">".$stdfield[1]."</option>\n";
+	}
+	$limereplacementoutput .= "</optgroup>\n";
+}
+
+if (isset($cquestions))
+{
+	$limereplacementoutput .= "<optgroup label='".$clang->gT("Previous Answers Fields")."'>\n";
+	foreach ($cquestions as $cqn)
+	{
+		$isDisabled="";
+		if (in_array($cqn[2],$InsertansUnsupportedtypes))
+		{
+			 $isDisabled=" disabled='disabled'";
+		}
+		elseif ($cqn[4] === false)
+		{
+			 $isDisabled=" disabled='disabled'";
+		}
+
+		$limereplacementoutput .= "\t<option value='INSERTANS:$cqn[3]'";
+		$limereplacementoutput .= " $isDisabled >$cqn[0]</option>\n";
+	}
+	$limereplacementoutput .= "</optgroup>\n";
+}
+
+
+if ($noselection === false)
+{
+	$limereplacementoutput .= "\t</select>\n";
+}
+
+$limereplacementoutput .= "</td>\n"
+			. "\t</tr>\n";
+
+if (isset($surveyformat))
+{
+    switch ($surveyformat)
+    {
+	    case 'A':
+		    $limereplacementoutput .= "\t<tr>\n"
+					. "<td>\n";
+		    $limereplacementoutput .= "\t<br />\n"
+					. "\t<font color='orange'>".$clang->gT("Some Question have been disabled")."</font>\n";
+            $limereplacementoutput .= "\t<br />\n"
+				. "\t".sprintf($clang->gT("Survey Format is %s:"), $clang->gT("All in one"))
+				. "\t<br />\n"
+				. "\t<i>".$clang->gT("Only Previous pages answers are available")."</i>\n"
+				. "\t<br />\n";
+		    $limereplacementoutput .= "</td>\n"
+					. "\t</tr>\n";
+	    break;
+	    case 'G':
+		    $limereplacementoutput .= "\t<tr>\n"
+					. "<td>\n";
+		    $limereplacementoutput .= "\t<br /><font color='orange'>".$clang->gT("Some Question have been disabled")."</font>";
+            $limereplacementoutput .= "<br />".sprintf($clang->gT("Survey mode is set to %s:"), $clang->gT("Group by Group"))."<br/><i>".$clang->gT("Only Previous pages answers are available")."</i><br />";
+			$limereplacementoutput .= "</td>\n"
+						. "\t</tr>\n";
+	    break;
+    }
+}
+
+$limereplacementoutput .= "</table>\n"
+			. "\t</body>\n"
+			. "</html>";
+
+echo $limereplacementoutput;
+exit;
+?>