--- conflicted
+++ resolved
@@ -1,450 +1,447 @@
-//$Id$    
-$(document).ready(function(){
-    setupAllTabs();
-    if(typeof(userdateformat) !== 'undefined') 
-    {
-        $(".popupdate").datepicker({ dateFormat: userdateformat,  
-                              showOn: 'button',
-                              changeYear: true, 
-                              changeMonth: true, 
-                              duration: 'fast'
-                            }, $.datepicker.regional[userlanguage]);
-        $(".popupdatetime").datepicker({ dateFormat: userdateformat+' 00:00',  
-                              showOn: 'button',
-                              changeYear: true, 
-                              changeMonth: true, 
-                              duration: 'fast'
-                            }, $.datepicker.regional[userlanguage]);
-    }
-
-    $('div.messagebox').addClass("ui-corner-all");   
-    $('div.header').addClass("ui-widget-header");   
-    $('.menubar-title').addClass("ui-widget-header");   
-    $('button,input[type=submit],input[type=button],input[type=reset]').addClass("limebutton ui-state-default ui-corner-all");   
-    $('button,input[type=submit],input[type=button],input[type=reset]').hover(
-        function(){ 
-            $(this).addClass("ui-state-hover"); 
-        },
-        function(){ 
-            $(this).removeClass("ui-state-hover"); 
-        }
-    )
-    
-
-    // Loads the tooltips for the toolbars
-    $('img[alt],input[src]').each(function() {
-        if($(this).attr('alt') != '')
-        {
-             $(this).qtip({
-               style: { name: 'cream',
-                        tip:true, 
-                        color:'#111111', 
-                        border: {
-                             width: 1,
-                             radius: 5,
-                             color: '#EADF95'}
-                       },  
-               position: { adjust: { 
-                        screen: true, scroll:true },
-                        corner: {
-                                target: 'bottomRight'}
-                        },
-               show: {effect: { length:50}}
-
-               });
-        }
-    });    
-
-<<<<<<< HEAD
-=======
-    $('label[title]').each(function() {
-        if($(this).attr('title') != '')
-        {
-             $(this).qtip({
-               style: { name: 'cream',
-                        tip:true, 
-                        color:'#111111', 
-                        border: {
-                             width: 1,
-                             radius: 5,
-                             color: '#EADF95'}
-                       },  
-               position: { adjust: { 
-                        screen: true, scroll:true },
-                        corner: {
-                                target: 'bottomRight'}
-                        },
-               show: {effect: { length:50}}
-               });
-        }
-    });    
-    
-
->>>>>>> 9ac150e4
-    $('.tipme').each(function() {
-        if($(this).attr('alt') != '')
-        {
-             $(this).qtip({
-               style: { name: 'cream',
-                        tip:true, 
-                        color:'#111111', 
-                        border: {
-                             width: 1,
-                             radius: 5,
-                             color: '#EADF95'}
-                       },  
-               position: { adjust: { 
-                        screen: true, scroll:true },
-                        corner: {
-                                target: 'topRight',
-                                tooltip: 'bottomLeft'
-                        }
-                        },
-               show: {effect: { length:100}}
-
-               });
-        }
-    });    
-    
-
-    if ($('#showadvancedattributes').length>0) updatequestionattributes();
-    
-    $('#showadvancedattributes').click(function(){
-        $('#showadvancedattributes').hide();
-        $('#hideadvancedattributes').show();
-        $('#advancedquestionsettingswrapper').animate({
-          "height": "toggle", "opacity": "toggle"
-        });
-
-    })                                                                                 
-    $('#hideadvancedattributes').click(function(){
-        $('#showadvancedattributes').show();
-        $('#hideadvancedattributes').hide();
-        $('#advancedquestionsettingswrapper').animate({
-          "height": "toggle", "opacity": "toggle"
-        });
-
-    }) 
-    $('#question_type').change(updatequestionattributes);
-    $('#MinimizeGroupWindow').click(function(){
-        $('#groupdetails').hide();
-    });     
-    $('#MaximizeGroupWindow').click(function(){
-        $('#groupdetails').show();
-    });
-});
-
-
-//We have form validation and other stuff..
-
-function updatequestionattributes()
-{
-        $('.loader').show();
-        $('#advancedquestionsettings').html('');
-        $('#advancedquestionsettings').load('admin.php?action=ajaxquestionattributes',{qid:$('#qid').val(),
-                                                                                   question_type:$('#question_type').val(),
-                                                                                   sid:$('#sid').val()
-                                                                                  }, function(){
-            // Loads the tooltips for the toolbars
-            
-            // Loads the tooltips for the toolbars
-           $('.loader').hide();
-            $('label[title]').qtip({
-               style: { name: 'cream', 
-                         tip: true, 
-                       color:'#111111', 
-                      border: {
-                             width: 1,
-                             radius: 5,
-                             color: '#EADF95'}
-                       },  
-               position: { adjust: { 
-                        screen: true, scroll:true },
-                        corner: {
-                                target: 'bottomRight'}
-                        },
-               show: {effect: { length:50}}
-            });}                                                                                        
-    );  
-}
-
-function validatefilename (form, strmessage )
-{
-    if (form.the_file.value == "") {
-        alert( strmessage );
-        form.the_file.focus();
-        return false ;
-    }
-    return true ;
-}
-
-
-// If the length of the element's string is 0 then display helper message
-function isEmpty(elem, helperMsg)
-{
-	if(elem.value.length == 0){
-		alert(helperMsg);
-		elem.focus(); // set the focus to this input
-		return false;
-	}
-	return true;
-}
-
-function codeCheck(prefix, elementcount, helperMsg, reservedKeywordMsg)
-{
-    var i, j;
-    var X = new Array();
-    
-    for (i=0; i<=elementcount; i++) {
-        j = document.getElementById(prefix+i);
-        if (j != undefined) 
-        {
-           j.value=trim(j.value);
-           if (j.value == "other")
-           {
-              alert(reservedKeywordMsg);
-              return false;
-           }
-           X.push(j.value);
-        }
-    }   
-    if (arrHasDupes(X))
-    {
-    	alert(helperMsg);
-        return false;
-    }
-    return true;
-}
-
-
-function arrHasDupes( A ) {                          // finds any duplicate array elements using the fewest possible comparison
-	var i, j, n;
-	n=A.length;
-                                                     // to ensure the fewest possible comparisons
-	for (i=0; i<n; i++) {                        // outer loop uses each item i at 0 through n
-		for (j=i+1; j<n; j++) {              // inner loop only compares items j at i+1 to n
-			if (A[i]==A[j]) return true;
-	}	}
-	return false;
-}
-
-
-// (c) 2006 Simon Wunderlin, License: GPL, hacks want to be free ;)
-// This fix forces Firefox to fire the onchange event if someone changes select box with cursor keys 
-function ev_gecko_select_keyup_ev(Ev) {
-	// prevent tab, alt, ctrl keys from fireing the event
-	if (Ev.keyCode && (Ev.keyCode == 1 || Ev.keyCode == 9 || 
-	    Ev.keyCode == 16 || Ev.altKey || Ev.ctrlKey))
-		return true;
-	Ev.target.onchange();
-    	return true;
-}
-
-function init_gecko_select_hack() {
-	var selects = document.getElementsByTagName("SELECT");
-	for(i=0; i<selects.length; i++)
-			selects.item(i).addEventListener("keyup", ev_gecko_select_keyup_ev, false);
-	return true;
-}
-
-
-function getkey(e)
-{
-   if (window.event) return window.event.keyCode;
-      else 
-         if (e) return e.which; 
-             else return null;
-}
-
-function goodchars(e, goods)
-{
-    var key, keychar;
-    key = getkey(e);
-    if (key == null) return true;
-    
-    // get character
-    keychar = String.fromCharCode(key);
-    keychar = keychar.toLowerCase();
-    goods = goods.toLowerCase();
-    
-    // check goodkeys
-    if (goods.indexOf(keychar) != -1)
-        return true;
-    
-    // control keys
-    if ( key==null || key==0 || key==8 || key==9  || key==27 )
-      return true;
-    
-    // else return false
-    return false;
-}
-
-
-function trim(stringToTrim) {
-    return stringToTrim.replace(/^\s+|\s+$/g,"");
-}
-
-function DoAdd()
-{
-	if (document.getElementById("available_languages").selectedIndex>-1)
-	{
-		var strText = document.getElementById("available_languages").options[document.getElementById("available_languages").selectedIndex].text;
-		var strId = document.getElementById("available_languages").options[document.getElementById("available_languages").selectedIndex].value;
-		AddItem(document.getElementById("additional_languages"), strText, strId);
-		RemoveItem(document.getElementById("available_languages"), document.getElementById("available_languages").selectedIndex);
-		sortSelect(document.getElementById("additional_languages"));
-		UpdateLanguageIDs();
-	}
-}
-
-function DoRemove(minItems,strmsg)
-{
-	var strText = document.getElementById("additional_languages").options[document.getElementById("additional_languages").selectedIndex].text;
-	var strId = document.getElementById("additional_languages").options[document.getElementById("additional_languages").selectedIndex].value;
-	if (document.getElementById("additional_languages").options.length>minItems)
-	{
-		AddItem(document.getElementById("available_languages"), strText, strId);
-		RemoveItem(document.getElementById("additional_languages"), document.getElementById("additional_languages").selectedIndex);
-		sortSelect(document.getElementById("available_languages"));
-		UpdateLanguageIDs();
-	}
-	else
-	if (strmsg!=''){alert(strmsg);}
-}
-
-
-
-function AddItem(objListBox, strText, strId)
-{
-	var newOpt;
-	newOpt = document.createElement("OPTION");
-	newOpt = new Option(strText,strId);
-	newOpt.id = strId;
-	objListBox.options[objListBox.length]=newOpt;
-}
-
-function RemoveItem(objListBox, strId)
-{
-	if (strId > -1)
-	objListBox.options[strId]=null;
-}
-
-function GetItemIndex(objListBox, strId)
-{
-	for (var i = 0; i < objListBox.children.length; i++)
-	{
-		var strCurrentValueId = objListBox.children[i].id;
-		if (strId == strCurrentValueId)
-		{
-			return i;
-		}
-	}
-	return -1;
-}
-
-
-function UpdateLanguageIDs(mylangs,confirmtxt)
-{
-	document.getElementById("languageids").value = '';
-
-	var lbBox = document.getElementById("additional_languages");
-	for (var i = 0; i < lbBox.options.length; i++)
-	{
-		document.getElementById("languageids").value = document.getElementById("languageids").value + lbBox.options[i].value+ ' ';
-	}
-	if (mylangs)
-	{
-		if (checklangs(mylangs))
-		{
-			return true;
-		} else
-		{
-			return confirm(confirmtxt);
-		}
-	}
-}
-
-function compareText (option1, option2) {
-	return option1.text < option2.text ? -1 :
-	option1.text > option2.text ? 1 : 0;
-}
-
-function compareValue (option1, option2) {
-	return option1.value < option2.value ? -1 :
-	option1.value > option2.value ? 1 : 0;
-}
-
-function compareTextAsFloat (option1, option2) {
-	var value1 = parseFloat(option1.text);
-	var value2 = parseFloat(option2.text);
-	return value1 < value2 ? -1 :
-	value1 > value2 ? 1 : 0;
-}
-
-function compareValueAsFloat (option1, option2) {
-	var value1 = parseFloat(option1.value);
-	var value2 = parseFloat(option2.value);
-	return value1 < value2 ? -1 :
-	value1 > value2 ? 1 : 0;
-}
-
-function sortSelect (select, compareFunction) {
-	if (!compareFunction)
-	compareFunction = compareText;
-	var options = new Array (select.options.length);
-	for (var i = 0; i < options.length; i++)
-	options[i] =
-	new Option (
-	select.options[i].text,
-	select.options[i].value,
-	select.options[i].defaultSelected,
-	select.options[i].selected
-	);
-	options.sort(compareFunction);
-	select.options.length = 0;
-	for (var i = 0; i < options.length; i++)
-	select.options[i] = options[i];
-}
-
-function checklangs(mylangs)
-{
-	selObject=document.getElementById("additional_languages");
-	var found;
-
-	for (x = 0; x < mylangs.length; x++)
-	{
-		found = 0;
-		for (i=0;i<selObject.options.length;i++)
-		{
-			if(selObject.options[i].value == mylangs[x])
-			{
-				found = 1;
-				break;
-			}
-		}
-		if (found == 0) { return false; }
-	}
-	return true;
-}
-
-function isset( variable )
-{
-      return( typeof( variable ) != 'undefined' );
-}
-
-String.prototype.splitCSV = function(sep) {
-  for (var foo = this.split(sep = sep || ","), x = foo.length - 1, tl; x >= 0; x--) {
-    if (foo[x].replace(/"\s+$/, '"').charAt(foo[x].length - 1) == '"') {
-      if ((tl = foo[x].replace(/^\s+"/, '"')).length > 1 && tl.charAt(0) == '"') {
-        foo[x] = foo[x].replace(/^\s*"|"\s*$/g, '').replace(/""/g, '"');
-      } else if (x) {
-        foo.splice(x - 1, 2, [foo[x - 1], foo[x]].join(sep));
-      } else foo = foo.shift().split(sep).concat(foo);
-    } else foo[x].replace(/""/g, '"');
-  } return foo;
-};
-
-// This is a helper function to extract the question ID from a DOM ID element 
-function removechars(strtoconvert){
-  return strtoconvert.replace(/[a-zA-Z_]/g,"");
+//$Id$    
+$(document).ready(function(){
+    setupAllTabs();
+    if(typeof(userdateformat) !== 'undefined') 
+    {
+        $(".popupdate").datepicker({ dateFormat: userdateformat,  
+                              showOn: 'button',
+                              changeYear: true, 
+                              changeMonth: true, 
+                              duration: 'fast'
+                            }, $.datepicker.regional[userlanguage]);
+        $(".popupdatetime").datepicker({ dateFormat: userdateformat+' 00:00',  
+                              showOn: 'button',
+                              changeYear: true, 
+                              changeMonth: true, 
+                              duration: 'fast'
+                            }, $.datepicker.regional[userlanguage]);
+    }
+
+    $('div.messagebox').addClass("ui-corner-all");   
+    $('div.header').addClass("ui-widget-header");   
+    $('.menubar-title').addClass("ui-widget-header");   
+    $('button,input[type=submit],input[type=button],input[type=reset]').addClass("limebutton ui-state-default ui-corner-all");   
+    $('button,input[type=submit],input[type=button],input[type=reset]').hover(
+        function(){ 
+            $(this).addClass("ui-state-hover"); 
+        },
+        function(){ 
+            $(this).removeClass("ui-state-hover"); 
+        }
+    )
+    
+
+    // Loads the tooltips for the toolbars
+    $('img[alt],input[src]').each(function() {
+        if($(this).attr('alt') != '')
+        {
+             $(this).qtip({
+               style: { name: 'cream',
+                        tip:true, 
+                        color:'#111111', 
+                        border: {
+                             width: 1,
+                             radius: 5,
+                             color: '#EADF95'}
+                       },  
+               position: { adjust: { 
+                        screen: true, scroll:true },
+                        corner: {
+                                target: 'bottomRight'}
+                        },
+               show: {effect: { length:50}}
+
+               });
+        }
+    });    
+
+    $('label[title]').each(function() {
+        if($(this).attr('title') != '')
+        {
+             $(this).qtip({
+               style: { name: 'cream',
+                        tip:true, 
+                        color:'#111111', 
+                        border: {
+                             width: 1,
+                             radius: 5,
+                             color: '#EADF95'}
+                       },  
+               position: { adjust: { 
+                        screen: true, scroll:true },
+                        corner: {
+                                target: 'bottomRight'}
+                        },
+               show: {effect: { length:50}}
+               });
+        }
+    });    
+    
+
+    $('.tipme').each(function() {
+        if($(this).attr('alt') != '')
+        {
+             $(this).qtip({
+               style: { name: 'cream',
+                        tip:true, 
+                        color:'#111111', 
+                        border: {
+                             width: 1,
+                             radius: 5,
+                             color: '#EADF95'}
+                       },  
+               position: { adjust: { 
+                        screen: true, scroll:true },
+                        corner: {
+                                target: 'topRight',
+                                tooltip: 'bottomLeft'
+                        }
+                        },
+               show: {effect: { length:100}}
+
+               });
+        }
+    });    
+    
+
+    if ($('#showadvancedattributes').length>0) updatequestionattributes();
+    
+    $('#showadvancedattributes').click(function(){
+        $('#showadvancedattributes').hide();
+        $('#hideadvancedattributes').show();
+        $('#advancedquestionsettingswrapper').animate({
+          "height": "toggle", "opacity": "toggle"
+        });
+
+    })                                                                                 
+    $('#hideadvancedattributes').click(function(){
+        $('#showadvancedattributes').show();
+        $('#hideadvancedattributes').hide();
+        $('#advancedquestionsettingswrapper').animate({
+          "height": "toggle", "opacity": "toggle"
+        });
+
+    }) 
+    $('#question_type').change(updatequestionattributes);
+    $('#MinimizeGroupWindow').click(function(){
+        $('#groupdetails').hide();
+    });     
+    $('#MaximizeGroupWindow').click(function(){
+        $('#groupdetails').show();
+    });
+});
+
+
+//We have form validation and other stuff..
+
+function updatequestionattributes()
+{
+        $('.loader').show();
+        $('#advancedquestionsettings').html('');
+        $('#advancedquestionsettings').load('admin.php?action=ajaxquestionattributes',{qid:$('#qid').val(),
+                                                                                   question_type:$('#question_type').val(),
+                                                                                   sid:$('#sid').val()
+                                                                                  }, function(){
+            // Loads the tooltips for the toolbars
+            
+            // Loads the tooltips for the toolbars
+           $('.loader').hide();
+            $('label[title]').qtip({
+               style: { name: 'cream', 
+                         tip: true, 
+                       color:'#111111', 
+                      border: {
+                             width: 1,
+                             radius: 5,
+                             color: '#EADF95'}
+                       },  
+               position: { adjust: { 
+                        screen: true, scroll:true },
+                        corner: {
+                                target: 'bottomRight'}
+                        },
+               show: {effect: { length:50}}
+            });}                                                                                        
+    );  
+}
+
+function validatefilename (form, strmessage )
+{
+    if (form.the_file.value == "") {
+        alert( strmessage );
+        form.the_file.focus();
+        return false ;
+    }
+    return true ;
+}
+
+
+// If the length of the element's string is 0 then display helper message
+function isEmpty(elem, helperMsg)
+{
+	if(elem.value.length == 0){
+		alert(helperMsg);
+		elem.focus(); // set the focus to this input
+		return false;
+	}
+	return true;
+}
+
+function codeCheck(prefix, elementcount, helperMsg, reservedKeywordMsg)
+{
+    var i, j;
+    var X = new Array();
+    
+    for (i=0; i<=elementcount; i++) {
+        j = document.getElementById(prefix+i);
+        if (j != undefined) 
+        {
+           j.value=trim(j.value);
+           if (j.value == "other")
+           {
+              alert(reservedKeywordMsg);
+              return false;
+           }
+           X.push(j.value);
+        }
+    }   
+    if (arrHasDupes(X))
+    {
+    	alert(helperMsg);
+        return false;
+    }
+    return true;
+}
+
+
+function arrHasDupes( A ) {                          // finds any duplicate array elements using the fewest possible comparison
+	var i, j, n;
+	n=A.length;
+                                                     // to ensure the fewest possible comparisons
+	for (i=0; i<n; i++) {                        // outer loop uses each item i at 0 through n
+		for (j=i+1; j<n; j++) {              // inner loop only compares items j at i+1 to n
+			if (A[i]==A[j]) return true;
+	}	}
+	return false;
+}
+
+
+// (c) 2006 Simon Wunderlin, License: GPL, hacks want to be free ;)
+// This fix forces Firefox to fire the onchange event if someone changes select box with cursor keys 
+function ev_gecko_select_keyup_ev(Ev) {
+	// prevent tab, alt, ctrl keys from fireing the event
+	if (Ev.keyCode && (Ev.keyCode == 1 || Ev.keyCode == 9 || 
+	    Ev.keyCode == 16 || Ev.altKey || Ev.ctrlKey))
+		return true;
+	Ev.target.onchange();
+    	return true;
+}
+
+function init_gecko_select_hack() {
+	var selects = document.getElementsByTagName("SELECT");
+	for(i=0; i<selects.length; i++)
+			selects.item(i).addEventListener("keyup", ev_gecko_select_keyup_ev, false);
+	return true;
+}
+
+
+function getkey(e)
+{
+   if (window.event) return window.event.keyCode;
+      else 
+         if (e) return e.which; 
+             else return null;
+}
+
+function goodchars(e, goods)
+{
+    var key, keychar;
+    key = getkey(e);
+    if (key == null) return true;
+    
+    // get character
+    keychar = String.fromCharCode(key);
+    keychar = keychar.toLowerCase();
+    goods = goods.toLowerCase();
+    
+    // check goodkeys
+    if (goods.indexOf(keychar) != -1)
+        return true;
+    
+    // control keys
+    if ( key==null || key==0 || key==8 || key==9  || key==27 )
+      return true;
+    
+    // else return false
+    return false;
+}
+
+
+function trim(stringToTrim) {
+    return stringToTrim.replace(/^\s+|\s+$/g,"");
+}
+
+function DoAdd()
+{
+	if (document.getElementById("available_languages").selectedIndex>-1)
+	{
+		var strText = document.getElementById("available_languages").options[document.getElementById("available_languages").selectedIndex].text;
+		var strId = document.getElementById("available_languages").options[document.getElementById("available_languages").selectedIndex].value;
+		AddItem(document.getElementById("additional_languages"), strText, strId);
+		RemoveItem(document.getElementById("available_languages"), document.getElementById("available_languages").selectedIndex);
+		sortSelect(document.getElementById("additional_languages"));
+		UpdateLanguageIDs();
+	}
+}
+
+function DoRemove(minItems,strmsg)
+{
+	var strText = document.getElementById("additional_languages").options[document.getElementById("additional_languages").selectedIndex].text;
+	var strId = document.getElementById("additional_languages").options[document.getElementById("additional_languages").selectedIndex].value;
+	if (document.getElementById("additional_languages").options.length>minItems)
+	{
+		AddItem(document.getElementById("available_languages"), strText, strId);
+		RemoveItem(document.getElementById("additional_languages"), document.getElementById("additional_languages").selectedIndex);
+		sortSelect(document.getElementById("available_languages"));
+		UpdateLanguageIDs();
+	}
+	else
+	if (strmsg!=''){alert(strmsg);}
+}
+
+
+
+function AddItem(objListBox, strText, strId)
+{
+	var newOpt;
+	newOpt = document.createElement("OPTION");
+	newOpt = new Option(strText,strId);
+	newOpt.id = strId;
+	objListBox.options[objListBox.length]=newOpt;
+}
+
+function RemoveItem(objListBox, strId)
+{
+	if (strId > -1)
+	objListBox.options[strId]=null;
+}
+
+function GetItemIndex(objListBox, strId)
+{
+	for (var i = 0; i < objListBox.children.length; i++)
+	{
+		var strCurrentValueId = objListBox.children[i].id;
+		if (strId == strCurrentValueId)
+		{
+			return i;
+		}
+	}
+	return -1;
+}
+
+
+function UpdateLanguageIDs(mylangs,confirmtxt)
+{
+	document.getElementById("languageids").value = '';
+
+	var lbBox = document.getElementById("additional_languages");
+	for (var i = 0; i < lbBox.options.length; i++)
+	{
+		document.getElementById("languageids").value = document.getElementById("languageids").value + lbBox.options[i].value+ ' ';
+	}
+	if (mylangs)
+	{
+		if (checklangs(mylangs))
+		{
+			return true;
+		} else
+		{
+			return confirm(confirmtxt);
+		}
+	}
+}
+
+function compareText (option1, option2) {
+	return option1.text < option2.text ? -1 :
+	option1.text > option2.text ? 1 : 0;
+}
+
+function compareValue (option1, option2) {
+	return option1.value < option2.value ? -1 :
+	option1.value > option2.value ? 1 : 0;
+}
+
+function compareTextAsFloat (option1, option2) {
+	var value1 = parseFloat(option1.text);
+	var value2 = parseFloat(option2.text);
+	return value1 < value2 ? -1 :
+	value1 > value2 ? 1 : 0;
+}
+
+function compareValueAsFloat (option1, option2) {
+	var value1 = parseFloat(option1.value);
+	var value2 = parseFloat(option2.value);
+	return value1 < value2 ? -1 :
+	value1 > value2 ? 1 : 0;
+}
+
+function sortSelect (select, compareFunction) {
+	if (!compareFunction)
+	compareFunction = compareText;
+	var options = new Array (select.options.length);
+	for (var i = 0; i < options.length; i++)
+	options[i] =
+	new Option (
+	select.options[i].text,
+	select.options[i].value,
+	select.options[i].defaultSelected,
+	select.options[i].selected
+	);
+	options.sort(compareFunction);
+	select.options.length = 0;
+	for (var i = 0; i < options.length; i++)
+	select.options[i] = options[i];
+}
+
+function checklangs(mylangs)
+{
+	selObject=document.getElementById("additional_languages");
+	var found;
+
+	for (x = 0; x < mylangs.length; x++)
+	{
+		found = 0;
+		for (i=0;i<selObject.options.length;i++)
+		{
+			if(selObject.options[i].value == mylangs[x])
+			{
+				found = 1;
+				break;
+			}
+		}
+		if (found == 0) { return false; }
+	}
+	return true;
+}
+
+function isset( variable )
+{
+      return( typeof( variable ) != 'undefined' );
+}
+
+String.prototype.splitCSV = function(sep) {
+  for (var foo = this.split(sep = sep || ","), x = foo.length - 1, tl; x >= 0; x--) {
+    if (foo[x].replace(/"\s+$/, '"').charAt(foo[x].length - 1) == '"') {
+      if ((tl = foo[x].replace(/^\s+"/, '"')).length > 1 && tl.charAt(0) == '"') {
+        foo[x] = foo[x].replace(/^\s*"|"\s*$/g, '').replace(/""/g, '"');
+      } else if (x) {
+        foo.splice(x - 1, 2, [foo[x - 1], foo[x]].join(sep));
+      } else foo = foo.shift().split(sep).concat(foo);
+    } else foo[x].replace(/""/g, '"');
+  } return foo;
+};
+
+// This is a helper function to extract the question ID from a DOM ID element 
+function removechars(strtoconvert){
+  return strtoconvert.replace(/[a-zA-Z_]/g,"");
 }