<?php
/*
 * LimeSurvey
 * Copyright (C) 2007 The LimeSurvey Project Team / Carsten Schmitz
 * All rights reserved.
 * License: GNU/GPL License v2 or later, see LICENSE.php
 * LimeSurvey is free software. This version may have been modified pursuant
 * to the GNU General Public License, and as distributed it includes or
 * is derivative of works licensed under the GNU General Public License or
 * other free or open source software licenses.
 * See COPYRIGHT.php for copyright notices and details.
 *
 * $Id$
 */
//Security Checked: POST/GET/DB/SESSION
//Ensure script is not run directly, avoid path disclosure
if (!isset($dbprefix) || isset($_REQUEST['dbprefix'])) {die("Cannot run this script directly");}
if (isset($_POST['uid'])) {$postuserid=sanitize_int($_POST['uid']);}
if (isset($_POST['ugid'])) {$postusergroupid=sanitize_int($_POST['ugid']);}

if (get_magic_quotes_gpc())
{$_POST  = array_map('recursive_stripslashes', $_POST);}

$js_admin_includes[]='../scripts/jquery/jquery.tablesorter.min.js';
$js_admin_includes[]='scripts/users.js';


if (($ugid && !$surveyid) || $action == "editusergroups" || $action == "addusergroup" || $action=="usergroupindb" || $action == "editusergroup" || $action == "mailusergroup")
{

    if($ugid)
    {
        $grpquery = "SELECT gp.* FROM ".db_table_name('user_groups')." AS gp, ".db_table_name('user_in_groups')." AS gu WHERE gp.ugid=gu.ugid AND gp.ugid = $ugid AND gu.uid=".$_SESSION['loginID'];
        $grpresult = db_execute_assoc($grpquery);//Checked
        $grpresultcount = $grpresult->RecordCount();
        if ($grpresultcount>0)
        {
        $grow = array_map('htmlspecialchars', $grpresult->FetchRow());
    }
    }
    $usergroupsummary = "<div class='menubar'>\n"
    . "<div class='menubar-title ui-widget-header'>\n"
    . "<strong>".$clang->gT("User Group")."</strong>";
    if($ugid && $grpresultcount > 0)
    {
        $usergroupsummary .= " {$grow['name']}\n";
    }


    $usergroupsummary .= "</div>\n"
    . "<div class='menubar-main'>\n"
    . "<div class='menubar-left'>\n"
    . "<img src='$imageurl/blank.gif' alt='' width='55' height='20' />\n"
    . "<img src='$imageurl/seperator.gif' alt='' />\n";

    if($ugid && $grpresultcount > 0)
    {
        $usergroupsummary .= "<a href=\"#\" onclick=\"window.location='$scriptname?action=mailusergroup&amp;ugid=$ugid'\""
        ." title='".$clang->gTview("Mail to all Members")."'> "
        ."<img src='$imageurl/invite.png' alt='".$clang->gT("Mail to all Members")."' name='MailUserGroup' /></a>\n" ;
    }
    else
    {
        $usergroupsummary .= "<img src='$imageurl/blank.gif' alt='' width='40' height='20' />\n";
    }
    $usergroupsummary .= "<img src='$imageurl/blank.gif' alt='' width='78' height='20' />\n"
    . "<img src='$imageurl/seperator.gif' alt='' />\n";

    if($ugid && $grpresultcount > 0 &&
    $_SESSION['loginID'] == $grow['owner_id'])
    {
        $usergroupsummary .=  "<a href=\"#\" onclick=\"window.location='$scriptname?action=editusergroup&amp;ugid=$ugid'\""
        . " title='".$clang->gTview("Edit Current User Group")."'>"
        . "<img src='$imageurl/edit.png' alt='".$clang->gT("Edit Current User Group")."' name='EditUserGroup' /></a>\n" ;
    }
    else
    {
        $usergroupsummary .= "<img src='$imageurl/blank.gif' alt='' width='40' height='20' />\n";
    }

    if($ugid && $grpresultcount > 0 &&
    $_SESSION['loginID'] == $grow['owner_id'])
    {
        //		$usergroupsummary .= "<a href='$scriptname?action=delusergroup&amp;ugid=$ugid' onclick=\"return confirm('".$clang->gT("Are you sure you want to delete this entry?","js")."')\""
        $usergroupsummary .= "<a href='#' onclick=\"if (confirm('".$clang->gT("Are you sure you want to delete this entry?","js")."')) {".get2post("$scriptname?action=delusergroup&amp;ugid=$ugid")."}\" "
        . "title='".$clang->gTview("Delete Current User Group")."'>"
        . "<img src='$imageurl/delete.png' alt='".$clang->gT("Delete Current User Group")."' name='DeleteUserGroup'  /></a>\n";
    }
    else
    {
        $usergroupsummary .= "<img src='$imageurl/blank.gif' alt='' width='40' height='20' />\n";
    }
    $usergroupsummary .= "<img src='$imageurl/blank.gif' alt='' width='92' height='20' />\n"
    . "<img src='$imageurl/seperator.gif' alt='' />\n"
    . "</div>\n"
    . "<div class='menubar-right'>\n"
    . "<font class=\"boxcaption\">".$clang->gT("User Groups").":</font>&nbsp;<select name='ugid' "
    . "onchange=\"window.location=this.options[this.selectedIndex].value\">\n"
    . getusergrouplist()
    . "</select>\n";
    if ($_SESSION['USER_RIGHT_SUPERADMIN'] == 1)
    {
        $usergroupsummary .= "<a href='$scriptname?action=addusergroup'"
        ." title='".$clang->gTview("Add New User Group")."'>"
        ."<img src='$imageurl/add.png' alt='".$clang->gT("Add New User Group")."' "
        ."name='AddNewUserGroup' onclick=\"window.location=''\" /></a>\n";
    }
    $usergroupsummary .= "<img src='$imageurl/seperator.gif' alt='' />\n"
    . "<img src='$imageurl/blank.gif' alt='' width='82' height='20' />\n"
    . "</div></div>\n"
    . "</div>\n";
    $usergroupsummary .= "<p style='margin:0;font-size:1px;line-height:1px;height:1px;'>&nbsp;</p>"; //CSS Firefox 2 transition fix


}


if ($action == "adduser" || $action=="deluser" ||$action=="finaldeluser" || $action == "moduser" || $action == "userrights"  || $action == "usertemplates")
{
    include("usercontrol.php");
}

if ($action == "setusertemplates")
{
    refreshtemplates();
    $usersummary = "\n<form action='$scriptname' method='post'>\n\t
    <div class='header ui-widget-header'>".$clang->gT('Edit template permissions')."</div>\n
    <table id=\"user-template-rights\" width='50%' border='0' cellpadding='3' style='margin:5px auto 0 auto;'>\n
	<thead>\n
	\t<tr>\n
	\t<th colspan=\"2\" style=\"background-color:#000; color:#fff;\">\n"
    . $clang->gT('Set templates that this user may access').': '.$_POST['user']."</th>\n
	\t</tr>\n";

    $userlist = getuserlist();
    foreach ($userlist as $usr)
    {
        if ($usr['uid'] == $postuserid)
        {
            $templaterights = array();
            $squery = 'SELECT '.db_quote_id('folder').','.db_quote_id('use')." FROM {$dbprefix}templates_rights WHERE uid={$usr['uid']}";
            $sresult = db_execute_assoc($squery) or safe_die($connect->ErrorMsg());//Checked
            while ($srow = $sresult->FetchRow())
            {
                $templaterights[$srow["folder"]] = array("use"=>$srow["use"]);
            }

            $usersummary .= "\t<tr>\n<th>"
            .$clang->gT('Template name')
            ."<br />&nbsp;</th>\n<th>"
            .$clang->gT('Allowed')
            ."<br /><input type='checkbox' alt='".$clang->gT("Check or uncheck all items")."' class='tipme' id='checkall' />"
            ."</th>\n\t</tr>\n"
            ."\t</thead>\n";

            $usersummary .= "<tfoot>\n"
            ."<tr>\n"
            ."<td colspan=\"3\">\n"
            ."\t<input type=\"submit\" value=\"".$clang->gT('Save settings')."\" />\n"
            ."\t<input type=\"hidden\" name=\"action\" value=\"usertemplates\" />\n"
            ."\t<input type=\"hidden\" name=\"uid\" value=\"{$postuserid}\" />\n"
            ."</td>\n"
            ."</tr>\n"
            ."</tfoot>\n";

			$usersummary .= "<tbody>\n";

            $tquery = "SELECT * FROM ".$dbprefix."templates";
            $tresult = db_execute_assoc($tquery) or safe_die($connect->ErrorMsg()); //Checked

            $table_row_odd_even = 'odd';
            while ($trow = $tresult->FetchRow())
            {
                if($table_row_odd_even == 'odd' )
                {
                    $row_class = ' class="row_odd"';
                    $table_row_odd_even = 'even';
                }
                else
                {
                    $row_class = ' class="row_even"';
                    $table_row_odd_even = 'odd';
                };
                $usersummary .= "\t<tr$row_class>\n<td>{$trow["folder"]}</td>\n";
                $usersummary .= "<td><input type=\"checkbox\" class=\"checkboxbtn\" name=\"{$trow["folder"]}_use\" value=\"{$trow["folder"]}_use\"";

                if(isset($templaterights[$trow['folder']]) && $templaterights[$trow['folder']]['use'] == 1)
                {
                    $usersummary .= ' checked="checked"';
                }
                $usersummary .=" /></td>\n\t</tr>\n";
            }
            $usersummary .= "\n</tbody>\n"
            ."\t</table>\n"
            ."</form>\n";

            continue;
        }
    }
}


if ($action == "modifyuser")
{
    if (isset($postuserid) && $postuserid)
    {
        $squery = "SELECT uid FROM {$dbprefix}users WHERE uid=$postuserid AND parent_id=".$_SESSION['loginID'];	//		added by Dennis
        $sresult = $connect->Execute($squery);//Checked
        $sresultcount = $sresult->RecordCount();
    }
    else
    {
        include("access_denied.php");
    }

    // RELIABLY CHECK MY RIGHTS
    if ($_SESSION['USER_RIGHT_SUPERADMIN'] == 1 || $_SESSION['loginID'] == $postuserid ||
    ( $_SESSION['USER_RIGHT_CREATE_USER'] &&
    $sresultcount > 0
    ) )
    {
        $usersummary = "<div class='header ui-widget-header'>\n".$clang->gT("Editing user")."</div><br />\n"
        ."<form action='$scriptname' method='post'>\n"
        . "<table class='edituser'><thead><tr>\n"
        . "<th>".$clang->gT("Username")."</th>\n"
        . "<th>".$clang->gT("Email")."</th>\n"
        . "<th>".$clang->gT("Full name")."</th>\n"
        . "<th>".$clang->gT("Password")."</th>\n"
        . "</tr></thead>\n";
        $muq = "SELECT a.users_name, a.full_name, a.email, a.uid, b.users_name AS parent FROM ".db_table_name('users')." AS a LEFT JOIN ".db_table_name('users')." AS b ON a.parent_id = b.uid WHERE a.uid='{$postuserid}'";	//	added by Dennis
        //echo($muq);

        $mur = db_select_limit_assoc($muq, 1);
        $usersummary .= "<tbody><tr>";
        while ($mrw = $mur->FetchRow())
        {
            $mrw = array_map('htmlspecialchars', $mrw);
            $usersummary .= "<td align='center'><strong>{$mrw['users_name']}</strong></td>\n"
            . "<td align='center'>\n<input type='text' size='30' name='email' value=\"{$mrw['email']}\" /></td>\n"
            . "<td align='center'>\n<input type='text' size='30' name='full_name' value=\"{$mrw['full_name']}\" />\n"
            . "<input type='hidden' name='user' value=\"{$mrw['users_name']}\" />\n"
            . "<input type='hidden' name='uid' value=\"{$mrw['uid']}\" /></td>\n";
            $usersummary .= "<td align='center'>\n<input type='password' name='pass' value=\"%%unchanged%%\" /></td>\n";
        }
        $usersummary .= "</tr>\n"
        . "</tbody>\n"
        . "</table>\n"
        . "<p>\n"
        . "<input type='submit' value='".$clang->gT("Save")."' />\n"
        . "<input type='hidden' name='action' value='moduser' />\n"
        . "</p>\n"
        . "</form>\n";
    }
    else
    {
        include("access_denied.php");
    }
}

if ($action == "setuserrights")
{
    if (isset($postuserid) && $postuserid)
    {
        $squery = "SELECT uid FROM {$dbprefix}users WHERE uid=$postuserid AND parent_id=".$_SESSION['loginID'];	//		added by Dennis
        $sresult = $connect->Execute($squery);//Checked
        $sresultcount = $sresult->RecordCount();
    }
    else
    {
        include("access_denied.php");
    }

    // RELIABLY CHECK MY RIGHTS
    if ($_SESSION['USER_RIGHT_SUPERADMIN'] == 1 ||
    ( $_SESSION['USER_RIGHT_CREATE_USER'] &&
    $sresultcount >  0 &&
    $_SESSION['loginID'] != $postuserid
    ) )
    //	if($_SESSION['loginID'] != $postuserid)
    {

        $usersummary ="<form method='post' action='$scriptname'>";

        $usersummary .="<table width='100%' border='0'>\n"
        ."<tr>\n"
        ."<td colspan='7' class='header ui-widget-header' align='center'>"
        ."".$clang->gT("Set User Rights").": ".htmlspecialchars(sanitize_user($_POST['user'])).""
        ."</td>\n"
        ."</tr>\n";

        // HERE WE LIST FOR USER RIGHTS YOU CAN SET TO a USER
        // YOU CAN ONLY SET AT MOST THE RIGHTS YOU have yourself
        $userlist = getuserlist();
        foreach ($userlist as $usr)
        {
            if ($usr['uid'] == $postuserid)
            {
                $squery = "SELECT create_survey, configurator, create_user, delete_user, superadmin, manage_template, manage_label FROM {$dbprefix}users WHERE uid={$_SESSION['loginID']}";	//		added by Dennis
                $sresult = $connect->Execute($squery); //Checked
                $parent = $sresult->FetchRow();

                // Initial SuperAdmin has parent_id == 0
                $adminquery = "SELECT uid FROM {$dbprefix}users WHERE parent_id=0";
                $adminresult = db_select_limit_assoc($adminquery, 1);
                $row=$adminresult->FetchRow();

                $usersummary .="<tr>\n";

                // Only Initial SuperAdmin can give SuperAdmin rights
                if($row['uid'] == $_SESSION['loginID'])
                { // RENAMED AS SUPERADMIN
                    $usersummary .= "<th align='center' class='admincell'>".$clang->gT("SuperAdministrator")."</th>\n";
                }
                if($parent['create_survey']) {
                    $usersummary .= "<th align='center'>".$clang->gT("Create Survey")."</th>\n";
                }
                if($parent['configurator']) {
                    $usersummary .= "<th align='center'>".$clang->gT("Configurator")."</th>\n";
                }
                if($parent['create_user']) {
                    $usersummary .= "<th align='center'>".$clang->gT("Create User")."</th>\n";
                }
                if($parent['delete_user']) {
                    $usersummary .= "<th align='center'>".$clang->gT("Delete User")."</th>\n";
                }
                if($parent['manage_template']) {
                    $usersummary .= "<th align='center'>".$clang->gT("Use all/manage templates")."</th>\n";
                }
                if($parent['manage_label']) {
                    $usersummary .= "<th align='center'>".$clang->gT("Manage Labels")."</th>\n";
                }

                $usersummary .="</tr>\n"
                ."<tr>\n";

                // Only Initial SuperAdmmin can give SuperAdmin right
                if($row['uid'] == $_SESSION['loginID']) {
                    $usersummary .= "<td align='center'><input type=\"checkbox\"  class=\"checkboxbtn\" name=\"superadmin\" id=\"superadmin\" value=\"superadmin\"";
                    if($usr['superadmin']) {
                        $usersummary .= " checked='checked' ";
                    }
                    $usersummary .= "onclick=\"if (this.checked == true) {document.getElementById('create_survey').checked=true;document.getElementById('configurator').checked=true;document.getElementById('create_user').checked=true;document.getElementById('delete_user').checked=true;document.getElementById('manage_template').checked=true;document.getElementById('manage_label').checked=true;}\"";
                    $usersummary .=" /></td>\n";
                }
                if($parent['create_survey']) {
                    $usersummary .= "<td align='center'><input type=\"checkbox\"  class=\"checkboxbtn\" name=\"create_survey\" id=\"create_survey\" value=\"create_survey\"";
                    if($usr['create_survey']) {
                        $usersummary .= " checked='checked' ";
                    }
                    $usersummary .=" /></td>\n";
                }
                if($parent['configurator']) {
                    $usersummary .= "<td align='center'><input type=\"checkbox\"  class=\"checkboxbtn\" name=\"configurator\" id=\"configurator\" value=\"configurator\"";
                    if($usr['configurator']) {
                        $usersummary .= " checked='checked' ";
                    }
                    $usersummary .=" /></td>\n";
                }
                if($parent['create_user']) {
                    $usersummary .= "<td align='center'><input type=\"checkbox\"  class=\"checkboxbtn\" name=\"create_user\" id=\"create_user\" value=\"create_user\"";
                    if($usr['create_user']) {
                        $usersummary .= " checked='checked' ";
                    }
                    $usersummary .=" /></td>\n";
                }
                if($parent['delete_user']) {
                    $usersummary .= "<td align='center'><input type=\"checkbox\"  class=\"checkboxbtn\" name=\"delete_user\" id=\"delete_user\" value=\"delete_user\"";
                    if($usr['delete_user']) {
                        $usersummary .= " checked='checked' ";
                    }
                    $usersummary .=" /></td>\n";
                }
                if($parent['manage_template']) {
                    $usersummary .= "<td align='center'><input type=\"checkbox\"  class=\"checkboxbtn\" name=\"manage_template\" id=\"manage_template\" value=\"manage_template\"";
                    if($usr['manage_template']) {
                        $usersummary .= " checked='checked' ";
                    }
                    $usersummary .=" /></td>\n";
                }
                if($parent['manage_label']) {
                    $usersummary .= "<td align='center'><input type=\"checkbox\"  class=\"checkboxbtn\" name=\"manage_label\" id=\"manage_label\" value=\"manage_label\"";
                    if($usr['manage_label']) {
                        $usersummary .= " checked='checked' ";
                    }
                    $usersummary .=" /></td>\n";
                }

                $usersummary .="</tr>\n";

                $usersummary .= "\n<tr>\n"
                ."<td colspan='7' align='center'>"
                ."<input type='submit' value='".$clang->gT("Save Now")."' />"
                ."<input type='hidden' name='action' value='userrights' />"
                ."<input type='hidden' name='uid' value='{$postuserid}' />"
                ."</td>\n"
                ."</tr>\n"
                ."</table>\n"
                ."</form>\n";
                continue;
            }	// if
        }	// foreach
    }	// if
    else
    {
        include("access_denied.php");
    }
}	// if


if($subaction == "setasadminchild")
{
    // Set user as child of ADMIN FOR
    // MORE RIGHT MANAGEMENT POSSIBILITIES
    // DON'T TOUCH user CHILDS, they remain his childs

    if($_SESSION['USER_RIGHT_SUPERADMIN'] == 1)
    {
        $query = "UPDATE ".db_table_name('users')." SET parent_id =1 WHERE uid = ".$postuserid;
        $connect->Execute($query) or safe_die($connect->ErrorMsg()." ".$query); //Checked
        $_SESSION['flashmessage']=$clang->gT("Ownership was successfully changed.");
    }
    else
    {
        include("access_denied.php");
    }
}

if ($action == "editusers")
{
    $usersummary = "<div class='header ui-widget-header'>".$clang->gT("User control")."</div><br />"
    . "<table id='users' class='users' width='100%' border='0'>\n"
    . "<thead>\n"
    . "<tr>\n"
    . "<th>".$clang->gT("Action")."</th>\n";


    $usersummary .= "<th width='20%'>".$clang->gT("Username")."</th>\n"
    . "<th width='20%'>".$clang->gT("Email")."</th>\n"
    . "<th width='20%'>".$clang->gT("Full name")."</th>\n";
    if($_SESSION['USER_RIGHT_SUPERADMIN'] == 1)
    {
        $usersummary .= "<th width='5%'>".$clang->gT("No of surveys")."</th>\n";
    }
    $usersummary .= "<th width='15%'>".$clang->gT("Created by")."</th>\n"
    . "</tr></thead><tbody>\n";

    $userlist = getuserlist();
<<<<<<< HEAD
    $userlist =array_map('htmlspecialchars',$userlist);
=======
>>>>>>> efbc4f6a

    $ui = count($userlist);
    $usrhimself = $userlist[0];
    $usrhimself =array_map('htmlspecialchars',$usrhimself);
    unset($userlist[0]);

    //	output users
    // output admin user only if the user logged in has user management rights
    $usersummary .= "<tr >\n";

    // Action colum first
    $usersummary .= "<td align='center' style='padding:3px;'>\n";


    $usersummary .= "<form method='post' action='$scriptname'>"
    ."<input type='image' src='$imageurl/token_edit.png' value='".$clang->gT("Edit user")."' />"
    ."<input type='hidden' name='action' value='modifyuser' />"
    ."<input type='hidden' name='uid' value='{$usrhimself['uid']}' />"
    ."</form>";
    if ($usrhimself['parent_id'] != 0 && $_SESSION['USER_RIGHT_DELETE_USER'] == 1 )
    {
        $usersummary .= "<form method='post' action='$scriptname?action=deluser'>"
        ."<input type='submit' value='".$clang->gT("Delete")."' onclick='return confirm(\"".$clang->gT("Are you sure you want to delete this entry?","js")."\")' />"
        ."<input type='hidden' name='action' value='deluser' />"
        ."<input type='hidden' name='user' value='{$usrhimself['user']}' />"
        ."<input type='hidden' name='uid' value='{$usrhimself['uid']}' />"
        ."</form>";
    }

    $usersummary .= "</td>\n";

    $usersummary .= "<td align='center'><strong>{$usrhimself['user']}</strong></td>\n"
    . "<td align='center'><strong>{$usrhimself['email']}</strong></td>\n"
    . "<td align='center'><strong>{$usrhimself['full_name']}</strong></td>\n";
    if($_SESSION['USER_RIGHT_SUPERADMIN'] == 1)
    {
        $noofsurveys=$connect->GetOne('Select count(*) from '.db_table_name('surveys').' where owner_id='.$usrhimself['uid']);
        $usersummary .= "<td align='center'><strong>{$noofsurveys}</strong></td>\n";
    }

    if(isset($usrhimself['parent_id']) && $usrhimself['parent_id']!=0) {
        $uquery = "SELECT users_name FROM ".db_table_name('users')." WHERE uid=".$usrhimself['parent_id'];
        $uresult = db_execute_assoc($uquery); //Checked
        $srow = $uresult->FetchRow();
        $usersummary .= "<td align='center'><strong>{$srow['users_name']}</strong></td>\n";
    }
    else
    {
        $usersummary .= "<td align='center'><strong>---</strong></td>\n";
    }

    $usersummary.="</tr>\n";

    // other users
    $row = 0;
    $usr_arr = $userlist;
    $noofsurveyslist = array(  );

    //This loops through for each user and checks the amount of surveys against them.
    for($i=1;$i<=count($usr_arr);$i++)
    {
        $noofsurveyslist[$i]=$connect->GetOne('Select count(*) from '.db_table_name('surveys').' where owner_id='.$usr_arr[$i]['uid']);
    }

    for($i=1; $i<=count($usr_arr); $i++)
    {

        $usr = $usr_arr[$i];
        $usr =array_map('htmlspecialchars',$usr);

        $usersummary .= "<tr>\n";

        $usersummary .= "<td align='center' style='padding:3px;'>\n";
        if ($_SESSION['USER_RIGHT_SUPERADMIN'] == 1 || $usr['uid'] == $_SESSION['loginID'] || ($_SESSION['USER_RIGHT_CREATE_USER'] == 1 && $usr['parent_id'] == $_SESSION['loginID']))
        {
            $usersummary .= "<form method='post' action='$scriptname'>"
            ."<input type='image' src='$imageurl/token_edit.png' alt='".$clang->gT("Edit this user")."' />"
            ."<input type='hidden' name='action' value='modifyuser' />"
            ."<input type='hidden' name='uid' value='{$usr['uid']}' />"
            ."</form>";
        }

        if ( (($_SESSION['USER_RIGHT_SUPERADMIN'] == 1 &&
        $usr['uid'] != $_SESSION['loginID'] ) ||
        ($_SESSION['USER_RIGHT_CREATE_USER'] == 1 &&
        $usr['parent_id'] == $_SESSION['loginID'])) && $usr['uid']!=1)
        {
            $usersummary .= "<form method='post' action='$scriptname'>"
            ."<input type='image' src='$imageurl/security_16.png' alt='".$clang->gT("Set global permissions for this user")."' />"
            ."<input type='hidden' name='action' value='setuserrights' />"
            ."<input type='hidden' name='user' value='{$usr['user']}' />"
            ."<input type='hidden' name='uid' value='{$usr['uid']}' />"
            ."</form>";
        }
        if ($_SESSION['loginID'] == "1" && $usr['parent_id'] !=1 )
        {
            $usersummary .= "<form method='post' action='$scriptname'>"
            ."<input type='image' src='$imageurl/takeownership_small.png' alt='".$clang->gT("Take ownership")."' />"
            ."<input type='hidden' name='action' value='editusers' />"
            ."<input type='hidden' name='subaction' value='setasadminchild' />"
            ."<input type='hidden' name='user' value='{$usr['user']}' />"
            ."<input type='hidden' name='uid' value='{$usr['uid']}' />"
            ."</form>";
        }
        if (($_SESSION['USER_RIGHT_SUPERADMIN'] == 1 || $_SESSION['USER_RIGHT_MANAGE_TEMPLATE'] == 1)  && $usr['uid']!=1)
        {
            $usersummary .= "<form method='post' action='$scriptname'>"
            ."<input type='image' src='$imageurl/templatepermissions_small.png' alt='".$clang->gT("Set template permissions for this user")."' />"
            ."<input type='hidden' name='action' value='setusertemplates' />"
            ."<input type='hidden' name='user' value='{$usr['user']}' />"
            ."<input type='hidden' name='uid' value='{$usr['uid']}' />"
            ."</form>";
        }

        // users are allowed to delete all successor users (but the admin not himself)
        if (($_SESSION['USER_RIGHT_SUPERADMIN'] == 1 || ($_SESSION['USER_RIGHT_DELETE_USER'] == 1  && $usr['parent_id'] == $_SESSION['loginID']))&& $usr['uid']!=1)
        {
            $usersummary .= "<form method='post' action='$scriptname?action=deluser'>"
            ."<input type='image' src='$imageurl/token_delete.png' alt='".$clang->gT("Delete this user")."' onclick='return confirm(\"".$clang->gT("Are you sure you want to delete this entry?","js")."\")' />"
            ."<input type='hidden' name='action' value='deluser' />"
            ."<input type='hidden' name='user' value='{$usr['user']}' />"
            ."<input type='hidden' name='uid' value='{$usr['uid']}' />"
            ."</form>";
        }


        $usersummary .= "</td>\n";
        $usersummary .= "<td align='center'>{$usr['user']}</td>\n"
        . "<td align='center'><a href='mailto:{$usr['email']}'>{$usr['email']}</a></td>\n"
        . "<td align='center'>{$usr['full_name']}</td>\n";

        $usersummary .= "<td align='center'>{$noofsurveyslist[$i]}</td>\n";

        // Get Parent's User Name
        $uquery = "SELECT users_name FROM ".db_table_name('users')." WHERE uid=".$usr['parent_id'];
        $uresult = db_execute_assoc($uquery); //Checked
        $userlist = array();
        $srow = $uresult->FetchRow();
        $usr['parent'] = $srow['users_name'];

        //TODO: Find out why parent isn't set
        // ==> because it is parent_id ;-)
        if (isset($usr['parent_id']))
        {
            $usersummary .= "<td align='center'>{$usr['parent']}</td>\n";
        } else
        {
            $usersummary .= "<td align='center'>-----</td>\n";
        }


        $usersummary .= "</tr>\n";
        $row++;
    }
    $usersummary .= "</tbody></table><br />";

    if($_SESSION['USER_RIGHT_SUPERADMIN'] == 1 || $_SESSION['USER_RIGHT_CREATE_USER'])
    {
        $usersummary .= "<form action='$scriptname' method='post'>\n"
        . "<table class='users'><tr class='oddrow'>\n"
        . "<th>".$clang->gT("Add user:")."</th>\n"
        . "<td align='center' width='20%'><input type='text' name='new_user' /></td>\n"
        . "<td align='center' width='20%'><input type='text' name='new_email' /></td>\n"
        . "<td align='center' width='20%' ><input type='text' name='new_full_name' /></td><td width='8%'>&nbsp;</td>\n"
        . "<td align='center' width='15%'><input type='submit' value='".$clang->gT("Add User")."' />"
        . "<input type='hidden' name='action' value='adduser' /></td>\n"
        . "</tr></table></form><br />\n";
    }

}

if ($action == "addusergroup")
{
    if ($_SESSION['USER_RIGHT_SUPERADMIN'] == 1)  // only admins may do that
    {
        $usersummary ="<div class='header ui-widget-header'>".$clang->gT("Add User Group")."</div>\n"
        . "<form action='$scriptname' id='usergroupform' class='form30' method='post'>"
        . "<ul>\n"
        . "<li><label for='group_name'>".$clang->gT("Name:")."</label>\n"
        . "<input type='text' size='50' maxlength='20' id='group_name' name='group_name' /><font color='red' face='verdana' size='1'> ".$clang->gT("Required")."</font></li>\n"
        . "<li><label for='group_description'>".$clang->gT("Description:")."</label>\n"
        . "<textarea cols='50' rows='4' id='group_description' name='group_description'></textarea></li>\n"
        . "</ul><p><input type='submit' value='".$clang->gT("Add Group")."' />\n"
        . "<input type='hidden' name='action' value='usergroupindb' />\n"
        . "</form>\n";
    }
}

if ($action == "editusergroup")
{
    if ($_SESSION['USER_RIGHT_SUPERADMIN'] == 1)
    {
        $query = "SELECT * FROM ".db_table_name('user_groups')." WHERE ugid = ".$_GET['ugid']." AND owner_id = ".$_SESSION['loginID'];
        $result = db_select_limit_assoc($query, 1);
        $esrow = $result->FetchRow();
        $usersummary = "<div class='header ui-widget-header'>".sprintf($clang->gT("Editing user group (Owner: %s)"),$_SESSION['user'])."</div>"
        ."<form action='$scriptname' id='usergroupform' class='form30' name='usergroupform' method='post'>"
        . "<ul>\n"
        . "<li><label for='name'>".$clang->gT("Name:")."</label>\n"
        . "<input type='text' size='50' maxlength='20' id='name' name='name' value=\"{$esrow['name']}\" /></li>\n"
        . "<li><label for='description'>".$clang->gT("Description:")."</label>\n"
        . "<textarea cols='50' rows='4' id='description' name='description'>{$esrow['description']}</textarea></li>\n"
        . "<ul><p><input type='submit' value='".$clang->gT("Update User Group")."' />\n"
        . "<input type='hidden' name='action' value='editusergroupindb' />\n"
        . "<input type='hidden' name='owner_id' value='".$_SESSION['loginID']."' />\n"
        . "<input type='hidden' name='ugid' value='$ugid' />\n"
        . "</form>\n";
    }
}

if ($action == "mailusergroup")
{
    $query = "SELECT a.ugid, a.name, a.owner_id, b.uid FROM ".db_table_name('user_groups') ." AS a LEFT JOIN ".db_table_name('user_in_groups') ." AS b ON a.ugid = b.ugid WHERE a.ugid = {$ugid} AND uid = {$_SESSION['loginID']} ORDER BY name";
    $result = db_execute_assoc($query); //Checked
    $crow = $result->FetchRow();

    $usersummary = "<div class='header ui-widget-header'>".$clang->gT("Mail to all Members")."</div>"
    . "<form action='$scriptname' class='form30' id='usergroupform' name='usergroupform' method='post'><ul>"
    . "<li><label for='copymail'>".$clang->gT("Send me a copy:")."</label>\n"
    . "<input id='copymail' name='copymail' type='checkbox' class='checkboxbtn' value='1' /></li>\n"
    . "<li><label for='subject'>".$clang->gT("Subject:")."</label>\n"
    . "<input type='text' id='subject' size='50' name='subject' value='' /></li>\n"
    . "<li><label for='body'>".$clang->gT("Message:")."</label>\n"
    . "<textarea cols='50' rows='4' id='body' name='body'></textarea></li>\n"
    . "</ul><p><input type='submit' value='".$clang->gT("Send")."' />\n"
    . "<input type='reset' value='".$clang->gT("Reset")."' /><br />"
    . "<input type='hidden' name='action' value='mailsendusergroup' />\n"
    . "<input type='hidden' name='ugid' value='$ugid' />\n"
    . "</form>\n";
}

if ($action == "delusergroup")
{
    $usersummary = "<div class=\"header\">".$clang->gT("Deleting User Group")."...</div>\n";
    $usersummary .= "<div class=\"messagebox\">\n";

    if ($_SESSION['USER_RIGHT_SUPERADMIN'] == 1)
    {

        if(!empty($postusergroupid) && ($postusergroupid > -1))
        {
            $query = "SELECT ugid, name, owner_id FROM ".db_table_name('user_groups')." WHERE ugid = {$postusergroupid} AND owner_id = ".$_SESSION['loginID'];
            $result = db_select_limit_assoc($query, 1);
            if($result->RecordCount() > 0)
            {
                $row = $result->FetchRow();

                $remquery = "DELETE FROM ".db_table_name('user_groups')." WHERE ugid = {$postusergroupid} AND owner_id = {$_SESSION['loginID']}";
                if($connect->Execute($remquery)) //Checked
                {
                    $usersummary .= "<br />".$clang->gT("Group Name").": {$row['name']}<br /><br />\n";
                    $usersummary .= "<div class=\"successheader\">".$clang->gT("Success!")."</div>\n";
                }
                else
                {
                    $usersummary .= "<div class=\"warningheader\">".$clang->gT("Could not delete user group.")."</div>\n";
                }
                $usersummary .= "<br/><input type=\"submit\" onclick=\"window.location='$scriptname?action=editusergroups'\" value=\"".$clang->gT("Continue")."\"/>\n";
            }
            else
            {
                include("access_denied.php");
            }
        }
        else
        {
            $usersummary .= "<div class=\"warningheader\">".$clang->gT("Could not delete user group. No group selected.")."</div>\n";
            $usersummary .= "<br/><input type=\"submit\" onclick=\"window.location='$scriptname?action=editusergroups'\" value=\"".$clang->gT("Continue")."\"/>\n";
        }
    }
    $usersummary .= "</div>\n";
}

if ($action == "usergroupindb")
{
    $usersummary = "<div class=\"header\">".$clang->gT("Adding User Group")."...</div>\n";
    $usersummary .= "<div class=\"messagebox\">\n";

    if ($_SESSION['USER_RIGHT_SUPERADMIN'] == 1)
    {

        $db_group_name = db_quote($_POST['group_name']);
        $db_group_description = db_quote($_POST['group_description']);
        $html_group_name = htmlspecialchars($_POST['group_name']);
        $html_group_description = htmlspecialchars($_POST['group_description']);

        if(isset($db_group_name) && strlen($db_group_name) > 0)
        {
            $ugid = addUserGroupInDB($db_group_name, $db_group_description);
            if($ugid > 0)
            {
                $usersummary .= "<br />".$clang->gT("Group Name").": ".$html_group_name."<br /><br />\n";

                if(isset($db_group_description) && strlen($db_group_description) > 0)
                {
                    $usersummary .= $clang->gT("Description: ").$html_group_description."<br /><br />\n";
                }

                $usersummary .= "<div class=\"successheader\">".$clang->gT("User group successfully added!")."</div>\n";
                $usersummary .= "<br/><input type=\"submit\" onclick=\"window.location='$scriptname?action=editusergroups&amp;ugid={$ugid}'\" value=\"".$clang->gT("Continue")."\"/>\n";
            }
            else
            {
                $usersummary .= "<div class=\"warningheader\">".$clang->gT("Failed to add Group!")."</div>\n"
                . "<br />" . $clang->gT("Group already exists!")."<br />\n";
                $usersummary .= "<br/><input type=\"submit\" onclick=\"window.location='$scriptname?action=addusergroup'\" value=\"".$clang->gT("Continue")."\"/>\n";
            }
        }
        else
        {
            $usersummary .= "<div class=\"warningheader\">".$clang->gT("Failed to add Group!")."</div>\n"
            . "<br />" . $clang->gT("Group name was not supplied!")."<br />\n";
            $usersummary .= "<br/><input type=\"submit\" onclick=\"window.location='$scriptname?action=addusergroup'\" value=\"".$clang->gT("Continue")."\"/>\n";
        }
    }
    else
    {
        include("access_denied.php");
    }
    $usersummary .= "</div>\n";
}

if ($action == "mailsendusergroup")
{
    $usersummary = "<div class=\"header\">".$clang->gT("Mail to all Members")."</div>\n";
    $usersummary .= "<div class=\"messagebox\">\n";

    // user must be in user group
    // or superadmin
    $query = "SELECT uid FROM ".db_table_name('user_in_groups') ." WHERE ugid = {$ugid} AND uid = {$_SESSION['loginID']}";
    $result = db_execute_assoc($query); //Checked

    if($result->RecordCount() > 0 ||
    $_SESSION['USER_RIGHT_SUPERADMIN'] == 1)
    {

        $eguquery = "SELECT * FROM ".db_table_name("user_in_groups")." AS a INNER JOIN ".db_table_name("users")." AS b ON a.uid = b.uid WHERE ugid = " . $ugid . " AND b.uid != {$_SESSION['loginID']} ORDER BY b.users_name";
        $eguresult = db_execute_assoc($eguquery); //Checked
        $addressee = '';
        $to = '';
        while ($egurow = $eguresult->FetchRow())
        {
            $to .= $egurow['users_name']. ' <'.$egurow['email'].'>'. '; ' ;
            $addressee .= $egurow['users_name'].', ';
        }
        $to = substr("$to", 0, -2);
        $addressee = substr("$addressee", 0, -2);

        $from_user = "SELECT email, users_name, full_name FROM ".db_table_name("users")." WHERE uid = " .$_SESSION['loginID'];
        $from_user_result = db_execute_assoc($from_user); //Checked
        $from_user_row = $from_user_result->FetchRow();
        if ($from_user_row['full_name'])
        {
            $from = $from_user_row['full_name'].' <'.$from_user_row['email'].'> ';
        }
        else
        {
            $from = $from_user_row['users_name'].' <'.$from_user_row['email'].'> ';
        }

        $ugid = $postusergroupid;
        $body = $_POST['body'];
        $subject = $_POST['subject'];

        if(isset($_POST['copymail']) && $_POST['copymail'] == 1)
        {
            $to .= ", " . $from;
        }

        $body = str_replace("\n.", "\n..", $body);
        $body = wordwrap($body, 70);


        //echo $body . '-'.$subject .'-'.'<pre>'.htmlspecialchars($to).'</pre>'.'-'.$from;
        if (SendEmailMessage(null, $body, $subject, $to, $from,''))
        {
            $usersummary = "<div class=\"messagebox\">\n";
            $usersummary .= "<div class=\"successheader\">".$clang->gT("Message(s) sent successfully!")."</div>\n"
            . "<br />".$clang->gT("To:")."". $addressee."<br />\n"
            . "<br/><input type=\"submit\" onclick=\"window.location='$scriptname?action=editusergroups&amp;ugid={$ugid}'\" value=\"".$clang->gT("Continue")."\"/>\n";
        }
        else
        {
            $usersummary = "<div class=\"messagebox\">\n";
            $usersummary .= "<div class=\"warningheader\">".sprintf($clang->gT("Email to %s failed. Error Message:"),$to)." ".$maildebug."</div>";
            if ($debug>0)
            {
                $usersummary .= "<br /><pre>Subject : $subject<br /><br />".htmlspecialchars($maildebugbody)."<br /></pre>";
            }

            $usersummary .= "<br/><input type=\"submit\" onclick=\"window.location='$scriptname?action=mailusergroup&amp;ugid={$ugid}'\" value=\"".$clang->gT("Continue")."\"/>\n";
        }
    }
    else
    {
        include("access_denied.php");
    }
    $usersummary .= "</div>\n";
}

if ($action == "editusergroupindb")
{

    if ($_SESSION['USER_RIGHT_SUPERADMIN'] == 1)
    {
        $ugid = $postusergroupid;

        $db_name = db_quote($_POST['name']);
        $db_description = db_quote($_POST['description']);
        $html_name = html_escape($_POST['name']);
        $html_description = html_escape($_POST['description']);

		$usersummary = "<div class=\"messagebox\">\n";
        if(updateusergroup($db_name, $db_description, $ugid))
        {

			$usersummary .= "<div class=\"successheader\">".$clang->gT("Edit User Group Successfully!")."</div>\n"
            . "<br />".$clang->gT("Name").": {$html_name}<br />\n"
            . $clang->gT("Description: ").$html_description."<br />\n"
            . "<br /><a href='$scriptname?action=editusergroups&amp;ugid={$ugid}'>".$clang->gT("Continue")."</a><br />&nbsp;\n";
        }
        else
		{
			$usersummary .= "<div class=\"warningheader\">".$clang->gT("Failed to update!")."</div>\n"
        . "<br /><a href='$scriptname?action=editusergroups'>".$clang->gT("Continue")."</a><br />&nbsp;\n";
    }
		$usersummary .= "</div>\n";
	}
    else
    {
        include("access_denied.php");
    }

}

if ($action == "editusergroups" )
{
    // REMOVING CONDITION ON loginID == 1
    // editusergroups is only to display groups
    // a user is in
    //if ( $_SESSION['USER_RIGHT_SUPERADMIN'] == 1)
    if ( isset($_SESSION['loginID']))
    {
        if(isset($_GET['ugid']))
        {
            $ugid = sanitize_int($_GET['ugid']);

            $query = "SELECT a.ugid, a.name, a.owner_id, a.description, b.uid FROM ".db_table_name('user_groups') ." AS a LEFT JOIN ".db_table_name('user_in_groups') ." AS b ON a.ugid = b.ugid WHERE a.ugid = {$ugid} AND uid = {$_SESSION['loginID']} ORDER BY name";
            $result = db_execute_assoc($query); //Checked
            $crow = $result->FetchRow();

            if($result->RecordCount() > 0)
            {

                if(!empty($crow['description']))
                {
                    $usergroupsummary .= "<table width='100%' border='0'>\n"
                    . "<tr><td align='justify' colspan='2' height='4'>"
                    . "<font size='2' ><strong>".$clang->gT("Description: ")."</strong>"
                    . "{$crow['description']}</font></td></tr>\n"
                    . "</table>";
                }


                $eguquery = "SELECT * FROM ".db_table_name("user_in_groups")." AS a INNER JOIN ".db_table_name("users")." AS b ON a.uid = b.uid WHERE ugid = " . $ugid . " ORDER BY b.users_name";
                $eguresult = db_execute_assoc($eguquery); //Checked
                $usergroupsummary .= "<table class='users'>\n"
                . "<thead><tr>\n"
                . "<th>".$clang->gT("Action")."</th>\n"
                . "<th>".$clang->gT("Username")."</th>\n"
                . "<th>".$clang->gT("Email")."</th>\n"
                . "</tr></thead><tbody>\n";

                $query2 = "SELECT ugid FROM ".db_table_name('user_groups')." WHERE ugid = ".$ugid." AND owner_id = ".$_SESSION['loginID'];
                $result2 = db_select_limit_assoc($query2, 1);
                $row2 = $result2->FetchRow();

                $row = 1;
                $usergroupentries='';
                while ($egurow = $eguresult->FetchRow())
                {
                    if (!isset($bgcc)) {$bgcc="evenrow";}
                    else
                    {
                        if ($bgcc == "evenrow") {$bgcc = "oddrow";}
                        else {$bgcc = "evenrow";}
                    }

                    if($egurow['uid'] == $crow['owner_id'])
                    {
                        $usergroupowner = "<tr class='$bgcc'>\n"
                        . "<td align='center'>&nbsp;</td>\n"
                        . "<td align='center'><strong>{$egurow['users_name']}</strong></td>\n"
                        . "<td align='center'><strong>{$egurow['email']}</strong></td>\n"
                        . "</tr>";
                        continue;
                    }

                    //	output users

                    $usergroupentries .= "<tr class='$bgcc'>\n"
                    . "<td align='center'>\n";

                    if($_SESSION['USER_RIGHT_SUPERADMIN'] == 1)
                    {
                        $usergroupentries .= "<form method='post' action='$scriptname?action=deleteuserfromgroup&amp;ugid=$ugid'>"
                        ." <input type='image' src='$imageurl/token_delete.png' alt='".$clang->gT("Delete this user from group")."' onclick='return confirm(\"".$clang->gT("Are you sure you want to delete this entry?","js")."\")' />"
                        ." <input type='hidden' name='user' value='{$egurow['users_name']}' />"
                        ." <input name='uid' type='hidden' value='{$egurow['uid']}' />"
                        ." <input name='ugid' type='hidden' value='{$ugid}' />";
                    }
                    $usergroupentries .= "</form>"
                    . "</td>\n";
                    $usergroupentries .= "<td align='center'>{$egurow['users_name']}</td>\n"
                    . "<td align='center'>{$egurow['email']}</td>\n"
                    . "</tr>\n";
                    $row++;
                }
                $usergroupsummary .= $usergroupowner;
                if (isset($usergroupentries)) {$usergroupsummary .= $usergroupentries;};
                $usergroupsummary .= '</tbody></table>';

                if(isset($row2['ugid']))
                {
                    $usergroupsummary .= "<form action='$scriptname?ugid={$ugid}' method='post'>\n"
                    . "<table class='users'><tbody><tr><td>&nbsp;</td>\n"
                    . "<td>&nbsp;</td>"
                    . "<td align='center'><select name='uid'>\n"
                    . getgroupuserlist()
                    . "</select>\n"
                    . "<input type='submit' value='".$clang->gT("Add User")."' />\n"
                    . "<input type='hidden' name='action' value='addusertogroup' /></td>\n"
                    . "</tr></tbody></table>\n"
                    . "</form>\n";
                }
            }
            else
            {
                include("access_denied.php");
            }
        }
    }
    else
    {
        include("access_denied.php");
    }
}

if($action == "deleteuserfromgroup")
{

    $usersummary = "<div class=\"header\">".$clang->gT("Delete User")."</div>\n";
    $usersummary .= "<div class=\"messagebox\">\n";

    if ($_SESSION['USER_RIGHT_SUPERADMIN'] == 1)
    {
        $ugid = $postusergroupid;
        $uid = $postuserid;

        $query = "SELECT ugid, owner_id FROM ".db_table_name('user_groups')." WHERE ugid = ".$ugid." AND ((owner_id = ".$_SESSION['loginID']." AND owner_id != ".$uid.") OR (owner_id != ".$_SESSION['loginID']." AND $uid = ".$_SESSION['loginID']."))";
        $result = db_execute_assoc($query); //Checked
        if($result->RecordCount() > 0)
        {
            $remquery = "DELETE FROM ".db_table_name('user_in_groups')." WHERE ugid = {$ugid} AND uid = {$uid}";
            if($connect->Execute($remquery)) //Checked
            {
                $usersummary .= "<br />".$clang->gT("Username").": ".sanitize_xss_string(strip_tags($_POST['user']))."<br /><br />\n";
                $usersummary .= "<div class=\"successheader\">".$clang->gT("Success!")."</div>\n";
            }
            else
            {
                $usersummary .= "<div class=\"warningheader\">".$clang->gT("Could not delete user. User was not supplied.")."</div>\n";
            }
        }
        else
        {
            include("access_denied.php");
        }
        if($_SESSION['loginID'] != $postuserid)
        {
            $usersummary .= "<br/><input type=\"submit\" onclick=\"window.location='$scriptname?action=editusergroups&amp;ugid=$ugid'\" value=\"".$clang->gT("Continue")."\"/>\n";
        }
        else
        {
            $usersummary .= "<br/><input type=\"submit\" onclick=\"window.location='$scriptname?action=editusergroups'\" value=\"".$clang->gT("Continue")."\"/>\n";
        }
    }
    else
    {
        include("access_denied.php");
    }
    $usersummary .= "</div>\n";
}




if($action == "addusertogroup")
{
    $ugid=returnglobal('ugid');

    $addsummary = "<div class=\"header\">".$clang->gT("Adding User to group")."...</div>\n";
    $addsummary .= "<div class=\"messagebox\">\n";

    if ($_SESSION['USER_RIGHT_SUPERADMIN'] == 1)
    {

        $query = "SELECT ugid, owner_id FROM ".db_table_name('user_groups')." WHERE ugid = {$ugid} AND owner_id = ".$_SESSION['loginID']." AND owner_id != ".$postuserid;
        $result = db_execute_assoc($query); //Checked
        if($result->RecordCount() > 0)
        {
            if($postuserid > 0)
            {
                $isrquery = "INSERT INTO {$dbprefix}user_in_groups VALUES({$ugid},{$postuserid})";
                $isrresult = $connect->Execute($isrquery); //Checked

                if($isrresult)
                {
                    $addsummary .= "<div class=\"successheader\">".$clang->gT("User added.")."</div>\n";
                }
                else  // ToDo: for this to happen the keys on the table must still be set accordingly
                {
                    // Username already exists.
                    $addsummary .= "<div class=\"warningheader\">".$clang->gT("Failed to add user.")."</div>\n"
                    . "<br />" . $clang->gT("Username already exists.")."<br />\n";
                }
            }
            else
            {
                $addsummary .= "<div class=\"warningheader\">".$clang->gT("Failed to add user.")."</div>\n"
                . "<br />" . $clang->gT("No Username selected.")."<br />\n";
            }
            $addsummary .= "<br/><input type=\"submit\" onclick=\"window.location='$scriptname?action=editusergroups&amp;ugid={$ugid}'\" value=\"".$clang->gT("Continue")."\"/>\n";
        }
        else
        {
            include("access_denied.php");
        }
    }
    else
    {
        include("access_denied.php");
    }
    $addsummary .= "</div>\n";
}


function updateusergroup($name, $description, $ugid)
{
    global $dbprefix, $scriptname, $connect;

    $uquery = "UPDATE ".db_table_name('user_groups')." SET name = '$name', description = '$description' WHERE ugid =$ugid";
    // TODO
    return $connect->Execute($uquery) or safe_die($connect->ErrorMsg()) ; //Checked
}

function refreshtemplates() {
    global $connect ;
    global $dbprefix ;

    $template_a = gettemplatelist();
	foreach ($template_a as $tp=>$fullpath) {
        // check for each folder if there is already an entry in the database
        // if not create it with current user as creator (user with rights "create user" can assign template rights)
        $query = "SELECT * FROM ".$dbprefix."templates WHERE folder LIKE '".$tp."'";
        $result = db_execute_assoc($query) or safe_die($connect->ErrorMsg()); //Checked

        if ($result->RecordCount() == 0) {
            $query2 = "INSERT INTO ".$dbprefix."templates (".db_quote_id('folder').",".db_quote_id('creator').") VALUES ('".$tp."', ".$_SESSION['loginID'].')' ;
            $connect->Execute($query2) or safe_die($connect->ErrorMsg()); //Checked
        }
    }
    return true;
}

// adds Usergroups in Database by Moses
function addUserGroupInDB($group_name, $group_description) {
    global $connect;
    $iquery = "INSERT INTO ".db_table_name('user_groups')." (name, description, owner_id) VALUES('{$group_name}', '{$group_description}', '{$_SESSION['loginID']}')";
    if($connect->Execute($iquery)) { //Checked
        $id = $connect->Insert_Id(db_table_name_nq('user_groups'),'ugid');
        if($id > 0) {
            $iquery = "INSERT INTO ".db_table_name('user_in_groups')." VALUES($id, '{$_SESSION['loginID']}')";
            $connect->Execute($iquery ) or safe_die($connect->ErrorMsg()); //Checked
        }
        return $id;
    } else {
        return -1;
    }
}

?>
<|MERGE_RESOLUTION|>--- conflicted
+++ resolved
@@ -1,1143 +1,1140 @@
-<?php
-/*
- * LimeSurvey
- * Copyright (C) 2007 The LimeSurvey Project Team / Carsten Schmitz
- * All rights reserved.
- * License: GNU/GPL License v2 or later, see LICENSE.php
- * LimeSurvey is free software. This version may have been modified pursuant
- * to the GNU General Public License, and as distributed it includes or
- * is derivative of works licensed under the GNU General Public License or
- * other free or open source software licenses.
- * See COPYRIGHT.php for copyright notices and details.
- *
- * $Id$
- */
-//Security Checked: POST/GET/DB/SESSION
-//Ensure script is not run directly, avoid path disclosure
-if (!isset($dbprefix) || isset($_REQUEST['dbprefix'])) {die("Cannot run this script directly");}
-if (isset($_POST['uid'])) {$postuserid=sanitize_int($_POST['uid']);}
-if (isset($_POST['ugid'])) {$postusergroupid=sanitize_int($_POST['ugid']);}
-
-if (get_magic_quotes_gpc())
-{$_POST  = array_map('recursive_stripslashes', $_POST);}
-
-$js_admin_includes[]='../scripts/jquery/jquery.tablesorter.min.js';
-$js_admin_includes[]='scripts/users.js';
-
-
-if (($ugid && !$surveyid) || $action == "editusergroups" || $action == "addusergroup" || $action=="usergroupindb" || $action == "editusergroup" || $action == "mailusergroup")
-{
-
-    if($ugid)
-    {
-        $grpquery = "SELECT gp.* FROM ".db_table_name('user_groups')." AS gp, ".db_table_name('user_in_groups')." AS gu WHERE gp.ugid=gu.ugid AND gp.ugid = $ugid AND gu.uid=".$_SESSION['loginID'];
-        $grpresult = db_execute_assoc($grpquery);//Checked
-        $grpresultcount = $grpresult->RecordCount();
-        if ($grpresultcount>0)
-        {
-        $grow = array_map('htmlspecialchars', $grpresult->FetchRow());
-    }
-    }
-    $usergroupsummary = "<div class='menubar'>\n"
-    . "<div class='menubar-title ui-widget-header'>\n"
-    . "<strong>".$clang->gT("User Group")."</strong>";
-    if($ugid && $grpresultcount > 0)
-    {
-        $usergroupsummary .= " {$grow['name']}\n";
-    }
-
-
-    $usergroupsummary .= "</div>\n"
-    . "<div class='menubar-main'>\n"
-    . "<div class='menubar-left'>\n"
-    . "<img src='$imageurl/blank.gif' alt='' width='55' height='20' />\n"
-    . "<img src='$imageurl/seperator.gif' alt='' />\n";
-
-    if($ugid && $grpresultcount > 0)
-    {
-        $usergroupsummary .= "<a href=\"#\" onclick=\"window.location='$scriptname?action=mailusergroup&amp;ugid=$ugid'\""
-        ." title='".$clang->gTview("Mail to all Members")."'> "
-        ."<img src='$imageurl/invite.png' alt='".$clang->gT("Mail to all Members")."' name='MailUserGroup' /></a>\n" ;
-    }
-    else
-    {
-        $usergroupsummary .= "<img src='$imageurl/blank.gif' alt='' width='40' height='20' />\n";
-    }
-    $usergroupsummary .= "<img src='$imageurl/blank.gif' alt='' width='78' height='20' />\n"
-    . "<img src='$imageurl/seperator.gif' alt='' />\n";
-
-    if($ugid && $grpresultcount > 0 &&
-    $_SESSION['loginID'] == $grow['owner_id'])
-    {
-        $usergroupsummary .=  "<a href=\"#\" onclick=\"window.location='$scriptname?action=editusergroup&amp;ugid=$ugid'\""
-        . " title='".$clang->gTview("Edit Current User Group")."'>"
-        . "<img src='$imageurl/edit.png' alt='".$clang->gT("Edit Current User Group")."' name='EditUserGroup' /></a>\n" ;
-    }
-    else
-    {
-        $usergroupsummary .= "<img src='$imageurl/blank.gif' alt='' width='40' height='20' />\n";
-    }
-
-    if($ugid && $grpresultcount > 0 &&
-    $_SESSION['loginID'] == $grow['owner_id'])
-    {
-        //		$usergroupsummary .= "<a href='$scriptname?action=delusergroup&amp;ugid=$ugid' onclick=\"return confirm('".$clang->gT("Are you sure you want to delete this entry?","js")."')\""
-        $usergroupsummary .= "<a href='#' onclick=\"if (confirm('".$clang->gT("Are you sure you want to delete this entry?","js")."')) {".get2post("$scriptname?action=delusergroup&amp;ugid=$ugid")."}\" "
-        . "title='".$clang->gTview("Delete Current User Group")."'>"
-        . "<img src='$imageurl/delete.png' alt='".$clang->gT("Delete Current User Group")."' name='DeleteUserGroup'  /></a>\n";
-    }
-    else
-    {
-        $usergroupsummary .= "<img src='$imageurl/blank.gif' alt='' width='40' height='20' />\n";
-    }
-    $usergroupsummary .= "<img src='$imageurl/blank.gif' alt='' width='92' height='20' />\n"
-    . "<img src='$imageurl/seperator.gif' alt='' />\n"
-    . "</div>\n"
-    . "<div class='menubar-right'>\n"
-    . "<font class=\"boxcaption\">".$clang->gT("User Groups").":</font>&nbsp;<select name='ugid' "
-    . "onchange=\"window.location=this.options[this.selectedIndex].value\">\n"
-    . getusergrouplist()
-    . "</select>\n";
-    if ($_SESSION['USER_RIGHT_SUPERADMIN'] == 1)
-    {
-        $usergroupsummary .= "<a href='$scriptname?action=addusergroup'"
-        ." title='".$clang->gTview("Add New User Group")."'>"
-        ."<img src='$imageurl/add.png' alt='".$clang->gT("Add New User Group")."' "
-        ."name='AddNewUserGroup' onclick=\"window.location=''\" /></a>\n";
-    }
-    $usergroupsummary .= "<img src='$imageurl/seperator.gif' alt='' />\n"
-    . "<img src='$imageurl/blank.gif' alt='' width='82' height='20' />\n"
-    . "</div></div>\n"
-    . "</div>\n";
-    $usergroupsummary .= "<p style='margin:0;font-size:1px;line-height:1px;height:1px;'>&nbsp;</p>"; //CSS Firefox 2 transition fix
-
-
-}
-
-
-if ($action == "adduser" || $action=="deluser" ||$action=="finaldeluser" || $action == "moduser" || $action == "userrights"  || $action == "usertemplates")
-{
-    include("usercontrol.php");
-}
-
-if ($action == "setusertemplates")
-{
-    refreshtemplates();
-    $usersummary = "\n<form action='$scriptname' method='post'>\n\t
-    <div class='header ui-widget-header'>".$clang->gT('Edit template permissions')."</div>\n
-    <table id=\"user-template-rights\" width='50%' border='0' cellpadding='3' style='margin:5px auto 0 auto;'>\n
-	<thead>\n
-	\t<tr>\n
-	\t<th colspan=\"2\" style=\"background-color:#000; color:#fff;\">\n"
-    . $clang->gT('Set templates that this user may access').': '.$_POST['user']."</th>\n
-	\t</tr>\n";
-
-    $userlist = getuserlist();
-    foreach ($userlist as $usr)
-    {
-        if ($usr['uid'] == $postuserid)
-        {
-            $templaterights = array();
-            $squery = 'SELECT '.db_quote_id('folder').','.db_quote_id('use')." FROM {$dbprefix}templates_rights WHERE uid={$usr['uid']}";
-            $sresult = db_execute_assoc($squery) or safe_die($connect->ErrorMsg());//Checked
-            while ($srow = $sresult->FetchRow())
-            {
-                $templaterights[$srow["folder"]] = array("use"=>$srow["use"]);
-            }
-
-            $usersummary .= "\t<tr>\n<th>"
-            .$clang->gT('Template name')
-            ."<br />&nbsp;</th>\n<th>"
-            .$clang->gT('Allowed')
-            ."<br /><input type='checkbox' alt='".$clang->gT("Check or uncheck all items")."' class='tipme' id='checkall' />"
-            ."</th>\n\t</tr>\n"
-            ."\t</thead>\n";
-
-            $usersummary .= "<tfoot>\n"
-            ."<tr>\n"
-            ."<td colspan=\"3\">\n"
-            ."\t<input type=\"submit\" value=\"".$clang->gT('Save settings')."\" />\n"
-            ."\t<input type=\"hidden\" name=\"action\" value=\"usertemplates\" />\n"
-            ."\t<input type=\"hidden\" name=\"uid\" value=\"{$postuserid}\" />\n"
-            ."</td>\n"
-            ."</tr>\n"
-            ."</tfoot>\n";
-
-			$usersummary .= "<tbody>\n";
-
-            $tquery = "SELECT * FROM ".$dbprefix."templates";
-            $tresult = db_execute_assoc($tquery) or safe_die($connect->ErrorMsg()); //Checked
-
-            $table_row_odd_even = 'odd';
-            while ($trow = $tresult->FetchRow())
-            {
-                if($table_row_odd_even == 'odd' )
-                {
-                    $row_class = ' class="row_odd"';
-                    $table_row_odd_even = 'even';
-                }
-                else
-                {
-                    $row_class = ' class="row_even"';
-                    $table_row_odd_even = 'odd';
-                };
-                $usersummary .= "\t<tr$row_class>\n<td>{$trow["folder"]}</td>\n";
-                $usersummary .= "<td><input type=\"checkbox\" class=\"checkboxbtn\" name=\"{$trow["folder"]}_use\" value=\"{$trow["folder"]}_use\"";
-
-                if(isset($templaterights[$trow['folder']]) && $templaterights[$trow['folder']]['use'] == 1)
-                {
-                    $usersummary .= ' checked="checked"';
-                }
-                $usersummary .=" /></td>\n\t</tr>\n";
-            }
-            $usersummary .= "\n</tbody>\n"
-            ."\t</table>\n"
-            ."</form>\n";
-
-            continue;
-        }
-    }
-}
-
-
-if ($action == "modifyuser")
-{
-    if (isset($postuserid) && $postuserid)
-    {
-        $squery = "SELECT uid FROM {$dbprefix}users WHERE uid=$postuserid AND parent_id=".$_SESSION['loginID'];	//		added by Dennis
-        $sresult = $connect->Execute($squery);//Checked
-        $sresultcount = $sresult->RecordCount();
-    }
-    else
-    {
-        include("access_denied.php");
-    }
-
-    // RELIABLY CHECK MY RIGHTS
-    if ($_SESSION['USER_RIGHT_SUPERADMIN'] == 1 || $_SESSION['loginID'] == $postuserid ||
-    ( $_SESSION['USER_RIGHT_CREATE_USER'] &&
-    $sresultcount > 0
-    ) )
-    {
-        $usersummary = "<div class='header ui-widget-header'>\n".$clang->gT("Editing user")."</div><br />\n"
-        ."<form action='$scriptname' method='post'>\n"
-        . "<table class='edituser'><thead><tr>\n"
-        . "<th>".$clang->gT("Username")."</th>\n"
-        . "<th>".$clang->gT("Email")."</th>\n"
-        . "<th>".$clang->gT("Full name")."</th>\n"
-        . "<th>".$clang->gT("Password")."</th>\n"
-        . "</tr></thead>\n";
-        $muq = "SELECT a.users_name, a.full_name, a.email, a.uid, b.users_name AS parent FROM ".db_table_name('users')." AS a LEFT JOIN ".db_table_name('users')." AS b ON a.parent_id = b.uid WHERE a.uid='{$postuserid}'";	//	added by Dennis
-        //echo($muq);
-
-        $mur = db_select_limit_assoc($muq, 1);
-        $usersummary .= "<tbody><tr>";
-        while ($mrw = $mur->FetchRow())
-        {
-            $mrw = array_map('htmlspecialchars', $mrw);
-            $usersummary .= "<td align='center'><strong>{$mrw['users_name']}</strong></td>\n"
-            . "<td align='center'>\n<input type='text' size='30' name='email' value=\"{$mrw['email']}\" /></td>\n"
-            . "<td align='center'>\n<input type='text' size='30' name='full_name' value=\"{$mrw['full_name']}\" />\n"
-            . "<input type='hidden' name='user' value=\"{$mrw['users_name']}\" />\n"
-            . "<input type='hidden' name='uid' value=\"{$mrw['uid']}\" /></td>\n";
-            $usersummary .= "<td align='center'>\n<input type='password' name='pass' value=\"%%unchanged%%\" /></td>\n";
-        }
-        $usersummary .= "</tr>\n"
-        . "</tbody>\n"
-        . "</table>\n"
-        . "<p>\n"
-        . "<input type='submit' value='".$clang->gT("Save")."' />\n"
-        . "<input type='hidden' name='action' value='moduser' />\n"
-        . "</p>\n"
-        . "</form>\n";
-    }
-    else
-    {
-        include("access_denied.php");
-    }
-}
-
-if ($action == "setuserrights")
-{
-    if (isset($postuserid) && $postuserid)
-    {
-        $squery = "SELECT uid FROM {$dbprefix}users WHERE uid=$postuserid AND parent_id=".$_SESSION['loginID'];	//		added by Dennis
-        $sresult = $connect->Execute($squery);//Checked
-        $sresultcount = $sresult->RecordCount();
-    }
-    else
-    {
-        include("access_denied.php");
-    }
-
-    // RELIABLY CHECK MY RIGHTS
-    if ($_SESSION['USER_RIGHT_SUPERADMIN'] == 1 ||
-    ( $_SESSION['USER_RIGHT_CREATE_USER'] &&
-    $sresultcount >  0 &&
-    $_SESSION['loginID'] != $postuserid
-    ) )
-    //	if($_SESSION['loginID'] != $postuserid)
-    {
-
-        $usersummary ="<form method='post' action='$scriptname'>";
-
-        $usersummary .="<table width='100%' border='0'>\n"
-        ."<tr>\n"
-        ."<td colspan='7' class='header ui-widget-header' align='center'>"
-        ."".$clang->gT("Set User Rights").": ".htmlspecialchars(sanitize_user($_POST['user'])).""
-        ."</td>\n"
-        ."</tr>\n";
-
-        // HERE WE LIST FOR USER RIGHTS YOU CAN SET TO a USER
-        // YOU CAN ONLY SET AT MOST THE RIGHTS YOU have yourself
-        $userlist = getuserlist();
-        foreach ($userlist as $usr)
-        {
-            if ($usr['uid'] == $postuserid)
-            {
-                $squery = "SELECT create_survey, configurator, create_user, delete_user, superadmin, manage_template, manage_label FROM {$dbprefix}users WHERE uid={$_SESSION['loginID']}";	//		added by Dennis
-                $sresult = $connect->Execute($squery); //Checked
-                $parent = $sresult->FetchRow();
-
-                // Initial SuperAdmin has parent_id == 0
-                $adminquery = "SELECT uid FROM {$dbprefix}users WHERE parent_id=0";
-                $adminresult = db_select_limit_assoc($adminquery, 1);
-                $row=$adminresult->FetchRow();
-
-                $usersummary .="<tr>\n";
-
-                // Only Initial SuperAdmin can give SuperAdmin rights
-                if($row['uid'] == $_SESSION['loginID'])
-                { // RENAMED AS SUPERADMIN
-                    $usersummary .= "<th align='center' class='admincell'>".$clang->gT("SuperAdministrator")."</th>\n";
-                }
-                if($parent['create_survey']) {
-                    $usersummary .= "<th align='center'>".$clang->gT("Create Survey")."</th>\n";
-                }
-                if($parent['configurator']) {
-                    $usersummary .= "<th align='center'>".$clang->gT("Configurator")."</th>\n";
-                }
-                if($parent['create_user']) {
-                    $usersummary .= "<th align='center'>".$clang->gT("Create User")."</th>\n";
-                }
-                if($parent['delete_user']) {
-                    $usersummary .= "<th align='center'>".$clang->gT("Delete User")."</th>\n";
-                }
-                if($parent['manage_template']) {
-                    $usersummary .= "<th align='center'>".$clang->gT("Use all/manage templates")."</th>\n";
-                }
-                if($parent['manage_label']) {
-                    $usersummary .= "<th align='center'>".$clang->gT("Manage Labels")."</th>\n";
-                }
-
-                $usersummary .="</tr>\n"
-                ."<tr>\n";
-
-                // Only Initial SuperAdmmin can give SuperAdmin right
-                if($row['uid'] == $_SESSION['loginID']) {
-                    $usersummary .= "<td align='center'><input type=\"checkbox\"  class=\"checkboxbtn\" name=\"superadmin\" id=\"superadmin\" value=\"superadmin\"";
-                    if($usr['superadmin']) {
-                        $usersummary .= " checked='checked' ";
-                    }
-                    $usersummary .= "onclick=\"if (this.checked == true) {document.getElementById('create_survey').checked=true;document.getElementById('configurator').checked=true;document.getElementById('create_user').checked=true;document.getElementById('delete_user').checked=true;document.getElementById('manage_template').checked=true;document.getElementById('manage_label').checked=true;}\"";
-                    $usersummary .=" /></td>\n";
-                }
-                if($parent['create_survey']) {
-                    $usersummary .= "<td align='center'><input type=\"checkbox\"  class=\"checkboxbtn\" name=\"create_survey\" id=\"create_survey\" value=\"create_survey\"";
-                    if($usr['create_survey']) {
-                        $usersummary .= " checked='checked' ";
-                    }
-                    $usersummary .=" /></td>\n";
-                }
-                if($parent['configurator']) {
-                    $usersummary .= "<td align='center'><input type=\"checkbox\"  class=\"checkboxbtn\" name=\"configurator\" id=\"configurator\" value=\"configurator\"";
-                    if($usr['configurator']) {
-                        $usersummary .= " checked='checked' ";
-                    }
-                    $usersummary .=" /></td>\n";
-                }
-                if($parent['create_user']) {
-                    $usersummary .= "<td align='center'><input type=\"checkbox\"  class=\"checkboxbtn\" name=\"create_user\" id=\"create_user\" value=\"create_user\"";
-                    if($usr['create_user']) {
-                        $usersummary .= " checked='checked' ";
-                    }
-                    $usersummary .=" /></td>\n";
-                }
-                if($parent['delete_user']) {
-                    $usersummary .= "<td align='center'><input type=\"checkbox\"  class=\"checkboxbtn\" name=\"delete_user\" id=\"delete_user\" value=\"delete_user\"";
-                    if($usr['delete_user']) {
-                        $usersummary .= " checked='checked' ";
-                    }
-                    $usersummary .=" /></td>\n";
-                }
-                if($parent['manage_template']) {
-                    $usersummary .= "<td align='center'><input type=\"checkbox\"  class=\"checkboxbtn\" name=\"manage_template\" id=\"manage_template\" value=\"manage_template\"";
-                    if($usr['manage_template']) {
-                        $usersummary .= " checked='checked' ";
-                    }
-                    $usersummary .=" /></td>\n";
-                }
-                if($parent['manage_label']) {
-                    $usersummary .= "<td align='center'><input type=\"checkbox\"  class=\"checkboxbtn\" name=\"manage_label\" id=\"manage_label\" value=\"manage_label\"";
-                    if($usr['manage_label']) {
-                        $usersummary .= " checked='checked' ";
-                    }
-                    $usersummary .=" /></td>\n";
-                }
-
-                $usersummary .="</tr>\n";
-
-                $usersummary .= "\n<tr>\n"
-                ."<td colspan='7' align='center'>"
-                ."<input type='submit' value='".$clang->gT("Save Now")."' />"
-                ."<input type='hidden' name='action' value='userrights' />"
-                ."<input type='hidden' name='uid' value='{$postuserid}' />"
-                ."</td>\n"
-                ."</tr>\n"
-                ."</table>\n"
-                ."</form>\n";
-                continue;
-            }	// if
-        }	// foreach
-    }	// if
-    else
-    {
-        include("access_denied.php");
-    }
-}	// if
-
-
-if($subaction == "setasadminchild")
-{
-    // Set user as child of ADMIN FOR
-    // MORE RIGHT MANAGEMENT POSSIBILITIES
-    // DON'T TOUCH user CHILDS, they remain his childs
-
-    if($_SESSION['USER_RIGHT_SUPERADMIN'] == 1)
-    {
-        $query = "UPDATE ".db_table_name('users')." SET parent_id =1 WHERE uid = ".$postuserid;
-        $connect->Execute($query) or safe_die($connect->ErrorMsg()." ".$query); //Checked
-        $_SESSION['flashmessage']=$clang->gT("Ownership was successfully changed.");
-    }
-    else
-    {
-        include("access_denied.php");
-    }
-}
-
-if ($action == "editusers")
-{
-    $usersummary = "<div class='header ui-widget-header'>".$clang->gT("User control")."</div><br />"
-    . "<table id='users' class='users' width='100%' border='0'>\n"
-    . "<thead>\n"
-    . "<tr>\n"
-    . "<th>".$clang->gT("Action")."</th>\n";
-
-
-    $usersummary .= "<th width='20%'>".$clang->gT("Username")."</th>\n"
-    . "<th width='20%'>".$clang->gT("Email")."</th>\n"
-    . "<th width='20%'>".$clang->gT("Full name")."</th>\n";
-    if($_SESSION['USER_RIGHT_SUPERADMIN'] == 1)
-    {
-        $usersummary .= "<th width='5%'>".$clang->gT("No of surveys")."</th>\n";
-    }
-    $usersummary .= "<th width='15%'>".$clang->gT("Created by")."</th>\n"
-    . "</tr></thead><tbody>\n";
-
-    $userlist = getuserlist();
-<<<<<<< HEAD
-    $userlist =array_map('htmlspecialchars',$userlist);
-=======
->>>>>>> efbc4f6a
-
-    $ui = count($userlist);
-    $usrhimself = $userlist[0];
-    $usrhimself =array_map('htmlspecialchars',$usrhimself);
-    unset($userlist[0]);
-
-    //	output users
-    // output admin user only if the user logged in has user management rights
-    $usersummary .= "<tr >\n";
-
-    // Action colum first
-    $usersummary .= "<td align='center' style='padding:3px;'>\n";
-
-
-    $usersummary .= "<form method='post' action='$scriptname'>"
-    ."<input type='image' src='$imageurl/token_edit.png' value='".$clang->gT("Edit user")."' />"
-    ."<input type='hidden' name='action' value='modifyuser' />"
-    ."<input type='hidden' name='uid' value='{$usrhimself['uid']}' />"
-    ."</form>";
-    if ($usrhimself['parent_id'] != 0 && $_SESSION['USER_RIGHT_DELETE_USER'] == 1 )
-    {
-        $usersummary .= "<form method='post' action='$scriptname?action=deluser'>"
-        ."<input type='submit' value='".$clang->gT("Delete")."' onclick='return confirm(\"".$clang->gT("Are you sure you want to delete this entry?","js")."\")' />"
-        ."<input type='hidden' name='action' value='deluser' />"
-        ."<input type='hidden' name='user' value='{$usrhimself['user']}' />"
-        ."<input type='hidden' name='uid' value='{$usrhimself['uid']}' />"
-        ."</form>";
-    }
-
-    $usersummary .= "</td>\n";
-
-    $usersummary .= "<td align='center'><strong>{$usrhimself['user']}</strong></td>\n"
-    . "<td align='center'><strong>{$usrhimself['email']}</strong></td>\n"
-    . "<td align='center'><strong>{$usrhimself['full_name']}</strong></td>\n";
-    if($_SESSION['USER_RIGHT_SUPERADMIN'] == 1)
-    {
-        $noofsurveys=$connect->GetOne('Select count(*) from '.db_table_name('surveys').' where owner_id='.$usrhimself['uid']);
-        $usersummary .= "<td align='center'><strong>{$noofsurveys}</strong></td>\n";
-    }
-
-    if(isset($usrhimself['parent_id']) && $usrhimself['parent_id']!=0) {
-        $uquery = "SELECT users_name FROM ".db_table_name('users')." WHERE uid=".$usrhimself['parent_id'];
-        $uresult = db_execute_assoc($uquery); //Checked
-        $srow = $uresult->FetchRow();
-        $usersummary .= "<td align='center'><strong>{$srow['users_name']}</strong></td>\n";
-    }
-    else
-    {
-        $usersummary .= "<td align='center'><strong>---</strong></td>\n";
-    }
-
-    $usersummary.="</tr>\n";
-
-    // other users
-    $row = 0;
-    $usr_arr = $userlist;
-    $noofsurveyslist = array(  );
-
-    //This loops through for each user and checks the amount of surveys against them.
-    for($i=1;$i<=count($usr_arr);$i++)
-    {
-        $noofsurveyslist[$i]=$connect->GetOne('Select count(*) from '.db_table_name('surveys').' where owner_id='.$usr_arr[$i]['uid']);
-    }
-
-    for($i=1; $i<=count($usr_arr); $i++)
-    {
-
-        $usr = $usr_arr[$i];
-        $usr =array_map('htmlspecialchars',$usr);
-
-        $usersummary .= "<tr>\n";
-
-        $usersummary .= "<td align='center' style='padding:3px;'>\n";
-        if ($_SESSION['USER_RIGHT_SUPERADMIN'] == 1 || $usr['uid'] == $_SESSION['loginID'] || ($_SESSION['USER_RIGHT_CREATE_USER'] == 1 && $usr['parent_id'] == $_SESSION['loginID']))
-        {
-            $usersummary .= "<form method='post' action='$scriptname'>"
-            ."<input type='image' src='$imageurl/token_edit.png' alt='".$clang->gT("Edit this user")."' />"
-            ."<input type='hidden' name='action' value='modifyuser' />"
-            ."<input type='hidden' name='uid' value='{$usr['uid']}' />"
-            ."</form>";
-        }
-
-        if ( (($_SESSION['USER_RIGHT_SUPERADMIN'] == 1 &&
-        $usr['uid'] != $_SESSION['loginID'] ) ||
-        ($_SESSION['USER_RIGHT_CREATE_USER'] == 1 &&
-        $usr['parent_id'] == $_SESSION['loginID'])) && $usr['uid']!=1)
-        {
-            $usersummary .= "<form method='post' action='$scriptname'>"
-            ."<input type='image' src='$imageurl/security_16.png' alt='".$clang->gT("Set global permissions for this user")."' />"
-            ."<input type='hidden' name='action' value='setuserrights' />"
-            ."<input type='hidden' name='user' value='{$usr['user']}' />"
-            ."<input type='hidden' name='uid' value='{$usr['uid']}' />"
-            ."</form>";
-        }
-        if ($_SESSION['loginID'] == "1" && $usr['parent_id'] !=1 )
-        {
-            $usersummary .= "<form method='post' action='$scriptname'>"
-            ."<input type='image' src='$imageurl/takeownership_small.png' alt='".$clang->gT("Take ownership")."' />"
-            ."<input type='hidden' name='action' value='editusers' />"
-            ."<input type='hidden' name='subaction' value='setasadminchild' />"
-            ."<input type='hidden' name='user' value='{$usr['user']}' />"
-            ."<input type='hidden' name='uid' value='{$usr['uid']}' />"
-            ."</form>";
-        }
-        if (($_SESSION['USER_RIGHT_SUPERADMIN'] == 1 || $_SESSION['USER_RIGHT_MANAGE_TEMPLATE'] == 1)  && $usr['uid']!=1)
-        {
-            $usersummary .= "<form method='post' action='$scriptname'>"
-            ."<input type='image' src='$imageurl/templatepermissions_small.png' alt='".$clang->gT("Set template permissions for this user")."' />"
-            ."<input type='hidden' name='action' value='setusertemplates' />"
-            ."<input type='hidden' name='user' value='{$usr['user']}' />"
-            ."<input type='hidden' name='uid' value='{$usr['uid']}' />"
-            ."</form>";
-        }
-
-        // users are allowed to delete all successor users (but the admin not himself)
-        if (($_SESSION['USER_RIGHT_SUPERADMIN'] == 1 || ($_SESSION['USER_RIGHT_DELETE_USER'] == 1  && $usr['parent_id'] == $_SESSION['loginID']))&& $usr['uid']!=1)
-        {
-            $usersummary .= "<form method='post' action='$scriptname?action=deluser'>"
-            ."<input type='image' src='$imageurl/token_delete.png' alt='".$clang->gT("Delete this user")."' onclick='return confirm(\"".$clang->gT("Are you sure you want to delete this entry?","js")."\")' />"
-            ."<input type='hidden' name='action' value='deluser' />"
-            ."<input type='hidden' name='user' value='{$usr['user']}' />"
-            ."<input type='hidden' name='uid' value='{$usr['uid']}' />"
-            ."</form>";
-        }
-
-
-        $usersummary .= "</td>\n";
-        $usersummary .= "<td align='center'>{$usr['user']}</td>\n"
-        . "<td align='center'><a href='mailto:{$usr['email']}'>{$usr['email']}</a></td>\n"
-        . "<td align='center'>{$usr['full_name']}</td>\n";
-
-        $usersummary .= "<td align='center'>{$noofsurveyslist[$i]}</td>\n";
-
-        // Get Parent's User Name
-        $uquery = "SELECT users_name FROM ".db_table_name('users')." WHERE uid=".$usr['parent_id'];
-        $uresult = db_execute_assoc($uquery); //Checked
-        $userlist = array();
-        $srow = $uresult->FetchRow();
-        $usr['parent'] = $srow['users_name'];
-
-        //TODO: Find out why parent isn't set
-        // ==> because it is parent_id ;-)
-        if (isset($usr['parent_id']))
-        {
-            $usersummary .= "<td align='center'>{$usr['parent']}</td>\n";
-        } else
-        {
-            $usersummary .= "<td align='center'>-----</td>\n";
-        }
-
-
-        $usersummary .= "</tr>\n";
-        $row++;
-    }
-    $usersummary .= "</tbody></table><br />";
-
-    if($_SESSION['USER_RIGHT_SUPERADMIN'] == 1 || $_SESSION['USER_RIGHT_CREATE_USER'])
-    {
-        $usersummary .= "<form action='$scriptname' method='post'>\n"
-        . "<table class='users'><tr class='oddrow'>\n"
-        . "<th>".$clang->gT("Add user:")."</th>\n"
-        . "<td align='center' width='20%'><input type='text' name='new_user' /></td>\n"
-        . "<td align='center' width='20%'><input type='text' name='new_email' /></td>\n"
-        . "<td align='center' width='20%' ><input type='text' name='new_full_name' /></td><td width='8%'>&nbsp;</td>\n"
-        . "<td align='center' width='15%'><input type='submit' value='".$clang->gT("Add User")."' />"
-        . "<input type='hidden' name='action' value='adduser' /></td>\n"
-        . "</tr></table></form><br />\n";
-    }
-
-}
-
-if ($action == "addusergroup")
-{
-    if ($_SESSION['USER_RIGHT_SUPERADMIN'] == 1)  // only admins may do that
-    {
-        $usersummary ="<div class='header ui-widget-header'>".$clang->gT("Add User Group")."</div>\n"
-        . "<form action='$scriptname' id='usergroupform' class='form30' method='post'>"
-        . "<ul>\n"
-        . "<li><label for='group_name'>".$clang->gT("Name:")."</label>\n"
-        . "<input type='text' size='50' maxlength='20' id='group_name' name='group_name' /><font color='red' face='verdana' size='1'> ".$clang->gT("Required")."</font></li>\n"
-        . "<li><label for='group_description'>".$clang->gT("Description:")."</label>\n"
-        . "<textarea cols='50' rows='4' id='group_description' name='group_description'></textarea></li>\n"
-        . "</ul><p><input type='submit' value='".$clang->gT("Add Group")."' />\n"
-        . "<input type='hidden' name='action' value='usergroupindb' />\n"
-        . "</form>\n";
-    }
-}
-
-if ($action == "editusergroup")
-{
-    if ($_SESSION['USER_RIGHT_SUPERADMIN'] == 1)
-    {
-        $query = "SELECT * FROM ".db_table_name('user_groups')." WHERE ugid = ".$_GET['ugid']." AND owner_id = ".$_SESSION['loginID'];
-        $result = db_select_limit_assoc($query, 1);
-        $esrow = $result->FetchRow();
-        $usersummary = "<div class='header ui-widget-header'>".sprintf($clang->gT("Editing user group (Owner: %s)"),$_SESSION['user'])."</div>"
-        ."<form action='$scriptname' id='usergroupform' class='form30' name='usergroupform' method='post'>"
-        . "<ul>\n"
-        . "<li><label for='name'>".$clang->gT("Name:")."</label>\n"
-        . "<input type='text' size='50' maxlength='20' id='name' name='name' value=\"{$esrow['name']}\" /></li>\n"
-        . "<li><label for='description'>".$clang->gT("Description:")."</label>\n"
-        . "<textarea cols='50' rows='4' id='description' name='description'>{$esrow['description']}</textarea></li>\n"
-        . "<ul><p><input type='submit' value='".$clang->gT("Update User Group")."' />\n"
-        . "<input type='hidden' name='action' value='editusergroupindb' />\n"
-        . "<input type='hidden' name='owner_id' value='".$_SESSION['loginID']."' />\n"
-        . "<input type='hidden' name='ugid' value='$ugid' />\n"
-        . "</form>\n";
-    }
-}
-
-if ($action == "mailusergroup")
-{
-    $query = "SELECT a.ugid, a.name, a.owner_id, b.uid FROM ".db_table_name('user_groups') ." AS a LEFT JOIN ".db_table_name('user_in_groups') ." AS b ON a.ugid = b.ugid WHERE a.ugid = {$ugid} AND uid = {$_SESSION['loginID']} ORDER BY name";
-    $result = db_execute_assoc($query); //Checked
-    $crow = $result->FetchRow();
-
-    $usersummary = "<div class='header ui-widget-header'>".$clang->gT("Mail to all Members")."</div>"
-    . "<form action='$scriptname' class='form30' id='usergroupform' name='usergroupform' method='post'><ul>"
-    . "<li><label for='copymail'>".$clang->gT("Send me a copy:")."</label>\n"
-    . "<input id='copymail' name='copymail' type='checkbox' class='checkboxbtn' value='1' /></li>\n"
-    . "<li><label for='subject'>".$clang->gT("Subject:")."</label>\n"
-    . "<input type='text' id='subject' size='50' name='subject' value='' /></li>\n"
-    . "<li><label for='body'>".$clang->gT("Message:")."</label>\n"
-    . "<textarea cols='50' rows='4' id='body' name='body'></textarea></li>\n"
-    . "</ul><p><input type='submit' value='".$clang->gT("Send")."' />\n"
-    . "<input type='reset' value='".$clang->gT("Reset")."' /><br />"
-    . "<input type='hidden' name='action' value='mailsendusergroup' />\n"
-    . "<input type='hidden' name='ugid' value='$ugid' />\n"
-    . "</form>\n";
-}
-
-if ($action == "delusergroup")
-{
-    $usersummary = "<div class=\"header\">".$clang->gT("Deleting User Group")."...</div>\n";
-    $usersummary .= "<div class=\"messagebox\">\n";
-
-    if ($_SESSION['USER_RIGHT_SUPERADMIN'] == 1)
-    {
-
-        if(!empty($postusergroupid) && ($postusergroupid > -1))
-        {
-            $query = "SELECT ugid, name, owner_id FROM ".db_table_name('user_groups')." WHERE ugid = {$postusergroupid} AND owner_id = ".$_SESSION['loginID'];
-            $result = db_select_limit_assoc($query, 1);
-            if($result->RecordCount() > 0)
-            {
-                $row = $result->FetchRow();
-
-                $remquery = "DELETE FROM ".db_table_name('user_groups')." WHERE ugid = {$postusergroupid} AND owner_id = {$_SESSION['loginID']}";
-                if($connect->Execute($remquery)) //Checked
-                {
-                    $usersummary .= "<br />".$clang->gT("Group Name").": {$row['name']}<br /><br />\n";
-                    $usersummary .= "<div class=\"successheader\">".$clang->gT("Success!")."</div>\n";
-                }
-                else
-                {
-                    $usersummary .= "<div class=\"warningheader\">".$clang->gT("Could not delete user group.")."</div>\n";
-                }
-                $usersummary .= "<br/><input type=\"submit\" onclick=\"window.location='$scriptname?action=editusergroups'\" value=\"".$clang->gT("Continue")."\"/>\n";
-            }
-            else
-            {
-                include("access_denied.php");
-            }
-        }
-        else
-        {
-            $usersummary .= "<div class=\"warningheader\">".$clang->gT("Could not delete user group. No group selected.")."</div>\n";
-            $usersummary .= "<br/><input type=\"submit\" onclick=\"window.location='$scriptname?action=editusergroups'\" value=\"".$clang->gT("Continue")."\"/>\n";
-        }
-    }
-    $usersummary .= "</div>\n";
-}
-
-if ($action == "usergroupindb")
-{
-    $usersummary = "<div class=\"header\">".$clang->gT("Adding User Group")."...</div>\n";
-    $usersummary .= "<div class=\"messagebox\">\n";
-
-    if ($_SESSION['USER_RIGHT_SUPERADMIN'] == 1)
-    {
-
-        $db_group_name = db_quote($_POST['group_name']);
-        $db_group_description = db_quote($_POST['group_description']);
-        $html_group_name = htmlspecialchars($_POST['group_name']);
-        $html_group_description = htmlspecialchars($_POST['group_description']);
-
-        if(isset($db_group_name) && strlen($db_group_name) > 0)
-        {
-            $ugid = addUserGroupInDB($db_group_name, $db_group_description);
-            if($ugid > 0)
-            {
-                $usersummary .= "<br />".$clang->gT("Group Name").": ".$html_group_name."<br /><br />\n";
-
-                if(isset($db_group_description) && strlen($db_group_description) > 0)
-                {
-                    $usersummary .= $clang->gT("Description: ").$html_group_description."<br /><br />\n";
-                }
-
-                $usersummary .= "<div class=\"successheader\">".$clang->gT("User group successfully added!")."</div>\n";
-                $usersummary .= "<br/><input type=\"submit\" onclick=\"window.location='$scriptname?action=editusergroups&amp;ugid={$ugid}'\" value=\"".$clang->gT("Continue")."\"/>\n";
-            }
-            else
-            {
-                $usersummary .= "<div class=\"warningheader\">".$clang->gT("Failed to add Group!")."</div>\n"
-                . "<br />" . $clang->gT("Group already exists!")."<br />\n";
-                $usersummary .= "<br/><input type=\"submit\" onclick=\"window.location='$scriptname?action=addusergroup'\" value=\"".$clang->gT("Continue")."\"/>\n";
-            }
-        }
-        else
-        {
-            $usersummary .= "<div class=\"warningheader\">".$clang->gT("Failed to add Group!")."</div>\n"
-            . "<br />" . $clang->gT("Group name was not supplied!")."<br />\n";
-            $usersummary .= "<br/><input type=\"submit\" onclick=\"window.location='$scriptname?action=addusergroup'\" value=\"".$clang->gT("Continue")."\"/>\n";
-        }
-    }
-    else
-    {
-        include("access_denied.php");
-    }
-    $usersummary .= "</div>\n";
-}
-
-if ($action == "mailsendusergroup")
-{
-    $usersummary = "<div class=\"header\">".$clang->gT("Mail to all Members")."</div>\n";
-    $usersummary .= "<div class=\"messagebox\">\n";
-
-    // user must be in user group
-    // or superadmin
-    $query = "SELECT uid FROM ".db_table_name('user_in_groups') ." WHERE ugid = {$ugid} AND uid = {$_SESSION['loginID']}";
-    $result = db_execute_assoc($query); //Checked
-
-    if($result->RecordCount() > 0 ||
-    $_SESSION['USER_RIGHT_SUPERADMIN'] == 1)
-    {
-
-        $eguquery = "SELECT * FROM ".db_table_name("user_in_groups")." AS a INNER JOIN ".db_table_name("users")." AS b ON a.uid = b.uid WHERE ugid = " . $ugid . " AND b.uid != {$_SESSION['loginID']} ORDER BY b.users_name";
-        $eguresult = db_execute_assoc($eguquery); //Checked
-        $addressee = '';
-        $to = '';
-        while ($egurow = $eguresult->FetchRow())
-        {
-            $to .= $egurow['users_name']. ' <'.$egurow['email'].'>'. '; ' ;
-            $addressee .= $egurow['users_name'].', ';
-        }
-        $to = substr("$to", 0, -2);
-        $addressee = substr("$addressee", 0, -2);
-
-        $from_user = "SELECT email, users_name, full_name FROM ".db_table_name("users")." WHERE uid = " .$_SESSION['loginID'];
-        $from_user_result = db_execute_assoc($from_user); //Checked
-        $from_user_row = $from_user_result->FetchRow();
-        if ($from_user_row['full_name'])
-        {
-            $from = $from_user_row['full_name'].' <'.$from_user_row['email'].'> ';
-        }
-        else
-        {
-            $from = $from_user_row['users_name'].' <'.$from_user_row['email'].'> ';
-        }
-
-        $ugid = $postusergroupid;
-        $body = $_POST['body'];
-        $subject = $_POST['subject'];
-
-        if(isset($_POST['copymail']) && $_POST['copymail'] == 1)
-        {
-            $to .= ", " . $from;
-        }
-
-        $body = str_replace("\n.", "\n..", $body);
-        $body = wordwrap($body, 70);
-
-
-        //echo $body . '-'.$subject .'-'.'<pre>'.htmlspecialchars($to).'</pre>'.'-'.$from;
-        if (SendEmailMessage(null, $body, $subject, $to, $from,''))
-        {
-            $usersummary = "<div class=\"messagebox\">\n";
-            $usersummary .= "<div class=\"successheader\">".$clang->gT("Message(s) sent successfully!")."</div>\n"
-            . "<br />".$clang->gT("To:")."". $addressee."<br />\n"
-            . "<br/><input type=\"submit\" onclick=\"window.location='$scriptname?action=editusergroups&amp;ugid={$ugid}'\" value=\"".$clang->gT("Continue")."\"/>\n";
-        }
-        else
-        {
-            $usersummary = "<div class=\"messagebox\">\n";
-            $usersummary .= "<div class=\"warningheader\">".sprintf($clang->gT("Email to %s failed. Error Message:"),$to)." ".$maildebug."</div>";
-            if ($debug>0)
-            {
-                $usersummary .= "<br /><pre>Subject : $subject<br /><br />".htmlspecialchars($maildebugbody)."<br /></pre>";
-            }
-
-            $usersummary .= "<br/><input type=\"submit\" onclick=\"window.location='$scriptname?action=mailusergroup&amp;ugid={$ugid}'\" value=\"".$clang->gT("Continue")."\"/>\n";
-        }
-    }
-    else
-    {
-        include("access_denied.php");
-    }
-    $usersummary .= "</div>\n";
-}
-
-if ($action == "editusergroupindb")
-{
-
-    if ($_SESSION['USER_RIGHT_SUPERADMIN'] == 1)
-    {
-        $ugid = $postusergroupid;
-
-        $db_name = db_quote($_POST['name']);
-        $db_description = db_quote($_POST['description']);
-        $html_name = html_escape($_POST['name']);
-        $html_description = html_escape($_POST['description']);
-
-		$usersummary = "<div class=\"messagebox\">\n";
-        if(updateusergroup($db_name, $db_description, $ugid))
-        {
-
-			$usersummary .= "<div class=\"successheader\">".$clang->gT("Edit User Group Successfully!")."</div>\n"
-            . "<br />".$clang->gT("Name").": {$html_name}<br />\n"
-            . $clang->gT("Description: ").$html_description."<br />\n"
-            . "<br /><a href='$scriptname?action=editusergroups&amp;ugid={$ugid}'>".$clang->gT("Continue")."</a><br />&nbsp;\n";
-        }
-        else
-		{
-			$usersummary .= "<div class=\"warningheader\">".$clang->gT("Failed to update!")."</div>\n"
-        . "<br /><a href='$scriptname?action=editusergroups'>".$clang->gT("Continue")."</a><br />&nbsp;\n";
-    }
-		$usersummary .= "</div>\n";
-	}
-    else
-    {
-        include("access_denied.php");
-    }
-
-}
-
-if ($action == "editusergroups" )
-{
-    // REMOVING CONDITION ON loginID == 1
-    // editusergroups is only to display groups
-    // a user is in
-    //if ( $_SESSION['USER_RIGHT_SUPERADMIN'] == 1)
-    if ( isset($_SESSION['loginID']))
-    {
-        if(isset($_GET['ugid']))
-        {
-            $ugid = sanitize_int($_GET['ugid']);
-
-            $query = "SELECT a.ugid, a.name, a.owner_id, a.description, b.uid FROM ".db_table_name('user_groups') ." AS a LEFT JOIN ".db_table_name('user_in_groups') ." AS b ON a.ugid = b.ugid WHERE a.ugid = {$ugid} AND uid = {$_SESSION['loginID']} ORDER BY name";
-            $result = db_execute_assoc($query); //Checked
-            $crow = $result->FetchRow();
-
-            if($result->RecordCount() > 0)
-            {
-
-                if(!empty($crow['description']))
-                {
-                    $usergroupsummary .= "<table width='100%' border='0'>\n"
-                    . "<tr><td align='justify' colspan='2' height='4'>"
-                    . "<font size='2' ><strong>".$clang->gT("Description: ")."</strong>"
-                    . "{$crow['description']}</font></td></tr>\n"
-                    . "</table>";
-                }
-
-
-                $eguquery = "SELECT * FROM ".db_table_name("user_in_groups")." AS a INNER JOIN ".db_table_name("users")." AS b ON a.uid = b.uid WHERE ugid = " . $ugid . " ORDER BY b.users_name";
-                $eguresult = db_execute_assoc($eguquery); //Checked
-                $usergroupsummary .= "<table class='users'>\n"
-                . "<thead><tr>\n"
-                . "<th>".$clang->gT("Action")."</th>\n"
-                . "<th>".$clang->gT("Username")."</th>\n"
-                . "<th>".$clang->gT("Email")."</th>\n"
-                . "</tr></thead><tbody>\n";
-
-                $query2 = "SELECT ugid FROM ".db_table_name('user_groups')." WHERE ugid = ".$ugid." AND owner_id = ".$_SESSION['loginID'];
-                $result2 = db_select_limit_assoc($query2, 1);
-                $row2 = $result2->FetchRow();
-
-                $row = 1;
-                $usergroupentries='';
-                while ($egurow = $eguresult->FetchRow())
-                {
-                    if (!isset($bgcc)) {$bgcc="evenrow";}
-                    else
-                    {
-                        if ($bgcc == "evenrow") {$bgcc = "oddrow";}
-                        else {$bgcc = "evenrow";}
-                    }
-
-                    if($egurow['uid'] == $crow['owner_id'])
-                    {
-                        $usergroupowner = "<tr class='$bgcc'>\n"
-                        . "<td align='center'>&nbsp;</td>\n"
-                        . "<td align='center'><strong>{$egurow['users_name']}</strong></td>\n"
-                        . "<td align='center'><strong>{$egurow['email']}</strong></td>\n"
-                        . "</tr>";
-                        continue;
-                    }
-
-                    //	output users
-
-                    $usergroupentries .= "<tr class='$bgcc'>\n"
-                    . "<td align='center'>\n";
-
-                    if($_SESSION['USER_RIGHT_SUPERADMIN'] == 1)
-                    {
-                        $usergroupentries .= "<form method='post' action='$scriptname?action=deleteuserfromgroup&amp;ugid=$ugid'>"
-                        ." <input type='image' src='$imageurl/token_delete.png' alt='".$clang->gT("Delete this user from group")."' onclick='return confirm(\"".$clang->gT("Are you sure you want to delete this entry?","js")."\")' />"
-                        ." <input type='hidden' name='user' value='{$egurow['users_name']}' />"
-                        ." <input name='uid' type='hidden' value='{$egurow['uid']}' />"
-                        ." <input name='ugid' type='hidden' value='{$ugid}' />";
-                    }
-                    $usergroupentries .= "</form>"
-                    . "</td>\n";
-                    $usergroupentries .= "<td align='center'>{$egurow['users_name']}</td>\n"
-                    . "<td align='center'>{$egurow['email']}</td>\n"
-                    . "</tr>\n";
-                    $row++;
-                }
-                $usergroupsummary .= $usergroupowner;
-                if (isset($usergroupentries)) {$usergroupsummary .= $usergroupentries;};
-                $usergroupsummary .= '</tbody></table>';
-
-                if(isset($row2['ugid']))
-                {
-                    $usergroupsummary .= "<form action='$scriptname?ugid={$ugid}' method='post'>\n"
-                    . "<table class='users'><tbody><tr><td>&nbsp;</td>\n"
-                    . "<td>&nbsp;</td>"
-                    . "<td align='center'><select name='uid'>\n"
-                    . getgroupuserlist()
-                    . "</select>\n"
-                    . "<input type='submit' value='".$clang->gT("Add User")."' />\n"
-                    . "<input type='hidden' name='action' value='addusertogroup' /></td>\n"
-                    . "</tr></tbody></table>\n"
-                    . "</form>\n";
-                }
-            }
-            else
-            {
-                include("access_denied.php");
-            }
-        }
-    }
-    else
-    {
-        include("access_denied.php");
-    }
-}
-
-if($action == "deleteuserfromgroup")
-{
-
-    $usersummary = "<div class=\"header\">".$clang->gT("Delete User")."</div>\n";
-    $usersummary .= "<div class=\"messagebox\">\n";
-
-    if ($_SESSION['USER_RIGHT_SUPERADMIN'] == 1)
-    {
-        $ugid = $postusergroupid;
-        $uid = $postuserid;
-
-        $query = "SELECT ugid, owner_id FROM ".db_table_name('user_groups')." WHERE ugid = ".$ugid." AND ((owner_id = ".$_SESSION['loginID']." AND owner_id != ".$uid.") OR (owner_id != ".$_SESSION['loginID']." AND $uid = ".$_SESSION['loginID']."))";
-        $result = db_execute_assoc($query); //Checked
-        if($result->RecordCount() > 0)
-        {
-            $remquery = "DELETE FROM ".db_table_name('user_in_groups')." WHERE ugid = {$ugid} AND uid = {$uid}";
-            if($connect->Execute($remquery)) //Checked
-            {
-                $usersummary .= "<br />".$clang->gT("Username").": ".sanitize_xss_string(strip_tags($_POST['user']))."<br /><br />\n";
-                $usersummary .= "<div class=\"successheader\">".$clang->gT("Success!")."</div>\n";
-            }
-            else
-            {
-                $usersummary .= "<div class=\"warningheader\">".$clang->gT("Could not delete user. User was not supplied.")."</div>\n";
-            }
-        }
-        else
-        {
-            include("access_denied.php");
-        }
-        if($_SESSION['loginID'] != $postuserid)
-        {
-            $usersummary .= "<br/><input type=\"submit\" onclick=\"window.location='$scriptname?action=editusergroups&amp;ugid=$ugid'\" value=\"".$clang->gT("Continue")."\"/>\n";
-        }
-        else
-        {
-            $usersummary .= "<br/><input type=\"submit\" onclick=\"window.location='$scriptname?action=editusergroups'\" value=\"".$clang->gT("Continue")."\"/>\n";
-        }
-    }
-    else
-    {
-        include("access_denied.php");
-    }
-    $usersummary .= "</div>\n";
-}
-
-
-
-
-if($action == "addusertogroup")
-{
-    $ugid=returnglobal('ugid');
-
-    $addsummary = "<div class=\"header\">".$clang->gT("Adding User to group")."...</div>\n";
-    $addsummary .= "<div class=\"messagebox\">\n";
-
-    if ($_SESSION['USER_RIGHT_SUPERADMIN'] == 1)
-    {
-
-        $query = "SELECT ugid, owner_id FROM ".db_table_name('user_groups')." WHERE ugid = {$ugid} AND owner_id = ".$_SESSION['loginID']." AND owner_id != ".$postuserid;
-        $result = db_execute_assoc($query); //Checked
-        if($result->RecordCount() > 0)
-        {
-            if($postuserid > 0)
-            {
-                $isrquery = "INSERT INTO {$dbprefix}user_in_groups VALUES({$ugid},{$postuserid})";
-                $isrresult = $connect->Execute($isrquery); //Checked
-
-                if($isrresult)
-                {
-                    $addsummary .= "<div class=\"successheader\">".$clang->gT("User added.")."</div>\n";
-                }
-                else  // ToDo: for this to happen the keys on the table must still be set accordingly
-                {
-                    // Username already exists.
-                    $addsummary .= "<div class=\"warningheader\">".$clang->gT("Failed to add user.")."</div>\n"
-                    . "<br />" . $clang->gT("Username already exists.")."<br />\n";
-                }
-            }
-            else
-            {
-                $addsummary .= "<div class=\"warningheader\">".$clang->gT("Failed to add user.")."</div>\n"
-                . "<br />" . $clang->gT("No Username selected.")."<br />\n";
-            }
-            $addsummary .= "<br/><input type=\"submit\" onclick=\"window.location='$scriptname?action=editusergroups&amp;ugid={$ugid}'\" value=\"".$clang->gT("Continue")."\"/>\n";
-        }
-        else
-        {
-            include("access_denied.php");
-        }
-    }
-    else
-    {
-        include("access_denied.php");
-    }
-    $addsummary .= "</div>\n";
-}
-
-
-function updateusergroup($name, $description, $ugid)
-{
-    global $dbprefix, $scriptname, $connect;
-
-    $uquery = "UPDATE ".db_table_name('user_groups')." SET name = '$name', description = '$description' WHERE ugid =$ugid";
-    // TODO
-    return $connect->Execute($uquery) or safe_die($connect->ErrorMsg()) ; //Checked
-}
-
-function refreshtemplates() {
-    global $connect ;
-    global $dbprefix ;
-
-    $template_a = gettemplatelist();
-	foreach ($template_a as $tp=>$fullpath) {
-        // check for each folder if there is already an entry in the database
-        // if not create it with current user as creator (user with rights "create user" can assign template rights)
-        $query = "SELECT * FROM ".$dbprefix."templates WHERE folder LIKE '".$tp."'";
-        $result = db_execute_assoc($query) or safe_die($connect->ErrorMsg()); //Checked
-
-        if ($result->RecordCount() == 0) {
-            $query2 = "INSERT INTO ".$dbprefix."templates (".db_quote_id('folder').",".db_quote_id('creator').") VALUES ('".$tp."', ".$_SESSION['loginID'].')' ;
-            $connect->Execute($query2) or safe_die($connect->ErrorMsg()); //Checked
-        }
-    }
-    return true;
-}
-
-// adds Usergroups in Database by Moses
-function addUserGroupInDB($group_name, $group_description) {
-    global $connect;
-    $iquery = "INSERT INTO ".db_table_name('user_groups')." (name, description, owner_id) VALUES('{$group_name}', '{$group_description}', '{$_SESSION['loginID']}')";
-    if($connect->Execute($iquery)) { //Checked
-        $id = $connect->Insert_Id(db_table_name_nq('user_groups'),'ugid');
-        if($id > 0) {
-            $iquery = "INSERT INTO ".db_table_name('user_in_groups')." VALUES($id, '{$_SESSION['loginID']}')";
-            $connect->Execute($iquery ) or safe_die($connect->ErrorMsg()); //Checked
-        }
-        return $id;
-    } else {
-        return -1;
-    }
-}
-
-?>
+<?php
+/*
+ * LimeSurvey
+ * Copyright (C) 2007 The LimeSurvey Project Team / Carsten Schmitz
+ * All rights reserved.
+ * License: GNU/GPL License v2 or later, see LICENSE.php
+ * LimeSurvey is free software. This version may have been modified pursuant
+ * to the GNU General Public License, and as distributed it includes or
+ * is derivative of works licensed under the GNU General Public License or
+ * other free or open source software licenses.
+ * See COPYRIGHT.php for copyright notices and details.
+ *
+ * $Id$
+ */
+//Security Checked: POST/GET/DB/SESSION
+//Ensure script is not run directly, avoid path disclosure
+if (!isset($dbprefix) || isset($_REQUEST['dbprefix'])) {die("Cannot run this script directly");}
+if (isset($_POST['uid'])) {$postuserid=sanitize_int($_POST['uid']);}
+if (isset($_POST['ugid'])) {$postusergroupid=sanitize_int($_POST['ugid']);}
+
+if (get_magic_quotes_gpc())
+{$_POST  = array_map('recursive_stripslashes', $_POST);}
+
+$js_admin_includes[]='../scripts/jquery/jquery.tablesorter.min.js';
+$js_admin_includes[]='scripts/users.js';
+
+
+if (($ugid && !$surveyid) || $action == "editusergroups" || $action == "addusergroup" || $action=="usergroupindb" || $action == "editusergroup" || $action == "mailusergroup")
+{
+
+    if($ugid)
+    {
+        $grpquery = "SELECT gp.* FROM ".db_table_name('user_groups')." AS gp, ".db_table_name('user_in_groups')." AS gu WHERE gp.ugid=gu.ugid AND gp.ugid = $ugid AND gu.uid=".$_SESSION['loginID'];
+        $grpresult = db_execute_assoc($grpquery);//Checked
+        $grpresultcount = $grpresult->RecordCount();
+        if ($grpresultcount>0)
+        {
+        $grow = array_map('htmlspecialchars', $grpresult->FetchRow());
+    }
+    }
+    $usergroupsummary = "<div class='menubar'>\n"
+    . "<div class='menubar-title ui-widget-header'>\n"
+    . "<strong>".$clang->gT("User Group")."</strong>";
+    if($ugid && $grpresultcount > 0)
+    {
+        $usergroupsummary .= " {$grow['name']}\n";
+    }
+
+
+    $usergroupsummary .= "</div>\n"
+    . "<div class='menubar-main'>\n"
+    . "<div class='menubar-left'>\n"
+    . "<img src='$imageurl/blank.gif' alt='' width='55' height='20' />\n"
+    . "<img src='$imageurl/seperator.gif' alt='' />\n";
+
+    if($ugid && $grpresultcount > 0)
+    {
+        $usergroupsummary .= "<a href=\"#\" onclick=\"window.location='$scriptname?action=mailusergroup&amp;ugid=$ugid'\""
+        ." title='".$clang->gTview("Mail to all Members")."'> "
+        ."<img src='$imageurl/invite.png' alt='".$clang->gT("Mail to all Members")."' name='MailUserGroup' /></a>\n" ;
+    }
+    else
+    {
+        $usergroupsummary .= "<img src='$imageurl/blank.gif' alt='' width='40' height='20' />\n";
+    }
+    $usergroupsummary .= "<img src='$imageurl/blank.gif' alt='' width='78' height='20' />\n"
+    . "<img src='$imageurl/seperator.gif' alt='' />\n";
+
+    if($ugid && $grpresultcount > 0 &&
+    $_SESSION['loginID'] == $grow['owner_id'])
+    {
+        $usergroupsummary .=  "<a href=\"#\" onclick=\"window.location='$scriptname?action=editusergroup&amp;ugid=$ugid'\""
+        . " title='".$clang->gTview("Edit Current User Group")."'>"
+        . "<img src='$imageurl/edit.png' alt='".$clang->gT("Edit Current User Group")."' name='EditUserGroup' /></a>\n" ;
+    }
+    else
+    {
+        $usergroupsummary .= "<img src='$imageurl/blank.gif' alt='' width='40' height='20' />\n";
+    }
+
+    if($ugid && $grpresultcount > 0 &&
+    $_SESSION['loginID'] == $grow['owner_id'])
+    {
+        //		$usergroupsummary .= "<a href='$scriptname?action=delusergroup&amp;ugid=$ugid' onclick=\"return confirm('".$clang->gT("Are you sure you want to delete this entry?","js")."')\""
+        $usergroupsummary .= "<a href='#' onclick=\"if (confirm('".$clang->gT("Are you sure you want to delete this entry?","js")."')) {".get2post("$scriptname?action=delusergroup&amp;ugid=$ugid")."}\" "
+        . "title='".$clang->gTview("Delete Current User Group")."'>"
+        . "<img src='$imageurl/delete.png' alt='".$clang->gT("Delete Current User Group")."' name='DeleteUserGroup'  /></a>\n";
+    }
+    else
+    {
+        $usergroupsummary .= "<img src='$imageurl/blank.gif' alt='' width='40' height='20' />\n";
+    }
+    $usergroupsummary .= "<img src='$imageurl/blank.gif' alt='' width='92' height='20' />\n"
+    . "<img src='$imageurl/seperator.gif' alt='' />\n"
+    . "</div>\n"
+    . "<div class='menubar-right'>\n"
+    . "<font class=\"boxcaption\">".$clang->gT("User Groups").":</font>&nbsp;<select name='ugid' "
+    . "onchange=\"window.location=this.options[this.selectedIndex].value\">\n"
+    . getusergrouplist()
+    . "</select>\n";
+    if ($_SESSION['USER_RIGHT_SUPERADMIN'] == 1)
+    {
+        $usergroupsummary .= "<a href='$scriptname?action=addusergroup'"
+        ." title='".$clang->gTview("Add New User Group")."'>"
+        ."<img src='$imageurl/add.png' alt='".$clang->gT("Add New User Group")."' "
+        ."name='AddNewUserGroup' onclick=\"window.location=''\" /></a>\n";
+    }
+    $usergroupsummary .= "<img src='$imageurl/seperator.gif' alt='' />\n"
+    . "<img src='$imageurl/blank.gif' alt='' width='82' height='20' />\n"
+    . "</div></div>\n"
+    . "</div>\n";
+    $usergroupsummary .= "<p style='margin:0;font-size:1px;line-height:1px;height:1px;'>&nbsp;</p>"; //CSS Firefox 2 transition fix
+
+
+}
+
+
+if ($action == "adduser" || $action=="deluser" ||$action=="finaldeluser" || $action == "moduser" || $action == "userrights"  || $action == "usertemplates")
+{
+    include("usercontrol.php");
+}
+
+if ($action == "setusertemplates")
+{
+    refreshtemplates();
+    $usersummary = "\n<form action='$scriptname' method='post'>\n\t
+    <div class='header ui-widget-header'>".$clang->gT('Edit template permissions')."</div>\n
+    <table id=\"user-template-rights\" width='50%' border='0' cellpadding='3' style='margin:5px auto 0 auto;'>\n
+	<thead>\n
+	\t<tr>\n
+	\t<th colspan=\"2\" style=\"background-color:#000; color:#fff;\">\n"
+    . $clang->gT('Set templates that this user may access').': '.$_POST['user']."</th>\n
+	\t</tr>\n";
+
+    $userlist = getuserlist();
+    foreach ($userlist as $usr)
+    {
+        if ($usr['uid'] == $postuserid)
+        {
+            $templaterights = array();
+            $squery = 'SELECT '.db_quote_id('folder').','.db_quote_id('use')." FROM {$dbprefix}templates_rights WHERE uid={$usr['uid']}";
+            $sresult = db_execute_assoc($squery) or safe_die($connect->ErrorMsg());//Checked
+            while ($srow = $sresult->FetchRow())
+            {
+                $templaterights[$srow["folder"]] = array("use"=>$srow["use"]);
+            }
+
+            $usersummary .= "\t<tr>\n<th>"
+            .$clang->gT('Template name')
+            ."<br />&nbsp;</th>\n<th>"
+            .$clang->gT('Allowed')
+            ."<br /><input type='checkbox' alt='".$clang->gT("Check or uncheck all items")."' class='tipme' id='checkall' />"
+            ."</th>\n\t</tr>\n"
+            ."\t</thead>\n";
+
+            $usersummary .= "<tfoot>\n"
+            ."<tr>\n"
+            ."<td colspan=\"3\">\n"
+            ."\t<input type=\"submit\" value=\"".$clang->gT('Save settings')."\" />\n"
+            ."\t<input type=\"hidden\" name=\"action\" value=\"usertemplates\" />\n"
+            ."\t<input type=\"hidden\" name=\"uid\" value=\"{$postuserid}\" />\n"
+            ."</td>\n"
+            ."</tr>\n"
+            ."</tfoot>\n";
+
+			$usersummary .= "<tbody>\n";
+
+            $tquery = "SELECT * FROM ".$dbprefix."templates";
+            $tresult = db_execute_assoc($tquery) or safe_die($connect->ErrorMsg()); //Checked
+
+            $table_row_odd_even = 'odd';
+            while ($trow = $tresult->FetchRow())
+            {
+                if($table_row_odd_even == 'odd' )
+                {
+                    $row_class = ' class="row_odd"';
+                    $table_row_odd_even = 'even';
+                }
+                else
+                {
+                    $row_class = ' class="row_even"';
+                    $table_row_odd_even = 'odd';
+                };
+                $usersummary .= "\t<tr$row_class>\n<td>{$trow["folder"]}</td>\n";
+                $usersummary .= "<td><input type=\"checkbox\" class=\"checkboxbtn\" name=\"{$trow["folder"]}_use\" value=\"{$trow["folder"]}_use\"";
+
+                if(isset($templaterights[$trow['folder']]) && $templaterights[$trow['folder']]['use'] == 1)
+                {
+                    $usersummary .= ' checked="checked"';
+                }
+                $usersummary .=" /></td>\n\t</tr>\n";
+            }
+            $usersummary .= "\n</tbody>\n"
+            ."\t</table>\n"
+            ."</form>\n";
+
+            continue;
+        }
+    }
+}
+
+
+if ($action == "modifyuser")
+{
+    if (isset($postuserid) && $postuserid)
+    {
+        $squery = "SELECT uid FROM {$dbprefix}users WHERE uid=$postuserid AND parent_id=".$_SESSION['loginID'];	//		added by Dennis
+        $sresult = $connect->Execute($squery);//Checked
+        $sresultcount = $sresult->RecordCount();
+    }
+    else
+    {
+        include("access_denied.php");
+    }
+
+    // RELIABLY CHECK MY RIGHTS
+    if ($_SESSION['USER_RIGHT_SUPERADMIN'] == 1 || $_SESSION['loginID'] == $postuserid ||
+    ( $_SESSION['USER_RIGHT_CREATE_USER'] &&
+    $sresultcount > 0
+    ) )
+    {
+        $usersummary = "<div class='header ui-widget-header'>\n".$clang->gT("Editing user")."</div><br />\n"
+        ."<form action='$scriptname' method='post'>\n"
+        . "<table class='edituser'><thead><tr>\n"
+        . "<th>".$clang->gT("Username")."</th>\n"
+        . "<th>".$clang->gT("Email")."</th>\n"
+        . "<th>".$clang->gT("Full name")."</th>\n"
+        . "<th>".$clang->gT("Password")."</th>\n"
+        . "</tr></thead>\n";
+        $muq = "SELECT a.users_name, a.full_name, a.email, a.uid, b.users_name AS parent FROM ".db_table_name('users')." AS a LEFT JOIN ".db_table_name('users')." AS b ON a.parent_id = b.uid WHERE a.uid='{$postuserid}'";	//	added by Dennis
+        //echo($muq);
+
+        $mur = db_select_limit_assoc($muq, 1);
+        $usersummary .= "<tbody><tr>";
+        while ($mrw = $mur->FetchRow())
+        {
+            $mrw = array_map('htmlspecialchars', $mrw);
+            $usersummary .= "<td align='center'><strong>{$mrw['users_name']}</strong></td>\n"
+            . "<td align='center'>\n<input type='text' size='30' name='email' value=\"{$mrw['email']}\" /></td>\n"
+            . "<td align='center'>\n<input type='text' size='30' name='full_name' value=\"{$mrw['full_name']}\" />\n"
+            . "<input type='hidden' name='user' value=\"{$mrw['users_name']}\" />\n"
+            . "<input type='hidden' name='uid' value=\"{$mrw['uid']}\" /></td>\n";
+            $usersummary .= "<td align='center'>\n<input type='password' name='pass' value=\"%%unchanged%%\" /></td>\n";
+        }
+        $usersummary .= "</tr>\n"
+        . "</tbody>\n"
+        . "</table>\n"
+        . "<p>\n"
+        . "<input type='submit' value='".$clang->gT("Save")."' />\n"
+        . "<input type='hidden' name='action' value='moduser' />\n"
+        . "</p>\n"
+        . "</form>\n";
+    }
+    else
+    {
+        include("access_denied.php");
+    }
+}
+
+if ($action == "setuserrights")
+{
+    if (isset($postuserid) && $postuserid)
+    {
+        $squery = "SELECT uid FROM {$dbprefix}users WHERE uid=$postuserid AND parent_id=".$_SESSION['loginID'];	//		added by Dennis
+        $sresult = $connect->Execute($squery);//Checked
+        $sresultcount = $sresult->RecordCount();
+    }
+    else
+    {
+        include("access_denied.php");
+    }
+
+    // RELIABLY CHECK MY RIGHTS
+    if ($_SESSION['USER_RIGHT_SUPERADMIN'] == 1 ||
+    ( $_SESSION['USER_RIGHT_CREATE_USER'] &&
+    $sresultcount >  0 &&
+    $_SESSION['loginID'] != $postuserid
+    ) )
+    //	if($_SESSION['loginID'] != $postuserid)
+    {
+
+        $usersummary ="<form method='post' action='$scriptname'>";
+
+        $usersummary .="<table width='100%' border='0'>\n"
+        ."<tr>\n"
+        ."<td colspan='7' class='header ui-widget-header' align='center'>"
+        ."".$clang->gT("Set User Rights").": ".htmlspecialchars(sanitize_user($_POST['user'])).""
+        ."</td>\n"
+        ."</tr>\n";
+
+        // HERE WE LIST FOR USER RIGHTS YOU CAN SET TO a USER
+        // YOU CAN ONLY SET AT MOST THE RIGHTS YOU have yourself
+        $userlist = getuserlist();
+        foreach ($userlist as $usr)
+        {
+            if ($usr['uid'] == $postuserid)
+            {
+                $squery = "SELECT create_survey, configurator, create_user, delete_user, superadmin, manage_template, manage_label FROM {$dbprefix}users WHERE uid={$_SESSION['loginID']}";	//		added by Dennis
+                $sresult = $connect->Execute($squery); //Checked
+                $parent = $sresult->FetchRow();
+
+                // Initial SuperAdmin has parent_id == 0
+                $adminquery = "SELECT uid FROM {$dbprefix}users WHERE parent_id=0";
+                $adminresult = db_select_limit_assoc($adminquery, 1);
+                $row=$adminresult->FetchRow();
+
+                $usersummary .="<tr>\n";
+
+                // Only Initial SuperAdmin can give SuperAdmin rights
+                if($row['uid'] == $_SESSION['loginID'])
+                { // RENAMED AS SUPERADMIN
+                    $usersummary .= "<th align='center' class='admincell'>".$clang->gT("SuperAdministrator")."</th>\n";
+                }
+                if($parent['create_survey']) {
+                    $usersummary .= "<th align='center'>".$clang->gT("Create Survey")."</th>\n";
+                }
+                if($parent['configurator']) {
+                    $usersummary .= "<th align='center'>".$clang->gT("Configurator")."</th>\n";
+                }
+                if($parent['create_user']) {
+                    $usersummary .= "<th align='center'>".$clang->gT("Create User")."</th>\n";
+                }
+                if($parent['delete_user']) {
+                    $usersummary .= "<th align='center'>".$clang->gT("Delete User")."</th>\n";
+                }
+                if($parent['manage_template']) {
+                    $usersummary .= "<th align='center'>".$clang->gT("Use all/manage templates")."</th>\n";
+                }
+                if($parent['manage_label']) {
+                    $usersummary .= "<th align='center'>".$clang->gT("Manage Labels")."</th>\n";
+                }
+
+                $usersummary .="</tr>\n"
+                ."<tr>\n";
+
+                // Only Initial SuperAdmmin can give SuperAdmin right
+                if($row['uid'] == $_SESSION['loginID']) {
+                    $usersummary .= "<td align='center'><input type=\"checkbox\"  class=\"checkboxbtn\" name=\"superadmin\" id=\"superadmin\" value=\"superadmin\"";
+                    if($usr['superadmin']) {
+                        $usersummary .= " checked='checked' ";
+                    }
+                    $usersummary .= "onclick=\"if (this.checked == true) {document.getElementById('create_survey').checked=true;document.getElementById('configurator').checked=true;document.getElementById('create_user').checked=true;document.getElementById('delete_user').checked=true;document.getElementById('manage_template').checked=true;document.getElementById('manage_label').checked=true;}\"";
+                    $usersummary .=" /></td>\n";
+                }
+                if($parent['create_survey']) {
+                    $usersummary .= "<td align='center'><input type=\"checkbox\"  class=\"checkboxbtn\" name=\"create_survey\" id=\"create_survey\" value=\"create_survey\"";
+                    if($usr['create_survey']) {
+                        $usersummary .= " checked='checked' ";
+                    }
+                    $usersummary .=" /></td>\n";
+                }
+                if($parent['configurator']) {
+                    $usersummary .= "<td align='center'><input type=\"checkbox\"  class=\"checkboxbtn\" name=\"configurator\" id=\"configurator\" value=\"configurator\"";
+                    if($usr['configurator']) {
+                        $usersummary .= " checked='checked' ";
+                    }
+                    $usersummary .=" /></td>\n";
+                }
+                if($parent['create_user']) {
+                    $usersummary .= "<td align='center'><input type=\"checkbox\"  class=\"checkboxbtn\" name=\"create_user\" id=\"create_user\" value=\"create_user\"";
+                    if($usr['create_user']) {
+                        $usersummary .= " checked='checked' ";
+                    }
+                    $usersummary .=" /></td>\n";
+                }
+                if($parent['delete_user']) {
+                    $usersummary .= "<td align='center'><input type=\"checkbox\"  class=\"checkboxbtn\" name=\"delete_user\" id=\"delete_user\" value=\"delete_user\"";
+                    if($usr['delete_user']) {
+                        $usersummary .= " checked='checked' ";
+                    }
+                    $usersummary .=" /></td>\n";
+                }
+                if($parent['manage_template']) {
+                    $usersummary .= "<td align='center'><input type=\"checkbox\"  class=\"checkboxbtn\" name=\"manage_template\" id=\"manage_template\" value=\"manage_template\"";
+                    if($usr['manage_template']) {
+                        $usersummary .= " checked='checked' ";
+                    }
+                    $usersummary .=" /></td>\n";
+                }
+                if($parent['manage_label']) {
+                    $usersummary .= "<td align='center'><input type=\"checkbox\"  class=\"checkboxbtn\" name=\"manage_label\" id=\"manage_label\" value=\"manage_label\"";
+                    if($usr['manage_label']) {
+                        $usersummary .= " checked='checked' ";
+                    }
+                    $usersummary .=" /></td>\n";
+                }
+
+                $usersummary .="</tr>\n";
+
+                $usersummary .= "\n<tr>\n"
+                ."<td colspan='7' align='center'>"
+                ."<input type='submit' value='".$clang->gT("Save Now")."' />"
+                ."<input type='hidden' name='action' value='userrights' />"
+                ."<input type='hidden' name='uid' value='{$postuserid}' />"
+                ."</td>\n"
+                ."</tr>\n"
+                ."</table>\n"
+                ."</form>\n";
+                continue;
+            }	// if
+        }	// foreach
+    }	// if
+    else
+    {
+        include("access_denied.php");
+    }
+}	// if
+
+
+if($subaction == "setasadminchild")
+{
+    // Set user as child of ADMIN FOR
+    // MORE RIGHT MANAGEMENT POSSIBILITIES
+    // DON'T TOUCH user CHILDS, they remain his childs
+
+    if($_SESSION['USER_RIGHT_SUPERADMIN'] == 1)
+    {
+        $query = "UPDATE ".db_table_name('users')." SET parent_id =1 WHERE uid = ".$postuserid;
+        $connect->Execute($query) or safe_die($connect->ErrorMsg()." ".$query); //Checked
+        $_SESSION['flashmessage']=$clang->gT("Ownership was successfully changed.");
+    }
+    else
+    {
+        include("access_denied.php");
+    }
+}
+
+if ($action == "editusers")
+{
+    $usersummary = "<div class='header ui-widget-header'>".$clang->gT("User control")."</div><br />"
+    . "<table id='users' class='users' width='100%' border='0'>\n"
+    . "<thead>\n"
+    . "<tr>\n"
+    . "<th>".$clang->gT("Action")."</th>\n";
+
+
+    $usersummary .= "<th width='20%'>".$clang->gT("Username")."</th>\n"
+    . "<th width='20%'>".$clang->gT("Email")."</th>\n"
+    . "<th width='20%'>".$clang->gT("Full name")."</th>\n";
+    if($_SESSION['USER_RIGHT_SUPERADMIN'] == 1)
+    {
+        $usersummary .= "<th width='5%'>".$clang->gT("No of surveys")."</th>\n";
+    }
+    $usersummary .= "<th width='15%'>".$clang->gT("Created by")."</th>\n"
+    . "</tr></thead><tbody>\n";
+
+    $userlist = getuserlist();
+    $userlist =array_map('htmlspecialchars',$userlist);
+
+    $ui = count($userlist);
+    $usrhimself = $userlist[0];
+    $usrhimself =array_map('htmlspecialchars',$usrhimself);
+    unset($userlist[0]);
+
+    //	output users
+    // output admin user only if the user logged in has user management rights
+    $usersummary .= "<tr >\n";
+
+    // Action colum first
+    $usersummary .= "<td align='center' style='padding:3px;'>\n";
+
+
+    $usersummary .= "<form method='post' action='$scriptname'>"
+    ."<input type='image' src='$imageurl/token_edit.png' value='".$clang->gT("Edit user")."' />"
+    ."<input type='hidden' name='action' value='modifyuser' />"
+    ."<input type='hidden' name='uid' value='{$usrhimself['uid']}' />"
+    ."</form>";
+    if ($usrhimself['parent_id'] != 0 && $_SESSION['USER_RIGHT_DELETE_USER'] == 1 )
+    {
+        $usersummary .= "<form method='post' action='$scriptname?action=deluser'>"
+        ."<input type='submit' value='".$clang->gT("Delete")."' onclick='return confirm(\"".$clang->gT("Are you sure you want to delete this entry?","js")."\")' />"
+        ."<input type='hidden' name='action' value='deluser' />"
+        ."<input type='hidden' name='user' value='{$usrhimself['user']}' />"
+        ."<input type='hidden' name='uid' value='{$usrhimself['uid']}' />"
+        ."</form>";
+    }
+
+    $usersummary .= "</td>\n";
+
+    $usersummary .= "<td align='center'><strong>{$usrhimself['user']}</strong></td>\n"
+    . "<td align='center'><strong>{$usrhimself['email']}</strong></td>\n"
+    . "<td align='center'><strong>{$usrhimself['full_name']}</strong></td>\n";
+    if($_SESSION['USER_RIGHT_SUPERADMIN'] == 1)
+    {
+        $noofsurveys=$connect->GetOne('Select count(*) from '.db_table_name('surveys').' where owner_id='.$usrhimself['uid']);
+        $usersummary .= "<td align='center'><strong>{$noofsurveys}</strong></td>\n";
+    }
+
+    if(isset($usrhimself['parent_id']) && $usrhimself['parent_id']!=0) {
+        $uquery = "SELECT users_name FROM ".db_table_name('users')." WHERE uid=".$usrhimself['parent_id'];
+        $uresult = db_execute_assoc($uquery); //Checked
+        $srow = $uresult->FetchRow();
+        $usersummary .= "<td align='center'><strong>{$srow['users_name']}</strong></td>\n";
+    }
+    else
+    {
+        $usersummary .= "<td align='center'><strong>---</strong></td>\n";
+    }
+
+    $usersummary.="</tr>\n";
+
+    // other users
+    $row = 0;
+    $usr_arr = $userlist;
+    $noofsurveyslist = array(  );
+
+    //This loops through for each user and checks the amount of surveys against them.
+    for($i=1;$i<=count($usr_arr);$i++)
+    {
+        $noofsurveyslist[$i]=$connect->GetOne('Select count(*) from '.db_table_name('surveys').' where owner_id='.$usr_arr[$i]['uid']);
+    }
+
+    for($i=1; $i<=count($usr_arr); $i++)
+    {
+
+        $usr = $usr_arr[$i];
+        $usr =array_map('htmlspecialchars',$usr);
+
+        $usersummary .= "<tr>\n";
+
+        $usersummary .= "<td align='center' style='padding:3px;'>\n";
+        if ($_SESSION['USER_RIGHT_SUPERADMIN'] == 1 || $usr['uid'] == $_SESSION['loginID'] || ($_SESSION['USER_RIGHT_CREATE_USER'] == 1 && $usr['parent_id'] == $_SESSION['loginID']))
+        {
+            $usersummary .= "<form method='post' action='$scriptname'>"
+            ."<input type='image' src='$imageurl/token_edit.png' alt='".$clang->gT("Edit this user")."' />"
+            ."<input type='hidden' name='action' value='modifyuser' />"
+            ."<input type='hidden' name='uid' value='{$usr['uid']}' />"
+            ."</form>";
+        }
+
+        if ( (($_SESSION['USER_RIGHT_SUPERADMIN'] == 1 &&
+        $usr['uid'] != $_SESSION['loginID'] ) ||
+        ($_SESSION['USER_RIGHT_CREATE_USER'] == 1 &&
+        $usr['parent_id'] == $_SESSION['loginID'])) && $usr['uid']!=1)
+        {
+            $usersummary .= "<form method='post' action='$scriptname'>"
+            ."<input type='image' src='$imageurl/security_16.png' alt='".$clang->gT("Set global permissions for this user")."' />"
+            ."<input type='hidden' name='action' value='setuserrights' />"
+            ."<input type='hidden' name='user' value='{$usr['user']}' />"
+            ."<input type='hidden' name='uid' value='{$usr['uid']}' />"
+            ."</form>";
+        }
+        if ($_SESSION['loginID'] == "1" && $usr['parent_id'] !=1 )
+        {
+            $usersummary .= "<form method='post' action='$scriptname'>"
+            ."<input type='image' src='$imageurl/takeownership_small.png' alt='".$clang->gT("Take ownership")."' />"
+            ."<input type='hidden' name='action' value='editusers' />"
+            ."<input type='hidden' name='subaction' value='setasadminchild' />"
+            ."<input type='hidden' name='user' value='{$usr['user']}' />"
+            ."<input type='hidden' name='uid' value='{$usr['uid']}' />"
+            ."</form>";
+        }
+        if (($_SESSION['USER_RIGHT_SUPERADMIN'] == 1 || $_SESSION['USER_RIGHT_MANAGE_TEMPLATE'] == 1)  && $usr['uid']!=1)
+        {
+            $usersummary .= "<form method='post' action='$scriptname'>"
+            ."<input type='image' src='$imageurl/templatepermissions_small.png' alt='".$clang->gT("Set template permissions for this user")."' />"
+            ."<input type='hidden' name='action' value='setusertemplates' />"
+            ."<input type='hidden' name='user' value='{$usr['user']}' />"
+            ."<input type='hidden' name='uid' value='{$usr['uid']}' />"
+            ."</form>";
+        }
+
+        // users are allowed to delete all successor users (but the admin not himself)
+        if (($_SESSION['USER_RIGHT_SUPERADMIN'] == 1 || ($_SESSION['USER_RIGHT_DELETE_USER'] == 1  && $usr['parent_id'] == $_SESSION['loginID']))&& $usr['uid']!=1)
+        {
+            $usersummary .= "<form method='post' action='$scriptname?action=deluser'>"
+            ."<input type='image' src='$imageurl/token_delete.png' alt='".$clang->gT("Delete this user")."' onclick='return confirm(\"".$clang->gT("Are you sure you want to delete this entry?","js")."\")' />"
+            ."<input type='hidden' name='action' value='deluser' />"
+            ."<input type='hidden' name='user' value='{$usr['user']}' />"
+            ."<input type='hidden' name='uid' value='{$usr['uid']}' />"
+            ."</form>";
+        }
+
+
+        $usersummary .= "</td>\n";
+        $usersummary .= "<td align='center'>{$usr['user']}</td>\n"
+        . "<td align='center'><a href='mailto:{$usr['email']}'>{$usr['email']}</a></td>\n"
+        . "<td align='center'>{$usr['full_name']}</td>\n";
+
+        $usersummary .= "<td align='center'>{$noofsurveyslist[$i]}</td>\n";
+
+        // Get Parent's User Name
+        $uquery = "SELECT users_name FROM ".db_table_name('users')." WHERE uid=".$usr['parent_id'];
+        $uresult = db_execute_assoc($uquery); //Checked
+        $userlist = array();
+        $srow = $uresult->FetchRow();
+        $usr['parent'] = $srow['users_name'];
+
+        //TODO: Find out why parent isn't set
+        // ==> because it is parent_id ;-)
+        if (isset($usr['parent_id']))
+        {
+            $usersummary .= "<td align='center'>{$usr['parent']}</td>\n";
+        } else
+        {
+            $usersummary .= "<td align='center'>-----</td>\n";
+        }
+
+
+        $usersummary .= "</tr>\n";
+        $row++;
+    }
+    $usersummary .= "</tbody></table><br />";
+
+    if($_SESSION['USER_RIGHT_SUPERADMIN'] == 1 || $_SESSION['USER_RIGHT_CREATE_USER'])
+    {
+        $usersummary .= "<form action='$scriptname' method='post'>\n"
+        . "<table class='users'><tr class='oddrow'>\n"
+        . "<th>".$clang->gT("Add user:")."</th>\n"
+        . "<td align='center' width='20%'><input type='text' name='new_user' /></td>\n"
+        . "<td align='center' width='20%'><input type='text' name='new_email' /></td>\n"
+        . "<td align='center' width='20%' ><input type='text' name='new_full_name' /></td><td width='8%'>&nbsp;</td>\n"
+        . "<td align='center' width='15%'><input type='submit' value='".$clang->gT("Add User")."' />"
+        . "<input type='hidden' name='action' value='adduser' /></td>\n"
+        . "</tr></table></form><br />\n";
+    }
+
+}
+
+if ($action == "addusergroup")
+{
+    if ($_SESSION['USER_RIGHT_SUPERADMIN'] == 1)  // only admins may do that
+    {
+        $usersummary ="<div class='header ui-widget-header'>".$clang->gT("Add User Group")."</div>\n"
+        . "<form action='$scriptname' id='usergroupform' class='form30' method='post'>"
+        . "<ul>\n"
+        . "<li><label for='group_name'>".$clang->gT("Name:")."</label>\n"
+        . "<input type='text' size='50' maxlength='20' id='group_name' name='group_name' /><font color='red' face='verdana' size='1'> ".$clang->gT("Required")."</font></li>\n"
+        . "<li><label for='group_description'>".$clang->gT("Description:")."</label>\n"
+        . "<textarea cols='50' rows='4' id='group_description' name='group_description'></textarea></li>\n"
+        . "</ul><p><input type='submit' value='".$clang->gT("Add Group")."' />\n"
+        . "<input type='hidden' name='action' value='usergroupindb' />\n"
+        . "</form>\n";
+    }
+}
+
+if ($action == "editusergroup")
+{
+    if ($_SESSION['USER_RIGHT_SUPERADMIN'] == 1)
+    {
+        $query = "SELECT * FROM ".db_table_name('user_groups')." WHERE ugid = ".$_GET['ugid']." AND owner_id = ".$_SESSION['loginID'];
+        $result = db_select_limit_assoc($query, 1);
+        $esrow = $result->FetchRow();
+        $usersummary = "<div class='header ui-widget-header'>".sprintf($clang->gT("Editing user group (Owner: %s)"),$_SESSION['user'])."</div>"
+        ."<form action='$scriptname' id='usergroupform' class='form30' name='usergroupform' method='post'>"
+        . "<ul>\n"
+        . "<li><label for='name'>".$clang->gT("Name:")."</label>\n"
+        . "<input type='text' size='50' maxlength='20' id='name' name='name' value=\"{$esrow['name']}\" /></li>\n"
+        . "<li><label for='description'>".$clang->gT("Description:")."</label>\n"
+        . "<textarea cols='50' rows='4' id='description' name='description'>{$esrow['description']}</textarea></li>\n"
+        . "<ul><p><input type='submit' value='".$clang->gT("Update User Group")."' />\n"
+        . "<input type='hidden' name='action' value='editusergroupindb' />\n"
+        . "<input type='hidden' name='owner_id' value='".$_SESSION['loginID']."' />\n"
+        . "<input type='hidden' name='ugid' value='$ugid' />\n"
+        . "</form>\n";
+    }
+}
+
+if ($action == "mailusergroup")
+{
+    $query = "SELECT a.ugid, a.name, a.owner_id, b.uid FROM ".db_table_name('user_groups') ." AS a LEFT JOIN ".db_table_name('user_in_groups') ." AS b ON a.ugid = b.ugid WHERE a.ugid = {$ugid} AND uid = {$_SESSION['loginID']} ORDER BY name";
+    $result = db_execute_assoc($query); //Checked
+    $crow = $result->FetchRow();
+
+    $usersummary = "<div class='header ui-widget-header'>".$clang->gT("Mail to all Members")."</div>"
+    . "<form action='$scriptname' class='form30' id='usergroupform' name='usergroupform' method='post'><ul>"
+    . "<li><label for='copymail'>".$clang->gT("Send me a copy:")."</label>\n"
+    . "<input id='copymail' name='copymail' type='checkbox' class='checkboxbtn' value='1' /></li>\n"
+    . "<li><label for='subject'>".$clang->gT("Subject:")."</label>\n"
+    . "<input type='text' id='subject' size='50' name='subject' value='' /></li>\n"
+    . "<li><label for='body'>".$clang->gT("Message:")."</label>\n"
+    . "<textarea cols='50' rows='4' id='body' name='body'></textarea></li>\n"
+    . "</ul><p><input type='submit' value='".$clang->gT("Send")."' />\n"
+    . "<input type='reset' value='".$clang->gT("Reset")."' /><br />"
+    . "<input type='hidden' name='action' value='mailsendusergroup' />\n"
+    . "<input type='hidden' name='ugid' value='$ugid' />\n"
+    . "</form>\n";
+}
+
+if ($action == "delusergroup")
+{
+    $usersummary = "<div class=\"header\">".$clang->gT("Deleting User Group")."...</div>\n";
+    $usersummary .= "<div class=\"messagebox\">\n";
+
+    if ($_SESSION['USER_RIGHT_SUPERADMIN'] == 1)
+    {
+
+        if(!empty($postusergroupid) && ($postusergroupid > -1))
+        {
+            $query = "SELECT ugid, name, owner_id FROM ".db_table_name('user_groups')." WHERE ugid = {$postusergroupid} AND owner_id = ".$_SESSION['loginID'];
+            $result = db_select_limit_assoc($query, 1);
+            if($result->RecordCount() > 0)
+            {
+                $row = $result->FetchRow();
+
+                $remquery = "DELETE FROM ".db_table_name('user_groups')." WHERE ugid = {$postusergroupid} AND owner_id = {$_SESSION['loginID']}";
+                if($connect->Execute($remquery)) //Checked
+                {
+                    $usersummary .= "<br />".$clang->gT("Group Name").": {$row['name']}<br /><br />\n";
+                    $usersummary .= "<div class=\"successheader\">".$clang->gT("Success!")."</div>\n";
+                }
+                else
+                {
+                    $usersummary .= "<div class=\"warningheader\">".$clang->gT("Could not delete user group.")."</div>\n";
+                }
+                $usersummary .= "<br/><input type=\"submit\" onclick=\"window.location='$scriptname?action=editusergroups'\" value=\"".$clang->gT("Continue")."\"/>\n";
+            }
+            else
+            {
+                include("access_denied.php");
+            }
+        }
+        else
+        {
+            $usersummary .= "<div class=\"warningheader\">".$clang->gT("Could not delete user group. No group selected.")."</div>\n";
+            $usersummary .= "<br/><input type=\"submit\" onclick=\"window.location='$scriptname?action=editusergroups'\" value=\"".$clang->gT("Continue")."\"/>\n";
+        }
+    }
+    $usersummary .= "</div>\n";
+}
+
+if ($action == "usergroupindb")
+{
+    $usersummary = "<div class=\"header\">".$clang->gT("Adding User Group")."...</div>\n";
+    $usersummary .= "<div class=\"messagebox\">\n";
+
+    if ($_SESSION['USER_RIGHT_SUPERADMIN'] == 1)
+    {
+
+        $db_group_name = db_quote($_POST['group_name']);
+        $db_group_description = db_quote($_POST['group_description']);
+        $html_group_name = htmlspecialchars($_POST['group_name']);
+        $html_group_description = htmlspecialchars($_POST['group_description']);
+
+        if(isset($db_group_name) && strlen($db_group_name) > 0)
+        {
+            $ugid = addUserGroupInDB($db_group_name, $db_group_description);
+            if($ugid > 0)
+            {
+                $usersummary .= "<br />".$clang->gT("Group Name").": ".$html_group_name."<br /><br />\n";
+
+                if(isset($db_group_description) && strlen($db_group_description) > 0)
+                {
+                    $usersummary .= $clang->gT("Description: ").$html_group_description."<br /><br />\n";
+                }
+
+                $usersummary .= "<div class=\"successheader\">".$clang->gT("User group successfully added!")."</div>\n";
+                $usersummary .= "<br/><input type=\"submit\" onclick=\"window.location='$scriptname?action=editusergroups&amp;ugid={$ugid}'\" value=\"".$clang->gT("Continue")."\"/>\n";
+            }
+            else
+            {
+                $usersummary .= "<div class=\"warningheader\">".$clang->gT("Failed to add Group!")."</div>\n"
+                . "<br />" . $clang->gT("Group already exists!")."<br />\n";
+                $usersummary .= "<br/><input type=\"submit\" onclick=\"window.location='$scriptname?action=addusergroup'\" value=\"".$clang->gT("Continue")."\"/>\n";
+            }
+        }
+        else
+        {
+            $usersummary .= "<div class=\"warningheader\">".$clang->gT("Failed to add Group!")."</div>\n"
+            . "<br />" . $clang->gT("Group name was not supplied!")."<br />\n";
+            $usersummary .= "<br/><input type=\"submit\" onclick=\"window.location='$scriptname?action=addusergroup'\" value=\"".$clang->gT("Continue")."\"/>\n";
+        }
+    }
+    else
+    {
+        include("access_denied.php");
+    }
+    $usersummary .= "</div>\n";
+}
+
+if ($action == "mailsendusergroup")
+{
+    $usersummary = "<div class=\"header\">".$clang->gT("Mail to all Members")."</div>\n";
+    $usersummary .= "<div class=\"messagebox\">\n";
+
+    // user must be in user group
+    // or superadmin
+    $query = "SELECT uid FROM ".db_table_name('user_in_groups') ." WHERE ugid = {$ugid} AND uid = {$_SESSION['loginID']}";
+    $result = db_execute_assoc($query); //Checked
+
+    if($result->RecordCount() > 0 ||
+    $_SESSION['USER_RIGHT_SUPERADMIN'] == 1)
+    {
+
+        $eguquery = "SELECT * FROM ".db_table_name("user_in_groups")." AS a INNER JOIN ".db_table_name("users")." AS b ON a.uid = b.uid WHERE ugid = " . $ugid . " AND b.uid != {$_SESSION['loginID']} ORDER BY b.users_name";
+        $eguresult = db_execute_assoc($eguquery); //Checked
+        $addressee = '';
+        $to = '';
+        while ($egurow = $eguresult->FetchRow())
+        {
+            $to .= $egurow['users_name']. ' <'.$egurow['email'].'>'. '; ' ;
+            $addressee .= $egurow['users_name'].', ';
+        }
+        $to = substr("$to", 0, -2);
+        $addressee = substr("$addressee", 0, -2);
+
+        $from_user = "SELECT email, users_name, full_name FROM ".db_table_name("users")." WHERE uid = " .$_SESSION['loginID'];
+        $from_user_result = db_execute_assoc($from_user); //Checked
+        $from_user_row = $from_user_result->FetchRow();
+        if ($from_user_row['full_name'])
+        {
+            $from = $from_user_row['full_name'].' <'.$from_user_row['email'].'> ';
+        }
+        else
+        {
+            $from = $from_user_row['users_name'].' <'.$from_user_row['email'].'> ';
+        }
+
+        $ugid = $postusergroupid;
+        $body = $_POST['body'];
+        $subject = $_POST['subject'];
+
+        if(isset($_POST['copymail']) && $_POST['copymail'] == 1)
+        {
+            $to .= ", " . $from;
+        }
+
+        $body = str_replace("\n.", "\n..", $body);
+        $body = wordwrap($body, 70);
+
+
+        //echo $body . '-'.$subject .'-'.'<pre>'.htmlspecialchars($to).'</pre>'.'-'.$from;
+        if (SendEmailMessage(null, $body, $subject, $to, $from,''))
+        {
+            $usersummary = "<div class=\"messagebox\">\n";
+            $usersummary .= "<div class=\"successheader\">".$clang->gT("Message(s) sent successfully!")."</div>\n"
+            . "<br />".$clang->gT("To:")."". $addressee."<br />\n"
+            . "<br/><input type=\"submit\" onclick=\"window.location='$scriptname?action=editusergroups&amp;ugid={$ugid}'\" value=\"".$clang->gT("Continue")."\"/>\n";
+        }
+        else
+        {
+            $usersummary = "<div class=\"messagebox\">\n";
+            $usersummary .= "<div class=\"warningheader\">".sprintf($clang->gT("Email to %s failed. Error Message:"),$to)." ".$maildebug."</div>";
+            if ($debug>0)
+            {
+                $usersummary .= "<br /><pre>Subject : $subject<br /><br />".htmlspecialchars($maildebugbody)."<br /></pre>";
+            }
+
+            $usersummary .= "<br/><input type=\"submit\" onclick=\"window.location='$scriptname?action=mailusergroup&amp;ugid={$ugid}'\" value=\"".$clang->gT("Continue")."\"/>\n";
+        }
+    }
+    else
+    {
+        include("access_denied.php");
+    }
+    $usersummary .= "</div>\n";
+}
+
+if ($action == "editusergroupindb")
+{
+
+    if ($_SESSION['USER_RIGHT_SUPERADMIN'] == 1)
+    {
+        $ugid = $postusergroupid;
+
+        $db_name = db_quote($_POST['name']);
+        $db_description = db_quote($_POST['description']);
+        $html_name = html_escape($_POST['name']);
+        $html_description = html_escape($_POST['description']);
+
+		$usersummary = "<div class=\"messagebox\">\n";
+        if(updateusergroup($db_name, $db_description, $ugid))
+        {
+
+			$usersummary .= "<div class=\"successheader\">".$clang->gT("Edit User Group Successfully!")."</div>\n"
+            . "<br />".$clang->gT("Name").": {$html_name}<br />\n"
+            . $clang->gT("Description: ").$html_description."<br />\n"
+            . "<br /><a href='$scriptname?action=editusergroups&amp;ugid={$ugid}'>".$clang->gT("Continue")."</a><br />&nbsp;\n";
+        }
+        else
+		{
+			$usersummary .= "<div class=\"warningheader\">".$clang->gT("Failed to update!")."</div>\n"
+        . "<br /><a href='$scriptname?action=editusergroups'>".$clang->gT("Continue")."</a><br />&nbsp;\n";
+    }
+		$usersummary .= "</div>\n";
+	}
+    else
+    {
+        include("access_denied.php");
+    }
+
+}
+
+if ($action == "editusergroups" )
+{
+    // REMOVING CONDITION ON loginID == 1
+    // editusergroups is only to display groups
+    // a user is in
+    //if ( $_SESSION['USER_RIGHT_SUPERADMIN'] == 1)
+    if ( isset($_SESSION['loginID']))
+    {
+        if(isset($_GET['ugid']))
+        {
+            $ugid = sanitize_int($_GET['ugid']);
+
+            $query = "SELECT a.ugid, a.name, a.owner_id, a.description, b.uid FROM ".db_table_name('user_groups') ." AS a LEFT JOIN ".db_table_name('user_in_groups') ." AS b ON a.ugid = b.ugid WHERE a.ugid = {$ugid} AND uid = {$_SESSION['loginID']} ORDER BY name";
+            $result = db_execute_assoc($query); //Checked
+            $crow = $result->FetchRow();
+
+            if($result->RecordCount() > 0)
+            {
+
+                if(!empty($crow['description']))
+                {
+                    $usergroupsummary .= "<table width='100%' border='0'>\n"
+                    . "<tr><td align='justify' colspan='2' height='4'>"
+                    . "<font size='2' ><strong>".$clang->gT("Description: ")."</strong>"
+                    . "{$crow['description']}</font></td></tr>\n"
+                    . "</table>";
+                }
+
+
+                $eguquery = "SELECT * FROM ".db_table_name("user_in_groups")." AS a INNER JOIN ".db_table_name("users")." AS b ON a.uid = b.uid WHERE ugid = " . $ugid . " ORDER BY b.users_name";
+                $eguresult = db_execute_assoc($eguquery); //Checked
+                $usergroupsummary .= "<table class='users'>\n"
+                . "<thead><tr>\n"
+                . "<th>".$clang->gT("Action")."</th>\n"
+                . "<th>".$clang->gT("Username")."</th>\n"
+                . "<th>".$clang->gT("Email")."</th>\n"
+                . "</tr></thead><tbody>\n";
+
+                $query2 = "SELECT ugid FROM ".db_table_name('user_groups')." WHERE ugid = ".$ugid." AND owner_id = ".$_SESSION['loginID'];
+                $result2 = db_select_limit_assoc($query2, 1);
+                $row2 = $result2->FetchRow();
+
+                $row = 1;
+                $usergroupentries='';
+                while ($egurow = $eguresult->FetchRow())
+                {
+                    if (!isset($bgcc)) {$bgcc="evenrow";}
+                    else
+                    {
+                        if ($bgcc == "evenrow") {$bgcc = "oddrow";}
+                        else {$bgcc = "evenrow";}
+                    }
+
+                    if($egurow['uid'] == $crow['owner_id'])
+                    {
+                        $usergroupowner = "<tr class='$bgcc'>\n"
+                        . "<td align='center'>&nbsp;</td>\n"
+                        . "<td align='center'><strong>{$egurow['users_name']}</strong></td>\n"
+                        . "<td align='center'><strong>{$egurow['email']}</strong></td>\n"
+                        . "</tr>";
+                        continue;
+                    }
+
+                    //	output users
+
+                    $usergroupentries .= "<tr class='$bgcc'>\n"
+                    . "<td align='center'>\n";
+
+                    if($_SESSION['USER_RIGHT_SUPERADMIN'] == 1)
+                    {
+                        $usergroupentries .= "<form method='post' action='$scriptname?action=deleteuserfromgroup&amp;ugid=$ugid'>"
+                        ." <input type='image' src='$imageurl/token_delete.png' alt='".$clang->gT("Delete this user from group")."' onclick='return confirm(\"".$clang->gT("Are you sure you want to delete this entry?","js")."\")' />"
+                        ." <input type='hidden' name='user' value='{$egurow['users_name']}' />"
+                        ." <input name='uid' type='hidden' value='{$egurow['uid']}' />"
+                        ." <input name='ugid' type='hidden' value='{$ugid}' />";
+                    }
+                    $usergroupentries .= "</form>"
+                    . "</td>\n";
+                    $usergroupentries .= "<td align='center'>{$egurow['users_name']}</td>\n"
+                    . "<td align='center'>{$egurow['email']}</td>\n"
+                    . "</tr>\n";
+                    $row++;
+                }
+                $usergroupsummary .= $usergroupowner;
+                if (isset($usergroupentries)) {$usergroupsummary .= $usergroupentries;};
+                $usergroupsummary .= '</tbody></table>';
+
+                if(isset($row2['ugid']))
+                {
+                    $usergroupsummary .= "<form action='$scriptname?ugid={$ugid}' method='post'>\n"
+                    . "<table class='users'><tbody><tr><td>&nbsp;</td>\n"
+                    . "<td>&nbsp;</td>"
+                    . "<td align='center'><select name='uid'>\n"
+                    . getgroupuserlist()
+                    . "</select>\n"
+                    . "<input type='submit' value='".$clang->gT("Add User")."' />\n"
+                    . "<input type='hidden' name='action' value='addusertogroup' /></td>\n"
+                    . "</tr></tbody></table>\n"
+                    . "</form>\n";
+                }
+            }
+            else
+            {
+                include("access_denied.php");
+            }
+        }
+    }
+    else
+    {
+        include("access_denied.php");
+    }
+}
+
+if($action == "deleteuserfromgroup")
+{
+
+    $usersummary = "<div class=\"header\">".$clang->gT("Delete User")."</div>\n";
+    $usersummary .= "<div class=\"messagebox\">\n";
+
+    if ($_SESSION['USER_RIGHT_SUPERADMIN'] == 1)
+    {
+        $ugid = $postusergroupid;
+        $uid = $postuserid;
+
+        $query = "SELECT ugid, owner_id FROM ".db_table_name('user_groups')." WHERE ugid = ".$ugid." AND ((owner_id = ".$_SESSION['loginID']." AND owner_id != ".$uid.") OR (owner_id != ".$_SESSION['loginID']." AND $uid = ".$_SESSION['loginID']."))";
+        $result = db_execute_assoc($query); //Checked
+        if($result->RecordCount() > 0)
+        {
+            $remquery = "DELETE FROM ".db_table_name('user_in_groups')." WHERE ugid = {$ugid} AND uid = {$uid}";
+            if($connect->Execute($remquery)) //Checked
+            {
+                $usersummary .= "<br />".$clang->gT("Username").": ".sanitize_xss_string(strip_tags($_POST['user']))."<br /><br />\n";
+                $usersummary .= "<div class=\"successheader\">".$clang->gT("Success!")."</div>\n";
+            }
+            else
+            {
+                $usersummary .= "<div class=\"warningheader\">".$clang->gT("Could not delete user. User was not supplied.")."</div>\n";
+            }
+        }
+        else
+        {
+            include("access_denied.php");
+        }
+        if($_SESSION['loginID'] != $postuserid)
+        {
+            $usersummary .= "<br/><input type=\"submit\" onclick=\"window.location='$scriptname?action=editusergroups&amp;ugid=$ugid'\" value=\"".$clang->gT("Continue")."\"/>\n";
+        }
+        else
+        {
+            $usersummary .= "<br/><input type=\"submit\" onclick=\"window.location='$scriptname?action=editusergroups'\" value=\"".$clang->gT("Continue")."\"/>\n";
+        }
+    }
+    else
+    {
+        include("access_denied.php");
+    }
+    $usersummary .= "</div>\n";
+}
+
+
+
+
+if($action == "addusertogroup")
+{
+    $ugid=returnglobal('ugid');
+
+    $addsummary = "<div class=\"header\">".$clang->gT("Adding User to group")."...</div>\n";
+    $addsummary .= "<div class=\"messagebox\">\n";
+
+    if ($_SESSION['USER_RIGHT_SUPERADMIN'] == 1)
+    {
+
+        $query = "SELECT ugid, owner_id FROM ".db_table_name('user_groups')." WHERE ugid = {$ugid} AND owner_id = ".$_SESSION['loginID']." AND owner_id != ".$postuserid;
+        $result = db_execute_assoc($query); //Checked
+        if($result->RecordCount() > 0)
+        {
+            if($postuserid > 0)
+            {
+                $isrquery = "INSERT INTO {$dbprefix}user_in_groups VALUES({$ugid},{$postuserid})";
+                $isrresult = $connect->Execute($isrquery); //Checked
+
+                if($isrresult)
+                {
+                    $addsummary .= "<div class=\"successheader\">".$clang->gT("User added.")."</div>\n";
+                }
+                else  // ToDo: for this to happen the keys on the table must still be set accordingly
+                {
+                    // Username already exists.
+                    $addsummary .= "<div class=\"warningheader\">".$clang->gT("Failed to add user.")."</div>\n"
+                    . "<br />" . $clang->gT("Username already exists.")."<br />\n";
+                }
+            }
+            else
+            {
+                $addsummary .= "<div class=\"warningheader\">".$clang->gT("Failed to add user.")."</div>\n"
+                . "<br />" . $clang->gT("No Username selected.")."<br />\n";
+            }
+            $addsummary .= "<br/><input type=\"submit\" onclick=\"window.location='$scriptname?action=editusergroups&amp;ugid={$ugid}'\" value=\"".$clang->gT("Continue")."\"/>\n";
+        }
+        else
+        {
+            include("access_denied.php");
+        }
+    }
+    else
+    {
+        include("access_denied.php");
+    }
+    $addsummary .= "</div>\n";
+}
+
+
+function updateusergroup($name, $description, $ugid)
+{
+    global $dbprefix, $scriptname, $connect;
+
+    $uquery = "UPDATE ".db_table_name('user_groups')." SET name = '$name', description = '$description' WHERE ugid =$ugid";
+    // TODO
+    return $connect->Execute($uquery) or safe_die($connect->ErrorMsg()) ; //Checked
+}
+
+function refreshtemplates() {
+    global $connect ;
+    global $dbprefix ;
+
+    $template_a = gettemplatelist();
+	foreach ($template_a as $tp=>$fullpath) {
+        // check for each folder if there is already an entry in the database
+        // if not create it with current user as creator (user with rights "create user" can assign template rights)
+        $query = "SELECT * FROM ".$dbprefix."templates WHERE folder LIKE '".$tp."'";
+        $result = db_execute_assoc($query) or safe_die($connect->ErrorMsg()); //Checked
+
+        if ($result->RecordCount() == 0) {
+            $query2 = "INSERT INTO ".$dbprefix."templates (".db_quote_id('folder').",".db_quote_id('creator').") VALUES ('".$tp."', ".$_SESSION['loginID'].')' ;
+            $connect->Execute($query2) or safe_die($connect->ErrorMsg()); //Checked
+        }
+    }
+    return true;
+}
+
+// adds Usergroups in Database by Moses
+function addUserGroupInDB($group_name, $group_description) {
+    global $connect;
+    $iquery = "INSERT INTO ".db_table_name('user_groups')." (name, description, owner_id) VALUES('{$group_name}', '{$group_description}', '{$_SESSION['loginID']}')";
+    if($connect->Execute($iquery)) { //Checked
+        $id = $connect->Insert_Id(db_table_name_nq('user_groups'),'ugid');
+        if($id > 0) {
+            $iquery = "INSERT INTO ".db_table_name('user_in_groups')." VALUES($id, '{$_SESSION['loginID']}')";
+            $connect->Execute($iquery ) or safe_die($connect->ErrorMsg()); //Checked
+        }
+        return $id;
+    } else {
+        return -1;
+    }
+}
+
+?>