--- conflicted
+++ resolved
@@ -351,11 +351,6 @@
 		
 		$statisticsoutput .= "\t\t<tr><td align='center' class='settingcaption'>\n"
 		
-<<<<<<< HEAD
-=======
-		//."<input type='button' name='btn_$flt[1]' onclick='selectAll(grp_$flt[1]);' />"
-		
->>>>>>> 3e7ecfbf
 		."<input type=\"checkbox\" id='btn_$flt[1]' onclick=\"selectCheckboxes('grp_$flt[1]', 'summary[]', 'btn_$flt[1]');\" />"
 		
 		//use current groupname and groupid as heading
@@ -1612,7 +1607,18 @@
 ."<option value='incomplete' $selectinc>".$clang->gT("Incomplete records only")."</option>\n"
 ."</select></li></ul></td></tr>\n";
 
-<<<<<<< HEAD
+$viewalltext .="\t\t\t\t<tr><td align='center'>    <div id='vertical_slide'";
+if ($selecthide!='')
+{
+    $viewalltext .= " style='display:none' ";
+}
+
+//this fixes bug #2470
+$viewalltext.=" ><input type='checkbox' id='noncompleted' name='noncompleted' ";
+if (isset($_POST['noncompleted'])) {$viewalltext .= "checked='checked'";}
+$viewalltext.=" /><label for='noncompleted'>".$clang->gT("Don't consider NON completed responses")."</label>\n</div><br /></td></tr>\n";
+
+
 //Output selector
 $viewalltext .= "<tr>"
 	."<td align='center'>"
@@ -1620,18 +1626,6 @@
 	."<input type='radio' name='outputtype' value='html' checked='checked' />HTML <input type='radio' name='outputtype' value='pdf' />PDF <input type='radio' onclick='nographs();' name='outputtype' value='xls' />Excel"
 	."</td>"
 	."</tr>";
-=======
-$viewalltext .="\t\t\t\t<tr><td align='center'>    <div id='vertical_slide'";
-if ($selecthide!='')
-{
-    $viewalltext .= " style='display:none' ";
-}
-
-//this fixes bug #2470
-$viewalltext.=" ><input type='checkbox' id='noncompleted' name='noncompleted' ";
-if (isset($_POST['noncompleted'])) {$viewalltext .= "checked='checked'";}
-$viewalltext.=" /><label for='noncompleted'>".$clang->gT("Don't consider NON completed responses")."</label>\n</div><br /></td></tr>\n";
->>>>>>> 3e7ecfbf
 
 $statisticsoutput = str_replace("{VIEWALL}", $viewalltext, $statisticsoutput);
 
@@ -1644,7 +1638,6 @@
 
 $statisticsoutput .= "</table>";
 
-<<<<<<< HEAD
 $statisticsoutput .= "<div id='vertical_slide'";
 if ($selecthide!='')
 {
@@ -1667,8 +1660,6 @@
 
 
 				
-=======
->>>>>>> 3e7ecfbf
 //very last lines of output
 $statisticsoutput .= "\t\t<tr>"
 ."<td align='center'>\n\t\t\t<br />\n"
@@ -1737,8 +1728,8 @@
         $shortstring = htmlspecialchars(mb_strcut(html_entity_decode($shortstring,ENT_QUOTES,'UTF-8'), 0, $maxchars, 'UTF-8'));          
 
 		//output with hoover effect
-		$reshtml= "<span style='cursor: hand' alt='".$htmlhinttext."' title='".$htmlhinttext."' "
-		." onclick=\"alert('".$clang->gT("Question","js").": $jshinttext')\" >"
+		$reshtml= "<span style='cursor: hand' title='".$htmlhinttext."' "
+		." onclick=\"alert('".$clang->gT("Question","js").": $jshinttext')\">"
 		." \"$shortstring...\" </span>"
 		."<img style='cursor: hand' src='$imagefiles/speaker.png' align='bottom' alt='$htmlhinttext' title='$htmlhinttext' "
 		." onclick=\"alert('".$clang->gT("Question","js").": $jshinttext')\" />";
@@ -1750,7 +1741,6 @@
 	return $reshtml;
 }
 
-<<<<<<< HEAD
 ////simple function to square a value
 //function square($number)
 //{
@@ -1765,1927 +1755,5 @@
 //
 //	return $squarenumber;
 //}
-=======
-			list($qanswer, $qlid)=!empty($fielddata['aid']) ? explode("_", $fielddata['aid']) : array("", "");
-			//get SGQ data
-			//list($qsid, $qgid, $qqid) = explode("X", substr($rt, 1, strlen($rt)), 3);
-				
-				
-			//get question data
-			$nquery = "SELECT title, type, question, other, lid FROM ".db_table_name("questions")." WHERE qid='$qqid' AND language='{$language}'";
-			$nresult = db_execute_num($nquery) or safe_die("Couldn't get text question<br />$nquery<br />".$connect->ErrorMsg());
-				
-			//loop through question data
-			while ($nrow=$nresult->FetchRow())
-			{
-				$qtitle=FlattenText($nrow[0]);
-				$qtype=$nrow[1];
-				$qquestion=FlattenText($nrow[2]);
-				$nlid=$nrow[4];
-			}
-				
-			if(!empty($qanswer)) {
-				$nquery = "SELECT code, answer FROM ".db_table_name("answers")." WHERE qid='$qqid' AND language = '{$language}' AND code='$qanswer' ORDER BY sortorder, answer";
-				$nresult = db_execute_assoc($nquery) or safe_die("Couldn't get text question answer<br />$nquery<br />".$connect->ErrorMsg());
-				while ($nrow=$nresult->FetchRow())
-				{
-					$qtitle .= " [".FlattenText($nrow['answer'])."]";
-				}
-			}
-
-			if(!empty($qlid)) {
-				$nquery = "SELECT code, title FROM ".db_table_name("labels")." WHERE lid={$nlid} AND code='$qlid' AND language='{$language}' ORDER BY sortorder, code";
-				$nresult = db_execute_assoc($nquery) or safe_die("Couldn't get labelset for text question<br />$nquery<br />".$connect->ErrorMsg());
-				while ($nrow = $nresult->FetchRow())
-				{
-					$qtitle .= " [".FlattenText($nrow['title'])."]";
-				}
-			}
-				
-			$mfield=substr($rt, 1, strlen($rt));
-				
-			//Text questions either have an answer, or they don't. There's no other way of quantising the results.
-			// So, instead of building an array of predefined answers like we do with lists & other types,
-			// we instead create two "types" of possible answer - either there is a response.. or there isn't.
-			// This question type then can provide a % of the question answered in the summary.
-			$alist[]=array("Answers", $clang->gT("Answer"), $mfield);
-			$alist[]=array("NoAnswer", $clang->gT("No answer"), $mfield);
-		}
-
-
-		//Multiple short text
-		elseif ($firstletter == "Q")
-		{
-			//get SGQ data
-			list($qsid, $qgid, $qqid) = explode("X", substr($rt, 1, strlen($rt)), 3);
-
-			//separating another ID
-			$tmpqid=substr($qqid, 0, strlen($qqid)-1);
-
-			//check if we have legid QIDs. if not create them by substringing
-			while (!in_array ($tmpqid,$legitqids)) $tmpqid=substr($tmpqid, 0, strlen($tmpqid)-1);
-
-			//length of QID
-			$qidlength=strlen($tmpqid);
-				
-			//we somehow get the answer code (see SQL later) from the $qqid
-			$qaid=substr($qqid, $qidlength, strlen($qqid)-$qidlength);
-				
-			//get some question data
-			$nquery = "SELECT title, type, question, other FROM ".db_table_name("questions")." WHERE qid='".substr($qqid, 0, $qidlength)."' AND language='{$language}'";
-			$nresult = db_execute_num($nquery) or safe_die("Couldn't get text question<br />$nquery<br />".$connect->ErrorMsg());
-				
-			//more substrings
-			$count = substr($qqid, strlen($qqid)-1);
-				
-			//loop through question data
-			while ($nrow=$nresult->FetchRow())
-			{
-				$qtitle=FlattenText($nrow[0]).'-'.$count;
-				$qtype=$nrow[1];
-				$qquestion=FlattenText($nrow[2]);
-			}
-				
-			//get answers
-			$qquery = "SELECT code, answer FROM ".db_table_name("answers")." WHERE qid='".substr($qqid, 0, $qidlength)."' AND code='$qaid' AND language='{$language}' ORDER BY sortorder, answer";
-			$qresult=db_execute_num($qquery) or safe_die ("Couldn't get answer details (Array 5p Q)<br />$qquery<br />".$connect->ErrorMsg());
-
-			//loop through answer data
-			while ($qrow=$qresult->FetchRow())
-			{
-				//store each answer here
-				$atext=FlattenText($qrow[1]);
-			}
-
-			//add this to the question title
-			$qtitle .= " [$atext]";
-
-			//even more substrings...
-			$mfield=substr($rt, 1, strlen($rt));
-				
-			//Text questions either have an answer, or they don't. There's no other way of quantising the results.
-			// So, instead of building an array of predefined answers like we do with lists & other types,
-			// we instead create two "types" of possible answer - either there is a response.. or there isn't.
-			// This question type then can provide a % of the question answered in the summary.
-			$alist[]=array("Answers", $clang->gT("Answer"), $mfield);
-			$alist[]=array("NoAnswer", $clang->gT("No answer"), $mfield);
-		}
-
-
-		//RANKING OPTION THEREFORE CONFUSING
-		elseif ($firstletter == "R")
-		{
-			//getting the needed IDs somehow
-			$lengthofnumeral=substr($rt, strpos($rt, "-")+1, 1);
-			list($qsid, $qgid, $qqid) = explode("X", substr($rt, 1, strpos($rt, "-")-($lengthofnumeral+1)), 3);
-				
-			//get question data
-			$nquery = "SELECT title, type, question FROM ".db_table_name("questions")." WHERE qid='$qqid' AND language='{$language}'";
-			$nresult = db_execute_num($nquery) or safe_die ("Couldn't get question<br />$nquery<br />".$connect->ErrorMsg());
-				
-			//loop through question data
-			while ($nrow=$nresult->FetchRow())
-			{
-				$qtitle=FlattenText($nrow[0]). " [".substr($rt, strpos($rt, "-")-($lengthofnumeral), $lengthofnumeral)."]";
-				$qtype=$nrow[1];
-				$qquestion=FlattenText($nrow[2]). "[".$clang->gT("Ranking")." ".substr($rt, strpos($rt, "-")-($lengthofnumeral), $lengthofnumeral)."]";
-			}
-				
-			//get answers
-			$query="SELECT code, answer FROM ".db_table_name("answers")." WHERE qid='$qqid' AND language='{$language}' ORDER BY sortorder, answer";
-			$result=db_execute_num($query) or safe_die("Couldn't get list of answers for multitype<br />$query<br />".$connect->ErrorMsg());
-				
-			//loop through answers
-			while ($row=$result->FetchRow())
-			{
-				//create an array containing answer code, answer and fieldname(??)
-				$mfield=substr($rt, 1, strpos($rt, "-")-1);
-				$alist[]=array("$row[0]", FlattenText($row[1]), $mfield);
-			}
-		}
-
-		//N = numerical input
-		//K = multiple numerical input
-		elseif ($firstletter == "N" || $firstletter == "K") //NUMERICAL TYPE
-		{
-			//Zero handling
-			if (!isset($excludezeros)) //If this hasn't been set, set it to on as default:
-			{
-				$excludezeros=1;
-			}
-			//check last character, greater/less/equals don't need special treatment
-			if (substr($rt, -1) == "G" ||  substr($rt, -1) == "L" || substr($rt, -1) == "=")
-			{
-				//DO NOTHING
-			}
-			else
-			{
-				//create SGQ identifier
-				list($qsid, $qgid, $qqid) = explode("X", $rt, 3);
-
-				//multiple numerical input
-				if($firstletter == "K")
-				{
-					// This is a multiple numerical question so we need to strip of the answer id to find the question title
-					$tmpqid=substr($qqid, 0, strlen($qqid)-1);
-
-					//did we get a valid ID?
-					while (!in_array ($tmpqid,$legitqids))
-					$tmpqid=substr($tmpqid, 0, strlen($tmpqid)-1);
-
-					//check lenght of ID
-					$qidlength=strlen($tmpqid);
-
-					//get answer ID from qid
-					$qaid=substr($qqid, $qidlength, strlen($qqid)-$qidlength);
-
-					//get question details from DB
-					$nquery = "SELECT title, type, question, qid, lid
-							   FROM ".db_table_name("questions")." 
-							   WHERE qid='".substr($qqid, 0, $qidlength)."' 
-							   AND language='{$language}'";
-					$nresult = db_execute_num($nquery) or safe_die("Couldn't get text question<br />$nquery<br />".$connect->ErrorMsg());
-				}
-
-				//probably question type "N" = numerical input
-				else
-				{
-					//we can use the qqid without any editing
-					$nquery = "SELECT title, type, question, qid, lid FROM ".db_table_name("questions")." WHERE qid='$qqid' AND language='{$language}'";
-					$nresult = db_execute_num($nquery) or safe_die ("Couldn't get question<br />$nquery<br />".$connect->ErrorMsg());
-				}
-
-				//loop through results
-				while ($nrow=$nresult->FetchRow())
-				{
-					$qtitle=FlattenText($nrow[0]); //clean up title
-					$qtype=$nrow[1];
-					$qquestion=FlattenText($nrow[2]);
-					$qiqid=$nrow[3];
-					$qlid=$nrow[4];
-				}
-
-				//Get answer texts for multiple numerical
-				if(substr($rt, 0, 1) == "K")
-				{
-					//get answer data
-					$qquery = "SELECT code, answer FROM ".db_table_name("answers")." WHERE qid='$qiqid' AND code='$qaid' AND language='{$language}' ORDER BY sortorder, answer";
-					$qresult=db_execute_num($qquery) or safe_die ("Couldn't get answer details (Array 5p Q)<br />$qquery<br />".$connect->ErrorMsg());
-
-					//handle answer
-					while ($qrow=$qresult->FetchRow())
-					{
-						$atext=FlattenText($qrow[1]);
-					}
-					//put single items in brackets at output
-					$qtitle .= " [$atext]";
-				}
-
-				//outputting headline
-				$statisticsoutput .= "\n<table class='statisticstable' >\n"
-				."\t<thead><tr><th colspan='2' align='center'><strong>".sprintf($clang->gT("Field summary for %s"),$qtitle).":</strong>"
-				."</th></tr>\n"
-				."\t<tr><th colspan='2' align='center'><strong>$qquestion</strong></th></tr>\n"
-				."\t<tr>\n\t\t<th width='50%' align='center' ><strong>"
-				.$clang->gT("Calculation")."</strong></th>\n"
-				."\t\t<th width='50%' align='center' ><strong>"
-				.$clang->gT("Result")."</strong></th>\n"
-				."\t</tr></thead>\n";
-
-				//this field is queried using mathematical functions
-				$fieldname=substr($rt, 1, strlen($rt));
-
-				//special treatment for MS SQL databases
-				if ($connect->databaseType == 'odbc_mssql' || $connect->databaseType == 'odbtp' || $connect->databaseType == 'mssql_n')
-				{
-					//standard deviation
-					$query = "SELECT STDEVP(".db_quote_id($fieldname)."*1) as stdev";
-				}
-
-				//other databases (MySQL, Postgres)
-				else
-				{
-					//standard deviation
-					$query = "SELECT STDDEV(".db_quote_id($fieldname).") as stdev";
-				}
-
-				//sum
-				$query .= ", SUM(".db_quote_id($fieldname)."*1) as sum";
-
-				//average
-				$query .= ", AVG(".db_quote_id($fieldname)."*1) as average";
-
-				//min
-				$query .= ", MIN(".db_quote_id($fieldname)."*1) as minimum";
-
-				//max
-				$query .= ", MAX(".db_quote_id($fieldname)."*1) as maximum";
-				//Only select responses where there is an actual number response, ignore nulls and empties (if these are included, they are treated as zeroes, and distort the deviation/mean calculations)
-
-				//special treatment for MS SQL databases
-				if ($connect->databaseType == 'odbc_mssql' || $connect->databaseType == 'odbtp' || $connect->databaseType == 'mssql_n')
-				{
-					//no NULL/empty values please
-					$query .= " FROM ".db_table_name("survey_$surveyid")." WHERE ".db_quote_id($fieldname)." IS NOT NULL";
-					if(!$excludezeros)
-					{
-						//NO ZERO VALUES
-						$query .= " AND (".db_quote_id($fieldname)." <> 0)";
-					}
-				}
-
-				//other databases (MySQL, Postgres)
-				else
-				{
-					//no NULL/empty values please
-					$query .= " FROM ".db_table_name("survey_$surveyid")." WHERE ".db_quote_id($fieldname)." IS NOT NULL";
-					if(!$excludezeros)
-					{
-						//NO ZERO VALUES
-						$query .= " AND (".db_quote_id($fieldname)." != 0)";
-					}
-				}
-
-				//filter incomplete answers if set
-				if (incompleteAnsFilterstate() == "inc") {$query .= " AND submitdate is null";}
-				elseif (incompleteAnsFilterstate() == "filter") {$query .= " AND submitdate is not null";}
-
-				//$sql was set somewhere before
-				if ($sql != "NULL") {$query .= " AND $sql";}
-
-				//execute query
-				$result=db_execute_assoc($query) or safe_die("Couldn't do maths testing<br />$query<br />".$connect->ErrorMsg());
-
-				//get calculated data
-				while ($row=$result->FetchRow())
-				{
-					//put translation of mean and calculated data into $showem array
-					$showem[]=array($clang->gT("Sum"), $row['sum']);
-					$showem[]=array($clang->gT("Standard deviation"), round($row['stdev'],2));
-					$showem[]=array($clang->gT("Average"), round($row['average'],2));
-					$showem[]=array($clang->gT("Minimum"), $row['minimum']);
-						
-					//Display the maximum and minimum figures after the quartiles for neatness
-					$maximum=$row['maximum'];
-					$minimum=$row['minimum'];
-				}
-
-
-
-				//CALCULATE QUARTILES
-
-				//get data
-				$query ="SELECT ".db_quote_id($fieldname)." FROM ".db_table_name("survey_$surveyid")." WHERE ".db_quote_id($fieldname)." IS NOT null";
-				//NO ZEROES
-				if(!$excludezeros)
-				{
-					$query .= " AND ".db_quote_id($fieldname)." != 0";
-				}
-
-				//filtering enabled?
-				if (incompleteAnsFilterstate() == "inc") {$query .= " AND submitdate is null";}
-				elseif (incompleteAnsFilterstate() == "filter") {$query .= " AND submitdate is not null";}
-
-				//if $sql values have been passed to the statistics script from another script, incorporate them
-				if ($sql != "NULL") {$query .= " AND $sql";}
-
-				//execute query
-				$result=$connect->Execute($query) or safe_die("Disaster during median calculation<br />$query<br />".$connect->ErrorMsg());
-
-				$querystarter="SELECT ".db_quote_id($fieldname)." FROM ".db_table_name("survey_$surveyid")." WHERE ".db_quote_id($fieldname)." IS NOT null";
-				//No Zeroes
-				if(!$excludezeros)
-				{
-					$querystart .= " AND ".db_quote_id($fieldname)." != 0";
-				}
-				//filtering enabled?
-				if (incompleteAnsFilterstate() == "inc") {$querystarters .= " AND submitdate is null";}
-				elseif (incompleteAnsFilterstate() == "filter") {$querystarter .= " AND submitdate is not null";}
-
-				//if $sql values have been passed to the statistics script from another script, incorporate them
-				if ($sql != "NULL") {$querystarter .= " AND $sql";}
-
-				//we just count the number of records returned
-				$medcount=$result->RecordCount();
-
-				//put the total number of records at the beginning of this array
-				array_unshift($showem, array($clang->gT("Count"), $medcount));
-
-
-				//no more comment from Mazi regarding the calculation
-
-				// Calculating only makes sense with more than one result
-				if ($medcount>1)
-				{
-					//1ST QUARTILE (Q1)
-					$q1=(1/4)*($medcount+1);
-					$q1b=(int)((1/4)*($medcount+1));
-					$q1c=$q1b-1;
-					$q1diff=$q1-$q1b;
-					$total=0;
-						
-					// fix if there are too few values to evaluate.
-					if ($q1c<1) {$q1c=1;$lastnumber=0;}
-						
-					if ($q1 != $q1b)
-					{
-						//ODD NUMBER
-						$query = $querystarter . " ORDER BY ".db_quote_id($fieldname)."*1 ";
-						$result=db_select_limit_assoc($query, $q1c, 2) or safe_die("1st Quartile query failed<br />".$connect->ErrorMsg());
-
-						while ($row=$result->FetchRow())
-						{
-							if ($total == 0)    {$total=$total-$row[$fieldname];}
-								
-							else                {$total=$total+$row[$fieldname];}
-								
-							$lastnumber=$row[$fieldname];
-						}
-
-						$q1total=$lastnumber-(1-($total*$q1diff));
-
-						if ($q1total < $minimum) {$q1total=$minimum;}
-
-						$showem[]=array($clang->gT("1st quartile (Q1)"), $q1total);
-					}
-					else
-					{
-						//EVEN NUMBER
-						$query = $querystarter . " ORDER BY ".db_quote_id($fieldname)."*1 ";
-						$result=db_select_limit_assoc($query,1, $q1c) or safe_die ("1st Quartile query failed<br />".$connect->ErrorMsg());
-
-						while ($row=$result->FetchRow())
-						{
-							$showem[]=array("1st Quartile (Q1)", $row[$fieldname]);
-						}
-					}
-						
-					$total=0;
-						
-						
-					//MEDIAN (Q2)
-					$median=(1/2)*($medcount+1);
-					$medianb=(int)((1/2)*($medcount+1));
-					$medianc=$medianb-1;
-					$mediandiff=$median-$medianb;
-						
-					if ($median != (int)((($medcount+1)/2)-1))
-					{
-						//remainder
-						$query = $querystarter . " ORDER BY ".db_quote_id($fieldname)."*1 ";
-						$result=db_select_limit_assoc($query,2, $medianc) or safe_die("What a complete mess with the remainder<br />$query<br />".$connect->ErrorMsg());
-
-						while
-						(
-						$row=$result->FetchRow()) {$total=$total+$row[$fieldname];
-						}
-
-						$showem[]=array($clang->gT("2nd quartile (Median)"), $total/2);
-					}
-						
-					else
-					{
-						//EVEN NUMBER
-						$query = $querystarter . " ORDER BY ".db_quote_id($fieldname)."*1 ";
-						$result=db_select_limit_assoc($query,1, $medianc) or safe_die("What a complete mess<br />$query<br />".$connect->ErrorMsg());
-
-						while ($row=$result->FetchRow())
-						{
-							$showem[]=array("Median Value", $row[$fieldname]);
-						}
-					}
-						
-					$total=0;
-						
-						
-					//3RD QUARTILE (Q3)
-					$q3=(3/4)*($medcount+1);
-					$q3b=(int)((3/4)*($medcount+1));
-					$q3c=$q3b-1;
-					$q3diff=$q3-$q3b;
-						
-					if ($q3 != $q3b)
-					{
-						$query = $querystarter . " ORDER BY ".db_quote_id($fieldname)."*1 ";
-						$result = db_select_limit_assoc($query,2,$q3c) or safe_die("3rd Quartile query failed<br />".$connect->ErrorMsg());
-
-						$lastnumber='';
-
-						while ($row=$result->FetchRow())
-						{
-							if ($total == 0)    {$total=$total-$row[$fieldname];}
-								
-							else                {$total=$total+$row[$fieldname];}
-								
-							if (!$lastnumber) {$lastnumber=$row[$fieldname];}
-						}
-						$q3total=$lastnumber+($total*$q3diff);
-
-						if ($q3total < $maximum) {$q1total=$maximum;}
-
-						$showem[]=array($clang->gT("3rd quartile (Q3)"), $q3total);
-					}
-						
-					else
-					{
-						$query = $querystarter . " ORDER BY ".db_quote_id($fieldname)."*1";
-						$result = db_select_limit_assoc($query,1, $q3c) or safe_die("3rd Quartile even query failed<br />".$connect->ErrorMsg());
-
-						while ($row=$result->FetchRow())
-						{
-							$showem[]=array("3rd Quartile (Q3)", $row[$fieldname]);
-						}
-					}
-						
-					$total=0;
-						
-					$showem[]=array($clang->gT("Maximum"), $maximum);
-						
-					//output results
-					foreach ($showem as $shw)
-					{
-						$statisticsoutput .= "\t<tr>\n"
-						."\t\t<td align='center' >$shw[0]</td>\n"
-						."\t\t<td align='center' >$shw[1]</td>\n"
-						."\t</tr>\n";
-					}
-						
-					//footer of question type "N"
-					$statisticsoutput .= "\t<tr>\n"
-					."\t\t<td colspan='4' align='center' bgcolor='#EEEEEE'>\n"
-					."\t\t\t<font size='1'>".$clang->gT("Null values are ignored in calculations")."<br />\n"
-					."\t\t\t".sprintf($clang->gT("Q1 and Q3 calculated using %s"), "<a href='http://mathforum.org/library/drmath/view/60969.html' target='_blank'>".$clang->gT("minitab method")."</a>")
-					."</font>\n"
-					."\t\t</td>\n"
-					."\t</tr>\n</table>\n";
-						
-					//clean up
-					unset($showem);
-						
-				}	//end if (enough results?)
-
-				//not enough (<1) results for calculation
-				else
-				{
-					//output
-					$statisticsoutput .= "\t<tr>\n"
-					."\t\t<td align='center'  colspan='4'>".$clang->gT("Not enough values for calculation")."</td>\n"
-					."\t</tr>\n</table><br />\n";
-					unset($showem);
-				}
-
-			}	//end else -> check last character, greater/less/equals don't need special treatment
-				
-		}	//end else-if -> multiple numerical types
-
-		//is there some "id", "datestamp" or "D" within the type?
-		elseif (substr($rt, 0, 2) == "id" || substr($rt, 0, 9) == "datestamp" || ($firstletter == "D"))
-		{
-			/*
-			 * DON'T show anything for date questions
-			 * because there aren't any statistics implemented yet!
-			 *
-			 * See bug report #2539 and
-			 * feature request #2620
-			 */
-		}
-
-
-		// NICE SIMPLE SINGLE OPTION ANSWERS
-		else
-		{
-			//get database fields for this survey
-			$fieldmap=createFieldMap($surveyid, "full");
-				
-			//search for key
-			$fielddata=arraySearchByKey($rt, $fieldmap, "fieldname", 1);
-				
-			//get SGQA IDs
-			$qsid=$fielddata['sid'];
-			$qgid=$fielddata['gid'];
-			$qqid=$fielddata['qid'];
-			$qanswer=$fielddata['aid'];
-				
-			//question type
-			$qtype=$fielddata['type'];
-
-			//question string
-			$qastring=$fielddata['question'];
-
-			//question ID
-			$rqid=$qqid;
-				
-			//get question data
-			$nquery = "SELECT title, type, question, qid, lid, lid1, other FROM ".db_table_name("questions")." WHERE qid='{$rqid}' AND language='{$language}'";
-			$nresult = db_execute_num($nquery) or safe_die ("Couldn't get question<br />$nquery<br />".$connect->ErrorMsg());
-				
-			//loop though question data
-			while ($nrow=$nresult->FetchRow())
-			{
-				$qtitle=FlattenText($nrow[0]);
-				$qtype=$nrow[1];
-				$qquestion=FlattenText($nrow[2]);
-				$qiqid=$nrow[3];
-				$qlid=$nrow[4];
-				$qlid1=$nrow[5];
-				$qother=$nrow[6];
-			}
-				
-			//check question types
-			switch($qtype)
-			{
-				//Array of 5 point choices (several items to rank!)
-				case "A":
-
-					//get data
-					$qquery = "SELECT code, answer FROM ".db_table_name("answers")." WHERE qid='$qiqid' AND code='$qanswer' AND language='{$language}' ORDER BY sortorder, answer";
-					$qresult=db_execute_num($qquery) or safe_die ("Couldn't get answer details (Array 5p Q)<br />$qquery<br />".$connect->ErrorMsg());
-
-					//loop through results
-					while ($qrow=$qresult->FetchRow())
-					{
-						//5-point array
-						for ($i=1; $i<=5; $i++)
-						{
-							//add data
-							$alist[]=array("$i", "$i");
-						}
-						//add counter
-						$atext=FlattenText($qrow[1]);
-					}
-
-					//list IDs and answer codes in brackets
-					$qquestion .= "<br />\n[".$atext."]";
-					$qtitle .= "($qanswer)";
-					break;
-
-
-
-					//Array of 10 point choices
-					//same as above just with 10 items
-				case "B":
-					$qquery = "SELECT code, answer FROM ".db_table_name("answers")." WHERE qid='$qiqid' AND code='$qanswer' AND language='{$language}' ORDER BY sortorder, answer";
-					$qresult=db_execute_num($qquery) or safe_die ("Couldn't get answer details (Array 10p Q)<br />$qquery<br />".$connect->ErrorMsg());
-					while ($qrow=$qresult->FetchRow())
-					{
-						for ($i=1; $i<=10; $i++)
-						{
-							$alist[]=array("$i", "$i");
-						}
-						$atext=FlattenText($qrow[1]);
-					}
-
-					$qquestion .= "<br />\n[".$atext."]";
-					$qtitle .= "($qanswer)";
-					break;
-
-
-
-					//Array of Yes/No/$clang->gT("Uncertain")
-				case "C":
-					$qquery = "SELECT code, answer FROM ".db_table_name("answers")." WHERE qid='$qiqid' AND code='$qanswer' AND language='{$language}' ORDER BY sortorder, answer";
-					$qresult=db_execute_num($qquery) or safe_die ("Couldn't get answer details<br />$qquery<br />".$connect->ErrorMsg());
-
-					//loop thorugh results
-					while ($qrow=$qresult->FetchRow())
-					{
-						//add results
-						$alist[]=array("Y", $clang->gT("Yes"));
-						$alist[]=array("N", $clang->gT("No"));
-						$alist[]=array("U", $clang->gT("Uncertain"));
-						$atext=FlattenText($qrow[1]);
-					}
-					//output
-					$qquestion .= "<br />\n[".$atext."]";
-					$qtitle .= "($qanswer)";
-					break;
-
-
-
-					//Array of Yes/No/$clang->gT("Uncertain")
-					//same as above
-				case "E":
-					$qquery = "SELECT code, answer FROM ".db_table_name("answers")." WHERE qid='$qiqid' AND code='$qanswer' AND language='{$language}' ORDER BY sortorder, answer";
-					$qresult=db_execute_num($qquery) or safe_die ("Couldn't get answer details<br />$qquery<br />".$connect->ErrorMsg());
-					while ($qrow=$qresult->FetchRow())
-					{
-						$alist[]=array("I", $clang->gT("Increase"));
-						$alist[]=array("S", $clang->gT("Same"));
-						$alist[]=array("D", $clang->gT("Decrease"));
-						$atext=FlattenText($qrow[1]);
-					}
-					$qquestion .= "<br />\n[".$atext."]";
-					$qtitle .= "($qanswer)";
-					break;
-
-
-				case ";": //Array (Multi Flexi) (Text)
-					list($qacode, $licode)=explode("_", $qanswer);
-
-					$qquery = "SELECT code, answer FROM ".db_table_name("answers")." WHERE qid='$qiqid' AND code='$qacode' AND language='{$language}' ORDER BY sortorder, answer";
-					//echo $qquery."<br />";
-					$qresult=db_execute_num($qquery) or die ("Couldn't get answer details<br />$qquery<br />".$connect->ErrorMsg());
-
-					while ($qrow=$qresult->FetchRow())
-					{
-						$fquery = "SELECT * FROM ".db_table_name("labels")." WHERE lid='{$qlid}' AND code = '{$licode}' AND language='{$language}'ORDER BY sortorder, code";
-						$fresult = db_execute_assoc($fquery);
-						while ($frow=$fresult->FetchRow())
-						{
-							$alist[]=array($frow['code'], $frow['title']);
-							$ltext=$frow['title'];
-						}
-						$atext=FlattenText($qrow[1]);
-					}
-
-					$qquestion .= "<br />\n[".$atext."] [".$ltext."]";
-					$qtitle .= "($qanswer)";
-					break;
-
-
-				case ":": //Array (Multiple Flexi) (Numbers)
-					$qidattributes=getQuestionAttributes($qiqid);
-					if ($maxvalue=arraySearchByKey("multiflexible_max", $qidattributes, "attribute", 1)) {
-						$maxvalue=$maxvalue['value'];
-					}
-					else {
-						$maxvalue=10;
-					}
-
-					if ($minvalue=arraySearchByKey("multiflexible_min", $qidattributes, "attribute", 1)) {
-						$minvalue=$minvalue['value'];
-					}
-					else {
-						$minvalue=1;
-					}
-					 
-					if ($stepvalue=arraySearchByKey("multiflexible_step", $qidattributes, "attribute", 1)) {
-						$stepvalue=$stepvalue['value'];
-					}
-					else {
-						$stepvalue=1;
-					}
-					 
-					if (arraySearchByKey("multiflexible_checkbox", $qidattributes, "attribute", 1)) {
-						$minvalue=0;
-						$maxvalue=1;
-						$stepvalue=1;
-					}
-
-					list($qacode, $licode)=explode("_", $qanswer);
-
-					$qquery = "SELECT code, answer FROM ".db_table_name("answers")." WHERE qid='$qiqid' AND code='$qacode' AND language='{$language}' ORDER BY sortorder, answer";
-					//echo $qquery."<br />";
-					$qresult=db_execute_num($qquery) or die ("Couldn't get answer details<br />$qquery<br />".$connect->ErrorMsg());
-
-					while ($qrow=$qresult->FetchRow())
-					{
-						$fquery = "SELECT * FROM ".db_table_name("labels")." WHERE lid='{$qlid}' AND code = '{$licode}' AND language='{$language}'ORDER BY sortorder, code";
-						$fresult = db_execute_assoc($fquery);
-						while ($frow=$fresult->FetchRow())
-						{
-							//$alist[]=array($frow['code'], $frow['title']);
-							$ltext=$frow['title'];
-						}
-						$atext=FlattenText($qrow[1]);
-					}
-
-					for($i=$minvalue; $i<=$maxvalue; $i+=$stepvalue)
-					{
-						$alist[]=array($i, $i);
-					}
-
-					$qquestion .= "<br />\n[".$atext."] [".$ltext."]";
-					list($myans, $mylabel)=explode("_", $qanswer);
-					$qtitle .= "[$myans][$mylabel]";
-					break;
-
-				case "F": //Array of Flexible
-				case "H": //Array of Flexible by Column
-					$qquery = "SELECT code, answer FROM ".db_table_name("answers")." WHERE qid='$qiqid' AND code='$qanswer' AND language='{$language}' ORDER BY sortorder, answer";
-					$qresult=db_execute_num($qquery) or safe_die ("Couldn't get answer details<br />$qquery<br />".$connect->ErrorMsg());
-
-					//loop through answers
-					while ($qrow=$qresult->FetchRow())
-					{
-						//this question type uses its own labels
-						$fquery = "SELECT * FROM ".db_table_name("labels")." WHERE lid='{$qlid}' AND language='{$language}'ORDER BY sortorder, code";
-						$fresult = db_execute_assoc($fquery);
-							
-						//add code and title to results for outputting them later
-						while ($frow=$fresult->FetchRow())
-						{
-							$alist[]=array($frow['code'], FlattenText($frow['title']));
-						}
-							
-						//counter
-						$atext=FlattenText($qrow[1]);
-					}
-
-					//output
-					$qquestion .= "<br />\n[".$atext."]";
-					$qtitle .= "($qanswer)";
-					break;
-
-
-
-				case "G": //Gender
-					$alist[]=array("F", $clang->gT("Female"));
-					$alist[]=array("M", $clang->gT("Male"));
-					break;
-
-
-
-				case "Y": //Yes\No
-					$alist[]=array("Y", $clang->gT("Yes"));
-					$alist[]=array("N", $clang->gT("No"));
-					break;
-
-
-
-				case "I": //Language
-					// Using previously defined $survlangs array of language codes
-					foreach ($survlangs as $availlang)
-					{
-						$alist[]=array($availlang, getLanguageNameFromCode($availlang,false));
-					}
-					break;
-
-
-
-				case "5": //5 Point (just 1 item to rank!)
-					for ($i=1; $i<=5; $i++)
-					{
-						$alist[]=array("$i", "$i");
-					}
-					break;
-
-
-						
-				case "W":	//List felixble labels (dropdown)
-					
-				case "Z":	//List flexible labels (radio)
-						
-					//get labels
-					$fquery = "SELECT * FROM ".db_table_name("labels")." WHERE lid='{$qlid}' AND language='{$language}' ORDER BY sortorder, code";
-					$fresult = db_execute_assoc($fquery);
-
-					//put label code and label title into array
-					while ($frow=$fresult->FetchRow())
-					{
-						$alist[]=array($frow['code'], FlattenText($frow['title']));
-					}
-
-					//does "other" field exist?
-					if ($qother == "Y")
-					{
-						$alist[]=array($clang->gT("Other"),$clang->gT("Other"),$fielddata['fieldname'].'other');
-					}
-					break;
-
-
-
-
-				case "1":	//array flexible labels (dual scale)
-					 
-					//get question attributes
-					$qidattributes=getQuestionAttributes($qqid);
-
-					//check last character -> label 1
-					if (substr($rt,-1,1) == 0)
-					{
-						//get label 1
-						$fquery = "SELECT * FROM ".db_table_name("labels")." WHERE lid='{$qlid}' AND language='{$language}' ORDER BY sortorder, code";
-
-						//header available?
-						if ($dsheaderA=arraySearchByKey("dualscale_headerA", $qidattributes, "attribute", 1))
-						{
-							//output
-							$labelheader= "[".$dsheaderA['value']."]";
-						}
-
-						//no header
-						else
-						{
-							$labelheader ='';
-						}
-
-						//output
-						$labelno = "Label 1";
-					}
-
-					//label 2
-					else
-					{
-						//get label 2
-						$fquery = "SELECT * FROM ".db_table_name("labels")." WHERE lid='{$qlid1}' AND language='{$language}' ORDER BY sortorder, code";
-
-						//header available?
-						if ($dsheaderB=arraySearchByKey("dualscale_headerB", $qidattributes, "attribute", 1))
-						{
-							//output
-							$labelheader= "[" . $dsheaderB['value'] . "]";
-						}
-
-						//no header
-						else
-						{
-							$labelheader ='';
-						}
-
-						//output
-						$labelno = "Label 2";
-					}
-
-					//get data
-					$fresult = db_execute_assoc($fquery);
-
-					//put label code and label title into array
-					while ($frow=$fresult->FetchRow())
-					{
-						$alist[]=array($frow['code'], FlattenText($frow['title']));
-					}
-
-					//adapt title and question
-					$qtitle = $qtitle." [".$qanswer."][".$labelno."]";
-					$qquestion  = $qastring .$labelheader;
-					break;
-
-
-
-
-				default:	//default handling
-
-					//get answer code and title
-					$qquery = "SELECT code, answer FROM ".db_table_name("answers")." WHERE qid='$qqid' AND language='{$language}' ORDER BY sortorder, answer";
-					$qresult = db_execute_num($qquery) or safe_die ("Couldn't get answers list<br />$qquery<br />".$connect->ErrorMsg());
-
-					//put answer code and title into array
-					while ($qrow=$qresult->FetchRow())
-					{
-						$alist[]=array("$qrow[0]", FlattenText($qrow[1]));
-					}
-
-					//handling for "other" field for list radio or list drowpdown
-					if (($qtype == "L" || $qtype == "!") && $qother == "Y")
-					{
-						//add "other"
-						$alist[]=array($clang->gT("Other"),$clang->gT("Other"),$fielddata['fieldname'].'other');
-					}
-
-			}	//end switch question type
-				
-			//moved because it's better to have "no answer" at the end of the list instead of the beginning
-			//put data into array
-			$alist[]=array("", $clang->gT("No answer"));
-				
-		}	//end else -> single option answers
-
-		//foreach ($alist as $al) {$statisticsoutput .= "$al[0] - $al[1]<br />";} //debugging line
-		//foreach ($fvalues as $fv) {$statisticsoutput .= "$fv | ";} //debugging line
-
-
-
-
-
-		//2. Collect and Display results #######################################################################
-		if (isset($alist) && $alist) //Make sure there really is an answerlist, and if so:
-		{
-			//output
-			$statisticsoutput .= "<table class='statisticstable'>\n"
-			."\t<thead><tr><th colspan='4' align='center'><strong>"
-			
-			//headline
-			.sprintf($clang->gT("Field summary for %s"),$qtitle)."</strong>"
-			."</th></tr>\n"
-			."\t<tr><th colspan='4' align='center'><strong>"
-			
-			//question title
-			.$qquestion."</strong></th></tr>\n"
-			."\t<tr>\n\t\t<th width='50%' align='center' >";
-				
-			// this will count the answers considered completed
-			$TotalCompleted = 0;
-				
-			//loop thorugh the array which contains all answer data
-			foreach ($alist as $al)
-			{
-				//picks out alist that come from the multiple list above
-				if (isset($al[2]) && $al[2])
-				{
-					//handling for "other" option
-					if ($al[1] == $clang->gT("Other"))
-					{
-						//get data
-						$query = "SELECT count(*) FROM ".db_table_name("survey_$surveyid")." WHERE ";
-						$query .= ($connect->databaseType == "mysql")?  db_quote_id($al[2])." != ''" : "NOT (".db_quote_id($al[2])." LIKE '')";
-					}
-						
-					/*
-					 * text questions:
-					 *
-					 * U = huge free text
-					 * T = long free text
-					 * S = short free text
-					 * Q = multiple short text
-					 */
-
-					elseif ($qtype == "U" || $qtype == "T" || $qtype == "S" || $qtype == "Q" || $qtype == ";")
-					{
-						//free text answers
-						if($al[0]=="Answers")
-						{
-							$query = "SELECT count(*) FROM ".db_table_name("survey_$surveyid")." WHERE ";
-							$query .= ($connect->databaseType == "mysql")?  db_quote_id($al[2])." != ''" : "NOT (".db_quote_id($al[2])." LIKE '')";
-						}
-						//"no answer" handling
-						elseif($al[0]=="NoAnswer")
-						{
-							$query = "SELECT count(*) FROM ".db_table_name("survey_$surveyid")." WHERE (".db_quote_id($al[2])." IS NULL OR ";
-							$query .= ($connect->databaseType == "mysql")?  db_quote_id($al[2])." = '')" : " (".db_quote_id($al[2])." LIKE ''))";
-						}
-					}
-					// all other question types
-					else
-					{
-						$query = "SELECT count(*) FROM ".db_table_name("survey_$surveyid")." WHERE ".db_quote_id($al[2])." =";
-
-						//ranking question?
-						if (substr($rt, 0, 1) == "R")
-						{
-							$query .= " '$al[0]'";
-						}
-						else
-						{
-							$query .= " 'Y'";
-						}
-					}
-						
-				}	//end if -> alist set
-
-				else
-				{
-					//get more data
-
-					if ($connect->databaseType == 'odbc_mssql' || $connect->databaseType == 'odbtp' || $connect->databaseType == 'mssql_n')
-					{
-						// mssql cannot compare text blobs so we have to cast here
-						$query = "SELECT count(*) FROM ".db_table_name("survey_$surveyid")." WHERE cast(".db_quote_id($rt)." as varchar)= '$al[0]'";
-					}
-					else
-					$query = "SELECT count(*) FROM ".db_table_name("survey_$surveyid")." WHERE ".db_quote_id($rt)." = '$al[0]'";
-
-				}
-
-				//check filter option
-				if (incompleteAnsFilterstate() == "inc") {$query .= " AND submitdate is null";}
-				elseif (incompleteAnsFilterstate() == "filter") {$query .= " AND submitdate is not null";}
-
-				//check for any "sql" that has been passed from another script
-				if ($sql != "NULL") {$query .= " AND $sql";}
-
-				//get data
-				$result=db_execute_num($query) or safe_die ("Couldn't do count of values<br />$query<br />".$connect->ErrorMsg());
-
-				// $statisticsoutput .= "\n<!-- ($sql): $query -->\n\n";
-
-				// this just extracts the data, after we present
-				while ($row=$result->FetchRow())
-				{
-					//increase counter
-					$TotalCompleted += $row[0];
-
-					//"no answer" handling
-					if ($al[0] == "")
-					{
-                        $fname=$clang->gT("No answer");
-                    }
-					//"other" handling
-					//"Answers" means that we show an option to list answer to "other" text field
-					elseif ($al[0] == $clang->gT("Other") || $al[0] == "Answers")
-					{
-                        $fname="$al[1] <input type='submit' value='".$clang->gT("Browse")."' onclick=\"window.open('admin.php?action=listcolumn&sid=$surveyid&amp;column=$al[2]&amp;sql=".urlencode($sql)."', 'results', 'width=460, height=500, left=50, top=50, resizable=yes, scrollbars=yes, menubar=no, status=no, location=no, toolbar=no')\" />";
-                    }
-						
-					/*
-					 * text questions:
-					 *
-					 * U = huge free text
-					 * T = long free text
-					 * S = short free text
-					 * Q = multiple short text
-					 */
-                    elseif ($qtype == "P" )
-                    {
-                        $fname= "$al[1] <input type='submit' value='"
-                        . $clang->gT("Browse")."' onclick=\"window.open('admin.php?action=listcolumn&sid=$surveyid&amp;column=$al[2]comment&amp;sql="
-                        . urlencode($sql)."', 'results', 'width=460, height=500, left=50, top=50, resizable=yes, scrollbars=yes, menubar=no, status=no, location=no, toolbar=no')\" />";
-                        
-                    }
-					elseif ($qtype == "S" || $qtype == "U" || $qtype == "T" || $qtype == "Q" )
-					{
-						//show free text answers
-						if ($al[0] == "Answers")
-						{
-							$fname= "$al[1] <input type='submit' value='"
-							. $clang->gT("Browse")."' onclick=\"window.open('admin.php?action=listcolumn&sid=$surveyid&amp;column=$al[2]&amp;sql="
-							. urlencode($sql)."', 'results', 'width=460, height=500, left=50, top=50, resizable=yes, scrollbars=yes, menubar=no, status=no, location=no, toolbar=no')\" />";
-						}
-						elseif ($al[0] == "NoAnswer")
-						{
-							$fname= "$al[1]";
-						}
-					}
-						
-						
-					//check if aggregated results should be shown
-					elseif ($showaggregateddata == 1 && isset($showaggregateddata))
-					{
-						if(!isset($showheadline) || $showheadline != false)
-						{
-							if($qtype == "5" || $qtype == "A")
-							{
-								//four columns
-								$statisticsoutput .= "<strong>".$clang->gT("Answer")."</strong></th>\n"
-								."\t\t<th width='15%' align='center' >"
-								."<strong>".$clang->gT("Count")."</strong></th>\n"
-								."\t\t<th width='20%' align='center' >"
-								."<strong>".$clang->gT("Percentage")."</strong></th>\n"
-								."\t\t<th width='15%' align='center' >"
-								."<strong>".$clang->gT("Sum")."</strong></th>\n"
-								."\t</tr></thead>\n";
-
-								$showheadline = false;
-							}
-							else
-							{
-								//three columns
-								$statisticsoutput .= "<strong>".$clang->gT("Answer")."</strong></td>\n"
-								."\t\t<th width='25%' align='center' >"
-								."<strong>".$clang->gT("Count")."</strong></th>\n"
-								."\t\t<th width='25%' align='center' >"
-								."<strong>".$clang->gT("Percentage")."</strong></th>\n"
-								."\t</tr></thead>\n";
-
-								$showheadline = false;
-							}
-								
-						}
-
-						//text for answer column is always needed
-						$fname="$al[1] ($al[0])";
-
-						//these question types get special treatment by $showaggregateddata
-						if($qtype == "5" || $qtype == "A")
-						{
-							//put non-edited data in here because $row will be edited later
-							$grawdata[]=$row[0];
-								
-							//keep in mind that we already added data (will be checked later)
-							$justadded = true;
-								
-							//we need a counter because we want to sum up certain values
-							//reset counter if 5 items have passed
-							if(!isset($testcounter) || $testcounter >= 4)
-							{
-								$testcounter = 0;
-							}
-							else
-							{
-								$testcounter++;
-							}
-								
-							//beside the known percentage value a new aggregated value should be shown
-							//therefore this item is marked in a certain way
-								
-							if($testcounter == 0 )	//add 300 to original value
-							{
-								//HACK: add three times the total number of results to the value
-								//This way we get a 300 + X percentage which can be checked later
-								$row[0] += (3*$results);
-							}
-								
-							//the third value should be shown twice later -> mark it
-							if($testcounter == 2)	//add 400 to original value
-							{
-								//HACK: add four times the total number of results to the value
-								//This way there should be a 400 + X percentage which can be checked later
-								$row[0] += (4*$results);
-							}
-								
-							//the last value aggregates the data of item 4 + item 5 later
-							if($testcounter == 4 )	//add 200 to original value
-							{
-								//HACK: add two times the total number of results to the value
-								//This way there should be a 200 + X percentage which can be checked later
-								$row[0] += (2*$results);
-							}
-								
-						}	//end if -> question type = "5"/"A"
-							
-					}	//end if -> show aggregated data
-						
-					//handling what's left
-					else
-					{
-						if(!isset($showheadline) || $showheadline != false)
-						{
-							//three columns
-							$statisticsoutput .= "<strong>".$clang->gT("Answer")."</strong></th>\n"
-							."\t\t<th width='25%' align='center' >"
-							."<strong>".$clang->gT("Count")."</strong></th>\n"
-							."\t\t<th width='25%' align='center' >"
-							."<strong>".$clang->gT("Percentage")."</strong></th>\n"
-							."\t</tr></thead>\n";
-
-							$showheadline = false;
-						}
-						//answer text
-						$fname="$al[1] ($al[0])";
-					}
-						
-					//are there some results to play with?
-					if ($results > 0)
-					{
-						//calculate percentage
-						$gdata[] = ($row[0]/$results)*100;
-					}
-					//no results
-					else
-					{
-						//no data!
-						$gdata[] = "N/A";
-					}
-						
-					//only add this if we don't handle question type "5"/"A"
-					if(!isset($justadded))
-					{
-						//put absolute data into array
-						$grawdata[]=$row[0];
-					}
-					else
-					{
-						//unset to handle "no answer" data correctly
-						unset($justadded);
-					}
-						
-					//put question title and code into array
-					$label[]=$fname;
-
-					//put only the code into the array
-					$justcode[]=$al[0];
-						
-					//edit labels and put them into antoher array
-					$lbl[] = wordwrap(FlattenText("$al[1] ($row[0])"), 25, "\n"); // NMO 2009-03-24
-					$lblrtl[] = utf8_strrev(wordwrap(FlattenText("$al[1] )$row[0]("), 25, "\n")); // NMO 2009-03-24
-
-				}	//end while -> loop through results
-
-			}	//end foreach -> loop through answer data
-
-			//no filtering of incomplete answers and NO multiple option questions
-			if ((incompleteAnsFilterstate() != "filter") and ($qtype != "M") and ($qtype != "P"))
-			{
-				//is the checkbox "Don't consider NON completed responses (only works when Filter incomplete answers is Disable)" checked?
-				if (isset($_POST["noncompleted"]) and ($_POST["noncompleted"] == "on") && (isset($showaggregateddata) && $showaggregateddata == 0))
-				{
-					//counter
-					$i=0;
-
-					while (isset($gdata[$i]))
-					{
-						//we want to have some "real" data here
-						if ($gdata[$i] != "N/A")
-						{
-							//calculate percentage
-							$gdata[$i] = ($grawdata[$i]/$TotalCompleted)*100;
-						}
-
-						//increase counter
-						$i++;
-
-					}	//end while (data available)
-						
-				}	//end if -> noncompleted checked
-					
-				//noncompleted is NOT checked
-				else
-				{
-					//calculate total number of incompleted records
-					$TotalIncomplete = $results - $TotalCompleted;
-					 
-					//output
-					$fname=$clang->gT("Non completed");
-					 
-					//we need some data
-					if ($results > 0)
-					{
-						//calculate percentage
-						$gdata[] = ($TotalIncomplete/$results)*100;
-					}
-					 
-					//no data :(
-					else
-					{
-						$gdata[] = "N/A";
-					}
-					 
-					//put data of incompleted records into array
-					$grawdata[]=$TotalIncomplete;
-					 
-					//put question title ("Not completed") into array
-					$label[]= $fname;
-					 
-					//put the code ("Not completed") into the array
-					$justcode[]=$fname;
-					 
-					//edit labels and put them into antoher array
-					$lbl[] = wordwrap(FlattenText($clang->gT("Non completed")." ($TotalIncomplete)"), 20, "\n"); // NMO 2009-03-24
-				}	//end else -> noncompleted NOT checked
-				 
-			}	//end if -> no filtering of incomplete answers and no multiple option questions
-
-
-			//counter
-			$i=0;
-
-			//we need to know which item we are editing
-			$itemcounter = 1;
-			 
-			//array to store items 1 - 5 of question types "5" and "A"
-			$stddevarray = array();
-				
-			//loop through all available answers
-			while (isset($gdata[$i]))
-			{
-				//repeat header (answer, count, ...) for each new question
-				unset($showheadline);
-				 
-				 
-				/*
-				 * there are 3 colums:
-				 *
-				 * 1 (50%) = answer (title and code in brackets)
-				 * 2 (25%) = count (absolute)
-				 * 3 (25%) = percentage
-				 */
-				$statisticsoutput .= "\t<tr>\n\t\t<td align='center' >" . $label[$i] ."\n"
-				."\t\t</td>\n"
-                
-				//output absolute number of records
-				."\t\t<td align='center' >" . $grawdata[$i] . "\n";
-
-
-				//no data
-				if ($gdata[$i] == "N/A")
-				{
-					//output when having no data
-					$statisticsoutput .= "\t\t</td><td  align='center' >";
-					 
-					//percentage = 0
-					$statisticsoutput .= sprintf("%01.2f", $gdata[$i]) . "%";
-					$gdata[$i] = 0;
-
-					//check if we have to adjust ouput due to $showaggregateddata setting
-					if($showaggregateddata == 1 && isset($showaggregateddata) && ($qtype == "5" || $qtype == "A"))
-					{
-						$statisticsoutput .= "\t\t</td><td>";
-					}
-				}
-
-				//data available
-				else
-				{
-					//check if data should be aggregated
-					if($showaggregateddata == 1 && isset($showaggregateddata) && ($qtype == "5" || $qtype == "A"))
-					{
-						//mark that we have done soemthing special here
-						$aggregated = true;
-
-						//just calculate everything once. the data is there in the array
-						if($itemcounter == 1)
-						{
-							//there are always 5 answers
-							for($x = 0; $x < 5; $x++)
-							{
-								//put 5 items into array for further calculations
-								array_push($stddevarray, $grawdata[$x]);
-							}
-						}
-
-						//"no answer" & items 2 / 4 - nothing special to do here, just adjust output
-						if($gdata[$i] <= 100)
-						{
-							if($itemcounter == 2 && $label[$i+4] == $clang->gT("No answer"))
-							{
-								//prevent division by zero
-								if(($results - $grawdata[$i+4]) > 0)
-								{
-									//re-calculate percentage
-									$percentage = ($grawdata[$i] / ($results - $grawdata[$i+4])) * 100;
-								}
-								else
-								{
-									$percentage = 0;
-								}
-
-							}
-							elseif($itemcounter == 4 && $label[$i+2] == $clang->gT("No answer"))
-							{
-								//prevent division by zero
-								if(($results - $grawdata[$i+2]) > 0)
-								{
-									//re-calculate percentage
-									$percentage = ($grawdata[$i] / ($results - $grawdata[$i+2])) * 100;
-								}
-								else
-								{
-									$percentage = 0;
-								}
-							}
-							else
-							{
-								$percentage = $gdata[$i];
-							}
-							 
-							//output
-							$statisticsoutput .= "\t\t</td><td align='center'>";
-							 
-							//output percentage
-							$statisticsoutput .= sprintf("%01.2f", $percentage) . "%";
-							 
-							//adjust output
-							$statisticsoutput .= "\t\t</td><td>";
-						}
-
-						//item 3 - just show results twice
-						//old: if($gdata[$i] >= 400)
-						//trying to fix bug #2583:
-						if($gdata[$i] >= 400 && $i != 0)
-						{
-							//remove "400" which was added before
-							$gdata[$i] -= 400;
-							 
-							if($itemcounter == 3 && $label[$i+3] == $clang->gT("No answer"))
-							{
-								//prevent division by zero
-								if(($results - $grawdata[$i+3]) > 0)
-								{
-									//re-calculate percentage
-									$percentage = ($grawdata[$i] / ($results - $grawdata[$i+3])) * 100;
-								}
-								else
-								{
-									$percentage = 0;
-								}
-							}
-							else
-							{
-								//get the original percentage
-								$percentage = $gdata[$i];
-							}
-							 
-							//output percentage
-							$statisticsoutput .= "\t\t</td><td align='center' >";
-							$statisticsoutput .= sprintf("%01.2f", $percentage) . "%";
-								
-							//output again (no real aggregation here)
-							$statisticsoutput .= "\t\t</td><td align='center' >";
-							$statisticsoutput .= sprintf("%01.2f", $percentage)."%";
-							$statisticsoutput .= "\t\t";
-						}
-
-						//FIRST value -> add percentage of item 1 + item 2
-						//old: if($gdata[$i] >= 300 && $gdata[$i] < 400)
-						//trying to fix bug #2583:
-						if(($gdata[$i] >= 300 && $gdata[$i] < 400) || ($i == 0 && $gdata[$i] <= 400))
-						{
-							//remove "300" which was added before
-							$gdata[$i] -= 300;
-							 
-							if($itemcounter == 1 && $label[$i+5] == $clang->gT("No answer"))
-							{
-								//prevent division by zero
-								if(($results - $grawdata[$i+5]) > 0)
-								{
-									//re-calculate percentage
-									$percentage = ($grawdata[$i] / ($results - $grawdata[$i+5])) * 100;
-									$percentage2 = ($grawdata[$i + 1] / ($results - $grawdata[$i+5])) * 100;
-								}
-								else
-								{
-									$percentage = 0;
-									$percentage2 = 0;
-	         
-								}
-							}
-							else
-							{
-								$percentage = $gdata[$i];
-								$percentage2 = $gdata[$i+1];
-							}
-							 
-							//percentage of item 1 + item 2
-							$aggregatedgdata = $percentage + $percentage2;
-							 
-							//output percentage
-							$statisticsoutput .= "\t\t</td><td align='center' >";
-							$statisticsoutput .= sprintf("%01.2f", $percentage) . "%";
-								
-							//output aggregated data
-							$statisticsoutput .= "\t\t</td><td align='center' >";
-							$statisticsoutput .= sprintf("%01.2f", $aggregatedgdata)."%";
-							$statisticsoutput .= "\t\t";
-						}
-
-						//LAST value -> add item 4 + item 5
-						if($gdata[$i] > 100 && $gdata[$i] < 300)
-						{
-							//remove "200" which was added before
-							$gdata[$i] -= 200;
-							 
-							if($itemcounter == 5 && $label[$i+1] == $clang->gT("No answer"))
-							{
-								//prevent division by zero
-								if(($results - $grawdata[$i+1]) > 0)
-								{
-									//re-calculate percentage
-									$percentage = ($grawdata[$i] / ($results - $grawdata[$i+1])) * 100;
-									$percentage2 = ($grawdata[$i - 1] / ($results - $grawdata[$i+1])) * 100;
-								}
-								else
-								{
-									$percentage = 0;
-									$percentage2 = 0;
-								}
-							}
-							else
-							{
-								$percentage = $gdata[$i];
-								$percentage2 = $gdata[$i-1];
-							}
-							 
-							//item 4 + item 5
-							$aggregatedgdata = $percentage + $percentage2;
-							 
-							//output percentage
-							$statisticsoutput .= "\t\t</td><td align='center' >";
-							$statisticsoutput .= sprintf("%01.2f", $percentage) . "%";
-								
-							//output aggregated data
-							$statisticsoutput .= "\t\t</td><td align='center' >";
-							$statisticsoutput .= sprintf("%01.2f", $aggregatedgdata)."%";
-							$statisticsoutput .= "\t\t";
-							 
-							// create new row "sum"
-							//calculate sum of items 1-5
-							$sumitems = $grawdata[$i]
-							+ $grawdata[$i-1]
-							+ $grawdata[$i-2]
-							+ $grawdata[$i-3]
-							+ $grawdata[$i-4];
-							 
-							//special treatment for zero values
-							if($sumitems > 0)
-							{
-								$sumpercentage = "100.00";
-							}
-							else
-							{
-								$sumpercentage = "0";
-							}
-							//special treatment for zero values
-							if($TotalCompleted > 0)
-							{
-								$casepercentage = "100.00";
-							}
-							else
-							{
-								$casepercentage = "0";
-							}
-							 
-							$statisticsoutput .= "\t\t&nbsp</td>\n\t</tr>\n";
-							$statisticsoutput .= "<tr><td align='center'><strong>".$clang->gT("Sum")." (".$clang->gT("Answers").")</strong></td>";
-							$statisticsoutput .= "<td align='center' ><strong>".$sumitems."</strong></td>";
-							$statisticsoutput .= "<td align='center' ><strong>$sumpercentage%</strong></td>";
-							$statisticsoutput .= "<td align='center' ><strong>$sumpercentage%</strong></td>";
-							 
-							$statisticsoutput .= "\t\t&nbsp</td>\n\t</tr>\n";
-							$statisticsoutput .= "<tr><td align='center'>".$clang->gT("Number of cases")."</td>";	//German: "Fallzahl"
-							$statisticsoutput .= "<td align='center' >".$TotalCompleted."</td>";
-							$statisticsoutput .= "<td align='center' >$casepercentage%</td>";
-							//there has to be a whitespace within the table cell to display correctly
-							$statisticsoutput .= "<td align='center' >&nbsp</td></tr>";
-							 
-						}
-
-					}	//end if -> show aggregated data
-					 
-					//don't show aggregated data
-					else
-					{
-						//output percentage
-						$statisticsoutput .= "\t\t</td><td align='center' >";
-						$statisticsoutput .= sprintf("%01.2f", $gdata[$i]) . "%";
-						$statisticsoutput .= "\t\t";
-					}
-					 
-				}	//end else -> $gdata[$i] != "N/A"
-
-				//end output per line. there has to be a whitespace within the table cell to display correctly
-				$statisticsoutput .= "\t\t&nbsp</td>\n\t</tr>\n";
-
-				//increase counter
-				$i++;
-
-				$itemcounter++;
-
-			}	//end while
-
-			//only show additional values when this setting is enabled
-			if($showaggregateddata == 1 && isset($showaggregateddata))
-			{
-				//it's only useful to calculate standard deviation and arithmetic means for question types
-				//5 = 5 Point Scale
-				//A = Array (5 Point Choice)
-				if($qtype == "5" || $qtype == "A")
-				{
-					$stddev = 0;
-					$am = 0;
-					 
-					//calculate arithmetic mean
-					if(isset($sumitems) && $sumitems > 0)
-					{
-						 
-						 
-						//calculate and round results
-						//there are always 5 items
-						for($x = 0; $x < 5; $x++)
-						{
-							//create product of item * value
-							$am += (($x+1) * $stddevarray[$x]);
-						}
-						 
-						//prevent division by zero
-						if(isset($stddevarray) && array_sum($stddevarray) > 0)
-						{
-							$am = round($am / array_sum($stddevarray),2);
-						}
-						else
-						{
-							$am = 0;
-						}
-						 
-						//calculate standard deviation -> loop through all data
-						/*
-						 * four steps to calculate the standard deviation
-						 * 1 = calculate difference between item and arithmetic mean and multiply with the number of elements
-						 * 2 = create sqaure value of difference
-						 * 3 = sum up square values
-						 * 4 = multiply result with 1 / (number of items)
-						 * 5 = get root
-						 */
-						 
-						 
-						 
-						for($j = 0; $j < 5; $j++)
-						{
-							//1 = calculate difference between item and arithmetic mean
-							$diff = (($j+1) - $am);
-
-							//2 = create square value of difference
-							$squarevalue = square($diff);
-
-							//3 = sum up square values and multiply them with the occurence
-							//prevent divison by zero
-							if($squarevalue != 0 && $stddevarray[$j] != 0)
-							{
-								$stddev += $squarevalue * $stddevarray[$j];
-							}
-							 
-						}
-						 
-						//4 = multiply result with 1 / (number of items (=5))
-						//There are two different formulas to calculate standard derivation
-						//$stddev = $stddev / array_sum($stddevarray);		//formula source: http://de.wikipedia.org/wiki/Standardabweichung
-						 
-						//prevent division by zero
-						if((array_sum($stddevarray)-1) != 0 && $stddev != 0)
-						{
-							$stddev = $stddev / (array_sum($stddevarray)-1);	//formula source: http://de.wikipedia.org/wiki/Empirische_Varianz
-						}
-						else
-						{
-							$stddev = 0;
-						}
-						 
-						//5 = get root
-						$stddev = sqrt($stddev);
-						$stddev = round($stddev,2);
-					}
-
-					//calculate standard deviation
-					$statisticsoutput .= "<tr><td align='center'>".$clang->gT("Arithmetic mean")."</td>";	//German: "Fallzahl"
-					$statisticsoutput .= "<td>&nbsp;</td><td align='center'> $am</td><td>&nbsp;</td></tr>";
-					$statisticsoutput .= "<tr><td align='center'>".$clang->gT("Standard deviation")."</td>";    //German: "Fallzahl"
-					$statisticsoutput .= "<td>&nbsp;</td><td align='center'>$stddev</td><td>&nbsp;</td></tr>";
-				}
-			}
-
-
-
-
-			//-------------------------- PCHART OUTPUT ----------------------------
-
-			//PCHART has to be enabled and we need some data
-			if (isset($_POST['usegraph']) && array_sum($gdata)>0)
-			{
-				$graph = "";
-				$p1 = "";
-				//                  $statisticsoutput .= "<pre>";
-				//                  $statisticsoutput .= "GDATA:\n";
-				//                  print_r($gdata);
-				//                  $statisticsoutput .= "GRAWDATA\n";
-				//                  print_r($grawdata);
-				//                  $statisticsoutput .= "LABEL\n";
-				//                  print_r($label);
-				//                  $statisticsoutput .= "JUSTCODE\n";
-				//                  print_r($justcode);
-				//                  $statisticsoutput .= "LBL\n";
-				//                  print_r($lbl);
-				//                  $statisticsoutput .= "</pre>";
-				//First, lets delete any earlier graphs from the tmp directory
-				//$gdata and $lbl are arrays built at the end of the last section
-				//that contain the values, and labels for the data we are about
-				//to send to pchart.
-
-				$i = 0;
-				foreach ($gdata as $data)
-				{
-					if ($data != 0){$i++;}
-				}
-				$totallines=$i;
-				if ($totallines>15)
-				{
-					$gheight=320+(6.7*($totallines-15));
-					$fontsize=7;
-					$legendtop=0.01;
-					$setcentrey=0.5/(($gheight/320));
-				}
-				else
-				{
-					$gheight=320;
-					$fontsize=8;
-					$legendtop=0.07;
-					$setcentrey=0.5;
-				}
-
-				// Create bar chart for multiple options
-				if ($qtype == "M" || $qtype == "P")
-				{
-					//new bar chart using data from array $grawdata which contains percentage
-
-					$DataSet = new pData;
-					$counter=0;
-					$maxyvalue=0;
-					foreach ($grawdata as $datapoint)
-					{
-						$DataSet->AddPoint(array($datapoint),"Serie$counter");
-						$DataSet->AddSerie("Serie$counter");
-
-						$counter++;
-						if ($datapoint>$maxyvalue) $maxyvalue=$datapoint;
-					}
-
-					if ($maxyvalue<10) {++$maxyvalue;}
-					$counter=0;
-					foreach ($lbl as $label)
-					{
-						$DataSet->SetSerieName($label,"Serie$counter");
-						$counter++;
-					}
-
-					if ($MyCache->IsInCache("graph".$surveyid,$DataSet->GetData()))
-					{
-						$cachefilename=basename($MyCache->GetFileFromCache("graph".$surveyid,$DataSet->GetData()));
-					}
-					else
-					{
-						$graph = new pChart(1,1);
-
-						$graph->setFontProperties($rootdir."/fonts/".$chartfontfile, $chartfontsize);
-						$legendsize=$graph->getLegendBoxSize($DataSet->GetDataDescription());
-						 
-						if ($legendsize[1]<320) $gheight=420; else $gheight=$legendsize[1]+100;
-						$graph = new pChart(690+$legendsize[0],$gheight);
-						$graph->loadColorPalette($homedir.'/styles/'.$admintheme.'/limesurvey.pal');
-						$graph->setFontProperties($rootdir."/fonts/".$chartfontfile,$chartfontsize);
-						$graph->setGraphArea(50,30,500,$gheight-60);
-						$graph->drawFilledRoundedRectangle(7,7,523+$legendsize[0],$gheight-7,5,254,255,254);
-						$graph->drawRoundedRectangle(5,5,525+$legendsize[0],$gheight-5,5,230,230,230);
-						$graph->drawGraphArea(255,255,255,TRUE);
-						$graph->drawScale($DataSet->GetData(),$DataSet->GetDataDescription(),SCALE_START0,150,150,150,TRUE,90,0,TRUE,5,false);
-						$graph->drawGrid(4,TRUE,230,230,230,50);
-						// Draw the 0 line
-						$graph->setFontProperties($rootdir."/fonts/".$chartfontfile,$chartfontsize);
-						$graph->drawTreshold(0,143,55,72,TRUE,TRUE);
-
-						// Draw the bar graph
-						$graph->drawBarGraph($DataSet->GetData(),$DataSet->GetDataDescription(),FALSE);
-						//$Test->setLabel($DataSet->GetData(),$DataSet->GetDataDescription(),"Serie4","1","Important point!");
-						// Finish the graph
-						$graph->setFontProperties($rootdir."/fonts/".$chartfontfile, $chartfontsize);
-						$graph->drawLegend(510,30,$DataSet->GetDataDescription(),255,255,255);
-
-						$MyCache->WriteToCache("graph".$surveyid,$DataSet->GetData(),$graph);
-						$cachefilename=basename($MyCache->GetFileFromCache("graph".$surveyid,$DataSet->GetData()));
-					}
-				}	//end if (bar chart)
-
-				//Pie Chart
-				else
-				{
-					// this block is to remove the items with value == 0
-					$i = 0;
-					while (isset ($gdata[$i]))
-					{
-						if ($gdata[$i] == 0)
-						{
-							array_splice ($gdata, $i, 1);
-							array_splice ($lbl, $i, 1);
-						}
-						else
-						{$i++;}
-					}
-
-					$lblout=array();
-					if (getLanguageRTL($language))
-					{
-						$lblout=$lblrtl;
-					}
-					else
-					{
-						$lblout=$lbl;
-					}
-
-					 
-					//create new 3D pie chart
-					$DataSet = new pData;
-					$DataSet->AddPoint($gdata,"Serie1");
-					$DataSet->AddPoint($lblout,"Serie2");
-					$DataSet->AddAllSeries();
-					$DataSet->SetAbsciseLabelSerie("Serie2");
-						
-					if ($MyCache->IsInCache("graph".$surveyid,$DataSet->GetData()))
-					{
-						$cachefilename=basename($MyCache->GetFileFromCache("graph".$surveyid,$DataSet->GetData()));
-					}
-					else
-					{
-							
-						$gheight=ceil($gheight);
-						$graph = new pChart(690,$gheight);
-						$graph->loadColorPalette($homedir.'/styles/'.$admintheme.'/limesurvey.pal');
-						$graph->drawFilledRoundedRectangle(7,7,687,$gheight-3,5,254,255,254);
-						$graph->drawRoundedRectangle(5,5,689,$gheight-1,5,230,230,230);
-							
-						// Draw the pie chart
-						$graph->setFontProperties($rootdir."/fonts/".$chartfontfile, $chartfontsize);
-						$graph->drawPieGraph($DataSet->GetData(),$DataSet->GetDataDescription(),225,round($gheight/2),170,PIE_PERCENTAGE,TRUE,50,20,5);
-						//$graph->setFontProperties($rootdir."/fonts/".$chartfontfile,$chartfontsize);
-						$graph->drawPieLegend(430,12,$DataSet->GetData(),$DataSet->GetDataDescription(),250,250,250);
-						$MyCache->WriteToCache("graph".$surveyid,$DataSet->GetData(),$graph);
-						$cachefilename=basename($MyCache->GetFileFromCache("graph".$surveyid,$DataSet->GetData()));
-					}
-						
-				}	//end else -> pie charts
-
-				//introduce new counter
-				if (!isset($ci)) {$ci=0;}
-
-				//increase counter, start value -> 1
-				$ci++;
-
-				//add graph to output
-				$statisticsoutput .= "<tr><td colspan='4' style=\"text-align:center\"><img src=\"$tempurl/".$cachefilename."\" border='1'></td></tr>";
-			}
-				
-			//close table/output
-			$statisticsoutput .= "</table><br /> \n";
-				
-		}	//end if -> collect and display results
-
-		//delete data
-		unset($gdata);
-		unset($grawdata);
-		unset($label);
-		unset($lbl);
-		unset($lblout);
-		unset($justcode);
-		unset ($alist);
-
-	}	// end foreach -> loop through all questions
-
-	//output
-	$statisticsoutput .= "<br />&nbsp\n";
-
-}	//end if -> show summary results
-
-
-//done! set progress bar to 100%
-if (isset($prb))
-{
-	$prb->setLabelValue('txt1',$clang->gT('Completed'));
-	$prb->moveStep(100);
-	$prb->hide();
-}
-
-
-function showSpeaker($hinttext)
-{
-	global $clang, $imagefiles, $maxchars;
-
-	if(!isset($maxchars))
-	{
-		$maxchars = 15;
-	}
-	$htmlhinttext=str_replace("'",'&#039;',$hinttext);  //the string is already HTML except for single quotes so we just replace these only
-	$jshinttext=javascript_escape($hinttext,true,true);
-
-	if(strlen($hinttext) > ($maxchars))
-	{
-		$shortstring = FlattenText($hinttext);
-
-        $shortstring = htmlspecialchars(mb_strcut(html_entity_decode($shortstring,ENT_QUOTES,'UTF-8'), 0, $maxchars, 'UTF-8'));          
-
-		//output with hoover effect
-		$reshtml= "<span style='cursor: hand' title='".$htmlhinttext."' "
-		." onclick=\"alert('".$clang->gT("Question","js").": $jshinttext')\">"
-		." \"$shortstring...\" </span>"
-		."<img style='cursor: hand' src='$imagefiles/speaker.png' align='bottom' alt='$htmlhinttext' title='$htmlhinttext' "
-		." onclick=\"alert('".$clang->gT("Question","js").": $jshinttext')\" />";
-	}
-	else
-	{
-		$reshtml= "<span alt='".$hinttext."' title='".$htmlhinttext."'> \"$htmlhinttext\"</span>";
-	}
-	return $reshtml;
-}
-
-//simple function to square a value
-function square($number)
-{
-	if($number == 0)
-	{
-		$squarenumber = 0;
-	}
-	else
-	{
-		$squarenumber = $number * $number;
-	}
-
-	return $squarenumber;
-}
->>>>>>> 3e7ecfbf
 
 ?>