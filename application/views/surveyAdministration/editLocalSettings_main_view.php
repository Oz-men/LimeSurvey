--- conflicted
+++ resolved
@@ -45,13 +45,12 @@
         </div>
 
         <?php
-<<<<<<< HEAD
         if (empty($templateData['noform']) || $templateData['noform'] !== true) { ?>
             <!--
       This hidden button is now necessary to save the form.
       Before, there where several nested forms in Global settings, which is invalid in html
-      The submit button from the "import ressources" was submitting the whole form.
-      Now, the "import ressources" is outside the global form, in a modal ( subview/import_ressources_modal.php)
+    The submit button from the "import resources" was submitting the whole form.
+    Now, the "import resources" is outside the global form, in a modal ( subview/import_ressources_modal.php)
       So the globalsetting form needs its own submit button
       -->
             <input type="hidden" name="action" value="<?= $entryData['action'] ?>"/>
@@ -60,23 +59,6 @@
             <input type="hidden" name="responsejson" value="1"/>
             <input type='submit' class="d-none" id="globalsetting_submit"/>
             <?php echo CHtml::endForm() ?>
-=======
-        if(empty($templateData['noform']) || $templateData['noform'] !== true )
-        { ?>
-          <!--
-    This hidden button is now necessary to save the form.
-    Before, there where several nested forms in Global settings, which is invalid in html
-    The submit button from the "import resources" was submitting the whole form.
-    Now, the "import resources" is outside the global form, in a modal ( subview/import_ressources_modal.php)
-    So the globalsetting form needs its own submit button
-    -->
-          <input type="hidden" name="action" value="<?=$entryData['action']?>" />
-          <input type="hidden" name="sid" value="<?php echo $surveyid; ?>" />
-          <input type="hidden" name="surveyid" value="<?php echo $surveyid; ?>" />
-          <input type="hidden" name="responsejson" value="1" />
-          <input type='submit' class="hide" id="globalsetting_submit" />
-          </form>
->>>>>>> 9edc9629
         <?php } ?>
     </div>
 </div>
