--- conflicted
+++ resolved
@@ -35,13 +35,8 @@
                 </div>
             </div>
             <div class='form-group'>
-<<<<<<< HEAD
-                <div class='col-sm-12 text-center'>
+                <div class='col-12 text-center'>
                     <button class='btn btn-success' id='btnSaveParams' type="button">
-=======
-                <div class='col-12 text-center'>
-                    <button class='btn btn-success' id='btnSaveParams'>
->>>>>>> 5566f605
                         <span class="fa fa-floppy-o icon"></span>
                         <?php eT('Save'); ?>
                     </button>
