<?php
/**
 * form
 * @todo : set some var to core : input name for starting
 */
?>
<div class='load-survey-form '>
    <div class='form-group load-survey-row load-survey-name'>
        <label class='form-label col-md-3 load-survey-label' for='loadname'><?php echo gT("Saved name:") ?></label>
        <div class='col-md-7 load-survey-input input-cell'>
            <input class='form-control' type='text' id='loadname' name='loadname' value='' required>
        </div>
    </div>
    <div class='form-group load-survey-row load-survey-password'>
        <label class='form-label col-md-3 load-survey-label label-cell' for='loadpass'><?php echo gT("Password:") ?></label>
        <div class='col-md-7 load-survey-input input-cell'>
            <input class='form-control' type='password' id='loadpass' name='loadpass' value='' required>
        </div>
    </div>
    <?php if($captcha) : ?>
      <div class='form-group load-survey-row load-survey-captcha'>
          <label class='form-label col-md-3 load-survey-label label-cell' for='loadsecurity'><?php echo gT("Security question:") ?></label>
          <div class='col-md-7 load-survey-input input-cell'>
              <div class='input-group'>
                  <div class='input-group-addon captcha-image' >
                      <img src='<?php echo $captcha ?>' alt='' />
                  </div>
                  <input class='form-control' type='text' size='5' maxlength='3' id='loadsecurity' name='loadsecurity' value='' alt='' required>
              </div>
          </div>
      </div>
    <?php endif; ?>
    <div class='form-group load-survey-row load-survey-submit'>
<<<<<<< HEAD
        <div class='col-sm-7 col-md-offset-3 load-survey-input input-cell'>
            <button type='submit' id='loadbutton' name="loadall" class='btn btn-outline-secondary' value='reload'><?php echo  gT("Load now") ?></button>
=======
        <div class='col-md-7 offset-lg-3 load-survey-input input-cell'>
            <button type='submit' id='loadbutton' name="loadall" class='btn btn-default' value='reload'><?php echo  gT("Load now") ?></button>
>>>>>>> 5566f605
        </div>
    </div>
</div><|MERGE_RESOLUTION|>--- conflicted
+++ resolved
@@ -31,13 +31,8 @@
       </div>
     <?php endif; ?>
     <div class='form-group load-survey-row load-survey-submit'>
-<<<<<<< HEAD
-        <div class='col-sm-7 col-md-offset-3 load-survey-input input-cell'>
+        <div class='col-md-7 offset-lg-3 load-survey-input input-cell'>
             <button type='submit' id='loadbutton' name="loadall" class='btn btn-outline-secondary' value='reload'><?php echo  gT("Load now") ?></button>
-=======
-        <div class='col-md-7 offset-lg-3 load-survey-input input-cell'>
-            <button type='submit' id='loadbutton' name="loadall" class='btn btn-default' value='reload'><?php echo  gT("Load now") ?></button>
->>>>>>> 5566f605
         </div>
     </div>
 </div>