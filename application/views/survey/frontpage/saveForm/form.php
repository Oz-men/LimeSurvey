<?php
/**
 * form
 *
 */
?>
<div class='save-survey-form '>
    <div class='form-group save-survey-row save-survey-name'>
        <label class='form-label col-md-3 save-survey-label' for='savename'><?php echo gT("Saved name:") ?></label>
        <div class='col-md-7 save-survey-input input-cell'>
          <?php
              /* using CHtml::textField because it encode (and break XSS) */
              echo CHtml::textField('savename',Yii::app()->request->getPost('savename'),array(
                  'id'=>'savename',
                  'class'=>'form-control',
                  'required'=>true,
              ));
          ?>
        </div>
    </div>
    <div class='form-group save-survey-row save-survey-password'>
        <label class='form-label col-md-3 save-survey-label label-cell' for='savepass'><?php echo gT("Password:") ?></label>
        <div class='col-md-7 save-survey-input input-cell'>
          <?php
              /* Never rewrite a password in HTML */
              echo CHtml::passwordField('savepass','',array(
                  'id'=>'savepass',
                  'class'=>'form-control',
                  'required'=>true,
              ));
          ?>
        </div>
    </div>
    <div class='form-group save-survey-row save-survey-password'>
        <label class='form-label col-md-3 save-survey-label label-cell' for='savepass2'><?php echo gT("Repeat password:") ?></label>
        <div class='col-md-7 save-survey-input input-cell'>
          <?php
              echo CHtml::passwordField('savepass2','',array(
                  'id'=>'savepass2',
                  'class'=>'form-control',
                  'required'=>true,
              ));
          ?>
        </div>
    </div>
    <div class='form-group save-survey-row save-survey-password'>
        <label class='form-label col-md-3 save-survey-label label-cell' for='saveemail'><?php echo gT("Your email address:") ?></label>
        <div class='col-md-7 save-survey-input input-cell'>
          <?php
              echo CHtml::emailField('saveemail',Yii::app()->request->getPost('saveemail'),array(
                  'id'=>'saveemail',
                  'class'=>'form-control',
              ));
          ?>
        </div>
    </div>
    <?php if($captcha) : ?>
        <div class='form-group save-survey-row save-survey-captcha'>
            <label class='form-label col-md-3 save-survey-label label-cell' for='loadsecurity'><?php echo gT("Security question:") ?></label>
            <div class='col-md-7 save-survey-input input-cell'>
                <div class='input-group'>
                    <div class='input-group-addon captcha-image' >
                        <img src='<?php echo $captcha ?>' alt='' />
                    </div>
                    <input class='form-control' type='text' size='5' maxlength='3' id='loadsecurity' name='loadsecurity' value='' alt=''/>
                </div>
            </div>
        </div>
    <?php endif; ?>
    <div class='form-group save-survey-row save-survey-submit'>
<<<<<<< HEAD
        <div class='col-sm-7 col-md-offset-3 save-survey-input input-cell'>
            <button type='submit' id='savebutton' name="savesubmit" class='btn btn-outline-secondary' value='save'><?php echo gT("Save Now") ?></button>
=======
        <div class='col-md-7 offset-lg-3 save-survey-input input-cell'>
            <button type='submit' id='savebutton' name="savesubmit" class='btn btn-default' value='save'><?php echo gT("Save Now") ?></button>
>>>>>>> 5566f605
        </div>
    </div>
</div><|MERGE_RESOLUTION|>--- conflicted
+++ resolved
@@ -68,13 +68,8 @@
         </div>
     <?php endif; ?>
     <div class='form-group save-survey-row save-survey-submit'>
-<<<<<<< HEAD
-        <div class='col-sm-7 col-md-offset-3 save-survey-input input-cell'>
+        <div class='col-md-7 offset-lg-3 save-survey-input input-cell'>
             <button type='submit' id='savebutton' name="savesubmit" class='btn btn-outline-secondary' value='save'><?php echo gT("Save Now") ?></button>
-=======
-        <div class='col-md-7 offset-lg-3 save-survey-input input-cell'>
-            <button type='submit' id='savebutton' name="savesubmit" class='btn btn-default' value='save'><?php echo gT("Save Now") ?></button>
->>>>>>> 5566f605
         </div>
     </div>
 </div>