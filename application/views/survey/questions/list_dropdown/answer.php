--- conflicted
+++ resolved
@@ -17,20 +17,16 @@
 
 <!-- answer-->
 
-<div class="<?php echo $coreClass;?> form-group form-inline">
-    <label for="answer<?php echo $name; ?>" class="sr-only control-label">
+<p class="question answer-item dropdown-item col-sm-4">
+    <label for="answer<?php echo $name; ?>" class="hide label">
         <?php eT('Please choose'); ?>
     </label>
     <select
-            class="form-control"
+            class="form-control list-question-select"
             name="<?php echo $name; ?>"
             id="answer<?php echo $name; ?>"
             <?php  echo ($dropdownSize) ? "size=$dropdownSize" : "" ; ?>
-<<<<<<< HEAD
-    >
-=======
             onchange="<?php echo $checkconditionFunction; ?>(this.value, this.name, this.type);<?php echo $select_show_hide; ?>"
->>>>>>> 646ecdac
         <?php
             // rows/option.php
             echo $sOptions;
@@ -38,16 +34,16 @@
 
     </select>
 
-    <?php
-        // rows/othertext.php
-        echo $sOther;
-    ?>
-
     <input
         type="hidden"
         name="java<?php echo $name; ?>"
         id="java<?php echo $name; ?>"
         value="<?php echo $value; ?>"
     />
-</div>
+
+    <?php
+        // rows/othertext.php
+        echo $sOther;
+    ?>
+</p>
 <!-- end of answer  -->