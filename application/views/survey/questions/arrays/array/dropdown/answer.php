--- conflicted
+++ resolved
@@ -12,23 +12,14 @@
 <!-- Array -->
 
 <!-- answer -->
-<<<<<<< HEAD
 <table class="table question subquestion-list questions-list  <?php echo $extraclass; ?>">
     <colgroup class="col-responses">
         <col class="col-answers" style='width: <?php echo $answerwidth; ?>%;' />
-        <col class="odd" style='width: <?php echo $responsewidth; ?>%;' />
-=======
-<div class="no-more-tables no-more-tables-array-dropdown">
-    <table class="table table-condensed question subquestion-list questions-list  <?php echo $extraclass; ?>">
-    <colgroup class="col-responses">
-        <col class="col-answers" style='width: <?php echo $answerwidth; ?>%;' />
         <col class="odd" style='width: <?php echo $columnswidth; ?>%;' />
->>>>>>> 8ca6dc5f
         <?php if($right_exists): ?>
             <col class="col-answersright" style='width: <?php echo $answerwidth; ?>%;' />
         <?php endif; ?>
     </colgroup>
-<<<<<<< HEAD
     <tbody>
         <?php
             // rows/answer_row.php
@@ -36,15 +27,4 @@
         ?>
     </tbody>
 </table>
-
-=======
-        <tbody>
-            <?php
-                // rows/answer_row.php
-                echo $sRows;
-            ?>
-        </tbody>
-    </table>
-</div>
->>>>>>> 8ca6dc5f
 <!-- end of answer -->