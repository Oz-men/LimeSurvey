<?php

/**
 * Array dual-scale, no dropdown

 * @var $answerwidth
 */

?>

<table class="<?php echo $coreClass; ?> table table-bordered table-hover">
    <col class="col-answers" style='width: <?php echo $answerwidth; ?>%;' >
    <colgroup class="col-responses group-1">
        <?php foreach ($labelans0 as $ld): ?>
            <col style='width: <?php echo $cellwidth; ?>%;' >
        <?php endforeach; ?>
    </colgroup>
    <?php if (count($labelans1) > 1): ?>
        <col class="separator" style="width: <?php echo $separatorwidth; ?>">
        <colgroup class="col-responses group-2">
            <?php foreach ($labelans1 as $ld): ?>
                <col style='width: <?php echo $cellwidth; ?>%;' >
            <?php endforeach; ?>
        </colgroup>
    <?php endif; ?>
    <?php if ($shownoanswer || $rightexists): ?>
<<<<<<< HEAD
        <col class="separator right_separator" style="width: <?php echo $rightwidth; ?>">
=======
        <col class="separator rigth_separator" style="width: <?php echo $rigthwidth; ?>%">
>>>>>>> b3069c16
    <?php endif; ?>
    <?php if ($shownoanswer): ?>
        <col class="col-no-answer"  style="width: <?php echo $cellwidth; ?>%;" />
    <?php endif; ?>

    <thead>
        <?php if ($leftheader != '' || $rightheader !=''): ?>
            <tr class="ls-heading groups header_row">
                <th class="header_answer_text"></th>
                <th colspan="<?php echo count($labelans0); ?>" class="dsheader"><?php echo $leftheader; ?></th>
                <?php if (count($labelans1) > 0): ?>
                    <td class="header_separator"></td>  <!-- // Separator -->
                    <th colspan="<?php echo count($labelans1); ?>" class="dsheader"><?php echo $rightheader; ?></th>
                <?php endif; ?>

                <?php if($shownoanswer || $rightexists): ?>
                    <td class="header_separator <?php echo $rightclass; ?>"></td>
                    <?php if($shownoanswer): ?>
                        <th class="header_no_answer"></th>
                    <?php endif; ?>
                <?php endif; ?>
            </tr>
        <?php endif; ?>

        <!-- Render header -->
        <?php echo Yii::app()->getController()->renderPartial(
                '/survey/questions/arrays/dualscale/answer_header',
                array(
                    'labelans0'    => $labelans0,
                    'labelans1'    => $labelans1,
                    'shownoanswer' => $shownoanswer,
                    'rightexists'  => $rightexists,
                    'class'        => ''
                ),
                true
            );
        ?>

    </thead>

    <tbody>
        <!-- Loop all sub-questions -->
        <?php foreach ($aSubQuestions as $ansrow): ?>
            <!-- Check for repeat headings -->
            <?php if ($ansrow['repeatheadings']): ?>
                <!-- Close body and open another one -->
                </tbody>
                <tbody>
                    <!-- Render repeated header -->
                    <?php echo Yii::app()->getController()->renderPartial(
                            '/survey/questions/arrays/dualscale/answer_header',
                            array(
                                'labelans0'    => $labelans0,
                                'labelans1'    => $labelans1,
                                'shownoanswer' => $shownoanswer,
                                'rightexists'  => $rightexists,
                                'class'        => 'hidden-xs repeat headings'
                            ),
                            true
                        );
                    ?>
            <?php endif; ?>

            <!-- tr -->
            <tr id="javatbd<?php echo $ansrow['myfname']; ?>" role="group" aria-describedby="answertext<?php echo $ansrow['myfname']; ?>"
                class="answers-list radio-list <?php echo ($ansrow['odd']) ? "ls-odd" : "ls-even"; ?><?php echo ($ansrow['showmandatoryviolation']) ? " has-error" : ""; ?>"
            >
            <th class="answertext control-label" id="answertext<?php echo $ansrow['myfname']; ?>">
                <?php echo $ansrow['answertext']; ?>
                <input type="hidden" disabled="disabled" name="java<?php echo $ansrow['myfid0']; ?>"
                    id="java<?php echo $ansrow['myfid0']; ?>" value=""
                    <?php echo $ansrow['sessionfname0']; ?>
                />

                <?php if (count($labelans1) > 0): ?>
                    <input type="hidden" disabled="disabled" name="java<?php echo $ansrow['myfid1']; ?>"
                        id="java<?php echo $ansrow['myfid1']; ?>" value=""
                        <?php echo $ansrow['sessionfname1']; ?>
                    />
                <?php endif; ?>

            </th>

            <!-- First label set -->
            <?php foreach ($labelcode0 as $j => $ld): ?>
                <?php if ($j === 0 && $leftheader != ''): ?>
                    <td class='visible-xs leftheader'><?php echo $leftheader; ?></td><!-- this break column count : no visual issue, but HTML issue : A table row was X columns wide and exceeded the column count established using column markup. -->
                <?php endif; ?>
                <td class="answer_cell_1_<?php echo $ld; ?> answer-item <?php echo $answertypeclass; ?>-item">
                    <input
                        type="radio"
                        name="<?php echo $ansrow['myfname0']; ?>"
                        value="<?php echo $ld; ?>"
                        id="answer<?php echo $ansrow['myfid0']; ?>-<?php echo $ld; ?>"
                        <?php echo $labelcode0_checked[$ansrow['title']][$ld]; ?>
                    />
                    <label for="answer<?php echo $ansrow['myfid0']; ?>-<?php echo $ld; ?>" class="ls-label-xs-visibility">
                        <?php echo $labelans0[$j];?>
                    </label>
                </td>
            <?php endforeach; ?>

            <?php if (count($labelans1) > 0):  // if second label set is used ?>
                <td class="dual_scale_separator information-item <?php if($shownoanswer): ?>  radio-item noanswer-item <?php endif; ?>">
                    <?php if ($shownoanswer): // No answer for accessibility and no javascript (but visible-xs-block visible-xs-block even with no js: need reworking) ?>
                    <div class="ls-js-hidden">
                        <input
                            type='radio'
                            name='<?php echo $ansrow['myfname0']; ?>'
                            value=''
                            id='answer<?php echo $ansrow['myfid0']; ?>-'
                            <?php echo $myfname0_notset; ?>
                        />
                        <label for='answer<?php echo $ansrow['myfid0']; ?>-' class='ls-label-xs-visibility'>
                            <?php eT("No answer"); ?>
                        </label>
                    </div>
                    <?php endif; ?>
                </td>

                <!-- Second label set -->
                <?php foreach ($labelcode1 as $k => $ld): ?>
                    <?php if ($k === 0 && $rightheader != ''): ?>
                        <td class='visible-xs rightheader'><?php echo $rightheader; ?></td><!-- this break column count : no visual issue, but HTML issue : A table row was X columns wide and exceeded the column count established using column markup. -->
                    <?php endif; ?>
                    <td class="answer_cell_2_<?php echo $ld; ?> answer-item radio-item">
                        <input
                            type="radio"
                            name="<?php echo $ansrow['myfname1']; ?>"
                            value="<?php echo $ld; ?>"
                            id="answer<?php echo $ansrow['myfid1']; ?>-<?php echo $ld; ?>"
                            <?php echo $labelcode1_checked[$ansrow['title']][$ld]; ?>
                        />
                        <label for="answer<?php echo $ansrow['myfid1']; ?>-<?php echo $ld; ?>" class="ls-label-xs-visibility">
                            <?php echo $labelans1[$k];?>
                        </label>
                    </td>
                <?php endforeach; ?>
            <?php endif; ?>

            <!-- Separator for no-answer -->
            <?php if ($shownoanswer || $rightexists): ?>
                <td class="answertextright dual_scale_separator information-item"><?php echo $answertextright; ?></td>
            <?php endif; ?>

            <!-- No answer column -->
            <?php if ($shownoanswer): ?>
                <td class="answer-item radio-item noanswer-item">
                    <?php if (count($labelans1) > 0): ?>
                            <input
                                type='radio'
                                name='<?php echo $ansrow['myfname1']; ?>'
                                value=''
                                id='answer<?php echo $ansrow['myfid1']; ?>-'
                                <?php echo $myfname1_notset; ?>
                            />
                        <label for='answer<?php echo $ansrow['myfid1']; ?>-' class="ls-label-xs-visibility">
                            <?php eT("No answer"); ?>
                        </label>
                    <?php else: ?>
                            <input
                                type='radio'
                                name='<?php echo $ansrow['myfname0']; ?>'
                                value=''
                                id='answer<?php echo $ansrow['myfid0']; ?>-'
                                <?php echo $myfname0_notset; ?>
                            />
                        <label for='answer<?php echo $ansrow['myfid0']; ?>-' class="ls-label-xs-visibility">
                            <?php eT("No answer"); ?>
                        </label>
                    <?php endif; ?>
                </td>
            <?php endif; ?>

            </tr>

        <?php endforeach; ?>

    </tbody>
</table><|MERGE_RESOLUTION|>--- conflicted
+++ resolved
@@ -24,11 +24,7 @@
         </colgroup>
     <?php endif; ?>
     <?php if ($shownoanswer || $rightexists): ?>
-<<<<<<< HEAD
-        <col class="separator right_separator" style="width: <?php echo $rightwidth; ?>">
-=======
         <col class="separator rigth_separator" style="width: <?php echo $rigthwidth; ?>%">
->>>>>>> b3069c16
     <?php endif; ?>
     <?php if ($shownoanswer): ?>
         <col class="col-no-answer"  style="width: <?php echo $cellwidth; ?>%;" />
@@ -45,7 +41,7 @@
                 <?php endif; ?>
 
                 <?php if($shownoanswer || $rightexists): ?>
-                    <td class="header_separator <?php echo $rightclass; ?>"></td>
+                    <td class="header_separator <?php echo $rigthclass; ?>"></td>
                     <?php if($shownoanswer): ?>
                         <th class="header_no_answer"></th>
                     <?php endif; ?>
