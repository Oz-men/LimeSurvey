--- conflicted
+++ resolved
@@ -22,12 +22,8 @@
 <!-- answer_row -->
 <tr id="javatbd<?php echo $myfname;?>" class="row-inc-same-dec well answers-list radio-list array<?php echo $zebra; ?><?php if($error){ echo " bg-warning";} ?>"  <?php echo $sDisplayStyle; ?>  role="radiogroup"  aria-labelledby="answertext<?php echo $myfname;?>">
     <!-- Answer text /  Errors -->
-<<<<<<< HEAD
-    <th class="answertext text-center<?php if($error):?> text-danger<?php endif;?>">
+    <th class="answertext<?php if($error):?> text-danger<?php endif;?>">
         <div id="answertext<?php echo $myfname;?>"><?php echo $answertext;?></div>
-=======
-    <th class="answertext">
->>>>>>> 65d20a78
         <input type="hidden" name="java<?php echo $myfname;?>" id="java<?php echo $myfname;?>" value="<?php echo $value;?>" />
     </th>
 
