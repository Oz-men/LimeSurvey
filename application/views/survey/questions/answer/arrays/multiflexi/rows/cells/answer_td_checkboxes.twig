{#
 * Cell when checkbox layout is used in advanced question attribute
 *
 * @var $dataTitle
 * @var $ld
 * @var $answertypeclass
 * @var $value $myvalue
 * @var $myfname2
 * @var $setmyvalue
 * @var $checkconditionFunction
 * @var $extraclass
#}

<!-- answer_td_checkboxes -->
<td class="answer_cell_{{ ld }} question-item answer-item {{ answertypeclass }}-item checkbox-item">
    
    {{ C.Html.hiddenField("java"~myfname2, C.Html.encode( value ),({
        'id' : "java"~myfname2,
        'disabled' : true,
        }))
    }}
<<<<<<< HEAD
    {# Value submited by default, replaced by next if checked #}
    {# EM use answerXXXX (previous input), no need updating the value of this one, just submit '' if other one is unchecked #}
    {# See http://www.yiiframework.com/doc/api/1.1/CHtml#checkBox-detail width uncheckValue for replacing ? #}
    {# Add prefix 'answer' to make question relevance work in LEMval(). #}
    {{ C.Html.hiddenField(myfname2,"",({
        'class' : "hidden",
        'id' : 'hidden_'~myfname2
    }))
    }}
    {{ C.Html.checkBox(myfname2,value,({
        'class' : extraclass,
        'id' : "cbox_"~myfname2,
        'value' : "1"
    }))
    }}
    <label for="cbox_{{ myfname2 }}" class="ls-label-xs-visibility">
        {{ processString(dataTitle) }}
    </label>
=======
    
    <input
        type="checkbox"
        name="{{ myfname2 }}"
        id="answer{{ myfname2 }}"
        class="{{ extraclass }}",
        {{ setmyvalue }}
        value="1"
    />
    <label for="answer{{ myfname2 }}" class="checkbox-label control-label"></label>
>>>>>>> e32b6d57
</td>
<!-- end of answer_td_checkboxes --><|MERGE_RESOLUTION|>--- conflicted
+++ resolved
@@ -19,26 +19,6 @@
         'disabled' : true,
         }))
     }}
-<<<<<<< HEAD
-    {# Value submited by default, replaced by next if checked #}
-    {# EM use answerXXXX (previous input), no need updating the value of this one, just submit '' if other one is unchecked #}
-    {# See http://www.yiiframework.com/doc/api/1.1/CHtml#checkBox-detail width uncheckValue for replacing ? #}
-    {# Add prefix 'answer' to make question relevance work in LEMval(). #}
-    {{ C.Html.hiddenField(myfname2,"",({
-        'class' : "hidden",
-        'id' : 'hidden_'~myfname2
-    }))
-    }}
-    {{ C.Html.checkBox(myfname2,value,({
-        'class' : extraclass,
-        'id' : "cbox_"~myfname2,
-        'value' : "1"
-    }))
-    }}
-    <label for="cbox_{{ myfname2 }}" class="ls-label-xs-visibility">
-        {{ processString(dataTitle) }}
-    </label>
-=======
     
     <input
         type="checkbox"
@@ -49,6 +29,5 @@
         value="1"
     />
     <label for="answer{{ myfname2 }}" class="checkbox-label control-label"></label>
->>>>>>> e32b6d57
 </td>
 <!-- end of answer_td_checkboxes -->