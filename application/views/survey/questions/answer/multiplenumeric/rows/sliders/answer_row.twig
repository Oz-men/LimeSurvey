--- conflicted
+++ resolved
@@ -53,7 +53,6 @@
     window.activeSliders.s{{ myfname }}.unsetSlider();
     delete window.activeSliders.s{{ myfname }};
     }
-<<<<<<< HEAD
     window.activeSliders.s{{ myfname }} = new LSSlider({
     'qid': "{{ qid }}",
     'element': "{{ myfname }}slid",
@@ -72,34 +71,10 @@
     'separator' : "{{ sSeparator }}",
     'number' : true,
     'integer' : {{ integeronly }},
-    'position' : parseInt({{ slider_position }}),
+    'position' : parseFloat({{ slider_position }}),
     'custom_handle' : "{{ slider_custom_handle }}",
     'setPosition' : "{{ slider_default_set }}",
     'reversed' : {{ slider_reversed }},
-=======
-    window.activeSliders.s{{myfname}} = new LSSlider({
-        'qid': "{{qid}}",
-        'element': "{{myfname}}slid",
-        'rootElement': "{{myfname}}",
-        'labelElement': "label-{{ myfname }}",
-        'value' : '{{slider_value}}',
-        'min' : {{slider_min}},
-        'max' : {{slider_max}},
-        'step' : {{slider_step}},
-        'orientation' : "{{slider_orientation}}",
-        'handle' : "{{slider_handle}}",
-        'tooltip' : 'always',
-        'reset' : "{{slider_reset}}",
-        'prefix' : "{{ processString(prefix,1) }}",
-        'suffix' : "{{ processString(suffix,1) }}",
-        'separator' : "{{sSeparator}}",
-        'number' : true,
-        'integer' : {{integeronly}},
-        'position' : parseFloat({{slider_position}}),
-        'custom_handle' : "{{slider_custom_handle}}",
-        'setPosition' : "{{slider_default_set}}",
-        'reversed' : {{slider_reversed}},
->>>>>>> 4cda33be
     });
     window.activeSliders.s{{ myfname }}.init();
 {% endset %}
