--- conflicted
+++ resolved
@@ -131,11 +131,7 @@
                                 <div class='form-group'>
                                     <div class='col-sm-2'></div>
                                     <div class='col-sm-4'>
-<<<<<<< HEAD
-                                        <input type='submit' class="btn btn-outline-secondary hidden" value='<?php eT("Save"); ?>'/>
-=======
-                                        <input type='submit' class="btn btn-default d-none" value='<?php eT("Save"); ?>'/>
->>>>>>> eb0af5f7
+                                        <input type='submit' class="btn btn-outline-secondary d-none" value='<?php eT("Save"); ?>'/>
                                     </div>
                                 </div>
                             </div>
@@ -151,15 +147,10 @@
                 </div>
             </div>
             <div class="modal-footer">
-<<<<<<< HEAD
-                <button type="button" class="btn btn-cancel" data-dismiss="modal"><?php eT("Cancel"); ?></button>
+                <button type="button" class="btn btn-cancel" data-bs-dismiss="modal"><?php eT("Cancel"); ?></button>
                 <button type="button" class="btn btn-success" id="selector__assessments-save-modal">
                     <?php eT('Add'); ?>
                 </button>
-=======
-                <button type="button" class="btn btn-cancel" data-bs-dismiss="modal"><?php eT("Cancel"); ?></button>
-                <button type="button" class="btn btn-success" id="selector__assessments-save-modal"><?php eT('Add'); ?></button>
->>>>>>> eb0af5f7
             </div>
             </form>
         </div>
