<?php
/*
* Assessments edit
*/
?>
<div id="assesements-edit-add" class="modal fade" role="dialog">
    <div class="modal-dialog">
        <div class="modal-content">
            <?php echo CHtml::form(["/assessment/insertUpdate/surveyid/$surveyid"], 'post', ['class' => 'form', 'id' => 'assessmentsform', 'name' => 'assessmentsform', 'role' => 'form']); ?>
            <?php
            Yii::app()->getController()->renderPartial(
                '/layouts/partial_modals/modal_header',
                ['modalTitle' => gt('Add assessment rule')]
            );
            ?>
            <div class="modal-body">
                <!-- Scope, Total, Group -->
                <div class='row'>
                    <div class='form-group col-12'>
                        <label class='form-label col-md-2'>
                            <?php eT("Scope:"); ?>
                        </label>
                        <div class='col-md-10 ls-flex wrap'>
                            <div class='col-lg-4 col-md-5 col-6'>
                                <label class='radio-inline'>
                                    <input class='' type='radio' id='radiototal' name='scope' value='T' checked='checked'/>
                                    <?php eT("Total"); ?>
                                </label>
                            </div>

                            <div class='col-lg-4 col-md-5 col-6'>
                                <label class='radio-inline'>
                                    <input class='' type='radio' id='radiogroup' name='scope' value='G'/>
                                    <?php eT("Group"); ?>
                                </label>
                            </div>
                        </div>
                    </div>
                    <!-- Question group -->
                    <div class='form-group col-12'>
                        <label class='form-label col-md-2' for='gid'>
                            <?php eT("Question group:"); ?>
                        </label>
                        <div class='col-md-10'>
                            <?php if (isset($groups)) { ?>
                                <select name='gid' id='gid' class="form-select">
                                    <?php foreach ($groups as $groupId => $groupName) { ?>
                                        <option value="<?= $groupId ?>"><?= flattenText($groupName) ?></option>
                                    <?php } ?>
                                </select>
                            <?php } else {
                                echo eT("No question group found.");
                            } ?>
                        </div>
                        <div class='col-md-2 hide-xs'></div>
                    </div>

                </div>
                <div class='row'>
                    <!-- Minimum -->
                    <div class='form-group col-12'>
                        <label class='form-label col-md-2' for='minimum'>
                            <?php eT("Minimum:"); ?>
                        </label>
                        <div class='col-md-10'>
                            <input class='form-control numbersonly' type='text' id='minimum' name='minimum'/>
                        </div>
                        <div class='col-md-2 hide-xs'></div>
                    </div>

                    <!-- Maximum -->
                    <div class='form-group col-12'>
                        <label class='form-label col-md-2' for='maximum'>
                            <?php eT("Maximum:"); ?>
                        </label>
                        <div class='col-md-10'>
                            <input class='form-control numbersonly' type='text' id='maximum' name='maximum'/>
                        </div>
                        <div class='col-md-2 hide-xs'></div>
                    </div>
                </div>

                <!-- Languages tabs -->
                <div id="languagetabs" class="row">
                    <ul class="nav nav-tabs" id="edit-survey-text-element-language-selection">
                        <?php foreach ($assessmentlangs as $assessmentlang) {
                            $position = 0;
                            ?>
                            <li role="presentation" class="nav-item">
                                <a class="nav-link <?= ($assessmentlang == $baselang ? 'active' : '') ?>" data-bs-toggle="tab" href="#tablang<?= $assessmentlang ?>">
                                    <?php
                                    echo getLanguageNameFromCode($assessmentlang, false);
                                    if ($assessmentlang == $baselang) {
                                        echo ' (' . gT("Base language") . ')';
                                    }
                                    ?>
                                </a>
                            </li>
                        <?php } ?>
                    </ul>

                    <div class="tab-content">
                        <?php
                        $count = 0;
                        foreach ($assessmentlangs as $assessmentlang) {
                            $heading = '';
                            $message = '';
                            ?>
                            <div id="tablang<?= $assessmentlang; ?>" class="tab-pane fade <?php if ($count == 0) {
                                echo "show active ";
                                $count++;
                            } ?>">
                                <div class='col-12'></div>
                                <div class='form-group col-12'>
                                    <label class='form-label col-12' for='name_<?= $assessmentlang ?>'>
                                        <?php eT("Heading"); ?>:</label>
                                    <div class='col-12'>
                                        <input class='form-control' type='text' name='name_<?= $assessmentlang ?>' id='name_<?= $assessmentlang ?>>' size='80' value='<?= $heading ?>'/>
                                    </div>
                                </div>
                                <div class='form-group col-12'>
                                    <label class='form-label col-12' for='assessmentmessage_<?= $assessmentlang ?>'>
                                        <?php eT("Message"); ?>:</label>
                                    <div class='col-12'>
                                        <div class="htmleditor input-group">
                                            <textarea name='assessmentmessage_<?= $assessmentlang ?>' class="form-control" id='assessmentmessage_<?= $assessmentlang ?>' rows='10'><?php echo $message; ?></textarea>
                                            <?php echo getEditor("assessment-text", "assessmentmessage_" . $assessmentlang, "[" . gT("Message:", "js") . "]", $surveyid, $gid, null, ''); ?>
                                        </div>
                                    </div>
                                </div>
                                <div class='form-group'>
<<<<<<< HEAD
                                    <div class='col-sm-2'></div>
                                    <div class='col-sm-4'>
                                        <input type='submit' class="btn btn-outline-secondary d-none" value='<?php eT("Save"); ?>'/>
=======
                                    <div class='col-md-2'></div>
                                    <div class='col-md-4'>
                                        <input type='submit' class="btn btn-default d-none" value='<?php eT("Save"); ?>'/>
>>>>>>> 5566f605
                                    </div>
                                </div>
                            </div>
                        <?php } ?>
                    </div>
                </div>

                <!-- action buttons -->
                <div>
                    <input type='hidden' name='sid' value='<?php echo $surveyid; ?>'/>
                    <input type='hidden' name='action' value='assessmentadd'/>
                    <input type='hidden' name='id' value='<?php echo $editId; ?>'/>
                </div>
            </div>
            <div class="modal-footer">
                <button type="button" class="btn btn-close" data-bs-dismiss="modal"><?php eT("Cancel"); ?></button>
                <button type="button" class="btn btn-success" id="selector__assessments-save-modal">
                    <?php eT('Add'); ?>
                </button>
            </div>
            </form>
        </div>
    </div>
</div><|MERGE_RESOLUTION|>--- conflicted
+++ resolved
@@ -129,15 +129,9 @@
                                     </div>
                                 </div>
                                 <div class='form-group'>
-<<<<<<< HEAD
-                                    <div class='col-sm-2'></div>
-                                    <div class='col-sm-4'>
-                                        <input type='submit' class="btn btn-outline-secondary d-none" value='<?php eT("Save"); ?>'/>
-=======
                                     <div class='col-md-2'></div>
                                     <div class='col-md-4'>
-                                        <input type='submit' class="btn btn-default d-none" value='<?php eT("Save"); ?>'/>
->>>>>>> 5566f605
+                                        <input type='submit' class="btn btn-outline-secondary d-none" value='<?php eT("Save"); ?>'/>
                                     </div>
                                 </div>
                             </div>
