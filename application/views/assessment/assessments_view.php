--- conflicted
+++ resolved
@@ -60,13 +60,8 @@
             </div>
             <?php if ( Permission::model()->hasSurveyPermission($surveyid, 'assessments', 'create') ) { ?>
               <div class="row">
-<<<<<<< HEAD
-                <div class="col-sm-12">
+                <div class="col-12">
                   <button class="btn btn-success" type="button" id="selector__assessment-add-new">
-=======
-                <div class="col-12">
-                  <button class="btn btn-success" id="selector__assessment-add-new">
->>>>>>> 5566f605
                     <?=eT("Add new assessment rule")?>
                   </button>
                 </div>
