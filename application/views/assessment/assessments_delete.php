--- conflicted
+++ resolved
@@ -22,15 +22,10 @@
                     <p class='modal-body-text'><?php eT("Do you really want to delete this asessment rule?"); ?></p>
                 </div>
                 <div class="modal-footer modal-footer-buttons">
-<<<<<<< HEAD
-                    <button type="button" class="btn btn-cancel" data-dismiss="modal"><?php eT('Cancel'); ?></button>
+                    <button type="button" class="btn btn-cancel" data-bs-dismiss="modal"><?php eT('Cancel'); ?></button>
                     <button type="button" class="btn btn-danger" id="selector__assessements-delete-modal">
                         <?php eT("Delete")?>
                     </button>
-=======
-                    <button type="button" class="btn btn-cancel" data-bs-dismiss="modal"><?php eT('Cancel'); ?></button>
-                    <button type="button" class="btn btn-danger" id="selector__assessements-delete-modal" ><?php eT("Delete")?></button>
->>>>>>> eb0af5f7
                 </div>
             </form>
         </div>
