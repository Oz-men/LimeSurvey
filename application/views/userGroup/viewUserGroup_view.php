--- conflicted
+++ resolved
@@ -32,27 +32,6 @@
                 <?php if (!empty($userloop)) { ?>
                     <div class="table-responsive">
                     <table class='items table'>
-<<<<<<< HEAD
-                        <thead>
-                        <tr>
-                            <th><?php eT("Action"); ?></th>
-                            <th><?php eT("Username"); ?></th>
-                            <th><?php eT("Email"); ?></th>
-                        </tr>
-                        </thead>
-                        <tbody>
-                        <?php
-                        foreach ($userloop as $currentuser) {
-                            ?>
-                            <tr class='<?php echo $currentuser["rowclass"]; ?>'>
-                                <td>
-                                    <div class="icon-btn-row">
-                                        <?php
-                                        if ((isset($currentuser["displayactions"]) && $currentuser["displayactions"] == true || Permission::model()->hasGlobalPermission('superadmin')) && $currentuser["userid"] != '1') { ?>
-                                            <?php echo CHtml::form(["userGroup/DeleteUserFromGroup/ugid/{$ugid}/"], 'post'); ?>
-                                            <button
-                                                class="btn btn-outline-secondary btn-sm"
-=======
                             <thead>
                             <tr>
                                 <th><?php eT("Action"); ?></th>
@@ -71,8 +50,7 @@
                                             if ((isset($currentuser["displayactions"]) && $currentuser["displayactions"] == true || Permission::model()->hasGlobalPermission('superadmin')) && $currentuser["userid"] != '1') { ?>
                                                 <?php echo CHtml::form(["userGroup/DeleteUserFromGroup/ugid/{$ugid}/"], 'post'); ?>
                                                 <button
-                                                    class="btn btn-default btn-sm"
->>>>>>> 5566f605
+                                                class="btn btn-outline-secondary btn-sm"
                                                 data-bs-toggle="tooltip"
                                                 data-bs-placement="bottom"
                                                     title="<?php eT('Delete'); ?>"
@@ -112,7 +90,7 @@
                                         <input name='ugid' type='hidden' value='<?php echo $ugid; ?>'/>
                                     </div>
                                     <div class="col-xl-4">
-                                        <input type='submit' value='<?php eT("Add user"); ?>' class="btn btn-default"/>
+                                    <input type='submit' value='<?php eT("Add user"); ?>' class="btn btn-outline-secondary"/>
                                     </div>
                                 </div>
                             </td>
@@ -123,32 +101,7 @@
                     <?php
                 }
                 ?>
-<<<<<<< HEAD
-                <?php echo CHtml::form(["userGroup/AddUserToGroup"], 'post'); ?>
-                <table class='users'>
-                    <tbody>
-                    <tr>
-                        <td>
-                            <div class="row">
-                                <div class="col-lg-8">
-                                    <?php echo CHtml::dropDownList('uid', '-1', $addableUsers, ['class' => "form-select col-lg-4"]); ?>
-                                    <input name='ugid' type='hidden' value='<?php echo $ugid; ?>'/>
-                                </div>
-                                <div class="col-lg-4">
-                                    <input type='submit' value='<?php eT("Add user"); ?>' class="btn btn-outline-secondary"/>
-                                </div>
-                            </div>
-                        </td>
-                    </tr>
-                    </tbody>
-                </table>
-                <?php echo CHtml::endForm() ?>
-                <?php
-            }
-            ?>
-=======
             </div>
->>>>>>> 5566f605
         </div>
     </div>
 </div>