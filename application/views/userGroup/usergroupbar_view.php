--- conflicted
+++ resolved
@@ -15,56 +15,12 @@
             <!-- Left side -->
             <div class="col-xl-6 col-md-8">
 
-<<<<<<< HEAD
-            <!-- Add -->
-            <?php if (Permission::model()->hasGlobalPermission('usergroups', 'create') && isset($usergroupbar['returnbutton']['url'])) :?>
-                <button 
-                    class="btn btn-outline-secondary" 
-                    href="<?php echo $this->createUrl("userGroup/addGroup"); ?>" 
-                    type="button" 
-                    title="<?php eT('Add a new user group'); ?>">
-                    <span class="icon-add text-success"></span>
-                    <?php eT("Add user group"); ?>
-                </button>
-            <?php endif; ?>
-
-            <!-- Mail to all Members -->
-            <?php if (isset($usergroupbar['edit'])) : ?>
-                <button 
-                    class="btn btn-outline-secondary"
-                    href="<?php echo $this->createUrl("userGroup/mailToAllUsersInGroup/ugid/" . $userGroup->ugid); ?>" 
-                    type="button">
-                    <span class="icon-invite text-success"></span>
-                    <?php eT("Mail to all Members"); ?>
-                </button>
-            <?php endif;?>
-
-            <!-- Edit current user group -->
-            <?php if (isset($usergroupbar['edit']) &&  (Yii::app()->session['loginID'] == $userGroup->owner_id || Permission::model()->hasGlobalPermission('superadmin', 'read'))) :?>
-                <button 
-                    class="btn btn-outline-secondary" 
-                    href="<?php echo $this->createUrl("userGroup/edit/ugid/" . $userGroup->ugid); ?>" 
-                    type="button">
-                    <span class="fa fa-pencil text-success"></span>
-                    <?php eT("Edit current user group"); ?>
-                </button>
-            <?php endif;?>
-
-            <!-- Delete current user group -->
-            <?php if (isset($usergroupbar['edit']) &&  (Yii::app()->session['loginID'] == $userGroup->owner_id || Permission::model()->hasGlobalPermission('superadmin', 'read'))) :?>
-                <button 
-                    class="btn btn-outline-secondary" 
-                    href='#' 
-                    onclick='if (confirm("<?php eT("Are you sure you want to delete this entry?", "js"); ?>")) { <?php echo convertGETtoPOST($this->createUrl('userGroup/deleteGroup?ugid=' . $userGroup->ugid)); ?>}'>
-                    <span class="fa fa-trash text-success"></span>
-                    <?php eT("Delete current user group"); ?>
-                </button>
-            <?php endif;?>
-        </div>
-=======
                 <!-- Add -->
                 <?php if (Permission::model()->hasGlobalPermission('usergroups', 'create') && isset($usergroupbar['returnbutton']['url'])) : ?>
-                    <a class="btn btn-default" href="<?php echo $this->createUrl("userGroup/addGroup"); ?>" role="button" title="<?php eT('Add a new user group'); ?>">
+                    <a 	class="btn btn-outline-secondary" 
+                    	href="<?php echo $this->createUrl("userGroup/addGroup"); ?>" 
+                    	role="button" 
+                    	title="<?php eT('Add a new user group'); ?>">
                         <span class="icon-add text-success"></span>
                         <?php eT("Add user group"); ?>
                     </a>
@@ -72,7 +28,9 @@
 
                 <!-- Mail to all Members -->
                 <?php if (isset($usergroupbar['edit'])) : ?>
-                    <a class="btn btn-default" href="<?php echo $this->createUrl("userGroup/mailToAllUsersInGroup/ugid/" . $userGroup->ugid); ?>" role="button">
+                    <a 	class="btn btn-outline-secondary" 
+                    	href="<?php echo $this->createUrl("userGroup/mailToAllUsersInGroup/ugid/" . $userGroup->ugid); ?>" 
+                    	role="button">
                         <span class="icon-invite text-success"></span>
                         <?php eT("Mail to all Members"); ?>
                     </a>
@@ -80,7 +38,9 @@
 
                 <!-- Edit current user group -->
                 <?php if (isset($usergroupbar['edit']) && (Yii::app()->session['loginID'] == $userGroup->owner_id || Permission::model()->hasGlobalPermission('superadmin', 'read'))) : ?>
-                    <a class="btn btn-default" href="<?php echo $this->createUrl("userGroup/edit/ugid/" . $userGroup->ugid); ?>" role="button">
+                    <a 	class="btn btn-outline-secondary" 
+                    	href="<?php echo $this->createUrl("userGroup/edit/ugid/" . $userGroup->ugid); ?>" 
+                    	role="button">
                         <span class="fa fa-pencil text-success"></span>
                         <?php eT("Edit current user group"); ?>
                     </a>
@@ -88,73 +48,23 @@
 
                 <!-- Delete current user group -->
                 <?php if (isset($usergroupbar['edit']) && (Yii::app()->session['loginID'] == $userGroup->owner_id || Permission::model()->hasGlobalPermission('superadmin', 'read'))) : ?>
-                    <a class="btn btn-default" href='#' onclick='if (confirm("<?php eT("Are you sure you want to delete this entry?", "js"); ?>")) { <?php echo convertGETtoPOST($this->createUrl('userGroup/deleteGroup?ugid=' . $userGroup->ugid)); ?>}'>
+                    <a 	class="btn btn-outline-secondary" 
+                    	href='#' 
+                    	onclick='if (confirm("<?php eT("Are you sure you want to delete this entry?", "js"); ?>")) { <?php echo convertGETtoPOST($this->createUrl('userGroup/deleteGroup?ugid=' . $userGroup->ugid)); ?>}'>
                         <span class="fa fa-trash text-success"></span>
                         <?php eT("Delete current user group"); ?>
                     </a>
                 <?php endif; ?>
             </div>
->>>>>>> 5566f605
 
             <!-- Right side -->
             <div class="col-xl-6 col-md-4 text-end">
 
-<<<<<<< HEAD
-            <!-- Close -->
-            <?php if (isset($usergroupbar['closebutton']['url'])) :?>
-                <button 
-                    class="btn btn-danger" 
-                    href="<?php echo $usergroupbar['closebutton']['url']; ?>" 
-                    type="button">
-                    <span class="fa fa-close" ></span>
-                    <?php eT("Close");?>
-                </button>
-            <?php endif;?>
-
-            <!-- Back -->
-            <?php if (isset($usergroupbar['returnbutton']['url'])) :?>
-                <button 
-                    class="btn btn-outline-secondary" 
-                    style="margin-left:5px;" 
-                    href="<?php echo $this->createUrl($usergroupbar['returnbutton']['url']); ?>" 
-                    type="button">
-                    <span class="fa fa-backward" ></span>
-                    &nbsp;&nbsp;
-                    <?php echo $usergroupbar['returnbutton']['text']; ?>
-                </button>
-            <?php endif;?>
-
-            <!-- Reset -->
-            <?php if (isset($usergroupbar['resetbutton']['form'])) :?>
-                <button 
-                    class="btn btn-warning" 
-                    type="reset" 
-                    role="button" 
-                    form="<?php echo $usergroupbar['resetbutton']['form'] ?>" 
-                    id="reset-form-button" 
-                    value="Reset">
-                    <span class="fa fa-refresh"></span>
-                    <?php echo $usergroupbar['resetbutton']['text']; ?>
-                </button>
-            <?php endif; ?>
-
-            <!-- Save -->
-            <?php if (isset($usergroupbar['savebutton']['form'])) :?>
-                <button 
-                    class="btn btn-primary" 
-                    type="submit" 
-                    href="#"
-                    type="button" 
-                    id="save-form-button" 
-                    data-form-id="<?php echo $usergroupbar['savebutton']['form']; ?>">
-                    <span class="fa fa-envelope" ></span>
-                    <?php echo $usergroupbar['savebutton']['text'];?>
-                </button>
-            <?php endif;?>
-=======
                 <!-- Close -->
                 <?php if (isset($usergroupbar['closebutton']['url'])) : ?>
-                    <a class="btn btn-danger" href="<?php echo $usergroupbar['closebutton']['url']; ?>" role="button">
+                    <a 	class="btn btn-danger" 
+                    	href="<?php echo $usergroupbar['closebutton']['url']; ?>" 
+                    	role="button">
                         <span class="fa fa-close"></span>
                         <?php eT("Close"); ?>
                     </a>
@@ -162,7 +72,10 @@
 
                 <!-- Back -->
                 <?php if (isset($usergroupbar['returnbutton']['url'])) : ?>
-                    <a class="btn btn-default" style="margin-left:5px;" href="<?php echo $this->createUrl($usergroupbar['returnbutton']['url']); ?>" role="button">
+                    <a 	class="btn btn-outline-secondary" 
+                    	style="margin-left:5px;" 
+                    	href="<?php echo $this->createUrl($usergroupbar['returnbutton']['url']); ?>" 
+                    	role="button">
                         <span class="fa fa-backward"></span>
                         &nbsp;&nbsp;
                         <?php echo $usergroupbar['returnbutton']['text']; ?>
@@ -171,7 +84,12 @@
 
                 <!-- Reset -->
                 <?php if (isset($usergroupbar['resetbutton']['form'])) : ?>
-                    <button class="btn btn-warning" type="reset" role="button" form="<?php echo $usergroupbar['resetbutton']['form'] ?>" id="reset-form-button" value="Reset">
+                    <button 	class="btn btn-warning" 
+                    		type="reset" 
+                    		role="button" 
+                    		form="<?php echo $usergroupbar['resetbutton']['form'] ?>" 
+                    		id="reset-form-button" 
+                    		value="Reset">
                         <span class="fa fa-refresh"></span>
                         <?php echo $usergroupbar['resetbutton']['text']; ?>
                     </button>
@@ -179,13 +97,17 @@
 
                 <!-- Save -->
                 <?php if (isset($usergroupbar['savebutton']['form'])) : ?>
-                    <a class="btn btn-primary" type="submit" href="#" role="button" id="save-form-button" data-form-id="<?php echo $usergroupbar['savebutton']['form']; ?>">
+                    <a 	class="btn btn-primary" 
+                    	type="submit" 
+                    	href="#" 
+                    	role="button" 
+                    	id="save-form-button" 
+                    	data-form-id="<?php echo $usergroupbar['savebutton']['form']; ?>">
                         <span class="fa fa-envelope"></span>
                         <?php echo $usergroupbar['savebutton']['text']; ?>
                     </a>
                 <?php endif; ?>
             </div>
->>>>>>> 5566f605
         </div>
     </div>
 </div>