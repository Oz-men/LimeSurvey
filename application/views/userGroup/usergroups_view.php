--- conflicted
+++ resolved
@@ -84,16 +84,6 @@
                 }
                 ?>
             </div>
-<<<<<<< HEAD
-            <div class="modal-footer">
-                <button type="button" class="btn btn-close" data-bs-dismiss="modal"><?= gT('Cancel') ?></button>
-                <button 
-                    type="button" 
-                    class="btn btn-danger" 
-                    id="confirm-deletion">
-                    <?= gT('Delete') ?>
-                </button>
-=======
         </div>
 
     </div>
@@ -118,10 +108,19 @@
                     </form>
                 </div>
                 <div class="modal-footer">
-                    <button type="button" class="btn btn-cancel" data-bs-dismiss="modal"><?= gT('Cancel') ?></button>
-                    <button type="button" class="btn btn-danger" id="confirm-deletion"><?= gT('Delete') ?></button>
+                    <button
+                    	type="button" 
+                    	class="btn btn-cancel" 
+                    	data-bs-dismiss="modal">
+                    	<?= gT('Cancel') ?>
+                    </button>
+                    <button 
+                    	type="button" 
+                    	class="btn btn-danger" 
+                    	id="confirm-deletion">
+                    	<?= gT('Delete') ?>
+                    	</button>
                 </div>
->>>>>>> 5566f605
             </div>
         </div>
     </div>
