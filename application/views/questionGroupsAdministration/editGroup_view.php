<?php
    echo PrepareEditorScript(false, $this);
    $count = 0;
?>
<div id='edit-group' class='side-body <?php echo getSideBodyClass(false); ?>'>
    <div class="row">
        <div class="col-sm-12 content-right">
            <div class="pagetitle h3"><?php eT("Edit Group"); ?></div>
            <ul class="nav nav-tabs" id="edit-group-language-selection">
                <?php foreach ($tabtitles as $i=>$eachtitle):?>
                    <li role="presentation" class="nav-item">
                        <a class="nav-link <?php if($count==0) {echo "active"; $count++;}?>" role="tab" data-bs-toggle="tab" href="#editgrp_<?php echo $i;?>">
                            <?php echo $eachtitle;?>
                        </a>
                    </li>
                <?php endforeach;?>
            </ul>
        </div>
        <div class="row">
            <div class="col-sm-12">
                <?php echo CHtml::form(array("questionGroupsAdministration/saveQuestionGroupData/sid/{$surveyid}"), 'post', array('id'=>'frmeditgroup', 'name'=>'frmeditgroup', 'class'=>'form30 ')); ?>
                    <input type="hidden" name="questionGroup[gid]" id="questionGroup[gid]" value="<?=$oQuestionGroup['gid']?>">
                    <input type="hidden" name="questionGroup[sid]" id="questionGroup[sid]" value="<?=$oQuestionGroup['sid']?>"> 
                    <input type="hidden" name="questionGroup[group_order]" id="questionGroup[group_order]" value="<?=$oQuestionGroup['group_order']?>">
                    <div class="tab-content">
                        <?php foreach ($tabtitles as $i=>$eachtitle):?>
                            <div id="editgrp_<?php echo $i;?>" class="tab-pane fade <?php if($count==1) {echo "show active"; $count++;}?> center-box">
                                <div class="form-group">
                                    <label class="form-label " id="question-group-title-<?=$aGroupData[$i]['language']?>"><?php eT("Title:"); ?></label>
                                    <div class="">
                                        <?php echo CHtml::textField("questionGroupI10N[{$aGroupData[$i]['language']}][group_name]",$aGroupData[$i]['group_name'],array('class'=>'form-control','size'=>"80",'maxlength'=>'200','id'=>"group_name_{$aGroupData[$i]['language']}")); ?>
                                    </div>
                                </div>
                                <div class="form-group">
                                    <label class=" form-label" for="description_<?php echo $aGroupData[$i]['language']; ?>"><?php eT("Description:"); ?></label>
                                    <div class="">
                                        <div class="htmleditor input-group">
                                            <?php echo CHtml::textArea("questionGroupI10N[{$aGroupData[$i]['language']}][description]",$aGroupData[$i]['description'],array('class'=>'form-control','cols'=>'60','rows'=>'8','id'=>"description_{$aGroupData[$i]['language']}")); ?>
                                            <?php echo getEditor("group-desc","description_".$aGroupData[$i]['language'], "[".gT("Description:", "js")."](".$aGroupData[$i]['language'].")",$surveyid,$gid,'',$action); ?>
                                        </div>
                                    </div>
                                </div>
                            </div>
                        <?php endforeach; ?>
                    </div>
                    <div class="form-group">
                        <label class="form-label " id="randomization-group"><?php eT("Randomization group:"); ?></label>
                        <div class="">
                            <?php echo CHtml::textField("questionGroup[randomization_group]",$oQuestionGroup['randomization_group'],array('class'=>'form-control','size'=>"20",'maxlength'=>'20','id'=>"randomization_group")); ?>
                        </div>
                    </div>

                    <!-- Relevance Equation -->
                    <div class="form-group">
                        <label class="form-label " id="relevance-group"><?php eT("Condition:"); ?></label>
                        <div class="input-group">
                          <div class="input-group-addon">{</div>
                            <?php  echo CHtml::textArea("questionGroup[grelevance]",$oQuestionGroup['grelevance'],array('class'=>'form-control','cols'=>'20','rows'=>'1','id'=>"grelevance")); ?>
                            <div class="input-group-addon">}</div>
                          </div>
                        </div>
<<<<<<< HEAD
                    <button role="button" type="submit" class="btn btn-primary hidden" role="button" aria-disabled="false"><?php gT("Save"); ?></button>
=======
                    <input type="submit" class="btn btn-primary d-none" value="Save" role="button" aria-disabled="false">
>>>>>>> eb0af5f7
                <?php echo CHtml::endForm() ?>
            </div>
        </div>
    </div>
</div>

<?php
// Reset topbar to "non-extended" mode.
// If this view wasn't loaded by ajax (ex: from the side menu) this wouldn't be necessary
Yii::app()->getClientScript()->registerScript(
    "EditGroup_topbar_switch", 'window.EventBus.$emit("doFadeEvent", false);', 
    LSYii_ClientScript::POS_END
);
?><|MERGE_RESOLUTION|>--- conflicted
+++ resolved
@@ -59,11 +59,7 @@
                             <div class="input-group-addon">}</div>
                           </div>
                         </div>
-<<<<<<< HEAD
-                    <button role="button" type="submit" class="btn btn-primary hidden" role="button" aria-disabled="false"><?php gT("Save"); ?></button>
-=======
-                    <input type="submit" class="btn btn-primary d-none" value="Save" role="button" aria-disabled="false">
->>>>>>> eb0af5f7
+                    <button role="button" type="submit" class="btn btn-primary d-none" role="button" aria-disabled="false"><?php gT("Save"); ?></button>
                 <?php echo CHtml::endForm() ?>
             </div>
         </div>
