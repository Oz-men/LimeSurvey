--- conflicted
+++ resolved
@@ -32,13 +32,8 @@
                                     ]
                                 ); ?>
                                 <?php /* @see https://bugs.limesurvey.org/view.php?id=16792 */ ?>
-<<<<<<< HEAD
                                 <a class="btn btn-outline-secondary btn-sm" role="button"
-                                   data-target='#confirmation-modal' data-toggle='modal'
-=======
-                                <a class="btn btn-default btn-sm" role="button"
                                    data-bs-target='#confirmation-modal' data-bs-toggle='modal'
->>>>>>> eb0af5f7
                                    data-message='<?= gT("Are you sure you want to remove all permissions for this user?") ?>'
                                    data-post-url='<?= $deleteUrl ?>'
                                 ><span class="fa fa-trash text-danger" aria-hidden="true" title="<?= gT("Delete") ?>"><span>
