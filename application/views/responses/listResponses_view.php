<?php
/**
 * @var $this AdminController
 * @var $surveyid int
 * @var $dateformatdetails array
 * @var $model SurveyDynamic
 * @var $bHaveToken bool
 * @var $language string
 * @var $pageSize int
 * @var $fieldmap array
 * @var $filteredColumns array
 */

// DO NOT REMOVE This is for automated testing to validate we see that page
echo viewHelper::getViewTestTag('surveyResponsesBrowse');

?>
<!-- for filter columns with datepicker-->
<div style="display: none;">
    <?php
    $datePickerWidget = Yii::app()->getController()->widget(
        'ext.DateTimePickerWidget.DateTimePicker',
        [
            'name'  => "no",
            'id'    => "no_listResponses",
            'pluginOptions' => array(
                'format' => $dateformatdetails['jsdate'],
                'allowInputToggle' => true,
                'showClear' => true,
                'locale' => convertLStoDateTimePickerLocale(Yii::app()->session['adminlang'])
            )
        ]
    );
    $datePickerWidgetConfig = str_replace('"', '', json_encode($datePickerWidget->getTempusConfigString()));
    $datePickerWidgetConfig = str_replace('\n', '', $datePickerWidgetConfig);

    ?>
</div>

<div class='side-body <?php echo getSideBodyClass(false); ?>'>
    <div class="col-12">
        <h3><?php eT('Survey responses'); ?></h3>
        <!-- Display mode -->
        <div class="text-end in-title">
            <div class="pull-right">
                <div class="form text-end">
                    <form action="<?= App()->createUrl('/responses/browse/', ['surveyId' => $surveyid]) ?>" class="pjax" method="POST" id="change-display-mode-form">
                        <div class="mb-3">
                            <label for="display-mode">
                                <?php eT('Display mode:'); ?>
                            </label>
                            <?php $state = App()->user->getState('responsesGridSwitchDisplayState') == ""
                                ? 'compact'
                                : App()->user->getState('responsesGridSwitchDisplayState');
                            $this->widget('ext.ButtonGroupWidget.ButtonGroupWidget', [
                                'name'          => 'displaymode',
                                'checkedOption' => $state,
                                'selectOptions' => [
                                    'extended' => gT('Extended'),
                                    'compact'  => gT('Compact')
                                ],
                                'htmlOptions'   => [
                                    'classes' => 'selector__action-change-display-mode'
                                ]
                            ]); ?>
                            <input type="hidden" name="surveyid" value="<?= $surveyid ?>"/>
                            <input type="hidden" name="<?= Yii::app()->request->csrfTokenName ?>" value="<?= Yii::app()->request->csrfToken ?>"/>
                            <input type="submit" class="d-none" name="submit" value="submit"/>
                        </div>
                    </form>
                </div>
            </div>
        </div>


        <div class="ls-flex-row col-12">
            <div class="col-12 ls-flex-column">
                    <input type='hidden' id="dateFormatDetails" name='dateFormatDetails' value='<?php echo json_encode($dateformatdetails); ?>'/>
                    <input type="hidden" id="locale" name="locale" value="<?= convertLStoDateTimePickerLocale(Yii::app()->session['adminlang']) ?>"/>
                    <input type='hidden' name='rtl' value='<?php echo getLanguageRTL($_SESSION['adminlang']) ? '1' : '0'; ?>'/>

                    <?php if (!empty(App()->user->getState('sql_' . $surveyid))) : ?>
                        <!-- Filter is on -->
                        <?php eT("Showing filtered results"); ?>

                        <a class="btn btn-outline-secondary" href="<?php echo Yii::app()->createUrl('responses/browse', ['surveyId' => $surveyid, 'filters' => 'reset']); ?>" role="button">
                            <?php eT("View without the filter."); ?>
                            <span aria-hidden="true">&times;</span>
                        </a>

                    <?php endif; ?>

                    <?php
                    // the massive actions dropup button
                    $massiveAction = App()->getController()->renderPartial('/responses/massive_actions/_selector', [], true);


                    // The first few columns are fixed.
                    // Specific columns at start
                    $aColumns = [
                        [
                            'id'             => 'id',
                            'class'          => 'CCheckBoxColumn',
                            'selectableRows' => '100',
                        ],
                        [
                            'name' => 'gridButtons',
                            "type" => 'raw',
                            'filter' => false,
                            'header'      => gT('Action'),
                            'htmlOptions' => ['class' => 'icon-btn-row'],
                        ],
//                        [
//                            'header'      => gT('Action'),
//                            'class'       => 'yiistrap.widgets.TbButtonColumn',
//                            'template'    => '{edit}{detail}{quexmlpdf}{downloadfiles}{deletefiles}<span data-bs-toggle="tooltip" title="' . gT("Delete this response") . '">{deleteresponse}</span>',
//                            'htmlOptions' => ['class' => 'icon-btn-row'],
//                            'buttons'     => $model->getGridButtons(),
//                        ],
                        [
                            'header' => 'id',
                            'name'   => 'id',
                        ],

                        [
                            'header' => 'seed',
                            'name'   => 'seed'
                        ]
                    ];

                    if (!isset($filteredColumns) || in_array('lastpage', $filteredColumns)) {
                        $aColumns[] = [
                            'header' => 'lastpage',
                            'name'   => 'lastpage',
                            'type'   => 'number',
                            'filter' => TbHtml::textField(
                                'SurveyDynamic[lastpage]',
                                $model->lastpage
                            )
                        ];
                    }
                    $filterableColumns['lastpage'] = 'lastpage';

                    if (!isset($filteredColumns) || in_array('completed', $filteredColumns)) {
                        $aColumns[] = [
                            'header' => gT("completed"),
                            'name'   => 'completed_filter',
                            'value'  => '$data->completed',
                            'type'   => 'raw',
                            'filter' => TbHtml::dropDownList(
                                'SurveyDynamic[completed_filter]',
                                $model->completed_filter,
                                ['' => gT('All'), 'Y' => gT('Yes'), 'N' => gT('No')],
                                ['class' => 'form-select']
                            )
                        ];
                    }
                    $filterableColumns['completed'] = gT("completed");

                    //add token to top of list if survey is not private
                    if ($bHaveToken) {
                        if (!isset($filteredColumns) || in_array('token', $filteredColumns)) {
                            $aColumns[] = [
                                'header' => 'token',
                                'type'   => 'raw',
                                'name'   => 'token',
                                'value'  => '$data->tokenForGrid',
                            ];
                        }
                        $filterableColumns['token'] = 'token';

                        if (!isset($filteredColumns) || in_array('firstname', $filteredColumns)) {
                            $aColumns[] = [
                                'header' => gT("First name"),
                                'name'   => 'tokens.firstname',
                                'id'     => 'firstname',
                                'value'  => '$data->firstNameForGrid',
                                'filter' => TbHtml::textField(
                                    'SurveyDynamic[firstname_filter]',
                                    $model->firstname_filter
                                )
                            ];
                        }
                        $filterableColumns['firstname'] = gT("First name");

                        if (!isset($filteredColumns) || in_array('lastname', $filteredColumns)) {
                            $aColumns[] = [
                                'header' => gT("Last name"),
                                'name'   => 'tokens.lastname',
                                'id'     => 'lastname',
                                'value'  => '$data->lastNameForGrid',
                                'filter' => TbHtml::textField(
                                    'SurveyDynamic[lastname_filter]',
                                    $model->lastname_filter
                                )
                            ];
                        }
                        $filterableColumns['lastname'] = gT("Last name");

                        if (!isset($filteredColumns) || in_array('email', $filteredColumns)) {
                            $aColumns[] = [
                                'header' => gT("Email"),
                                'name'   => 'tokens.email',
                                'id'     => 'email',
                                'filter' => TbHtml::textField(
                                    'SurveyDynamic[email_filter]',
                                    $model->email_filter
                                )
                            ];
                        }
                        $filterableColumns['email'] = gT("Email");
                    }

                    if (!isset($filteredColumns) || in_array('startlanguage', $filteredColumns)) {
                        $aColumns[] = [
                            'header' => 'startlanguage',
                            'name'   => 'startlanguage',
                        ];
                    }
                    $filterableColumns['startlanguage'] = 'startlanguage';
                    $encryptionNotice = gT("This field is encrypted and can only be searched by exact match. Please enter the exact value you are looking for.");

                    // The column model must be built dynamically, since the columns will differ from survey to survey, depending on the questions.
                    // All other columns are based on the questions.
                    // An array to control unicity of $code (EM code)
                    foreach ($model->metaData->columns as $column) {
                        if (!in_array($column->name, $model->defaultColumns)) {
                            /* Add encryption symbole to question title for table header (if question is encrypted) */
                            $encryptionSymbol = '';
                            if (isset($fieldmap[$column->name]['encrypted']) && $fieldmap[$column->name]['encrypted'] === 'Y') {
                                $encryptionSymbol = ' <span  data-bs-toggle="tooltip" title="' . $encryptionNotice . '" class="fa fa-key text-success"></span>';
                            }

                            $colName = viewHelper::getFieldCode($fieldmap[$column->name], ['LEMcompat' => true]); // This must be unique ......
                            $base64jsonFieldMap = base64_encode(json_encode($fieldmap[$column->name]));
                            /* flat and ellipsize all part of question (sub question etc …, separate by br . mantis #14301 */
                            $colDetails = viewHelper::getFieldText($fieldmap[$column->name], ['abbreviated' => $model->ellipsize_header_value, 'separator' => ['<br>', '']]);
                            /* Here we strip all tags, and separate with hr since we allow html (in popover), maybe use only viewHelper::purified ? But remind XSS. mantis #14301 */
                            $colTitle = viewHelper::getFieldText($fieldmap[$column->name], ['afterquestion' => "<hr>", 'separator' => ['', '<br>']]);

                            if (!isset($filteredColumns) || in_array($column->name, $filteredColumns)) {
                                $aColumns[] = [
                                    'header'            => '<div data-bs-toggle="popover" data-bs-trigger="hover focus" data-bs-placement="bottom" title="' . $colName . '" data-bs-content="' . CHtml::encode($colTitle) . '" data-bs-html="true" data-container="#responses-grid">' . $colName . ' <br/> ' . $colDetails . $encryptionSymbol . '</div>',
                                    'headerHtmlOptions' => ['style' => 'min-width: 350px;'],
                                    'name'              => $column->name,
                                    'type'              => 'raw',
                                    'filter' => TbHtml::textField(
                                        'SurveyDynamic[' . $column->name . ']',
                                        $model->{$column->name}
                                    ),
                                    'value'             => '$data->getExtendedData("' . $column->name . '", "' . $language . '", "' . $base64jsonFieldMap . '")',
                                ];
                            }
                            $filterableColumns[$column->name] = $colName . ': ' . viewHelper::getFieldText($fieldmap[$column->name]);
                        }
                    }

                    // create a modal to filter all columns
                    $filterColumns = App()->getController()->renderPartial('/responses/modal_subviews/filterColumns', ['filterableColumns' => $filterableColumns, 'filteredColumns' => $filteredColumns, 'surveyId' => $surveyid], true);

                    $this->widget(
                        'application.extensions.admin.grid.CLSGridView',
                        [
                            'dataProvider'          => $model->search(),
                            'filter'                => $model,
                            'columns'               => $aColumns,
                            'id'                    => 'responses-grid',
                            'ajaxUpdate'            => 'responses-grid',
                            'ajaxType'              => 'POST',
                            'afterAjaxUpdate'       => 'js:function(id, data){ afterAjaxResponsesReload(); onUpdateTokenGrid(); $(".grid-view [data-bs-toggle=\'popover\']").popover(); }',
                            'massiveActionTemplate' => $massiveAction . $filterColumns,
                            'summaryText'           => gT('Displaying {start}-{end} of {count} result(s).') . ' ' . sprintf(
                                gT('%s rows per page'),
                                CHtml::dropDownList(
                                    'pageSize',
                                    $pageSize,
                                    Yii::app()->params['pageSizeOptions'],
                                    ['class' => 'changePageSize form-select', 'style' => 'display: inline; width: auto']
                                )
                            ),
                        ]
                    );

                    ?>

                <!-- To update rows per page via ajax setSession-->
                <?php

                $scriptVars = '
                    var postUrl = "' . Yii::app()->getController()->createUrl("responses/setSession") . '"; // For massive export
                    ';
                $script = '
                    var postUrl = "' . Yii::app()->getController()->createUrl("responses/setSession") . '"; // For massive export
<<<<<<< HEAD
                    jQuery(document).on("change", "#pageSize", function(){
                        $.fn.yiiGridView.update("responses-grid",{ data:{ pageSize: $(this).val() }});
                    });
                    $(".grid-view [data-bs-toggle=\'popover\']").popover();
=======
                    $(".grid-view [data-toggle=\'popover\']").popover();
>>>>>>> ae0d4f19
                    ';
                App()->getClientScript()->registerScript('listresponses', $scriptVars, LSYii_ClientScript::POS_BEGIN);
                App()->getClientScript()->registerScript('listresponses', $script, LSYii_ClientScript::POS_POSTSCRIPT);
                ?>
            </div>
        </div>
    </div>

    <!-- Edit Token Modal -->
    <?php // @todo Duplicate, original in application/views/admin/token/browse.php. Remove this? ?>
    <div class="modal fade" tabindex="-1" role="dialog" id="editTokenModal">
        <div class="modal-dialog" style="width: 1100px">
            <div class="modal-content">
                <div class="modal-header">
                    <h5 class="modal-title"><?php eT('Edit survey participant'); ?></h5>
                    <button type="button" class="btn-close" data-bs-dismiss="modal" aria-label="Close"></button>
                </div>
                <div class="modal-body">
                    <!-- the ajax loader -->
                    <div id="ajaxContainerLoading2" class="ajaxLoading">
                        <p><?php eT('Please wait, loading data...'); ?></p>
                        <div class="preloader loading">
                            <span class="slice"></span>
                            <span class="slice"></span>
                            <span class="slice"></span>
                            <span class="slice"></span>
                            <span class="slice"></span>
                            <span class="slice"></span>
                        </div>
                    </div>
                    <div id="modal-content">
                    </div>
                </div>
                <div class="modal-footer">
                    <button type="button" class="btn btn-outline-secondary" data-bs-dismiss="modal"><?php eT("Close"); ?></button>
                    <button role="button" type="button" class="btn btn-primary" id="save-edittoken">
                        <?php eT("Save"); ?>
                    </button>
                </div>
            </div><!-- /.modal-content -->
        </div><!-- /.modal-dialog -->
    </div><!-- /.modal -->
</div><|MERGE_RESOLUTION|>--- conflicted
+++ resolved
@@ -291,14 +291,7 @@
                     ';
                 $script = '
                     var postUrl = "' . Yii::app()->getController()->createUrl("responses/setSession") . '"; // For massive export
-<<<<<<< HEAD
-                    jQuery(document).on("change", "#pageSize", function(){
-                        $.fn.yiiGridView.update("responses-grid",{ data:{ pageSize: $(this).val() }});
-                    });
                     $(".grid-view [data-bs-toggle=\'popover\']").popover();
-=======
-                    $(".grid-view [data-toggle=\'popover\']").popover();
->>>>>>> ae0d4f19
                     ';
                 App()->getClientScript()->registerScript('listresponses', $scriptVars, LSYii_ClientScript::POS_BEGIN);
                 App()->getClientScript()->registerScript('listresponses', $script, LSYii_ClientScript::POS_POSTSCRIPT);
