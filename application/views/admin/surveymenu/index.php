<?php
/**
 * @var AdminController $this
 * @var CActiveDataProvider $dataProvider
 * @var Surveymenu $model
 * @var SurveymenuEntries $entries_model
 */

$pageSize = Yii::app()->user->getState('pageSize', Yii::app()->params['defaultPageSize']);
$massiveAction = App()->getController()->renderPartial('/admin/surveymenu/massive_action/_selector', [], true, false);

// DO NOT REMOVE This is for automated testing to validate we see that page
echo viewHelper::getViewTestTag('surveyMenus');

?>

<div class="col-lg-12">
    <div class="row">
        <!-- Tabs -->
        <ul class="nav nav-tabs" id="menueslist" role="tablist">
            <li class="nav-item">
				<a class="nav-link active" role="tab" data-bs-toggle="tab" href="#surveymenues" aria-controls="surveymenues">
                    <?php eT('Survey menus'); ?>
                </a>
            </li>
            <li class="nav-item">
                <a class="nav-link" role="tab" data-bs-toggle="tab" href="#surveymenuentries" aria-controls="surveymenuentries">
                    <?php eT('Survey menu entries'); ?>
                </a>
            </li>
        </ul>
        <!-- Tab Content -->
        <div class="tab-content">
            <!-- Survey Menu -->
            <div id="surveymenues" class="tab-pane show active">
                <div class="col-12 ls-space margin top-15">
                    <div class="col-12 ls-flex-item">
                        <?php
                        $this->widget(
                            'yiistrap.widgets.TbGridView',
                            [
                                'dataProvider'             => $model->search(),
                                'id'                       => 'surveymenu-grid',
                                'columns'                  => $model->getColumns(),
                                'filter'                   => $model,
                                'emptyText'                => gT('No customizable entries found.'),
                                'summaryText'              => gT('Displaying {start}-{end} of {count} result(s).') . ' ' . sprintf(
                                    gT('%s rows per page'),
                                    CHtml::dropDownList(
                                        'pageSize',
                                        $pageSize,
                                        Yii::app()->params['pageSizeOptions'],
                                        ['class' => 'changePageSize form-control', 'style' => 'display: inline; width: auto']
                                    )
                                ),
                                'rowHtmlOptionsExpression' => '["data-surveymenu-id" => $data->id]',
                                'htmlOptions'              => ['class' => 'table-responsive grid-view-ls'],
                                'ajaxType'                 => 'POST',
                                'ajaxUpdate'               => 'surveymenu-grid',
                                'template'                 => "{items}\n<div id='tokenListPager'><div class=\"col-sm-4\" id=\"massive-action-container\">$massiveAction</div><div class=\"col-sm-4 pager-container ls-ba \">{pager}</div><div class=\"col-sm-4 summary-container\">{summary}</div></div>",
                                'afterAjaxUpdate'          => 'surveyMenuFunctions',
                            ]
                        ); ?>
                    </div>
                </div>
            </div>

            <!-- Survey Menue Entries -->
            <div id="surveymenuentries" class="tab-pane">
                <?php App()->getController()->renderPartial('surveymenu_entries/index', ['model' => $entries_model]); ?>
            </div>
        </div>
    </div>
</div>

<input type="hidden" id="surveymenu_open_url_selected_entry" value="0"/>
<!-- modal! -->

<div class="modal fade" id="editcreatemenu" tabindex="-1" role="dialog">
    <div class="modal-dialog modal-lg" role="document">
        <div class="modal-content">
        </div>
    </div>
</div>
<div class="modal fade" id="deletesurveymenumodal" tabindex="-1" role="dialog">
    <div class="modal-dialog" role="document">
        <div class="modal-content">
            <div class="modal-header">
                <h4 class="modal-title"><?php eT("Delete this survey menu?"); ?></h4>
            </div>
            <div class="modal-body">
                <?php eT("All menu entries of this menu will also be deleted."); ?>
            </div>
            <div class="modal-footer">
<<<<<<< HEAD
                <button type="button" class="btn btn-cancel" data-dismiss="modal"><?php eT('Cancel'); ?></button>
                <button type="button" id="deletemodal-confirm" class="btn btn-danger">
                    <?php eT('Delete'); ?>
                </button>
=======
                <button type="button" class="btn btn-cancel" data-bs-dismiss="modal"><?php eT('Cancel'); ?></button>
                <button type="button" id="deletemodal-confirm" class="btn btn-danger"><?php eT('Delete'); ?></button>
>>>>>>> eb0af5f7
            </div>
        </div>
    </div>
</div>

<div class="modal fade" id="restoremodalsurveymenu" tabindex="-1" role="dialog">
    <div class="modal-dialog" role="document">
        <div class="modal-content">
            <div class="modal-header">
                <h4 class="modal-title"><?php eT("Really restore the default survey menus (survey menu entries)?"); ?></h4>
            </div>
            <div class="modal-body">
                <p>
                    <?php eT("All custom menus will be lost."); ?>
                </p>
                <p>
                    <?php eT("Please do a backup of the menu (menu entries) you want to keep."); ?>
                </p>
            </div>
            <div class="modal-footer">
<<<<<<< HEAD
                <button type="button" class="btn btn-outline-secondary" data-dismiss="modal">
=======
                <button type="button" class="btn btn-default" data-bs-dismiss="modal">
>>>>>>> eb0af5f7
                    <?php eT('Cancel'); ?>
                </button>
                <button
                        type="button"
                        id="reset-menus-confirm"
                        class="btn btn-danger"
                        data-urlmenu="<?=Yii::app()->getController()->createUrl('/admin/menus/sa/restore');?>"
                        data-urlmenuentry="<?= Yii::app()->getController()->createUrl('/admin/menuentries/sa/restore');?>"
                >
                    <?php eT('Restore default'); ?>
                </button>
            </div>
        </div>
    </div>
</div>

<script>
	$('#menueslist a').on('shown.bs.tab', function () {
        var tabId = $(this).attr('href');
        $('.tab-dependent-button:not([data-tab="' + tabId + '"])').hide();
        $('.tab-dependent-button[data-tab="' + tabId + '"]').show();
    });
    $(document).on('ready pjax:scriptcomplete', function () {
        if (window.location.hash) {
            $('#menueslist').find('a[href=' + window.location.hash + ']').trigger('click');
        }
    });

    var surveyMenuFunctions = function () {
        getBindActionForSurveymenus('#editcreatemenu', 'surveymenu-grid', {
            loadSurveyEntryFormUrl: "<?php echo Yii::app()->urlManager->createUrl('/admin/menus/sa/getsurveymenuform') ?>",
            deleteEntryUrl: "<?php echo Yii::app()->getController()->createUrl('/admin/menus/sa/delete'); ?>"
        })
    }
    surveyMenuFunctions();

    var surveyMenuEntryFunctions = function () {
        getBindActionForSurveymenuEntries('#editcreatemenuentry', 'surveymenu-entries-grid', {
            loadSurveyEntryFormUrl: "<?php echo Yii::app()->urlManager->createUrl('/admin/menuentries/sa/getsurveymenuentryform') ?>",
            restoreEntriesUrl: "<?php echo Yii::app()->getController()->createUrl('/admin/menuentries/sa/restore'); ?>",
            reorderEntriesUrl: "<?php echo Yii::app()->getController()->createUrl('/admin/menuentries/sa/reorder'); ?>",
            deleteEntryUrl: "<?php echo Yii::app()->getController()->createUrl('/admin/menuentries/sa/delete'); ?>"
        })
    }
    surveyMenuEntryFunctions();
</script>
<|MERGE_RESOLUTION|>--- conflicted
+++ resolved
@@ -92,15 +92,10 @@
                 <?php eT("All menu entries of this menu will also be deleted."); ?>
             </div>
             <div class="modal-footer">
-<<<<<<< HEAD
-                <button type="button" class="btn btn-cancel" data-dismiss="modal"><?php eT('Cancel'); ?></button>
+                <button type="button" class="btn btn-cancel" data-bs-dismiss="modal"><?php eT('Cancel'); ?></button>
                 <button type="button" id="deletemodal-confirm" class="btn btn-danger">
                     <?php eT('Delete'); ?>
                 </button>
-=======
-                <button type="button" class="btn btn-cancel" data-bs-dismiss="modal"><?php eT('Cancel'); ?></button>
-                <button type="button" id="deletemodal-confirm" class="btn btn-danger"><?php eT('Delete'); ?></button>
->>>>>>> eb0af5f7
             </div>
         </div>
     </div>
@@ -121,11 +116,7 @@
                 </p>
             </div>
             <div class="modal-footer">
-<<<<<<< HEAD
-                <button type="button" class="btn btn-outline-secondary" data-dismiss="modal">
-=======
-                <button type="button" class="btn btn-default" data-bs-dismiss="modal">
->>>>>>> eb0af5f7
+                <button type="button" class="btn btn-outline-secondary" data-bs-dismiss="modal">
                     <?php eT('Cancel'); ?>
                 </button>
                 <button
