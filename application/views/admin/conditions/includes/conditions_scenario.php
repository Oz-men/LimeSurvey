<?php if ($subaction == "copyconditionsform" || $subaction == "copyconditions"): ?>
    <input type='checkbox' id='scenarioCbx<?php echo $scenarionr['scenario']; ?>' checked='checked'/>
    <script type='text/javascript'>
        $(document).ready(function () {
            $('#scenarioCbx<?php echo $scenarionr['scenario']; ?>').checkgroup({
                groupName: 'aConditionFromScenario<?php echo $scenarionr['scenario']; ?>'
            }); 
        });
    </script>
<?php endif; ?>

<div class='card'>

    <div class='card-header bg-primary scenario-heading'>

        <div class='row'>
            <div class='col-sm-2'>
            <!-- Scenario header -->
            <?php if ($showScenarioText == 'normal'): ?>
                <h5>Scenario <?php echo $scenarionr['scenario']; ?></h5>
            <?php elseif ($showScenarioText == 'withOr'): ?>
                <h5><?php eT('OR'); ?> Scenario <?php echo $scenarionr['scenario']; ?></h5>
            <?php else: ?>
                <h5><?php eT('Default scenario'); ?></h5>
            <?php endif; ?>
            </div>

            <div class='col-sm-10'>
                <div class="container-fluid">
                <!-- Small form to change scenario number -->
                <?php echo CHtml::form(array("/admin/conditions/sa/index/subaction/updatescenario/surveyid/{$surveyid}/gid/{$gid}/qid/{$qid}/"), 'post', array('style'=>'display: none','id'=>'editscenario'.$scenarionr['scenario']));?>
                    <label>
                        <?php eT("New scenario number:"); ?>&nbsp;
                        <input type='text' name='newscenarionum' size='3'/>
                    </label>
                    <input type='hidden' name='scenario' value='<?php echo $scenarionr['scenario']; ?>'/>
                    <input type='hidden' name='sid' value='<?php echo $surveyid; ?>' />
                    <input type='hidden' name='gid' value='<?php echo $gid; ?>' />
                    <input type='hidden' name='qid' value='<?php echo $qid; ?>' />
                    <input type='hidden' name='subaction' value='updatescenario' />&nbsp;&nbsp;
                    <input type='submit' class="btn btn-outline-secondary" name='scenarioupdated' value='<?php eT("Update scenario"); ?>' />
                    <input type='button' class="btn btn-outline-secondary" name='cancel' value='<?php eT("Cancel"); ?>' onclick="$('#editscenario<?php echo $scenarionr['scenario']; ?>').hide('slow');" />
                </form>

                <?php echo CHtml::form(array("/admin/conditions/sa/index/subaction/deletescenario/surveyid/{$surveyid}/gid/{$gid}/qid/{$qid}/"), 'post', array('style'=>'margin-bottom:0;', 'class' => 'delete-scenario-form', 'id'=>'deletescenario'.$scenarionr['scenario'],'name'=>'deletescenario'.$scenarionr['scenario']));?>

                    <?php if ($showScenarioButtons): ?>
                        <button 
                            class='btn btn-outline-secondary btn-xs'
                            data-tooltip='true'
                            data-title='<?php eT('Delete all conditions in this scenario'); ?>'
                            data-bs-toggle='modal'
                            data-bs-target='#confirmation-modal'
                            data-message='<?php eT('Are you sure you want to delete all conditions set in this scenario?', 'js'); ?>'
                            data-onclick='(function() { document.getElementById("deletescenario<?php echo $scenarionr["scenario"]; ?>").submit(); })'
                            onclick='return false;'
                        >
                            <span class="fa fa-trash text-danger"></span>
                        </button>

                        <button
<<<<<<< HEAD
                            class='btn btn-outline-secondary btn-xs'
                            data-toggle='tooltip'
=======
                            class='btn btn-default btn-xs'
                            data-bs-toggle='tooltip'
>>>>>>> eb0af5f7
                            data-title='<?php eT('Change scenario number'); ?>'
                            id='editscenariobtn<?php echo $scenarionr['scenario']; ?>'
                            onclick="$('#editscenario<?php echo $scenarionr['scenario']; ?>').toggle('slow'); return false"
                        >
                            <span class="fa fa-pencil"></span>
                        </button>

                        <button
<<<<<<< HEAD
                            class='btn btn-outline-secondary btn-xs'
                            data-toggle='tooltip'
=======
                            class='btn btn-default btn-xs'
                            data-bs-toggle='tooltip'
>>>>>>> eb0af5f7
                            data-title='<?php eT('Add condition to this scenario'); ?>'
                            onclick='addConditionToScenario("<?php echo $addConditionToScenarioURL; ?>"); return false'
                        >
                            <span class='fa fa-plus-circle'></span>
                        </button>


                    <?php endif; ?>

                    <input type='hidden' name='scenario' value='<?php echo $scenarionr['scenario'];?>' />
                    <input type='hidden' name='qid' value='<?php echo $qid;?>' />
                    <input type='hidden' name='sid' value='<?php echo $surveyid;?>' />
                    <input type='hidden' name='subaction' value='deletescenario' />
                </form>

                </div>
            </div>
        </div>
    </div>

    <div class='card-body'>
        <?php echo $conditionHtml; ?>
    </div>
</div><|MERGE_RESOLUTION|>--- conflicted
+++ resolved
@@ -59,13 +59,8 @@
                         </button>
 
                         <button
-<<<<<<< HEAD
                             class='btn btn-outline-secondary btn-xs'
-                            data-toggle='tooltip'
-=======
-                            class='btn btn-default btn-xs'
                             data-bs-toggle='tooltip'
->>>>>>> eb0af5f7
                             data-title='<?php eT('Change scenario number'); ?>'
                             id='editscenariobtn<?php echo $scenarionr['scenario']; ?>'
                             onclick="$('#editscenario<?php echo $scenarionr['scenario']; ?>').toggle('slow'); return false"
@@ -74,13 +69,8 @@
                         </button>
 
                         <button
-<<<<<<< HEAD
                             class='btn btn-outline-secondary btn-xs'
-                            data-toggle='tooltip'
-=======
-                            class='btn btn-default btn-xs'
                             data-bs-toggle='tooltip'
->>>>>>> eb0af5f7
                             data-title='<?php eT('Add condition to this scenario'); ?>'
                             onclick='addConditionToScenario("<?php echo $addConditionToScenarioURL; ?>"); return false'
                         >
