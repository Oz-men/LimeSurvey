<div class='side-body <?php echo getSideBodyClass(false); ?>'>
    <h3>
        <?php eT("Conditions designer"); ?>

        <?php if ($scenariocount > 0): ?>
            <button
                type='button'
                id='delete-all-conditions'
                data-bs-toggle='modal'
                data-bs-target='#confirmation-modal'
                data-message='<?php eT('Are you sure you want to delete all conditions for this question?', 'js'); ?>'
                data-onclick='(function() { document.getElementById("deleteallconditions").submit(); })'
                class='btn btn-warning pull-right condition-header-button'
                onclick='return false;'
            >
                <span class="fa fa-trash"></span>
                &nbsp;
                <?php eT('Delete all conditions'); ?>
            </button>
        <?php endif; ?>

        <?php if ($scenariocount > 1): ?>
            <button
                type='button'
                id='renumber-scenario'
                class="btn btn-outline-secondary pull-right condition-header-button"
                data-bs-toggle='modal'
                data-bs-target='#confirmation-modal'
                data-message='<?php eT('Are you sure you want to renumber the scenarios with incrementing numbers beginning from 1?', 'js'); ?>'
                data-onclick='(function() { document.getElementById("toplevelsubaction").value="renumberscenarios"; document.getElementById("deleteallconditions").submit();})'
                onclick='return false;'
            >
                <span class="icon-renumber"></span>
                &nbsp;
                <?php eT("Renumber scenarios");?>
            </button>
        <?php endif; ?>
    </h3>
     <div class="row">
        <div class="col-12 content-right">


<?php echo $conditionsoutput_action_error;?>
<?php App()->getClientScript()->registerScript("conditionshead_prepared_javascript", $javascriptpre, LSYii_ClientScript::POS_BEGIN);?>
<?php App()->getClientScript()->registerScript("conditionshead_onrun_javascript", 'window.LS.doToolTip();', LSYii_ClientScript::POS_POSTSCRIPT);?>

<!-- Modal for quick add -->
<div id="quick-add-condition-modal" class="modal fade" role="dialog">
    <div class="modal-dialog modal-lg">
        <!-- Modal content-->
        <div class="modal-content">  <?php // JS add not.type as panel-type, e.g. panel-default, panel-danger ?>
<<<<<<< HEAD
            <div class="modal-header card-header bg-primary">
                <button 
                    type="button" 
                    class="close" 
                    data-bs-dismiss="modal">
                    &times;
                </button>
=======
            <div class="modal-header">
                <h5 class="modal-title"><?php eT('Quick-add conditions'); ?></h5>
                <button type="button" class="btn-close" data-bs-dismiss="modal"></button>
>>>>>>> 165fe440
            </div>
            <div class="modal-body">
                <!-- Condition form is in file quickAddConditionForm.php -->
                <?php echo $quickAddConditionForm; ?>
            </div>
            <div class="modal-footer">
                <button 
                    type="button" 
                    id='quick-add-condition-close-button' 
                    class="btn btn-cancel"
                    data-bs-dismiss="modal">
                    &nbsp;
                    <?php eT("Cancel"); ?>
                </button>
                <button 
                    role="button" 
                    type='submit' 
                    id='quick-add-condition-save-button' 
                    class='btn btn-primary'>
                    <?php eT('Save'); ?>
                </button>
                <span id='quick-add-url' class="d-none">
                	<?php echo $quickAddConditionURL; ?>
                </span>
            </div>
        </div>
    </div>
</div><|MERGE_RESOLUTION|>--- conflicted
+++ resolved
@@ -49,38 +49,19 @@
     <div class="modal-dialog modal-lg">
         <!-- Modal content-->
         <div class="modal-content">  <?php // JS add not.type as panel-type, e.g. panel-default, panel-danger ?>
-<<<<<<< HEAD
-            <div class="modal-header card-header bg-primary">
-                <button 
-                    type="button" 
-                    class="close" 
-                    data-bs-dismiss="modal">
-                    &times;
-                </button>
-=======
             <div class="modal-header">
                 <h5 class="modal-title"><?php eT('Quick-add conditions'); ?></h5>
                 <button type="button" class="btn-close" data-bs-dismiss="modal"></button>
->>>>>>> 165fe440
             </div>
             <div class="modal-body">
                 <!-- Condition form is in file quickAddConditionForm.php -->
                 <?php echo $quickAddConditionForm; ?>
             </div>
             <div class="modal-footer">
-                <button 
-                    type="button" 
-                    id='quick-add-condition-close-button' 
-                    class="btn btn-cancel"
-                    data-bs-dismiss="modal">
-                    &nbsp;
+                <button type="button" id='quick-add-condition-close-button' class="btn btn-cancel" data-bs-dismiss="modal">
                     <?php eT("Cancel"); ?>
                 </button>
-                <button 
-                    role="button" 
-                    type='submit' 
-                    id='quick-add-condition-save-button' 
-                    class='btn btn-primary'>
+                <button role="button" type='submit' id='quick-add-condition-save-button' class='btn btn-primary'>
                     <?php eT('Save'); ?>
                 </button>
                 <span id='quick-add-url' class="d-none">
