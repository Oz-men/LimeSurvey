--- conflicted
+++ resolved
@@ -11,16 +11,6 @@
     <div class="container-center">
         <h3><?php eT("Survey logic view");?> </h3>
         <div class="row">
-<<<<<<< HEAD
-            <?php echo TbHtml::form(array('admin/expressions/sa/survey_logic_file'), 'post', array('id'=>'survey_logic_file_form', 'target' => '_blank'))?>
-                <input name="sid" type="hidden" value="<?php echo $sid?>" />
-                <?php if($gid!==NULL): ?> <input name="gid" type="hidden" value="<?php echo $gid?>" /> <?php endif; ?>
-                <?php if($qid!==NULL): ?> <input name="qid" type="hidden" value="<?php echo $qid?>" /> <?php endif; ?>
-                
-                <input name="printable" type="hidden" value="1" />
-                <div class="form-group">
-                    <input type="submit" name="printablesubmit" value="<?php echo gT("Open printable view")?>" class="btn btn-default" />
-=======
             <?=TbHtml::form(array('admin/expressions/sa/survey_logic_file'), 'post', array('id'=>'survey_logic_file_form', 'target' => '_blank'))?>
                 <input name="sid" type="hidden" value="<?=$sid?>" />
                 <?php if($gid!==NULL): ?> <input name="gid" type="hidden" value="<?=$gid?>" /> <?php endif; ?>
@@ -29,7 +19,6 @@
                 <input name="printable" type="hidden" value="1" />
                 <div class="form-group">
                     <input type="submit" name="printablesubmit" value="<?=gT("Open printable view")?>" class="btn btn-default" />
->>>>>>> 40dada42
                 </div>
             </form>
         </div>
