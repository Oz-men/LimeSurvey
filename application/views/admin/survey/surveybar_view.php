<div class='menubar surveybar'>
    <div class='menubar-title ui-widget-header'>
        <strong><?php $clang->eT("Survey"); ?></strong>
        <span class='basic'><?php echo $surveyinfo['surveyls_title']."(".$clang->gT("ID").":".$surveyid.")"; ?></span>
    </div>
    <div class='menubar-main'>
        <div class='menubar-left'>
            <?php if(!$activated) { ?>
                <img src='<?php echo $sImageURL;?>inactive.png' alt='<?php $clang->eT("This survey is currently not active"); ?>' width="<?php echo $iIconSize;?>" height="<?php echo $iIconSize;?>"/>
                <?php if($canactivate) { ?>
                    <a href="<?php echo $this->createUrl("admin/survey/sa/activate/surveyid/$surveyid"); ?>">
                        <img src='<?php echo $sImageURL; ?>activate.png' alt='<?php $clang->eT("Activate this Survey"); ?>'/></a>
                    <?php } else { ?>
                    <img src='<?php echo $sImageURL; ?>activate_disabled.png'
                        alt='<?php $clang->eT("Survey cannot be activated. Either you have no permission or there are no questions."); ?>' />
                    <?php } ?>
                <?php } else { ?>
                <?php if($expired) { ?>
                    <img src='<?php echo $sImageURL; ?>expired.png' alt='<?php $clang->eT("This survey is active but expired."); ?>' width="<?php echo $iIconSize;?>" height="<?php echo $iIconSize;?>"/>
                    <?php } elseif($notstarted) { ?>
                    <img src='<?php echo $sImageURL; ?>notyetstarted.png' alt='<?php $clang->eT("This survey is active but has a start date."); ?>' width="<?php echo $iIconSize;?>" height="<?php echo $iIconSize;?>"/>
                    <?php } else { ?>
                    <img src='<?php echo $sImageURL; ?>active.png' title='' alt='<?php $clang->eT("This survey is currently active."); ?>' width="<?php echo $iIconSize;?>" height="<?php echo $iIconSize;?>"/>
                    <?php }
                    if($canactivate) { ?>
                    <a href="<?php echo $this->createUrl("admin/survey/sa/deactivate/surveyid/$surveyid"); ?>">
                        <img src='<?php echo $sImageURL;?>deactivate.png' alt='<?php $clang->eT("Stop this survey"); ?>' /></a>
                    <?php } else { ?>
                    <img src='<?php echo $sImageURL; ?>blank.gif' alt='' width='14' />
                    <?php } ?>
                <?php } ?>
            <img src='<?php echo $sImageURL;?>separator.gif' class='separator' alt=''  />
        </div>
        <ul class='sf-menu'>
            <?php if($activated || $surveycontent) { ?>
                <?php if($onelanguage) { ?>
                    <li><a accesskey='d' target='_blank' href="<?php echo $this->createUrl("survey/index/sid/$surveyid/newtest/Y/lang/$baselang"); ?>" >
                            <img src='<?php echo $sImageURL;?>do.png' alt='<?php echo $icontext;?>' />
                        </a></li>
                    <?php } else { ?>
                    <li><a accesskey='d' target='_blank' href="<?php echo $this->createUrl("survey/index/sid/$surveyid/newtest/Y/lang/$baselang"); ?>" >
                            <img src='<?php echo $sImageURL;?>do.png' alt='<?php echo $icontext;?>' />
                        </a><ul>
                            <?php foreach ($languagelist as $tmp_lang) { ?>
                                <li><a accesskey='d' target='_blank' href='<?php echo $this->createUrl("survey/index/sid/$surveyid/newtest/Y/lang/$tmp_lang");?>'>
                                    <img src='<?php echo $sImageURL;?>do_30.png' alt=''/> <?php echo getLanguageNameFromCode($tmp_lang,false);?></a></li>
                                <?php } ?>
                        </ul>
                    </li>
                    <?php } ?>
<<<<<<< HEAD
                <?php } ?> 
            
=======
                <?php } ?>
                
>>>>>>> a2ab567d
            <?php if($surveylocale || $surveysettings || $surveysecurity || $quotas || $assessments || $surveycontent) { ?>
            <li><a href='#'>
                    <img src='<?php echo $sImageURL;?>edit.png' alt='<?php $clang->eT("Survey properties");?>' width="<?php echo $iIconSize;?>" height="<?php echo $iIconSize;?>"/></a><ul>
                    <?php if($surveylocale) { ?>
                        <li><a href='<?php echo $this->createUrl("admin/survey/sa/editlocalsettings/surveyid/$surveyid");?>'>
                            <img src='<?php echo $sImageURL;?>edit_30.png' alt=''/> <?php $clang->eT("Edit text elements");?></a></li>
                        <?php } ?>
                    <?php if($surveysettings) { ?>
                        <li><a href='<?php echo $this->createUrl("admin/survey/sa/editsurveysettings/surveyid/$surveyid");?>' >
                            <img src='<?php echo $sImageURL;?>survey_settings_30.png' alt=''/> <?php $clang->eT("General settings");?></a></li>
                        <?php } ?>
                    <?php if($surveysecurity) { ?>
                        <li><a href='<?php echo $this->createUrl("admin/surveypermission/sa/view/surveyid/$surveyid");?>' >
                            <img src='<?php echo $sImageURL;?>survey_security_30.png' alt=''/> <?php $clang->eT("Survey permissions");?></a></li>
                        <?php } ?>

                    <?php if($quotas) { ?>
                        <li><a href='<?php echo $this->createUrl("admin/quotas/sa/index/surveyid/$surveyid/");?>' >
                            <img src='<?php echo $sImageURL;?>quota_30.png' alt=''/> <?php $clang->eT("Quotas");?></a></li>
                        <?php } ?>
                    <?php if($assessments) { ?>
                        <li><a href='<?php echo $this->createUrl("admin/assessments/sa/index/surveyid/$surveyid");?>' >
                            <img src='<?php echo $sImageURL;?>assessments_30.png' alt=''/> <?php $clang->eT("Assessments");?></a></li>
                        <?php } ?>
                    <?php if($surveylocale) { ?>
                        <li><a href='<?php echo $this->createUrl("admin/emailtemplates/sa/index/surveyid/$surveyid");?>' >
                            <img src='<?php echo $sImageURL;?>emailtemplates_30.png' alt=''/> <?php $clang->eT("Email templates");?></a></li>
                        <?php } ?>
                    <?php if($surveycontent) { ?>
                        <?php if($onelanguage) { ?>
                            <li><a target='_blank' href='<?php echo $this->createUrl("admin/expressions/sa/survey_logic_file/sid/$surveyid/");?>' >
                                <img src='<?php echo $sImageURL;?>quality_assurance_30.png' alt='' /> <?php $clang->eT("Survey logic file");?></a></li>
                            <?php } else { ?>
                            <li><a target='_blank' href='<?php echo $this->createUrl("admin/expressions/sa/survey_logic_file/sid/$surveyid/");?>' >
                                <img src='<?php echo $sImageURL;?>quality_assurance_30.png' alt='' /> <?php $clang->eT("Survey logic file");?></a><ul>
                                    <?php foreach ($languagelist as $tmp_lang) { ?>
                                        <li><a accesskey='d' target='_blank' href='<?php echo $this->createUrl("admin/expressions/sa/survey_logic_file/sid/$surveyid/lang/$tmp_lang");?>'>
                                            <img src='<?php echo $sImageURL;?>quality_assurance.png' alt='' /> <?php echo getLanguageNameFromCode($tmp_lang,false);?></a></li>
                                        <?php } ?>
                                </ul>
                            </li>
                            <?php } ?>
                        <?php } ?>
                	</ul>
                </li>
            <?php } ?>
            
<<<<<<< HEAD
            <?php if($surveydelete || $surveytranslate || hasSurveyPermission($surveyid,'surveycontent','update')) { ?>
=======
            <?php if($surveydelete || $surveytranslate || Permission::model()->hasSurveyPermission($surveyid,'surveycontent','update')) { ?>            
>>>>>>> a2ab567d
            <li><a href="#">
                    <img src='<?php echo $sImageURL;?>tools.png' alt='<?php $clang->eT("Tools");?>' width="<?php echo $iIconSize;?>" height="<?php echo $iIconSize;?>"/></a><ul>
                    <?php if ($surveydelete) { ?>
                        <li><a href="<?php echo $this->createUrl("admin/survey/sa/delete/surveyid/{$surveyid}"); ?>">
                            <img src='<?php echo $sImageURL;?>delete_30.png' alt=''/> <?php $clang->eT("Delete survey");?></a></li>
                        <?php } ?>
                    <?php if ($surveytranslate) {
                            if($hasadditionallanguages) { ?>
                            <li><a href="<?php echo $this->createUrl("admin/translate/sa/index/surveyid/{$surveyid}");?>">
                                <img src='<?php echo $sImageURL;?>translate_30.png' alt=''/> <?php $clang->eT("Quick-translation");?></a></li>
                            <?php } else { ?>
                            <li><a href="#" onclick="alert('<?php $clang->eT("Currently there are no additional languages configured for this survey.", "js");?>');" >
                                <img src='<?php echo $sImageURL;?>translate_disabled_30.png' alt=''/> <?php $clang->eT("Quick-translation");?></a></li>
                            <?php } ?>
                        <?php } ?>
                    <?php if (Permission::model()->hasSurveyPermission($surveyid,'surveycontent','update')) { ?>
                        <li><a href="<?php echo $this->createUrl("admin/expressions"); ?>">
                            <img src='<?php echo $sImageURL;?>expressionmanager_30.png' alt=''/> <?php $clang->eT("Expression Manager");?></a></li>
                        <?php } ?>
                    <?php if (Permission::model()->hasSurveyPermission($surveyid,'surveycontent','update')) { ?>
                        <li>
                            <?php if ($conditionscount>0){?>
                                <a href="<?php echo $this->createUrl("/admin/conditions/sa/index/subaction/resetsurveylogic/surveyid/{$surveyid}"); ?>">
                                <img src='<?php echo $sImageURL;?>resetsurveylogic_30.png' alt=''/><?php $clang->eT("Reset conditions");?></a>
                                <?php } else {?>
                                <a href="#" onclick="alert('<?php $clang->eT("Currently there are no conditions configured for this survey.", "js"); ?>');" >
                                <img src='<?php echo $sImageURL;?>resetsurveylogic_disabled_30.png' alt=''/> <?php $clang->eT("Reset conditions");?></a>
                                <?php } ?>
                                </li><li>
                                <a href="#">
                                <img src='<?php echo $sImageURL;?>resetsurveylogic_30.png' alt=''/><?php $clang->eT("Regenerate question codes");?></a>
                                <ul>
                                <li>
                                <a href="<?php echo $this->createUrl("/admin/survey/regenquestioncodes/surveyid/{$surveyid}/subaction/straight"); ?>">
                                <img src='<?php echo $sImageURL;?>resetsurveylogic_30.png' alt=''/><?php $clang->eT("Straight");?></a></li>
                                <li>
                                <a href="<?php echo $this->createUrl("/admin/survey/regenquestioncodes/surveyid/{$surveyid}/subaction/bygroup"); ?>">
                                <img src='<?php echo $sImageURL;?>resetsurveylogic_30.png' alt=''/><?php $clang->eT("By question group");?></a></li>
                                </ul>
                        </li>
                        <?php } ?>
                	</ul>
                </li>
            <?php } ?> 
            
<<<<<<< HEAD
            <?php if($surveyexport || hasSurveyPermission($surveyid,'surveycontent','read')) { ?>
=======
            <?php if($surveyexport || Permission::model()->hasSurveyPermission($surveyid,'surveycontent','read')) { ?>
>>>>>>> a2ab567d
            <li><a href='#'>
                    <img src='<?php echo $sImageURL;?>display_export.png' alt='<?php $clang->eT("Display / Export");?>' width="<?php echo $iIconSize;?>" height="<?php echo $iIconSize;?>"/></a>
                    <ul>
                    <?php if($surveyexport) { ?>
                        <li><a href='#'>
                            <img src='<?php echo $sImageURL;?>export_30.png' alt='' /> <?php $clang->eT("Export...");?></a>
                            <?php } ?>
<<<<<<< HEAD
                        	<ul>
=======
                       		<ul>
>>>>>>> a2ab567d
                            <?php if($surveyexport) { ?>
                                <li><a href='<?php echo $this->createUrl("admin/export/sa/survey/action/exportstructurexml/surveyid/$surveyid");?>' >
                                    <img src='<?php echo $sImageURL;?>export_30.png' alt='' /> <?php $clang->eT("Survey structure (.lss)");?></a>
                                </li>
                                <?php } ?>
                            <?php if($respstatsread && $surveyexport) {
                                    if ($activated){?>
                                    <li><a href='<?php echo $this->createUrl("admin/export/sa/survey/action/exportarchive/surveyid/$surveyid");?>' >
                                        <img src='<?php echo $sImageURL;?>export_30.png' alt='' /> <?php $clang->eT("Survey archive (.lsa)");?></a></li>
                                    <?php }
                                    else
                                    {?>
                                    <li><a href="#" onclick="alert('<?php $clang->eT("You can only archive active surveys.", "js");?>');" >
                                        <img src='<?php echo $sImageURL;?>export_disabled_30.png' alt='' /> <?php $clang->eT("Survey archive (.lsa)");?></a></li><?php
                                    }
                            }?>
                            <?php if($surveyexport) { ?>
                                <li><a href='<?php echo $this->createUrl("admin/export/sa/survey/action/exportstructurequexml/surveyid/$surveyid");?>' >
                                    <img src='<?php echo $sImageURL;?>export_30.png' alt='' /> <?php $clang->eT("queXML format (*.xml)");?></a>
                                </li>
                                <li><a href='<?php echo $this->createUrl("admin/export/sa/survey/action/exportstructuretsv/surveyid/$surveyid");?>' >
                                    <img src='<?php echo $sImageURL;?>export_30.png' alt='' /> <?php $clang->eT("Tab-separated-values format (*.txt)");?></a>
                                </li>
                                <?php } ?>

                        </ul>
                    </li>
                    <?php if(Permission::model()->hasSurveyPermission($surveyid,'surveycontent','read')) { ?>
                        <?php if($onelanguage) { ?>
                            <li><a target='_blank' href='<?php echo $this->createUrl("admin/printablesurvey/sa/index/surveyid/$surveyid");?>' >
                                <img src='<?php echo $sImageURL;?>print_30.png' alt='' /> <?php $clang->eT("Printable version");?></a></li>
                            <?php } else { ?>
                            <li><a target='_blank' href='<?php echo $this->createUrl("admin/printablesurvey/sa/index/surveyid/$surveyid");?>' >
                                <img src='<?php echo $sImageURL;?>print_30.png' alt='' /> <?php $clang->eT("Printable version");?></a><ul>
                                    <?php foreach ($languagelist as $tmp_lang) { ?>
                                        <li><a accesskey='d' target='_blank' href='<?php echo $this->createUrl("admin/printablesurvey/sa/index/surveyid/$surveyid/lang/$tmp_lang");?>'>
                                            <img src='<?php echo $sImageURL;?>print_30.png' alt='' /> <?php echo getLanguageNameFromCode($tmp_lang,false);?></a></li>
                                        <?php } ?>
                                </ul></li>
                            <?php } ?>
                        <?php } ?>
                    <?php if($surveyexport) {
                            if($onelanguage) { ?>
                            <li><a href='<?php echo $this->createUrl("admin/export/sa/showquexmlsurvey/surveyid/$surveyid");?>' >
                                <img src='<?php echo $sImageURL;?>export_30.png' alt='' /> <?php $clang->eT("QueXML export");?></a></li>
                            <?php } else { ?>
                            <li><a href='<?php echo $this->createUrl("admin/export/sa/showquexmlsurvey/surveyid/$surveyid");?>' >
                                <img src='<?php echo $sImageURL;?>export_30.png' alt='' /> <?php $clang->eT("QueXML export");?></a><ul>
                                    <?php foreach ($languagelist as $tmp_lang) { ?>
                                        <li><a accesskey='d' target='_blank' href='<?php echo $this->createUrl("admin/export/sa/showquexmlsurvey/surveyid/$surveyid/lang/$tmp_lang");?>'>
                                            <img src='<?php echo $sImageURL;?>export_30.png' alt=''/> <?php echo getLanguageNameFromCode($tmp_lang,false);?></a></li>
                                        <?php } ?>
                                </ul></li>
                            <?php }
                    } ?>
                	</ul>
                </li>
            <?php } ?> 
            
            <?php if($respstatsread || $responsescreate || $responsesread) { ?>
<<<<<<< HEAD
                <li><a href='#'><img src='<?php echo $sImageURL;?>responses.png' alt='<?php $clang->eT("Responses");?>' width="<?php echo $iIconSize;?>" height="<?php echo $iIconSize;?>"/></a>
					<ul>
=======
            	<li><a href='#'><img src='<?php echo $sImageURL;?>responses.png' alt='<?php $clang->eT("Responses");?>' width="<?php echo $iIconSize;?>" height="<?php echo $iIconSize;?>"/></a>
            		<ul>
>>>>>>> a2ab567d
                    <?php if($respstatsread) {
                            if($activated) { ?>
                            <li><a href='<?php echo $this->createUrl("admin/responses/sa/index/surveyid/$surveyid/");?>' >
                                <img src='<?php echo $sImageURL;?>browse_30.png' alt='' /> <?php $clang->eT("Responses & statistics");?></a></li>
                            <?php } else { ?>
                            <li><a href="#" onclick="alert('<?php $clang->eT("This survey is not active - no responses are available.","js");?>');" >
                                <img src='<?php echo $sImageURL;?>browse_disabled_30.png' alt='' /> <?php $clang->eT("Responses & statistics");?></a></li>
                            <?php }
                    } ?>
                    <?php if($responsescreate) {
                            if($activated) { ?>
                            <li><a href='<?php echo $this->createUrl("admin/dataentry/sa/view/surveyid/$surveyid");?>' >
                                <img src='<?php echo $sImageURL;?>dataentry_30.png' alt='' /> <?php $clang->eT("Data entry screen");?></a></li>
                            <?php } else { ?>
                            <li><a href="#" onclick="alert('<?php $clang->eT("This survey is not active, data entry is not allowed","js");?>');" >
                                <img src='<?php echo $sImageURL;?>dataentry_disabled_30.png' alt='' /> <?php $clang->eT("Data entry screen");?></a></li>
                            <?php }
                    } ?>
                    <?php if($responsesread) {
                            if($activated) { ?>
                            <li><a href='<?php echo $this->createUrl("admin/saved/sa/view/surveyid/$surveyid");?>' >
                                <img src='<?php echo $sImageURL;?>saved_30.png' alt='' /> <?php $clang->eT("Partial (saved) responses");?></a></li>
                            <?php } else { ?>
                            <li><a href="#" onclick="alert('<?php $clang->eT("This survey is not active - no responses are available","js");?>');" >
                                <img src='<?php echo $sImageURL;?>saved_disabled_30.png' alt='' /> <?php $clang->eT("Partial (saved) responses");?></a></li>
                            <?php }
                    } ?>
                	</ul>
                </li>
            <?php } ?>    

            <?php if($surveycontent)
                {
                    if ($activated)
                    { ?><li><a href='#'>
                            <img src='<?php echo $sImageURL; ?>organize_disabled.png' title='' alt='<?php $clang->eT("Question group/question organizer disabled"); ?> - <?php $clang->eT("This survey is currently active."); ?>'
                                width="<?php echo $iIconSize;?>" height="<?php echo $iIconSize;?>"/></a></li>
                    <?php }
                    else
                    { ?><li>

                        <a href="<?php echo $this->createUrl("admin/survey/sa/organize/surveyid/$surveyid"); ?>">
                            <img src='<?php echo $sImageURL; ?>organize.png' alt='<?php $clang->eT("Reorder question groups / questions"); ?>' width="<?php echo $iIconSize;?>" height="<?php echo $iIconSize;?>"/></a></li>
                    <?php }
            } ?>

            <?php if($tokenmanagement) { ?>
                <li><a href="<?php echo $this->createUrl("admin/tokens/sa/index/surveyid/$surveyid"); ?>">
                        <img src='<?php echo $sImageURL;?>tokens.png' alt='<?php $clang->eT("Token management");?>' width="<?php echo $iIconSize;?>" height="<?php echo $iIconSize;?>"/></a>
                </li>
                <?php } ?>
        </ul>

        <div class='menubar-right'>
            <?php if ($permission)
                { ?>
                <label for='groupselect'><?php $clang->eT("Question groups:"); ?></label>
                <select name='groupselect' id='groupselect' onchange="window.open(this.options[this.selectedIndex].value,'_top')">

                    <?php echo $groups; ?>
                </select>

                <span class='arrow-wrapper' style='font-size:0;'>
                    <?php if ($GidPrev != "")
                        { ?>
                        <a href='<?php echo $this->createUrl("admin/survey/sa/view/surveyid/$surveyid/gid/$GidPrev"); ?>'>
                        <img src='<?php echo $sImageURL; ?>previous_20.png' title='' alt='<?php $clang->eT("Previous question group"); ?>'/> </a>
                        <?php }
                        else
                        { ?>
                        <img src='<?php echo $sImageURL; ?>previous_disabled_20.png' title='' alt='<?php $clang->eT("No previous question group"); ?>' />
                        <?php }


                        if ($GidNext != "")
                        { ?>


                        <a href='<?php echo $this->createUrl("admin/survey/sa/view/surveyid/$surveyid/gid/$GidNext"); ?>'>
                        <img src='<?php echo $sImageURL; ?>next_20.png' title='' alt='<?php $clang->eT("Next question group"); ?>'/> </a>
                        <?php }
                        else
                        { ?>

                        <img src='<?php echo $sImageURL; ?>next_disabled_20.png' title='' alt='<?php $clang->eT("No next question group"); ?>'/>
                        <?php } ?>
                </span>
                <?php } ?>




            <?php if(Permission::model()->hasSurveyPermission($surveyid,'surveycontent','create'))
                {
                    if ($activated)
                    { ?>
                    <img src='<?php echo $sImageURL; ?>add_disabled.png' title='' alt='<?php $clang->eT("Disabled"); ?> - <?php $clang->eT("This survey is currently active."); ?>'
                        width="<?php echo $iIconSize;?>" height="<?php echo $iIconSize;?>"/>
                    <?php }
                    else
                    { ?>

                    <a href="<?php echo $this->createUrl("admin/questiongroups/sa/add/surveyid/$surveyid"); ?>">
                        <img src='<?php echo $sImageURL; ?>add.png' alt='<?php $clang->eT("Add new group to survey"); ?>' width="<?php echo $iIconSize;?>" height="<?php echo $iIconSize;?>"/></a>
                    <?php }
            } ?>
            <img id='separator3' src='<?php echo $sImageURL; ?>separator.gif' class='separator' alt='' />
            <input type='image' src='<?php echo $sImageURL; ?>minimize.png' title='<?php $clang->eT("Hide details of this Survey"); ?>'
                alt='<?php $clang->eT("Hide details of this Survey"); ?>' onclick='$("#surveydetails").hide();' />

            <input type='image' src='<?php echo $sImageURL; ?>maximize.png' title='<?php $clang->eT("Show details of this survey"); ?>'
                alt='<?php $clang->eT("Show details of this survey"); ?>' onclick='$("#surveydetails").show();' />


            <input type='image' src='<?php echo $sImageURL; ?>close.png' title='<?php $clang->eT("Close this survey"); ?>'
                alt='<?php $clang->eT("Close this survey"); ?>' onclick="window.open('<?php echo $this->createUrl("/admin/index"); ?>','_top');"

                <?php if (!$gid){?>
                    style='visibility:hidden;'
                    <?php } ?>
                >
        </div>
    </div>
</div><|MERGE_RESOLUTION|>--- conflicted
+++ resolved
@@ -48,13 +48,8 @@
                         </ul>
                     </li>
                     <?php } ?>
-<<<<<<< HEAD
-                <?php } ?> 
-            
-=======
                 <?php } ?>
                 
->>>>>>> a2ab567d
             <?php if($surveylocale || $surveysettings || $surveysecurity || $quotas || $assessments || $surveycontent) { ?>
             <li><a href='#'>
                     <img src='<?php echo $sImageURL;?>edit.png' alt='<?php $clang->eT("Survey properties");?>' width="<?php echo $iIconSize;?>" height="<?php echo $iIconSize;?>"/></a><ul>
@@ -102,11 +97,7 @@
                 </li>
             <?php } ?>
             
-<<<<<<< HEAD
-            <?php if($surveydelete || $surveytranslate || hasSurveyPermission($surveyid,'surveycontent','update')) { ?>
-=======
             <?php if($surveydelete || $surveytranslate || Permission::model()->hasSurveyPermission($surveyid,'surveycontent','update')) { ?>            
->>>>>>> a2ab567d
             <li><a href="#">
                     <img src='<?php echo $sImageURL;?>tools.png' alt='<?php $clang->eT("Tools");?>' width="<?php echo $iIconSize;?>" height="<?php echo $iIconSize;?>"/></a><ul>
                     <?php if ($surveydelete) { ?>
@@ -152,11 +143,7 @@
                 </li>
             <?php } ?> 
             
-<<<<<<< HEAD
-            <?php if($surveyexport || hasSurveyPermission($surveyid,'surveycontent','read')) { ?>
-=======
             <?php if($surveyexport || Permission::model()->hasSurveyPermission($surveyid,'surveycontent','read')) { ?>
->>>>>>> a2ab567d
             <li><a href='#'>
                     <img src='<?php echo $sImageURL;?>display_export.png' alt='<?php $clang->eT("Display / Export");?>' width="<?php echo $iIconSize;?>" height="<?php echo $iIconSize;?>"/></a>
                     <ul>
@@ -164,11 +151,7 @@
                         <li><a href='#'>
                             <img src='<?php echo $sImageURL;?>export_30.png' alt='' /> <?php $clang->eT("Export...");?></a>
                             <?php } ?>
-<<<<<<< HEAD
-                        	<ul>
-=======
                        		<ul>
->>>>>>> a2ab567d
                             <?php if($surveyexport) { ?>
                                 <li><a href='<?php echo $this->createUrl("admin/export/sa/survey/action/exportstructurexml/surveyid/$surveyid");?>' >
                                     <img src='<?php echo $sImageURL;?>export_30.png' alt='' /> <?php $clang->eT("Survey structure (.lss)");?></a>
@@ -229,13 +212,8 @@
             <?php } ?> 
             
             <?php if($respstatsread || $responsescreate || $responsesread) { ?>
-<<<<<<< HEAD
-                <li><a href='#'><img src='<?php echo $sImageURL;?>responses.png' alt='<?php $clang->eT("Responses");?>' width="<?php echo $iIconSize;?>" height="<?php echo $iIconSize;?>"/></a>
-					<ul>
-=======
             	<li><a href='#'><img src='<?php echo $sImageURL;?>responses.png' alt='<?php $clang->eT("Responses");?>' width="<?php echo $iIconSize;?>" height="<?php echo $iIconSize;?>"/></a>
             		<ul>
->>>>>>> a2ab567d
                     <?php if($respstatsread) {
                             if($activated) { ?>
                             <li><a href='<?php echo $this->createUrl("admin/responses/sa/index/surveyid/$surveyid/");?>' >
