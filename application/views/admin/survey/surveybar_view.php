--- conflicted
+++ resolved
@@ -124,38 +124,14 @@
                         <li>
                             <?php if ($conditionscount>0){?>
                                 <a href="<?php echo $this->createUrl("/admin/conditions/sa/index/subaction/resetsurveylogic/surveyid/{$surveyid}"); ?>">
-<<<<<<< HEAD
-                                <img src='<?php echo $sImageURL;?>resetsurveylogic_30.png' alt=''/><?php $clang->eT("Reset conditions");?></a>
-                                <?php } else {?>
-                                <a href="#" onclick="alert('<?php $clang->eT("Currently there are no conditions configured for this survey.", "js"); ?>');" >
-                                <img src='<?php echo $sImageURL;?>resetsurveylogic_disabled_30.png' alt=''/> <?php $clang->eT("Reset conditions");?></a>
-=======
                                 <img src='<?php echo $sImageURL;?>resetsurveylogic_30.png' alt=''/><?php eT("Reset conditions");?></a>
                             <?php } else {?>
                                 <a href="#" onclick="alert('<?php eT("Currently there are no conditions configured for this survey.", "js"); ?>');" >
                                 <img src='<?php echo $sImageURL;?>resetsurveylogic_disabled_30.png' alt=''/> <?php eT("Reset conditions");?></a>
->>>>>>> 88c14fc1
                             <?php } ?>
                         </li>
                         <?php if(!$activated) { ?>
                         <li>
-<<<<<<< HEAD
-                            <a href="#">
-                            <img src='<?php echo $sImageURL;?>resetsurveylogic_30.png' alt=''/><?php $clang->eT("Regenerate question codes");?></a>
-                            <ul>
-                                <li>
-                                    <a href="<?php echo $this->createUrl("/admin/survey/regenquestioncodes/surveyid/{$surveyid}/subaction/straight"); ?>">
-                                    <img src='<?php echo $sImageURL;?>resetsurveylogic_30.png' alt=''/><?php $clang->eT("Straight");?></a>
-                                </li>
-                                <li>
-                                    <a href="<?php echo $this->createUrl("/admin/survey/regenquestioncodes/surveyid/{$surveyid}/subaction/bygroup"); ?>">
-                                    <img src='<?php echo $sImageURL;?>resetsurveylogic_30.png' alt=''/><?php $clang->eT("By question group");?></a>
-                                </li>
-                            </ul>
-                        </li>
-                        <?php } ?>
-                        <?php } ?>
-=======
                                 <a href="#">
                                 <img src='<?php echo $sImageURL;?>resetsurveylogic_30.png' alt=''/><?php eT("Regenerate question codes");?></a>
                                 <ul>
@@ -169,7 +145,6 @@
                         </li>
                         <?php } ?>
                     <?php } ?>
->>>>>>> 88c14fc1
                 	</ul>
                 </li>
             <?php } ?> 
