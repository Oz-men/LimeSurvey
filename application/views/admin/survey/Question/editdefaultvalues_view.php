<div class='header ui-widget-header'><?php eT('Edit default answer values') ?></div>
<?php echo CHtml::form(array("admin/database/index"), 'post',array('class'=>'form30','id'=>'frmdefaultvalues','name'=>'frmdefaultvalues')); ?>
    <div id="tabs">
        <ul>
            <?php
                foreach ($questlangs as $language)
                {
                ?>
                <li><a href='#df_<?php echo $language ?>'><?php echo getLanguageNameFromCode($language, false) ?></a></li>
                <?php
                }
            ?>
        </ul>
        <?php
            foreach ($questlangs as $language)
            {
            ?>
            <div id='df_<?php echo $language ?>'>
                <ul>
                    <?php
                        if ($qtproperties[$questionrow['type']]['answerscales'] > 0)
                        {
                            for ($scale_id = 0; $scale_id < $qtproperties[$questionrow['type']]['answerscales']; $scale_id++)
                            {
                                $opts = $langopts[$language][$questionrow['type']][$scale_id];
                            ?>
                            <li>
                                <label for='defaultanswerscale_<?php echo "{$scale_id}_{$language}" ?>'>
                                    <?php
                                        $qtproperties[$questionrow['type']]['answerscales'] > 1 ? printf(gT('Default answer for scale %s:'), $scale_id) : printf(gT('Default answer value:'), $scale_id) ?>
                                </label>

                                <select name='defaultanswerscale_<?php echo "{$scale_id}_{$language}" ?>' id='defaultanswerscale_<?php echo "{$scale_id}_{$language}" ?>'>

                                    <option value=''<?php is_null($opts['defaultvalue']) ? ' selected="selected"' : '' ?>>
                                        <?php eT('<No default value>') ?>
                                    </option>
                                    <?php
                                        foreach ($opts['answers'] as $answer)
                                        {
                                            $answer = $answer->attributes;
                                        ?>                          <option<?php if ($answer['code'] == $opts['defaultvalue']){ ?> selected="selected" <?php } ?> value="<?php echo $answer['code'] ?>"><?php echo $answer['answer'] ?></option>
                                        <?php
                                        }
                                    ?>
                                </select>
                            </li>
                            <?php
                                if ($questionrow['other'] == 'Y')
                                {
                                ?>
                                <li>
                                    <label for='other_<?php echo "{$scale_id}_{$language}" ?>'>
                                        <?php eT("Default value for option 'Other':")?>
                                    </label>
                                    <input type='text' name='other_<?php echo "{$scale_id}_{$language}" ?>' value='<?php echo $langopts[$language][$questionrow['type']]['Ydefaultvalue'] ?>' id='other_<?php echo "{$scale_id}_{$language}" ?>'>
                                </li>
                                <?php
                                }
                            }
                        }

                        // If there are subquestions and no answerscales
                        if ($qtproperties[$questionrow['type']]['answerscales'] == 0 && $qtproperties[$questionrow['type']]['subquestions'] > 0)
                        {
                            for ($scale_id = 0; $scale_id < $qtproperties[$questionrow['type']]['subquestions']; $scale_id++)
                            {
                                $opts = $langopts[$language][$questionrow['type']][$scale_id];

                                if ($qtproperties[$questionrow['type']]['subquestions'] > 1)
                                {
                                ?>
                                <div class='header ui-widget-header'>
                                    <?php echo sprintf(gT('Default answer for scale %s:'), $scale_id) ?>
                                </div>
                                <?php
                                }
                            ?>
                            <ul>
                                <?php
                                    switch($questionrow['type'])
                                    {
                                        case 'L':
                                        case 'M':
                                        case 'O':
                                        case 'P':
                                        case '!':
                                            $inputStyle='enum';
                                            break;
                                        case 'K':
                                        case 'Q':
                                            $inputStyle='text';
                                            break;
                                    }
                                    if ($inputStyle == 'enum')
                                    {
                                        foreach ($opts['sqresult'] as $aSubquestion)
                                        {
                                        ?>
                                        <li>
                                            <label for='defaultanswerscale_<?php echo "{$scale_id}_{$language}_{$aSubquestion['qid']}" ?>'>
                                                <?php echo "{$aSubquestion['title']}: " . flattenText($aSubquestion['question']) ?>
                                            </label>
                                            <select name='defaultanswerscale_<?php echo "{$scale_id}_{$language}_{$aSubquestion['qid']}" ?>'
                                                id='defaultanswerscale_<?php echo "{$scale_id}_{$language}_{$aSubquestion['qid']}" ?>'>
                                                <?php
                                                    foreach ($aSubquestion['options'] as $value => $label)
                                                    {
                                                    ?>
                                                    <option value="<?php echo $value ?>"<?php echo ($value == $aSubquestion['defaultvalue'] ? ' selected="selected"' : ''); ?>><?php echo $label ?></option>
                                                    <?php
                                                    }
                                                ?>
                                            </select>
                                        </li>
                                        <?php
                                        }
                                    }
                                    if ($inputStyle == 'text')
                                    {
                                        foreach ($opts['sqresult'] as $aSubquestion)
                                        {
                                        ?>
                                        <li>
                                            <label for='defaultanswerscale_<?php echo "{$scale_id}_{$language}_{$aSubquestion['qid']}" ?>'>
                                                <?php echo "{$aSubquestion['title']}: " . flattenText($aSubquestion['question']) ?>
                                            </label>
                                            <textarea cols='50' name='defaultanswerscale_<?php echo "{$scale_id}_{$language}_{$aSubquestion['qid']}" ?>'
                                                id='defaultanswerscale_<?php echo "{$scale_id}_{$language}_{$aSubquestion['qid']}" ?>'><?php echo $aSubquestion['defaultvalue'] ?></textarea>
                                        </li>
                                        <?php
                                        }
                                    }
                                ?>
                            </ul>
                            <?php
                            }
                        }
                        if ($qtproperties[$questionrow['type']]['answerscales']==0 && $qtproperties[$questionrow['type']]['subquestions']==0)
                        {
                            /*
                            case 'D':
                            case 'N':
                            case 'S':
                            case 'T':
                            case 'U':*
                            */
                        ?>
                            <?php
                            /**
                             * Call default value widget for yes/no question type
                             * This is fast insert rewrite of this view follows
                             */
                            $widgetOptions = array(
                                'language' =>$language ,
                                'questionrow' => $questionrow,
                                'qtproperties' => $qtproperties,
                                'langopts' => $langopts,
                             );
                            $this->widget('application.views.admin.survey.Question.yesNo_defaultvalue_widget', array('widgetOptions'=>$widgetOptions));
                            ?>
                            <?php if ($questionrow['type'] != 'Y'): //temporary solution - until everything is move to widgets?>
                        <li>
                            <label for='defaultanswerscale_<?php echo "0_{$language}_0" ?>'>
                                <?php eT("Default value:")?>
                            </label>

                            <textarea cols='50' name='defaultanswerscale_<?php echo "0_{$language}_0" ?>'
                                id='defaultanswerscale_<?php echo "0_{$language}_0" ?>'><?php
                                echo htmlspecialchars($langopts[$language][$questionrow['type']][0]); ?></textarea>
                        </li>
                        <?php endif;  //temporary solution?>
                        <?php
                        }

                        if ($language == $baselang && count($questlangs) > 1)
                        {
                        echo '<li>';
                        echo CHtml::label($clang->gT('Use same default value across languages:'), 'samedefault'); // use gT - eT is not working, causes a wrong replacement in label
                        echo CHtml::checkBox('samedefault', $questionrow['same_default']);
                        echo '</li>';
                        ?>
<<<<<<< HEAD

=======
                        <li>
                            <label for='samedefault'>
                                <?php eT('Use same default value across languages:') ?>
                            </label>
                            <input type='checkbox' name='samedefault' id='samedefault'<?php $questionrow['same_default'] ? ' checked="checked"' : '' ?> />
                        </li>
>>>>>>> 88c14fc1
                        <?php
                        }
                    ?>
                </ul>
            </div>
            <?php
            }
        ?>
    </div>
    <input type='hidden' id='action' name='action' value='updatedefaultvalues' />
    <input type='hidden' id='sid' name='sid' value='<?php echo $surveyid ?>' />
    <input type='hidden' id='gid' name='gid' value='<?php echo $gid ?>' />
    <input type='hidden' id='qid' name='qid' value='<?php echo $qid ?>' />
    <p><input type='submit' value='<?php eT('Save') ?>'/></p>
    </form><|MERGE_RESOLUTION|>--- conflicted
+++ resolved
@@ -175,21 +175,13 @@
 
                         if ($language == $baselang && count($questlangs) > 1)
                         {
-                        echo '<li>';
-                        echo CHtml::label($clang->gT('Use same default value across languages:'), 'samedefault'); // use gT - eT is not working, causes a wrong replacement in label
-                        echo CHtml::checkBox('samedefault', $questionrow['same_default']);
-                        echo '</li>';
                         ?>
-<<<<<<< HEAD
-
-=======
                         <li>
                             <label for='samedefault'>
                                 <?php eT('Use same default value across languages:') ?>
                             </label>
                             <input type='checkbox' name='samedefault' id='samedefault'<?php $questionrow['same_default'] ? ' checked="checked"' : '' ?> />
                         </li>
->>>>>>> 88c14fc1
                         <?php
                         }
                     ?>
