<?php
/* @var $this AdminController */
/* @var QuestionGroup $oQuestionGroup */
/* @var Survey $oSurvey */

// DO NOT REMOVE This is for automated testing to validate we see that page
echo viewHelper::getViewTestTag('addQuestion');

?>
<?php PrepareEditorScript(true, $this); ?>
<?php $this->renderPartial("./survey/Question/question_subviews/_ajax_variables", $ajaxDatas); ?>

<div id='edit-question-body' class='side-body <?php echo getSideBodyClass(false); ?>'>

    <!-- Page Title-->
    <div class="pagetitle h3">
        <?php
        if ($adding) {
            eT("Add a new question");
        } elseif ($copying) {
            eT("Copy question");
        } else {
            eT("Edit question");
            echo ': <em>'.$oQuestion->title.'</em> (ID:'.$qid.')';
        }
        ?>
    </div>

    <div class="row">
        <!-- Form for the whole page-->
        <?php echo CHtml::form(array("admin/database/index"), 'post',array('class'=>'form30 ','id'=>'frmeditquestion','name'=>'frmeditquestion')); ?>

        <?php // if(!$adding):?>

        <!-- The tabs & tab-fanes -->
        <div class="col-sm-12 col-md-7 content-right">
            <?php if($adding):?>
                <?php
                $this->renderPartial(
                    './survey/Question/question_subviews/_tabs',
                    array(
                        'oSurvey'=>$oSurvey,
                        'oQuestion'=>$oQuestion,
                        'surveyid'=>$surveyid,
                        'gid'=>$groupid, 'qid'=>NULL,
                        'adding'=>$adding,
                        'aqresult'=>$aqresult,
                        'action'=>$action
                    )
                ); ?>
                <?php else:?>
                <?php
                $this->renderPartial(
                    './survey/Question/question_subviews/_tabs',
                    array(
                        'oSurvey'=>$oSurvey,
                        'oQuestion'=>$oQuestion,
                        'surveyid'=>$surveyid,
                        'gid'=>$gid, 'qid'=>$qid,
                        'adding'=>$adding,
                        'aqresult'=>$aqresult,
                        'action'=>$action
                    )
                ); ?>

                <?php endif;?>
        </div>

        <!-- The Accordion -->
        <div class="col-sm-12 col-md-5" id="accordion-container" style="background-color: #fff; z-index: 2;">
            <?php // TODO : find why the $groups can't be generated from controller?>
            <div id='questionbottom'>
                <div class="panel-group" id="accordion" role="tablist" aria-multiselectable="true">

                    <!-- Copy options -->
                    <?php if ($copying): ?>
                        <div class="panel panel-default">
                            <div class="panel-heading" role="tab" id="heading-copy">
                                <div class="panel-title h4">
                                    <a class="btn btn-default btn-xs hide-button hidden-xs opened handleAccordion">
                                        <span class="fa fa-chevron-left"></span>
					<span class="sr-only"><?php eT("Expand/Collapse");?></span>
                                    </a>
                                    <a class="collapsed" role="button" data-toggle="collapse" data-parent="#accordion" href="#collapse-copy" aria-expanded="false" aria-controls="collapse-copy">
                                        <?php eT("Copy options"); ?>
                                    </a>
                                </div>
                            </div>
                            <div id="collapse-copy" class="panel-collapse collapse  in" role="tabpanel" aria-labelledby="heading-copy">
                                <div class="panel-body">
                                    <div  class="form-group">
                                        <label class=" control-label" for='copysubquestions'><?php eT("Copy subquestions?"); ?></label>
                                        <div class="">
                                            <?php $this->widget('yiiwheels.widgets.switch.WhSwitch', array(
                                                'name' => 'copysubquestions',
                                                'id'=>'copysubquestions',
                                                'value' => 'Y',
                                                'onLabel' =>gT('Yes'),
                                                'offLabel' => gT('No')));
                                            ?>
                                        </div>
                                    </div>
                                    <div  class="form-group">
                                        <label class=" control-label" for='copyanswers'><?php eT("Copy answer options?"); ?></label>
                                        <div class="">
                                            <?php $this->widget('yiiwheels.widgets.switch.WhSwitch', array(
                                                'name' => 'copyanswers',
                                                'id'=>'copyanswers',
                                                'value' => 'Y',
                                                'onLabel' =>gT('Yes'),
                                                'offLabel' => gT('No')));
                                            ?>
                                        </div>
                                    </div>
                                    <div  class="form-group">
                                        <label class=" control-label" for='copyattributes'><?php eT("Copy advanced settings?"); ?></label>
                                        <div class="">
                                            <?php $this->widget('yiiwheels.widgets.switch.WhSwitch', array(
                                                'name' => 'copyattributes',
                                                'id' => 'copyattributes',
                                                'value' => 'Y',
                                                'onLabel' => gT('Yes'),
                                                'offLabel' => gT('No')));
                                            ?>
                                        </div>
                                    </div>
                                </div>
                            </div>
                        </div>
                        <?php endif; // Copying ?>

                    <!-- General Options -->
                    <div class="panel panel-default" id="questionTypeContainer">

                        <!-- General Options : Header  -->
                        <div class="panel-heading" role="tab" id="headingOne">
                            <div class="panel-title h4">
                                <a class="btn btn-default btn-xs hide-button hidden-xs opened handleAccordion">
                                    <span class="fa fa-chevron-left"></span>
				    <span class="sr-only"><?php eT("Expand/Collapse");?></span>
                                </a>
                                <a role="button" data-toggle="collapse" data-parent="#accordion" href="#collapse-question" aria-expanded="true" aria-controls="collapse-question">
                                    <?php eT("General options");?>
                                </a>
                            </div>
                        </div>

                        <div id="collapse-question" class="panel-collapse collapse <?php if (!$copying){echo ' in '; } ?>" role="tabpanel" aria-labelledby="headingOne">
                            <div class="panel-body">
                                <div>
                                    <!-- Question selector start -->
                                    <div  class="form-group">
                                        <label class=" control-label" for="question_type_button" title="<?php eT("Question type");?>">
                                            <?php
                                            eT("Question type:");
                                            ?>
                                        </label>
                                        <div>
                                        <input type="hidden" id="question_type" name="type" value="<?php echo $eqrow['type']; ?>" />
                                        <?php if(isset($selectormodeclass) && $selectormodeclass != "none" && $activated != "Y"): ?>
<<<<<<< HEAD
                                            <input type="hidden" id="question_type" name="type" value="<?php echo $oQuestion->type; ?>" />
=======
>>>>>>> 84b91415
                                            <div class=" btn-group" id="question_type_button">
                                                <button type="button" class="btn btn-default " data-target="#selector__modal_select-question-type" data-toggle="modal" aria-haspopup="true" aria-expanded="false" >
                                                    <span class="buttontext" id="selector__editView_question_type_description">
                                                        <?=Question::getQuestionTypeName($oQuestion->type); ?>
                                                        <?php if(YII_DEBUG):?>
                                                            <em class="small">
                                                                Type code: <?php echo $oQuestion->type; ?>
                                                            </em>
                                                        <?php  endif;?>
                                                    </span>
                                                    &nbsp;&nbsp;&nbsp;
                                                    <i class="fa fa-folder-open"></i>                                       
                                                </button>
                                            </div>
                                            <?php elseif($activated == "Y" || (isset($selectormodeclass) && $selectormodeclass == "none")): ?>
                                            <div class=" btn-group" id="question_type_button">
                                                <button type="button" class="btn btn-default" disabled  aria-haspopup="true" aria-expanded="false" >
                                                    <span class="buttontext" id="selector__editView_question_type_description">
                                                        <?=Question::getQuestionTypeName($oQuestion->type); ?>
                                                        <?php if(YII_DEBUG):?>
                                                            <em class="small">
                                                                Type code: <?php echo $oQuestion->type; ?>
                                                            </em>
                                                        <?php  endif;?>
                                                    </span>
                                                    &nbsp;&nbsp;&nbsp;
                                                    <i class="fa  fa-lock"></i>                                       
                                                </button>
                                            </div>
                                        <?php endif; ?>
                                        </div>
                                    </div>
                                    <!-- Question selector end -->
                                    <div  class="form-group">
                                        <label class=" control-label" for='gid' title="<?php eT("Set question group");?>"><?php eT("Question group:"); ?></label>
                                        <div class="">
                                            <select name='gid' id='gid' class="form-control" <?php if ($activated == "Y"){echo " disabled ";} ?> >
                                                <?php echo getGroupList3($oQuestion->gid,$surveyid); ?>
                                            </select>
                                            <?php if ($activated == "Y"): ?>
                                                <input type='hidden' name='gid' value='<?php echo $oQuestion->gid;?>' />
                                                <?php endif; ?>
                                        </div>
                                    </div>

                                    <div  class="form-group" id="OtherSelection">
                                        <label class=" control-label" title="<?php eT("Option 'Other':");?>"><?php eT("Option 'Other':"); ?></label>
                                        <?php if ($activated != "Y"): ?>
                                            <div class="">
                                                <?php $this->widget('yiiwheels.widgets.switch.WhSwitch', array('name' => 'other', 'value'=> $oQuestion->other === "Y", 'onLabel'=>gT('On'),'offLabel'=>gT('Off')));?>
                                            </div>
                                            <?php else:?>
                                            <?php eT("Cannot be changed (survey is active)");?>
                                            <input type='hidden' name='other' value="<?php echo ($oQuestion->other=='Y' ? 1 : 0); ?>" />
                                            <?php endif;?>
                                    </div>

                                    <div id='MandatorySelection' class="form-group">
                                        <label class=" control-label" title="<?php eT("Set \"Mandatory\" state");?>"><?php eT("Mandatory:"); ?></label>
                                        <div class="">
                                            <!-- Todo : replace by direct use of bootstrap switch. See statistics -->
                                            <?php $this->widget('yiiwheels.widgets.switch.WhSwitch', array('name' => 'mandatory', 'value'=> $oQuestion->mandatory === "Y", 'onLabel'=>gT('On'),'offLabel'=>gT('Off')));?>
                                        </div>
                                    </div>

                                    <div class="form-group">
                                        <label class=" control-label" for='relevance' title="<?php eT("Relevance equation");?>"><?php eT("Relevance equation:"); ?></label>
                                        <div class="">
                                            <div class="input-group">
                                                <div class="input-group-addon">{</div>
                                                <textarea class="form-control" rows='1' id='relevance' name='relevance' <?php if (count($oQuestion->conditions)>0) {?> readonly='readonly'<?php } ?> ><?php echo $oQuestion->relevance; ?></textarea>
                                                <div class="input-group-addon">}</div>
                                            </div>
                                            <?php if (count($oQuestion->conditions)>0) :?>
                                                <div class='help-block text-warning'> <?php eT("Note: You can't edit the relevance equation because there are currently conditions set for this question."); ?></div>
                                            <?php endif; ?>
                                        </div>
                                    </div>

                                    <div id='Validation'  class="form-group">
                                        <label class=" control-label" for='preg'  title="<?php eT("Validation:");?>"><?php eT("Validation:"); ?></label>
                                        <div class="">
                                            <input class="form-control" type='text' id='preg' name='preg' size='50' value="<?php echo $oQuestion->preg; ?>" />
                                        </div>
                                    </div>


                                    <?php if ($adding || $copying ): ?>

                                        <!-- Rendering position widget -->
                                        <?php $this->widget('ext.admin.survey.question.PositionWidget.PositionWidget', array(
                                                    'display'           => 'ajax_form_group',
                                                    'oQuestionGroup'    => $oQuestionGroup,
                                            ));
                                        ?>
                                        <?php endif; ?>
                                </div>
                            </div>
                        </div>
                    </div>
                    <?php if (!$copying): ?>
                    <div class="loader-advancedquestionsettings text-center">
                        <span class="fa fa-refresh" style="font-size:3em;" aria-hidden='true'></span>
                    </div>
                        <!-- Advanced settings -->
                    <?php endif; ?>

                </div>
            </div>
        </div>

        <?php if ($adding): ?>
            <input type='hidden' name='action' value='insertquestion' />
            <input type='hidden' id='sid' name='sid' value='<?php echo $surveyid; ?>' />
            <p><input type='submit'  class="hidden" value='<?php eT("Add question"); ?>' /></p>
        <?php elseif ($copying): ?>
            <input type='hidden' name='action' value='copyquestion' />
            <input type='hidden' id='oldqid' name='oldqid' value='<?php echo $qid; ?>' />
            <p><input type='submit'  class="hidden" value='<?php eT("Copy question"); ?>' /></p>
        <?php else: ?>
            <input type='hidden' name='action' value='updatequestion' />
            <input type='hidden' id='qid' name='qid' value='<?php echo $qid; ?>' />
            <p><button type='submit' class="saveandreturn hidden" name="redirection" value="edit"><?php eT("Save") ?> </button></p>
            <input type='submit'  class="hidden" value='<?php eT("Save and close"); ?>' />
        <?php endif; ?>
        <input type='hidden' name='sid' value='<?php echo $surveyid; ?>' />
        </form>
    </div>
</div>

<?php
$aQuestionTypeGroups = array();
$aQuestionTypeList = (array) getQuestionTypeList($oQuestion->type, 'array');

foreach ( $aQuestionTypeList as $key=> $questionType)
{
    $htmlReadyGroup = str_replace(' ', '_', strtolower($questionType['group']));
    if (!isset($aQuestionTypeGroups[$htmlReadyGroup]))
    {
        $aQuestionTypeGroups[$htmlReadyGroup] = array(
            'questionGroupName' => $questionType['group']
        );
    }
    $aQuestionTypeGroups[$htmlReadyGroup]['questionTypes'][$key] = $questionType;
}
?>


<div class="modal fade" tabindex="-1" role="dialog" id="selector__modal_select-question-type" style="z-index: 1250">
  <div class="modal-dialog modal-lg" role="document">
    <div class="modal-content">
        <?php Yii::app()->getController()->renderPartial('/admin/survey/Question/question_subviews/_question_type_select', ['currentType' => $oQuestion->type, 'aQuestionTypeGroups' => $aQuestionTypeGroups]); ?>
    </div>
  </div>
</div>
<|MERGE_RESOLUTION|>--- conflicted
+++ resolved
@@ -156,12 +156,8 @@
                                             ?>
                                         </label>
                                         <div>
-                                        <input type="hidden" id="question_type" name="type" value="<?php echo $eqrow['type']; ?>" />
+                                        <input type="hidden" id="question_type" name="type" value="<?php echo $oQuestion['type']; ?>" />
                                         <?php if(isset($selectormodeclass) && $selectormodeclass != "none" && $activated != "Y"): ?>
-<<<<<<< HEAD
-                                            <input type="hidden" id="question_type" name="type" value="<?php echo $oQuestion->type; ?>" />
-=======
->>>>>>> 84b91415
                                             <div class=" btn-group" id="question_type_button">
                                                 <button type="button" class="btn btn-default " data-target="#selector__modal_select-question-type" data-toggle="modal" aria-haspopup="true" aria-expanded="false" >
                                                     <span class="buttontext" id="selector__editView_question_type_description">
