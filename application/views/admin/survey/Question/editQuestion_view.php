<?php $this->renderPartial("./survey/Question/question_subviews/_ajax_variables", $ajaxDatas); ?>
<?php $this->renderPartial("./survey/Question/newQuestion_subviews/_ajax_variables", $ajaxDatas); ?>

<script type='text/javascript'><?php echo $qTypeOutput; ?></script>
<?php PrepareEditorScript(true, $this); ?>


<div class="side-body" id="edit-question-body">

    <!-- Page Title-->
    <h3>
        <?php
                if ($adding)
                {
                    eT("Add a new question");
                }
                elseif ($copying)
                {
                    eT("Copy question");
                }
                else
                {
                    eT("Edit question");
                }
        ?>
	</h3>

	<div class="row">
	    <!-- Form for the whole page-->
	    <?php echo CHtml::form(array("admin/database/index"), 'post',array('class'=>'form30 form-horizontal','id'=>'frmeditquestion','name'=>'frmeditquestion')); ?>
		<?php if(!$adding):?>

		<!-- The tabs & tab-fanes -->
		<div class="col-lg-8 col-md-6 col-sm-5 content-right">
            <?php $this->renderPartial('./survey/Question/question_subviews/_tabs',array('eqrow'=>$eqrow,'addlanguages'=>$addlanguages, 'surveyid'=>$surveyid, 'gid'=>NULL, 'qid'=>NULL, 'adding'=>$adding, 'aqresult'=>$aqresult, 'action'=>$action )); ?>
        </div>

        <!-- The Accordion -->
        <div class="col-lg-4 col-md-6 col-sm-7" id="accordion-container" style="background-color: #fff;">
            <?php
                // TODO : find why the $groups can't be generated from controller
            ?>
            <div id='questionbottom'>
                <div class="panel-group" id="accordion" role="tablist" aria-multiselectable="true">

                    <?php if ($copying): ?>
                    <!-- Copy options -->
                    <div class="panel panel-default">
                        <div class="panel-heading" role="tab" id="headingZero">
                            <h4 class="panel-title">
                                <a class="btn btn-default btn-xs hide-button hidden-xs opened handleAccordion">
                                    <span class="glyphicon glyphicon-chevron-left"></span>
                                </a>
                                <a class="collapsed" role="button" data-toggle="collapse" data-parent="#accordion" href="#collapseZero" aria-expanded="false" aria-controls="collapseZero">
                                    <?php eT("Copy options"); ?>
                                </a>
                            </h4>
                        </div>
                        <div id="collapseZero" class="panel-collapse collapse  in" role="tabpanel" aria-labelledby="headingTwo">
                            <div class="panel-body">
                                <div  class="form-group">
            						<label class="col-sm-4 control-label" for='copysubquestions'><?php eT("Copy subquestions?"); ?></label>
                                    <div class="col-sm-8">
            						     <input type='checkbox' class='checkboxbtn' checked='checked' id='copysubquestions' name='copysubquestions' value='Y' />
                                    </div>
            					</div>
            					<div  class="form-group">
            						<label class="col-sm-4 control-label" for='copyanswers'><?php eT("Copy answer options?"); ?></label>
                                    <div class="col-sm-8">
            						    <input type='checkbox' class='checkboxbtn' checked='checked' id='copyanswers' name='copyanswers' value='Y' />
                                    </div>
            					</div>
            					<div  class="form-group">
            						<label class="col-sm-4 control-label" for='copyattributes'><?php eT("Copy advanced settings?"); ?></label>
                                    <div class="col-sm-8">
            						    <input type='checkbox' class='checkboxbtn' checked='checked' id='copyattributes' name='copyattributes' value='Y' />
                                    </div>
            					</div>
                            </div>
                        </div>
                    </div>
                    <?php endif;?>
                    <!-- General Options -->
                    <div class="panel panel-default" id="questionTypeContainer">
                        <div class="panel-heading" role="tab" id="headingOne">
                          <h4 class="panel-title">
                            <a class="btn btn-default btn-xs hide-button hidden-xs handleAccordion">
                                <span class="glyphicon glyphicon-chevron-left"></span>
                            </a>
                            <a role="button" data-toggle="collapse" data-parent="#accordion" href="#collapseOne" aria-expanded="true" aria-controls="collapseOne">
                             <?php eT("General option");?>
                            </a>
                          </h4>
                        </div>
                        <div id="collapseOne" class="panel-collapse collapse <?php if (!$copying){echo ' in '; } ?>" role="tabpanel" aria-labelledby="headingOne">
                            <div class="panel-body">
                                <div>
                                    <div  class="form-group">
                                        <label class="col-sm-4 control-label" for="question_type_button">
                                            <?php eT("Question Type:"); echo $eqrow['type'];?>
                                        </label>
<<<<<<< HEAD

                                        <?php $modulename = (isset($eqrow['modulename']))?$eqrow['modulename']:false;?>

                                        <?php if($selectormodeclass!="none"): ?>
=======
                                        <?php if(isset($selectormodeclass) && $selectormodeclass != "none"): ?>
>>>>>>> f91b4fa5
                                            <?php
                                                foreach (getQuestionTypeList($eqrow['type'], 'array') as $key=> $questionType)
                                                {
                                                    if (!isset($groups[$questionType['group']]))
                                                    {
                                                        $groups[$questionType['group']] = array();
                                                    }
                                                    $groups[$questionType['group']][$key] = $questionType['description'];
                                                }
                                            ?>

                                            <input type="hidden" id="question_type" name="type" value="<?php echo $eqrow['type']; ?>" />
                                            <input type="hidden" id="question_module_name" name="module_name" value="<?php echo $modulename; ?>" />


                                            <div class="col-sm-8 btn-group" id="question_type_button" style="z-index: 1000">
                                                <button type="button" class="btn btn-default dropdown-toggle " <?php if ($activated == "Y"){echo " disabled ";} ?>  data-toggle="dropdown" aria-haspopup="true" aria-expanded="false" style="z-index: 1000">
                                                    <?php if(!$modulename):?>
                                                    <?php foreach($groups as $name => $group):?>
                                                        <?php foreach($group as $type => $option):?>
                                                            <?php if($type == $eqrow['type']){echo '<span class="buttontext">' . $option . '</span>';}?>
                                                        <?php endforeach;?>
                                                    <?php endforeach;?>
                                                    <?php else:?>
                                                        <span class="buttontext"><?php echo $eqrow['moduletitle'];?></span>
                                                    <?php endif; ?>
                                                    &nbsp;&nbsp;&nbsp;<span class="caret"></span>
                                                </button>

                                                <ul class="dropdown-menu" style="z-index: 1000">

                                                    <?php foreach($groups as $name => $group):?>
                                                        <small><?php echo $name;?></small>

                                                       <?php foreach($group as $type => $option):?>
                                                            <li>
                                                                <a href="#" class="questionType" data-value="<?php echo $type; ?>" <?php if($type == $eqrow['type']){echo 'active';}?>><?php echo $option;?></a>
                                                            </li>
                                                        <?php endforeach;?>

                                                        <li role="separator" class="divider"></li>
                                                    <?php endforeach;?>
                                                    <small><?php eT('Question modules')?></small>
                                                    <?php foreach (getQuestionModuleList($eqrow['type'], 'array') as $key => $oQuestionType):?>
                                                        <li>
                                                            <!-- MODULE AAA -->
                                                            <a href="#" class="questionType" data-module='1' data-modulename="<?php echo $oQuestionType->modulename; ?>" data-value="<?php echo $oQuestionType->basetype; ?>" <?php if($oQuestionType->typeid == $eqrow['modulename']){echo 'active';}?>><?php echo $oQuestionType->title; ?></a>
                                                        </li>
                                                    <?php endforeach;?>
                                                </ul>
                                            </div>
                                        <?php else: ?>
                                            <?php
                                                $aQtypeData=array();
                                                foreach (getQuestionTypeList($eqrow['type'], 'array') as $key=> $questionType)
                                                {
                                                    $aQtypeData[]=array('code'=>$key,'description'=>$questionType['description'],'group'=>$questionType['group']);
                                                }
                                                echo CHtml::dropDownList(
                                                                            'type',
                                                                            'category',
                                                                            CHtml::listData($aQtypeData,'code','description','group'),
                                                                            array(
                                                                                    'class' => 'none',
                                                                                    'id'=>'question_type',
                                                                                    'options' => array($eqrow['type']=>array('selected'=>true))
                                                                                 )
                                                                        );
                                            ?>
                                        <?php endif; ?>
                                    </div>

                                    <div  class="form-group">
                                        <label class="col-sm-4 control-label" for='gid'><?php eT("Question group:"); ?></label>
										<div class="col-sm-8">
											<select name='gid' id='gid' class="form-control" <?php if ($activated == "Y"){echo " disabled ";} ?> >
												<?php echo getGroupList3($eqrow['gid'],$surveyid); ?>
											</select>
										</div>
                                    </div>

                                    <div  class="form-group" id="OtherSelection">
                                        <label class="col-sm-4 control-label"><?php eT("Option 'Other':"); ?></label>
                                        <?php if ($activated != "Y"): ?>
                                            <label for='OY'><?php eT("Yes"); ?></label><input id='OY' type='radio' class='radiobtn' name='other' value='Y'
                                                <?php if ($eqrow['other'] == "Y") { ?>
                                                    checked
                                                    <?php } ?>
                                                />&nbsp;&nbsp;
                                            <label for='ON'><?php eT("No"); ?></label><input id='ON' type='radio' class='radiobtn' name='other' value='N'
                                                <?php if ($eqrow['other'] == "N" || $eqrow['other'] == "" ) { ?>
                                                    checked='checked'
                                                    <?php } ?>
                                                />
                                        <?php else:?>
                                            <?php eT("Cannot be changed (survey is active)");?>
                                            <input type='hidden' name='other' value="<?php echo $eqrow['other']; ?>" />
                                        <?php endif;?>
                                    </div>

                                    <div id='MandatorySelection' class="form-group">
                                        <label class="col-sm-4 control-label"><?php eT("Mandatory:"); ?></label>
										<div class="col-sm-8">
											<?php $this->widget('yiiwheels.widgets.switch.WhSwitch', array('name' => 'mandatory', 'value'=> $eqrow['mandatory'] === "Y"));?>
										</div>
                                    </div>

                                    <div class="form-group">
                                        <label class="col-sm-4 control-label" for='relevance'><?php eT("Relevance equation:"); ?></label>
										<div class="col-sm-8">
											<textarea class="form-control" rows='1' id='relevance' name='relevance' <?php if ($eqrow['conditions_number']) {?> readonly='readonly'<?php } ?> ><?php echo $eqrow['relevance']; ?></textarea>
                                             <?php if ($eqrow['conditions_number']) {?>
                                                <span class='annotation'> <?php eT("Note: You can't edit the relevance equation because there are currently conditions set for this question."); ?></span>
                                             <?php } ?>
										</div>
                                    </div>

                                    <div id='Validation'  class="form-group">
                                        <label class="col-sm-4 control-label" for='preg'><?php eT("Validation:"); ?></label>
										<div class="col-sm-8">
											<input class="form-control" type='text' id='preg' name='preg' size='50' value="<?php echo $eqrow['preg']; ?>" />
										</div>
                                    </div>
                                </div>
                            </div>
                        </div>
                    </div>

                    <!-- Advanced settings -->
                    <div class="panel panel-default">
                        <div class="panel-heading" role="tab" id="headingTwo">
                            <h4 class="panel-title">
                                <a class="btn btn-default btn-xs hide-button hidden-xs opened handleAccordion">
                                    <span class="glyphicon glyphicon-chevron-left"></span>
                                </a>
                                <a class="collapsed" role="button" data-toggle="collapse" data-parent="#accordion" href="#collapseTwo" aria-expanded="false" aria-controls="collapseTwo">
                                    <?php eT("Advanced settings"); ?>
                                </a>
                            </h4>
                        </div>
                        <div id="collapseTwo" class="panel-collapse collapse" role="tabpanel" aria-labelledby="headingTwo">
                            <div class="panel-body">


                                <div id="advancedquestionsettingswrapper" >
                                    <div class="loader">
                                        <?php eT("Loading..."); ?>
                                    </div>

                                    <div id="advancedquestionsettings">
                                        <!-- Content append via ajax -->
                                    </div>
                                </div>

                                <br />
                            <br/>
                            </div>
                        </div>
                    </div>
                </div>
            </div>







            </div>



                <?php if ($adding)
                    { ?>
                    <input type='hidden' name='action' value='insertquestion' />
                    <input type='hidden' name='gid' value='<?php echo $eqrow['gid']; ?>' />
                    <p><input type='submit' value='<?php eT("Add question"); ?>' />
                    <?php }
                    elseif ($copying)
                    { ?>
                    <input type='hidden' name='action' value='copyquestion' />
                    <input type='hidden' id='oldqid' name='oldqid' value='<?php echo $qid; ?>' />
                    <p><input type='submit' value='<?php eT("Copy question"); ?>' />
                    <?php }
                    else
                    { ?>
                    <input type='hidden' name='action' value='updatequestion' />
                    <input type='hidden' id='qid' name='qid' value='<?php echo $qid; ?>' />
                    <p><button type='submit' class="saveandreturn hidden" name="redirection" value="edit"><?php eT("Save") ?> </button>
                    <input type='submit'  class="hidden" value='<?php eT("Save and close"); ?>' />
                    <?php } ?>

			         <input type='hidden' id='sid' name='sid' value='<?php echo $surveyid; ?>' />
			   </form>






		</div>
		<?php endif;?>
	</div>
</div><|MERGE_RESOLUTION|>--- conflicted
+++ resolved
@@ -99,14 +99,9 @@
                                         <label class="col-sm-4 control-label" for="question_type_button">
                                             <?php eT("Question Type:"); echo $eqrow['type'];?>
                                         </label>
-<<<<<<< HEAD
-
                                         <?php $modulename = (isset($eqrow['modulename']))?$eqrow['modulename']:false;?>
 
-                                        <?php if($selectormodeclass!="none"): ?>
-=======
                                         <?php if(isset($selectormodeclass) && $selectormodeclass != "none"): ?>
->>>>>>> f91b4fa5
                                             <?php
                                                 foreach (getQuestionTypeList($eqrow['type'], 'array') as $key=> $questionType)
                                                 {
