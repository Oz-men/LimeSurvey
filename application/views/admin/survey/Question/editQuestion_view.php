<?php
    /**
     * @var $this              AdminController
     * @var $oQuestionGroup    QuestionGroup
     * @var $oSurvey           Survey
     * @var $oQuestion         Question
     * @var $ajaxDatas         array
     * @var $copying           boolean
     * @var $adding            boolean
     * @var $aqresult          Question[]
     * @var $aQuestionTypeList array
     * @var $questionType      QuestionTheme
     * @var $oQuestion         Question
     * @var $jsData            array
     * @var $selectedQuestion  array
     * @var $oQuestionSelector PreviewModalWidget
     * @var $this              AdminController
     * TODO: move logic from the view to controller
     */

    // DO NOT REMOVE This is for automated testing to validate we see that page
    echo viewHelper::getViewTestTag('addQuestion');

?>

<?php
    $aQuestionTypeGroups = array();
    $question_template_preview = \LimeSurvey\Helpers\questionHelper::getQuestionThemePreviewUrl($oQuestion->type);
    $selected = null;

    foreach ($aQuestionTypeList as $key => $questionType) {
        $htmlReadyGroup = str_replace(' ', '_', strtolower($questionType['group']));
        if (!isset($aQuestionTypeGroups[$htmlReadyGroup])) {
            $aQuestionTypeGroups[$htmlReadyGroup] = array(
                'questionGroupName' => $questionType['group']
            );
        }
        $imageName = $key;
        if ($imageName == ":") {
            $imageName = "COLON";
        } else {
            if ($imageName == "|") {
                $imageName = "PIPE";
            } else {
                if ($imageName == "*") {
                    $imageName = "EQUATION";
                }
            }
        }

        $questionType['detailpage'] = '
    <div class="col-sm-12 currentImageContainer">
        <img src="' . Yii::app()->getConfig('imageurl') . '/screenshots/' . $imageName . '.png" />
    </div>';
        if ($imageName == 'S') {
            $questionType['detailpage'] = '
        <div class="col-sm-12 currentImageContainer">
            <img src="' . Yii::app()->getConfig('imageurl') . '/screenshots/' . $imageName . '.png" />
            <img src="' . Yii::app()->getConfig('imageurl') . '/screenshots/' . $imageName . '2.png" />
        </div>';
        }
        $aQuestionTypeGroups[$htmlReadyGroup]['questionTypes'][$key] = $questionType;
    }
?>
<?php
    $oQuestionSelector = $this->beginWidget('ext.admin.PreviewModalWidget.PreviewModalWidget', array(
        'widgetsJsName' => "questionTypeSelector",
        'renderType' => (isset($selectormodeclass) && $selectormodeclass == "none") ? "group-simple" : "group-modal",
        'modalTitle' => "Select question type",
        'groupTitleKey' => "questionGroupName",
        'groupItemsKey' => "questionTypes",
        'debugKeyCheck' => "Type: ",
        'previewWindowTitle' => gT("Preview question type"),
        'groupStructureArray' => $aQuestionTypeGroups,
        'value' => $oQuestion->type,
        'debug' => YII_DEBUG,
        'currentSelected' => $selectedQuestion['title'] ?? gT('Invalid Question'),
        'optionArray' => [
            'selectedClass' => $selectedQuestion['settings']->class ?? 'invalid_question',
            'onUpdate' => [
                'value',
                "console.ls.log(value); $('#question_type').val(value); updatequestionattributes(''); updateQuestionTemplateOptions();"
            ]
        ]
    ));
?>
<?= $oQuestionSelector->getModal(); ?>

<?php PrepareEditorScript(true, $this); ?>
<?php $this->renderPartial("./survey/Question/question_subviews/_ajax_variables", $ajaxDatas); ?>

<div id='edit-question-body' class='side-body <?php echo getSideBodyClass(false); ?>'>

    <!-- Page Title-->
    <div class="pagetitle h3">
        <?php
            if ($adding) {
                eT("Add a new question");
            } elseif ($copying) {
                eT("Copy question");
            } else {
                eT("Edit question");
                echo ': <em>' . $oQuestion->title . '</em> (ID:' . $oQuestion->qid . ')';
            }
        ?>
    </div>

    <div class="row">
        <!-- Form for the whole page-->
        <?php echo CHtml::form(array("admin/database/index"), 'post', array('class' => 'form30 ', 'id' => 'frmeditquestion', 'name' => 'frmeditquestion')); ?>
        <!-- The tabs & tab-fanes -->
        <div class="col-sm-12 col-md-7 content-right">
            <?php if ($adding): ?>
                <?php
                $this->renderPartial(
                    './survey/Question/question_subviews/_tabs',
                    array(
                        'oSurvey' => $oSurvey,
                        'oQuestion' => $oQuestion,
                        'surveyid' => $oSurvey->sid,
                        'gid' => $oQuestion->gid,
                        'qid' => null,
                        'adding' => $adding,
                        'aqresult' => $aqresult,
                        'action' => $action
                    )
                ); ?>
            <?php else: ?>
                <?php
                $this->renderPartial(
                    './survey/Question/question_subviews/_tabs',
                    array(
                        'oSurvey' => $oSurvey,
                        'oQuestion' => $oQuestion,
                        'surveyid' => $oSurvey->sid,
                        'gid' => $oQuestion->gid,
                        'qid' => $oQuestion->qid,
                        'adding' => $adding,
                        'aqresult' => $aqresult,
                        'action' => $action
                    )
                ); ?>

            <?php endif; ?>
        </div>

        <!-- The Accordion -->
        <div class="col-sm-12 col-md-5" id="accordion-container" style="background-color: #fff; z-index: 2;">
            <?php // TODO : find why the $groups can't be generated from controller?>
            <div id='questionbottom'>
                <div class="panel-group" id="accordion" role="tablist" aria-multiselectable="true">
                    <!-- Copy options -->
                    <?php if ($copying): ?>
                        <div class="panel panel-default">
                            <div class="panel-heading" role="tab" id="heading-copy">
                                <a class="panel-title h4 selector--questionEdit-collapse" role="button" data-toggle="collapse" data-parent="#accordion" href="#collapse-copy" aria-expanded="false" aria-controls="collapse-copy">
                                    <?php eT("Copy options"); ?>
                                </a>
                            </div>
                            <div id="collapse-copy" class="panel-collapse collapse  in" role="tabpanel" aria-labelledby="heading-copy">
                                <div class="panel-body">
                                    <div class="form-group">
                                        <label class=" control-label" for='copysubquestions'><?php eT("Copy subquestions?"); ?></label>
                                        <div class="">
                                            <?php $this->widget('yiiwheels.widgets.switch.WhSwitch', array(
                                                'name' => 'copysubquestions',
                                                'id' => 'copysubquestions',
                                                'value' => 'Y',
                                                'onLabel' => gT('Yes'),
                                                'offLabel' => gT('No')
                                            ));
                                            ?>
                                        </div>
                                    </div>
                                    <div class="form-group">
                                        <label class=" control-label" for='copyanswers'><?php eT("Copy answer options?"); ?></label>
                                        <div class="">
                                            <?php $this->widget('yiiwheels.widgets.switch.WhSwitch', array(
                                                'name' => 'copyanswers',
                                                'id' => 'copyanswers',
                                                'value' => 'Y',
                                                'onLabel' => gT('Yes'),
                                                'offLabel' => gT('No')
                                            ));
                                            ?>
                                        </div>
                                    </div>
                                    <div class="form-group">
                                        <label class=" control-label" for='copydefaultanswers'><?php eT("Copy default answers?"); ?></label>
                                        <div class="">
                                            <?php $this->widget('yiiwheels.widgets.switch.WhSwitch', array(
                                                'name' => 'copydefaultanswers',
                                                'id' => 'copydefaultanswers',
                                                'value' => 'Y',
                                                'onLabel' => gT('Yes'),
                                                'offLabel' => gT('No')
                                            ));
                                            ?>
                                        </div>
                                    </div>
                                    <div class="form-group">
                                        <label class=" control-label" for='copyattributes'><?php eT("Copy advanced settings?"); ?></label>
                                        <div class="">
                                            <?php $this->widget('yiiwheels.widgets.switch.WhSwitch', array(
                                                'name' => 'copyattributes',
                                                'id' => 'copyattributes',
                                                'value' => 'Y',
                                                'onLabel' => gT('Yes'),
                                                'offLabel' => gT('No')
                                            ));
                                            ?>
                                        </div>
                                    </div>
                                </div>
                            </div>
                        </div>
                    <?php endif; // Copying ?>

                    <!-- General Options -->
                    <div class="panel panel-default" id="questionTypeContainer">
                        <!-- General Options : Header  -->
                        <div class="panel-heading" role="tab" id="headingOne">
                            <a class="panel-title h4 selector--questionEdit-collapse" role="button" data-toggle="collapse" data-parent="#accordion" href="#collapse-question" aria-expanded="true" aria-controls="collapse-question">
                                <?php eT("General options"); ?>
                            </a>
                        </div>

                        <div id="collapse-question" class="panel-collapse collapse <?php if (!$copying) {
                            echo ' in ';
                        } ?>" role="tabpanel" aria-labelledby="headingOne">
                            <div class="panel-body">
                                <!-- Question selector start -->
                                <?php //Question::getQuestionTypeName($eqrow['type']); ?>
                                <?php //elseif($activated != "Y" && (isset($selectormodeclass) && $selectormodeclass == "none")): ?>


<<<<<<< HEAD
                                <div class="form-group">
                                    <label class=" control-label" for="question_type_button">
=======
                                <div  class="form-group">
                                    <label id="selector---select-questiontype-label" class=" control-label" for="question_type_button">
>>>>>>> 73faff98
                                        <?php
                                            eT("Question type:");
                                        ?>
                                    </label>
                                    <?php if (!$oSurvey->isActive) : ?>
                                        <?= $oQuestionSelector->getButtonOrSelect(); ?>
                                        <input type="hidden" id="question_type" name="type" value="<?php echo $oQuestion->type; ?>"/>
                                    <?php elseif ($oSurvey->isActive) : ?>
                                        <input type="hidden" id="question_type" name="type" value="<?php echo $oQuestion->type; ?>"/>
                                        <!-- TODO : control if we can remove, disable update type must be done by PHP -->
                                        <div class=" btn-group" id="question_type_button">
                                            <button type="button" class="btn btn-default" disabled aria-haspopup="true" aria-expanded="false">
                                                <span class="buttontext" id="selector__editView_question_type_description">
                                                    <?= $selectedQuestion['title'] ?? gT('Invalid Question'); ?>
                                                    <?php if (YII_DEBUG): ?>
                                                        <em class="small">
                                                            Type code: <?php echo $oQuestion->type; ?>
                                                        </em>
                                                    <?php endif; ?>
                                                </span>
                                                &nbsp;&nbsp;&nbsp;
                                                <i class="fa fa-lock"></i>
                                            </button>
                                        </div>
                                    <?php endif; ?>
                                </div>

                                <?php $this->endWidget('ext.admin.PreviewModalWidget.PreviewModalWidget'); ?>
                                <!-- Question selector end -->

                                <div class="form-group" id="QuestionTemplateSelection">
                                    <label class=" control-label" for='question_template'>
                                        <?php eT("Question theme:"); ?>
                                        <a class="text-primary show-help" data-toggle="collapse" href="#help_question_template" aria-expanded="false" aria-controls="help_question_template" aria-hidden=true>
                                            <span class="fa fa-info-circle"></span>
                                        </a>
                                    </label>
                                    <p class="help-block collapse" id="help_question_template"><?php eT("Use a customized question theme for this question"); ?></p>
                                    <select id="question_template" name="question_template" class="form-control">
                                        <?php
                                            foreach ($aQuestionTemplateList as $code => $value) {
                                                if (!empty($aQuestionTemplateAttributes) && isset($aQuestionTemplateAttributes['value'])) {
                                                    $question_template_preview = $aQuestionTemplateAttributes['value'] == $code ? $value['preview'] : $question_template_preview;
                                                    $selected = $aQuestionTemplateAttributes['value'] == $code ? 'selected' : '';
                                                }
                                                if (YII_DEBUG) {
                                                    echo sprintf("<option value='%s' %s>%s (code: %s)</option>", $code, $selected, CHtml::encode($value['title']), $code);
                                                } else {
                                                    echo sprintf("<option value='%s' %s>%s</option>", $code, $selected, CHtml::encode($value['title']));
                                                }
                                            }
                                        ?>
                                    </select>
                                    <div class="help-block" id="QuestionTemplatePreview">
                                        <strong><?php eT("Preview:"); ?></strong>
                                        <div class="">
                                            <img src="<?php echo $question_template_preview; ?>" class="img-thumbnail img-responsive center-block">
                                        </div>
                                    </div>
                                </div>

                                <div class="form-group">
                                    <label class=" control-label" for='gid'><?php eT("Question group:"); ?></label>
                                    <div class="">
                                        <select name='gid' id='gid' class="form-control" <?php if ($oSurvey->isActive) {
                                            echo " disabled ";
                                        } ?> >
                                            <?php echo getGroupList3($oQuestion->gid, $oSurvey->sid); ?>
                                        </select>
                                        <?php if ($oSurvey->isActive): ?>
                                            <input type='hidden' name='gid' value='<?php echo $oQuestion->gid; ?>'/>
                                        <?php endif; ?>
                                    </div>
                                </div>

                                <div class="form-group" id="OtherSelection">
                                    <label class=" control-label" for="other"><?php eT("Option 'Other':"); ?></label>
                                    <div class="">
                                        <?php $this->widget('yiiwheels.widgets.switch.WhSwitch', array(
                                            'name' => 'other',
                                            'id' => 'other',
                                            'value' => $oQuestion->other === "Y",
                                            'onLabel' => gT('On'),
                                            'offLabel' => gT('Off'),
                                            'htmlOptions' => array(
                                                'disabled' => $oSurvey->isActive,
                                                'value' => 'Y',
                                                'uncheckValue' => 'N',
                                            ),
                                        ));
                                            if ($oSurvey->isActive) {
                                                echo CHtml::hiddenField('other', $oQuestion->other);
                                            }
                                        ?>
                                    </div>
                                </div>

                                <div id='MandatorySelection' class="form-group">
                                    <label class=" control-label" for="mandatory"><?php eT("Mandatory:"); ?>
                                        <a class="text-primary show-help" data-toggle="collapse" href="#help_mandatory" aria-expanded="false" aria-controls="help_mandatory" aria-hidden=true>
                                            <span class="fa fa-info-circle"></span>
                                        </a>
                                    </label>
                                    <p class="help-block collapse" id="help_mandatory"><?php eT("Set \"Mandatory\" state. Use \"Soft\" option to allow question to be skipped."); ?></p>
                                    <div class="">
                                        <!-- Todo : replace by direct use of bootstrap switch. See statistics -->
                                        <?php
                                            $this->widget('yiiwheels.widgets.buttongroup.WhButtonGroup', array(
                                                'name' => 'mandatory',
                                                'value' => $oQuestion->mandatory,
                                                'selectOptions' => array(
                                                    "Y" => gT("Yes", 'unescaped'),
                                                    "S" => gT("Soft", 'unescaped'),
                                                    "N" => gT("No", 'unescaped')
                                                )
                                            ));
                                        ?>
                                    </div>
                                </div>

                                <div class="form-group" id="EncryptedSelection">
                                    <label class=" control-label" for="encrypted"><?php eT("Encrypted:"); ?></label>
                                    <div class="">
                                        <?php $this->widget('yiiwheels.widgets.switch.WhSwitch', array(
                                            'name' => 'encrypted',
                                            'id' => 'encrypted',
                                            'value' => $oQuestion->encrypted === "Y",
                                            'onLabel' => gT('On'),
                                            'offLabel' => gT('Off'),
                                            'htmlOptions' => array(
                                                'disabled' => $oSurvey->isActive,
                                                'value' => 'Y',
                                                'uncheckValue' => 'N',
                                            ),
                                        )); ?>
                                    </div>
                                </div>

                                <div class="form-group" id="relevanceContainer">
                                    <label class=" control-label" for='relevance'>
                                        <?php eT("Relevance equation:"); ?>
                                        <a class="text-primary show-help" data-toggle="collapse" href="#help_relevance" aria-expanded="false" aria-controls="help_relevance" aria-hidden=true>
                                            <span class="fa fa-info-circle"></span>
                                        </a>
                                    </label>
                                    <div class="help-block collapse" id="help_relevance">
                                        <p>
                                            <?php eT("The relevance equation can be used to add branching logic. This is a rather advanced topic. If you are unsure, just leave it be."); ?><br>
                                            <a href="https://manual.limesurvey.org/Expression_Manager" rel="help"><?php eT("More on relevance and the Expression Manager."); ?></a>
                                        </p>
                                    </div>
                                    <div class="input-group">
                                        <div class="input-group-addon">{</div>
                                        <?php echo CHtml::textArea('relevance', $oQuestion->relevance,
                                            array('id' => 'relevance', 'class' => "form-control", 'readonly' => count($oQuestion->conditions) > 0)
                                        ); ?>
                                        <div class="input-group-addon">}</div>
                                    </div>
                                    <?php if (count($oQuestion->conditions) > 0) : ?>
                                        <div class='help-block text-warning'> <?php eT("Note: You can't edit the relevance equation because there are currently conditions set for this question."); ?></div>
                                    <?php endif; ?>
                                </div>

                                <div id='Validation' class="form-group">
                                    <label class=" control-label" for='preg'><?php eT("Validation:"); ?></label>
                                    <div class="">
                                        <?php echo CHtml::textField('preg', $oQuestion->preg,
                                            array('class' => "form-control", 'id' => 'preg', 'size' => 50)
                                        ); ?>
                                    </div>
                                </div>
                                <?php if ($adding || $copying): ?>
                                    <!-- Rendering position widget -->
                                    <?php $this->widget('ext.admin.survey.question.PositionWidget.PositionWidget', array(
                                        'display' => 'ajax_form_group',
                                        'oQuestionGroup' => $oQuestionGroup,
                                    ));
                                    ?>
                                <?php endif; ?>
                            </div>
                        </div>
                    </div>
                    <?php if (!$copying): ?>
                        <div id="container-advanced-question-settings" class="custom custom-margin top-5">
                            <input type='hidden' name='advancedquestionsettingsLoaded' value=''/>
                            <div class="panel"></div>
                            <!-- Advanced settings -->
                        </div>
                        <div class="loader-advancedquestionsettings text-center">
                            <div class="contain-pulse animate-pulse">
                                <div class="square"></div>
                                <div class="square"></div>
                                <div class="square"></div>
                                <div class="square"></div>
                            </div>
                            <!-- <span class="fa fa-refresh fa-spin" style="font-size:3em;" aria-hidden='true'></span> -->
                        </div>
                    <?php endif; ?>
                </div>
            </div>
        </div>

        <?php if ($adding): ?>
            <input type='hidden' name='action' value='insertquestion'/>
            <input type='hidden' id='sid' name='sid' value='<?= $oSurvey->sid; ?>'/>
            <p><input type='submit' class="hidden" value='<?php eT("Add question"); ?>'/></p>
            <div id="loader" class="blocker-loading">
                <div class="blocker-loading-container"><i class="loading-icon-fa fa fa-cog fa-spin"></i></div>
            </div>
        <?php elseif ($copying): ?>
            <input type='hidden' name='action' value='copyquestion'/>
            <input type='hidden' id='oldqid' name='oldqid' value='<?= $oQuestion->qid; ?>'/>
            <p><input type='submit' class="hidden" value='<?php eT("Copy question"); ?>'/></p>
        <?php else: ?>
            <input type='hidden' name='action' value='updatequestion'/>
            <input type='hidden' id='qid' name='qid' value='<?= $oQuestion->qid; ?>'/>
            <p>
                <button type='submit' class="saveandreturn hidden" name="redirection" value="edit"><?php eT("Save") ?> </button>
            </p>
            <input type='submit' class="hidden" value='<?php eT("Save and close"); ?>'/>
        <?php endif; ?>
        <input type='hidden' name='sid' value='<?= $oSurvey->sid; ?>'/>
        <?= CHtml::endForm() ?>
        <div id='questionactioncopy' class='extra-action'>
            <button type='submit' class="btn btn-primary saveandreturn hidden" name="redirection" value="edit"><?php eT("Save") ?> </button>
            <input type='submit' value='<?php eT("Save and close"); ?>' class="btn btn-default hidden"/>
        </div>

    </div>
</div>
<|MERGE_RESOLUTION|>--- conflicted
+++ resolved
@@ -234,13 +234,8 @@
                                 <?php //elseif($activated != "Y" && (isset($selectormodeclass) && $selectormodeclass == "none")): ?>
 
 
-<<<<<<< HEAD
                                 <div class="form-group">
-                                    <label class=" control-label" for="question_type_button">
-=======
-                                <div  class="form-group">
                                     <label id="selector---select-questiontype-label" class=" control-label" for="question_type_button">
->>>>>>> 73faff98
                                         <?php
                                             eT("Question type:");
                                         ?>
