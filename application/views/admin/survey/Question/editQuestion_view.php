--- conflicted
+++ resolved
@@ -313,10 +313,6 @@
                         <div class="loader-advancedquestionsettings text-center">
                             <span class="fa fa-refresh" style="font-size:3em;" aria-hidden='true'></span>
                         </div>
-<<<<<<< HEAD
-                        <!-- Advanced settings -->
-=======
->>>>>>> 2e60948c
                     <?php endif; ?>
                 </div>
             </div>
