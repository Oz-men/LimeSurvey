<?php
    /**
     * @var $this              AdminController
     * @var $oQuestionGroup    QuestionGroup
     * @var $oSurvey           Survey
     * @var $oQuestion         Question
     * @var $ajaxDatas         array
     * @var $copying           boolean
     * @var $adding            boolean
     * @var $aqresult          Question[]
     * @var $aQuestionTypeList array
     * @var $questionType      QuestionTheme
     * @var $oQuestion         Question
     * @var $jsData            array
     * @var $selectedQuestion  array
     * @var $oQuestionSelector PreviewModalWidget
     * @var $this              AdminController
     * TODO: move logic from the view to controller
     */

    // DO NOT REMOVE This is for automated testing to validate we see that page
    echo viewHelper::getViewTestTag('addQuestion');

?>

<?php
    $aQuestionTypeGroups = array();
    $question_template_preview = \LimeSurvey\Helpers\questionHelper::getQuestionThemePreviewUrl($oQuestion->type);
    $selected = null;

<<<<<<< HEAD
    foreach ($aQuestionTypeList as $questionType) {
        $htmlReadyGroup = str_replace(' ', '_', strtolower($questionType['group']));
        if (!isset($aQuestionTypeGroups[$htmlReadyGroup])) {
            $aQuestionTypeGroups[$htmlReadyGroup] = array(
                'questionGroupName' => $questionType['group']
            );
        }
        $imageName = $questionType['question_type'];
        if ($imageName == ":") {
            $imageName = "COLON";
        } else {
            if ($imageName == "|") {
                $imageName = "PIPE";
            } else {
                if ($imageName == "*") {
                    $imageName = "EQUATION";
                }
            }
        }
        $questionType['type'] = $questionType['question_type'];
=======
uasort($aQuestionTypeList, "questionTitleSort");
foreach ($aQuestionTypeList as $key=> $questionType) {
    $htmlReadyGroup = str_replace(' ', '_', strtolower($questionType['group']));
    if (!isset($aQuestionTypeGroups[$htmlReadyGroup])) {
        $aQuestionTypeGroups[$htmlReadyGroup] = array(
            'questionGroupName' => $questionType['group']
        );
    }
        $imageName = $key;
        if ($imageName == ":") $imageName = "COLON";
        else if ($imageName == "|") $imageName = "PIPE";
        else if ($imageName == "*") $imageName = "EQUATION";

    $questionType['detailpage'] = '
    <div class="col-sm-12 currentImageContainer">
        <img src="'.Yii::app()->getConfig('imageurl').'/screenshots/'.$imageName.'.png" />
    </div>';
    if ($imageName == 'S') {
>>>>>>> a7bc13e9
        $questionType['detailpage'] = '
        <div class="col-sm-12 currentImageContainer">
            <img src="' . $questionType['image_path'] . '" />
        </div>';
        if ($imageName == 'S') {
            $questionType['detailpage'] = '
        <div class="col-sm-12 currentImageContainer">
            <img src="' . Yii::app()->getConfig('imageurl') . '/screenshots/' . $imageName . '.png" />
            <img src="' . Yii::app()->getConfig('imageurl') . '/screenshots/' . $imageName . '2.png" />
        </div>';
        }
        $aQuestionTypeGroups[$htmlReadyGroup]['questionTypes'][] = $questionType;
    }
?>
<?php
    $oQuestionSelector = $this->beginWidget('ext.admin.PreviewModalWidget.PreviewModalWidget', array(
        'widgetsJsName' => "questionTypeSelector",
        'renderType' => (isset($selectormodeclass) && $selectormodeclass == "none") ? "group-simple" : "group-modal",
        'modalTitle' => "Select question type",
        'groupTitleKey' => "questionGroupName",
        'groupItemsKey' => "questionTypes",
        'debugKeyCheck' => "Type: ",
        'previewWindowTitle' => gT("Preview question type"),
        'groupStructureArray' => $aQuestionTypeGroups,
        'value' => $oQuestion->type,
        'debug' => YII_DEBUG,
        'currentSelected' => $selectedQuestion['title'] ?? gT('Invalid Question'),
        'optionArray' => [
            'selectedClass' => $selectedQuestion['settings']->class ?? 'invalid_question',
            'onUpdate' => [
                'value',
                "console.ls.log(value); $('#question_type').val(value); updatequestionattributes(''); updateQuestionTemplateOptions();"
            ]
        ]
    ));
?>
<?= $oQuestionSelector->getModal(); ?>

<?php PrepareEditorScript(true, $this); ?>
<?php $this->renderPartial("./survey/Question/question_subviews/_ajax_variables", $ajaxDatas); ?>

<div id='edit-question-body' class='side-body <?php echo getSideBodyClass(false); ?>'>

    <!-- Page Title-->
    <div class="pagetitle h3">
        <?php
            if ($adding) {
                eT("Add a new question");
            } elseif ($copying) {
                eT("Copy question");
            } else {
                eT("Edit question");
                echo ': <em>' . $oQuestion->title . '</em> (ID:' . $oQuestion->qid . ')';
            }
        ?>
    </div>

    <div class="row">
        <!-- Form for the whole page-->
        <?php echo CHtml::form(array("admin/database/index"), 'post', array('class' => 'form30 ', 'id' => 'frmeditquestion', 'name' => 'frmeditquestion')); ?>
        <!-- The tabs & tab-fanes -->
        <div class="col-sm-12 col-md-7 content-right">
            <?php if ($adding): ?>
                <?php
                $this->renderPartial(
                    './survey/Question/question_subviews/_tabs',
                    array(
                        'oSurvey' => $oSurvey,
                        'oQuestion' => $oQuestion,
                        'surveyid' => $oSurvey->sid,
                        'gid' => $oQuestion->gid,
                        'qid' => null,
                        'adding' => $adding,
                        'aqresult' => $aqresult,
                        'action' => $action
                    )
                ); ?>
            <?php else: ?>
                <?php
                $this->renderPartial(
                    './survey/Question/question_subviews/_tabs',
                    array(
                        'oSurvey' => $oSurvey,
                        'oQuestion' => $oQuestion,
                        'surveyid' => $oSurvey->sid,
                        'gid' => $oQuestion->gid,
                        'qid' => $oQuestion->qid,
                        'adding' => $adding,
                        'aqresult' => $aqresult,
                        'action' => $action
                    )
                ); ?>

            <?php endif; ?>
        </div>

        <!-- The Accordion -->
        <div class="col-sm-12 col-md-5" id="accordion-container" style="background-color: #fff; z-index: 2;">
            <?php // TODO : find why the $groups can't be generated from controller?>
            <div id='questionbottom'>
                <div class="panel-group" id="accordion" role="tablist" aria-multiselectable="true">
                    <!-- Copy options -->
                    <?php if ($copying): ?>
                        <div class="panel panel-default">
                            <div class="panel-heading" role="tab" id="heading-copy">
                                <a class="panel-title h4 selector--questionEdit-collapse" role="button" data-toggle="collapse" data-parent="#accordion" href="#collapse-copy" aria-expanded="false" aria-controls="collapse-copy">
                                    <?php eT("Copy options"); ?>
                                </a>
                            </div>
                            <div id="collapse-copy" class="panel-collapse collapse  in" role="tabpanel" aria-labelledby="heading-copy">
                                <div class="panel-body">
                                    <div class="form-group">
                                        <label class=" control-label" for='copysubquestions'><?php eT("Copy subquestions?"); ?></label>
                                        <div class="">
                                            <?php $this->widget('yiiwheels.widgets.switch.WhSwitch', array(
                                                'name' => 'copysubquestions',
                                                'id' => 'copysubquestions',
                                                'value' => 'Y',
                                                'onLabel' => gT('Yes'),
                                                'offLabel' => gT('No')
                                            ));
                                            ?>
                                        </div>
                                    </div>
                                    <div class="form-group">
                                        <label class=" control-label" for='copyanswers'><?php eT("Copy answer options?"); ?></label>
                                        <div class="">
                                            <?php $this->widget('yiiwheels.widgets.switch.WhSwitch', array(
                                                'name' => 'copyanswers',
                                                'id' => 'copyanswers',
                                                'value' => 'Y',
                                                'onLabel' => gT('Yes'),
                                                'offLabel' => gT('No')
                                            ));
                                            ?>
                                        </div>
                                    </div>
                                    <div class="form-group">
                                        <label class=" control-label" for='copydefaultanswers'><?php eT("Copy default answers?"); ?></label>
                                        <div class="">
                                            <?php $this->widget('yiiwheels.widgets.switch.WhSwitch', array(
                                                'name' => 'copydefaultanswers',
                                                'id' => 'copydefaultanswers',
                                                'value' => 'Y',
                                                'onLabel' => gT('Yes'),
                                                'offLabel' => gT('No')
                                            ));
                                            ?>
                                        </div>
                                    </div>
                                    <div class="form-group">
                                        <label class=" control-label" for='copyattributes'><?php eT("Copy advanced settings?"); ?></label>
                                        <div class="">
                                            <?php $this->widget('yiiwheels.widgets.switch.WhSwitch', array(
                                                'name' => 'copyattributes',
                                                'id' => 'copyattributes',
                                                'value' => 'Y',
                                                'onLabel' => gT('Yes'),
                                                'offLabel' => gT('No')
                                            ));
                                            ?>
                                        </div>
                                    </div>
                                </div>
                            </div>
                        </div>
                    <?php endif; // Copying ?>

                    <!-- General Options -->
                    <div class="panel panel-default" id="questionTypeContainer">
                        <!-- General Options : Header  -->
                        <div class="panel-heading" role="tab" id="headingOne">
                            <a class="panel-title h4 selector--questionEdit-collapse" role="button" data-toggle="collapse" data-parent="#accordion" href="#collapse-question" aria-expanded="true" aria-controls="collapse-question">
                                <?php eT("General options"); ?>
                            </a>
                        </div>

                        <div id="collapse-question" class="panel-collapse collapse <?php if (!$copying) {
                            echo ' in ';
                        } ?>" role="tabpanel" aria-labelledby="headingOne">
                            <div class="panel-body">
                                <!-- Question selector start -->
                                <?php //Question::getQuestionTypeName($eqrow['type']); ?>
                                <?php //elseif($activated != "Y" && (isset($selectormodeclass) && $selectormodeclass == "none")): ?>


                                <div class="form-group">
                                    <label id="selector---select-questiontype-label" class=" control-label" for="question_type_button">
                                        <?php
                                            eT("Question type:");
                                        ?>
                                    </label>
                                    <?php if (!$oSurvey->isActive) : ?>
                                        <?= $oQuestionSelector->getButtonOrSelect(); ?>
                                        <input type="hidden" id="question_type" name="type" value="<?php echo $oQuestion->type; ?>"/>
                                    <?php elseif ($oSurvey->isActive) : ?>
                                        <input type="hidden" id="question_type" name="type" value="<?php echo $oQuestion->type; ?>"/>
                                        <!-- TODO : control if we can remove, disable update type must be done by PHP -->
                                        <div class=" btn-group" id="question_type_button">
                                            <button type="button" class="btn btn-default" disabled aria-haspopup="true" aria-expanded="false">
                                                <span class="buttontext" id="selector__editView_question_type_description">
                                                    <?= $selectedQuestion['title'] ?? gT('Invalid Question'); ?>
                                                    <?php if (YII_DEBUG): ?>
                                                        <em class="small">
                                                            Type code: <?php echo $oQuestion->type; ?>
                                                        </em>
                                                    <?php endif; ?>
                                                </span>
                                                &nbsp;&nbsp;&nbsp;
                                                <i class="fa fa-lock"></i>
                                            </button>
                                        </div>
                                    <?php endif; ?>
                                </div>

                                <?php $this->endWidget('ext.admin.PreviewModalWidget.PreviewModalWidget'); ?>
                                <!-- Question selector end -->

                                <div class="form-group" id="QuestionTemplateSelection">
                                    <label class=" control-label" for='question_template'>
                                        <?php eT("Question theme:"); ?>
                                        <a class="text-primary show-help" data-toggle="collapse" href="#help_question_template" aria-expanded="false" aria-controls="help_question_template" aria-hidden=true>
                                            <span class="fa fa-info-circle"></span>
                                        </a>
                                    </label>
                                    <p class="help-block collapse" id="help_question_template"><?php eT("Use a customized question theme for this question"); ?></p>
                                    <select id="question_template" name="question_template" class="form-control">
                                        <?php
                                            foreach ($aQuestionTemplateList as $code => $value) {
                                                if (!empty($aQuestionTemplateAttributes) && isset($aQuestionTemplateAttributes['value'])) {
                                                    $question_template_preview = $aQuestionTemplateAttributes['value'] == $code ? $value['preview'] : $question_template_preview;
                                                    $selected = $aQuestionTemplateAttributes['value'] == $code ? 'selected' : '';
                                                }
                                                if (YII_DEBUG) {
                                                    echo sprintf("<option value='%s' %s>%s (code: %s)</option>", $code, $selected, CHtml::encode($value['title']), $code);
                                                } else {
                                                    echo sprintf("<option value='%s' %s>%s</option>", $code, $selected, CHtml::encode($value['title']));
                                                }
                                            }
                                        ?>
                                    </select>
                                    <div class="help-block" id="QuestionTemplatePreview">
                                        <strong><?php eT("Preview:"); ?></strong>
                                        <div class="">
                                            <img src="<?php echo $question_template_preview; ?>" class="img-thumbnail img-responsive center-block">
                                        </div>
                                    </div>
                                </div>

                                <div class="form-group">
                                    <label class=" control-label" for='gid'><?php eT("Question group:"); ?></label>
                                    <div class="">
                                        <select name='gid' id='gid' class="form-control" <?php if ($oSurvey->isActive) {
                                            echo " disabled ";
                                        } ?> >
                                            <?php echo getGroupList3($oQuestion->gid, $oSurvey->sid); ?>
                                        </select>
                                        <?php if ($oSurvey->isActive): ?>
                                            <input type='hidden' name='gid' value='<?php echo $oQuestion->gid; ?>'/>
                                        <?php endif; ?>
                                    </div>
                                </div>

                                <div class="form-group" id="OtherSelection">
                                    <label class=" control-label" for="other"><?php eT("Option 'Other':"); ?></label>
                                    <div class="">
                                        <?php $this->widget('yiiwheels.widgets.switch.WhSwitch', array(
                                            'name' => 'other',
                                            'id' => 'other',
                                            'value' => $oQuestion->other === "Y",
                                            'onLabel' => gT('On'),
                                            'offLabel' => gT('Off'),
                                            'htmlOptions' => array(
                                                'disabled' => $oSurvey->isActive,
                                                'value' => 'Y',
                                                'uncheckValue' => 'N',
                                            ),
                                        ));
                                            if ($oSurvey->isActive) {
                                                echo CHtml::hiddenField('other', $oQuestion->other);
                                            }
                                        ?>
                                    </div>
                                </div>

                                <div id='MandatorySelection' class="form-group">
                                    <label class=" control-label" for="mandatory"><?php eT("Mandatory:"); ?>
                                        <a class="text-primary show-help" data-toggle="collapse" href="#help_mandatory" aria-expanded="false" aria-controls="help_mandatory" aria-hidden=true>
                                            <span class="fa fa-info-circle"></span>
                                        </a>
                                    </label>
                                    <p class="help-block collapse" id="help_mandatory"><?php eT("Set \"Mandatory\" state. Use \"Soft\" option to allow question to be skipped."); ?></p>
                                    <div class="">
                                        <!-- Todo : replace by direct use of bootstrap switch. See statistics -->
                                        <?php
                                            $this->widget('yiiwheels.widgets.buttongroup.WhButtonGroup', array(
                                                'name' => 'mandatory',
                                                'value' => $oQuestion->mandatory,
                                                'selectOptions' => array(
                                                    "Y" => gT("Yes", 'unescaped'),
                                                    "S" => gT("Soft", 'unescaped'),
                                                    "N" => gT("No", 'unescaped')
                                                )
                                            ));
                                        ?>
                                    </div>
                                </div>

                                <div class="form-group" id="EncryptedSelection">
                                    <label class=" control-label" for="encrypted"><?php eT("Encrypted:"); ?></label>
                                    <div class="">
                                        <?php $this->widget('yiiwheels.widgets.switch.WhSwitch', array(
                                            'name' => 'encrypted',
                                            'id' => 'encrypted',
                                            'value' => $oQuestion->encrypted === "Y",
                                            'onLabel' => gT('On'),
                                            'offLabel' => gT('Off'),
                                            'htmlOptions' => array(
                                                'disabled' => $oSurvey->isActive,
                                                'value' => 'Y',
                                                'uncheckValue' => 'N',
                                            ),
                                        )); ?>
                                    </div>
                                </div>

                                <div class="form-group" id="relevanceContainer">
                                    <label class=" control-label" for='relevance'>
                                        <?php eT("Relevance equation:"); ?>
                                        <a class="text-primary show-help" data-toggle="collapse" href="#help_relevance" aria-expanded="false" aria-controls="help_relevance" aria-hidden=true>
                                            <span class="fa fa-info-circle"></span>
                                        </a>
                                    </label>
                                    <div class="help-block collapse" id="help_relevance">
                                        <p>
                                            <?php eT("The relevance equation can be used to add branching logic. This is a rather advanced topic. If you are unsure, just leave it be."); ?><br>
                                            <a href="https://manual.limesurvey.org/Expression_Manager" rel="help"><?php eT("More on relevance and the Expression Manager."); ?></a>
                                        </p>
                                    </div>
                                    <div class="input-group">
                                        <div class="input-group-addon">{</div>
                                        <?php echo CHtml::textArea('relevance', $oQuestion->relevance,
                                            array('id' => 'relevance', 'class' => "form-control", 'readonly' => count($oQuestion->conditions) > 0)
                                        ); ?>
                                        <div class="input-group-addon">}</div>
                                    </div>
                                    <?php if (count($oQuestion->conditions) > 0) : ?>
                                        <div class='help-block text-warning'> <?php eT("Note: You can't edit the relevance equation because there are currently conditions set for this question."); ?></div>
                                    <?php endif; ?>
                                </div>

                                <div id='Validation' class="form-group">
                                    <label class=" control-label" for='preg'><?php eT("Validation:"); ?></label>
                                    <div class="">
                                        <?php echo CHtml::textField('preg', $oQuestion->preg,
                                            array('class' => "form-control", 'id' => 'preg', 'size' => 50)
                                        ); ?>
                                    </div>
                                </div>
                                <?php if ($adding || $copying): ?>
                                    <!-- Rendering position widget -->
                                    <?php $this->widget('ext.admin.survey.question.PositionWidget.PositionWidget', array(
                                        'display' => 'ajax_form_group',
                                        'oQuestionGroup' => $oQuestionGroup,
                                    ));
                                    ?>
                                <?php endif; ?>
                            </div>
                        </div>
                    </div>
                    <?php if (!$copying): ?>
                        <div id="container-advanced-question-settings" class="custom custom-margin top-5">
                            <input type='hidden' name='advancedquestionsettingsLoaded' value=''/>
                            <div class="panel"></div>
                            <!-- Advanced settings -->
                        </div>
                        <div class="loader-advancedquestionsettings text-center">
                            <div class="contain-pulse animate-pulse">
                                <div class="square"></div>
                                <div class="square"></div>
                                <div class="square"></div>
                                <div class="square"></div>
                            </div>
                            <!-- <span class="fa fa-refresh fa-spin" style="font-size:3em;" aria-hidden='true'></span> -->
                        </div>
                    <?php endif; ?>
                </div>
            </div>
        </div>

        <?php if ($adding): ?>
            <input type='hidden' name='action' value='insertquestion'/>
            <input type='hidden' id='sid' name='sid' value='<?= $oSurvey->sid; ?>'/>
            <p><input type='submit' class="hidden" value='<?php eT("Add question"); ?>'/></p>
            <div id="loader" class="blocker-loading">
                <div class="blocker-loading-container"><i class="loading-icon-fa fa fa-cog fa-spin"></i></div>
            </div>
        <?php elseif ($copying): ?>
            <input type='hidden' name='action' value='copyquestion'/>
            <input type='hidden' id='oldqid' name='oldqid' value='<?= $oQuestion->qid; ?>'/>
            <p><input type='submit' class="hidden" value='<?php eT("Copy question"); ?>'/></p>
        <?php else: ?>
            <input type='hidden' name='action' value='updatequestion'/>
            <input type='hidden' id='qid' name='qid' value='<?= $oQuestion->qid; ?>'/>
            <p>
                <button type='submit' class="saveandreturn hidden" name="redirection" value="edit"><?php eT("Save") ?> </button>
            </p>
            <input type='submit' class="hidden" value='<?php eT("Save and close"); ?>'/>
        <?php endif; ?>
        <input type='hidden' name='sid' value='<?= $oSurvey->sid; ?>'/>
        <?= CHtml::endForm() ?>
        <div id='questionactioncopy' class='extra-action'>
            <button type='submit' class="btn btn-primary saveandreturn hidden" name="redirection" value="edit"><?php eT("Save") ?> </button>
            <input type='submit' value='<?php eT("Save and close"); ?>' class="btn btn-default hidden"/>
        </div>

    </div>
</div>
<|MERGE_RESOLUTION|>--- conflicted
+++ resolved
@@ -1,109 +1,89 @@
 <?php
-    /**
-     * @var $this              AdminController
-     * @var $oQuestionGroup    QuestionGroup
-     * @var $oSurvey           Survey
-     * @var $oQuestion         Question
-     * @var $ajaxDatas         array
-     * @var $copying           boolean
-     * @var $adding            boolean
-     * @var $aqresult          Question[]
-     * @var $aQuestionTypeList array
-     * @var $questionType      QuestionTheme
-     * @var $oQuestion         Question
-     * @var $jsData            array
-     * @var $selectedQuestion  array
-     * @var $oQuestionSelector PreviewModalWidget
-     * @var $this              AdminController
-     * TODO: move logic from the view to controller
-     */
-
-    // DO NOT REMOVE This is for automated testing to validate we see that page
-    echo viewHelper::getViewTestTag('addQuestion');
+/**
+ * @var $this              AdminController
+ * @var $oQuestionGroup    QuestionGroup
+ * @var $oSurvey           Survey
+ * @var $oQuestion         Question
+ * @var $ajaxDatas         array
+ * @var $copying           boolean
+ * @var $adding            boolean
+ * @var $aqresult          Question[]
+ * @var $aQuestionTypeList array
+ * @var $questionType      QuestionTheme
+ * @var $oQuestion         Question
+ * @var $jsData            array
+ * @var $selectedQuestion  array
+ * @var $oQuestionSelector PreviewModalWidget
+ * @var $this              AdminController
+ * TODO: move logic from the view to controller
+ */
+
+// DO NOT REMOVE This is for automated testing to validate we see that page
+echo viewHelper::getViewTestTag('addQuestion');
 
 ?>
 
 <?php
-    $aQuestionTypeGroups = array();
-    $question_template_preview = \LimeSurvey\Helpers\questionHelper::getQuestionThemePreviewUrl($oQuestion->type);
-    $selected = null;
-
-<<<<<<< HEAD
-    foreach ($aQuestionTypeList as $questionType) {
-        $htmlReadyGroup = str_replace(' ', '_', strtolower($questionType['group']));
-        if (!isset($aQuestionTypeGroups[$htmlReadyGroup])) {
-            $aQuestionTypeGroups[$htmlReadyGroup] = array(
-                'questionGroupName' => $questionType['group']
-            );
-        }
-        $imageName = $questionType['question_type'];
-        if ($imageName == ":") {
-            $imageName = "COLON";
-        } else {
-            if ($imageName == "|") {
-                $imageName = "PIPE";
-            } else {
-                if ($imageName == "*") {
-                    $imageName = "EQUATION";
-                }
-            }
-        }
-        $questionType['type'] = $questionType['question_type'];
-=======
+$aQuestionTypeGroups = array();
+$question_template_preview = \LimeSurvey\Helpers\questionHelper::getQuestionThemePreviewUrl($oQuestion->type);
+$selected = null;
+
 uasort($aQuestionTypeList, "questionTitleSort");
-foreach ($aQuestionTypeList as $key=> $questionType) {
+foreach ($aQuestionTypeList as $questionType) {
     $htmlReadyGroup = str_replace(' ', '_', strtolower($questionType['group']));
     if (!isset($aQuestionTypeGroups[$htmlReadyGroup])) {
         $aQuestionTypeGroups[$htmlReadyGroup] = array(
             'questionGroupName' => $questionType['group']
         );
     }
-        $imageName = $key;
-        if ($imageName == ":") $imageName = "COLON";
-        else if ($imageName == "|") $imageName = "PIPE";
-        else if ($imageName == "*") $imageName = "EQUATION";
-
+    $imageName = $questionType['question_type'];
+    if ($imageName == ":") {
+        $imageName = "COLON";
+    } else {
+        if ($imageName == "|") {
+            $imageName = "PIPE";
+        } else {
+            if ($imageName == "*") {
+                $imageName = "EQUATION";
+            }
+        }
+    }
+    $questionType['type'] = $questionType['question_type'];
     $questionType['detailpage'] = '
     <div class="col-sm-12 currentImageContainer">
-        <img src="'.Yii::app()->getConfig('imageurl').'/screenshots/'.$imageName.'.png" />
+        <img src="' . $questionType['image_path'] . '" />
     </div>';
     if ($imageName == 'S') {
->>>>>>> a7bc13e9
         $questionType['detailpage'] = '
-        <div class="col-sm-12 currentImageContainer">
-            <img src="' . $questionType['image_path'] . '" />
-        </div>';
-        if ($imageName == 'S') {
-            $questionType['detailpage'] = '
         <div class="col-sm-12 currentImageContainer">
             <img src="' . Yii::app()->getConfig('imageurl') . '/screenshots/' . $imageName . '.png" />
             <img src="' . Yii::app()->getConfig('imageurl') . '/screenshots/' . $imageName . '2.png" />
         </div>';
-        }
-        $aQuestionTypeGroups[$htmlReadyGroup]['questionTypes'][] = $questionType;
     }
+    $aQuestionTypeGroups[$htmlReadyGroup]['questionTypes'][] = $questionType;
+}
 ?>
 <?php
-    $oQuestionSelector = $this->beginWidget('ext.admin.PreviewModalWidget.PreviewModalWidget', array(
-        'widgetsJsName' => "questionTypeSelector",
-        'renderType' => (isset($selectormodeclass) && $selectormodeclass == "none") ? "group-simple" : "group-modal",
-        'modalTitle' => "Select question type",
-        'groupTitleKey' => "questionGroupName",
-        'groupItemsKey' => "questionTypes",
-        'debugKeyCheck' => "Type: ",
-        'previewWindowTitle' => gT("Preview question type"),
-        'groupStructureArray' => $aQuestionTypeGroups,
-        'value' => $oQuestion->type,
-        'debug' => YII_DEBUG,
-        'currentSelected' => $selectedQuestion['title'] ?? gT('Invalid Question'),
-        'optionArray' => [
-            'selectedClass' => $selectedQuestion['settings']->class ?? 'invalid_question',
-            'onUpdate' => [
-                'value',
-                "console.ls.log(value); $('#question_type').val(value); updatequestionattributes(''); updateQuestionTemplateOptions();"
-            ]
+$oQuestionSelector = $this->beginWidget('ext.admin.PreviewModalWidget.PreviewModalWidget', array(
+    'widgetsJsName' => "questionTypeSelector",
+    'renderType' => (isset($selectormodeclass) && $selectormodeclass == "none") ? "group-simple" : "group-modal",
+    'modalTitle' => "Select question type",
+    'groupTitleKey' => "questionGroupName",
+    'groupItemsKey' => "questionTypes",
+    'debugKeyCheck' => "Type: ",
+    'previewWindowTitle' => gT("Preview question type"),
+    'groupStructureArray' => $aQuestionTypeGroups,
+    'value' => $oQuestion->type,
+    'debug' => YII_DEBUG,
+    'currentSelected' => $selectedQuestion['title'] ?? gT('Invalid Question'),
+    'optionArray' => [
+        'selectedClass' => $selectedQuestion['settings']->class ?? 'invalid_question',
+        'onUpdate' => [
+            'value',
+            "console.ls.log(value); $('#question_type').val(value); updatequestionattributes(''); updateQuestionTemplateOptions();"
         ]
-    ));
+    ]
+));
 ?>
 <?= $oQuestionSelector->getModal(); ?>
 
@@ -115,14 +95,14 @@
     <!-- Page Title-->
     <div class="pagetitle h3">
         <?php
-            if ($adding) {
-                eT("Add a new question");
-            } elseif ($copying) {
-                eT("Copy question");
-            } else {
-                eT("Edit question");
-                echo ': <em>' . $oQuestion->title . '</em> (ID:' . $oQuestion->qid . ')';
-            }
+        if ($adding) {
+            eT("Add a new question");
+        } elseif ($copying) {
+            eT("Copy question");
+        } else {
+            eT("Edit question");
+            echo ': <em>' . $oQuestion->title . '</em> (ID:' . $oQuestion->qid . ')';
+        }
         ?>
     </div>
 
@@ -258,7 +238,7 @@
                                 <div class="form-group">
                                     <label id="selector---select-questiontype-label" class=" control-label" for="question_type_button">
                                         <?php
-                                            eT("Question type:");
+                                        eT("Question type:");
                                         ?>
                                     </label>
                                     <?php if (!$oSurvey->isActive) : ?>
@@ -297,17 +277,17 @@
                                     <p class="help-block collapse" id="help_question_template"><?php eT("Use a customized question theme for this question"); ?></p>
                                     <select id="question_template" name="question_template" class="form-control">
                                         <?php
-                                            foreach ($aQuestionTemplateList as $code => $value) {
-                                                if (!empty($aQuestionTemplateAttributes) && isset($aQuestionTemplateAttributes['value'])) {
-                                                    $question_template_preview = $aQuestionTemplateAttributes['value'] == $code ? $value['preview'] : $question_template_preview;
-                                                    $selected = $aQuestionTemplateAttributes['value'] == $code ? 'selected' : '';
-                                                }
-                                                if (YII_DEBUG) {
-                                                    echo sprintf("<option value='%s' %s>%s (code: %s)</option>", $code, $selected, CHtml::encode($value['title']), $code);
-                                                } else {
-                                                    echo sprintf("<option value='%s' %s>%s</option>", $code, $selected, CHtml::encode($value['title']));
-                                                }
+                                        foreach ($aQuestionTemplateList as $code => $value) {
+                                            if (!empty($aQuestionTemplateAttributes) && isset($aQuestionTemplateAttributes['value'])) {
+                                                $question_template_preview = $aQuestionTemplateAttributes['value'] == $code ? $value['preview'] : $question_template_preview;
+                                                $selected = $aQuestionTemplateAttributes['value'] == $code ? 'selected' : '';
                                             }
+                                            if (YII_DEBUG) {
+                                                echo sprintf("<option value='%s' %s>%s (code: %s)</option>", $code, $selected, CHtml::encode($value['title']), $code);
+                                            } else {
+                                                echo sprintf("<option value='%s' %s>%s</option>", $code, $selected, CHtml::encode($value['title']));
+                                            }
+                                        }
                                         ?>
                                     </select>
                                     <div class="help-block" id="QuestionTemplatePreview">
@@ -347,9 +327,9 @@
                                                 'uncheckValue' => 'N',
                                             ),
                                         ));
-                                            if ($oSurvey->isActive) {
-                                                echo CHtml::hiddenField('other', $oQuestion->other);
-                                            }
+                                        if ($oSurvey->isActive) {
+                                            echo CHtml::hiddenField('other', $oQuestion->other);
+                                        }
                                         ?>
                                     </div>
                                 </div>
@@ -364,15 +344,15 @@
                                     <div class="">
                                         <!-- Todo : replace by direct use of bootstrap switch. See statistics -->
                                         <?php
-                                            $this->widget('yiiwheels.widgets.buttongroup.WhButtonGroup', array(
-                                                'name' => 'mandatory',
-                                                'value' => $oQuestion->mandatory,
-                                                'selectOptions' => array(
-                                                    "Y" => gT("Yes", 'unescaped'),
-                                                    "S" => gT("Soft", 'unescaped'),
-                                                    "N" => gT("No", 'unescaped')
-                                                )
-                                            ));
+                                        $this->widget('yiiwheels.widgets.buttongroup.WhButtonGroup', array(
+                                            'name' => 'mandatory',
+                                            'value' => $oQuestion->mandatory,
+                                            'selectOptions' => array(
+                                                "Y" => gT("Yes", 'unescaped'),
+                                                "S" => gT("Soft", 'unescaped'),
+                                                "N" => gT("No", 'unescaped')
+                                            )
+                                        ));
                                         ?>
                                     </div>
                                 </div>
