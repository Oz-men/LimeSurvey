<?php
/* @var $this AdminController */
/* @var QuestionGroup $oQuestionGroup */
/* @var Survey $oSurvey */

// DO NOT REMOVE This is for automated testing to validate we see that page
echo viewHelper::getViewTestTag('addQuestion');

?>

<?php
$aQuestionTypeGroups = array();
$aQuestionTypeList = (array) getQuestionTypeList($eqrow['type'], 'array');

foreach ( $aQuestionTypeList as $key=> $questionType)
{
    $htmlReadyGroup = str_replace(' ', '_', strtolower($questionType['group']));
    if (!isset($aQuestionTypeGroups[$htmlReadyGroup]))
    {
        $aQuestionTypeGroups[$htmlReadyGroup] = array(
            'questionGroupName' => $questionType['group']
        );
    }
    $aQuestionTypeGroups[$htmlReadyGroup]['questionTypes'][$key] = $questionType;
}
?>

<?php PrepareEditorScript(true, $this); ?>
<?php $this->renderPartial("./survey/Question/question_subviews/_ajax_variables", $ajaxDatas); ?>

<div id='edit-question-body' class='side-body <?php echo getSideBodyClass(false); ?>'>

    <!-- Page Title-->
    <div class="pagetitle h3">
        <?php
        if ($adding) {
            eT("Add a new question");
        } elseif ($copying) {
            eT("Copy question");
        } else {
            eT("Edit question");
            echo ': <em>'.$oQuestion->title.'</em> (ID:'.$qid.')';
        }
        ?>
    </div>

    <div class="row">
        <!-- Form for the whole page-->
        <?php echo CHtml::form(array("admin/database/index"), 'post',array('class'=>'form30 ','id'=>'frmeditquestion','name'=>'frmeditquestion')); ?>
        <!-- The tabs & tab-fanes -->
        <div class="col-sm-12 col-md-7 content-right">
            <?php if($adding):?>
                <?php
                $this->renderPartial(
                    './survey/Question/question_subviews/_tabs',
                    array(
                        'oSurvey'=>$oSurvey,
                        'oQuestion'=>$oQuestion,
                        'surveyid'=>$surveyid,
                        'gid'=>$groupid, 'qid'=>NULL,
                        'adding'=>$adding,
                        'aqresult'=>$aqresult,
                        'action'=>$action
                    )
                ); ?>
            <?php else:?>
                <?php
                $this->renderPartial(
                    './survey/Question/question_subviews/_tabs',
                    array(
                        'oSurvey'=>$oSurvey,
                        'oQuestion'=>$oQuestion,
                        'surveyid'=>$surveyid,
                        'gid'=>$gid, 'qid'=>$qid,
                        'adding'=>$adding,
                        'aqresult'=>$aqresult,
                        'action'=>$action
                    )
                ); ?>

            <?php endif;?>
        </div>

        <!-- The Accordion -->
        <div class="col-sm-12 col-md-5" id="accordion-container" style="background-color: #fff; z-index: 2;">
            <?php // TODO : find why the $groups can't be generated from controller?>
            <div id='questionbottom'>
                <div class="panel-group" id="accordion" role="tablist" aria-multiselectable="true">

                    <!-- Copy options -->
                    <?php if ($copying): ?>
                        <div class="panel panel-default">
                            <div class="panel-heading" role="tab" id="heading-copy">
                                <div class="panel-title h4">
                                    <a class="btn btn-default btn-xs hide-button hidden-xs opened handleAccordion">
                                        <span class="fa fa-chevron-left"></span>
                                        <span class="sr-only"><?php eT("Expand/Collapse");?></span>
                                    </a>
                                    <a class="collapsed" role="button" data-toggle="collapse" data-parent="#accordion" href="#collapse-copy" aria-expanded="false" aria-controls="collapse-copy">
                                        <?php eT("Copy options"); ?>
                                    </a>
                                </div>
                            </div>
                            <div id="collapse-copy" class="panel-collapse collapse  in" role="tabpanel" aria-labelledby="heading-copy">
                                <div class="panel-body">
                                    <div  class="form-group">
                                        <label class=" control-label" for='copysubquestions'><?php eT("Copy subquestions?"); ?></label>
                                        <div class="">
                                            <?php $this->widget('yiiwheels.widgets.switch.WhSwitch', array(
                                                'name' => 'copysubquestions',
                                                'id'=>'copysubquestions',
                                                'value' => 'Y',
                                                'onLabel' =>gT('Yes'),
                                                'offLabel' => gT('No')));
                                            ?>
                                        </div>
                                    </div>
                                    <div  class="form-group">
                                        <label class=" control-label" for='copyanswers'><?php eT("Copy answer options?"); ?></label>
                                        <div class="">
                                            <?php $this->widget('yiiwheels.widgets.switch.WhSwitch', array(
                                                'name' => 'copyanswers',
                                                'id'=>'copyanswers',
                                                'value' => 'Y',
                                                'onLabel' =>gT('Yes'),
                                                'offLabel' => gT('No')));
                                            ?>
                                        </div>
                                    </div>
                                    <div  class="form-group">
                                        <label class=" control-label" for='copyattributes'><?php eT("Copy advanced settings?"); ?></label>
                                        <div class="">
                                            <?php $this->widget('yiiwheels.widgets.switch.WhSwitch', array(
                                                'name' => 'copyattributes',
                                                'id' => 'copyattributes',
                                                'value' => 'Y',
                                                'onLabel' => gT('Yes'),
                                                'offLabel' => gT('No')));
                                            ?>
                                        </div>
                                    </div>
                                </div>
                            </div>
                        </div>
                    <?php endif; // Copying ?>

                    <!-- General Options -->
                    <div class="panel panel-default" id="questionTypeContainer">
                        <!-- General Options : Header  -->
                        <div class="panel-heading" role="tab" id="headingOne">
                            <div class="panel-title h4">
                                <a class="btn btn-default btn-xs hide-button hidden-xs opened handleAccordion">
                                    <span class="fa fa-chevron-left"></span>
                                    <span class="sr-only"><?php eT("Expand/Collapse");?></span>
                                </a>
                                <a role="button" data-toggle="collapse" data-parent="#accordion" href="#collapse-question" aria-expanded="true" aria-controls="collapse-question">
                                    <?php eT("General options");?>
                                </a>
                            </div>
                        </div>

                        <div id="collapse-question" class="panel-collapse collapse <?php if (!$copying){echo ' in '; } ?>" role="tabpanel" aria-labelledby="headingOne">
                            <div class="panel-body">
                                <!-- Question selector start -->
                                <div  class="form-group">
<<<<<<< HEAD
                                    <input type="hidden" id="question_type" name="type" value="<?php echo $oQuestion->type; ?>" />
                                    <?php if(isset($selectormodeclass) && $selectormodeclass != "none" && $activated != "Y"): ?>
=======
                                    <input type="hidden" id="question_type" name="type" value="<?php echo $eqrow['type']; ?>" />

                                    <?php if( $activated != "Y" && isset($selectormodeclass) && $selectormodeclass != "none"): ?>
>>>>>>> 51e310af
                                        <label class=" control-label" for="question_type_button" title="<?php eT("Question type");?>">
                                            <?php
                                            eT("Question type:");
                                            ?>
                                        </label>
                                        <div class=" btn-group" id="question_type_button">
                                            <button type="button" class="btn btn-default " data-target="#selector__modal_select-question-type" data-toggle="modal" aria-haspopup="true" aria-expanded="false" >
                                                <span class="buttontext" id="selector__editView_question_type_description">
                                                    <?=Question::getQuestionTypeName($oQuestion->type); ?>
                                                    <?php if(YII_DEBUG):?>
                                                        <em class="small">
                                                            Type code: <?php echo $oQuestion->type; ?>
                                                        </em>
                                                    <?php  endif;?>
                                                </span>
                                                &nbsp;&nbsp;&nbsp;
                                                <i class="fa fa-folder-open"></i>                                       
                                            </button>
                                        </div>
                                    <?php elseif($activated != "Y" && (isset($selectormodeclass) && $selectormodeclass == "none")): ?>
                                        <label class=" control-label" for="question_type" title="<?php eT("Question type");?>">
                                            <?php
                                            eT("Question type:");
                                            ?>
                                        </label>                                       
                                        <select id="question_type" name="type" class="form-control">
                                            <?php 
<<<<<<< HEAD
                                            foreach(json_decode($ajaxDatas['qTypeOutput'],true) as $qtypekey => $qtype ) {
                                                $selected = $oQuestion->type == $qtypekey ? 'selected' : '';
                                                if(YII_DEBUG) {
                                                    echo sprintf("<option value='%s' %s>%s (%s)</option>", $qtypekey, $selected, $qtype['description'], $qtypekey);
                                                } else {
                                                    echo sprintf("<option value='%s' %s>%s</option>", $qtypekey, $selected, $qtype['description']);
=======
                                            foreach ($aQuestionTypeGroups as $sGroupHTMLConformString => $aQuestionTypeGroup) { 
                                                echo sprintf("<optgroup label='%s'>", $aQuestionTypeGroup['questionGroupName']);
                                                foreach ($aQuestionTypeGroup['questionTypes'] as $sQuestionTypeKey => $aQuestionType) {
                                                    $selected = $eqrow['type'] == $sQuestionTypeKey ? 'selected' : '';
                                                    if(YII_DEBUG) {
                                                        echo sprintf("<option value='%s' %s>%s (%s)</option>", $sQuestionTypeKey, $selected, $aQuestionType['description'], $sQuestionTypeKey);
                                                    } else {
                                                        echo sprintf("<option value='%s' %s>%s</option>", $sQuestionTypeKey, $selected, $aQuestionType['description']);
                                                    }
>>>>>>> 51e310af
                                                }
                                                echo "</optgroup>"; 
                                            } 
                                            ?>
                                        </select> 
                                    <?php elseif($activated == "Y") : ?>
                                        <label class=" control-label" for="question_type_button" title="<?php eT("Question type");?>">
                                            <?php
                                            eT("Question type:");
                                            ?>
                                        </label>
                                        <div class=" btn-group" id="question_type_button">
                                            <button type="button" class="btn btn-default" disabled  aria-haspopup="true" aria-expanded="false" >
                                                <span class="buttontext" id="selector__editView_question_type_description">
                                                    <?=Question::getQuestionTypeName($oQuestion->type); ?>
                                                    <?php if(YII_DEBUG):?>
                                                        <em class="small">
                                                            Type code: <?php echo $oQuestion->type; ?>
                                                        </em>
                                                    <?php  endif;?>
                                                </span>
                                                &nbsp;&nbsp;&nbsp;
                                                <i class="fa  fa-lock"></i>                                       
                                            </button>
                                        </div>
                                    <?php endif; ?>
                                </div>
                                <!-- Question selector end -->
                                <div  class="form-group">
                                    <label class=" control-label" for='gid' title="<?php eT("Set question group");?>"><?php eT("Question group:"); ?></label>
                                    <div class="">
                                        <select name='gid' id='gid' class="form-control" <?php if ($activated == "Y"){echo " disabled ";} ?> >
                                            <?php echo getGroupList3($oQuestion->gid,$surveyid); ?>
                                        </select>
                                        <?php if ($activated == "Y"): ?>
                                            <input type='hidden' name='gid' value='<?php echo $oQuestion->gid;?>' />
                                        <?php endif; ?>
                                    </div>
                                </div>

                                <div  class="form-group" id="OtherSelection">
                                    <label class=" control-label" title="<?php eT("Option 'Other':");?>"><?php eT("Option 'Other':"); ?></label>
                                    <?php if ($activated != "Y"): ?>
                                        <div class="">
                                            <?php $this->widget('yiiwheels.widgets.switch.WhSwitch', array('name' => 'other', 'value'=> $oQuestion->other === "Y", 'onLabel'=>gT('On'),'offLabel'=>gT('Off')));?>
                                        </div>
                                    <?php else:?>
                                        <?php eT("Cannot be changed (survey is active)");?>
                                        <input type='hidden' name='other' value="<?php echo ($oQuestion->other=='Y' ? 1 : 0); ?>" />
                                    <?php endif;?>
                                </div>

                                <div id='MandatorySelection' class="form-group">
                                    <label class=" control-label" title="<?php eT("Set \"Mandatory\" state");?>"><?php eT("Mandatory:"); ?></label>
                                    <div class="">
                                        <!-- Todo : replace by direct use of bootstrap switch. See statistics -->
                                        <?php $this->widget('yiiwheels.widgets.switch.WhSwitch', array('name' => 'mandatory', 'value'=> $oQuestion->mandatory === "Y", 'onLabel'=>gT('On'),'offLabel'=>gT('Off')));?>
                                    </div>
                                </div>

                                <div class="form-group">
                                    <label class=" control-label" for='relevance' title="<?php eT("Relevance equation");?>"><?php eT("Relevance equation:"); ?></label>
                                    <div class="">
                                        <div class="input-group">
                                            <div class="input-group-addon">{</div>
                                            <textarea class="form-control" rows='1' id='relevance' name='relevance' <?php if (count($oQuestion->conditions)>0) {?> readonly='readonly'<?php } ?> ><?php echo $oQuestion->relevance; ?></textarea>
                                            <div class="input-group-addon">}</div>
                                        </div>
                                        <?php if (count($oQuestion->conditions)>0) :?>
                                            <div class='help-block text-warning'> <?php eT("Note: You can't edit the relevance equation because there are currently conditions set for this question."); ?></div>
                                        <?php endif; ?>
                                    </div>
                                </div>

                                <div id='Validation'  class="form-group">
                                    <label class=" control-label" for='preg'  title="<?php eT("Validation:");?>"><?php eT("Validation:"); ?></label>
                                    <div class="">
                                        <input class="form-control" type='text' id='preg' name='preg' size='50' value="<?php echo $oQuestion->preg; ?>" />
                                    </div>
                                </div>


                                <?php if ($adding || $copying ): ?>

                                    <!-- Rendering position widget -->
                                    <?php $this->widget('ext.admin.survey.question.PositionWidget.PositionWidget', array(
                                        'display'           => 'ajax_form_group',
                                        'oQuestionGroup'    => $oQuestionGroup,
                                    ));
                                    ?>
                                <?php endif; ?>
                            </div>
                        </div>
                    </div>
                    <?php if (!$copying): ?>
                        <div class="loader-advancedquestionsettings text-center">
                            <span class="fa fa-refresh" style="font-size:3em;" aria-hidden='true'></span>
                        </div>
                        <!-- Advanced settings -->
                    <?php endif; ?>
                </div>
            </div>
        </div>

        <?php if ($adding): ?>
            <input type='hidden' name='action' value='insertquestion' />
            <input type='hidden' id='sid' name='sid' value='<?php echo $surveyid; ?>' />
            <p><input type='submit'  class="hidden" value='<?php eT("Add question"); ?>' /></p>
        <?php elseif ($copying): ?>
            <input type='hidden' name='action' value='copyquestion' />
            <input type='hidden' id='oldqid' name='oldqid' value='<?php echo $qid; ?>' />
            <p><input type='submit'  class="hidden" value='<?php eT("Copy question"); ?>' /></p>
        <?php else: ?>
            <input type='hidden' name='action' value='updatequestion' />
            <input type='hidden' id='qid' name='qid' value='<?php echo $qid; ?>' />
            <p><button type='submit' class="saveandreturn hidden" name="redirection" value="edit"><?php eT("Save") ?> </button></p>
            <input type='submit'  class="hidden" value='<?php eT("Save and close"); ?>' />
        <?php endif; ?>
        <input type='hidden' name='sid' value='<?php echo $surveyid; ?>' />
        </form>
    </div>
</div>

<<<<<<< HEAD
<?php
$aQuestionTypeGroups = array();
$aQuestionTypeList = Question::typeList();

foreach ( $aQuestionTypeList as $key=> $questionType)
{
    $htmlReadyGroup = str_replace(' ', '_', strtolower($questionType['group']));
    if (!isset($aQuestionTypeGroups[$htmlReadyGroup]))
    {
        $aQuestionTypeGroups[$htmlReadyGroup] = array(
            'questionGroupName' => $questionType['group']
        );
    }
    $aQuestionTypeGroups[$htmlReadyGroup]['questionTypes'][$key] = $questionType;
}
?>
=======
>>>>>>> 51e310af

<?php if(isset($selectormodeclass) && $selectormodeclass != "none" && $activated != "Y"): ?>
    <div class="modal fade" tabindex="-1" role="dialog" id="selector__modal_select-question-type" style="z-index: 1250">
        <div class="modal-dialog modal-lg" role="document">
            <div class="modal-content">
                <?php Yii::app()->getController()->renderPartial('/admin/survey/Question/question_subviews/_question_type_select', ['currentType' => $oQuestion->type, 'aQuestionTypeGroups' => $aQuestionTypeGroups]); ?>
            </div>
        </div>
    </div>
<?php endif; ?><|MERGE_RESOLUTION|>--- conflicted
+++ resolved
@@ -163,14 +163,9 @@
                             <div class="panel-body">
                                 <!-- Question selector start -->
                                 <div  class="form-group">
-<<<<<<< HEAD
                                     <input type="hidden" id="question_type" name="type" value="<?php echo $oQuestion->type; ?>" />
-                                    <?php if(isset($selectormodeclass) && $selectormodeclass != "none" && $activated != "Y"): ?>
-=======
-                                    <input type="hidden" id="question_type" name="type" value="<?php echo $eqrow['type']; ?>" />
 
                                     <?php if( $activated != "Y" && isset($selectormodeclass) && $selectormodeclass != "none"): ?>
->>>>>>> 51e310af
                                         <label class=" control-label" for="question_type_button" title="<?php eT("Question type");?>">
                                             <?php
                                             eT("Question type:");
@@ -198,24 +193,15 @@
                                         </label>                                       
                                         <select id="question_type" name="type" class="form-control">
                                             <?php 
-<<<<<<< HEAD
-                                            foreach(json_decode($ajaxDatas['qTypeOutput'],true) as $qtypekey => $qtype ) {
-                                                $selected = $oQuestion->type == $qtypekey ? 'selected' : '';
-                                                if(YII_DEBUG) {
-                                                    echo sprintf("<option value='%s' %s>%s (%s)</option>", $qtypekey, $selected, $qtype['description'], $qtypekey);
-                                                } else {
-                                                    echo sprintf("<option value='%s' %s>%s</option>", $qtypekey, $selected, $qtype['description']);
-=======
                                             foreach ($aQuestionTypeGroups as $sGroupHTMLConformString => $aQuestionTypeGroup) { 
                                                 echo sprintf("<optgroup label='%s'>", $aQuestionTypeGroup['questionGroupName']);
                                                 foreach ($aQuestionTypeGroup['questionTypes'] as $sQuestionTypeKey => $aQuestionType) {
-                                                    $selected = $eqrow['type'] == $sQuestionTypeKey ? 'selected' : '';
+                                                    $selected = $oQuestion->type == $sQuestionTypeKey ? 'selected' : '';
                                                     if(YII_DEBUG) {
                                                         echo sprintf("<option value='%s' %s>%s (%s)</option>", $sQuestionTypeKey, $selected, $aQuestionType['description'], $sQuestionTypeKey);
                                                     } else {
                                                         echo sprintf("<option value='%s' %s>%s</option>", $sQuestionTypeKey, $selected, $aQuestionType['description']);
                                                     }
->>>>>>> 51e310af
                                                 }
                                                 echo "</optgroup>"; 
                                             } 
@@ -339,25 +325,6 @@
     </div>
 </div>
 
-<<<<<<< HEAD
-<?php
-$aQuestionTypeGroups = array();
-$aQuestionTypeList = Question::typeList();
-
-foreach ( $aQuestionTypeList as $key=> $questionType)
-{
-    $htmlReadyGroup = str_replace(' ', '_', strtolower($questionType['group']));
-    if (!isset($aQuestionTypeGroups[$htmlReadyGroup]))
-    {
-        $aQuestionTypeGroups[$htmlReadyGroup] = array(
-            'questionGroupName' => $questionType['group']
-        );
-    }
-    $aQuestionTypeGroups[$htmlReadyGroup]['questionTypes'][$key] = $questionType;
-}
-?>
-=======
->>>>>>> 51e310af
 
 <?php if(isset($selectormodeclass) && $selectormodeclass != "none" && $activated != "Y"): ?>
     <div class="modal fade" tabindex="-1" role="dialog" id="selector__modal_select-question-type" style="z-index: 1250">
