--- conflicted
+++ resolved
@@ -160,13 +160,8 @@
                         <div id="collapse-question" class="panel-collapse collapse <?php if (!$copying){echo ' in '; } ?>" role="tabpanel" aria-labelledby="headingOne">
                             <div class="panel-body">
                                 <div>
-<<<<<<< HEAD
-                                    <div class="form-group">
-                                        <label class="col-sm-4 control-label" for="question_type_button">
-=======
                                     <div  class="form-group">
                                         <label class="col-sm-4 control-label" for="question_type_button" title="<?php eT("Question type");?>">
->>>>>>> 510d31c9
                                             <?php
                                             eT("Question type:");
                                             ?>
