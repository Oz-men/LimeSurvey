--- conflicted
+++ resolved
@@ -163,16 +163,10 @@
                             <div class="panel-body">
                                 <!-- Question selector start -->
                                 <div  class="form-group">
-<<<<<<< HEAD
                                     <input type="hidden" id="question_type" name="type" value="<?php echo $oQuestion->type; ?>" />
 
                                     <?php if( $activated != "Y" && isset($selectormodeclass) && $selectormodeclass != "none"): ?>
                                         <label class=" control-label" for="question_type_button" title="<?php eT("Question type");?>" data-gethelp='{ "title":"Get help", "text" : "More on questions", "href":"https://manual.limesurvey.org/Questions_-_introduction" }' data-help="<?=gT("Select the question type here.")?>">
-=======
-                                    <?php if( $activated != "Y" && isset($selectormodeclass) && $selectormodeclass != "none"): ?>
-                                        <input type="hidden" id="question_type" name="type" value="<?php echo $eqrow['type']; ?>" />
-                                        <label class=" control-label" for="question_type_button" title="<?php eT("Question type");?>">
->>>>>>> 2b720139
                                             <?php
                                             eT("Question type:");
                                             ?>
