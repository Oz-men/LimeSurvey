<?php
/**
 * Set question group and position modal body (parsed to massive action widget)
 */

/** @var AdminController $this */
/** @var Question $model */

?>
<form class="custom-modal-datas form-horizontal">
    <div  class="form-group" id="OtherSelection">
<<<<<<< HEAD
        <label class="col-sm-4 form-label"><?php eT("Option 'Other':"); ?></label>
        <div class="col-sm-8">
            <?php $this->widget('yiiwheels.widgets.switch.WhSwitch', array(
                'name' => 'other', 
                'value'=> '', 
                'htmlOptions' => array(
                    'class'       => 'custom-data bootstrap-switch-boolean',
                    'data-gridid' => 'question-grid'
                ),
                'onLabel'  => gT('On'),
                'offLabel' => gT('Off')));
            ?>
=======
        <label class="col-md-4 form-label"><?php eT("Option 'Other':"); ?></label>
        <div class="col-md-8">
            <?php $this->widget('yiiwheels.widgets.switch.WhSwitch', array('name' => 'other', 'value'=> '', 'htmlOptions'=>array('class'=>'custom-data  bootstrap-switch-boolean', 'data-gridid'=>'question-grid'), 'onLabel'=>gT('On'),'offLabel'=>gT('Off')));?>
>>>>>>> 5566f605
        </div>
        <input type="hidden" name="sid" value="<?php echo (int) Yii::app()->request->getParam('surveyid',0); ?>" class="custom-data"/>
    </div>
</form><|MERGE_RESOLUTION|>--- conflicted
+++ resolved
@@ -9,9 +9,8 @@
 ?>
 <form class="custom-modal-datas form-horizontal">
     <div  class="form-group" id="OtherSelection">
-<<<<<<< HEAD
-        <label class="col-sm-4 form-label"><?php eT("Option 'Other':"); ?></label>
-        <div class="col-sm-8">
+        <label class="col-md-4 form-label"><?php eT("Option 'Other':"); ?></label>
+        <div class="col-md-8">
             <?php $this->widget('yiiwheels.widgets.switch.WhSwitch', array(
                 'name' => 'other', 
                 'value'=> '', 
@@ -22,11 +21,6 @@
                 'onLabel'  => gT('On'),
                 'offLabel' => gT('Off')));
             ?>
-=======
-        <label class="col-md-4 form-label"><?php eT("Option 'Other':"); ?></label>
-        <div class="col-md-8">
-            <?php $this->widget('yiiwheels.widgets.switch.WhSwitch', array('name' => 'other', 'value'=> '', 'htmlOptions'=>array('class'=>'custom-data  bootstrap-switch-boolean', 'data-gridid'=>'question-grid'), 'onLabel'=>gT('On'),'offLabel'=>gT('Off')));?>
->>>>>>> 5566f605
         </div>
         <input type="hidden" name="sid" value="<?php echo (int) Yii::app()->request->getParam('surveyid',0); ?>" class="custom-data"/>
     </div>
