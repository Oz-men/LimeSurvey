<?php
// DO NOT REMOVE This is for automated testing to validate we see that page
echo viewHelper::getViewTestTag('editAnswerOptions');
?>
<div id='edit-question-body' class='side-body <?php echo getSideBodyClass(false); ?>'>
    <h3>
        <?php echo $pageTitle; ?> <small><em><?php echo $oQuestion->title;?></em> (ID: <?php echo $oQuestion->qid;?>)</small>
    </h3>

    <div class="row">
        <div class="col-lg-12 content-right">

            <!-- Result of modal actions (like replace labelset) -->
            <div id="dialog-result" title="Query Result" style='display:none;' class="alert alert-dismissible" role="alert">
                <button type="button" class="close" data-dismiss="alert" aria-label="Close"><span >&times;</span></button>
                <span id="dialog-result-content">
                </span>
            </div>

            <div id="dialog-duplicate" title="<?php eT('Duplicate label set name'); ?>" style='display:none;' class="alert alert-warning alert-dismissible" role="alert">
                <button type="button" class="close" data-dismiss="alert" aria-label="Close"><span >&times;</span></button>
                <p>
                    <?php eT('Sorry, the name you entered for the label set is already in the database. Please select a different name.'); ?>
                </p>
            </div>

            <?php echo CHtml::form(array("admin/database"), 'post', array('id'=>$formId, 'name'=>$formName)); ?>

            <?php
                foreach ($anslangs as $i => $anslang) {
                    $base_language[$i] = getLanguageNameFromCode($anslang, false).($anslang==Survey::model()->findByPk($surveyid)->language ? ' ('.gT("Base language").')':'');
                };

                //echo "<pre>"; var_dump($results); die;

            $aData = array(
<<<<<<< HEAD
                'language'  => $anslang,
                'question'  => $question->questionL10ns[$anslang]->question,
                'title'     => CHtml::encode($row->code),
=======
                'anslangs'  => $anslangs,
                'results'   => $results,
                'question'  => $oAnswer->questionL10ns[$anslang]->question,
                'title'     => CHtml::encode($oAnswer->code),
>>>>>>> 31a9650c
                'surveyid' => $surveyid,
                'gid' => $gid,
                'qid' => $qid,
                'viewType' => $viewType,
                'assessment_value'  => CHtml::encode($oAnswer->assessment_value),
                'scalecount' => $scalecount,
<<<<<<< HEAD
                'answer'     => CHtml::encode($row->answerL10ns[$anslang]->answer),
=======
                'answer'     => CHtml::encode($oAnswer->answerL10ns[$anslang]->answer),
>>>>>>> 31a9650c
                'tableId' => $tableId,
                'activated' => $activated,
                'assessmentvisible' => (empty($assessmentvisible)) ? false : $assessmentvisible,
                'base_language' => $base_language,
                'has_permissions' => Permission::model()->hasGlobalPermission('superadmin','read') || Permission::model()->hasGlobalPermission('labelsets','create'),
                'all_languages' => Survey::model()->findByPk($surveyid)->getAllLanguages()
            );


            echo App()->twigRenderer->renderAnswerOptions('/admin/survey/Question/answerOptionsEdit_view', $aData); ?> 

            </form>

        </div>
    </div>
</div><|MERGE_RESOLUTION|>--- conflicted
+++ resolved
@@ -34,27 +34,17 @@
                 //echo "<pre>"; var_dump($results); die;
 
             $aData = array(
-<<<<<<< HEAD
-                'language'  => $anslang,
-                'question'  => $question->questionL10ns[$anslang]->question,
-                'title'     => CHtml::encode($row->code),
-=======
                 'anslangs'  => $anslangs,
                 'results'   => $results,
                 'question'  => $oAnswer->questionL10ns[$anslang]->question,
                 'title'     => CHtml::encode($oAnswer->code),
->>>>>>> 31a9650c
                 'surveyid' => $surveyid,
                 'gid' => $gid,
                 'qid' => $qid,
                 'viewType' => $viewType,
                 'assessment_value'  => CHtml::encode($oAnswer->assessment_value),
                 'scalecount' => $scalecount,
-<<<<<<< HEAD
-                'answer'     => CHtml::encode($row->answerL10ns[$anslang]->answer),
-=======
                 'answer'     => CHtml::encode($oAnswer->answerL10ns[$anslang]->answer),
->>>>>>> 31a9650c
                 'tableId' => $tableId,
                 'activated' => $activated,
                 'assessmentvisible' => (empty($assessmentvisible)) ? false : $assessmentvisible,
