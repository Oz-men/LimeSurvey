--- conflicted
+++ resolved
@@ -133,24 +133,10 @@
                                 <?php echo  getEditor("editanswer","answer_".$row['language']."_{$row['sortorder']}_{$scale_id}", "[".$clang->gT("Answer:", "js")."](".$row['language'].")",$surveyid,$gid,$qid,'editanswer'); ?>
 
 
-<<<<<<< HEAD
-                            </td><td>
-                                <?php if ($first)
-                                    { ?>
-                                        <img src='<?php echo $sImageURL; ?>addanswer.png' class='btnaddanswer' alt='<?php $clang->eT("Insert a new answer option after this one") ?>' />
-                                        <img src='<?php echo $sImageURL; ?>deleteanswer.png' class='btndelanswer' alt='<?php $clang->eT("Delete this answer option") ?>' />
-                                    <?php }
-                                    else
-                                    { ?>
-                                    &nbsp;
-                                    <?php } ?>
-                            
-=======
                             </td><td><?php if ($first) { ?>
                                 <img src='<?php echo $sImageURL; ?>addanswer.png' class='btnaddanswer' alt='<?php $clang->eT("Insert a new answer option after this one") ?>' />
                                 <img src='<?php echo $sImageURL; ?>deleteanswer.png' class='btndelanswer' alt='<?php $clang->eT("Delete this answer option") ?>' />
                                 <?php } ?>
->>>>>>> a2ab567d
                             </td></tr>
                         <?php $position++;
                     } ?>
