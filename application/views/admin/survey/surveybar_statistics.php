--- conflicted
+++ resolved
@@ -13,20 +13,12 @@
 <div class="btn-group">
     <!-- main  dropdown header -->
     <?php if ($oSurvey->isActive):?>
-<<<<<<< HEAD
-        <button type="button" class="btn btn-outline-secondary dropdown-toggle" data-toggle="dropdown" aria-haspopup="true" aria-expanded="false">
-=======
-        <button type="button" class="btn btn-default dropdown-toggle" data-bs-toggle="dropdown" aria-haspopup="true" aria-expanded="false">
->>>>>>> eb0af5f7
+        <button type="button" class="btn btn-outline-secondary dropdown-toggle" data-bs-toggle="dropdown" aria-haspopup="true" aria-expanded="false">
             <span class="icon-responses"></span>
             <?php eT("Responses"); ?><span class="caret"></span>
         </button>
     <?php else:?>
-<<<<<<< HEAD
-        <button type="button" data-toggle="tooltip" data-placement="bottom" title="<?php eT("This survey is not active - no responses are available."); ?>" class="readonly btn btn-outline-secondary">
-=======
-        <button type="button" data-bs-toggle="tooltip" data-bs-placement="bottom" title="<?php eT("This survey is not active - no responses are available."); ?>" class="readonly btn btn-default">
->>>>>>> eb0af5f7
+        <button type="button" data-bs-toggle="tooltip" data-bs-placement="bottom" title="<?php eT("This survey is not active - no responses are available."); ?>" class="readonly btn btn-outline-secondary">
             <span class="icon-responses"></span>
             <?php eT("Responses"); ?><span class="caret"></span>
         </button>
