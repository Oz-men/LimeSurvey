<?php

/**
 * General options
 * @var AdminController $this
 * @var Survey $oSurvey
 */
$scriptVarsNeccessary = "
        var jsonUrl = '';
        var sAction = '';
        var sParameter = '';
        var sTargetQuestion = '';
        var sNoParametersDefined = '';
        var sAdminEmailAddressNeeded = '" . gT("If you are using token functions or notifications emails you need to set an administrator email address.", 'js') . "'
        var sURLParameters = '';
        var sAddParam = '';
    ";
Yii::app()->getClientScript()->registerScript(
    "GeneralOption-variables",
    $scriptVarsNeccessary,
    LSYii_ClientScript::POS_BEGIN
);
?>
<!-- General options -->
<?php
$yii = Yii::app();
$controller = $yii->getController();
$action = 'editsurveysettings';

$formatSelectOptions = array(
    'S' => gT('Question by Question', 'unescaped'),
    'G' => gT('Group by Group', 'unescaped'),
    'A' => gT('All in one', 'unescaped')
);
if ($bShowInherited) {
    $formatSelectOptions['I'] = gT('Inherit', 'unescaped') . ' [' . $oSurveyOptions->format . ']';
}
?>
<?php if ($action == 'editsurveysettings'): ?>
<?php
$sConfirmLanguageScript = "
        $(document).on('submit','#globalsetting',function(){
        if(!ConfirmLanguageChange('" . gT("All questions, answers, etc for removed languages will be lost. Are you sure?", "js") . "')){
            return false;
        }
        });

        function ConfirmLanguageChange(confirmtxt) {

            if ($('#oldlanguages').val().trim()=='') {
                mylangs= [];
            } else {
                mylangs=$('#oldlanguages').val().split(' ');
            }

            if (checkSelect2Languages(mylangs)) {
                return true;
            } else {
                return confirm(confirmtxt);
            }
        }

        function checkSelect2Languages(mylangs) {
            newLanguages=$('#additional_languages').val();
            for (x = 0; x < mylangs.length; x++) {
                if ($.inArray(mylangs[x],newLanguages)==-1) {
                    return false;
                }
            }
            return true;
        }
    ";
Yii::app()->getClientScript()->registerScript("GeneralOption-confirm-language", $sConfirmLanguageScript, LSYii_ClientScript::POS_POSTSCRIPT);
// var_dump($owner);
?>

<!-- Container -->
<div class="row">
    <div class="col-lg-6 col-12">
        <?php if ($bShowAllOptions === true) { ?>
            <?php if (!$oSurvey->isNewRecord): ?>
                <!-- Survey Languages -->
                <div class="mb-3">
                    <label class=" form-label" for='additional_languages'><?php eT("Survey languages:"); ?></label>
                    <div class="">
                        <?php
                        $aAllLanguages = getLanguageDataRestricted(false, 'short');
                        
                        Yii::app()->getController()->widget('ext.admin.survey.LanguagesWidget.LanguagesWidget',
                            array(
                                'asDropDownList' => true,
                                'htmlOptions' => array('multiple' => 'multiple', 'style' => "width: 100%", 'class' => 'form-select'),
                                'data' => $aAllLanguages,
                                'value' => $oSurvey->allLanguages,
                                'name' => 'additional_languages',
                                'pluginOptions' => array(
                                    'placeholder' => gT('Select additional languages', 'unescaped'),
                                    'baselanguage' => $oSurvey->language,
                                    'baselanguage_selector' => '#language',
                                )
                            )
                        );
                        ?>
                        <input type='hidden' name='oldlanguages' id='oldlanguages' value='<?php echo implode(' ', $oSurvey->additionalLanguages); ?>'>
                    </div>
                </div>
                <!-- Base language -->
                <div class="mb-3">
                    <label class=" form-label"><?php eT("Base language:"); ?></label>
                    <div class="">
                        <?php $this->widget('yiiwheels.widgets.select2.WhSelect2',
                            array(
                                'asDropDownList' => true,
                                'htmlOptions' => array('style' => "width: 100%"),
                                'data' => array_intersect_key($aAllLanguages, array_flip($oSurvey->allLanguages)),
                                'value' => $oSurvey->language,
                                'name' => 'language',
                                'pluginOptions' => array()
                            )
                        ); ?>
                    </div>
                </div>
            <?php endif; ?>
        <?php } ?>
        <!-- Survey owner -->
        <?php
        if (isset($oSurvey->owner_id) && Yii::app()->session['loginID'] == $oSurvey->owner_id || Permission::model()->hasGlobalPermission('superadmin', 'read')):?>
            <div class="mb-3">
                <label class=" form-label" for='owner_id'><?php eT("Survey owner:"); ?></label>
                <div class=""><?php
                    Yii::app()->getController()->widget('yiiwheels.widgets.select2.WhSelect2',
                        array(
                            'asDropDownList' => true,
                            'htmlOptions' => array(
                                'style' => 'width:100%;'
                            ),
                            'data' => isset($users) ? $users : [],
                            'value' => $oSurvey->owner_id,
                            'name' => 'owner_id',
                            'pluginOptions' => array()
                        )
                    );
                    ?>
                </div>
            </div>
        <?php endif; ?>

        <!-- Administrator -->
        <div class="mb-3">
            <?php //Switch for creation/editing ?>
            <?php $admin = $oSurvey->admin; ?>
            <div class="row">
                <div class="col-12 col-lg-8 content-right">
                    <label class=" form-label" for='admin'><?php eT("Administrator:"); ?></label>
                    <input class="form-control inherit-edit <?php echo($bShowInherited && $admin === 'inherit' ? 'd-none' : 'd-block'); ?>" type='text' size='50' id='admin' name='admin'
                           value="<?php echo htmlspecialchars($admin); ?>" data-inherit-value="inherit" data-saved-value="<?php echo $admin; ?>"/>
                    <input class="form-control inherit-readonly <?php echo($bShowInherited && $admin === 'inherit' ? 'd-block' : 'd-none'); ?>" type='text' size='50'
                           value="<?php echo htmlspecialchars($oSurveyOptions->admin); ?>" readonly/>
                </div>
                <div class="col-12 col-lg-4 content-right <?php echo($bShowInherited ? 'd-block' : 'd-none'); ?>">
                    <label class=" form-label content-center col-12" for='admin'><?php eT("Inherit:"); ?></label>
                    <?php $this->widget('ext.ButtonGroupWidget.ButtonGroupWidget', [
                        'name'          => 'adminbutton',
                        'checkedOption' => ($bShowInherited && $admin === 'inherit' ? 'Y' : 'N'),
                        'selectOptions' => $optionsOnOff,
                        'htmlOptions'   => [
                            'class' => 'text-option-inherit'
                        ]
                    ]); ?>
                </div>
            </div>
        </div>

        <!-- Admin email -->
        <div class="mb-3">
            <?php //Switch for creation/editing ?>
            <?php $adminemail = $oSurvey->adminemail; ?>
            <div class="row">
                <div class="col-12 col-lg-8 content-right">
                    <label class=" form-label" for='adminemail'><?php eT("Administrator email address:"); ?></label>
                    <input class="form-control inherit-edit <?php echo($bShowInherited && $adminemail === 'inherit' ? 'd-none' : 'd-block'); ?>" type='<?php echo ($bShowInherited) ? 'text' : 'email'; ?>'
                           size='50' id='adminemail' name='adminemail' value="<?php echo htmlspecialchars($adminemail); ?>" data-inherit-value="inherit" data-saved-value="<?php echo $adminemail; ?>"/>
                    <input class="form-control inherit-readonly <?php echo($bShowInherited && $adminemail === 'inherit' ? 'd-block' : 'd-none'); ?>" type='text' size='50'
                           value="<?php echo htmlspecialchars($oSurveyOptions->adminemail); ?>" readonly/>
                </div>
                <div class="col-12 col-lg-4 content-right <?php echo($bShowInherited ? 'd-block' : 'd-none'); ?>">
                    <label class=" form-label content-center col-12" for='adminemail'><?php eT("Inherit:"); ?></label>
                    <?php $this->widget('ext.ButtonGroupWidget.ButtonGroupWidget', [
                        'name'          => 'adminemailbutton',
                        'checkedOption' => ($bShowInherited && $adminemail === 'inherit' ? 'Y' : 'N'),
                        'selectOptions' => $optionsOnOff,
                        'htmlOptions'   => [
                            'class' => 'text-option-inherit'
                        ]
                    ]); ?>
                </div>
            </div>
        </div>

        <!-- Bounce email -->
        <div class="mb-3">
            <?php //Switch for creation/editing ?>
            <?php $bounce_email = $oSurvey->bounce_email; ?>
            <div class="row">
                <div class="col-12 col-lg-8 content-right">
                    <label class=" form-label" for='bounce_email'><?php eT("Bounce email address:"); ?></label>
                    <input class="form-control inherit-edit <?php echo($bShowInherited && $bounce_email === 'inherit' ? 'd-none' : 'd-block'); ?>"
                           type='<?php echo ($bShowInherited) ? 'text' : 'email'; ?>' size='50' id='bounce_email' name='bounce_email' value="<?php echo htmlspecialchars($bounce_email); ?>"
                           data-inherit-value="inherit" data-saved-value="<?php echo $bounce_email; ?>"/>
                    <input class="form-control inherit-readonly <?php echo($bShowInherited && $bounce_email === 'inherit' ? 'd-block' : 'd-none'); ?>" type='text' size='50'
                           value="<?php echo htmlspecialchars($oSurveyOptions->bounce_email); ?>" readonly/>
                </div>
                <div class="col-12 col-lg-4 content-right <?php echo($bShowInherited ? 'd-block' : 'd-none'); ?>">
                    <label class=" form-label content-center col-12" for='bounce_email'><?php eT("Inherit:"); ?></label>
                    <?php $this->widget('ext.ButtonGroupWidget.ButtonGroupWidget', [
                        'name'          => 'bounce_emailbutton',
                        'checkedOption' => ($bShowInherited && $bounce_email === 'inherit' ? 'Y' : 'N'),
                        'selectOptions' => $optionsOnOff,
                        'htmlOptions'   => [
                            'class' => 'text-option-inherit '
                        ]
                    ]); ?>
                </div>
            </div>
        </div>

<<<<<<< HEAD
        <?php if ($bShowAllOptions === true) { ?>
            <!-- Fax to -->
            <div class="mb-3">
                <label class=" form-label" for='faxto'><?php eT("Fax to:"); ?></label>
                <div class="">
                    <?php echo CHtml::textField('faxto',
                        $oSurvey->faxto,
                        array(
                            'class' => 'form-control',
                            'id' => 'faxto',
                            'size' => '20',
                            'maxlength' => '20',
                        )
                    ); ?>
                </div>
            </div>
        <?php } ?>


        <?php else: ?>
=======
            <?php else: ?>
>>>>>>> 798155c0
            <!-- End URL -->
            <div class="mb-3">
                <label class=" form-label" for='url'><?php eT("End URL:"); ?></label>
                <div class="">
                    <input type='text' class="form-control" id='url' name='url' placeholder="http://example.com"/>
                </div>
            </div>

            <!-- URL description -->
            <div class="mb-3">
                <label class=" form-label" for='urldescrip'><?php eT("URL description:"); ?></label>
                <div class="">
                    <input type='text' maxlength='255' size='50' id='urldescrip' name='urldescrip' value='' class="form-control" placeholder="<?php eT('Some description text'); ?>"/>
                </div>
            </div>

            <!-- Date format -->
            <div class="mb-3">
                <label class=" form-label" for='dateformat'><?php eT("Date format:"); ?></label>
                <div class="">
                    <?php echo CHtml::listBox('dateformat', $sDateFormatDefault, $aDateFormatData, array('id' => 'dateformat', 'size' => '1', 'class' => 'form-control')); ?>
                </div>
            </div>

            <!-- Decimal mark -->
            <div class="mb-3">
                <label class=" form-label" for='numberformat'><?php eT("Decimal mark:"); ?></label>
                <div class="">
                    <?php echo CHtml::listBox('numberformat', $sRadixDefault, $aRadixPointData, array('id' => 'numberformat', 'size' => '1', 'class' => 'form-control')); ?>
                </div>
            </div>

            <!-- Administrator -->
            <div class="mb-3">
                <label class=" form-label" for='admin'><?php eT("Administrator:"); ?></label>
                <div class="">
                    <input type='text' size='50' id='admin' name='admin' class="form-control" value='<?php echo $owner['full_name']; ?>'/>
                </div>
            </div>

            <!-- Admin email -->
            <div class="mb-3">
                <label class=" form-label" for='adminemail'><?php eT("Administrator email address:"); ?></label>
                <div class="">
                    <input type='email' size='30' class="form-control" id='adminemail' name='adminemail' value='<?php echo $owner['email']; ?>'/>
                </div>
            </div>

            <!-- Bounce Email -->
            <div class="mb-3">
                <label class=" form-label" for='bounce_email'><?php eT("Bounce email address:"); ?></label>
                <div class="">
                    <input type='email' size='50' class="form-control" id='bounce_email' name='bounce_email' value='<?php echo $owner['bounce_email']; ?>'/>
                </div>
            </div>
        <?php endif; ?>
    </div>
    <div class="col-lg-6 col-12">

        <!-- Survey Group -->
        <?php if ($bShowAllOptions === true) { ?>
            <div class="mb-3">
                <label class=" form-label" for='gsid'><?php eT("Group:"); ?></label>
                <div class="">
                    <?php $this->widget('yiiwheels.widgets.select2.WhSelect2',
                        array(
                            'asDropDownList' => true,
                            'htmlOptions' => array('style' => "width: 100%"),
                            'data' => isset($aSurveyGroupList) ? $aSurveyGroupList : [],
                            'value' => $oSurvey->gsid,
                            'name' => 'gsid',
                            'pluginOptions' => array()
                        )
                    ); ?>
                </div>
            </div>
        <?php } ?>

        <!-- Format -->
        <div class="mb-3">
            <label class=" form-label" for='format'><?php eT("Format:"); ?></label>
            <div>
                <?php $this->widget('ext.ButtonGroupWidget.ButtonGroupWidget', [
                    'name'          => 'format',
                    'checkedOption'         => $oSurvey->format,
                    'selectOptions' => $formatSelectOptions,
                ]); ?>
            </div>
        </div>
        <!-- Template -->

        <div class="mb-3">
            <label class=" form-label" for='template'><?php eT("Theme:"); ?></label>
            <div class="">
                <select id='template' class="form-select" name='template' data-updateurl='<?php echo App()->createUrl('themeOptions/getPreviewTag') ?>'
                        data-inherit-template-name='<?php echo $oSurveyOptions->template ?>'>
                    <?php if ($bShowInherited) { ?>
                        <option value="inherit" <?php echo ($oSurvey->template == 'inherit') ? 'selected="selected"' : ''; ?>><?php echo eT('Inherit'
                                ) . ' [' . $oSurveyOptions->template . ']'; ?></option>
                    <?php } ?>
                    <?php
                    $aTemplateList = Template::getTemplateListWithPreviews();
                    foreach ($aTemplateList as $templateName => $preview) {
                        if (Permission::model()->hasGlobalPermission('templates', 'read') || Permission::model()->hasTemplatePermission($templateName
                            ) || $oSurvey->template == htmlspecialchars($templateName)) { ?>
                            <option value='<?php echo $templateName; ?>'
                                <?php if ($oSurvey->template && htmlspecialchars($templateName) == $oSurvey->template && $oSurvey->template != 'inherit') { ?>
                                    selected='selected'
                                <?php } elseif (!$oSurvey->template && $templateName == getGlobalSetting('defaulttheme') && $oSurvey->template != 'inherit') { ?>
                                    selected='selected'
                                <?php } ?>
                            ><?php echo $templateName; ?></option>
                        <?php } ?>

                    <?php } ?>
                </select>
            </div>
            <div class="col-md-6 offset-lg-3 template-img" style="margin-top: 13px;" id="preview-image-container">
                <?php echo TemplateConfiguration::getInstanceFromTemplateName(($oSurvey->template == 'inherit') ? $oSurveyOptions->template : $oSurvey->template)->getPreview() ?>
            </div>
        </div>
        <?php
        /* @todo : add a js var with standard template list name */

        //$aStandardTemplateLis=Template::getStandardTemplateList();
        ?>

    </div>
</div><|MERGE_RESOLUTION|>--- conflicted
+++ resolved
@@ -224,30 +224,7 @@
             </div>
         </div>
 
-<<<<<<< HEAD
-        <?php if ($bShowAllOptions === true) { ?>
-            <!-- Fax to -->
-            <div class="mb-3">
-                <label class=" form-label" for='faxto'><?php eT("Fax to:"); ?></label>
-                <div class="">
-                    <?php echo CHtml::textField('faxto',
-                        $oSurvey->faxto,
-                        array(
-                            'class' => 'form-control',
-                            'id' => 'faxto',
-                            'size' => '20',
-                            'maxlength' => '20',
-                        )
-                    ); ?>
-                </div>
-            </div>
-        <?php } ?>
-
-
-        <?php else: ?>
-=======
             <?php else: ?>
->>>>>>> 798155c0
             <!-- End URL -->
             <div class="mb-3">
                 <label class=" form-label" for='url'><?php eT("End URL:"); ?></label>
