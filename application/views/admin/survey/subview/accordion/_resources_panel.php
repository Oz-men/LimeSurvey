--- conflicted
+++ resolved
@@ -8,12 +8,8 @@
 
 
 App()->getClientScript()->registerScript(
-<<<<<<< HEAD
-    "ressources-panel-variables",
+  "resources-panel-variables", "
     "
-=======
-  "resources-panel-variables", "
->>>>>>> 9edc9629
 var jsonUrl = '';
 var sAction = '';
 var sParameter = '';
@@ -31,8 +27,7 @@
 ?>
 
 <div class="row">
-<<<<<<< HEAD
-    <!-- ressources panel -->
+  <!-- resources panel -->
     <div id='resources' class="container-fluid">
         <div class="row">
             <!-- Export -->
@@ -65,44 +60,6 @@
         </div>
         <div class="row">
             <br>
-=======
-  <!-- resources panel -->
-  <div id='resources' class="container-fluid">
-    <div class="row">
-      <!-- Export -->
-      <div class="col-sm-3">
-        <?php 
-            echo TbHtml::dropDownList(
-              'fileTypeShow', 
-              'fileTypeShow',
-                array(
-                    'files' =>  gT('Files', 'unescaped'),
-                    'flash' =>  gT('Flash', 'unescaped'),
-                    'images' =>  gT('Images', 'unescaped')),
-                array(
-                    'class'=>'btn btn-default',
-                    "data-href" => App()->request->getBaseUrl()."/third_party/kcfinder/browse.php?language=".sTranslateLangCode2CK(App()->language)
-                )
-            ); 
-        ?>
-      </div>
-      <div class="col-sm-6">
-        <a href="<?php echo $this->createUrl('admin/export/sa/resources/export/survey/surveyid/'.$surveyid); ?>" target="_blank" class="btn btn-default">
-          <?php  eT("Export resources as ZIP archive") ?>
-        </a>
-        <a class="btn btn-default" href="" target='_blank' data-toggle="modal" data-target="#importRessourcesModal">
-          <span class="fa fa-download"></span>
-          <?php  eT("Import resources ZIP archive"); ?>
-        </a>
-      </div>
-    </div>
-    <div class="row">
-      <br>
-    </div>
-    <div class="row">
-        <div class="col-sm-12 col-md-12">
-            <iframe id="browseiframe" src="<?php echo App()->request->getBaseUrl() ; ?>/third_party/kcfinder/browse.php?language='<?php echo sTranslateLangCode2CK( App()->language); ?>'" width="100%" height="600px"></iframe>
->>>>>>> 9edc9629
         </div>
         <div class="row">
             <div class="col-12">
