--- conflicted
+++ resolved
@@ -27,44 +27,6 @@
 ?>
 
 <div class="row">
-<<<<<<< HEAD
-  <!-- ressources panel -->
-  <div id='resources' class="container-fluid">
-    <div class="row">
-      <!-- Export -->
-      <div class="col-sm-3">
-        <?php 
-            echo TbHtml::dropDownList(
-              'fileTypeShow', 
-              'fileTypeShow',
-                array(
-                    'files' =>  gT('Files', 'unescaped'),
-                    'flash' =>  gT('Flash', 'unescaped'),
-                    'images' =>  gT('Images', 'unescaped')),
-                array(
-                    'class'=>'btn btn-outline-secondary',
-                    "data-href" => App()->request->getBaseUrl()."/third_party/kcfinder/browse.php?language=".sTranslateLangCode2CK(App()->language)
-                )
-            ); 
-        ?>
-      </div>
-      <div class="col-sm-6">
-        <a href="<?php echo $this->createUrl('admin/export/sa/resources/export/survey/surveyid/'.$surveyid); ?>" target="_blank" class="btn btn-outline-secondary">
-          <?php  eT("Export resources as ZIP archive") ?>
-        </a>
-        <a class="btn btn-outline-secondary" href="" target='_blank' data-bs-toggle="modal" data-bs-target="#importRessourcesModal">
-          <span class="fa fa-download"></span>
-          <?php  eT("Import resources ZIP archive"); ?>
-        </a>
-      </div>
-    </div>
-    <div class="row">
-      <br>
-    </div>
-    <div class="row">
-        <div class="col-sm-12 col-md-12">
-            <iframe id="browseiframe" src="<?php echo App()->request->getBaseUrl() ; ?>/third_party/kcfinder/browse.php?language='<?php echo sTranslateLangCode2CK( App()->language); ?>'" width="100%" height="600px"></iframe>
-=======
     <!-- ressources panel -->
     <div id='resources' class="container-fluid">
         <div class="row">
@@ -80,17 +42,17 @@
                         'images' => gT('Images', 'unescaped')
                     ),
                     array(
-                        'class' => 'btn btn-default',
+                    'class'=>'btn btn-outline-secondary',
                         "data-href" => App()->request->getBaseUrl() . "/third_party/kcfinder/browse.php?language=" . sTranslateLangCode2CK(App()->language)
                     )
                 );
                 ?>
             </div>
             <div class="col-md-6">
-                <a href="<?php echo $this->createUrl('admin/export/sa/resources/export/survey/surveyid/' . $surveyid); ?>" target="_blank" class="btn btn-default">
+        <a href="<?php echo $this->createUrl('admin/export/sa/resources/export/survey/surveyid/'.$surveyid); ?>" target="_blank" class="btn btn-outline-secondary">
                     <?php eT("Export resources as ZIP archive") ?>
                 </a>
-                <a class="btn btn-default" href="" target='_blank' data-bs-toggle="modal" data-bs-target="#importRessourcesModal">
+        <a class="btn btn-outline-secondary" href="" target='_blank' data-bs-toggle="modal" data-bs-target="#importRessourcesModal">
                     <span class="fa fa-download"></span>
                     <?php eT("Import resources ZIP archive"); ?>
                 </a>
@@ -98,7 +60,6 @@
         </div>
         <div class="row">
             <br>
->>>>>>> 5566f605
         </div>
         <div class="row">
             <div class="col-12">
