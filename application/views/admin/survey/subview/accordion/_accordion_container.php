<?php
/**
 * Right accordion in the edit question group
 *
 * @var $data
 */
?>
<!-- Enable aufo-focus on element via url hash -->
<script>
    $(document).ready(function () {
        if(location.hash != null && location.hash != ""){
            $('.collapse').removeClass('in');
            $(location.hash + '.collapse').collapse('show');
        }
    });
</script>

<div class="panel-group" id="accordion" role="tablist" aria-multiselectable="true">

    <!-- General Option -->
<<<<<<< HEAD
    <div class="panel panel-default" id="generaloptionsContainer">
        <div class="panel-heading" role="tab" id="heading-generaloptions">
            <div class="panel-title h4">
                <a class="btn btn-outline-secondary btn-xs hide-button hidden-xs opened handleAccordion hidden-sm">
=======
    <div class="card" id="generaloptionsContainer">
        <div class="card-header bg-primary" role="tab" id="heading-generaloptions">
            <div class="">
                <a class="btn btn-default btn-xs hide-button opened handleAccordion hidden-sm">
>>>>>>> eb0af5f7
                    <span class="fa fa-chevron-left"></span>
		    <span class="sr-only">Expand/Collapse</span>
                </a>
                <a role="button" data-toggle="collapse" data-parent="#accordion" href="#generaloptions" aria-expanded="true" aria-controls="generaloptions">
                    <?php eT("General options");?>
                </a>
            </div>
        </div>
        <div id="generaloptions" class="panel-collapse collapse in" role="tabpanel" aria-labelledby="heading-generaloptions">
            <div class="card-body">
                <?php $this->renderPartial('/admin/survey/subview/accordion/_generaloptions_panel', $data); ?>
            </div>
        </div>
    </div>

    <!-- Presentation & navigation  -->
<<<<<<< HEAD
    <div class="panel panel-default">
        <div class="panel-heading" role="tab" id="heading-presentationoptions">
            <div class="panel-title h4">
                <a class="btn btn-outline-secondary btn-xs hide-button hidden-xs opened handleAccordion hidden-sm">
=======
    <div class="card">
        <div class="card-header bg-primary" role="tab" id="heading-presentationoptions">
            <div class="">
                <a class="btn btn-default btn-xs hide-button opened handleAccordion hidden-sm">
>>>>>>> eb0af5f7
                    <span class="fa fa-chevron-left"></span>
		    <span class="sr-only">Expand/Collapse</span>
                </a>
                <a class="collapsed" role="button" data-parent="#accordion" data-toggle="collapse" href="#presentationoptions" aria-expanded="false" aria-controls="presentationoptions">
                    <?php  eT("Presentation & navigation"); ?>
                </a>
            </div>
        </div>
        <div id="presentationoptions" class="panel-collapse collapse" role="tabpanel" aria-labelledby="heading-presentationoptions">
            <div class="card-body">
                <?php $this->renderPartial('/admin/survey/subview/accordion/_presentation_panel', $data); ?>
            </div>
        </div>
    </div>

    <!-- Publication & access control -->
<<<<<<< HEAD
    <div class="panel panel-default">
        <div class="panel-heading" role="tab" id="heading-publicationoptions">
            <div class="panel-title h4">
                <a class="btn btn-outline-secondary btn-xs hide-button hidden-xs opened handleAccordion hidden-sm">
=======
    <div class="card">
        <div class="card-header bg-primary" role="tab" id="heading-publicationoptions">
            <div class="">
                <a class="btn btn-default btn-xs hide-button opened handleAccordion hidden-sm">
>>>>>>> eb0af5f7
                    <span class="fa fa-chevron-left"></span>
		    <span class="sr-only">Expand/Collapse</span>
                </a>
                <a class="collapsed" role="button" data-parent="#accordion" data-toggle="collapse" href="#publicationoptions" aria-expanded="false" aria-controls="publicationoptions">
                    <?php  eT("Publication & access control"); ?>
                </a>
            </div>
        </div>
        <div id="publicationoptions" class="panel-collapse collapse" role="tabpanel" aria-labelledby="heading-publicationoptions">
            <div class="card-body">
                <?php $this->renderPartial('/admin/survey/subview/accordion/_publication_panel', $data); ?>
            </div>
        </div>
    </div>

    <!-- Notification & data management -->
<<<<<<< HEAD
    <div class="panel panel-default">
        <div class="panel-heading" role="tab" id="heading-notificationoptions">
            <div class="panel-title h4">
                <a class="btn btn-outline-secondary btn-xs hide-button hidden-xs opened handleAccordion hidden-sm">
=======
    <div class="card">
        <div class="card-header bg-primary" role="tab" id="heading-notificationoptions">
            <div class="">
                <a class="btn btn-default btn-xs hide-button opened handleAccordion hidden-sm">
>>>>>>> eb0af5f7
                    <span class="fa fa-chevron-left"></span>
		    <span class="sr-only">Expand/Collapse</span>
                </a>
                <a class="collapsed" role="button" data-parent="#accordion" data-toggle="collapse" href="#notificationoptions" aria-expanded="false" aria-controls="notificationoptions">
                    <?php  eT("Notification & data management"); ?>
                </a>
            </div>
        </div>
        <div id="notificationoptions" class="panel-collapse collapse" role="tabpanel" aria-labelledby="heading-notificationoptions">
            <div class="card-body">
                <?php $this->renderPartial('/admin/survey/subview/accordion/_notification_panel', $data); ?>
            </div>
        </div>
    </div>

    <!-- Participants (tokens) -->
<<<<<<< HEAD
    <div class="panel panel-default">
        <div class="panel-heading" role="tab" id="heading-tokensoptions">
            <div class="panel-title h4">
                <a class="btn btn-outline-secondary btn-xs hide-button hidden-xs opened handleAccordion hidden-sm">
=======
    <div class="card">
        <div class="card-header bg-primary" role="tab" id="heading-tokensoptions">
            <div class="">
                <a class="btn btn-default btn-xs hide-button opened handleAccordion hidden-sm">
>>>>>>> eb0af5f7
                    <span class="fa fa-chevron-left"></span>
		    <span class="sr-only">Expand/Collapse</span>
                </a>
                <a class="collapsed" role="button" data-parent="#accordion" data-toggle="collapse" href="#tokensoptions" aria-expanded="false" aria-controls="tokensoptions">
                    <?php  eT("Participants"); ?>
                </a>
            </div>
        </div>
        <div id="tokensoptions" class="panel-collapse collapse" role="tabpanel" aria-labelledby="heading-tokensoptions">
            <div class="card-body">
                <?php $this->renderPartial('/admin/survey/subview/accordion/_tokens_panel', $data); ?>
            </div>
        </div>
    </div>

    <!-- Edition Mode -->
    <?php if($data['action']=='surveygeneralsettings'):?>
        <!-- Panel integration -->
<<<<<<< HEAD
        <div class="panel panel-default">
            <div class="panel-heading" role="tab" id="heading-integrationoptions">
                <div class="panel-title h4">
                    <a class="btn btn-outline-secondary btn-xs hide-button hidden-xs opened handleAccordion hidden-sm">
=======
        <div class="card">
            <div class="card-header bg-primary" role="tab" id="heading-integrationoptions">
                <div class="">
                    <a class="btn btn-default btn-xs hide-button opened handleAccordion hidden-sm">
>>>>>>> eb0af5f7
                        <span class="fa fa-chevron-left"></span>
			<span class="sr-only">Expand/Collapse</span>
                    </a>
                    <a class="collapsed" role="button" data-parent="#accordion" data-toggle="collapse" href="#integrationoptions" aria-expanded="false" aria-controls="integrationoptions">
                        <?php  eT("Panel integration"); ?>
                    </a>
                </div>
            </div>
            <div id="integrationoptions" class="panel-collapse collapse" role="tabpanel" aria-labelledby="heading-integrationoptions">
                <div class="card-body">
                    <?php $this->renderPartial('/admin/survey/subview/accordion/_integration_panel', $data); ?>
                </div>
            </div>
        </div>

        <!-- PLugin settings -->
        <?php $this->renderPartial('/admin/survey/subview/accordion/_plugins_panel', $data); ?>

        <!-- Resources -->
<<<<<<< HEAD
        <div class="panel panel-default">
            <div class="panel-heading" role="tab" id="heading-resourcesoptions">
                <div class="panel-title h4">
                    <a class="btn btn-outline-secondary btn-xs hide-button hidden-xs opened handleAccordion hidden-sm">
=======
        <div class="card">
            <div class="card-header bg-primary" role="tab" id="heading-resourcesoptions">
                <div class="">
                    <a class="btn btn-default btn-xs hide-button opened handleAccordion hidden-sm">
>>>>>>> eb0af5f7
                        <span class="fa fa-chevron-left"></span>
                    </a>
                    <a class="collapsed" role="button" data-parent="#accordion" data-toggle="collapse" href="#resourcesoptions" aria-expanded="false" aria-controls="resourcesoptions">
                        <?php  eT("Resources"); ?>
                    </a>
                </div>
            </div>
            <div id="resourcesoptions" class="panel-collapse collapse" role="tabpanel" aria-labelledby="heading-resourcesoptions">
                <div class="card-body">
                    <?php $this->renderPartial('/admin/survey/subview/accordion/_resources_panel', $data); ?>
                </div>
            </div>
        </div>
    <?php endif;?>
</div><|MERGE_RESOLUTION|>--- conflicted
+++ resolved
@@ -18,17 +18,10 @@
 <div class="panel-group" id="accordion" role="tablist" aria-multiselectable="true">
 
     <!-- General Option -->
-<<<<<<< HEAD
-    <div class="panel panel-default" id="generaloptionsContainer">
-        <div class="panel-heading" role="tab" id="heading-generaloptions">
-            <div class="panel-title h4">
-                <a class="btn btn-outline-secondary btn-xs hide-button hidden-xs opened handleAccordion hidden-sm">
-=======
     <div class="card" id="generaloptionsContainer">
         <div class="card-header bg-primary" role="tab" id="heading-generaloptions">
             <div class="">
-                <a class="btn btn-default btn-xs hide-button opened handleAccordion hidden-sm">
->>>>>>> eb0af5f7
+                <a class="btn btn-outline-secondary btn-xs hide-button hidden-xs opened handleAccordion hidden-sm">
                     <span class="fa fa-chevron-left"></span>
 		    <span class="sr-only">Expand/Collapse</span>
                 </a>
@@ -45,17 +38,10 @@
     </div>
 
     <!-- Presentation & navigation  -->
-<<<<<<< HEAD
-    <div class="panel panel-default">
-        <div class="panel-heading" role="tab" id="heading-presentationoptions">
-            <div class="panel-title h4">
-                <a class="btn btn-outline-secondary btn-xs hide-button hidden-xs opened handleAccordion hidden-sm">
-=======
     <div class="card">
         <div class="card-header bg-primary" role="tab" id="heading-presentationoptions">
             <div class="">
-                <a class="btn btn-default btn-xs hide-button opened handleAccordion hidden-sm">
->>>>>>> eb0af5f7
+                <a class="btn btn-outline-secondary btn-xs hide-button hidden-xs opened handleAccordion hidden-sm">
                     <span class="fa fa-chevron-left"></span>
 		    <span class="sr-only">Expand/Collapse</span>
                 </a>
@@ -72,17 +58,10 @@
     </div>
 
     <!-- Publication & access control -->
-<<<<<<< HEAD
-    <div class="panel panel-default">
-        <div class="panel-heading" role="tab" id="heading-publicationoptions">
-            <div class="panel-title h4">
-                <a class="btn btn-outline-secondary btn-xs hide-button hidden-xs opened handleAccordion hidden-sm">
-=======
     <div class="card">
         <div class="card-header bg-primary" role="tab" id="heading-publicationoptions">
             <div class="">
-                <a class="btn btn-default btn-xs hide-button opened handleAccordion hidden-sm">
->>>>>>> eb0af5f7
+                <a class="btn btn-outline-secondary btn-xs hide-button hidden-xs opened handleAccordion hidden-sm">
                     <span class="fa fa-chevron-left"></span>
 		    <span class="sr-only">Expand/Collapse</span>
                 </a>
@@ -99,17 +78,10 @@
     </div>
 
     <!-- Notification & data management -->
-<<<<<<< HEAD
-    <div class="panel panel-default">
-        <div class="panel-heading" role="tab" id="heading-notificationoptions">
-            <div class="panel-title h4">
-                <a class="btn btn-outline-secondary btn-xs hide-button hidden-xs opened handleAccordion hidden-sm">
-=======
     <div class="card">
         <div class="card-header bg-primary" role="tab" id="heading-notificationoptions">
             <div class="">
-                <a class="btn btn-default btn-xs hide-button opened handleAccordion hidden-sm">
->>>>>>> eb0af5f7
+                <a class="btn btn-outline-secondary btn-xs hide-button hidden-xs opened handleAccordion hidden-sm">
                     <span class="fa fa-chevron-left"></span>
 		    <span class="sr-only">Expand/Collapse</span>
                 </a>
@@ -126,17 +98,10 @@
     </div>
 
     <!-- Participants (tokens) -->
-<<<<<<< HEAD
-    <div class="panel panel-default">
-        <div class="panel-heading" role="tab" id="heading-tokensoptions">
-            <div class="panel-title h4">
-                <a class="btn btn-outline-secondary btn-xs hide-button hidden-xs opened handleAccordion hidden-sm">
-=======
     <div class="card">
         <div class="card-header bg-primary" role="tab" id="heading-tokensoptions">
             <div class="">
-                <a class="btn btn-default btn-xs hide-button opened handleAccordion hidden-sm">
->>>>>>> eb0af5f7
+                <a class="btn btn-outline-secondary btn-xs hide-button hidden-xs opened handleAccordion hidden-sm">
                     <span class="fa fa-chevron-left"></span>
 		    <span class="sr-only">Expand/Collapse</span>
                 </a>
@@ -155,17 +120,10 @@
     <!-- Edition Mode -->
     <?php if($data['action']=='surveygeneralsettings'):?>
         <!-- Panel integration -->
-<<<<<<< HEAD
-        <div class="panel panel-default">
-            <div class="panel-heading" role="tab" id="heading-integrationoptions">
-                <div class="panel-title h4">
-                    <a class="btn btn-outline-secondary btn-xs hide-button hidden-xs opened handleAccordion hidden-sm">
-=======
         <div class="card">
             <div class="card-header bg-primary" role="tab" id="heading-integrationoptions">
                 <div class="">
-                    <a class="btn btn-default btn-xs hide-button opened handleAccordion hidden-sm">
->>>>>>> eb0af5f7
+                    <a class="btn btn-outline-secondary btn-xs hide-button hidden-xs opened handleAccordion hidden-sm">
                         <span class="fa fa-chevron-left"></span>
 			<span class="sr-only">Expand/Collapse</span>
                     </a>
@@ -185,17 +143,10 @@
         <?php $this->renderPartial('/admin/survey/subview/accordion/_plugins_panel', $data); ?>
 
         <!-- Resources -->
-<<<<<<< HEAD
-        <div class="panel panel-default">
-            <div class="panel-heading" role="tab" id="heading-resourcesoptions">
-                <div class="panel-title h4">
-                    <a class="btn btn-outline-secondary btn-xs hide-button hidden-xs opened handleAccordion hidden-sm">
-=======
         <div class="card">
             <div class="card-header bg-primary" role="tab" id="heading-resourcesoptions">
                 <div class="">
-                    <a class="btn btn-default btn-xs hide-button opened handleAccordion hidden-sm">
->>>>>>> eb0af5f7
+                    <a class="btn btn-outline-secondary btn-xs hide-button hidden-xs opened handleAccordion hidden-sm">
                         <span class="fa fa-chevron-left"></span>
                     </a>
                     <a class="collapsed" role="button" data-parent="#accordion" data-toggle="collapse" href="#resourcesoptions" aria-expanded="false" aria-controls="resourcesoptions">
