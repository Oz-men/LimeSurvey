<?php
/**
 * Tokens panel
 * @var AdminController $this
 * @var Survey $oSurvey
 */

// DO NOT REMOVE This is for automated testing to validate we see that page
echo viewHelper::getViewTestTag('surveyParticipantTokenOptions');

App()->getClientScript()->registerScript("tokens-panel-variables",
    "
    var jsonUrl = '';
    var sAction = '';
    var sParameter = '';
    var sTargetQuestion = '';
    var sNoParametersDefined = '';
    var sAdminEmailAddressNeeded = '" . gT("If you are using participants or notification emails you need to set an administrator email address.",
        'js') . "'
    var sURLParameters = '';
    var sAddParam = '';
    
    
    function alertPrivacy()
    {
        if ($('#tokenanswerspersistence_opt1').is(':checked') == true) {
            $('#alertPrivacy1').modal();
            document.getElementById('anonymized').value = '0';
        }
        else if ($('#anonymized_1').is(':checked') == true) {
            $('#alertPrivacy2').modal();
        }
    }
    window.addEventListener('load', (event) => {
        document.getElementById('anonymized').addEventListener('change', (event) => {
            alertPrivacy();
        });
        document.getElementById('htmlemail').addEventListener('change', (event) => {
            $('#htmlemailModal').modal();
        });
    });
    
",
    LSYii_ClientScript::POS_BEGIN);
?>

<!-- tokens panel -->
<div id='tokens-panel'>
    <div class="row">
        <div class="col-12 col-lg-6">
            <!--  Set token length to -->
            <div class="form-group">
                <?php $tokenlength = $oSurvey->tokenlength; ?>
                <div class="row">
                    <div class="col-12 col-lg-8 content-right">
                        <label class=" form-label"  for='tokenlength'><?php  eT("Set access code length to:"); ?></label>
                            <input class="form-control inherit-edit <?php echo ($bShowInherited && $tokenlength == '-1' ? 'd-none' : 'show'); ?>" type='text' size='50' id='tokenlength' name='tokenlength' value="<?php echo htmlspecialchars($tokenlength); ?>" data-inherit-value="-1" data-saved-value="<?php echo $tokenlength; ?>"/>
                            <input class="form-control inherit-readonly <?php echo ($bShowInherited && $tokenlength == '-1' ? 'show' : 'd-none'); ?>" type='text' size='50' value="<?php echo htmlspecialchars($oSurveyOptions->tokenlength); ?>" readonly />
                    </div>
                    <div class="col-12 col-lg-4 content-right <?php echo ($bShowInherited ? 'show' : 'd-none'); ?>">
                        <label class=" form-label content-center col-12"  for='tokenlength'><?php  eT("Inherit:"); ?></label>
                        <?php $this->widget('ext.ButtonGroupWidget.ButtonGroupWidget', [
                            'name'          => 'tokenlengthbutton',
                            'checkedOption' => ($bShowInherited && $tokenlength == '-1' ? 'Y' : 'N'),
                            'selectOptions' => $optionsOnOff,
                            'htmlOptions'   => [
                                'class' => 'text-option-inherit'
                            ]
                        ]); ?>
                    </div>
                </div>
            </div>
        </div>
        <div class="col-12 col-lg-6">
            <!-- Anonymized responses -->
            <div class="form-group">
                <label  class=" form-label"  for='anonymized' title='<?php eT("If you set 'Yes' then no link will exist between survey participants table and survey responses table. You won't be able to identify responses by their access code."); ?>'>
                    <?php  eT("Anonymized responses:"); ?>
                </label>
                <div>
                    <?php if ($oSurvey->isActive) {
                        if ($oSurvey->anonymized == "N") { ?>
                            <?php eT("Responses to this survey are NOT anonymized."); ?>
                        <?php } else {
                            eT("Responses to this survey are anonymized.");
                        } ?>
                        <span class='annotation'> <?php eT("Cannot be changed"); ?></span>
                        <input type='hidden' id='anonymized' name='anonymized' value="<?php echo $oSurvey->anonymized; ?>"/>
                    <?php } else {
                        $this->widget('ext.ButtonGroupWidget.ButtonGroupWidget', [
                            'name' => 'anonymized',
                            'checkedOption' => $oSurvey->anonymized,
                            'selectOptions' => ($bShowInherited) ? array_merge($optionsOnOff,
                                ['I' => gT('Inherit', 'unescaped') . ' [' . $oSurveyOptions->anonymized . ']']) : $optionsOnOff,
                        ]);
                    } ?>
                </div>
            </div>

            <!-- Enable token-based response persistence -->
            <div class="form-group">
                <label class=" form-label" for='tokenanswerspersistence' title='<?php  eT("With non-anonymized responses (and the survey participants table field 'Uses left' set to 1) if the participant closes the survey and opens it again (by using the survey link) his previous answers will be reloaded."); ?>'>
                    <?php  eT("Enable participant-based response persistence:"); ?>
                </label>
<<<<<<< HEAD
                <div>
                    <?php $this->widget('ext.ButtonGroupWidget.ButtonGroupWidget', [
                        'name'          => 'tokenanswerspersistence',
                        'checkedOption' => $oSurvey->tokenanswerspersistence,
                        'selectOptions' => ($bShowInherited)
                            ? array_merge($optionsOnOff, ['I' => gT('Inherit', 'unescaped') . ' [' . $oSurveyOptions->tokenanswerspersistence . ']'])
                            : $optionsOnOff
                    ]) ?>
=======
                <div class="">
                <?php
                    $this->widget('yiiwheels.widgets.buttongroup.WhButtonGroup', array(
                    'name' => 'tokenanswerspersistence',
                    'value'=> $oSurvey->tokenanswerspersistence,
                    'selectOptions'=>($bShowInherited)?array_merge($optionsOnOff, array('I' => gT('Inherit','unescaped').' ['. $oSurveyOptions->tokenanswerspersistence . ']')): $optionsOnOff,
                    ));
                ?>
>>>>>>> 165fe440
                </div>
            </div>

            <!-- Allow multiple responses or update responses with one token -->
            <div class="form-group">
                <label class=" form-label" for='alloweditaftercompletion' title='<?php  eT("If participant-based response persistence is enabled a participant can update his response after completion, else a participant can add new responses without restriction."); ?>'>
                    <?php  eT("Allow multiple responses or update responses with one access code:"); ?>
                </label>
                <div>
                    <?php $this->widget('ext.ButtonGroupWidget.ButtonGroupWidget', [
                        'name'          => 'alloweditaftercompletion',
                        'checkedOption' => $oSurvey->alloweditaftercompletion,
                        'selectOptions' => ($bShowInherited)
                            ? array_merge($optionsOnOff, ['I' => gT('Inherit', 'unescaped') . ' [' . $oSurveyOptions->alloweditaftercompletion . ']'])
                            : $optionsOnOff
                    ]); ?>
                </div>
            </div>

            <!-- Allow public registration -->
            <div class="form-group">
                <label class=" form-label" for='allowregister'><?php eT("Allow public registration:"); ?></label>
                <div>
                    <?php $this->widget('ext.ButtonGroupWidget.ButtonGroupWidget', [
                        'name'          => 'allowregister',
                        'checkedOption' => $oSurvey->allowregister,
                        'selectOptions' => ($bShowInherited)
                            ? array_merge($optionsOnOff, ['I' => gT('Inherit', 'unescaped') . ' [' . $oSurveyOptions->allowregister . ']'])
                            : $optionsOnOff
                    ]); ?>
                </div>
            </div>

            <!-- Use HTML format for token emails -->
            <div class="form-group">
                <label class=" form-label" for='htmlemail'><?php  eT("Use HTML format for participant emails:"); ?></label>
<<<<<<< HEAD
                <div>
                    <?php $this->widget('ext.ButtonGroupWidget.ButtonGroupWidget', [
                        'name'          => 'htmlemail',
                        'checkedOption' => $oSurvey->htmlemail,
                        'selectOptions' => ($bShowInherited) ? array_merge($optionsOnOff,
                            ['I' => gT('Inherit', 'unescaped') . ' [' . $oSurveyOptions->htmlemail . ']']) : $optionsOnOff,
                    ]);
                    $this->widget('yiistrap.widgets.TbModal', [
                        'id'      => 'htmlemailModal',
                        'header'  => gT('Error', 'unescaped'),
                        'content' => '<p>' . gT("If you change the email format, you'll have to review your email templates to fit the new format") . '</p>',
                        'footer'  => TbHtml::button('Close', ['data-dismiss' => 'modal'])
                    ]); ?>
=======
                <div class="">
                <?php
                    $this->widget('yiiwheels.widgets.buttongroup.WhButtonGroup', array(
                    'name' => 'htmlemail',
                    'value'=> $oSurvey->htmlemail,
                    'selectOptions'=>($bShowInherited)?array_merge($optionsOnOff, array('I' => gT('Inherit','unescaped').' ['. $oSurveyOptions->htmlemail . ']')): $optionsOnOff,
                    /*'events'=>array('switchChange.bootstrapSwitch'=>"function(event,state){
                        $('#htmlemailModal').modal();
                    }")*/
                    ));
                    $this->widget('yiistrap.widgets.TbModal', array(
                        'id' => 'htmlemailModal',
                        'header' => gT('Error','unescaped'),
                        'content' => '<p>'.gT("If you change the email format, you'll have to review your email templates to fit the new format").'</p>',
                        'footer' => TbHtml::button('Close', array('data-bs-dismiss' => 'modal'))
                    ));
                    ?>
>>>>>>> 165fe440
                </div>
            </div>

            <!-- Send confirmation emails -->
            <div class="form-group">
                <label class=" form-label" for='sendconfirmation'><?php eT("Send confirmation emails:"); ?></label>
                <div>
                    <?php $this->widget('ext.ButtonGroupWidget.ButtonGroupWidget', [
                        'name' => 'sendconfirmation',
                        'checkedOption' => $oSurvey->sendconfirmation,
                        'selectOptions' => ($bShowInherited) ? array_merge($optionsOnOff,
                            ['I' => gT('Inherit', 'unescaped') . ' [' . $oSurveyOptions->sendconfirmation . ']']) : $optionsOnOff
                    ]); ?>
                </div>
            </div>
        </div>
    </div>
</div>
    <?php
    $this->widget('yiistrap.widgets.TbModal', array(
        'id' => 'alertPrivacy1',
        'header' => gT('Warning','unescaped'),                    
        'content' => '<p>'.gT("You can't use 'Anonymized responses' when participant-based response persistence is enabled.").'</p>',
        'footer' => TbHtml::button('Close', array('data-bs-dismiss' => 'modal'))
    ));
    $this->widget('yiistrap.widgets.TbModal', array(
        'id' => 'alertPrivacy2',
        'header' => gT('Warning','unescaped'),
        'content' => '<p>'.gT("If the option -Anonymized responses- is activated only a dummy date stamp (1980-01-01) will be used for all responses to ensure the anonymity of your participants.").'</p>',
        'footer' => TbHtml::button('Close', array('data-bs-dismiss' => 'modal'))
    ));
    ?><|MERGE_RESOLUTION|>--- conflicted
+++ resolved
@@ -102,7 +102,6 @@
                 <label class=" form-label" for='tokenanswerspersistence' title='<?php  eT("With non-anonymized responses (and the survey participants table field 'Uses left' set to 1) if the participant closes the survey and opens it again (by using the survey link) his previous answers will be reloaded."); ?>'>
                     <?php  eT("Enable participant-based response persistence:"); ?>
                 </label>
-<<<<<<< HEAD
                 <div>
                     <?php $this->widget('ext.ButtonGroupWidget.ButtonGroupWidget', [
                         'name'          => 'tokenanswerspersistence',
@@ -111,16 +110,6 @@
                             ? array_merge($optionsOnOff, ['I' => gT('Inherit', 'unescaped') . ' [' . $oSurveyOptions->tokenanswerspersistence . ']'])
                             : $optionsOnOff
                     ]) ?>
-=======
-                <div class="">
-                <?php
-                    $this->widget('yiiwheels.widgets.buttongroup.WhButtonGroup', array(
-                    'name' => 'tokenanswerspersistence',
-                    'value'=> $oSurvey->tokenanswerspersistence,
-                    'selectOptions'=>($bShowInherited)?array_merge($optionsOnOff, array('I' => gT('Inherit','unescaped').' ['. $oSurveyOptions->tokenanswerspersistence . ']')): $optionsOnOff,
-                    ));
-                ?>
->>>>>>> 165fe440
                 </div>
             </div>
 
@@ -157,13 +146,13 @@
             <!-- Use HTML format for token emails -->
             <div class="form-group">
                 <label class=" form-label" for='htmlemail'><?php  eT("Use HTML format for participant emails:"); ?></label>
-<<<<<<< HEAD
                 <div>
                     <?php $this->widget('ext.ButtonGroupWidget.ButtonGroupWidget', [
                         'name'          => 'htmlemail',
                         'checkedOption' => $oSurvey->htmlemail,
-                        'selectOptions' => ($bShowInherited) ? array_merge($optionsOnOff,
-                            ['I' => gT('Inherit', 'unescaped') . ' [' . $oSurveyOptions->htmlemail . ']']) : $optionsOnOff,
+                        'selectOptions' => ($bShowInherited)
+                            ? array_merge($optionsOnOff, ['I' => gT('Inherit', 'unescaped') . ' [' . $oSurveyOptions->htmlemail . ']'])
+                            : $optionsOnOff,
                     ]);
                     $this->widget('yiistrap.widgets.TbModal', [
                         'id'      => 'htmlemailModal',
@@ -171,25 +160,6 @@
                         'content' => '<p>' . gT("If you change the email format, you'll have to review your email templates to fit the new format") . '</p>',
                         'footer'  => TbHtml::button('Close', ['data-dismiss' => 'modal'])
                     ]); ?>
-=======
-                <div class="">
-                <?php
-                    $this->widget('yiiwheels.widgets.buttongroup.WhButtonGroup', array(
-                    'name' => 'htmlemail',
-                    'value'=> $oSurvey->htmlemail,
-                    'selectOptions'=>($bShowInherited)?array_merge($optionsOnOff, array('I' => gT('Inherit','unescaped').' ['. $oSurveyOptions->htmlemail . ']')): $optionsOnOff,
-                    /*'events'=>array('switchChange.bootstrapSwitch'=>"function(event,state){
-                        $('#htmlemailModal').modal();
-                    }")*/
-                    ));
-                    $this->widget('yiistrap.widgets.TbModal', array(
-                        'id' => 'htmlemailModal',
-                        'header' => gT('Error','unescaped'),
-                        'content' => '<p>'.gT("If you change the email format, you'll have to review your email templates to fit the new format").'</p>',
-                        'footer' => TbHtml::button('Close', array('data-bs-dismiss' => 'modal'))
-                    ));
-                    ?>
->>>>>>> 165fe440
                 </div>
             </div>
 
