--- conflicted
+++ resolved
@@ -22,16 +22,12 @@
 <div class="card">
     <div id="survey-action-title" class="card-header bg-primary">
         <div class="row">
-<<<<<<< HEAD
-            <div class="col-xs-2 col-sm-1">
-                <button id="survey-action-chevron" class="btn btn-outline-secondary btn-tiny" data-active="<?=$quickactionstate?>" data-url="<?php echo Yii::app()->urlManager->createUrl("surveyAdministration/toggleQuickAction/");?>">
+            <div class="col-2 col-md-1">
+                <button id="survey-action-chevron" 
+                        class="btn btn-outline-secondary btn-tiny" 
+                        data-active="<?=$quickactionstate?>" 
+                        data-url="<?php echo Yii::app()->urlManager->createUrl("surveyAdministration/toggleQuickAction/");?>">
                     <i class="fa <?=($quickactionstate > 0 ?  'fa-caret-up' : 'fa-caret-down')?>"></i>
-=======
-            <div class="col-2 col-md-1">
-                <button id="survey-action-chevron" class="btn btn-default btn-tiny" data-active="<?= $quickactionstate ?>"
-                        data-url="<?php echo Yii::app()->urlManager->createUrl("surveyAdministration/toggleQuickAction/"); ?>">
-                    <i class="fa <?= ($quickactionstate > 0 ? 'fa-caret-up' : 'fa-caret-down') ?>"></i>
->>>>>>> 5566f605
                 </button>
             </div>
             <div class="col-10 col-md-11 h4">
@@ -83,21 +79,9 @@
                                 <div class="col-12">
                                     <label for="switch"><?php eT('Format:'); ?></label>
                                     <div id='switchchangeformat' class="btn-group" role="group">
-<<<<<<< HEAD
                                         <button id='switch' type="button" data-value='S' class="btn btn-outline-secondary <?php if($oSurvey->format=='S'){echo 'active';}?>"><?php eT('Question by question');?></button>
                                         <button type="button" data-value='G' class="btn btn-outline-secondary <?php if($oSurvey->format=='G'){echo 'active';}?>"><?php eT('Group by group');?></button>
                                         <button type="button" data-value='A' class="btn btn-outline-secondary <?php if($oSurvey->format=='A'){echo 'active';}?>"><?php eT('All in one');?></button>
-=======
-                                        <button id='switch' type="button" data-value='S' class="btn btn-default <?php if ($oSurvey->format == 'S') {
-                                            echo 'active';
-                                        } ?>"><?php eT('Question by question'); ?></button>
-                                        <button type="button" data-value='G' class="btn btn-default <?php if ($oSurvey->format == 'G') {
-                                            echo 'active';
-                                        } ?>"><?php eT('Group by group'); ?></button>
-                                        <button type="button" data-value='A' class="btn btn-default <?php if ($oSurvey->format == 'A') {
-                                            echo 'active';
-                                        } ?>"><?php eT('All in one'); ?></button>
->>>>>>> 5566f605
                                     </div>
                                     <input type="hidden" id="switch-url" data-url="<?php echo $this->createUrl("surveyAdministration/changeFormat/surveyid/" . $oSurvey->sid); ?>"/>
                                     <br/><br/>
