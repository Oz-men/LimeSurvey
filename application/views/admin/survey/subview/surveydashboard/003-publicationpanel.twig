--- conflicted
+++ resolved
@@ -1,11 +1,7 @@
 <div class="card m-2">
     <div class="card-header">
         <strong>{{gT("Publication and access settings")}}:</strong>
-<<<<<<< HEAD
-        <a class="pull-right btn btn-outline-secondary btn-xs pjax" data-toggle="tooltip" title="{{gT('Edit publication and access settings')}}" href="{{createUrl('surveyAdministration/rendersidemenulink', {'subaction':'publication', 'surveyid':surveyid})}}">
-=======
-        <a class="pull-right btn btn-default btn-xs pjax" data-bs-toggle="tooltip" title="{{gT('Edit publication and access settings')}}" href="{{createUrl('surveyAdministration/rendersidemenulink', {'subaction':'publication', 'surveyid':surveyid})}}">
->>>>>>> eb0af5f7
+        <a class="pull-right btn btn-outline-secondary btn-xs pjax" data-bs-toggle="tooltip" title="{{gT('Edit publication and access settings')}}" href="{{createUrl('surveyAdministration/rendersidemenulink', {'subaction':'publication', 'surveyid':surveyid})}}">
             <i class="fa fa-cogs"></i>
         </a>
     </div>
