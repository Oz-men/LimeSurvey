--- conflicted
+++ resolved
@@ -102,17 +102,8 @@
                                             </div>
                                             <div class="col-6">
                                                 <div class="row selector__qrcode_container">
-<<<<<<< HEAD
-                                                    <div class="col-6">
-                                                        <button class="btn btn-outline-secondary selector__qrcode_trigger">{{ gT("Generate QR-Code") }}</button>
-                                                    </div>
-                                                    <div class="col-6">
-                                                        <div class="selector__qrcode" data-url="{{tmp_url}}"></div>
-                                                    </div>
-=======
-                                                    <button class="btn btn-default selector__qrcode_trigger">{{ gT("Generate QR-Code") }}</button>
+                                                    <button class="btn btn-outline-secondary selector__qrcode_trigger">{{ gT("Generate QR-Code") }}</button>
                                                     <div class="selector__qrcode" data-url="{{tmp_url}}"></div>
->>>>>>> 165fe440
                                                 </div>
                                             </div>
                                         </div>
@@ -128,17 +119,8 @@
                                                 </div>
                                                 <div class="col-6">
                                                     <div class="row selector__qrcode_container">
-<<<<<<< HEAD
-                                                        <div class="col-6">
-                                                            <button class="btn btn-outline-secondary selector__qrcode_trigger">{{ gT("Generate QR-Code") }}</button>
-                                                        </div>
-                                                        <div class="col-6">
-                                                            <div class="selector__qrcode" data-url="{{tmp_url}}"></div>
-                                                        </div>
-=======
-                                                        <button class="btn btn-default selector__qrcode_trigger">{{ gT("Generate QR-Code") }}</button>
+                                                        <button class="btn btn-outline-secondary selector__qrcode_trigger">{{ gT("Generate QR-Code") }}</button>
                                                         <div class="selector__qrcode" data-url="{{tmp_url}}"></div>
->>>>>>> 165fe440
                                                     </div>
                                                 </div>
                                             </div>
