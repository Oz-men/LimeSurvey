<div class="card m-2">
    <div class="card-header">
        <strong>{{ gT("Survey general settings")}} </strong>
<<<<<<< HEAD
        <a class="pull-right btn btn-outline-secondary btn-xs pjax" data-toggle="tooltip" title="{{gT('General survey settings')}}" href="{{createUrl('surveyAdministration/rendersidemenulink', {'subaction':'generalsettings', 'surveyid':surveyid})}}">
=======
        <a class="pull-right btn btn-default btn-xs pjax" data-bs-toggle="tooltip" title="{{gT('General survey settings')}}" href="{{createUrl('surveyAdministration/rendersidemenulink', {'subaction':'generalsettings', 'surveyid':surveyid})}}">
>>>>>>> eb0af5f7
            <i class="fa fa-cogs"></i>
        </a>
    </div>
    <ul class="list-group list-group-flush">
        <!-- Owner -->

        <li class="list-group-item">
            <div class="ls-flex-row col-12">
                <div class="col-4">
                    {{gT("Owner:")}}
                </div>
                <div class="col-8">
                        {{ flattenText(oSurvey.aOptions['owner']['users_name'] ~ ' (' ~ oSurvey.aOptions['owner']['email'] ~ ')') }}
                </div>
            </div>
        </li>
        <!-- Administrator -->
        <li class="list-group-item">
            <div class="ls-flex-row col-12">
                <div class="col-4">
                    {{gT("Administrator:")}}
                </div>
                <div class="col-8">
                        {{ flattenText(oSurvey.aOptions['admin'] ~ ' (' ~ oSurvey.aOptions['adminemail'] ~ ')') }}
                </div>
            </div>
        </li>
        <!-- Theme -->
        <li class="list-group-item">
            <div class="ls-flex-row col-12">
                <div class="col-4">
                    {{ gT("Theme:") }}
                </div>
                <div class="col-8">

                    {% if templateModel is defined %}
                        {% if checkPermission('templates','read') %}
                            {% set sTemplateOptionsUrl = createUrl("themeOptions/updateSurvey", {'surveyid' : oSurvey.sid} ) %}
                            {% set sTemplateEditorUrl = createUrl("admin/themes/sa/view", {'templatename' : oSurvey.aOptions['template'] } ) %}
                            {{templateModel.title}} ( {{templateModel.name}})
                            <a href='{{sTemplateOptionsUrl}}' title="{{ gT("Edit theme options")}}" class="btn btn-outline-secondary btn-xs pull-right"><i class="fa fa-paint-brush"></i></a>
                            <a href='{{sTemplateEditorUrl}}' title="{{ gT("Open theme editor in new window")}}" target="_blank" class="btn btn-outline-secondary btn-xs pull-right"><i class="fa fa-object-group"></i></a>
                        {% else %}
                            {{oSurvey.aOptions['template']}}
                        {% endif %}
                    {% else %}
                        {% set errorMessage = sprintf( gT('Error: Theme "%s" is not installed.'), oSurvey.aOptions['template']) %}
                        {{errorMessage}}
                    {% endif %}
                </div>

            </div>
        </li>
    </ul>
</div><|MERGE_RESOLUTION|>--- conflicted
+++ resolved
@@ -1,11 +1,7 @@
 <div class="card m-2">
     <div class="card-header">
         <strong>{{ gT("Survey general settings")}} </strong>
-<<<<<<< HEAD
-        <a class="pull-right btn btn-outline-secondary btn-xs pjax" data-toggle="tooltip" title="{{gT('General survey settings')}}" href="{{createUrl('surveyAdministration/rendersidemenulink', {'subaction':'generalsettings', 'surveyid':surveyid})}}">
-=======
-        <a class="pull-right btn btn-default btn-xs pjax" data-bs-toggle="tooltip" title="{{gT('General survey settings')}}" href="{{createUrl('surveyAdministration/rendersidemenulink', {'subaction':'generalsettings', 'surveyid':surveyid})}}">
->>>>>>> eb0af5f7
+        <a class="pull-right btn btn-outline-secondary btn-xs pjax" data-bs-toggle="tooltip" title="{{gT('General survey settings')}}" href="{{createUrl('surveyAdministration/rendersidemenulink', {'subaction':'generalsettings', 'surveyid':surveyid})}}">
             <i class="fa fa-cogs"></i>
         </a>
     </div>
