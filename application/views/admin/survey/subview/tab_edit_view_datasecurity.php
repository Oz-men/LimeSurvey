<?php
/**
 * @var $aTabTitles
 * @var $aTabContents
 * @var $has_permissions
 * @var $surveyid
 * @var $surveyls_language
 */
if(isset($data)){
    extract($data);
}
 $count=0;
 if(isset($scripts))
    echo $scripts;


    $iSurveyID = Yii::app()->request->getParam('surveyid');
    Yii::app()->session['FileManagerContext'] = "edit:survey:{$iSurveyID}";
    initKcfinder();

PrepareEditorScript(false, $this);
?>
<div class="container-fluid">
    <div class="row">
        <!-- security notice -->
        <div class="form-group">
            <label class="control-label" for='showsurveypolicynotice'><?php  eT("Show survey policy text with mandatory checkbox:") ; ?></label>
            <div class="">
                <div class="btn-group" data-toggle="buttons">
                    <label class="btn btn-default <?=$oSurvey->showsurveypolicynotice==0 ? 'active' : ''?>" >
                        <input type="radio" name="showsurveypolicynotice" value="0" <?=$oSurvey->showsurveypolicynotice==0 ? 'checked' : ''?> autocomplete="off"> <?=gT("Don't show");?>
                    </label>
                    <label class="btn btn-default <?=$oSurvey->showsurveypolicynotice==1 ? 'active' : ''?>" >
                        <input type="radio" name="showsurveypolicynotice" value="1" <?=$oSurvey->showsurveypolicynotice==1 ? 'checked' : ''?> autocomplete="off"> <?=gT("Inline text");?>
                    </label>
                    <label class="btn btn-default <?=$oSurvey->showsurveypolicynotice==2 ? 'active' : ''?>" >
                        <input type="radio" name="showsurveypolicynotice" value="2" <?=$oSurvey->showsurveypolicynotice==2 ? 'checked' : ''?> autocomplete="off"> <?=gT("Collapsible text");?>
                    </label>
                </div>
            </div>
        </div>
    </div>
<<<<<<< HEAD
    <div class="row ls-space margin top-15">
=======
>>>>>>> 24ed9f5d
    <nav>
        <div class="nav nav-tabs" id="edit-survey-datasecurity-element-language-selection">
            <?php foreach ($aTabTitles as $i=>$eachtitle):?>
                <button class="nav-link <?php if($count==0) {echo "active"; }?>" data-bs-toggle="tab" data-bs-target="#editdatasecele-<?php echo $count; $count++; ?>" type="button">
                    <?php echo $eachtitle;?>
                </button>
            <?php endforeach;?>
        </div>
        <div class="tab-content">
            <?php foreach ($aTabContents as $i=>$sTabContent):?>
                <?php
                    echo $sTabContent;
                ?>
            <?php endforeach; ?>
        </div>
    </nav>
<<<<<<< HEAD
        <div class="tab-content">
            <?php foreach ($aTabContents as $i=>$sTabContent):?>
                <?php
                    echo $sTabContent;
                ?>
            <?php endforeach; ?>
            </div>
        </div>
    </div>
=======
>>>>>>> 24ed9f5d
</div>

<?php App()->getClientScript()->registerScript("EditSurveyDataSecurityTabs", "
$('#edit-survey-text-element-language-selection').find('a').on('shown.bs.tab', function(e){
    try{ $(e.relatedTarget).find('textarea').ckeditor(); } catch(e){ }
})", LSYii_ClientScript::POS_POSTSCRIPT); ?><|MERGE_RESOLUTION|>--- conflicted
+++ resolved
@@ -40,10 +40,6 @@
             </div>
         </div>
     </div>
-<<<<<<< HEAD
-    <div class="row ls-space margin top-15">
-=======
->>>>>>> 24ed9f5d
     <nav>
         <div class="nav nav-tabs" id="edit-survey-datasecurity-element-language-selection">
             <?php foreach ($aTabTitles as $i=>$eachtitle):?>
@@ -60,18 +56,6 @@
             <?php endforeach; ?>
         </div>
     </nav>
-<<<<<<< HEAD
-        <div class="tab-content">
-            <?php foreach ($aTabContents as $i=>$sTabContent):?>
-                <?php
-                    echo $sTabContent;
-                ?>
-            <?php endforeach; ?>
-            </div>
-        </div>
-    </div>
-=======
->>>>>>> 24ed9f5d
 </div>
 
 <?php App()->getClientScript()->registerScript("EditSurveyDataSecurityTabs", "
