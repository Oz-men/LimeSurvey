--- conflicted
+++ resolved
@@ -79,12 +79,7 @@
         </div>
         <div class="col-md-6">
              <div class="form-group">
-<<<<<<< HEAD
-                <label for="createsample" class=" control-label"><?php eT("Create example question group and question?") ?></label>
-=======
                 <label for="createsample" class=" form-label"><?php eT("Create example question group and question?") ?></label>
-                <!--<input type="checkbox" name="createsample" id="createsample" />-->
->>>>>>> eb0af5f7
                 <div class="">
                     <?php $this->widget('yiiwheels.widgets.switch.WhSwitch', array(
                             'name' => 'createsample',
