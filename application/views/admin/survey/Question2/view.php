--- conflicted
+++ resolved
@@ -84,22 +84,17 @@
 
 <div class='side-body <?php echo getSideBodyClass(true); ?>'>
     <div class="container-fluid">
-<<<<<<< HEAD
-        <?php echo CHtml::form(array("admin/questionedit/update"), 'post', array('class' => 'form30 ', 'id' => 'frmeditquestion', 'name' => 'frmeditquestion')); ?>
-        <input type="submit" class="hidden" name="triggerSubmitQuestionEditor" id="triggerSubmitQuestionEditor"/>
-=======
         <?php echo CHtml::form(
-            array("admin/questionedit/update"), 
-            'post', 
+            array("admin/questionedit/update"),
+            'post',
             array(
                 'class'=>'form30 ',
                 'id'=>'frmeditquestion',
-                'name'=>'frmeditquestion', 
+                'name'=>'frmeditquestion',
                 'data-isvuecomponent' => 1
                 )
         );?>
         <input type="submit" class="hidden" name="triggerSubmitQuestionEditor" id="triggerSubmitQuestionEditor" />
->>>>>>> ea31cbc3
 
         <div id="advancedQuestionEditor">
             <app/>
