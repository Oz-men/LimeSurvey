<?php
    /**
     * @var $aQuestionTypeList array
     * @var $questionType      QuestionTheme
     * @var $oQuestion         Question
     * @var $jsData            array
     * @var $selectedQuestion  array
     * @var $oQuestionSelector PreviewModalWidget
     * @var $this              AdminController
     * TODO: move logic from the view to controller
     */

    $aQuestionTypeGroups = array();

    if (App()->session['questionselectormode'] !== 'default') {
        $selectormodeclass = App()->session['questionselectormode'];
    } else {
        $selectormodeclass = App()->getConfig('defaultquestionselectormode');
    }

<<<<<<< HEAD
    foreach ($aQuestionTypeList as $questionType) {

=======
    uasort($aQuestionTypeList, "questionTitleSort");
    foreach ($aQuestionTypeList as $key=> $questionType) {
>>>>>>> a7bc13e9
        $htmlReadyGroup = str_replace(' ', '_', strtolower($questionType['group']));
        if (!isset($aQuestionTypeGroups[$htmlReadyGroup])) {
            $aQuestionTypeGroups[$htmlReadyGroup] = array(
                'questionGroupName' => $questionType['group']
            );
        }
        $imageName = $questionType['question_type'];
        if ($imageName == ":") {
            $imageName = "COLON";
        } elseif ($imageName == "|") {
            $imageName = "PIPE";
        } elseif ($imageName == "*") {
            $imageName = "EQUATION";
        }

        $questionType['type'] = $questionType['question_type'];
        $questionType['detailpage'] = '
        <div class="col-sm-12 currentImageContainer">
            <img src="' . $questionType['image_path'] . '" />
        </div>';
        if ($imageName == 'S') {
            $questionType['detailpage'] = '
            <div class="col-sm-12 currentImageContainer">
                <img src="' . App()->getConfig('imageurl') . '/screenshots/' . $imageName . '.png" />
                <img src="' . App()->getConfig('imageurl') . '/screenshots/' . $imageName . '2.png" />
            </div>';
        }
        $aQuestionTypeGroups[$htmlReadyGroup]['questionTypes'][] = $questionType;
    }

    $oQuestionSelector = $this->beginWidget('ext.admin.PreviewModalWidget.PreviewModalWidget', array(
        'widgetsJsName' => "questionTypeSelector",
        'renderType' => (isset($selectormodeclass) && $selectormodeclass == "none") ? "group-simple" : "group-modal",
        'modalTitle' => "Select question type",
        'groupTitleKey' => "questionGroupName",
        'groupItemsKey' => "questionTypes",
        'debugKeyCheck' => "Type: ",
        'previewWindowTitle' => gT("Preview question type"),
        'groupStructureArray' => $aQuestionTypeGroups,
        'value' => $oQuestion->type,
        'debug' => YII_DEBUG,
        'currentSelected' => $selectedQuestion['title'] ?? gT('Invalid Question'),
        'buttonClasses' => ['btn-primary'],
        'optionArray' => [
            'selectedClass' => $selectedQuestion['settings']->class ?? 'invalid_question',
            'onUpdate' => [
                'value',
                'options',
                "console.ls.log(value);"
                . "$('#question_type').val(value);"
                . "LS.EventBus.\$emit('questionTypeChanged', {"
                . "target: 'lsnextquestioneditor',"
                . "method: 'questionTypeChangeTriggered',"
                . "content: {value: value, options: options}"
                . "})"
            ]
        ]
    ));
?>
<?= $oQuestionSelector->getModal(); ?>
<?php $this->renderPartial("./survey/Question2/_jsVariables", ['data' => $jsData, 'oQuestionSelector' => $oQuestionSelector]); ?>
<?php $this->endWidget('ext.admin.PreviewModalWidget.PreviewModalWidget'); ?>

<div class='side-body <?php echo getSideBodyClass(true); ?>'>
    <div class="container-fluid">
        <?php echo CHtml::form(
            array("admin/questionedit/update"),
            'post',
            array(
                'class'=>'form30 ',
                'id'=>'frmeditquestion',
                'name'=>'frmeditquestion',
                'data-isvuecomponent' => 1
                )
        );?>
        <input type="submit" class="hidden" name="triggerSubmitQuestionEditor" id="triggerSubmitQuestionEditor" />

        <div id="advancedQuestionEditor">
            <app/>
        </div>
        </form>
    </div>
</div><|MERGE_RESOLUTION|>--- conflicted
+++ resolved
@@ -1,88 +1,82 @@
 <?php
-    /**
-     * @var $aQuestionTypeList array
-     * @var $questionType      QuestionTheme
-     * @var $oQuestion         Question
-     * @var $jsData            array
-     * @var $selectedQuestion  array
-     * @var $oQuestionSelector PreviewModalWidget
-     * @var $this              AdminController
-     * TODO: move logic from the view to controller
-     */
+/**
+ * @var $aQuestionTypeList array
+ * @var $questionType      QuestionTheme
+ * @var $oQuestion         Question
+ * @var $jsData            array
+ * @var $selectedQuestion  array
+ * @var $oQuestionSelector PreviewModalWidget
+ * @var $this              AdminController
+ * TODO: move logic from the view to controller
+ */
 
-    $aQuestionTypeGroups = array();
+$aQuestionTypeGroups = array();
 
-    if (App()->session['questionselectormode'] !== 'default') {
-        $selectormodeclass = App()->session['questionselectormode'];
-    } else {
-        $selectormodeclass = App()->getConfig('defaultquestionselectormode');
+if (App()->session['questionselectormode'] !== 'default') {
+    $selectormodeclass = App()->session['questionselectormode'];
+} else {
+    $selectormodeclass = App()->getConfig('defaultquestionselectormode');
+}
+uasort($aQuestionTypeList, "questionTitleSort");
+foreach ($aQuestionTypeList as $questionType) {
+    $htmlReadyGroup = str_replace(' ', '_', strtolower($questionType['group']));
+    if (!isset($aQuestionTypeGroups[$htmlReadyGroup])) {
+        $aQuestionTypeGroups[$htmlReadyGroup] = array(
+            'questionGroupName' => $questionType['group']
+        );
+    }
+        $imageName = $questionType['question_type'];
+    if ($imageName == ":") {
+        $imageName = "COLON";
+    } elseif ($imageName == "|") {
+        $imageName = "PIPE";
+    } elseif ($imageName == "*") {
+        $imageName = "EQUATION";
     }
 
-<<<<<<< HEAD
-    foreach ($aQuestionTypeList as $questionType) {
-
-=======
-    uasort($aQuestionTypeList, "questionTitleSort");
-    foreach ($aQuestionTypeList as $key=> $questionType) {
->>>>>>> a7bc13e9
-        $htmlReadyGroup = str_replace(' ', '_', strtolower($questionType['group']));
-        if (!isset($aQuestionTypeGroups[$htmlReadyGroup])) {
-            $aQuestionTypeGroups[$htmlReadyGroup] = array(
-                'questionGroupName' => $questionType['group']
-            );
-        }
-        $imageName = $questionType['question_type'];
-        if ($imageName == ":") {
-            $imageName = "COLON";
-        } elseif ($imageName == "|") {
-            $imageName = "PIPE";
-        } elseif ($imageName == "*") {
-            $imageName = "EQUATION";
-        }
-
         $questionType['type'] = $questionType['question_type'];
-        $questionType['detailpage'] = '
+    $questionType['detailpage'] = '
         <div class="col-sm-12 currentImageContainer">
             <img src="' . $questionType['image_path'] . '" />
         </div>';
-        if ($imageName == 'S') {
-            $questionType['detailpage'] = '
+    if ($imageName == 'S') {
+        $questionType['detailpage'] = '
             <div class="col-sm-12 currentImageContainer">
                 <img src="' . App()->getConfig('imageurl') . '/screenshots/' . $imageName . '.png" />
                 <img src="' . App()->getConfig('imageurl') . '/screenshots/' . $imageName . '2.png" />
             </div>';
-        }
+    }
         $aQuestionTypeGroups[$htmlReadyGroup]['questionTypes'][] = $questionType;
-    }
+}
 
-    $oQuestionSelector = $this->beginWidget('ext.admin.PreviewModalWidget.PreviewModalWidget', array(
-        'widgetsJsName' => "questionTypeSelector",
-        'renderType' => (isset($selectormodeclass) && $selectormodeclass == "none") ? "group-simple" : "group-modal",
-        'modalTitle' => "Select question type",
-        'groupTitleKey' => "questionGroupName",
-        'groupItemsKey' => "questionTypes",
-        'debugKeyCheck' => "Type: ",
-        'previewWindowTitle' => gT("Preview question type"),
-        'groupStructureArray' => $aQuestionTypeGroups,
-        'value' => $oQuestion->type,
-        'debug' => YII_DEBUG,
-        'currentSelected' => $selectedQuestion['title'] ?? gT('Invalid Question'),
-        'buttonClasses' => ['btn-primary'],
-        'optionArray' => [
-            'selectedClass' => $selectedQuestion['settings']->class ?? 'invalid_question',
-            'onUpdate' => [
-                'value',
-                'options',
-                "console.ls.log(value);"
-                . "$('#question_type').val(value);"
-                . "LS.EventBus.\$emit('questionTypeChanged', {"
-                . "target: 'lsnextquestioneditor',"
-                . "method: 'questionTypeChangeTriggered',"
-                . "content: {value: value, options: options}"
-                . "})"
-            ]
+$oQuestionSelector = $this->beginWidget('ext.admin.PreviewModalWidget.PreviewModalWidget', array(
+    'widgetsJsName' => "questionTypeSelector",
+    'renderType' => (isset($selectormodeclass) && $selectormodeclass == "none") ? "group-simple" : "group-modal",
+    'modalTitle' => "Select question type",
+    'groupTitleKey' => "questionGroupName",
+    'groupItemsKey' => "questionTypes",
+    'debugKeyCheck' => "Type: ",
+    'previewWindowTitle' => gT("Preview question type"),
+    'groupStructureArray' => $aQuestionTypeGroups,
+    'value' => $oQuestion->type,
+    'debug' => YII_DEBUG,
+    'currentSelected' => $selectedQuestion['title'] ?? gT('Invalid Question'),
+    'buttonClasses' => ['btn-primary'],
+    'optionArray' => [
+        'selectedClass' => $selectedQuestion['settings']->class ?? 'invalid_question',
+        'onUpdate' => [
+            'value',
+            'options',
+            "console.ls.log(value);"
+            . "$('#question_type').val(value);"
+            . "LS.EventBus.\$emit('questionTypeChanged', {"
+            . "target: 'lsnextquestioneditor',"
+            . "method: 'questionTypeChangeTriggered',"
+            . "content: {value: value, options: options}"
+            . "})"
         ]
-    ));
+    ]
+));
 ?>
 <?= $oQuestionSelector->getModal(); ?>
 <?php $this->renderPartial("./survey/Question2/_jsVariables", ['data' => $jsData, 'oQuestionSelector' => $oQuestionSelector]); ?>
@@ -94,13 +88,13 @@
             array("admin/questionedit/update"),
             'post',
             array(
-                'class'=>'form30 ',
-                'id'=>'frmeditquestion',
-                'name'=>'frmeditquestion',
+                'class' => 'form30 ',
+                'id' => 'frmeditquestion',
+                'name' => 'frmeditquestion',
                 'data-isvuecomponent' => 1
-                )
-        );?>
-        <input type="submit" class="hidden" name="triggerSubmitQuestionEditor" id="triggerSubmitQuestionEditor" />
+            )
+        ); ?>
+        <input type="submit" class="hidden" name="triggerSubmitQuestionEditor" id="triggerSubmitQuestionEditor"/>
 
         <div id="advancedQuestionEditor">
             <app/>
