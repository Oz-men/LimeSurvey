--- conflicted
+++ resolved
@@ -68,23 +68,12 @@
             'onUpdate' => [
                 'value',
                 "console.ls.log(value);"
-<<<<<<< HEAD
                 . "$('#question_type').val(value);"
-                . "var event = jQuery.Event('jquery:trigger');"
-                . "event.emitter = JSON.stringify({"
+                ."LS.EventBus.\$emit('questionTypeChanged', {"
                 . "target: 'lsnextquestioneditor',"
                 . "method: 'questionTypeChangeTriggered',"
                 . "content: value"
-                . "});"
-                . "$('#advancedQuestionEditor').trigger('jquery:trigger', event);"
-=======
-                ."$('#question_type').val(value);"
-                ."LS.EventBus.\$emit('questionTypeChanged', {"
-                    ."target: 'lsnextquestioneditor',"
-                    ."method: 'questionTypeChangeTriggered',"
-                    ."content: value"
                 ."})"
->>>>>>> 73faff98
             ]
         ]
     ));
