--- conflicted
+++ resolved
@@ -72,11 +72,7 @@
                     </select>
                 </li>
 
-<<<<<<< HEAD
-                <li><label for='datestamp'><?php $clang->eT("Date stamp?"); ?></label>
-=======
                 <li><label for='datestamp'><?php eT("Date stamp?"); ?></label>
->>>>>>> 88c14fc1
                     <select id='datestamp' name='datestamp' onchange='alertDateStampAnonymization();'>
                         <option value='Y'
                             <?php if ($aSurveysettings['datestamp'] == "Y") { ?>
