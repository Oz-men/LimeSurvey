<?php
/**
 * Login Form
 */

// DO NOT REMOVE This is for automated testing to validate we see that page
echo viewHelper::getViewTestTag('login');

?>
<noscript>If you see this you have probably JavaScript deactivated. LimeSurvey does not work without Javascript being activated in the browser!
</noscript>
<div class="container-fluid welcome">
    <div class="row text-center">
        <div id="login-panel">
            <div class="card card-primary login-panel" id="panel-1">
                <div class="container-fluid">
                    <!-- Header -->
                    <div class="card-body">
                        <div class="d-flex flex-column justify-content-center">
                            <div>
                                <img alt="logo" id="profile-img" class="profile-img-card img-fluid mx-auto" src="<?php
                                echo LOGO_URL; ?>"/>
                            </div>
                            <div>
                                <p><?php
                                    eT("Administration"); ?></p>
                            </div>
                        </div>
                    </div>

                    <!-- Action Name -->
                    <div class="row login-title login-content">
                        <div class="col-12">
                            <h3><?php
                                eT("Log in"); ?></h3>
                        </div>
                    </div>

                    <!-- Form -->
                    <?php
                    echo CHtml::form(['admin/authentication/sa/login'], 'post', ['id' => 'loginform', 'name' => 'loginform']); ?>
                    <div class="row login-content login-content-form">
                        <div class="col-12">
                            <?php
<<<<<<< HEAD
                            $pluginNames = array_keys($pluginContent);
                            if (!isset($defaultAuth)) {
                                // Make sure we have a default auth, if not set, use the first one we find
                                $defaultAuth = reset($pluginNames);
                            }

                            if (count($pluginContent) > 1) {
                                $selectedAuth = App()->getRequest()->getParam('authMethod', $defaultAuth);
                                if (!in_array($selectedAuth, $pluginNames)) {
=======
                                $pluginNames = array_keys($pluginContent);
                                if (!isset($defaultAuth))
                                {
                                    // Make sure we have a default auth, if not set, use the first one we find
                                    $defaultAuth = reset($pluginNames);
                                }

                                if (count($pluginContent)>1)
                                {
                                    $selectedAuth = App()->getRequest()->getParam('authMethod', $defaultAuth);
                                    if (!in_array($selectedAuth, $pluginNames))
                                    {
                                        $selectedAuth = $defaultAuth;
                                    }
                            ?>

                           <label for='authMethod'><?php eT("Authentication method"); ?></label>
                                <?php
                                    $possibleAuthMethods = array();
                                    foreach($pluginNames as $plugin)
                                    {
                                        $info = App()->getPluginManager()->getPluginInfo($plugin);
                                        $methodName = call_user_func([$info['pluginClass'], 'getAuthMethodName']);
                                        $possibleAuthMethods[$plugin] = !empty($methodName) ? $methodName : $info['pluginName'];
                                    }
                                    //print_r($possibleAuthMethods); die();

                                    $this->widget('yiiwheels.widgets.select2.WhSelect2', array(
                                        'name' => 'authMethod',
                                        'data' => $possibleAuthMethods,
                                        'value' => $selectedAuth,
                                        'pluginOptions' => array(
                                            'options' => array(
                                                    'onChange'=>'this.form.submit();'
                                                    )
                                    )));


                                }
                                else
                                {
                                    echo CHtml::hiddenField('authMethod', $defaultAuth);
>>>>>>> 784c192c
                                    $selectedAuth = $defaultAuth;
                                }
                                ?>

                                <label for='authMethod'><?php
                                    eT("Authentication method"); ?></label>
                                <?php
                                $possibleAuthMethods = [];
                                foreach ($pluginNames as $plugin) {
                                    $info = App()->getPluginManager()->getPluginInfo($plugin);
                                    $possibleAuthMethods[$plugin] = $info['pluginName'];
                                }
                                //print_r($possibleAuthMethods); die();

                                $this->widget('yiiwheels.widgets.select2.WhSelect2', [
                                    'name'          => 'authMethod',
                                    'data'          => $possibleAuthMethods,
                                    'value'         => $selectedAuth,
                                    'pluginOptions' => [
                                        'options' => [
                                            'onChange' => 'this.form.submit();'
                                        ]
                                    ]
                                ]);
                            } else {
                                echo CHtml::hiddenField('authMethod', $defaultAuth);
                                $selectedAuth = $defaultAuth;
                            }
                            if (isset($pluginContent[$selectedAuth])) {
                                $blockData = $pluginContent[$selectedAuth];
                                /* @var $blockData PluginEventContent */
                                echo $blockData->getContent();
                            }

                            $aLangList = getLanguageDataRestricted(true);
                            $languageData = [];

                            $reqLang = App()->request->getParam('lang');
                            if ($reqLang === null) {
                                $languageData['default'] = gT('Default');
                            } else {
                                $languageData[$reqLang] = html_entity_decode(
                                        $aLangList[$reqLang]['nativedescription'],
                                        ENT_NOQUOTES,
                                        'UTF-8'
                                    ) . " - " . $aLangList[$reqLang]['description'];
                                $languageData['default'] = gT('Default');
                                unset($aLangList[$reqLang]);
                            }

                            foreach ($aLangList as $sLangKey => $aLanguage) {
                                $languageData[$sLangKey] = html_entity_decode(
                                        $aLanguage['nativedescription'],
                                        ENT_NOQUOTES,
                                        'UTF-8'
                                    ) . " - " . $aLanguage['description'];
                            }


                            echo CHtml::label(gT('Language'), 'loginlang');

                            $this->widget('yiiwheels.widgets.select2.WhSelect2', [
                                'name'          => 'loginlang',
                                'data'          => $languageData,
                                'value'         => $language,
                                'pluginOptions' => [
                                    'htmlOptions' => [
                                        'id' => 'loginlang'
                                    ],
                                ]
                            ]);
                            ?>

                            <?php
                            if (Yii::app()->getConfig("demoMode") === true && Yii::app()->getConfig("demoModePrefill") === true) { ?>
                                <p><?php
                                    eT("Demo mode: Login credentials are prefilled - just click the Login button."); ?></p>
                                <?php
                            } ?>
                        </div>
                    </div>

                    <!-- Buttons -->
                    <div class="row login-submit login-content">
                        <div class="col-12">
                            <p><input type='hidden' name='action' value='login'/>
                                <input type='hidden' id='width' name='width' value=''/>
                                <button type="submit" class="btn btn-outline-secondary" name='login_submit' value='login'><?php
                                    eT('Log in'); ?></button>
                                <br/>
                                <br/>
                                <?php
                                if (Yii::app()->getConfig("display_user_password_in_email") === true) {
                                    ?>
                                    <a href='<?php
                                    echo $this->createUrl("admin/authentication/sa/forgotpassword"); ?>'><?php
                                        eT("Forgot your password?"); ?></a><br/>
                                    <?php
                                }
                                ?>
                            </p>
                        </div>

                    </div>
                    <?php
                    echo CHtml::endForm(); ?>
                </div>
            </div>
        </div>
    </div>
</div>

<!-- Set focus on user input -->
<script type='text/javascript'>
    $(document).ready(function () {
        $('#user').focus();
        $("#width").val($(window).width());
    });
    $(window).resize(function () {
        $("#width").val($(window).width());
        ;
    });
</script><|MERGE_RESOLUTION|>--- conflicted
+++ resolved
@@ -42,7 +42,6 @@
                     <div class="row login-content login-content-form">
                         <div class="col-12">
                             <?php
-<<<<<<< HEAD
                             $pluginNames = array_keys($pluginContent);
                             if (!isset($defaultAuth)) {
                                 // Make sure we have a default auth, if not set, use the first one we find
@@ -52,50 +51,6 @@
                             if (count($pluginContent) > 1) {
                                 $selectedAuth = App()->getRequest()->getParam('authMethod', $defaultAuth);
                                 if (!in_array($selectedAuth, $pluginNames)) {
-=======
-                                $pluginNames = array_keys($pluginContent);
-                                if (!isset($defaultAuth))
-                                {
-                                    // Make sure we have a default auth, if not set, use the first one we find
-                                    $defaultAuth = reset($pluginNames);
-                                }
-
-                                if (count($pluginContent)>1)
-                                {
-                                    $selectedAuth = App()->getRequest()->getParam('authMethod', $defaultAuth);
-                                    if (!in_array($selectedAuth, $pluginNames))
-                                    {
-                                        $selectedAuth = $defaultAuth;
-                                    }
-                            ?>
-
-                           <label for='authMethod'><?php eT("Authentication method"); ?></label>
-                                <?php
-                                    $possibleAuthMethods = array();
-                                    foreach($pluginNames as $plugin)
-                                    {
-                                        $info = App()->getPluginManager()->getPluginInfo($plugin);
-                                        $methodName = call_user_func([$info['pluginClass'], 'getAuthMethodName']);
-                                        $possibleAuthMethods[$plugin] = !empty($methodName) ? $methodName : $info['pluginName'];
-                                    }
-                                    //print_r($possibleAuthMethods); die();
-
-                                    $this->widget('yiiwheels.widgets.select2.WhSelect2', array(
-                                        'name' => 'authMethod',
-                                        'data' => $possibleAuthMethods,
-                                        'value' => $selectedAuth,
-                                        'pluginOptions' => array(
-                                            'options' => array(
-                                                    'onChange'=>'this.form.submit();'
-                                                    )
-                                    )));
-
-
-                                }
-                                else
-                                {
-                                    echo CHtml::hiddenField('authMethod', $defaultAuth);
->>>>>>> 784c192c
                                     $selectedAuth = $defaultAuth;
                                 }
                                 ?>
@@ -106,7 +61,8 @@
                                 $possibleAuthMethods = [];
                                 foreach ($pluginNames as $plugin) {
                                     $info = App()->getPluginManager()->getPluginInfo($plugin);
-                                    $possibleAuthMethods[$plugin] = $info['pluginName'];
+                                        $methodName = call_user_func([$info['pluginClass'], 'getAuthMethodName']);
+                                        $possibleAuthMethods[$plugin] = !empty($methodName) ? $methodName : $info['pluginName'];
                                 }
                                 //print_r($possibleAuthMethods); die();
 
