<?php
    //$aTutorials = Tutorial::model()->getActiveTutorials();
    // Hide this until we have fixed the tutorial
    // @TODO FIX TUTORIAL
    $aTutorials = [];
?>
<?php
if (!empty($aTutorials) && Permission::model()->hasGlobalPermission('surveys', 'create')) { ?>
<li class="dropdown dropdown-submenu">
    <a href="#" class="dropdown-toggle" data-bs-toggle="dropdown">
        <span class="ri-rocket-fill" ></span>
        <?php eT('Tutorials');?>
        <i class="ri-arrow-up-s-line float-end"></i>
    </a>
    <ul class="dropdown-menu larger-dropdown" id="tutorials-dropdown">
        <?php foreach ($aTutorials as $oTutorial) { ?>
            <li>
                <a href="#" onclick="window.tourLibrary.triggerTourStart('<?=$oTutorial->name?>')">
                    <i class="fa <?=$oTutorial->icon?>"></i>&nbsp;<?=$oTutorial->title?>
                </a>
            </li>
        <?php } ?>
        <?php if (!empty($aTutorials) && Permission::model()->hasGlobalPermission('superadmin', 'read')) { ?>
            <li class="dropdown-divider"></li>
            <li>
                <a href="<?=App()->createUrl('admin/tutorials/sa/view')?>">
<<<<<<< HEAD
                    <span class="ri-rocket-fill" ></span>
                    <?php eT('See all Tutorials');?>
                    <i class="ri-search-line float-end"></i>
=======
                    <span class="fa fa-rocket" ></span>
                    <?php eT('View all tutorials');?>
                    <i class="fa fa-search float-end"></i>
>>>>>>> 468cd504
                </a>
            </li>
            <li>
                <a href="<?=App()->createUrl('admin/tutorials/sa/create')?>">
<<<<<<< HEAD
                    <span class="ri-rocket-fill" ></span>
                    <?php eT('Create Tutorial');?>
                    <i class="ri-add-line float-end"></i>
=======
                    <span class="fa fa-rocket" ></span>
                    <?php eT('Create tutorial');?>
                    <i class="fa fa-plus float-end"></i>
>>>>>>> 468cd504
                </a>
            </li>
        <?php } ?>
    </ul>
</li>
<?php } ?>
<|MERGE_RESOLUTION|>--- conflicted
+++ resolved
@@ -24,28 +24,16 @@
             <li class="dropdown-divider"></li>
             <li>
                 <a href="<?=App()->createUrl('admin/tutorials/sa/view')?>">
-<<<<<<< HEAD
                     <span class="ri-rocket-fill" ></span>
-                    <?php eT('See all Tutorials');?>
+                    <?php eT('View all tutorials');?>
                     <i class="ri-search-line float-end"></i>
-=======
-                    <span class="fa fa-rocket" ></span>
-                    <?php eT('View all tutorials');?>
-                    <i class="fa fa-search float-end"></i>
->>>>>>> 468cd504
                 </a>
             </li>
             <li>
                 <a href="<?=App()->createUrl('admin/tutorials/sa/create')?>">
-<<<<<<< HEAD
                     <span class="ri-rocket-fill" ></span>
-                    <?php eT('Create Tutorial');?>
+                    <?php eT('Create tutorial');?>
                     <i class="ri-add-line float-end"></i>
-=======
-                    <span class="fa fa-rocket" ></span>
-                    <?php eT('Create tutorial');?>
-                    <i class="fa fa-plus float-end"></i>
->>>>>>> 468cd504
                 </a>
             </li>
         <?php } ?>
