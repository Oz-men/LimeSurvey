<?php

/**
 * Footer view
 * Inserted in all pages
 */

$systemInfos = [
    gT('LimeSurvey version') => Yii::app()->getConfig('versionnumber'),
    gT('LimeSurvey build') => Yii::app()->getConfig('buildnumber') == '' ? 'github' : Yii::app()->getConfig('buildnumber'),
    gT('Operating system') => php_uname(),
    gT('PHP version') => phpversion(),
    gT('Web server name') => $_SERVER['SERVER_NAME'],
    gT('Web server software') => $_SERVER['SERVER_SOFTWARE'],
    gT('Web server info') => $_SERVER['SERVER_SIGNATURE'] ?? $_SERVER['SERVER_PROTOCOL']
];

// MSSQL does not support some of these attributes, so much
// catch possible PDO exception.

try {
    $systemInfos[gT('Database driver')] = Yii::app()->db->driverName;
} catch (Exception $ex) {
    $systemInfos[gT('Database driver')] = $ex->getMessage();
}

try {
    $systemInfos[gT('Database driver version')] = Yii::app()->db->clientVersion;
} catch (Exception $ex) {
    $systemInfos[gT('Database driver version')] = $ex->getMessage();
}

try {
    $systemInfos[gT('Database server info')] = Yii::app()->db->serverInfo;
} catch (Exception $ex) {
    $systemInfos[gT('Database server info')] = $ex->getMessage();
}

try {
    $systemInfos[gT('Database server version')] = Yii::app()->db->serverVersion;
} catch (Exception $ex) {
    $systemInfos[gT('Database server version')] = $ex->getMessage();
}

/* Fix array to string , see #13352 */
foreach ($systemInfos as $key => $systemInfo) {
    if (is_array($systemInfo)) {
        $systemInfos[$key] = json_encode($systemInfo, JSON_PRETTY_PRINT);
    }
}
$questionEditor = $questionEditor ?? false;
?>
<!-- Footer -->
<<<<<<< HEAD
<footer class="container-fluid footer d-flex flex-grow-1 flex-column justify-content-end text-end py-3">
=======
<footer class="container-fluid footer d-flex flex-grow-1 flex-column justify-content-end text-end">
>>>>>>> 5ee6fc6e
    <div>
        <a data-bs-toggle="tooltip" title='<?php eT("Visit our website!"); ?>' href='https://community.limesurvey.org' target='_blank'>LimeSurvey Community Edition</a>
        <?php if (Permission::model()->hasGlobalPermission('superadmin', 'read')) { ?>
            <a href="#modalSystemInformation" data-bs-toggle="modal" title="<?= gT("Get system information") ?>">
        <?php } ?>
            <?php echo $versiontitle . "  " . $versionnumber . $buildtext; ?>
            <?php if (Permission::model()->hasGlobalPermission('superadmin', 'read')) { ?>
            </a>
            <?php } ?>

        <!-- Support / Donate -->
        <?php
        $this->widget('ext.ButtonWidget.ButtonWidget', [
            'name' => '',
            'id' => 'donate-button',
            'text' => gT('Donate'),
            'icon' => 'ri-service-fill',
            'iconPosition' => 'right',
            'link' => 'https://donate.limesurvey.org',
            'htmlOptions' =>
            [
                'class' => 'btn btn-primary btn-sm ms-4',
                'title' => sprintf(gT("Support this project - Donate to %s!"), 'LimeSurvey'),
                'data-bs-toggle' => 'tooltip',
                'target' => '_blank'
            ],
        ]); ?>
    </div>
    <!-- Help button -->
    <?php $this->renderPartial('/admin/super/help_button_dropup', ['questionEditor' => $questionEditor]); ?>
</footer>
<div id="bottomScripts">
    <###end###>
</div>

<!-- Modal for system information -->

<div id="modalSystemInformation" class="modal fade" role="dialog">
    <div class="modal-dialog">
        <!-- Modal content-->
        <div class="modal-content">
            <div class="modal-header">
                <h5 class="modal-title"><?php eT("System information"); ?></h5>
                <button type="button" class="btn-close" data-bs-dismiss="modal"></button>
            </div>
            <div class="modal-body">
                <?php if (Permission::model()->hasGlobalPermission('superadmin', 'read') && !Yii::app()->getConfig('demoMode')) { ?>
                    <h4><?php eT("Your system configuration:") ?></h4>
                    <ul class="list-group">
                        <?php foreach ($systemInfos as $name => $systemInfo) { ?>
                            <li class="list-group-item">
                                <div class="ls-flex-row">
                                    <div class="col-4"><?php echo $name ?></div>
                                    <div class="col-8"><?php echo $systemInfo ?></div>
                                </div>
                            </li>
                        <?php } ?>
                    </ul>
                <?php } else { ?>
                    <h4><?= gT("We are sorry but this information is only available to superadministrators.") ?></h4>
                <?php } ?>
            </div>
        </div>
    </div>
</div>

<!-- Modal for confirmation -->
<?php
/**

    Example of use:

    <button
        data-bs-toggle='modal'
        data-bs-target='#confirmation-modal'
        data-onclick='(function() { LS.plugin.cintlink.cancelOrder("<?php echo $order->url; ?>"); })'
        class='btn btn-warning btn-sm'
    >

 */
?>

<?php /** this one works with assets/packages/adminbasics/src/parts/confirmationModal.js */ ?>
<div id="confirmation-modal" class="modal fade" role="dialog">
    <div class="modal-dialog">
        <!-- Modal content-->
        <div class="modal-content">
            <div class="modal-header">
                <h5 class="modal-title"><?php eT("Confirm"); ?></h5>
                <button type="button" class="btn-close" data-bs-dismiss="modal"></button>
            </div>
            <div class="modal-body">
                <p class='modal-body-text'><?php eT("Are you sure?"); ?></p>
                <!-- the ajax loader -->
                <div id="ajaxContainerLoading">
                    <p><?php eT('Please wait, loading data...'); ?></p>
                    <div class="preloader loading">
                        <span class="slice"></span>
                        <span class="slice"></span>
                        <span class="slice"></span>
                        <span class="slice"></span>
                        <span class="slice"></span>
                        <span class="slice"></span>
                    </div>
                </div>

            </div>
            <div class="modal-footer modal-footer-yes-no">
                <button type="button" class="btn btn-cancel" data-bs-dismiss="modal"><?php eT("Cancel"); ?></button>
                <a id="actionBtn" class="btn btn-ok" data-actionbtntext="<?php eT('Confirm'); ?>"></a>
            </div>
            <div class="modal-footer-close modal-footer" style="display: none;">
                <button type="button" class="btn btn-danger" data-bs-dismiss="modal">
                    <?php eT("Close"); ?>
                </button>
            </div>
        </div>
    </div>
</div>

<!-- Modal for errors -->
<div id="error-modal" class="modal fade" role="dialog">
    <div class="modal-dialog">
        <!-- Modal content-->
        <div class="modal-content">
            <div class="modal-header card-header">
                <h5 class="modal-title"><?php eT("Error"); ?></h5>
                <button type="button" class="btn-close" data-bs-dismiss="modal"></button>
            </div>
            <div class="modal-body">
                <p class='modal-body-text'><?php eT("An error occurred."); ?></p>
            </div>
            <div class="modal-footer">
                <button type="button" class="btn btn-outline-secondary" data-bs-dismiss="modal">&nbsp;<?php eT("Close"); ?></button>
            </div>
        </div>
    </div>
</div>

<!-- Modal for success -->
<div id="success-modal" class="modal fade" role="dialog">
    <div class="modal-dialog">
        <!-- Modal content-->
        <div class="modal-content">
            <div class="modal-header card-header">
                <h5 class="modal-title"><?php eT("Success"); ?></h5>
                <button type="button" class="btn-close" data-bs-dismiss="modal"></button>
            </div>
            <div class="modal-body">
                <p class='modal-body-text'><?php /* This must be set in Javascript */ ?></p>
            </div>
            <div class="modal-footer">
                <button type="button" class="btn btn-outline-secondary" data-bs-dismiss="modal">&nbsp;<?php eT("Close"); ?></button>
            </div>
        </div>
    </div>
</div>

<?php
//modal for survey activation
App()->getController()->renderPartial('/surveyAdministration/partial/topbar/_modalSurveyActivation');
?>

<!-- Modal for admin notifications -->
<div id="admin-notification-modal" class="modal fade" role="dialog">
    <div class="modal-dialog">
        <!-- Modal content-->
        <div class="modal-content"> <?php // JS add not.type as panel-type, e.g. panel-default, panel-danger
        ?>
            <div class="modal-header card-header">
                <h5 class="modal-title"><?php eT("Notifications"); ?></h5>
                <span class='notification-date'></span>
            </div>
            <div class="modal-body">
                <p class='modal-body-text'></p>
            </div>
            <div class="modal-footer">
                <button type="button" class="btn btn-outline-secondary" data-bs-dismiss="modal">&nbsp;<?php eT("Close"); ?></button>
            </div>
        </div>
    </div>
</div>

<!-- Yet another general purpose modal, this one used by AjaxHelper to display JsonOutputModal messages -->
<div id="ajax-helper-modal" class="modal fade" role="dialog">
    <div class="modal-dialog">
        <!-- Modal content-->
        <div class="modal-content">
        </div>
    </div>
</div>

<?php
$this->renderPartial('/admin/htmleditor/modal_editor_partial');
?>

</body>

</html><|MERGE_RESOLUTION|>--- conflicted
+++ resolved
@@ -51,11 +51,7 @@
 $questionEditor = $questionEditor ?? false;
 ?>
 <!-- Footer -->
-<<<<<<< HEAD
-<footer class="container-fluid footer d-flex flex-grow-1 flex-column justify-content-end text-end py-3">
-=======
-<footer class="container-fluid footer d-flex flex-grow-1 flex-column justify-content-end text-end">
->>>>>>> 5ee6fc6e
+<footer class="container-fluid footer d-flex flex-grow-1 flex-column justify-content-end text-end py-3 mt-5">
     <div>
         <a data-bs-toggle="tooltip" title='<?php eT("Visit our website!"); ?>' href='https://community.limesurvey.org' target='_blank'>LimeSurvey Community Edition</a>
         <?php if (Permission::model()->hasGlobalPermission('superadmin', 'read')) { ?>
