--- conflicted
+++ resolved
@@ -24,28 +24,15 @@
 
     //The container to hold the vuejs application
     echo ' <!-- Survey page, started in Survey_Common_Action::render_wrapped_template() -->
-<<<<<<< HEAD
         <div id="vue-apps-main-container" '
-    . 'class="ls-flex-row align-items-flex-begin align-content-flex-end" '
-=======
-        <div id="vue-apps-main-container" ' 
     . 'class="ls-flex-row align-items-flex-begin align-content-flex-end col-12" '
->>>>>>> eea2ad1d
     . '>';
         //Rendered through /admin/super/sidemenu
         $this->_surveysidemenu($aData);
-<<<<<<< HEAD
-        echo '<div id="fullbody-container" '
-            . 'class="ls-flex-column align-items-flex-start align-content-flex-start col-11 ls-flex-item transition-animate-width" '
-            . 'style="max-width:95%;" '
-=======
-
-        
         echo '<div id="pjax-content" '
         . 'class="ls-flex-column align-items-flex-start align-content-center col-11 ls-flex-item transition-animate-width" '
         . 'style="max-width:95%; overflow-x:hidden; overflow-y:visible" '
         // . 'v-bind:style="{\'max-width\': $store.getters.substractContainer, \'min-height\': $store.state.inSurveyViewHeight+\'px\'}"'
->>>>>>> eea2ad1d
         . '>';
             //New general top bar (VueComponent)
             $this->_generaltopbar($aData);
