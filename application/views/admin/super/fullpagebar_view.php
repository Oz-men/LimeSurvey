--- conflicted
+++ resolved
@@ -18,15 +18,9 @@
                 <?php if (!empty($fullpagebar['pluginManager']['buttons']['showUpload'])) : ?>
                     <a
                         href=''
-<<<<<<< HEAD
                         class='btn btn-outline-secondary'
-                        data-toggle='modal'
-                        data-target='#installPluginZipModal'
-=======
-                        class='btn btn-default'
                         data-bs-toggle='modal'
                         data-bs-target='#installPluginZipModal'
->>>>>>> eb0af5f7
                         data-tooltip='true'
                         title='<?php eT('Install plugin by ZIP archive'); ?>'
                     >
@@ -39,13 +33,8 @@
                 <?php if (isset($fullpagebar['pluginManager']['buttons']['scanFiles'])) : ?>
                     <a
                         href='<?php echo $fullpagebar["pluginManager"]["buttons"]["scanFiles"]["url"]; ?>'
-<<<<<<< HEAD
                         class='btn btn-outline-secondary'
-                        data-toggle='tooltip'
-=======
-                        class='btn btn-default'
                         data-bs-toggle='tooltip'
->>>>>>> eb0af5f7
                         title='<?php eT('Scan files for available plugins'); ?>'
                     >
                         <i class='fa fa-file '></i>
