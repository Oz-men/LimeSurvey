<?php

/**
 * The welcome page is the home page
 * TODO : make a recursive function, taking any number of box in the database, calculating how much rows are needed.
 */

// DO NOT REMOVE This is for automated testing to validate we see that page
echo viewHelper::getViewTestTag('index');
?>

<?php
    // Boxes are defined by user. We still want the default boxes to be translated.
    gT('Create survey');
    gT('Create a new survey');
    gT('List surveys');
    gT('List available surveys');
    gT('Global settings');
    gT('Edit global settings');
    gT('ComfortUpdate');
    gT('Stay safe and up to date');
    gT('Label sets');
    gT('Edit label sets');
    gT('Themes');
?>

<!-- Welcome view -->
<div class="welcome full-page-wrapper">

    <!-- Logo & Presentation -->
    <?php if ($bShowLogo) :?>
            <div class="jumbotron" id="welcome-jumbotron">
                <img alt="logo" src="<?php echo LOGO_URL;?>" id="lime-logo"  class="profile-img-card img-fluid" />
                <p class="d-xs-none custom custom-margin top-25 fs-4 text" ><?php echo PRESENTATION; // Defined in AdminController?></p>
            </div>
    <?php endif;?>

    <!-- Message when first start -->
    <?php if ($countSurveyList == 0  && Permission::model()->hasGlobalPermission('surveys', 'create')) :?>
        <script type="text/javascript">
            window.onload = function() {
                var welcomeModal = new bootstrap.Modal(document.getElementById('welcomeModal'));
                welcomeModal.show()
            };
        </script>

        <div class="modal fade" id="welcomeModal" aria-labelledby="welcome-modal-title">
            <div class="modal-dialog">
                <div class="modal-content">
                    <div class="modal-header">
                      <h5 class="modal-title" id="welcome-modal-title"><?php echo sprintf(gT("Welcome to %s!"), 'LimeSurvey'); ?></h5>
                      <button type="button" class="btn-close" data-bs-dismiss="modal" aria-label="Close" aria-hidden="true"></button>
                    </div>
                    <div class="modal-body">
                        <div id="selector__welcome-modal--simplesteps">
                            <p><?php eT("Some piece-of-cake steps to create your very own first survey:"); ?></p>
                            <div>
                                <ol>
<<<<<<< HEAD
                                    <li><?php echo sprintf(gT('Create a new survey by clicking on the %s icon.'),
                                                           "<i class='ri-add-circle-fill text-success'></i>"); ?></li>
=======
                                    <li><?php echo sprintf(
                                        gT('Create a new survey by clicking on the %s icon.'),
                                        "<i class='icon-add text-success'></i>"
                                    ); ?></li>
>>>>>>> 468cd504
                                    <li><?php eT('Create a new question group inside your survey.'); ?></li>
                                    <li><?php eT('Create one or more questions inside the new question group.'); ?></li>
                                    <li><?php echo sprintf(gT('Done. Test your survey using the %s icon.'), "<i class='ri-settings-5-fill text-success'></i>"); ?></li>
                                </ol>
                            </div>
                            <div>
                                <hr/>
                            </div>

                            <?php
                            // Hide this until we have fixed the tutorial
                            // @TODO FIX TUTORIAL
                            if (Permission::model()->hasGlobalPermission('surveys', 'create') && 1 == 2) { ?>
                                <div class="row" id="selector__welcome-modal--tutorial">
                                    <p><?php eT('Or, try out our interactive tutorial tour'); ?> </p>
                                    <p class="text-center">
                                        <button type="button" class="btn btn-primary btn-lg" id="selector__welcome-modal--starttour">
                                            <?php eT("Start the tour"); ?>
                                        </button>
                                    </p>
                                </div>
                            <?php } ?>
                        </div>
                    </div>
                    <div class="modal-footer">
                      <button type="button" class="btn btn-outline-secondary" data-bs-dismiss="modal"><?php eT('Close');?></button>
                      <a href="<?php echo $this->createUrl("surveyAdministration/newSurvey") ?>" class="btn btn-primary">
                        <?php eT('Create a new survey');?>
                      </a>
                    </div>
                </div><!-- /.modal-content -->
            </div><!-- /.modal-dialog -->
        </div><!-- /.modal -->

    <?php endif;?>

    <?php
        //Check for IE and show a warning box
    if (preg_match('~MSIE|Internet Explorer~i', $_SERVER['HTTP_USER_AGENT']) || (strpos($_SERVER['HTTP_USER_AGENT'], 'Trident/7.0') !== false && strpos($_SERVER['HTTP_USER_AGENT'], 'rv:11.0') !== false)) {
        ?>
    <div class="container">
        <div class="alert alert-danger" role="alert" id="warningIE11">
            <div class="container-fluid">
                <div class="row">
                    <h4 class="col-12"><?=gT("Warning!")?></h4>
                </div>
                <div class="row">
                    <div class="col-12">
                    <?php eT("You are using Microsoft Internet Explorer."); ?><br/><br/>
                    <?php eT("LimeSurvey 3.x or newer does not support Internet Explorer for the LimeSurvey administration, anymore. However most of the functionality should still work."); ?><br/>
                    <?php eT("If you have any issues, please try using a modern browser first, before reporting it.");?>
                    </div>
                </div>
            </div>
        </div>
    </div>

    <?php
    }
    App()->getClientScript()->registerScript('WelcomeCheckIESafety', "
    if(!/(MSIE|Trident\/)/i.test(navigator.userAgent)) {
        $('#warningIE11').remove();
    }
    ", LSYii_ClientScript::POS_POSTSCRIPT);
    ?>
    <!-- Last visited survey/question -->
    <?php if ($bShowLastSurveyAndQuestion && ($showLastSurvey || $showLastQuestion)) : // bShowLastSurveyAndQuestion is the homepage setting, showLastSurvey & showLastQuestion are about if infos are available ?>
        <div class="text-end">
            <div class="col-xl-9 col-md-9  ">
                <div class='float-end'>
                <?php if ($showLastSurvey) :?>
                    <span id="last_survey" class=""> <!-- to enable rotation again set class back to "rotateShown" -->
                    <?php eT("Last visited survey:");?>
                    <a href="<?php echo $surveyUrl;?>" class=""><?php echo viewHelper::flatEllipsizeText($surveyTitle, true, 60);?></a>
                    </span>
                <?php endif; ?>

                <?php if ($showLastQuestion) :?>
                    <span id="last_question" class=""> <!-- to enable rotation again set class back to "rotateHidden" -->
                    <?php eT("Last visited question:");?>
                    <a href="<?php echo $last_question_link;?>" class=""><?php echo viewHelper::flatEllipsizeText($last_question_name, true, 60); ?></a>
                    </span>
                <?php endif; ?>
                </div>
                <br/><br/>
            </div>
        </div>
    <?php endif;?>

    <!-- Rendering all boxes in database -->
    <?php $this->widget('ext.PanelBoxWidget.PanelBoxWidget', array(
            'display' => 'allboxesinrows',
            'boxesbyrow' => $iBoxesByRow,
            'offset' => $sBoxesOffSet,
            'boxesincontainer' => $bBoxesInContainer
        ));
?>

    <?php if ($bShowSurveyList) : ?>
        <div class="col-12 list-surveys">
            <h2><?php eT('Survey list'); ?></h2>
            <?php
                $this->widget('ext.admin.survey.ListSurveysWidget.ListSurveysWidget', array(
                            'model'            => $oSurveySearch,
                            'bRenderSearchBox' => $bShowSurveyListSearch,
                        ));
            ?>
        </div>
    <?php endif; ?>


    <!-- Boxes for smartphones -->
    <div class="row d-sm-none d-md-none d-lg-none">
        <div class="card card-clickable card-primary" id="panel-7" data-url="<?php echo $this->createUrl("surveyAdministration/listSurveys") ?>" style="opacity: 1; top: 0px;">
            <div class="card-header ">
                <?php eT('List surveys');?>
            </div>
            <div class="card-body">
                <a href='<?php echo $this->createUrl("surveyAdministration/listsurveys") ?>'>
                    <span class="ri-list-unordered" style="font-size: 4em"></span>
            <span class="visually-hidden"><?php eT('List surveys');?></span>
                </a><br><br>
                <a href='<?php echo $this->createUrl("surveyAdministration/listsurveys") ?>'><?php eT('List surveys');?></a>
            </div>
        </div>

        <div class="card card-clickable card-primary" id="panel-8" data-url="<?php echo $this->createUrl("admin/globalsettings") ?>" style="opacity: 1; top: 0px;">
            <div class="card-header ">
                <?php eT('Edit global settings');?>
            </div>
            <div class="card-body">
                <a href='<?php echo $this->createUrl("admin/globalsettings") ?>'>
                    <span class="ri-settings-5-fill" style="font-size: 4em"></span>
                    <span class="visually-hidden"><?php eT('Edit global settings');?></span>
                </a><br><br>
                <a href='<?php echo $this->createUrl("admin/globalsettings") ?>'><?php eT('Edit global settings');?></a>
            </div>
        </div>

    </>
</div>

<!-- Notification setting -->
<input type="hidden" id="absolute_notification" /><|MERGE_RESOLUTION|>--- conflicted
+++ resolved
@@ -29,10 +29,10 @@
 
     <!-- Logo & Presentation -->
     <?php if ($bShowLogo) :?>
-            <div class="jumbotron" id="welcome-jumbotron">
-                <img alt="logo" src="<?php echo LOGO_URL;?>" id="lime-logo"  class="profile-img-card img-fluid" />
-                <p class="d-xs-none custom custom-margin top-25 fs-4 text" ><?php echo PRESENTATION; // Defined in AdminController?></p>
-            </div>
+        <div class="jumbotron" id="welcome-jumbotron">
+            <img alt="logo" src="<?php echo LOGO_URL; ?>" id="lime-logo" class="profile-img-card img-fluid"/>
+            <p class="d-xs-none custom custom-margin top-25 fs-4 text"><?php echo PRESENTATION; // Defined in AdminController?></p>
+        </div>
     <?php endif;?>
 
     <!-- Message when first start -->
@@ -56,15 +56,10 @@
                             <p><?php eT("Some piece-of-cake steps to create your very own first survey:"); ?></p>
                             <div>
                                 <ol>
-<<<<<<< HEAD
-                                    <li><?php echo sprintf(gT('Create a new survey by clicking on the %s icon.'),
-                                                           "<i class='ri-add-circle-fill text-success'></i>"); ?></li>
-=======
                                     <li><?php echo sprintf(
                                         gT('Create a new survey by clicking on the %s icon.'),
-                                        "<i class='icon-add text-success'></i>"
+                                        "<i class='ri-add-circle-fill text-success'></i>"
                                     ); ?></li>
->>>>>>> 468cd504
                                     <li><?php eT('Create a new question group inside your survey.'); ?></li>
                                     <li><?php eT('Create one or more questions inside the new question group.'); ?></li>
                                     <li><?php echo sprintf(gT('Done. Test your survey using the %s icon.'), "<i class='ri-settings-5-fill text-success'></i>"); ?></li>
