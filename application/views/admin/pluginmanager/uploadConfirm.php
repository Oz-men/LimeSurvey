--- conflicted
+++ resolved
@@ -33,57 +33,32 @@
 
             <!-- Name -->
             <div class="form-group col-sm-12">
-<<<<<<< HEAD
                 <label class="col-sm-4 form-label"><?php eT("Name:"); ?></label>
-                <div class="col-sm-4"><?php echo $config->getName(); ?></div>
-=======
-                <label class="col-sm-4 control-label"><?php eT("Name:"); ?></label>
                 <div class="col-sm-4"><?=htmlentities($config->getName()); ?></div>
->>>>>>> cacb13f1
             </div>
 
             <!-- Description -->
             <div class="form-group col-sm-12">
-<<<<<<< HEAD
                 <label class="col-sm-4 form-label"><?php eT("Description:"); ?></label>
-                <div class="col-sm-8"><?php echo $config->getDescription(); ?></div>
-=======
-                <label class="col-sm-4 control-label"><?php eT("Description:"); ?></label>
                 <div class="col-sm-8"><?=htmlentities($config->getDescription()); ?></div>
->>>>>>> cacb13f1
             </div>
 
             <!-- Version -->
             <div class="form-group col-sm-12">
-<<<<<<< HEAD
                 <label class="col-sm-4 form-label"><?php eT("Version:"); ?></label>
-                <div class="col-sm-4"><?php echo $config->getVersion(); ?></div>
-=======
-                <label class="col-sm-4 control-label"><?php eT("Version:"); ?></label>
                 <div class="col-sm-4"><?=htmlentities($config->getVersion()); ?></div>
->>>>>>> cacb13f1
             </div>
 
             <!-- Author -->
             <div class="form-group col-sm-12">
-<<<<<<< HEAD
                 <label class="col-sm-4 form-label"><?php eT("Author:"); ?></label>
-                <div class="col-sm-4"><?php echo $config->getAuthor(); ?></div>
-=======
-                <label class="col-sm-4 control-label"><?php eT("Author:"); ?></label>
                 <div class="col-sm-4"><?=htmlentities($config->getAuthor()); ?></div>
->>>>>>> cacb13f1
             </div>
 
             <!-- Compatible -->
             <div class="form-group col-sm-12">
-<<<<<<< HEAD
                 <label class="col-sm-4 form-label"><?php eT("Compatible"); ?></label>
-                <?php if ($config->isCompatible()): ?>
-=======
-                <label class="col-sm-4 control-label"><?php eT("Compatible"); ?></label>
                 <?php if ($config->isCompatible()) : ?>
->>>>>>> cacb13f1
                     <div class="col-sm-4"><span class="fa fa-check text-success"></span></div>
                 <?php else : ?>
                     <div class="col-sm-4"><span class="fa fa-times text-warning"></span></div>
