<div class='col-12'>
    <div class='pagetitle h3'><?php eT('Confirm uploaded plugin'); ?></div>

    <?php // Only show config summary if config could be found. ?>
    <?php if (isset($config)) : ?>
        <?php echo CHtml::form(
            Yii::app()->getController()->createUrl(
                '/admin/pluginmanager',
                [
                    'sa' => 'installUploadedPlugin'
                ]
            ),
            'post'
        ); ?>

        <input type="hidden" name="isUpdate" value="<?php echo json_encode($isUpdate); ?>"/>

        <?php if ($isUpdate) : ?>
            <div class='alert alert-info'>
                <p>
                    <i class='fa fa-info'></i>&nbsp;
                    <?php eT('The following plugin will be updated. Please click "Update" to update the plugin, or "Abort" to abort.'); ?>
                </p>
            </div>
        <?php else : ?>
            <div class='alert alert-info'>
                <p>
                    <i class='fa fa-info'></i>&nbsp;
                    <?php eT('The following plugin will be installed. Please click "Install" to install the plugin, or "Abort" to abort. Aborting will remove the files from the file system.'); ?>
                </p>
            </div>
        <?php endif; ?>

        <!-- Name -->
        <div class="form-group col-12">
            <label class="col-md-4 form-label"><?php eT("Name:"); ?></label>
            <div class="col-md-4"><?= htmlentities($config->getName()); ?></div>
        </div>

        <!-- Description -->
        <div class="form-group col-12">
            <label class="col-md-4 form-label"><?php eT("Description:"); ?></label>
            <div class="col-md-8"><?= htmlentities($config->getDescription()); ?></div>
        </div>

        <!-- Version -->
        <div class="form-group col-12">
            <label class="col-md-4 form-label"><?php eT("Version:"); ?></label>
            <div class="col-md-4"><?= htmlentities($config->getVersion()); ?></div>
        </div>

        <!-- Author -->
        <div class="form-group col-12">
            <label class="col-md-4 form-label"><?php eT("Author:"); ?></label>
            <div class="col-md-4"><?= htmlentities($config->getAuthor()); ?></div>
        </div>

        <!-- Compatible -->
        <div class="form-group col-12">
            <label class="col-md-4 form-label"><?php eT("Compatible"); ?></label>
            <?php if ($config->isCompatible()) : ?>
                <div class="col-md-4"><span class="fa fa-check text-success"></span></div>
            <?php else : ?>
                <div class="col-md-4"><span class="fa fa-times text-warning"></span></div>
            <?php endif; ?>
        </div>

        <!-- Buttons -->
        <div class="form-group col-12">
            <label class="col-md-4 form-label"></label>
            <div class="col-md-4">
                <?php if ($isUpdate) : ?>
                    <input type="submit" class="btn btn-success" value="<?php eT("Update"); ?>"/>
                <?php else : ?>
                    <input type="submit" class="btn btn-success" value="<?php eT("Install"); ?>"/>
                <?php endif; ?>
                <a href="<?php echo $abortUrl; ?>" class="btn btn-warning" data-bs-dismiss="modal"><?php eT("Abort"); ?></a>
            </div>
<<<<<<< HEAD

            <!-- Buttons -->
            <div class="form-group col-sm-12">
                <label class="col-sm-4 form-label"></label>
                <div class="col-sm-4">
                    <?php if ($isUpdate) : ?>
                        <button type="submit" class="btn btn-success">
                            <?php eT("Update");?>
                        </button>
                    <?php else : ?>
                        <button type="submit" class="btn btn-success">
                            <?php eT("Install");?>
                        </button>
                    <?php endif; ?>
                    <button
                        type="button"
                        href="<?php echo $abortUrl; ?>" 
                        class="btn btn-warning" 
                        data-bs-dismiss="modal">
                        <?php eT("Abort");?>
                    </button>
                </div>
            </div>
=======
        </div>
>>>>>>> 5566f605

        </form>

    <?php else : ?>
        <div class='alert alert-warning'>
            <p>
                <i class='fa fa-warning'></i>&nbsp;
                <?php eT('Error: Found no configuration for plugin. Please contact the plugin author.'); ?>
            </p>
        </div>

    <?php endif; ?>
</div><|MERGE_RESOLUTION|>--- conflicted
+++ resolved
@@ -73,36 +73,12 @@
                     <input type="submit" class="btn btn-success" value="<?php eT("Update"); ?>"/>
                 <?php else : ?>
                     <input type="submit" class="btn btn-success" value="<?php eT("Install"); ?>"/>
+                            <?php eT("Install");?>
+                        </button>
                 <?php endif; ?>
                 <a href="<?php echo $abortUrl; ?>" class="btn btn-warning" data-bs-dismiss="modal"><?php eT("Abort"); ?></a>
             </div>
-<<<<<<< HEAD
-
-            <!-- Buttons -->
-            <div class="form-group col-sm-12">
-                <label class="col-sm-4 form-label"></label>
-                <div class="col-sm-4">
-                    <?php if ($isUpdate) : ?>
-                        <button type="submit" class="btn btn-success">
-                            <?php eT("Update");?>
-                        </button>
-                    <?php else : ?>
-                        <button type="submit" class="btn btn-success">
-                            <?php eT("Install");?>
-                        </button>
-                    <?php endif; ?>
-                    <button
-                        type="button"
-                        href="<?php echo $abortUrl; ?>" 
-                        class="btn btn-warning" 
-                        data-bs-dismiss="modal">
-                        <?php eT("Abort");?>
-                    </button>
-                </div>
-            </div>
-=======
         </div>
->>>>>>> 5566f605
 
         </form>
 
