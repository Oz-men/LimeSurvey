--- conflicted
+++ resolved
@@ -69,12 +69,11 @@
             <div class="form-group col-sm-12">
                 <label class="col-sm-4 form-label"></label>
                 <div class="col-sm-4">
-<<<<<<< HEAD
-                    <?php if ($isUpdate): ?>
+                    <?php if ($isUpdate) : ?>
                         <button type="submit" class="btn btn-success">
                             <?php eT("Update");?>
                         </button>
-                    <?php else: ?>
+                    <?php else : ?>
                         <button type="submit" class="btn btn-success">
                             <?php eT("Install");?>
                         </button>
@@ -83,17 +82,9 @@
                         type="button"
                         href="<?php echo $abortUrl; ?>" 
                         class="btn btn-warning" 
-                        data-dismiss="modal">
+                        data-bs-dismiss="modal">
                         <?php eT("Abort");?>
                     </button>
-=======
-                    <?php if ($isUpdate) : ?>
-                        <input type="submit" class="btn btn-success" value="<?php eT("Update");?>" />
-                    <?php else : ?>
-                        <input type="submit" class="btn btn-success" value="<?php eT("Install");?>" />
-                    <?php endif; ?>
-                    <a href="<?php echo $abortUrl; ?>" class="btn btn-warning" data-bs-dismiss="modal"><?php eT("Abort");?></a>
->>>>>>> eb0af5f7
                 </div>
             </div>
 
