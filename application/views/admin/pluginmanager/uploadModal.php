--- conflicted
+++ resolved
@@ -42,13 +42,9 @@
                         <?php eT("Upload") ?>
                     </button>
                 <?php endif; ?>
-<<<<<<< HEAD
-                <button type="button" class="btn btn-outline-secondary" data-dismiss="modal">
+                <button type="button" class="btn btn-outline-secondary" data-bs-dismiss="modal">
                     <?php eT("Close");?>
                 </button>
-=======
-                <button type="button" class="btn btn-default" data-bs-dismiss="modal"><?php eT("Close");?></button>
->>>>>>> eb0af5f7
             </div>
             </form>
         </div><!-- /.modal-content -->
