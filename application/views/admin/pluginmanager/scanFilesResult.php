<?php
/**
 * @var array $result
 * @var string $installUrl
 */
?>
<div class='col-lg-12'>
    <div class='col-sm-12'>
        <?php foreach ($result as $name => $scannedPlugin) : ?>
            <div class='form-group col-lg-12'>
                <label class='form-label col-sm-4'>
                    <?php echo $name; ?>
                </label>
                <?php if ($scannedPlugin['load_error'] == 0 && $scannedPlugin['extensionConfig'] == null) : ?>
                    <i class='fa fa-ban text-warning'></i>&nbsp;
                    <span class='text-warning'><?php eT('Missing configuration file.'); ?></span>
                <?php elseif ($scannedPlugin['isCompatible']) : ?>
                    <?php echo CHtml::beginForm($installUrl, 'post', ['style' => 'display: inline-block;']); ?>
                    <input type='hidden' name='pluginName' value='<?php echo $name; ?>'/>
<<<<<<< HEAD
                    <button href='' type="button" class='btn btn-success' data-toggle='tooltip' title='<?php eT('Install this plugin'); ?>'>
                        <i class='fa fa-download'></i>
                        &nbsp;
=======
                    <button href='' class='btn btn-success' data-bs-toggle='tooltip' title='<?php eT('Install this plugin'); ?>'>
                        <i class='fa fa-download'></i>&nbsp;
>>>>>>> eb0af5f7
                        <?php eT('Install'); ?>
                    </button>
                    <?= CHtml::endForm() ?>
                <?php elseif (
                    $scannedPlugin['load_error'] == 0
                    && $scannedPlugin['extensionConfig'] != null
                    && !$scannedPlugin['isCompatible']
                ) : ?>
                    <i class='fa fa-ban text-warning'></i>&nbsp;
                    <span class='text-warning'><?php eT('Plugin is not compatible with your LimeSurvey version.'); ?></span>
                <?php else : ?>
                    <i class='fa fa-exclamation-triangle text-warning'></i>&nbsp;
                    <span class='text-warning'><?php eT('Load error. Please contact the plugin author.'); ?></span>
                <?php endif; ?>

                <?php if (isset($scannedPlugin['deleteUrl'])) : ?>
<<<<<<< HEAD
                    <a href='#' class='btn btn-outline-secondary' data-target='#confirmation-modal' data-toggle='modal' data-post-url='<?= $scannedPlugin['deleteUrl'] ?>' data-message='<?php eT('Are you sure you want to delete this plugin from the file system?'); ?>' type='submit'>
=======
                    <a href='#' class='btn btn-default' data-bs-target='#confirmation-modal' data-bs-toggle='modal' data-post-url='<?= $scannedPlugin['deleteUrl'] ?>' data-message='<?php eT('Are you sure you want to delete this plugin from the file system?'); ?>' type='submit'>
>>>>>>> eb0af5f7
                        <i class='fa fa-trash text-danger'></i>&nbsp;
                        <span data-bs-toggle='tooltip' title='<?php eT('Delete this plugin from the file system'); ?>'>Delete files</span>
                    </a>
                <?php endif; ?>
            </div>
        <?php endforeach; ?>
    </div>
</div><|MERGE_RESOLUTION|>--- conflicted
+++ resolved
@@ -17,14 +17,9 @@
                 <?php elseif ($scannedPlugin['isCompatible']) : ?>
                     <?php echo CHtml::beginForm($installUrl, 'post', ['style' => 'display: inline-block;']); ?>
                     <input type='hidden' name='pluginName' value='<?php echo $name; ?>'/>
-<<<<<<< HEAD
-                    <button href='' type="button" class='btn btn-success' data-toggle='tooltip' title='<?php eT('Install this plugin'); ?>'>
+                    <button href='' type="button" class='btn btn-success' data-bs-toggle='tooltip' title='<?php eT('Install this plugin'); ?>'>
                         <i class='fa fa-download'></i>
                         &nbsp;
-=======
-                    <button href='' class='btn btn-success' data-bs-toggle='tooltip' title='<?php eT('Install this plugin'); ?>'>
-                        <i class='fa fa-download'></i>&nbsp;
->>>>>>> eb0af5f7
                         <?php eT('Install'); ?>
                     </button>
                     <?= CHtml::endForm() ?>
@@ -41,11 +36,7 @@
                 <?php endif; ?>
 
                 <?php if (isset($scannedPlugin['deleteUrl'])) : ?>
-<<<<<<< HEAD
-                    <a href='#' class='btn btn-outline-secondary' data-target='#confirmation-modal' data-toggle='modal' data-post-url='<?= $scannedPlugin['deleteUrl'] ?>' data-message='<?php eT('Are you sure you want to delete this plugin from the file system?'); ?>' type='submit'>
-=======
-                    <a href='#' class='btn btn-default' data-bs-target='#confirmation-modal' data-bs-toggle='modal' data-post-url='<?= $scannedPlugin['deleteUrl'] ?>' data-message='<?php eT('Are you sure you want to delete this plugin from the file system?'); ?>' type='submit'>
->>>>>>> eb0af5f7
+                    <a href='#' class='btn btn-outline-secondary' data-bs-target='#confirmation-modal' data-bs-toggle='modal' data-post-url='<?= $scannedPlugin['deleteUrl'] ?>' data-message='<?php eT('Are you sure you want to delete this plugin from the file system?'); ?>' type='submit'>
                         <i class='fa fa-trash text-danger'></i>&nbsp;
                         <span data-bs-toggle='tooltip' title='<?php eT('Delete this plugin from the file system'); ?>'>Delete files</span>
                     </a>
