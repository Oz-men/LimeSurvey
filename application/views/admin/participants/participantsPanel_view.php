--- conflicted
+++ resolved
@@ -60,107 +60,15 @@
 
 <!-- Participant Bar -->
 <div class='menubar surveybar' id="participantbar">
-<<<<<<< HEAD
-    <div class='row'>
-
-        <div class="col-md-9">
-            <?php if (Permission::model()->hasGlobalPermission('participantpanel', 'read')) : ?>
-                <!-- Display participants -->
-                <a class="btn btn-outline-secondary" href="<?php echo $this->createUrl("admin/participants/sa/displayParticipants"); ?>" role="button">
-                    <span class="fa fa-list text-success"></span>
-                    <?php eT("Display CPDB participants"); ?>
-                </a>
-            <?php elseif (
-                Permission::model()->hasGlobalPermission('participantpanel', 'create')
-                || ParticipantShare::model()->exists('share_uid = :userid', [':userid' => App()->user->id])
-            ) : ?>
-                <!-- Display my participants -->
-                <a class="btn btn-outline-secondary" href="<?php echo $this->createUrl("admin/participants/sa/displayParticipants"); ?>" role="button">
-                    <span class="fa fa-list text-success"></span>
-                    <?php eT("Display my CPDB participants"); ?>
-                </a>
-            <?php endif; ?>
-
-            <!-- Summary -->
-            <a class="btn btn-outline-secondary" href="<?php echo $this->createUrl("admin/participants/sa/index"); ?>" role="button">
-                <span class="fa fa-list-alt text-success"></span>
-                <?php eT("Summary"); ?>
-            </a>
-
-            <!-- Import from CSV file -->
-            <?php
-            if (Permission::model()->hasGlobalPermission('participantpanel', 'import')) : ?>
-                <a class="btn btn-outline-secondary" href="<?php echo $this->createUrl("admin/participants/sa/importCSV"); ?>" role="button">
-                    <span class="icon-importcsv text-success"></span>
-                    <?php eT("Import"); ?>
-                </a>
-            <?php endif; ?>
-
-            <?php if (Permission::model()->hasGlobalPermission('superadmin', 'read')) : ?>
-                <!-- Global participant settings -->
-                <a class="btn btn-outline-secondary" href="<?php echo $this->createUrl("admin/participants/sa/blacklistControl"); ?>" role="button">
-                    <span class="icon-global text-success"></span>
-                    <?php eT("Blacklist settings"); ?>
-                </a>
-
-                <!-- Attribute management -->
-                <a class="btn btn-outline-secondary" href="<?php echo $this->createUrl("admin/participants/sa/attributeControl"); ?>" role="button">
-                    <span class="fa fa-tag text-success"></span>
-                    <?php eT("Attributes"); ?>
-                </a>
-
-            <?php endif; ?>
-
-            <!-- Share panel -->
-            <a class="btn btn-outline-secondary" href="<?php echo $this->createUrl("admin/participants/sa/sharePanel"); ?>" role="button">
-                <span class="fa fa-share text-success"></span>
-                <?php eT("Share panel"); ?>
-            </a>
-
-            <!-- Export to CSV file -->
-            <?php
-            if (Permission::model()->hasGlobalPermission('participantpanel', 'export')) : ?>
-                <a id="export" class="btn btn-outline-secondary" href="#" role="button">
-                    <span class="icon-exportcsv text-success"></span>
-                    <?php eT("Export all participants"); ?>
-                </a>
-
-            <?php endif; ?>
-
-            <!-- Add Participants -->
-            <?php if (isset($ownsAddParticipantsButton) && ($ownsAddParticipantsButton)) : ?>
-                <button class="btn btn-outline-secondary" id="addParticipantToCPP">
-                    <i class="fa fa-plus-circle text-success"></i>&nbsp;
-                    <?php eT("Add participant"); ?>
-                </button>
-            <?php endif; ?>
-        </div>
-
-        <div class="col-md-3 text-end">
-
-            <!-- Add Attribute -->
-            <?php if (isset($ownsAddAttributeButton) && ($ownsAddAttributeButton)) : ?>
-                <button class="btn btn-outline-secondary" id="addParticipantAttributeName">
-                    <i class="fa fa-plus-circle text-success"></i>
-                    &nbsp;
-                    <?php eT("Add new attribute"); ?>
-                </button>
-            <?php endif; ?>
-
-            <!-- Back -->
-            <a class="btn btn-outline-secondary" href="<?php echo $this->createUrl('admin/index'); ?>" role="button">
-                <span class="fa fa-backward"></span>
-                &nbsp;
-                <?php eT('Back'); ?>
-            </a>
-=======
     <div class="container-fluid">
         <div class='row'>
 
             <div class="col-lg-9">
                 <?php if (Permission::model()->hasGlobalPermission('participantpanel', 'read')) : ?>
                     <!-- Display participants -->
-                    <a class="btn btn-default" href="<?php echo $this->createUrl("admin/participants/sa/displayParticipants"); ?>" role="button">
+                <a class="btn btn-outline-secondary" 
+                   href="<?php echo $this->createUrl("admin/participants/sa/displayParticipants"); ?>" 
+                   role="button">
                         <span class="fa fa-list text-success"></span>
                         <?php eT("Display CPDB participants"); ?>
                     </a>
@@ -169,14 +77,18 @@
                     || ParticipantShare::model()->exists('share_uid = :userid', [':userid' => App()->user->id])
                 ) : ?>
                     <!-- Display my participants -->
-                    <a class="btn btn-default" href="<?php echo $this->createUrl("admin/participants/sa/displayParticipants"); ?>" role="button">
+                <a class="btn btn-outline-secondary" 
+                   href="<?php echo $this->createUrl("admin/participants/sa/displayParticipants"); ?>" 
+                   role="button">
                         <span class="fa fa-list text-success"></span>
                         <?php eT("Display my CPDB participants"); ?>
                     </a>
                 <?php endif; ?>
 
                 <!-- Summary -->
-                <a class="btn btn-default" href="<?php echo $this->createUrl("admin/participants/sa/index"); ?>" role="button">
+            <a class="btn btn-outline-secondary" 
+               href="<?php echo $this->createUrl("admin/participants/sa/index"); ?>" 
+               role="button">
                     <span class="fa fa-list-alt text-success"></span>
                     <?php eT("Summary"); ?>
                 </a>
@@ -184,7 +96,9 @@
                 <!-- Import from CSV file -->
                 <?php
                 if (Permission::model()->hasGlobalPermission('participantpanel', 'import')) : ?>
-                    <a class="btn btn-default" href="<?php echo $this->createUrl("admin/participants/sa/importCSV"); ?>" role="button">
+                <a class="btn btn-outline-secondary" 
+                   href="<?php echo $this->createUrl("admin/participants/sa/importCSV"); ?>" 
+                   role="button">
                         <span class="icon-importcsv text-success"></span>
                         <?php eT("Import"); ?>
                     </a>
@@ -192,13 +106,17 @@
 
                 <?php if (Permission::model()->hasGlobalPermission('superadmin', 'read')) : ?>
                     <!-- Global participant settings -->
-                    <a class="btn btn-default" href="<?php echo $this->createUrl("admin/participants/sa/blacklistControl"); ?>" role="button">
+                <a class="btn btn-outline-secondary" 
+                   href="<?php echo $this->createUrl("admin/participants/sa/blacklistControl"); ?>" 
+                   role="button">
                         <span class="icon-global text-success"></span>
                         <?php eT("Blacklist settings"); ?>
                     </a>
 
                     <!-- Attribute management -->
-                    <a class="btn btn-default" href="<?php echo $this->createUrl("admin/participants/sa/attributeControl"); ?>" role="button">
+                <a class="btn btn-outline-secondary" 
+                   href="<?php echo $this->createUrl("admin/participants/sa/attributeControl"); ?>" 
+                   role="button">
                         <span class="fa fa-tag text-success"></span>
                         <?php eT("Attributes"); ?>
                     </a>
@@ -206,7 +124,9 @@
                 <?php endif; ?>
 
                 <!-- Share panel -->
-                <a class="btn btn-default" href="<?php echo $this->createUrl("admin/participants/sa/sharePanel"); ?>" role="button">
+            <a class="btn btn-outline-secondary" 
+               href="<?php echo $this->createUrl("admin/participants/sa/sharePanel"); ?>" 
+               role="button">
                     <span class="fa fa-share text-success"></span>
                     <?php eT("Share panel"); ?>
                 </a>
@@ -214,7 +134,10 @@
                 <!-- Export to CSV file -->
                 <?php
                 if (Permission::model()->hasGlobalPermission('participantpanel', 'export')) : ?>
-                    <a id="export" class="btn btn-default" href="#" role="button">
+                <a id="export" 
+                   class="btn btn-outline-secondary" 
+                   href="#" 
+                   role="button">
                         <span class="icon-exportcsv text-success"></span>
                         <?php eT("Export all participants"); ?>
                     </a>
@@ -223,7 +146,8 @@
 
                 <!-- Add Participants -->
                 <?php if (isset($ownsAddParticipantsButton) && ($ownsAddParticipantsButton)) : ?>
-                    <button class="btn btn-default" id="addParticipantToCPP">
+                <button class="btn btn-outline-secondary" 
+                        id="addParticipantToCPP">
                         <i class="fa fa-plus-circle text-success"></i>&nbsp;
                         <?php eT("Add participant"); ?>
                     </button>
@@ -234,7 +158,8 @@
 
                 <!-- Add Attribute -->
                 <?php if (isset($ownsAddAttributeButton) && ($ownsAddAttributeButton)) : ?>
-                    <button class="btn btn-default" id="addParticipantAttributeName">
+                <button class="btn btn-outline-secondary" 
+                        id="addParticipantAttributeName">
                         <i class="fa fa-plus-circle text-success"></i>
                         &nbsp;
                         <?php eT("Add new attribute"); ?>
@@ -242,13 +167,14 @@
                 <?php endif; ?>
 
                 <!-- Back -->
-                <a class="btn btn-default" href="<?php echo $this->createUrl('admin/index'); ?>" role="button">
+            <a class="btn btn-outline-secondary" 
+               href="<?php echo $this->createUrl('admin/index'); ?>" 
+               role="button">
                     <span class="fa fa-backward"></span>
                     &nbsp;
                     <?php eT('Back'); ?>
                 </a>
             </div>
->>>>>>> 5566f605
         </div>
     </div>
 </div>
