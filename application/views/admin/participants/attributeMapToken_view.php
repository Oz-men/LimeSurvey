--- conflicted
+++ resolved
@@ -121,11 +121,7 @@
             <div class="modal-body">
             </div>
             <div class="modal-footer">
-<<<<<<< HEAD
-                <button type="button" class="btn btn-outline-secondary" data-dismiss="modal"><?php eT("Close");?></button>
-=======
-                <button type="button" class="btn btn-default" data-bs-dismiss="modal"><?php eT("Close");?></button>
->>>>>>> eb0af5f7
+                <button type="button" class="btn btn-outline-secondary" data-bs-dismiss="modal"><?php eT("Close");?></button>
             </div>
         </div><!-- /.modal-content -->
     </div><!-- /.modal-dialog -->
