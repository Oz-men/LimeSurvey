<script type="text/javascript">
    var redUrl = "<?php echo $this->createUrl("/admin/participants/sa/displayParticipants"); ?>";
    var copyUrl = "<?php echo $this->createUrl("/admin/participants/sa/addToCentral"); ?>";

    var surveyId = "<?php echo Yii::app()->request->getQuery('sid'); ?>";

    /* LANGUAGE */
    var attributesMappedText = "<?php eT("There are no unmapped attributes") ?>";
    var cannotAcceptTokenAttributesText="<?php eT("This list cannot accept survey participant attributes.") ?>";

</script>

<div class='header ui-widget-header'>
    <h3 class='pagetitle'><?php eT("Map your survey participant attributes to an existing participant attribute or create a new one"); ?></h3>
</div>

<div class="draggable-container">
    <div class='row'>
        <div class='col-md-4'>
            <div id="tokenattribute" class="card attribute-column">
                <div class="card-header bg-primary"><?php eT("Unmapped survey participant attributes") ?></div>
                <div id="tokenatt" class="tokenatt droppable">
                    <?php
                        if (!empty($tokenattribute))
                        {
                            foreach ($tokenattribute as $key => $value)
                            {
                                echo "<div id='t_" . $value . "' data-name='" . $key . "' class='card token-attribute attribute-item draggable'><div title='".gT("Drag this attribute to another column to map it to the central participants database")."' data-name=\"$key\" class=\"card-body\">" . $key . "</div></div>";
                            }
                        }
                    ?>
                </div>

            </div>
        </div>

        <div class='col-md-4'>
            <div id="newcreated" class="card attribute-column">
                <div class="card-header bg-primary"><?php eT("Participant attributes to create") ?></div>
                <div class="card-body newcreate droppable" style ="height: 40px">
                </div>
            </div>
        </div>

        <div class='col-md-4'>
            <div id="centralattribute" class="card attribute-column">
                <div class="card-header bg-primary"><?php eT("Existing participant attributes")?></div>
                <div class="centralatt">
                    <?php
                    if (!empty($attribute))
                    {
                        foreach ($attribute as $key => $value)
                        {
                            echo "<div class='card mappable-attribute-wrapper droppable'><div class=\"card-body mappable-attribute attribute-item\" id='c_" . $key . "' data-name='c_" . $key . "'>" . $value . "</div></div>";
                        }
                    }
                    ?>
                </div>

                <?php if (!empty($attribute)) { ?>
                <div class='explanation'>
                    <div class="explanation-row">
                        <input type='checkbox' id='overwriteman' name='overwriteman' />
                        <label for='overwriteman'><?php eT("Overwrite existing attribute values if a participant already exists?") ?></label>
                    </div>
                    <div class="explanation-row">
                        <input type='checkbox' id='createautomap' name='createautomap' />
                        <label for='createautomap'><?php eT("Make these mappings automatic in future") ?></label>
                    </div>
                </div>
                <?php } else { ?>

                <?php }
                if(!empty($alreadymappedattributename)) {
                    ?>
                    <div class='heading text-center'><?php eT("Pre-mapped attributes") ?></div>
                    <div class="notsortable">
                    <?php
                    foreach ($alreadymappedattributename as $key => $value)
                    {
                        echo "<div title='".gT("This attribute is automatically mapped")."' data-name='$value' class=\"already-mapped-attribute\" >" . $alreadymappedattdescription[$value] . "</div>";
                    }
                    ?>
                    </div>
                    <div class='explanation'>
                        <div class="explanation-row">
                            <input type='checkbox' id='overwrite' name='overwrite' />
                            <label for='overwrite'><?php eT("Overwrite existing attribute values if a participant already exists?") ?></label>
                        </div>
                    </div>
                    <?php
                }
                ?>
            </div>
        </div>
    </div>
<<<<<<< HEAD
    <div class='form-group col-sm-12 text-center'>
        <input class='btn btn-outline-secondary' type="button" name="goback" onclick="history.back();" id="back" value="<?php eT('Back')?>" />
        <input class='btn btn-outline-secondary' type='button' name='reset' onClick='window.location.reload();' id='reset' value="<?php eT('Reset') ?>" />
        <input class='btn btn-outline-secondary' type="button" name="attmap" id="attmap" value="<?php eT('Continue')?>" />
=======
    <div class='form-group col-12 text-center'>
        <input class='btn btn-default' type="button" name="goback" onclick="history.back();" id="back" value="<?php eT('Back')?>" />
        <input class='btn btn-default' type='button' name='reset' onClick='window.location.reload();' id='reset' value="<?php eT('Reset') ?>" />
        <input class='btn btn-default' type="button" name="attmap" id="attmap" value="<?php eT('Continue')?>" />
>>>>>>> 5566f605
   </div>

    <?php
    $ajaxloader = array(
        'src' => Yii::app()->getConfig('adminimageurl') . '/ajax-loader.gif',
        'alt' => 'Ajax Loader',
        'title' => 'Ajax Loader'
    );
    ?>
    <div id="processing" title="<?php eT("Processing...") ?>" style="display:none">
<?php echo CHtml::image($ajaxloader['src'], $ajaxloader['alt']); ?>
    </div>
</div>
<div id='attribute-map-token-modal' class="modal fade" tabindex="-1" role="dialog">
    <div class="modal-dialog">
        <div class="modal-content">
            <div class="modal-header">
                <h5 class="modal-title"><?php eT("Map survey participant attributes"); ?></h5>
                <button type="button" class="btn-close" data-bs-dismiss="modal" aria-label="Close"></button>
            </div>
            <div class="modal-body">
            </div>
            <div class="modal-footer">
                <button type="button" class="btn btn-outline-secondary" data-bs-dismiss="modal"><?php eT("Close");?></button>
            </div>
        </div><!-- /.modal-content -->
    </div><!-- /.modal-dialog -->
</div><!-- /.modal --><|MERGE_RESOLUTION|>--- conflicted
+++ resolved
@@ -94,17 +94,10 @@
             </div>
         </div>
     </div>
-<<<<<<< HEAD
-    <div class='form-group col-sm-12 text-center'>
+    <div class='form-group col-12 text-center'>
         <input class='btn btn-outline-secondary' type="button" name="goback" onclick="history.back();" id="back" value="<?php eT('Back')?>" />
         <input class='btn btn-outline-secondary' type='button' name='reset' onClick='window.location.reload();' id='reset' value="<?php eT('Reset') ?>" />
         <input class='btn btn-outline-secondary' type="button" name="attmap" id="attmap" value="<?php eT('Continue')?>" />
-=======
-    <div class='form-group col-12 text-center'>
-        <input class='btn btn-default' type="button" name="goback" onclick="history.back();" id="back" value="<?php eT('Back')?>" />
-        <input class='btn btn-default' type='button' name='reset' onClick='window.location.reload();' id='reset' value="<?php eT('Reset') ?>" />
-        <input class='btn btn-default' type="button" name="attmap" id="attmap" value="<?php eT('Continue')?>" />
->>>>>>> 5566f605
    </div>
 
     <?php
