--- conflicted
+++ resolved
@@ -62,11 +62,7 @@
     <div id="ParticipantAttributeNamesDropdownEdit" class="row form-group" style="display: none;">
         <div class="row">
             <div class="col-xs-2">
-<<<<<<< HEAD
-                <button class="btn btn-outline-secondary btn-block" id="addDropdownField" data-toggle="tooltip" title="<?php eT('Add dropdown field'); ?>"><i class="fa fa-plus-circle text-success"></i></button>
-=======
-                <button class="btn btn-default btn-block" id="addDropdownField" data-bs-toggle="tooltip" title="<?php eT('Add dropdown field'); ?>"><i class="fa fa-plus-circle text-success"></i></button>
->>>>>>> eb0af5f7
+                <button class="btn btn-outline-secondary btn-block" id="addDropdownField" data-bs-toggle="tooltip" title="<?php eT('Add dropdown field'); ?>"><i class="fa fa-plus-circle text-success"></i></button>
             </div>
             <h4 class="col-xs-8 col-offset-xs-2"><?php eT("Dropdown fields") ?></h4>
         </div>
@@ -111,11 +107,7 @@
                 </div>
             </div>
             <div class="col-xs-1">
-<<<<<<< HEAD
-                <button class="btn btn-outline-secondary form-group" id="addLanguageField" data-toggle="tooltip" title="<?php eT("Add a new language") ?>">
-=======
-                <button class="btn btn-default form-group" id="addLanguageField" data-bs-toggle="tooltip" title="<?php eT("Add a new language") ?>">
->>>>>>> eb0af5f7
+                <button class="btn btn-outline-secondary form-group" id="addLanguageField" data-bs-toggle="tooltip" title="<?php eT("Add a new language") ?>">
                     <i class="fa fa-plus-circle text-success"></i>
                 </button>
             </div>
@@ -250,15 +242,10 @@
     </script>
 </div>
 <div class="modal-footer">
-<<<<<<< HEAD
-    <button type="button" class="btn btn-cancel" data-dismiss="modal"><?php eT('Cancel') ?></button>
+    <button type="button" class="btn btn-cancel" data-bs-dismiss="modal"><?php eT('Cancel') ?></button>
     <button role="button" type="button" class="btn btn-primary action_save_modal_editAttributeName">
         <?php eT("Save")?>
     </button>
-=======
-    <button type="button" class="btn btn-cancel" data-bs-dismiss="modal"><?php eT('Cancel') ?></button>
-    <button type="button" class="btn btn-primary action_save_modal_editAttributeName"><?php eT("Save")?></button>
->>>>>>> eb0af5f7
 </div>
 <?php
 $this->endWidget();
