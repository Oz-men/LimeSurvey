--- conflicted
+++ resolved
@@ -60,13 +60,8 @@
     </div>
     <div id="ParticipantAttributeNamesDropdownEdit" class="row form-group" style="display: none;">
         <div class="row">
-<<<<<<< HEAD
-            <div class="col-xs-2">
+            <div class="col-2">
                 <button class="btn btn-outline-secondary btn-block" id="addDropdownField" data-bs-toggle="tooltip" title="<?php eT('Add dropdown field'); ?>"><i class="fa fa-plus-circle text-success"></i></button>
-=======
-            <div class="col-2">
-                <button class="btn btn-default btn-block" id="addDropdownField" data-bs-toggle="tooltip" title="<?php eT('Add dropdown field'); ?>"><i class="fa fa-plus-circle text-success"></i></button>
->>>>>>> 5566f605
             </div>
             <h4 class="col-8 col-offset-2"><?php eT("Dropdown fields") ?></h4>
         </div>
@@ -80,13 +75,8 @@
                         'id' => ''
                     ]);
                     echo "</div>";
-<<<<<<< HEAD
-                    echo '<div class="col-xs-1">
+                    echo '<div class="col-1">
                             <button class="btn btn-outline-secondary form-group action_delDropdownField">
-=======
-                    echo '<div class="col-1">
-                            <button class="btn btn-default form-group action_delDropdownField">
->>>>>>> 5566f605
                                 <i class="fa fa-trash text-danger"></i>
                             </button>
                         </div>
@@ -97,13 +87,8 @@
                 <div class='dropDownContainer col-8 col-offset-2'>
                     <input class='form-control' name='ParticipantAttributeNamesDropdown[]' value='' />
                 </div>
-<<<<<<< HEAD
-                <div class="col-xs-1">
+                <div class="col-1">
                     <button class="btn btn-outline-secondary form-group action_delDropdownField">
-=======
-                <div class="col-1">
-                    <button class="btn btn-default form-group action_delDropdownField">
->>>>>>> 5566f605
                         <i class="fa fa-trash text-danger"></i>
                     </button>
                 </div>
@@ -120,13 +105,8 @@
                 ?>
                 </div>
             </div>
-<<<<<<< HEAD
-            <div class="col-xs-1">
+            <div class="col-1">
                 <button class="btn btn-outline-secondary form-group" id="addLanguageField" data-bs-toggle="tooltip" title="<?php eT("Add a new language") ?>">
-=======
-            <div class="col-1">
-                <button class="btn btn-default form-group" id="addLanguageField" data-bs-toggle="tooltip" title="<?php eT("Add a new language") ?>">
->>>>>>> 5566f605
                     <i class="fa fa-plus-circle text-success"></i>
                 </button>
             </div>
@@ -142,13 +122,8 @@
                             <div class=" col-11">
                                 <input required class="form-control" name="ParticipantAttributeNameLanguages['.$languageKey.']" id="ParticipantAttributeNameLanguages_'.$languageKey.'" type="text" value="">
                             </div>
-<<<<<<< HEAD
-                            <div class="col-xs-1">
+                            <div class="col-1">
                                 <button class="btn btn-outline-secondary form-group action_delLanguageField">
-=======
-                            <div class="col-1">
-                                <button class="btn btn-default form-group action_delLanguageField">
->>>>>>> 5566f605
                                     <i class="fa fa-trash text-danger"></i>
                                 </button>
                             </div>
@@ -164,13 +139,8 @@
                             <div class=" col-11">
                                 <input class="form-control" name="ParticipantAttributeNameLanguages['.$languageKey.']" id="ParticipantAttributeNameLanguages_'.$languageKey.'" type="text" value="'.$languageOfAttribute.'">
                             </div>
-<<<<<<< HEAD
-                            <div class="col-xs-1">
+                            <div class="col-1">
                                 <button class="btn btn-outline-secondary form-group action_delLanguageField">
-=======
-                            <div class="col-1">
-                                <button class="btn btn-default form-group action_delLanguageField">
->>>>>>> 5566f605
                                     <i class="fa fa-trash text-danger"></i>
                                 </button>
                             </div>
@@ -191,13 +161,8 @@
                     <div class='dropDownContainer col-8 col-offset-2'>
                         <input class='form-control' name='dummyParticipantAttributeNamesDropdown' value='' />
                     </div>
-<<<<<<< HEAD
-                    <div class="col-xs-1">
+                    <div class="col-1">
                         <button class="btn btn-outline-secondary form-group action_delDropdownField">
-=======
-                    <div class="col-1">
-                        <button class="btn btn-default form-group action_delDropdownField">
->>>>>>> 5566f605
                             <i class="fa fa-trash text-danger"></i>
                         </button>
                     </div>
