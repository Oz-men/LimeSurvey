<?php $this->beginWidget('CActiveForm', array(
    'action' => App()->createUrl('/admin/participants/sa/attributeMap'),
    ), 'post'
); ?>
    <div class="modal-header">
        <button type="button" class="close" data-bs-dismiss="modal" aria-label="Close"><span aria-hidden="true">&times;</span></button>
        <div class="modal-title h4" id="participant_edit_modal"><?php echo ngT('Add participant to survey|Add participants to survey', $count); ?></div>
    </div>

    <div class="modal-body ">

        <div class='col-sm-4'></div>
        <div class='col-sm-8'>
            <p><?php echo ngT('Add the selected participant to survey.|Add the {n} selected participants to survey.', $count); ?></p>
        </div>

        <!-- Comma separated list -->
        <input type='hidden' name='participant_id' value='<?php echo $participant_id; ?>'/>
        <div class="row ls-space margin top-10 bottom-10">
            <div class='form-group'>
                <label class='form-label col-sm-4'>
                    <?php eT('Survey'); ?>
                </label>
                <div class='col-sm-8'>
                    <select name='survey_id' class='form-select'>
                        <?php foreach ($surveys as $survey): ?>
                            <?php if ($hasGlobalPermission || Permission::model()->hasSurveyPermission($survey->sid, 'tokens', 'update')): ?>
                                <option value='<?php echo $survey->sid; ?>'><?php echo $survey->languagesettings[$survey->language]->surveyls_title; ?></option>
                            <?php endif; ?>
                        <?php endforeach; ?>
                    </select>
                </div>
            </div>
        </div>
        <div class="row ls-space margin top-10 bottom-10">
            <div class='form-group'>
                <label class='form-label col-sm-4'>
                    <?php eT('Display survey participant table after addition?'); ?>
                </label>
                <div class='col-sm-8'>
                    <input name='redirect' type='checkbox' data-size='small' data-on-color='primary' data-off-color='warning' data-off-text='<?php eT('No'); ?>' data-on-text='<?php eT('Yes'); ?>' class='ls-bootstrap-switch' />
                </div>
            </div>
        </div>
    </div>

    <div class="modal-footer">
<<<<<<< HEAD
        <button type="button" class="btn btn-outline-secondary" data-dismiss="modal"><?php eT('Cancel') ?></button>
        <button role="button" type="submit" class="btn btn-primary action_save_modal_shareparticipant">
            <?php eT('Add')?>
        </button>
=======
        <button type="button" class="btn btn-default" data-bs-dismiss="modal"><?php eT('Cancel') ?></button>
        <input type="submit" class="btn btn-primary action_save_modal_shareparticipant" value='<?php eT('Add')?>' />
>>>>>>> eb0af5f7
    </div>
<?php $this->endWidget('CActiveForm'); ?><|MERGE_RESOLUTION|>--- conflicted
+++ resolved
@@ -45,14 +45,9 @@
     </div>
 
     <div class="modal-footer">
-<<<<<<< HEAD
-        <button type="button" class="btn btn-outline-secondary" data-dismiss="modal"><?php eT('Cancel') ?></button>
+        <button type="button" class="btn btn-outline-secondary" data-bs-dismiss="modal"><?php eT('Cancel') ?></button>
         <button role="button" type="submit" class="btn btn-primary action_save_modal_shareparticipant">
             <?php eT('Add')?>
         </button>
-=======
-        <button type="button" class="btn btn-default" data-bs-dismiss="modal"><?php eT('Cancel') ?></button>
-        <input type="submit" class="btn btn-primary action_save_modal_shareparticipant" value='<?php eT('Add')?>' />
->>>>>>> eb0af5f7
     </div>
 <?php $this->endWidget('CActiveForm'); ?>