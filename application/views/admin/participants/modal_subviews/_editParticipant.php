--- conflicted
+++ resolved
@@ -139,15 +139,10 @@
     <?php endif; ?>
 </div>
 <div class="modal-footer">
-<<<<<<< HEAD
-    <button type="button" class="btn btn-cancel" data-dismiss="modal"><?php eT('Cancel') ?></button>
+    <button type="button" class="btn btn-cancel" data-bs-dismiss="modal"><?php eT('Cancel') ?></button>
     <button role="button" type="button" class="btn btn-primary action_save_modal_editParticipant">
         <?php echo $buttonTitle; ?>
     </button>
-=======
-    <button type="button" class="btn btn-cancel" data-bs-dismiss="modal"><?php eT('Cancel') ?></button>
-    <button type="button" class="btn btn-primary action_save_modal_editParticipant"><?php echo $buttonTitle; ?></button>
->>>>>>> eb0af5f7
 </div>
 <script>
 $('#editPartcipantActiveForm .bootstrap-switch').bootstrapSwitch();
