<div id="exportcsv" title="exportcsv" role="dialog" tabindex="-1" class="modal fade">
    <div class="modal-dialog" role="document">
        <div class="modal-content">
            <div class="modal-header">
                <button type="button" class="close" data-bs-dismiss="modal" aria-label="Close"><span aria-hidden="true">&times;</span></button>
                <h4 class="modal-title"><?php eT("Export participants"); ?> </h4>
            </div>
            <div class="modal-body">
                <div class="form container-center">
                    <div class='form-group row'>
                        <label class='form-label col-sm-4' for='attributes'><?php eT('Attributes to export:');?></label>
                        <div class='col-sm-8'>
                            <select id="attributes" name="attributes" multiple="multiple" >
                                <?php
                                foreach ($aAttributes as $value)
                                {
                                    echo "<option value=" . $value['attribute_id'] . ">" . $value['defaultname'] . "</option>\n";
                                }
                                ?>
                            </select>
                        </div>
                    </div>
                <?php if (Yii::app()->getConfig('hideblacklisted') != 'N'): ?>
                    <div class='alert alert-info'>
                        <p><span class='fa fa-info-circle'></span>&nbsp;<?php eT('If you want to export blacklisted participants, set "Hide blacklisted participants" to "No" in CPDB settings.'); ?></p>
                    </div>
                <?php endif; ?>
                </div>
            </div>
            <div class="modal-footer">
<<<<<<< HEAD
                <button type="button" class="btn btn-cancel" data-dismiss="modal"><?php eT('Cancel'); ?></button>
                <button type="button" class="btn btn-success exportButton">
                    <?php eT('Export'); ?>
                </button>
=======
                <button type="button" class="btn btn-cancel" data-bs-dismiss="modal"><?php eT('Cancel'); ?></button>
                <button type="button" class="btn btn-success exportButton"><?php eT('Export'); ?></button>
>>>>>>> eb0af5f7
            </div>
        </div>
    </div>
</div>

<div id='exportcsvallprocessing' title='exportcsvall' style='display:none'>
    <p><?php eT('Please wait, loading data...');?></p>
    <div class="preloader loading">
        <span class="slice"></span>
        <span class="slice"></span>
        <span class="slice"></span>
        <span class="slice"></span>
        <span class="slice"></span>
        <span class="slice"></span>
    </div>
</div>

<div id='exportcsvallnorow' title='exportcsvallnorow' role="dialog" tabindex="-1" class="modal fade">
    <div class="modal-dialog" role="document">
        <div class="modal-content">
            <div class="modal-header">
                <button type="button" class="close" data-bs-dismiss="modal" aria-label="Close"><span aria-hidden="true">&times;</span></button>
                <h4 class="modal-title"><?php eT("Export participants"); ?></h4>
            </div>
            <div class="modal-body">
                <?php eT("There are no participants to be exported."); ?>
            </div>
            <div class="modal-footer">
<<<<<<< HEAD
                <button type="button" class="btn btn-outline-secondary" data-dismiss="modal"><?php eT('Close'); ?></button>
=======
                <button type="button" class="btn btn-default" data-bs-dismiss="modal"><?php eT('Close'); ?></button>
>>>>>>> eb0af5f7
            </div>
        </div>
    </div>
</div>

<?php
    App()->getClientScript()->registerScript('ExportCSVMultiSelectInit', "
    $('#attributes').multiselect({
        includeSelectAllOption: true, 
        enableFiltering: true,
        enableCaseInsensitiveFiltering: true, 
        filterBehavior : \"text\",
        selectAllText: '".gT("Select all")."',
        filterPlaceholder: '".gT("Search for something...")."'
    });
    ", LSYii_ClientScript::POS_POSTSCRIPT);
?><|MERGE_RESOLUTION|>--- conflicted
+++ resolved
@@ -28,15 +28,10 @@
                 </div>
             </div>
             <div class="modal-footer">
-<<<<<<< HEAD
-                <button type="button" class="btn btn-cancel" data-dismiss="modal"><?php eT('Cancel'); ?></button>
+                <button type="button" class="btn btn-cancel" data-bs-dismiss="modal"><?php eT('Cancel'); ?></button>
                 <button type="button" class="btn btn-success exportButton">
                     <?php eT('Export'); ?>
                 </button>
-=======
-                <button type="button" class="btn btn-cancel" data-bs-dismiss="modal"><?php eT('Cancel'); ?></button>
-                <button type="button" class="btn btn-success exportButton"><?php eT('Export'); ?></button>
->>>>>>> eb0af5f7
             </div>
         </div>
     </div>
@@ -65,11 +60,7 @@
                 <?php eT("There are no participants to be exported."); ?>
             </div>
             <div class="modal-footer">
-<<<<<<< HEAD
-                <button type="button" class="btn btn-outline-secondary" data-dismiss="modal"><?php eT('Close'); ?></button>
-=======
-                <button type="button" class="btn btn-default" data-bs-dismiss="modal"><?php eT('Close'); ?></button>
->>>>>>> eb0af5f7
+                <button type="button" class="btn btn-outline-secondary" data-bs-dismiss="modal"><?php eT('Close'); ?></button>
             </div>
         </div>
     </div>
