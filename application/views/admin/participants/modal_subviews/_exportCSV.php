--- conflicted
+++ resolved
@@ -7,15 +7,9 @@
             </div>
             <div class="modal-body">
                 <div class="form container-center">
-<<<<<<< HEAD
                     <div class='mb-3 row'>
                         <label class='form-label col-md-4' for='attributes'><?php eT('Attributes to export:');?></label>
                         <div class='col-md-8'>
-=======
-                    <div class='form-group row'>
-                        <label class='control-label col-sm-4' for='attributes'><?php  eT('Attributes to export:');?></label>
-                        <div class='col-sm-8'>
->>>>>>> 91bc8844
                             <select id="attributes" name="attributes" multiple="multiple" >
                                 <?php
                                 foreach ($aAttributes as $value)
