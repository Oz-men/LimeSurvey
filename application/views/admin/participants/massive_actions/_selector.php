--- conflicted
+++ resolved
@@ -35,11 +35,7 @@
                 'htmlFooterButtons' => array(
                     // The class 'btn-ok' binds to URL above
                     '<a class="btn btn-ok btn-danger"><span class="fa fa-trash"></span>&nbsp;' . gT('Delete') . '</a>',
-<<<<<<< HEAD
-                    '<a class="btn btn-outline-secondary" data-dismiss="modal">' . gT('Cancel') . '</a>'
-=======
-                    '<a class="btn btn-default" data-bs-dismiss="modal">' . gT('Cancel') . '</a>'
->>>>>>> eb0af5f7
+                    '<a class="btn btn-outline-secondary" data-bs-dismiss="modal">' . gT('Cancel') . '</a>'
                 ),
                 'aCustomDatas' => array(),
             ],
