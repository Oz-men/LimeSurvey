--- conflicted
+++ resolved
@@ -64,10 +64,10 @@
                 <?php if (is_writable($tempdir)) : ?>
                     <!-- Export -->
                     <?php if (Permission::model()->hasGlobalPermission('templates', 'export') && class_exists('ZipArchive')) : ?>
-                    <a 	class="btn btn-outline-secondary" 
-                    	id="button-export" 
-                    	href="<?php echo $this->createUrl('admin/themes/sa/templatezip/templatename/' . $templatename) ?>" 
-                    	role="button">
+                        <a class="btn btn-outline-secondary"
+                           id="button-export"
+                           href="<?php echo $this->createUrl('admin/themes/sa/templatezip/templatename/' . $templatename) ?>"
+                           role="button">
                             <span class="icon-export text-success"></span>
                             <?php eT("Export"); ?>
                         </a>
@@ -76,16 +76,18 @@
                     <!-- Copy -->
                     <?php if (Permission::model()->hasGlobalPermission('templates', 'create')) : ?>
                         <?php if (is_writable($userthemerootdir)) : ?>
-                        <a  	class="btn btn-outline-secondary" 
-                        	id="button-extend-<?php echo $templatename; ?>" 
-                        	href="#" 
-                        	role="button" 
-                        	onclick="javascript: copyprompt('<?php eT("Please enter the name for the new theme:"); ?>', '<?php echo gT("extends_") . "$templatename"; ?>', '<?php echo $templatename; ?>', 'copy')">
+                            <a class="btn btn-outline-secondary"
+                               id="button-extend-<?php echo $templatename; ?>"
+                               href="#"
+                               role="button"
+                               onclick="javascript: copyprompt('<?php eT("Please enter the name for the new theme:"); ?>', '<?php echo gT("extends_") . "$templatename"; ?>', '<?php echo $templatename; ?>', 'copy')">
                                 <span class="icon-copy text-success"></span>
                                 <?php eT("Extend"); ?>
                             </a>
                         <?php else : ?>
-                        <span class="btntooltip" data-bs-toggle="tooltip" data-bs-placement="bottom" title="<?php eT("The theme upload directory doesn't exist or is not writable."); ?>" style="display: inline-block" data-bs-toggle="tooltip" data-bs-placement="bottom">
+                            <span class="btntooltip" data-bs-toggle="tooltip" data-bs-placement="bottom"
+                                  title="<?php eT("The theme upload directory doesn't exist or is not writable."); ?>" style="display: inline-block"
+                                  data-bs-toggle="tooltip" data-bs-placement="bottom">
                             <button type="button" class="btn btn-outline-secondary btntooltip" disabled="disabled">
                                 <span class="icon-copy text-success"></span>
                                 <?php eT("Copy"); ?>
@@ -106,7 +108,8 @@
                         $sMessage = gT("Some directories are not writable. Please change the folder permissions for /tmp and /upload/themes in order to enable this option.");
                     }
                     if (Permission::model()->hasGlobalPermission('templates', 'import')) :?>
-                    <span class="btntooltip" data-bs-toggle="tooltip" data-bs-placement="bottom" title="<?php echo $sMessage; ?>"  style="display: inline-block" data-bs-toggle="tooltip" data-bs-placement="bottom" title="<?php echo $sMessage; ?>" >
+                        <span class="btntooltip" data-bs-toggle="tooltip" data-bs-placement="bottom" title="<?php echo $sMessage; ?>"
+                              style="display: inline-block" data-bs-toggle="tooltip" data-bs-placement="bottom" title="<?php echo $sMessage; ?>">
                         <button type="button" class="btn btn-outline-secondary btntooltip" disabled="disabled">
                             <span class="icon-import text-muted"></span>
                                 <?php eT("Import"); ?>
@@ -116,7 +119,8 @@
 
                     <!-- export disabled -->
                     <?php if (Permission::model()->hasGlobalPermission('templates', 'export')) : ?>
-                <span class="btntooltip" data-bs-toggle="tooltip" data-bs-placement="bottom" title="<?php echo $sMessage; ?>"  style="display: inline-block" data-bs-toggle="tooltip" data-bs-placement="bottom" title="<?php echo $sMessage; ?>" >
+                        <span class="btntooltip" data-bs-toggle="tooltip" data-bs-placement="bottom" title="<?php echo $sMessage; ?>"
+                              style="display: inline-block" data-bs-toggle="tooltip" data-bs-placement="bottom" title="<?php echo $sMessage; ?>">
                     <button type="button" class="btn btn-outline-secondary btntooltip" disabled="disabled">
                         <span class="icon-export text-muted"></span>
                         <?php eT("Export"); ?>
@@ -126,7 +130,8 @@
 
                     <!-- create disabled -->
                     <?php if (Permission::model()->hasGlobalPermission('templates', 'create')) : ?>
-                <span class="btntooltip" data-bs-toggle="tooltip" data-bs-placement="bottom" title="<?php echo $sMessage; ?>"  style="display: inline-block" data-bs-toggle="tooltip" data-bs-placement="bottom" title="<?php echo $sMessage; ?>" >
+                        <span class="btntooltip" data-bs-toggle="tooltip" data-bs-placement="bottom" title="<?php echo $sMessage; ?>"
+                              style="display: inline-block" data-bs-toggle="tooltip" data-bs-placement="bottom" title="<?php echo $sMessage; ?>">
                     <button type="button" class="btn btn-outline-secondary btntooltip" disabled="disabled">
                         <span class="icon-copy text-muted"></span>
                         <?php eT("Copy"); ?>
@@ -139,11 +144,11 @@
 
                 <?php if (is_template_editable($templatename)) : ?>
                     <?php if (Permission::model()->hasGlobalPermission('templates', 'update')) : ?>
-                    <a  class="btn btn-outline-secondary" 
-                    	id="button-rename-theme" 
-                    	href="#" 
-                    	role="button" 
-                    	onclick="javascript: copyprompt('<?php eT("Rename this theme to:"); ?>', '<?php echo $templatename; ?>', '<?php echo $templatename; ?>', 'rename');">
+                        <a class="btn btn-outline-secondary"
+                           id="button-rename-theme"
+                           href="#"
+                           role="button"
+                           onclick="javascript: copyprompt('<?php eT("Rename this theme to:"); ?>', '<?php echo $templatename; ?>', '<?php echo $templatename; ?>', 'rename');">
                             <span class="fa fa-pencil  text-success"></span>
                             <?php eT("Rename"); ?>
                         </a>
@@ -162,7 +167,7 @@
                             class="btn btn-danger selector--ConfirmModal">
                             <span class="fa fa-trash"></span>
                             <?php eT('Delete'); ?>
-                    </button>
+                        </a>
                     <?php endif; ?>
                 <?php endif; ?>
             </div>
@@ -173,9 +178,15 @@
                 <!-- Theme Select Box -->
                 <div class="mb-3 col-4 row">
                     <label class="col col-form-label text-nowrap" for='templatedir'><?php eT("Theme:"); ?></label>
-                    <select class="col listboxtemplates form-select" id='templatedir' name='templatedir' onchange="javascript: var uri = new Uri('<?php
-                    // Don't put 'sa' into the URL dirctly because Yii will then try to use filenames directly in the path because of the route
-                    echo $this->createUrl("admin/themes", ['sa' => 'view', 'editfile' => $relativePathEditfile, 'screenname' => $screenname]); ?>'); uri.addQueryParam('templatename',this.value); window.open(uri.toString(), '_top')">
+                    <select class="col listboxtemplates form-select" id='templatedir' name='templatedir'
+                            onchange="javascript: var uri = new Uri('<?php
+                            // Don't put 'sa' into the URL dirctly because Yii will then try to use filenames directly in the path because of the route
+                            echo $this->createUrl("admin/themes",
+                                [
+                                    'sa'         => 'view',
+                                    'editfile'   => $relativePathEditfile,
+                                    'screenname' => $screenname
+                                ]); ?>'); uri.addQueryParam('templatename',this.value); window.open(uri.toString(), '_top')">
                         <?php echo themeoptions($templates, $templatename); ?>
                     </select>
                 </div>
@@ -189,38 +200,40 @@
                         [
                             'id'       => 'listboxtemplates',
                             'class'    => "col listboxtemplates form-select",
-                            'onchange' => "javascript:  var uri = new Uri('" . $this->createUrl("admin/themes", ['sa' => 'view', 'editfile' => $relativePathEditfile, 'templatename' => $templatename]) . "'); uri.addQueryParam('screenname',this.value); window.open(uri.toString(), '_top')"
+                            'onchange' => "javascript:  var uri = new Uri('" . $this->createUrl("admin/themes",
+                                    [
+                                        'sa'           => 'view',
+                                        'editfile'     => $relativePathEditfile,
+                                        'templatename' => $templatename
+                                    ]) . "'); uri.addQueryParam('screenname',this.value); window.open(uri.toString(), '_top')"
                         ]); ?>
                 </div>
 
                 <div class="col-1">
-                <?php if (isset($fullpagebar['savebutton']['form'])) : ?>
-                    <a class="btn btn-success" href="#" role="button" id="save-form-button" data-form-id="<?php echo $fullpagebar['savebutton']['form']; ?>">
-                        <span class="fa fa-floppy-o"></span>
-                        <?php eT("Save"); ?>
-                    </a>
-                <?php endif; ?>
-
-                <!-- Close -->
-                <?php if (isset($fullpagebar['closebutton']['url'])) : ?>
-                    <a class="btn btn-danger text-nowrap" href="<?php echo $fullpagebar['closebutton']['url']; ?>" role="button">
-                        <span class="fa fa-close"></span>
-                        <?php eT("Close"); ?>
-                    </a>
-                <?php endif; ?>
-
-                <!-- Return to Theme List -->
-                <?php if (isset($templateEditorBar['buttons']['returnbutton'])) : ?>
-<<<<<<< HEAD
-                    <a class="btn btn-default text-nowrap" href="<?php echo $this->createUrl("themeOptions/index"); ?>" role="button">
-=======
-                    <a class="btn btn-outline-secondary" href="<?php echo $this->createUrl("themeOptions/index"); ?>" role="button">
->>>>>>> b4695ff5
-                        <span class="fa fa-backward"></span>
-                        &nbsp;&nbsp;
-                        <?php eT("Back"); ?>
-                    </a>
-                <?php endif; ?>
+                    <?php if (isset($fullpagebar['savebutton']['form'])) : ?>
+                        <a class="btn btn-success" href="#" role="button" id="save-form-button"
+                           data-form-id="<?php echo $fullpagebar['savebutton']['form']; ?>">
+                            <span class="fa fa-floppy-o"></span>
+                            <?php eT("Save"); ?>
+                        </a>
+                    <?php endif; ?>
+
+                    <!-- Close -->
+                    <?php if (isset($fullpagebar['closebutton']['url'])) : ?>
+                        <a class="btn btn-danger text-nowrap" href="<?php echo $fullpagebar['closebutton']['url']; ?>" role="button">
+                            <span class="fa fa-close"></span>
+                            <?php eT("Close"); ?>
+                        </a>
+                    <?php endif; ?>
+
+                    <!-- Return to Theme List -->
+                    <?php if (isset($templateEditorBar['buttons']['returnbutton'])) : ?>
+                    <a class="btn btn-outline-secondary text-nowrap" href="<?php echo $this->createUrl("themeOptions/index"); ?>" role="button">
+                            <span class="fa fa-backward"></span>
+                            &nbsp;&nbsp;
+                            <?php eT("Back"); ?>
+                        </a>
+                    <?php endif; ?>
                 </div>
             </div>
         </div>
@@ -257,7 +270,8 @@
                 <?php eT('This theme is out of date.'); ?>
             </div>
             <?php
-            printf(gT("We can not guarantee optimum operation. It would be preferable to no longer use it or to make it compatible with the version %s of the LimeSurvey API."), intval(App()->getConfig("versionnumber")));
+            printf(gT("We can not guarantee optimum operation. It would be preferable to no longer use it or to make it compatible with the version %s of the LimeSurvey API."),
+                intval(App()->getConfig("versionnumber")));
             ?>
         </div>
     <?php endif; ?>
