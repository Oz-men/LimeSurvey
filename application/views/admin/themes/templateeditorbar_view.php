--- conflicted
+++ resolved
@@ -87,13 +87,8 @@
                             <?php eT("Extend"); ?>
                         </a>
                     <?php else : ?>
-<<<<<<< HEAD
-                        <span class="btntooltip" data-toggle="tooltip" data-placement="bottom" title="<?php eT("The theme upload directory doesn't exist or is not writable."); ?>" style="display: inline-block" data-toggle="tooltip" data-placement="bottom">
+                        <span class="btntooltip" data-bs-toggle="tooltip" data-bs-placement="bottom" title="<?php eT("The theme upload directory doesn't exist or is not writable."); ?>" style="display: inline-block" data-bs-toggle="tooltip" data-bs-placement="bottom">
                             <button type="button" class="btn btn-outline-secondary btntooltip" disabled="disabled">
-=======
-                        <span class="btntooltip" data-bs-toggle="tooltip" data-bs-placement="bottom" title="<?php eT("The theme upload directory doesn't exist or is not writable."); ?>" style="display: inline-block" data-bs-toggle="tooltip" data-bs-placement="bottom">
-                            <button type="button" class="btn btn-default btntooltip" disabled="disabled">
->>>>>>> eb0af5f7
                                 <span class="icon-copy text-success"></span>
                                 <?php eT("Copy"); ?>
                             </button>
@@ -113,13 +108,8 @@
                         $sMessage = gT("Some directories are not writable. Please change the folder permissions for /tmp and /upload/themes in order to enable this option.");
                     }
                     if (Permission::model()->hasGlobalPermission('templates', 'import')) :?>
-<<<<<<< HEAD
-                    <span class="btntooltip" data-toggle="tooltip" data-placement="bottom" title="<?php echo $sMessage; ?>"  style="display: inline-block" data-toggle="tooltip" data-placement="bottom" title="<?php echo $sMessage; ?>" >
+                    <span class="btntooltip" data-bs-toggle="tooltip" data-bs-placement="bottom" title="<?php echo $sMessage; ?>"  style="display: inline-block" data-bs-toggle="tooltip" data-bs-placement="bottom" title="<?php echo $sMessage; ?>" >
                         <button type="button" class="btn btn-outline-secondary btntooltip" disabled="disabled">
-=======
-                    <span class="btntooltip" data-bs-toggle="tooltip" data-bs-placement="bottom" title="<?php echo $sMessage; ?>"  style="display: inline-block" data-bs-toggle="tooltip" data-bs-placement="bottom" title="<?php echo $sMessage; ?>" >
-                        <button type="button" class="btn btn-default btntooltip" disabled="disabled">
->>>>>>> eb0af5f7
                             <span class="icon-import text-muted"></span>
                                 <?php eT("Import"); ?>
                         </button>
@@ -128,13 +118,8 @@
 
             <!-- export disabled -->
                     <?php if (Permission::model()->hasGlobalPermission('templates', 'export')) :?>
-<<<<<<< HEAD
-                <span class="btntooltip" data-toggle="tooltip" data-placement="bottom" title="<?php echo $sMessage; ?>"  style="display: inline-block" data-toggle="tooltip" data-placement="bottom" title="<?php echo $sMessage; ?>" >
+                <span class="btntooltip" data-bs-toggle="tooltip" data-bs-placement="bottom" title="<?php echo $sMessage; ?>"  style="display: inline-block" data-bs-toggle="tooltip" data-bs-placement="bottom" title="<?php echo $sMessage; ?>" >
                     <button type="button" class="btn btn-outline-secondary btntooltip" disabled="disabled">
-=======
-                <span class="btntooltip" data-bs-toggle="tooltip" data-bs-placement="bottom" title="<?php echo $sMessage; ?>"  style="display: inline-block" data-bs-toggle="tooltip" data-bs-placement="bottom" title="<?php echo $sMessage; ?>" >
-                    <button type="button" class="btn btn-default btntooltip" disabled="disabled">
->>>>>>> eb0af5f7
                         <span class="icon-export text-muted"></span>
                         <?php eT("Export"); ?>
                     </button>
@@ -143,13 +128,8 @@
 
             <!-- create disabled -->
                     <?php if (Permission::model()->hasGlobalPermission('templates', 'create')) :?>
-<<<<<<< HEAD
-                <span class="btntooltip" data-toggle="tooltip" data-placement="bottom" title="<?php echo $sMessage; ?>"  style="display: inline-block" data-toggle="tooltip" data-placement="bottom" title="<?php echo $sMessage; ?>" >
+                <span class="btntooltip" data-bs-toggle="tooltip" data-bs-placement="bottom" title="<?php echo $sMessage; ?>"  style="display: inline-block" data-bs-toggle="tooltip" data-bs-placement="bottom" title="<?php echo $sMessage; ?>" >
                     <button type="button" class="btn btn-outline-secondary btntooltip" disabled="disabled">
-=======
-                <span class="btntooltip" data-bs-toggle="tooltip" data-bs-placement="bottom" title="<?php echo $sMessage; ?>"  style="display: inline-block" data-bs-toggle="tooltip" data-bs-placement="bottom" title="<?php echo $sMessage; ?>" >
-                    <button type="button" class="btn btn-default btntooltip" disabled="disabled">
->>>>>>> eb0af5f7
                         <span class="icon-copy text-muted"></span>
                         <?php eT("Copy"); ?>
                     </button>
