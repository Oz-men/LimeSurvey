<?php
/* @var AdminController $this */
/* @var string $codelanguage */
/* @var string $highlighter */

// DO NOT REMOVE This is for automated testing to validate we see that page
echo viewHelper::getViewTestTag('themeEditor');
?>
<script type="text/javascript">
    var adminlanguage = '<?php echo $codelanguage; ?>';
    var highlighter = '<?php echo $highlighter; ?>';
</script>
<script type='text/javascript'>
    function copyprompt(text, defvalue, copydirectory, action) {
        if (newtemplatename = window.prompt(text, defvalue)) {
            window.LS.sendPost(
                '<?php echo $this->createUrl('admin/themes/sa/template'); ?>' + action,
                false,
                {'action': 'template' + action, 'newname': newtemplatename, 'copydir': copydirectory})
        }
    }

    $(document).ready(function () {
        $("#importtemplatefile").submit(function () {

            filename = $("#upload_file").val();
            if (filename == "") {
                return false; // False click
            }
            var allowedtypes = ',<?php echo Yii::app()->getConfig('allowedthemeuploads') . ',' . Yii::app()->getConfig('allowedthemeimageformats'); ?>,';
            var lastdotpos = -1;
            var ext = '';
            if ((lastdotpos = filename.lastIndexOf('.')) < 0) {
                alert('<?php eT('This file type is not allowed to be uploaded.', 'js'); ?>');
                return false;
            } else {
                ext = ',' + filename.substr(lastdotpos + 1) + ',';
                ext = ext.toLowerCase();
                if (allowedtypes.indexOf(ext) < 0) {
                    alert('<?php eT('This file type is not allowed to be uploaded.', 'js'); ?>');
                    return false;
                } else {
                    return true;
                }
            }
        });
    });
</script>

<?php
App()->getClientScript()->registerScriptFile(
    App()->getConfig('adminscripts') . 'topbar.js',
    CClientScript::POS_END
);
?>

<!-- Template Editor Bar -->
<div class='menubar surveybar' id="templateeditorbar">
<<<<<<< HEAD
    <div class='row'>

        <!-- Left Menu -->
        <div class="col-md-5">

            <?php $importModal = false;?>
            <?php if (is_writable($tempdir)) :?>
                <!-- Export -->
                <?php if (Permission::model()->hasGlobalPermission('templates', 'export') && class_exists('ZipArchive')) :?>
                    <a class="btn btn-outline-secondary" id="button-export" href="<?php echo $this->createUrl('admin/themes/sa/templatezip/templatename/' . $templatename) ?>" role="button">
                        <span class="icon-export text-success"></span>
                        <?php eT("Export"); ?>
                    </a>
                <?php endif;?>

                <!-- Copy -->
                <?php if (Permission::model()->hasGlobalPermission('templates', 'create')) :?>
                    <?php if (is_writable($userthemerootdir)) :?>
                        <a class="btn btn-outline-secondary" id="button-extend-<?php echo $templatename; ?>" href="#" role="button" onclick="javascript: copyprompt('<?php eT("Please enter the name for the new theme:"); ?>', '<?php echo gT("extends_") . "$templatename"; ?>', '<?php echo $templatename; ?>', 'copy')">
                            <span class="icon-copy text-success"></span>
                            <?php eT("Extend"); ?>
=======
    <div class="container-fluid">
        <div class='row'>
            <!-- Left Menu -->
            <div class="col-lg-5">
                <?php $importModal = false; ?>
                <?php if (is_writable($tempdir)) : ?>
                    <!-- Export -->
                    <?php if (Permission::model()->hasGlobalPermission('templates', 'export') && class_exists('ZipArchive')) : ?>
                        <a class="btn btn-default" id="button-export" href="<?php echo $this->createUrl('admin/themes/sa/templatezip/templatename/' . $templatename) ?>" role="button">
                            <span class="icon-export text-success"></span>
                            <?php eT("Export"); ?>
>>>>>>> 5566f605
                        </a>
                    <?php endif; ?>

                    <!-- Copy -->
                    <?php if (Permission::model()->hasGlobalPermission('templates', 'create')) : ?>
                        <?php if (is_writable($userthemerootdir)) : ?>
                            <a class="btn btn-default" id="button-extend-<?php echo $templatename; ?>" href="#" role="button" onclick="javascript: copyprompt('<?php eT("Please enter the name for the new theme:"); ?>', '<?php echo gT("extends_") . "$templatename"; ?>', '<?php echo $templatename; ?>', 'copy')">
                                <span class="icon-copy text-success"></span>
                                <?php eT("Extend"); ?>
                            </a>
                        <?php else : ?>
                        <span class="btntooltip" data-bs-toggle="tooltip" data-bs-placement="bottom" title="<?php eT("The theme upload directory doesn't exist or is not writable."); ?>" style="display: inline-block" data-bs-toggle="tooltip" data-bs-placement="bottom">
                            <button type="button" class="btn btn-outline-secondary btntooltip" disabled="disabled">
                                <span class="icon-copy text-success"></span>
                                <?php eT("Copy"); ?>
                            </button>
                        </span>
                        <?php endif; ?>
                    <?php endif; ?>

                <?php else : ?>
                    <!-- All buttons disabled -->

                    <!-- import disabled -->
                    <?php

                    if (!class_exists('ZipArchive')) {
                        $sMessage = gT("You cannot upload themes because you do not have the required ZIP library installed in PHP.");
                    } else {
                        $sMessage = gT("Some directories are not writable. Please change the folder permissions for /tmp and /upload/themes in order to enable this option.");
                    }
                    if (Permission::model()->hasGlobalPermission('templates', 'import')) :?>
                    <span class="btntooltip" data-bs-toggle="tooltip" data-bs-placement="bottom" title="<?php echo $sMessage; ?>"  style="display: inline-block" data-bs-toggle="tooltip" data-bs-placement="bottom" title="<?php echo $sMessage; ?>" >
                        <button type="button" class="btn btn-outline-secondary btntooltip" disabled="disabled">
                            <span class="icon-import text-muted"></span>
                                <?php eT("Import"); ?>
                        </button>
                    </span>
                    <?php endif; ?>

                    <!-- export disabled -->
                    <?php if (Permission::model()->hasGlobalPermission('templates', 'export')) : ?>
                <span class="btntooltip" data-bs-toggle="tooltip" data-bs-placement="bottom" title="<?php echo $sMessage; ?>"  style="display: inline-block" data-bs-toggle="tooltip" data-bs-placement="bottom" title="<?php echo $sMessage; ?>" >
                    <button type="button" class="btn btn-outline-secondary btntooltip" disabled="disabled">
                        <span class="icon-export text-muted"></span>
                        <?php eT("Export"); ?>
                    </button>
                </span>
                    <?php endif; ?>

                    <!-- create disabled -->
                    <?php if (Permission::model()->hasGlobalPermission('templates', 'create')) : ?>
                <span class="btntooltip" data-bs-toggle="tooltip" data-bs-placement="bottom" title="<?php echo $sMessage; ?>"  style="display: inline-block" data-bs-toggle="tooltip" data-bs-placement="bottom" title="<?php echo $sMessage; ?>" >
                    <button type="button" class="btn btn-outline-secondary btntooltip" disabled="disabled">
                        <span class="icon-copy text-muted"></span>
                        <?php eT("Copy"); ?>
                    </button>
                </span>
                    <?php endif; ?>

                <?php endif; ?>


<<<<<<< HEAD
            <?php if (is_template_editable($templatename)) :?>
                <?php if (Permission::model()->hasGlobalPermission('templates', 'update')) :?>
                    <a class="btn btn-outline-secondary" id="button-rename-theme" href="#" role="button" onclick="javascript: copyprompt('<?php eT("Rename this theme to:"); ?>', '<?php echo $templatename; ?>', '<?php echo $templatename; ?>', 'rename');">
                        <span class="fa fa-pencil  text-success"></span>
                        <?php eT("Rename"); ?>
                    </a>
                <?php endif;?>

                <?php if (Permission::model()->hasGlobalPermission('templates', 'delete')) :?>
                    <button
                        type="button"
                        id="button-delete"
                        href="<?php echo Yii::app()->getController()->createUrl('admin/themes/sa/delete/'); ?>"
                        data-post='{ "templatename": "<?php echo $templatename; ?>" }'
                        data-text="<?php eT('Are you sure you want to delete this theme?'); ?>"
                        title="<?php eT('Delete'); ?>"
                        class="btn btn-danger selector--ConfirmModal">
                            <span class="fa fa-trash"></span>
                            <?php eT('Delete'); ?>
                    </button>
                <?php endif;?>
            <?php endif;?>
        </div>

        <!-- Right Menu -->
        <div class="col-md-7 text-end form-inline">

            <!-- Theme Select Box -->
            <div class="form-group">
                <label for='templatedir'><?php eT("Theme:"); ?></label>
                <select class="listboxtemplates form-select btn" id='templatedir' name='templatedir' onchange="javascript: var uri = new Uri('<?php
                    // Don't put 'sa' into the URL dirctly because YIi will then try to use filenames directly in the path because of the route
                    echo $this->createUrl("admin/themes", array('sa' => 'view','editfile' => $relativePathEditfile,'screenname' => $screenname)); ?>'); uri.addQueryParam('templatename',this.value); window.open(uri.toString(), '_top')">
                    <?php echo themeoptions($templates, $templatename); ?>
                </select>
=======
                <?php if (is_template_editable($templatename)) : ?>
                    <?php if (Permission::model()->hasGlobalPermission('templates', 'update')) : ?>
                        <a class="btn btn-default" id="button-rename-theme" href="#" role="button" onclick="javascript: copyprompt('<?php eT("Rename this theme to:"); ?>', '<?php echo $templatename; ?>', '<?php echo $templatename; ?>', 'rename');">
                            <span class="fa fa-pencil  text-success"></span>
                            <?php eT("Rename"); ?>
                        </a>
                    <?php endif; ?>

                    <?php if (Permission::model()->hasGlobalPermission('templates', 'delete')) : ?>
                        <a
                            id="button-delete"
                            href="<?php echo Yii::app()->getController()->createUrl('admin/themes/sa/delete/'); ?>"
                            data-post='{ "templatename": "<?php echo $templatename; ?>" }'
                            data-text="<?php eT('Are you sure you want to delete this theme?'); ?>"
                            title="<?php eT('Delete'); ?>"
                            class="btn btn-danger selector--ConfirmModal">
                            <span class="fa fa-trash"></span>
                            <?php eT('Delete'); ?>
                        </a>
                    <?php endif; ?>
                <?php endif; ?>
>>>>>>> 5566f605
            </div>

            <!-- Right Menu -->
            <div class="col-lg-7 row text-end">
                <!-- Theme Select Box -->
                <div class="mb-3 col row">
                    <label class="col col-form-label" for='templatedir'><?php eT("Theme:"); ?></label>
                    <select class="col listboxtemplates form-select" id='templatedir' name='templatedir' onchange="javascript: var uri = new Uri('<?php
                    // Don't put 'sa' into the URL dirctly because Yii will then try to use filenames directly in the path because of the route
                    echo $this->createUrl("admin/themes", ['sa' => 'view', 'editfile' => $relativePathEditfile, 'screenname' => $screenname]); ?>'); uri.addQueryParam('templatename',this.value); window.open(uri.toString(), '_top')">
                        <?php echo themeoptions($templates, $templatename); ?>
                    </select>
                </div>

                <!-- Screen Select Box -->
                <div class="mb-3 col row">
                    <label class="col col-form-label" for='listboxtemplates'><?php eT("Screen:"); ?></label>
                    <?php echo CHtml::dropDownList('screenname',
                        $screenname,
                        $screens,
                        [
                            'id'       => 'listboxtemplates',
                            'class'    => "col listboxtemplates form-select",
                            'onchange' => "javascript:  var uri = new Uri('" . $this->createUrl("admin/themes", ['sa' => 'view', 'editfile' => $relativePathEditfile, 'templatename' => $templatename]) . "'); uri.addQueryParam('screenname',this.value); window.open(uri.toString(), '_top')"
                        ]); ?>
                </div>

                <div class="col">
                <?php if (isset($fullpagebar['savebutton']['form'])) : ?>
                    <a class="btn btn-success" href="#" role="button" id="save-form-button" data-form-id="<?php echo $fullpagebar['savebutton']['form']; ?>">
                        <span class="fa fa-floppy-o"></span>
                        <?php eT("Save"); ?>
                    </a>
                <?php endif; ?>

<<<<<<< HEAD
            <?php if (isset($fullpagebar['savebutton']['form'])) :?>
                <button 
                    class="btn btn-success" 
                    href="#" 
                    type="button" 
                    id="save-form-button" 
                    data-form-id="<?php echo $fullpagebar['savebutton']['form']; ?>">
                    <span class="fa fa-floppy-o" ></span>
                    <?php eT("Save");?>
                </button>
            <?php endif;?>

            <!-- Close -->
            <?php if (isset($fullpagebar['closebutton']['url'])) :?>
                <button 
                    class="btn btn-danger"
                    href="<?php echo $fullpagebar['closebutton']['url']; ?>"
                    type="button">
                    <span class="fa fa-close" ></span>
                    <?php eT("Close");?>
                </button>
            <?php endif;?>

            <!-- Return to Theme List -->
            <?php if (isset($templateEditorBar['buttons']['returnbutton'])) :?>
                <button 
                    class="btn btn-outline-secondary" 
                    href="<?php echo $this->createUrl("themeOptions/index"); ?>" 
                    type="button">
                    <span class="fa fa-backward" ></span>
                    &nbsp;&nbsp;
                    <?php eT("Back"); ?>
                </button>
            <?php endif;?>
=======
                <!-- Close -->
                <?php if (isset($fullpagebar['closebutton']['url'])) : ?>
                    <a class="btn btn-danger" href="<?php echo $fullpagebar['closebutton']['url']; ?>" role="button">
                        <span class="fa fa-close"></span>
                        <?php eT("Close"); ?>
                    </a>
                <?php endif; ?>

                <!-- Return to Theme List -->
                <?php if (isset($templateEditorBar['buttons']['returnbutton'])) : ?>
                    <a class="btn btn-default" href="<?php echo $this->createUrl("themeOptions/index"); ?>" role="button">
                        <span class="fa fa-backward"></span>
                        &nbsp;&nbsp;
                        <?php eT("Back"); ?>
                    </a>
                <?php endif; ?>
                </div>
            </div>
>>>>>>> 5566f605
        </div>
    </div>
</div>

<?php if ($importModal) : ?>
    <?php $this->renderPartial('themeOptions/import_modal', ['importTemplate' => 'importtemplate', 'importModal' => 'importModal']); ?>
<?php endif; ?>

<!-- Template Editor -->
<div class="col-12 templateeditor">

    <?php if (!is_template_editable($templatename)) : ?>
        <div class="alert alert-info alert-dismissible" role="alert">
            <button type="button" class="btn-close" data-bs-dismiss="alert" aria-label="Close"></button>
            <span class="fa fa-info-sign"></span>&nbsp;&nbsp;&nbsp;
            <strong>
                <?php eT('Note: This is a standard theme.'); ?>
            </strong>
            <?php
            printf(gT('If you want to modify it %s you can extend it%s.'),
                "<a href='#' title=\"" . gT("Extend theme") . "\""
                . " onclick=\"javascript: copyprompt('" . gT("Please enter the name for the new theme:") . "', '" . gT("extends_") . "$templatename', '$templatename', 'copy')\">",
                '</a>');
            ?>
        </div>
    <?php endif; ?>
    <?php if ((int)$templateapiversion < (int)App()->getConfig("templateapiversion")) : ?>
        <div class="alert alert-info alert-dismissible" role="alert">
            <button type="button" class="btn-close" data-bs-dismiss="alert" aria-label="Close"></button>
            <div class="h4">
                <span class="fa fa-info-sign"></span>
                <?php eT('This theme is out of date.'); ?>
            </div>
            <?php
            printf(gT("We can not guarantee optimum operation. It would be preferable to no longer use it or to make it compatible with the version %s of the LimeSurvey API."), intval(App()->getConfig("versionnumber")));
            ?>
        </div>
    <?php endif; ?>
</div><|MERGE_RESOLUTION|>--- conflicted
+++ resolved
@@ -56,29 +56,6 @@
 
 <!-- Template Editor Bar -->
 <div class='menubar surveybar' id="templateeditorbar">
-<<<<<<< HEAD
-    <div class='row'>
-
-        <!-- Left Menu -->
-        <div class="col-md-5">
-
-            <?php $importModal = false;?>
-            <?php if (is_writable($tempdir)) :?>
-                <!-- Export -->
-                <?php if (Permission::model()->hasGlobalPermission('templates', 'export') && class_exists('ZipArchive')) :?>
-                    <a class="btn btn-outline-secondary" id="button-export" href="<?php echo $this->createUrl('admin/themes/sa/templatezip/templatename/' . $templatename) ?>" role="button">
-                        <span class="icon-export text-success"></span>
-                        <?php eT("Export"); ?>
-                    </a>
-                <?php endif;?>
-
-                <!-- Copy -->
-                <?php if (Permission::model()->hasGlobalPermission('templates', 'create')) :?>
-                    <?php if (is_writable($userthemerootdir)) :?>
-                        <a class="btn btn-outline-secondary" id="button-extend-<?php echo $templatename; ?>" href="#" role="button" onclick="javascript: copyprompt('<?php eT("Please enter the name for the new theme:"); ?>', '<?php echo gT("extends_") . "$templatename"; ?>', '<?php echo $templatename; ?>', 'copy')">
-                            <span class="icon-copy text-success"></span>
-                            <?php eT("Extend"); ?>
-=======
     <div class="container-fluid">
         <div class='row'>
             <!-- Left Menu -->
@@ -87,17 +64,23 @@
                 <?php if (is_writable($tempdir)) : ?>
                     <!-- Export -->
                     <?php if (Permission::model()->hasGlobalPermission('templates', 'export') && class_exists('ZipArchive')) : ?>
-                        <a class="btn btn-default" id="button-export" href="<?php echo $this->createUrl('admin/themes/sa/templatezip/templatename/' . $templatename) ?>" role="button">
+                    <a 	class="btn btn-outline-secondary" 
+                    	id="button-export" 
+                    	href="<?php echo $this->createUrl('admin/themes/sa/templatezip/templatename/' . $templatename) ?>" 
+                    	role="button">
                             <span class="icon-export text-success"></span>
                             <?php eT("Export"); ?>
->>>>>>> 5566f605
                         </a>
                     <?php endif; ?>
 
                     <!-- Copy -->
                     <?php if (Permission::model()->hasGlobalPermission('templates', 'create')) : ?>
                         <?php if (is_writable($userthemerootdir)) : ?>
-                            <a class="btn btn-default" id="button-extend-<?php echo $templatename; ?>" href="#" role="button" onclick="javascript: copyprompt('<?php eT("Please enter the name for the new theme:"); ?>', '<?php echo gT("extends_") . "$templatename"; ?>', '<?php echo $templatename; ?>', 'copy')">
+                        <a  	class="btn btn-outline-secondary" 
+                        	id="button-extend-<?php echo $templatename; ?>" 
+                        	href="#" 
+                        	role="button" 
+                        	onclick="javascript: copyprompt('<?php eT("Please enter the name for the new theme:"); ?>', '<?php echo gT("extends_") . "$templatename"; ?>', '<?php echo $templatename; ?>', 'copy')">
                                 <span class="icon-copy text-success"></span>
                                 <?php eT("Extend"); ?>
                             </a>
@@ -154,46 +137,13 @@
                 <?php endif; ?>
 
 
-<<<<<<< HEAD
-            <?php if (is_template_editable($templatename)) :?>
-                <?php if (Permission::model()->hasGlobalPermission('templates', 'update')) :?>
-                    <a class="btn btn-outline-secondary" id="button-rename-theme" href="#" role="button" onclick="javascript: copyprompt('<?php eT("Rename this theme to:"); ?>', '<?php echo $templatename; ?>', '<?php echo $templatename; ?>', 'rename');">
-                        <span class="fa fa-pencil  text-success"></span>
-                        <?php eT("Rename"); ?>
-                    </a>
-                <?php endif;?>
-
-                <?php if (Permission::model()->hasGlobalPermission('templates', 'delete')) :?>
-                    <button
-                        type="button"
-                        id="button-delete"
-                        href="<?php echo Yii::app()->getController()->createUrl('admin/themes/sa/delete/'); ?>"
-                        data-post='{ "templatename": "<?php echo $templatename; ?>" }'
-                        data-text="<?php eT('Are you sure you want to delete this theme?'); ?>"
-                        title="<?php eT('Delete'); ?>"
-                        class="btn btn-danger selector--ConfirmModal">
-                            <span class="fa fa-trash"></span>
-                            <?php eT('Delete'); ?>
-                    </button>
-                <?php endif;?>
-            <?php endif;?>
-        </div>
-
-        <!-- Right Menu -->
-        <div class="col-md-7 text-end form-inline">
-
-            <!-- Theme Select Box -->
-            <div class="form-group">
-                <label for='templatedir'><?php eT("Theme:"); ?></label>
-                <select class="listboxtemplates form-select btn" id='templatedir' name='templatedir' onchange="javascript: var uri = new Uri('<?php
-                    // Don't put 'sa' into the URL dirctly because YIi will then try to use filenames directly in the path because of the route
-                    echo $this->createUrl("admin/themes", array('sa' => 'view','editfile' => $relativePathEditfile,'screenname' => $screenname)); ?>'); uri.addQueryParam('templatename',this.value); window.open(uri.toString(), '_top')">
-                    <?php echo themeoptions($templates, $templatename); ?>
-                </select>
-=======
                 <?php if (is_template_editable($templatename)) : ?>
                     <?php if (Permission::model()->hasGlobalPermission('templates', 'update')) : ?>
-                        <a class="btn btn-default" id="button-rename-theme" href="#" role="button" onclick="javascript: copyprompt('<?php eT("Rename this theme to:"); ?>', '<?php echo $templatename; ?>', '<?php echo $templatename; ?>', 'rename');">
+                    <a  class="btn btn-outline-secondary" 
+                    	id="button-rename-theme" 
+                    	href="#" 
+                    	role="button" 
+                    	onclick="javascript: copyprompt('<?php eT("Rename this theme to:"); ?>', '<?php echo $templatename; ?>', '<?php echo $templatename; ?>', 'rename');">
                             <span class="fa fa-pencil  text-success"></span>
                             <?php eT("Rename"); ?>
                         </a>
@@ -209,10 +159,9 @@
                             class="btn btn-danger selector--ConfirmModal">
                             <span class="fa fa-trash"></span>
                             <?php eT('Delete'); ?>
-                        </a>
-                    <?php endif; ?>
-                <?php endif; ?>
->>>>>>> 5566f605
+                    </button>
+                    <?php endif; ?>
+                <?php endif; ?>
             </div>
 
             <!-- Right Menu -->
@@ -248,42 +197,6 @@
                     </a>
                 <?php endif; ?>
 
-<<<<<<< HEAD
-            <?php if (isset($fullpagebar['savebutton']['form'])) :?>
-                <button 
-                    class="btn btn-success" 
-                    href="#" 
-                    type="button" 
-                    id="save-form-button" 
-                    data-form-id="<?php echo $fullpagebar['savebutton']['form']; ?>">
-                    <span class="fa fa-floppy-o" ></span>
-                    <?php eT("Save");?>
-                </button>
-            <?php endif;?>
-
-            <!-- Close -->
-            <?php if (isset($fullpagebar['closebutton']['url'])) :?>
-                <button 
-                    class="btn btn-danger"
-                    href="<?php echo $fullpagebar['closebutton']['url']; ?>"
-                    type="button">
-                    <span class="fa fa-close" ></span>
-                    <?php eT("Close");?>
-                </button>
-            <?php endif;?>
-
-            <!-- Return to Theme List -->
-            <?php if (isset($templateEditorBar['buttons']['returnbutton'])) :?>
-                <button 
-                    class="btn btn-outline-secondary" 
-                    href="<?php echo $this->createUrl("themeOptions/index"); ?>" 
-                    type="button">
-                    <span class="fa fa-backward" ></span>
-                    &nbsp;&nbsp;
-                    <?php eT("Back"); ?>
-                </button>
-            <?php endif;?>
-=======
                 <!-- Close -->
                 <?php if (isset($fullpagebar['closebutton']['url'])) : ?>
                     <a class="btn btn-danger" href="<?php echo $fullpagebar['closebutton']['url']; ?>" role="button">
@@ -294,7 +207,7 @@
 
                 <!-- Return to Theme List -->
                 <?php if (isset($templateEditorBar['buttons']['returnbutton'])) : ?>
-                    <a class="btn btn-default" href="<?php echo $this->createUrl("themeOptions/index"); ?>" role="button">
+                    <a class="btn btn-outline-secondary" href="<?php echo $this->createUrl("themeOptions/index"); ?>" role="button">
                         <span class="fa fa-backward"></span>
                         &nbsp;&nbsp;
                         <?php eT("Back"); ?>
@@ -302,7 +215,6 @@
                 <?php endif; ?>
                 </div>
             </div>
->>>>>>> 5566f605
         </div>
     </div>
 </div>
