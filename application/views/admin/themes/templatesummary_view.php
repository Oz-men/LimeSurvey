--- conflicted
+++ resolved
@@ -182,13 +182,8 @@
                 <?php echo CHtml::form(array('admin/themes/sa/uploadfile'), 'post', array('id'=>'importtemplatefile', 'name'=>'importtemplatefile', 'enctype'=>'multipart/form-data')); ?>
                     <?php printf(gT("Upload a file (maximum size: %d MB):"),getMaximumFileUploadSize()/1024/1024); ?>
                     <br>
-<<<<<<< HEAD
-                    <input name='upload_file' id="upload_file" type="file" required="required" />
+                    <input name='upload_file' id="upload_file" type="file" class="form-control" required="required" />
                     <input type='submit' value='<?php eT("Upload"); ?>' class='btn btn-outline-secondary' <?=(!is_template_editable($templatename) ? "disabled='disabled'" : '') ?> />
-=======
-                    <input name='upload_file' id="upload_file" type="file" class="form-control" required="required" />
-                    <input type='submit' value='<?php eT("Upload"); ?>' class='btn btn-default' <?=(!is_template_editable($templatename) ? "disabled='disabled'" : '') ?> />
->>>>>>> 165fe440
                     <input type='hidden' name='editfile' value='<?php echo htmlspecialchars($relativePathEditfile); ?>' />
                     <input type='hidden' name='screenname' value='<?php echo HTMLEscape($screenname); ?>' />
                     <input type='hidden' name='templatename' value='<?php echo $templatename; ?>' />
