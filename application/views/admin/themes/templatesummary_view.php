<?php
Yii::app()->getClientScript()->registerPackage('jquery-ace'); 
Yii::app()->getClientScript()->registerScript('editorfiletype',"editorfiletype ='".$sEditorFileType."';",CClientScript::POS_HEAD);
?>


  <?php if (is_template_editable($templatename)==true) { ?>
    <div class="row template-sum">
        <div class="col-lg-12">
            <div class="h4">
                <?php echo sprintf(gT("Viewing file '%s'"), $filedisplayname); ?>
            </div>

            <?php if (!is_writable($templates[$templatename])) { ?>
                <div class="alert alert-warning alert-dismissible" role="alert">
                    <button type="button" class="close" data-dismiss="alert" aria-label="Close"><span aria-hidden="true">&times;</span></button>
                    <?php eT("You can't save changes because the theme directory is not writable."); ?>
                </div>
            <?php } ?>
        </div>
    </div>

    <div class="row template-sum">
        <div class="col-sm-2" id='templateleft'>
            <div>
                <?php eT("Screen part files:"); ?>
                <div class="col-sm-12 well" style="padding-left: 0;">
                <?php foreach ($files as $file) { ?>
                    <div class="row">
                        <div class="col-sm-9">
                            <a href="<?php echo $this->createUrl('admin/themes', array('sa'=>'view','screenname'=>$screenname,'templatename'=>$templatename, 'editfile' => $file )); ?>" class="<?php if($file == $relativePathEditfile ){echo 'text-danger';}else{echo 'text-success';}; ?>">
                                <?php echo (empty(substr(strrchr($file, DIRECTORY_SEPARATOR), 1)))?$file:substr(strrchr($file, DIRECTORY_SEPARATOR), 1) ;?>
                            </a>
                        </div>
                        <div class="col-sm-3">
                            <?php if ( $oEditedTemplate->getTemplateForFile($file, $oEditedTemplate,false) && $oEditedTemplate->getTemplateForFile($file, $oEditedTemplate)->sTemplateName == $oEditedTemplate->sTemplateName) { ?>
                                <?php if (Permission::model()->hasGlobalPermission('templates','delete')) { ?>
                                    <?=CHtml::form(array('admin/themes','sa'=>'templatefiledelete'), 'post'); ?>
                                        <input type='hidden' name="filetype" value="<?php echo CHtml::encode('screen'); ?>" />
                                        <input type='hidden' name="filename" value="<?php echo CHtml::encode($file); ?>" />
                                        <input type='submit' class='btn btn-outline-secondary btn-xs template-files-delete-button' value='<?php eT("Reset"); ?>' onclick="javascript:return confirm('<?php eT(" Are you sure you want to reset this file? ", "js"); ?>')"/>
                                        <input type='hidden' name='screenname' value='<?php echo CHtml::encode($screenname); ?>' />
                                        <input type='hidden' name='templatename' value='<?php echo CHtml::encode($templatename); ?>' />
                                        <input type='hidden' name='editfile' value='<?php echo CHtml::encode($relativePathEditfile); ?>' />
                                    </form>
                                <?php } ?>
                            <?php } else { ?>
                                <span class="badge bg-danger"> <?php eT("inherited"); ?> </span>
                            <?php }?>
                        </div>
                    </div>
                <?php } ?>
                </div>
            </div>
            <div>
                <?php eT("JavaScript files:"); ?>
                <div class="col-sm-12 well">

                <?php foreach ($jsfiles as $file) { ?>
                    <div class="row">
                        <div class="col-sm-9">
                            <a href="<?php echo $this->createUrl('admin/themes', array('sa'=>'view','screenname'=>$screenname,'templatename'=>$templatename, 'editfile' => $file )); ?>" class="<?php if($file == $relativePathEditfile ){echo 'text-danger';}else{echo 'text-success';}; ?>">
                                <?php echo (empty(substr(strrchr($file, DIRECTORY_SEPARATOR), 1)))?$file:substr(strrchr($file, DIRECTORY_SEPARATOR), 1) ;?>
                            </a>
                        </div>
                        <div class="col-sm-3">
                            <?php if ( $oEditedTemplate->getTemplateForFile($file, $oEditedTemplate)->sTemplateName == $oEditedTemplate->sTemplateName) {?>
                                <?php if (Permission::model()->hasGlobalPermission('templates','delete')) { ?>
                                    <?=CHtml::form(array('admin/themes','sa'=>'templatefiledelete'), 'post'); ?>
                                    <input type='hidden' name="filetype" value="<?php echo CHtml::encode('js'); ?>" />
                                        <input type='hidden' name="filename" value="<?php echo CHtml::encode($file); ?>" />
                                        <input type='submit' class='btn btn-outline-secondary btn-xs template-files-delete-button' value='<?php eT("Reset"); ?>' onclick="javascript:return confirm('<?php eT(" Are you sure you want to reset this file? ", "js"); ?>')"/>
                                        <input type='hidden' name='screenname' value='<?php echo CHtml::encode($screenname); ?>' />
                                        <input type='hidden' name='templatename' value='<?php echo CHtml::encode($templatename); ?>' />
                                        <input type='hidden' name='editfile' value='<?php echo CHtml::encode($relativePathEditfile); ?>' />
                                    </form>
                                <?php } ?>
                            <?php } else { ?>
                                <span class="badge bg-danger"><?php eT("inherited"); ?></span>
                            <?php }?>
                        </div>
                    </div>
                <?php }?>
            </div>
        </div>
        <div>
            <?php eT("CSS files:"); ?>
            <div class="col-sm-12 well">
                <?php foreach ($cssfiles as $file) { ?>
                    <div class="row">
                        <div class="col-sm-9">
                            <a href="<?php echo $this->createUrl('admin/themes', array('sa'=>'view','screenname'=>$screenname,'templatename'=>$templatename, 'editfile' => $file )); ?>" class="<?php if($file == $relativePathEditfile ){echo 'text-danger';}else{echo 'text-success';}; ?>">
                                <?php echo (empty(substr(strrchr($file, DIRECTORY_SEPARATOR), 1)))?$file:substr(strrchr($file, DIRECTORY_SEPARATOR), 1) ;?>
                            </a>
                        </div>
                        <div class="col-sm-3">
                            <?php if ( $oEditedTemplate->getTemplateForFile($file, $oEditedTemplate)->sTemplateName == $oEditedTemplate->sTemplateName) { ?>
                                <?php if (Permission::model()->hasGlobalPermission('templates','delete')) { ?>
                                    <?=CHtml::form(array('admin/themes','sa'=>'templatefiledelete'), 'post'); ?>
                                    <input type='hidden' name="filetype" value="<?php echo CHtml::encode('css'); ?>" />
                                        <input type='hidden' name="filename" value="<?php echo CHtml::encode($file); ?>" />
                                        <input type='submit' class='btn btn-outline-secondary btn-xs template-files-delete-button' value='<?php eT("Reset"); ?>' onclick="javascript:return confirm('<?php eT(" Are you sure you want to reset this file? ", "js"); ?>')"/>
                                        <input type='hidden' name='screenname' value='<?php echo CHtml::encode($screenname); ?>' />
                                        <input type='hidden' name='templatename' value='<?php echo CHtml::encode($templatename); ?>' />
                                        <input type='hidden' name='editfile' value='<?php echo CHtml::encode($relativePathEditfile); ?>' />
                                    </form>
                                <?php } ?>
                            <?php } else { ?>
                                <span class="badge bg-danger"><?php eT("inherited"); ?></span>
                            <?php }?>
                        </div>
                    </div>
                <?php }?>
            </div>
        </div>
    </div>

    <div class="col-lg-8 templateeditor">
        <?=CHtml::form(['admin/themes/sa/templatesavechanges'], 'POST', ['id'=>'editTemplate', 'name'=>'editTemplate'])?>
            <?php
                echo CHtml::hiddenField('templatename', $templatename, array('class'=>'templatename'));
                echo CHtml::hiddenField('screenname', $screenname, array('class'=>'screenname'));
                echo CHtml::hiddenField('editfile', $editfile);
                echo CHtml::hiddenField('relativePathEditfile', $relativePathEditfile);
                echo CHtml::hiddenField('action', 'templatesavechanges');
                echo CHtml::textArea('changes',
                !empty($editfile) ? file_get_contents($editfile) : '',
                array('rows'=>'20',
                    'cols'=>'40',
                    'data-filetype'=>$sEditorFileType,
                    'class'=>'ace '.$sTemplateEditorMode,
                    'style'=>'width:100%'
                ));
            ?>
            <p class='text-center'>
                <br/>
                <?php if (Permission::model()->hasGlobalPermission('templates','update')) {
                    $sSaveText = ( $oEditedTemplate->getTemplateForFile($relativePathEditfile, $oEditedTemplate)->sTemplateName == $oEditedTemplate->sTemplateName)
                        ? gT("Save changes")
                        : gT("Copy to local theme and save changes");
                    if (is_writable($templates[$templatename])) { ?>
                        <input type='submit' class='btn btn-outline-secondary' id='button-save-changes' value='<?php echo $sSaveText; ?>' <?=(!is_template_editable($templatename) ? "disabled='disabled' alt='".gT( "Changes cannot be saved to a standard theme."). "'" : "")?> />
                    <?php } ?>
                <?php } ?>
            </p>
        </form>
    </div>
    <div class="col-lg-2" style="overflow-x: hidden">
        <div>
            <?php eT("Other files:"); ?>
            <br/>
            <div class="col-sm-12 well other-files-list">
                <?php foreach ($otherfiles as $fileName => $file) { ?>
                    <div class="row other-files-row">
                        <div class="col-sm-9 other-files-filename">
                            <?php echo CHtml::encode($fileName) ;?>
                        </div>
                        <div class="col-sm-3">
                            <?php //TODO: make it ajax and less messy ?>
                            <?php if ( $oEditedTemplate->getTemplateForFile($fileName, $oEditedTemplate)->sTemplateName == $oEditedTemplate->sTemplateName) {
                                if (Permission::model()->hasGlobalPermission('templates','delete')) { ?>
                                    <?=CHtml::form(array('admin/themes','sa'=>'templatefiledelete'), 'post'); ?>
                                        <input type='hidden' name="filetype" value="<?php echo CHtml::encode('other'); ?>" />
                                        <input type='hidden' name="filename" value="<?php echo CHtml::encode($file); ?>" />
                                        <input type='submit' class='btn btn-outline-secondary btn-xs template-files-delete-button other-files-delete-button' value='<?php eT("Reset"); ?>' onclick="javascript:return confirm('<?php eT(" Are you sure you want to reset this file? ", "js"); ?>')"/>
                                        <input type='hidden' name='screenname' value='<?php echo CHtml::encode($screenname); ?>' />
                                        <input type='hidden' name='templatename' value='<?php echo CHtml::encode($templatename); ?>' />
                                        <input type='hidden' name='editfile' value='<?php echo CHtml::encode($relativePathEditfile); ?>' />
                                    </form>
                                <?php } ?>
                            <?php } else { ?>
                                <span class="badge bg-danger"><?php eT("inherited"); ?></span>
                            <?php }?>
                        </div>
                    </div>
                <?php }?>
            </div>
            <br>
        </div>
        <div style='margin-top:1em;'>
            <?php if (Permission::model()->hasGlobalPermission('templates','update')) { ?>
                <?php echo CHtml::form(array('admin/themes/sa/uploadfile'), 'post', array('id'=>'importtemplatefile', 'name'=>'importtemplatefile', 'enctype'=>'multipart/form-data')); ?>
                    <?php printf(gT("Upload a file (maximum size: %d MB):"),getMaximumFileUploadSize()/1024/1024); ?>
                    <br>
                    <input name='upload_file' id="upload_file" type="file" required="required" />
                    <input type='submit' value='<?php eT("Upload"); ?>' class='btn btn-outline-secondary' <?=(!is_template_editable($templatename) ? "disabled='disabled'" : '') ?> />
                    <input type='hidden' name='editfile' value='<?php echo htmlspecialchars($relativePathEditfile); ?>' />
                    <input type='hidden' name='screenname' value='<?php echo HTMLEscape($screenname); ?>' />
                    <input type='hidden' name='templatename' value='<?php echo $templatename; ?>' />
                    <input type='hidden' name='action' value='templateuploadfile' />
                </form>
            <?php } ?>
        </div>

        <div class="">
            <a href="#" data-bs-toggle="modal" data-bs-target="#fileHelp" />
                <?php eT('Tip: How to embed a picture in your theme?'); ?>
            </a>
        </div>
    </div>

    <!-- Modal -->
    <div class="modal fade" id="fileHelp" tabindex="-1" role="dialog">
        <div class="modal-dialog" role="document">
            <div class="modal-content">
                <div class="modal-header">
                    <button type="button" class="close" data-bs-dismiss="modal" aria-label="Close"><span aria-hidden="true">&times;</span></button>
                    <div class="modal-title h4" id="myModalLabel">
                        <?php eT('Tip: How to display a picture in your theme?'); ?>
                    </div>
                </div>
                <div class="modal-body">
                    <?php eT('To use a picture in a .twig file:');?>
                    <br/>
                    <code> {{ image('./files/myfile.png', 'alt-text for my file', {"class": "myclass"}) }}</code>
                    <br/>
                    <br/>
                </div>
                <div class="modal-footer">
<<<<<<< HEAD
                    <button type="button" class="btn btn-outline-secondary" data-dismiss="modal">
=======
                    <button type="button" class="btn btn-default" data-bs-dismiss="modal">
>>>>>>> eb0af5f7
                        <?php eT("Close");?>
                    </button>
                </div>
            </div>
        </div>
    </div>
</div>

<?php }?>
<div class="row template-sum" style="margin-bottom: 100px;">
    <div class="col-lg-12">
        <div class="h4">
            <?php eT("Preview:"); ?>
        </div>
        <div class="jumbotron message-box">
            <input type='button' value='<?php eT("Mobile"); ?>' id='iphone' class="btn btn-outline-secondary" />
            <input type='button' value='640x480' id='x640' class="btn btn-outline-secondary" />
            <input type='button' value='800x600' id='x800' class="btn btn-outline-secondary" />
            <input type='button' value='1024x768' id='x1024' class="btn btn-outline-secondary" />
            <input type='button' value='<?php eT("Full"); ?>' id='full' class="btn btn-outline-secondary" />
            <br>
            <br>
            <br>
            <br>

            <div style='width:90%; margin:0 auto;'>
                <?php if(isset($filenotwritten) && $filenotwritten==true) { ?>
                    <p>
                        <span class='errortitle'><?php echo sprintf(gT("Please change the directory permissions of the folder %s in order to preview themes."), $tempdir); ?></span>
                    </p>
                <?php } else { ?>
                    <p>
                        <iframe id='previewiframe' title='Preview' src='<?php echo $this->createUrl('admin/themes/sa/tmp/',array('id'=>$time)); ?>' height='768' name='previewiframe' style='width:95%;background-color: white;'>Embedded Frame</iframe>
                    </p>
                <?php } ?>
            </div>
        </div>
      </div>
    </div><|MERGE_RESOLUTION|>--- conflicted
+++ resolved
@@ -217,11 +217,7 @@
                     <br/>
                 </div>
                 <div class="modal-footer">
-<<<<<<< HEAD
-                    <button type="button" class="btn btn-outline-secondary" data-dismiss="modal">
-=======
-                    <button type="button" class="btn btn-default" data-bs-dismiss="modal">
->>>>>>> eb0af5f7
+                    <button type="button" class="btn btn-outline-secondary" data-bs-dismiss="modal">
                         <?php eT("Close");?>
                     </button>
                 </div>
