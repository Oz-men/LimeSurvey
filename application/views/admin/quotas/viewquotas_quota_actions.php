--- conflicted
+++ resolved
@@ -47,15 +47,9 @@
     $('.selector__quota_open_validation').remoteModal({
         saveButton: false,
     }, {
-<<<<<<< HEAD
-        closeIcon : '<button type=\"button\" class=\"close\" data-dismiss=\"modal\"><span aria-hidden=\"true\">&times;</span></button>',
-        closeButton : '<button type=\"button\" class=\"btn btn-outline-secondary\" data-dismiss=\"modal\">".gT("Close")."</button>',
-        saveButton : '<button role=\"button\" type=\"button\" class=\"btn btn-primary\">".gT("Close")."</button>'
-=======
         closeIcon : '<button type=\"button\" class=\"btn-close\" data-bs-dismiss=\"modal\"></button>',
-        closeButton : '<button type=\"button\" class=\"btn btn-default\" data-bs-dismiss=\"modal\">".gT("Close")."</button>',
+        closeButton : '<button type=\"button\" class=\"btn btn-cancel\" data-bs-dismiss=\"modal\">".gT("Close")."</button>',
         saveButton : '<button type=\"button\" class=\"btn btn-primary\">".gT("Close")."</button>'
->>>>>>> 165fe440
     })
 ", LSYii_ClientScript::POS_POSTSCRIPT);
 
