--- conflicted
+++ resolved
@@ -1,13 +1,4 @@
 <div class="header ui-widget-header"><?php $clang->eT("Edit quota");?></div>
-<<<<<<< HEAD
-    <?php echo CHtml::form(array("admin/quotas/sa/modifyquota/surveyid/{$iSurveyId}"), 'post', array('id'=>'editquota','class'=>'form44')); ?>
-    <ul>
-        <li><label for='quota_name'><?php $clang->eT("Quota name:");?></label> <input id="quota_name" name="quota_name" type="text" size="30" maxlength="255" value="<?php echo $quotainfo['name'];?>" /></li>
-        <li><label for='quota_limit'><?php $clang->eT("Quota limit:");?></label><input id="quota_limit" name="quota_limit" type="text" size="12" maxlength="8" value="<?php echo $quotainfo['qlimit'];?>" /></li>
-        <li><label for='quota_action'><?php $clang->eT("Quota action:");?></label><select name="quota_action" id="quota_action">
-            <option value ="1" <?php if($quotainfo['action'] == 1) echo "selected='selected'"; ?>><?php $clang->eT("Terminate survey");?></option>
-            <option value ="2" <?php if($quotainfo['action'] == 2) echo "selected='selected'"; ?>><?php $clang->eT("Show message and allow user to modify answers");?></option>
-=======
     <?php echo CHtml::form(array("admin/quotas/sa/modifyquota/surveyid/{$iSurveyId}"), 'post', array('id'=>'editquota','class'=>'form30')); ?>
         <ul>
         <li><label for='quota_name'><?php $clang->eT("Quota name:");?></label> <input id="quota_name" name="quota_name" type="text" size="30" maxlength="255" value="<?php echo $quotainfo['name'];?>" /></li>
@@ -15,25 +6,10 @@
         <li><label for='quota_action'><?php $clang->eT("Quota action:");?></label> <select name="quota_action" id="quota_action">
             <option value ="1" <?php if($quotainfo['action'] == 1) echo "selected='selected'"; ?>><?php $clang->eT("Terminate survey");?></option>
             <option value ="2" <?php if($quotainfo['action'] == 2) echo "selected='selected'"; ?>><?php $clang->eT("Terminate survey with warning");?></option>
->>>>>>> a2ab567d
         </select></li>
         <li><label for='autoload_url'><?php $clang->eT("Autoload URL:");?></label><input id="autoload_url" name="autoload_url" type="checkbox" value="1"<?php if($quotainfo['autoload_url'] == "1") {echo " checked";}?> /></li>
     </ul>
         <div id="tabs">
-<<<<<<< HEAD
-        <?php
-            echo CHtml::openTag('ul');
-            foreach ($aTabTitles as $sLang => $sTabTitle)
-            {
-                echo CHtml::tag('li',array(), CHtml::link($sTabTitle, "#edittxtele{$sLang}"));
-            }
-            echo CHtml::closeTag('ul');
-            foreach ($aTabContents as $sLang => $sTabContent)
-            {
-                echo CHtml::tag('div', array('id' => "edittxtele{$sLang}"), $sTabContent);
-            }
-        ?>
-=======
             <ul>
             <?php foreach ($aTabTitles as $i => $sTabTitle)
             {
@@ -44,7 +20,6 @@
             {
                 echo CHtml::tag('div', array('id' => 'edittxtele' . $i), $sTabContent);
             }?>
->>>>>>> a2ab567d
         </div>
         <p>
             <input name="submit" type="submit" value="<?php $clang->eT("Save quota");?>" />
