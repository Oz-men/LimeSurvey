--- conflicted
+++ resolved
@@ -30,13 +30,8 @@
                             </div>
                         </div>
                         <div class='form-group'>
-<<<<<<< HEAD
-                            <div class='col-sm-5 col-sm-offset-4'>
+                            <div class='col-md-5 offset-md-4'>
                                 <input name="submit" type="submit" class="submit btn btn-outline-secondary" value="<?php eT("Next");?>" />
-=======
-                            <div class='col-md-5 offset-md-4'>
-                                <input name="submit" type="submit" class="submit btn btn-default" value="<?php eT("Next");?>" />
->>>>>>> 5566f605
                             </div>
                         </div>
                         <input type="hidden" name="sid" value="<?php echo $iSurveyId;?>" />
