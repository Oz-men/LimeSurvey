--- conflicted
+++ resolved
@@ -39,15 +39,10 @@
                 <?php endif;?>
 
                     <div class='form-group'>
-<<<<<<< HEAD
-                        <div class='col-sm-5 col-sm-offset-4'>
+                        <div class='col-md-5 offset-md-4'>
                             <button class="btn btn btn-success" name="submit"  class="submit btn btn-outline-secondary">
                                 <?php eT("Next");?>
                             </button>
-=======
-                        <div class='col-md-5 offset-md-4'>
-                            <input class="btn btn btn-success" name="submit" type="submit" class="submit btn btn-default" value="<?php eT("Next");?>" />
->>>>>>> 5566f605
                         </div>
                     </div>
                     <div class='form-group'>
