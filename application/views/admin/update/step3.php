<div class="header ui-widget-header"><?php sprintf($clang->gT('ComfortUpdate step %s'),'3'); ?></div>
<div class="updater-background">
<h3><?php $clang->eT('Creating DB & file backup')?></h3>
<div class='messagebox ui-corner-all'>
<?php
    if (!isset( Yii::app()->session['updateinfo']))
    {
        $clang->eT('On requesting the update information from limesurvey.org there has been an error:').'<br />';

        if ($updateinfo['error']==1)
        {
            $clang->eT('Your update key is invalid and was removed. ').'<br />';
        }
        else
            $clang->eT('On requesting the update information from limesurvey.org there has been an error:').'<br />';
<<<<<<< HEAD
    }
=======
    } // Not sure we can continue
>>>>>>> a2ab567d
    ?>
    <?php if($result=="success") { ?>
        <div class='successheader'><?php $clang->eT("Success"); ?></div>
    <?php }elseif ($result=="warning" ) { ?>
        <div class='warningheader'><?php $clang->eT("Warning"); ?></div>
    <?php }else{ ?>
        <div class='errorheader'><?php $clang->eT("Failed"); ?></div>
    <?php } ?>
    <div class="<?php echo $aFileBackup['class']; ?>title"> <?php $clang->eT('Creating file backup... '); ?></div>
    <p><?php echo $aFileBackup['text']; ?></p>

    <div class="<?php echo $aFileBackup['class']; ?>title"> <?php $clang->eT('Creating database backup...'); ?></div>
    <p class="<?php echo $aSQLBackup['class']; ?>"><?php echo $aSQLBackup['text']; ?></p>
    <p class="information"><?php $clang->eT('Please check any problems above and then proceed to the final step.'); ?>
    <?php echo "<p><a class='button' href='".Yii::app()->getController()->createUrl("admin/update/sa/step4/")."'>
     ".sprintf($clang->gT('Proceed to step %s'),'4') ."</a></p>";
     ?>
</div>
</div><|MERGE_RESOLUTION|>--- conflicted
+++ resolved
@@ -13,11 +13,7 @@
         }
         else
             $clang->eT('On requesting the update information from limesurvey.org there has been an error:').'<br />';
-<<<<<<< HEAD
-    }
-=======
     } // Not sure we can continue
->>>>>>> a2ab567d
     ?>
     <?php if($result=="success") { ?>
         <div class='successheader'><?php $clang->eT("Success"); ?></div>
