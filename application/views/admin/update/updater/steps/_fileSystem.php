<?php
/**
 * This view display the changed files, and they're permission status
 *
 * @var array $readonlyfiles an array containing the list of readonlyfiles
 * @var array $existingfiles an array containing the list of existingfiles
 * @var array $modifiedfiles an array containing the list of modifiedfiles
 * @var int $destinationBuild the destination build
 */
?>
<?php $urlNew = Yii::app()->createUrl("admin/update", array("update" => 'checkFiles', 'destinationBuild' => $destinationBuild, 'access_token' => $access_token)); ?>

<h2 class="maintitle"><?php eT('Checking existing LimeSurvey files...'); ?></h2>

<?php if ($html_from_server != "") :?>
    <div>
        <?php echo $html_from_server;?>
    </div>
<?php endif;?>

<div class="updater-background">

    <?php $this->renderPartial("./update/updater/steps/textaeras/_readonlyfiles", array("readonlyfiles" => $readonlyfiles));?>
    <?php $this->renderPartial("./update/updater/steps/textaeras/_existingfiles", array("existingfiles" => $existingfiles));?>
    <?php $this->renderPartial("./update/updater/steps/textaeras/_modifiedfiles", array("modifiedfiles" => $modifiedfiles));?>



    <?php if (count($readonlyfiles) > 0) :?>
            <br />
            <p>
                <?php
                    $url = Yii::app()->createUrl('/admin/update');
                    echo CHtml::beginForm($url, 'post');
<<<<<<< HEAD
                    echo CHtml::hiddenField('destinationBuild' , $destinationBuild);
                    echo CHtml::hiddenField('access_token' , $access_token);
                    echo CHtml::hiddenField('update' , 'checkFiles');
                    //echo CHtml::hiddenField('datasupdateinfo' , $datasupdateinfo);
                    echo '<a class="btn btn-cancel" href="'.Yii::app()->createUrl("admin/update").'" role="button" aria-disabled="false">
                            '.gT("Cancel").'
                        </a>&nbsp;';
                    echo CHtml::submitButton(gT('Check again','unescaped'), array("class"=>"btn btn-outline-secondary"));
=======
                    echo CHtml::hiddenField('destinationBuild', $destinationBuild);
                    echo CHtml::hiddenField('access_token', $access_token);
                    echo CHtml::hiddenField('update', 'checkFiles');
                    echo '<a class="btn btn-default" href="' . Yii::app()->createUrl("admin/update") . '" role="button" aria-disabled="false">
                            ' . gT("Cancel") . '
                        </a>';
                    echo CHtml::submitButton(gT('Check again', 'unescaped'), array("class" => "btn btn-default"));
>>>>>>> 84032a44
                    echo CHtml::endForm();
                ?>
            </p>
    <?php else : ?>
        <p>
            <?php
                $url = Yii::app()->createUrl('/admin/update/sa/backup');
<<<<<<< HEAD
                echo CHtml::beginForm($url, 'post', array("id"=>"launchBackupForm"));
                echo CHtml::hiddenField('destinationBuild' , $destinationBuild);
                echo CHtml::hiddenField('access_token' , $access_token);
                echo CHtml::hiddenField('datasupdateinfo' , $datasupdateinfo);
                echo '<a class="btn btn-cancel" href="'.Yii::app()->createUrl("admin/update").'" role="button" aria-disabled="false">
                        '.gT("Cancel").'
                    </a>';
                echo CHtml::submitButton(sprintf(gT('Continue')), array("class"=>"btn btn-outline-secondary"));
=======
                echo CHtml::beginForm($url, 'post', array("id" => "launchBackupForm"));
                echo CHtml::hiddenField('destinationBuild', $destinationBuild);
                echo CHtml::hiddenField('access_token', $access_token);
                echo '<a class="btn btn-default" href="' . Yii::app()->createUrl("admin/update") . '" role="button" aria-disabled="false">
                        ' . gT("Cancel") . '
                    </a>';
                echo CHtml::submitButton(sprintf(gT('Continue')), array("class" => "btn btn-default"));
>>>>>>> 84032a44
                echo CHtml::endForm();
            ?>
        </p>
    <?php endif;?>
</div>

<script type="text/javascript" src="<?php echo Yii::app()->baseUrl; ?>/assets/scripts/admin/comfortupdate/comfortUpdateNextStep.js"></script>
<script>
    $('#launchBackupForm').comfortUpdateNextStep({'step': 3});
</script><|MERGE_RESOLUTION|>--- conflicted
+++ resolved
@@ -32,24 +32,13 @@
                 <?php
                     $url = Yii::app()->createUrl('/admin/update');
                     echo CHtml::beginForm($url, 'post');
-<<<<<<< HEAD
                     echo CHtml::hiddenField('destinationBuild' , $destinationBuild);
                     echo CHtml::hiddenField('access_token' , $access_token);
                     echo CHtml::hiddenField('update' , 'checkFiles');
-                    //echo CHtml::hiddenField('datasupdateinfo' , $datasupdateinfo);
                     echo '<a class="btn btn-cancel" href="'.Yii::app()->createUrl("admin/update").'" role="button" aria-disabled="false">
                             '.gT("Cancel").'
                         </a>&nbsp;';
                     echo CHtml::submitButton(gT('Check again','unescaped'), array("class"=>"btn btn-outline-secondary"));
-=======
-                    echo CHtml::hiddenField('destinationBuild', $destinationBuild);
-                    echo CHtml::hiddenField('access_token', $access_token);
-                    echo CHtml::hiddenField('update', 'checkFiles');
-                    echo '<a class="btn btn-default" href="' . Yii::app()->createUrl("admin/update") . '" role="button" aria-disabled="false">
-                            ' . gT("Cancel") . '
-                        </a>';
-                    echo CHtml::submitButton(gT('Check again', 'unescaped'), array("class" => "btn btn-default"));
->>>>>>> 84032a44
                     echo CHtml::endForm();
                 ?>
             </p>
@@ -57,24 +46,13 @@
         <p>
             <?php
                 $url = Yii::app()->createUrl('/admin/update/sa/backup');
-<<<<<<< HEAD
                 echo CHtml::beginForm($url, 'post', array("id"=>"launchBackupForm"));
                 echo CHtml::hiddenField('destinationBuild' , $destinationBuild);
                 echo CHtml::hiddenField('access_token' , $access_token);
-                echo CHtml::hiddenField('datasupdateinfo' , $datasupdateinfo);
                 echo '<a class="btn btn-cancel" href="'.Yii::app()->createUrl("admin/update").'" role="button" aria-disabled="false">
                         '.gT("Cancel").'
                     </a>';
-                echo CHtml::submitButton(sprintf(gT('Continue')), array("class"=>"btn btn-outline-secondary"));
-=======
-                echo CHtml::beginForm($url, 'post', array("id" => "launchBackupForm"));
-                echo CHtml::hiddenField('destinationBuild', $destinationBuild);
-                echo CHtml::hiddenField('access_token', $access_token);
-                echo '<a class="btn btn-default" href="' . Yii::app()->createUrl("admin/update") . '" role="button" aria-disabled="false">
-                        ' . gT("Cancel") . '
-                    </a>';
                 echo CHtml::submitButton(sprintf(gT('Continue')), array("class" => "btn btn-default"));
->>>>>>> 84032a44
                 echo CHtml::endForm();
             ?>
         </p>
