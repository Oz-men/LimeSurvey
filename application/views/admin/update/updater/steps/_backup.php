--- conflicted
+++ resolved
@@ -21,15 +21,10 @@
     <p class="success" style="text-align: left;">
         <strong><?php echo sprintf(gT("File backup created: %s"), ''); ?></strong>
         <br/>
-<<<<<<< HEAD
         <?php echo $tempdir.DIRECTORY_SEPARATOR.'LimeSurvey_files_backup_'.$basefilename.'.zip'; ?><br/>
         <a class="btn btn-success" href="<?php echo Yii::app()->getBaseUrl(true);?>/tmp/LimeSurvey_files_backup_<?php echo $basefilename;?>.zip" title="<?php eT('Download this file');?>">
             <?php eT('Download this file');?>
         </a>
-=======
-        <?php echo $tempdir . DIRECTORY_SEPARATOR . 'LimeSurvey_files_backup_' . $basefilename . '.zip'; ?><br/>
-        <a class="btn btn-success" href="<?php echo Yii::app()->getBaseUrl(true);?>/tmp/LimeSurvey_files_backup_<?php echo $basefilename;?>.zip" title="<?php eT('Download this file');?>"><?php eT('Download this file');?></a>
->>>>>>> 84032a44
     </p>
 
 
@@ -79,15 +74,11 @@
         <?php echo CHtml::hiddenField('destinationBuild', $destinationBuild); ?>
         <?php echo CHtml::hiddenField('access_token', $access_token); ?>
 
-        <a class="btn btn-cancel" href="<?php echo Yii::app()->createUrl("admin/update"); ?>" role="button" aria-disabled="false">
+        <a class="btn btn-default" href="<?php echo Yii::app()->createUrl("admin/update"); ?>" role="button" aria-disabled="false">
             <?php eT("Cancel"); ?>
         </a>
 
-<<<<<<< HEAD
-        <?php echo CHtml::submitButton(gT('Continue','unescaped'), array("class"=>"btn btn-outline-secondary")); ?>
-=======
         <?php echo CHtml::submitButton(gT('Continue', 'unescaped'), array("class" => "btn btn-default")); ?>
->>>>>>> 84032a44
     <?php echo CHtml::endForm(); ?>
 </div>
 
