--- conflicted
+++ resolved
@@ -56,11 +56,7 @@
                         ?>
                         </td>
                         <td>
-<<<<<<< HEAD
-                            <a data-post-url="<?php echo App()->createUrl('/admin/update/sa/deleteKey');?>" class="btn btn-outline-secondary" data-toggle="modal" data-target="#confirmation-modal" data-tooltip="true" title="<?php eT("Delete");?>" >
-=======
-                            <a data-post-url="<?php echo App()->createUrl('/admin/update/sa/deleteKey');?>" class="btn btn-default" data-bs-toggle="modal" data-bs-target="#confirmation-modal" data-tooltip="true" title="<?php eT("Delete");?>" >
->>>>>>> eb0af5f7
+                            <a data-post-url="<?php echo App()->createUrl('/admin/update/sa/deleteKey');?>" class="btn btn-outline-secondary" data-bs-toggle="modal" data-bs-target="#confirmation-modal" data-tooltip="true" title="<?php eT("Delete");?>" >
                                 <span class="fa fa-trash text-danger"></span>
                             </a>
                         </td>
