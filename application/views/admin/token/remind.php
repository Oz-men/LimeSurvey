--- conflicted
+++ resolved
@@ -70,33 +70,6 @@
                 <?php echo CHtml::dropDownList('bypassbademails', 'Y',array("Y"=>gT("Yes"),"N"=>gT("No"))); ?>
         </li>
         <li>
-<<<<<<< HEAD
-            <label><?php $clang->eT("Send reminder to token ID(s):"); ?></label>
-        <?php echo short_implode(", ", "-", (array) $tokenids); ?></li>
-    <?php } ?>
-    <li><label for='bypassbademails'>
-            <?php $clang->eT("Bypass token with failing email addresses"); ?>:</label>
-        <select id='bypassbademails' name='bypassbademails'>
-            <option value='Y'><?php $clang->eT("Yes"); ?></option>
-            <option value='N'><?php $clang->eT("No"); ?></option>
-        </select></li>
-    <li><label for='minreminderdelay'>
-<?php $clang->eT("Min days between reminders"); ?>:</label>
-        <input type='text' value='' name='minreminderdelay' id='minreminderdelay' /></li>
-
-    <li><label for='maxremindercount'>
-<?php $clang->eT("Max reminders"); ?>:</label>
-        <input type='text' value='' name='maxremindercount' id='maxremindercount' /></li>
-</ul><p>
-    <input type='submit' value='<?php $clang->eT("Send Reminders"); ?>' />
-    <input type='hidden' name='ok' value='absolutely' />
-    <input type='hidden' name='subaction' value='remind' />
-
-    <?php if (!empty($tokenids)) { ?>
-    <input type='hidden' name='tokenids' value='<?php echo implode('|', (array) $tokenids); ?>' />
-    <?php } ?>
-
-=======
             <label for='minreminderdelay'><?php eT("Min days between reminders"); ?>:</label>
             <?php echo CHtml::textField('minreminderdelay'); ?>
         </li>
@@ -114,6 +87,5 @@
                 echo CHtml::hiddenField('tokenids',implode('|', (array) $tokenids));
         ?>
     </p>
->>>>>>> 88c14fc1
     </form>
 </div>