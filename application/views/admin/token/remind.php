<?php
/**
 * Send email reminder
 */
?>

<div class="side-body">                           
	<h3><?php eT("Send email reminder"); ?></h3>        
	<div class="row">                             
		<div class="col-lg-12 content-right">
            <?php echo PrepareEditorScript(true, $this); ?>
            
            <?php if ($thissurvey['active'] != 'Y'):?>
                <?php if ($thissurvey[$baselang]['active'] != 'Y'): ?>
                    <div class="jumbotron message-box message-box-error">
                        <h2 class='text-warning'><?php eT('Warning!'); ?></h2>
                        <p class="lead text-warning">
                            <?php eT("This survey is not yet activated and so your participants won't be able to fill out the survey."); ?>    
                        </p>
                    </div>
                <?php endif; ?>                
            <?php endif; ?>
            
            <div id='tabs'>
                <ul>
                    <?php
                    foreach ($surveylangs as $language)
                    {
                        //GET SURVEY DETAILS
                        echo '<li><a href="#' . $language . '">' . getLanguageNameFromCode($language, false);
                        if ($language == $baselang)
                        {
                            echo "(" . gT("Base language") . ")";
                        }
                        echo "</a></li>";
                    }
                    ?>
                </ul>
            
                <?php echo CHtml::form(array("admin/tokens/sa/email/action/remind/surveyid/{$surveyid}"), 'post', array('id'=>'sendreminder', 'class'=>'form30')); ?>
                    <?php
                    foreach ($surveylangs as $language)
                    {
                        $fieldsarray["{ADMINNAME}"] = $thissurvey['adminname'];
                        $fieldsarray["{ADMINEMAIL}"] = $thissurvey['adminemail'];
                        $fieldsarray["{SURVEYNAME}"] = $thissurvey[$language]['name'];
                        $fieldsarray["{SURVEYDESCRIPTION}"] = $thissurvey[$language]['description'];
                        $fieldsarray["{EXPIRY}"] = $thissurvey["expiry"];
            
                        $subject = Replacefields($thissurvey[$language]['email_remind_subj'], $fieldsarray, false);
                        $textarea = Replacefields($thissurvey[$language]['email_remind'], $fieldsarray, false);
                        if ($ishtml !== true)
                        {
                            $textarea = str_replace(array('<x>', '</x>'), array(''), $textarea); // ?????
                        }
                        ?>
                        <div id="<?php echo $language; ?>">
                            <ul class="list-unstyled">
                                <li><label for='from_<?php echo $language; ?>'><?php eT("From"); ?>:</label>
                                    <?php echo CHtml::textField("from_{$language}",$thissurvey[$baselang]['adminname']." <".$thissurvey[$baselang]['adminemail'].">",array('size'=>50)); ?>
                                </li>
                                <li><label for='subject_<?php echo $language; ?>'><?php eT("Subject"); ?>:</label>
                                    <?php echo CHtml::textField("subject_{$language}",$subject,array('size'=>83)); ?>
                                </li>
            
                                <li><label for='message_<?php echo $language; ?>'><?php eT("Message"); ?>:</label>
                                    <div class="htmleditor">
                                        <?php echo CHtml::textArea("message_{$language}",$textarea,array('cols'=>80,'rows'=>20)); ?>
                                        <?php echo getEditor("email-rem", "message_$language", "[" . gT("Reminder Email:", "js") . "](" . $language . ")", $surveyid, '', '', "tokens"); ?>
                                    </div>
                                </li>
                            </ul>
                        </div>
                    <?php } ?>
            
                <ul>
                    <?php if (count($tokenids)>0) { ?>
                        <li>
                            <label><?php eT("Send reminder to token ID(s):"); ?></label>
                            <?php echo short_implode(", ", "-", (array) $tokenids); ?>
                        </li>
                    <?php } ?>
                    <li><label for='bypassbademails'>
                            <?php eT("Bypass token with failing email addresses"); ?>:</label>
                            <?php echo CHtml::dropDownList('bypassbademails', 'Y',array("Y"=>gT("Yes"),"N"=>gT("No"))); ?>
                    </li>
                    <li>
                        <label for='minreminderdelay'><?php eT("Min days between reminders"); ?>:</label>
                        <?php echo CHtml::textField('minreminderdelay'); ?>
                    </li>
                    <li>
                        <label for='maxremindercount'><?php eT("Max reminders"); ?>:</label>
                        <?php echo CHtml::textField('maxremindercount'); ?>
                    </li>
                </ul>
                <p>
                    <?php
                        echo CHtml::submitButton(gT("Send Reminders"), array('class'=>'btn btn-default'));
                        echo CHtml::hiddenField('ok','absolutely');
                        echo CHtml::hiddenField('subaction','remind');
                        if (!empty($tokenids))
                            echo CHtml::hiddenField('tokenids',implode('|', (array) $tokenids));
                    ?>
                </p>
                </form>
            </div>
<<<<<<< HEAD
        </div>
=======
        <?php } ?>

    <ul>
        <?php if (count($tokenids)>0) { ?>
            <li>
                <label><?php eT("Send reminder to token ID(s):"); ?></label>
                <?php echo short_implode(", ", "-", (array) $tokenids); ?>
            </li>
        <?php } ?>
        <li><label for='bypassbademails'>
                <?php eT("Bypass token with failing email addresses"); ?>:</label>
                <?php echo CHtml::dropDownList('bypassbademails', 'Y',array("Y"=>gT("Yes"),"N"=>gT("No"))); ?>
        </li>
        <li>
            <label for='minreminderdelay'><?php eT("Min days between reminders"); ?>:</label>
            <?php echo CHtml::textField('minreminderdelay'); ?>
        </li>
        <li>
            <label for='maxremindercount'><?php eT("Max reminders"); ?>:</label>
            <?php echo CHtml::textField('maxremindercount'); ?>
        </li>
        <li>
              <?php echo CHtml::label(gT("Bypass date control before sending email."),'bypassdatecontrol', array('title'=>gt("If some tokens have a 'valid from' date set which is in the future, they will not be able to access the survey before that 'valid from' date."),'unescaped')); ?>
              <?php echo CHtml::checkbox('bypassdatecontrol', false); ?>
        </li>
    </ul>
    <p>
        <?php
            echo CHtml::submitButton(gT("Send Reminders"));
            echo CHtml::hiddenField('ok','absolutely');
            echo CHtml::hiddenField('subaction','remind');
            if (!empty($tokenids))
                echo CHtml::hiddenField('tokenids',implode('|', (array) $tokenids));
        ?>
    </p>
    </form>
>>>>>>> 5323d026
</div><|MERGE_RESOLUTION|>--- conflicted
+++ resolved
@@ -104,9 +104,6 @@
                 </p>
                 </form>
             </div>
-<<<<<<< HEAD
-        </div>
-=======
         <?php } ?>
 
     <ul>
@@ -143,5 +140,4 @@
         ?>
     </p>
     </form>
->>>>>>> 5323d026
 </div>