--- conflicted
+++ resolved
@@ -1,29 +1,9 @@
 <div class='header ui-widget-header'><?php eT("Token export options"); ?></div>
 <?php
-<<<<<<< HEAD
-if($resultr){
-    foreach ($resultr as $lrow)
-    {
-        echo "<option value='{$lrow->language}'>" . getLanguageNameFromCode($lrow->language,false) . "</option>";
-    }
-}
-?>
-            </select></li>
-        <li><label for='filteremail' title='<?php $clang->eT('Email address contains'); ?>' ><?php $clang->eT('Filter by email address'); ?></label><input type='text' id='filteremail' name='filteremail' /></li>
-        <li>&nbsp;</li>
-        <li><label for='tokendeleteexported' ><?php $clang->eT('Delete exported tokens'); ?></label><input type='checkbox' id='tokendeleteexported' name='tokendeleteexported' /> </li>
-    </ul>
-    <p><input type='submit' name='submit' value='<?php $clang->eT('Export tokens'); ?>' />
-        <input type='hidden' name='action' id='action' value='tokens' />
-        <input type='hidden' name='sid' id='sid' value='<?php echo $surveyid; ?>' />
-        <input type='hidden' name='subaction' id='subaction' value='export' />
-    </p></form>
-=======
 $this->widget('ext.SettingsWidget.SettingsWidget', array(
     'settings' => $aSettings,
     'action'=>$sAction,
     'form' => true,
     'title' => gT("Token export options"),
     'buttons' => $aButtons,
-));
->>>>>>> 88c14fc1
+));