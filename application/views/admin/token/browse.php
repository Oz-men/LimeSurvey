<?php
    // Build the options for additional languages
    $aLanguageNames=array();
    foreach ($aLanguages as $sCode => $sName)
    {
        $aLanguageNames[] = $sCode . ":" . str_replace(";", " -", $sName);
    }
    $aLanguageNames = implode(";", $aLanguageNames);

?>

<div class='side-body <?php echo getSideBodyClass(false); ?>'>
    <input type='hidden' name='dateFormatDetails' value='<?php echo json_encode($dateformatdetails); ?>' />
    <input type='hidden' name='rtl' value='<?php echo getLanguageRTL($_SESSION['adminlang']) ? '1' : '0'; ?>' />
    <h3><?php eT("Survey participants"); ?></h3>

        <p class="alert alert-info alert-dismissible">
            <button type="button" class="close" data-dismiss="alert" aria-label="Close"><span >&times;</span></button>
            <span class="fa fa-info-circle"></span>
            <?php eT("You can use operators in the search filters (eg: >, <, >=, <=, = )");?>
        </p>

    <!-- CGridView -->
    <?php $pageSizeTokenView=Yii::app()->user->getState('pageSizeTokenView',Yii::app()->params['defaultPageSize']);?>

        <!-- Todo : search boxes -->

        <!-- Grid -->
        <div class="row">
            <div class="content-right">
                <?php
                    $this->widget('ext.LimeGridView.LimeGridView', array(
                        'dataProvider' => $model->search(),
                        'filter'       => $model,
                        'id'           => 'token-grid',
                        'emptyText'    => gT('No survey participants found.'),
                        'template'     => "<div class='push-grid-pager'>{items}\n</div><div id='tokenListPager'><div class=\"col-sm-4\" id=\"massive-action-container\">$massiveAction</div><div class=\"col-sm-4 pager-container ls-ba \">{pager}</div><div class=\"col-sm-4 summary-container\">{summary}</div></div>",
                        'summaryText'  => gT('Displaying {start}-{end} of {count} result(s).').' '. sprintf(gT('%s rows per page'),
                            CHtml::dropDownList(
                                'pageSizeTokenView',
                                $pageSizeTokenView,
                                Yii::app()->params['pageSizeOptionsTokens'],
                                array('class'=>'changePageSize form-control', 'style'=>'display: inline; width: auto'))),
                        'htmlOptions'              => ['class' => 'table-responsive grid-view-ls'],
                        'columns'                  => $model->attributesForGrid,
                        'ajaxUpdate'               => 'token-grid',
                        'ajaxType'                 => 'POST',
                        'afterAjaxUpdate'          => 'onUpdateTokenGrid'
                    ));
                ?>
            </div>
        </div>

        <?php 
        // To update rows per page via ajax 
        App()->getClientScript()->registerScript("Tokens:neccesaryVars", "
        var postUrl = '".App()->createUrl('admin/tokens/sa/prepExportToCPDB/sid/'.$_GET['surveyid'])."';
        ", LSYii_ClientScript::POS_BEGIN);         
        App()->getClientScript()->registerScript("Tokens:updateRowsPerPage", "
            if($('#token-grid').length > 0){
                reinstallParticipantsFilterDatePicker();
                jQuery(document).on('change', '#pageSizeTokenView', function(){
                    $.fn.yiiGridView.update('token-grid',{ data:{ pageSizeTokenView: $(this).val() }});
                });
            }
            ", LSYii_ClientScript::POS_POSTSCRIPT); 
        ?>
    </div>
</div>


<!-- Edit Token Modal -->
<div class="modal fade" tabindex="-1" role="dialog" id="editTokenModal">
    <div class="modal-dialog" style="width: 1100px">
        <div class="modal-content">
            <div class="modal-header">
                <h5 class="modal-title"><?php eT('Edit survey participant');?></h5>
                <button type="button" class="btn-close" data-bs-dismiss="modal" aria-label="Close"></button>
            </div>
            <div class="modal-body">
                <!-- the ajax loader -->
                <div id="ajaxContainerLoading2" class="ajaxLoading" >
                    <p><?php eT('Please wait, loading data...');?></p>
                    <div class="preloader loading">
                        <span class="slice"></span>
                        <span class="slice"></span>
                        <span class="slice"></span>
                        <span class="slice"></span>
                        <span class="slice"></span>
                        <span class="slice"></span>
                    </div>
                </div>
                <div id="modal-content">
                </div>
            </div>
            <div class="modal-footer">
<<<<<<< HEAD
                <button type="button" class="btn btn-cancel" data-bs-dismiss="modal"><?php eT("Cancel");?></button>
                <button role="button" type="button" class="btn btn-primary" id="save-edittoken">
                    <?php eT("Save");?>
                </button>
=======
                <button type="button" class="btn btn-default" data-bs-dismiss="modal"><?php eT("Cancel");?></button>
                <button type="button" class="btn btn-primary" id="save-edittoken"><?php eT("Save");?></button>
>>>>>>> 7aa0323f
            </div>
        </div><!-- /.modal-content -->
    </div><!-- /.modal-dialog -->
</div><!-- /.modal -->
<div style="display: none;">
<?php
Yii::app()->getController()->widget('yiiwheels.widgets.datetimepicker.WhDateTimePicker', array(
    'name' => "no",
    'id'   => "no",
    'value' => '',

));
?>
</div><|MERGE_RESOLUTION|>--- conflicted
+++ resolved
@@ -94,15 +94,10 @@
                 </div>
             </div>
             <div class="modal-footer">
-<<<<<<< HEAD
-                <button type="button" class="btn btn-cancel" data-bs-dismiss="modal"><?php eT("Cancel");?></button>
+                <button type="button" class="btn btn-default" data-bs-dismiss="modal"><?php eT("Cancel");?></button>
                 <button role="button" type="button" class="btn btn-primary" id="save-edittoken">
                     <?php eT("Save");?>
                 </button>
-=======
-                <button type="button" class="btn btn-default" data-bs-dismiss="modal"><?php eT("Cancel");?></button>
-                <button type="button" class="btn btn-primary" id="save-edittoken"><?php eT("Save");?></button>
->>>>>>> 7aa0323f
             </div>
         </div><!-- /.modal-content -->
     </div><!-- /.modal-dialog -->
