<?php
/**
 * Edit multiple tokens
 */
 $iSurveyId = Yii::app()->request->getParam('surveyid');
 $attrfieldnames = Survey::model()->findByPk($iSurveyId)->tokenAttributes;
 $aCoreTokenFields = array('validfrom', 'validuntil', 'firstname', 'lastname', 'emailstatus', 'token', 'language', 'sent', 'remindersent', 'completed', 'usesleft' );
 $oSurvey = Survey::model()->findByPk($iSurveyId);
 $sCointainerClass = ($oSurvey->anonymized != 'Y' ?  'yes-no-date-container' : 'yes-no-container');
 $locale = convertLStoDateTimePickerLocale(Yii::app()->session['adminlang']);
?>

<form class="custom-modal-datas form form-horizontal makeDisabledInputsTransparent">
    <div id='updateTokens'>
        <!-- Tabs -->
        <?php if (count($attrfieldnames) > 0): ?>
            <ul class="nav nav-tabs" id="edit-survey-text-element-language-selection">
                <!-- Common  -->
                <li role="presentation" class="nav-item">
                    <a class="nav-link active" data-bs-toggle="tab" href="#massive-general" aria-expanded="true">
                        <?php eT('General'); ?>
                    </a>
                </li>

                <!-- Custom attibutes -->
                <li role="presentation" class="">
                    <a data-bs-toggle="tab" href="#massive-custom" aria-expanded="false">
                        <?php eT('Additional attributes'); ?>
                    </a>
                </li>
            </ul>
        <?php endif; ?>

        <!-- Tabs content-->
        <div class="tab-content">
            <div id="massive-general" class="tab-pane fade show active">
                <div class="ex-form-group mb-3 row">
                    <div class="col-md-1">
                        <label class="">
                            <?php eT("Modify"); ?>
                        </label>
                    </div>
                    <div class="col-md-11"></div>
                </div>
                <!-- Completed -->
                <div class="ex-form-group mb-3 row">
                    <div class="col-md-1">
                        <label class="">
                            <input type="checkbox" class="action_check_to_keep_old_value"></input>
                        </label>
                    </div>
                    <label class="col-md-3 form-label" for='massedit_completed'><?php eT("Completed?"); ?></label>
                    <div class="col-md-8 <?php echo($oSurvey->anonymized != 'Y' ? 'yes-no-date-container' : 'yes-no-container'); ?>" id="massedit_completed-yes-no-date-container" data-locale="<?php echo $locale ?>">
                        <div class="row">

                            <?php if ($oSurvey->anonymized != 'Y'): ?>

                                <div class="col-md-4">
                                    <?php $this->widget('ext.ButtonGroupWidget.ButtonGroupWidget', [
                                        'name'          => "completed-switch",
                                        'id'            => "massedit_completed-switch",
                                        'htmlOptions'   => ['class' => "YesNoSwitch YesNoDateSwitch bootstrap-switch-integer", 'disabled' => true],
                                        'checkedOption' => 0,
                                        'selectOptions' => [
                                            '1' => gT('Yes'),
                                            '0' => gT('No'),
                                        ],
                                    ]); ?>
                                </div>

                            <?php else: ?>

                                <div class="col-md-4">
                                    <?php
                                    $this->widget('ext.ButtonGroupWidget.ButtonGroupWidget',
                                        [
                                            'name'        => "completed-switch",
                                            'id'          => "massedit_completed-switch",
                                            'htmlOptions' => ['class' => "YesNoSwitch bootstrap-switch-integer", 'disabled' => true],
                                            'checkedOption'       => 0,
                                            'selectOptions' => [
                                            '1' => gT('Yes'),
                                            '0' => gT('No'),
                                        ],
                                        ]
                                    );
                                    ?>
                                </div>

                            <?php endif; ?>

<<<<<<< HEAD
                            <div class="col-md-7 offset-md-1">
                                <?php if ($oSurvey->anonymized != 'Y'): ?>
                                    <div id="massedit_sent-date-container" class="date-container selector_datechange" style="display: none;">
                                        <div id="completed-date_datetimepicker" class="input-group date">
=======
                            <div class="col-sm-7 col-sm-offset-1">
                                <?php if ($oSurvey->anonymized != 'Y'):?>
                                    <div id="massedit_completed-date-container" class="date-container selector_datechange"  style="display: none;">
                                        <div id="massedit_completed-date_datetimepicker" class="input-group date">
>>>>>>> 538c3052
                                            <input
                                                class="YesNoDatePicker form-control"
                                                id="massedit_completed-date"
                                                type="text"
                                                value="<?php echo date($dateformatdetails['phpdate']); ?>"
                                                name="completed-date"
                                                data-locale="<?php echo $locale ?>"
                                                data-dateformat="<?php echo $dateformatdetails['jsdate']; ?> HH:mm"
                                            >
                                            <span class="input-group-addon"><span class="glyphicon glyphicon-calendar"></span></span>
                                        </div>
                                    </div>
                                <?php endif; ?>
                            </div>
                        </div>
                        <input class='form-control custom-data selector_submitField d-none YesNoDateHidden' type='text' size='20' id='massedit_completed' name='completed' value="lskeep"/>
                    </div>
                </div>

                <!-- First name -->
                <div class="ex-form-group mb-3 row">
                    <div class="col-md-1">
                        <label class="">
                            <input type="checkbox" class="action_check_to_keep_old_value"></input>
                        </label>
                    </div>
                    <label class="col-md-3 form-label" for='massedit_firstname'><?php eT("First name:"); ?></label>
                    <div class="col-md-8">
                        <input class='form-control custom-data selector_submitField' type='text' size='30' id='massedit_firstname' name='firstname' value="lskeep" disabled/>
                    </div>
                </div>

                <!-- Last name -->
                <div class="ex-form-group mb-3 row">
                    <div class="col-md-1">
                        <label class="">
                            <input type="checkbox" class="action_check_to_keep_old_value"></input>
                        </label>
                    </div>
                    <label class="col-md-3 form-label" for='massedit_lastname'><?php eT("Last name:"); ?></label>
                    <div class="col-md-8">
                        <input class='form-control custom-data selector_submitField' type='text' size='30' id='massedit_lastname' name='lastname' value="lskeep" disabled/>
                    </div>
                </div>

                <!-- Language -->
                <div class="ex-form-group mb-3 row">
                    <div class="col-md-1">
                        <label class="">
                            <input type="checkbox" class="action_check_to_keep_old_value"></input>
                        </label>
                    </div>
                    <label class="col-md-3 form-label" for='massedit_language'><?php eT("Language:"); ?></label>
                    <div class="col-md-8">
                        <?php echo CHtml::dropDownList('language', '', array_merge(['lskeep' => ''], $aLanguages), ['id' => 'massedit_language', 'class' => 'form-select custom-data selector_submitField', 'disabled' => 'disabled']); ?>
                    </div>
                </div>

                <!-- Email -->
                <div class="ex-form-group mb-3 row">
                    <div class="row">
                        <div class="col-md-1">
                            <label class="">
                                <input type="checkbox" class="action_check_to_keep_old_value"></input>
                            </label>
                        </div>
                        <label class="col-md-3 form-label" for='massedit_email'><?php eT("Email:"); ?></label>
                        <div class="col-md-8">
                            <input class='form-control custom-data selector_submitField action_validate_email' data-targetfield="#massedit_emailstatus" type='text' maxlength='320' size='50' id='massedit_email' name='email' value="lskeep" disabled/>
                        </div>
                    </div>
                    <div class="row">
                        <div class="col-md-1">
                        </div>
                        <label class="col-md-3 form-label" for='massedit_emailstatus'><?php eT("Email status:"); ?></label>
                        <div class="col-md-8">
                            <input class='form-control custom-data selector_submitField' type='text' maxlength='320' size='50' id='massedit_emailstatus' name='emailstatus' placeholder='OK' value="lskeep" disabled/>
                        </div>
                    </div>
                </div>

                <!-- Invitation sent -->
                <div class="ex-form-group mb-3 row">
                    <div class="col-md-1">
                        <label class="">
                            <input type="checkbox" class="action_check_to_keep_old_value"></input>
                        </label>
                    </div>
                    <label class="col-md-3 form-label" for='sent'><?php eT("Invitation sent?"); ?></label>
                    <div class="col-md-8 <?php echo $sCointainerClass; ?>" id="massedit_sent-yes-no-date-container" data-locale="<?php echo $locale ?>">
                        <div class="row">
                            <div class="col-md-4">
                                <?php if ($oSurvey->anonymized !== 'Y'): ?>
                                    <?php $this->widget('ext.ButtonGroupWidget.ButtonGroupWidget', [
                                        'name'          => "sent-switch",
                                        'id'            => "massedit_sent-switch",
                                        'htmlOptions'   => ['class' => "YesNoSwitch YesNoDateSwitch bootstrap-switch-integer", 'disabled' => true],
                                        'checkedOption' => 0,
                                        'selectOptions' => [
                                            '1' => gT('Yes'),
                                            '0' => gT('No'),
                                        ],
                                    ]); ?>
                                <?php else: ?>
                                    <?php $this->widget('ext.ButtonGroupWidget.ButtonGroupWidget', [
                                        'name'          => "sent-switch",
                                        'id'            => "massedit_sent-switch",
                                        'htmlOptions'   => ['class' => "YesNoSwitch bootstrap-switch-integer", 'disabled' => true],
                                        'checkedOption' => 0,
                                        'selectOptions' => [
                                            '1' => gT('Yes'),
                                            '0' => gT('No'),
                                        ],
                                    ]); ?>
                                <?php endif; ?>
                            </div>

<<<<<<< HEAD
                            <div class="col-md-8">
                                <div id="sent-date-container" class="date-container selector_datechange" style="display: none;">
=======
                            <div class="col-sm-8">
                                <div id="massedit_sent-date-container" class="date-container selector_datechange" style="display: none;">
>>>>>>> 538c3052
                                    <!-- Sent Date -->
                                    <div id="massedit_sent-date_datetimepicker" class="input-group date">
                                        <input
                                            class="YesNoDatePicker form-control"
                                            id="massedit_sent-date"
                                            type="text"
                                            value="<?php echo date($dateformatdetails['phpdate']); ?>"
                                            name="sent-date"
                                            data-locale="<?php echo $locale ?>"
                                            data-dateformat="<?php echo $dateformatdetails['jsdate']; ?> HH:mm"
                                        >
                                        <span class="input-group-addon"><span class="glyphicon glyphicon-calendar"></span></span>
                                    </div>
                                </div>
                            </div>
                        </div>
                        <input class='form-control d-none custom-data selector_submitField YesNoDateHidden' type='text' size='20' id='massedit_sent' name='sent' value="lskeep"/>
                    </div>
                </div>

                <div class="ex-form-group mb-3 row">
                    <div class="col-md-1">
                        <label class="">
                            <input type="checkbox" class="action_check_to_keep_old_value"></input>
                        </label>
                    </div>
                    <!-- Reminder sent -->
                    <label class="col-md-3 form-label" for='massedit_remindersent'><?php eT("Reminder sent?"); ?></label>
                    <div class="col-md-8 <?php echo $sCointainerClass; ?>" id="massedit_remind-yes-no-date-container" data-locale="<?php echo $locale ?>">

                        <div class="row">
                            <div class="col-md-4">
                                <?php if ($oSurvey->anonymized !== 'Y'): ?>
                                    <?php $this->widget('ext.ButtonGroupWidget.ButtonGroupWidget', [
                                        'name'          => "remind-switch",
                                        'id'            => "massedit_remind-switch",
                                        'htmlOptions'   => ['class' => "YesNoSwitch YesNoDateSwitch bootstrap-switch-integer", 'disabled' => true],
                                        'checkedOption' => 0,
                                        'selectOptions' => [
                                            '1' => gT('Yes'),
                                            '0' => gT('No'),
                                        ],
                                    ]); ?>
                                <?php else: ?>
                                    <?php $this->widget('ext.ButtonGroupWidget.ButtonGroupWidget', [
                                        'name'          => "sent-switch",
                                        'id'            => "massedit_sent-switch",
                                        'htmlOptions'   => ['class' => "YesNoSwitch bootstrap-switch-integer", 'disabled' => true],
                                        'checkedOption' => 0,
                                        'selectOptions' => [
                                            '1' => gT('Yes'),
                                            '0' => gT('No'),
                                        ],
                                    ]); ?>
                                <?php endif; ?>
                            </div>

                            <div class="col-md-8">

                                <div id="massedit_remind-date-container" class="date-container selector_datechange" style="display: none;">

                                    <div id="massedit_remind-date_datetimepicker" class="input-group date">
                                        <input
                                            class="YesNoDatePicker form-control"
                                            id="massedit_remind-date"
                                            type="text"
                                            value="<?php echo date($dateformatdetails['phpdate']); ?>"
                                            name="remind-date"
                                            data-locale="<?php echo $locale ?>"
                                            data-dateformat="<?php echo $dateformatdetails['jsdate']; ?> HH:mm"
                                        >
                                        <span class="input-group-addon"><span class="glyphicon glyphicon-calendar"></span></span>
                                    </div>
                                </div>
                            </div>
                        </div>
                        <input class='form-control custom-data d-none selector_submitField YesNoDateHidden' type='text' size='20' id='massedit_remindersent' name='remindersent' value="lskeep"/>
                    </div>
                </div>

                <!-- Reminder count -->
                <div class="ex-form-group mb-3 row">
                    <div class="col-md-1">
                        <label class="">

                            <input type="checkbox" class="action_check_to_keep_old_value"></input>
                        </label>
                    </div>
                    <label class="col-md-3 form-label" for='massedit_remindercount'><?php eT("Reminder count:"); ?></label>
                    <div class="col-md-8">
                        <input class='form-control custom-data selector_submitField' type='text' size='6' id='massedit_remindercount' name='remindercount' value="lskeep" disabled/>
                    </div>
                </div>

                <!-- Uses left -->
                <div class="ex-form-group mb-3 row">
                    <div class="col-md-1">
                        <label class="">

                            <input type="checkbox" class="action_check_to_keep_old_value"></input>
                        </label>
                    </div>
                    <label class="col-md-3 form-label" for='massedit_usesleft'><?php eT("Uses left:"); ?></label>
                    <div class="col-md-8">
                        <input class='form-control custom-data selector_submitField' type='text' size='20' id='massedit_usesleft' name='usesleft' value="lskeep" disabled/>
                    </div>
                </div>

                <!-- Valid from -->
                <div class="ex-form-group mb-3 row">
                    <div class="col-md-1">
                        <label class="">
                            <input type="checkbox" class="action_check_to_keep_old_value"></input>
                        </label>
                    </div>

                    <label class="col-md-3 form-label" for='massedit_validfrom'><?php eT("Valid from"); ?>:</label>
                    <div class="col-md-8 has-feedback">
                        <div id="massedit_validfrom_datetimepicker" class="input-group date">
                            <input
                                class="YesNoDatePicker form-control action_datepickerUpdateHiddenField"
                                id="massedit_validfrom"
                                type="text"
                                value="lskeep"
                                name="validfrom_date"
                                data-dateformat="<?php echo $dateformatdetails['jsdate']; ?> HH:mm"
                                data-locale="<?php echo $locale ?>"
                                disabled
                            >
                            <span class="input-group-addon"><span class="glyphicon glyphicon-calendar"></span></span>
                        </div>
                        <input id="sbmtvalid" type="hidden" name="validfrom" value="lskeep" class="custom-data selector_submitField"/>
                    </div>
                </div>

                <!-- Valid to -->
                <div class="ex-form-group mb-3 row">
                    <div class="col-md-1">
                        <label class="">
                            <input type="checkbox" class="action_check_to_keep_old_value"></input>
                        </label>
                    </div>
                    <label class="col-md-3 form-label" for='massedit_validuntil'><?php eT('Until:'); ?></label>
                    <div class="col-md-8 has-feedback">
                        <div id="massedit_validuntil_datetimepicker" class="input-group date">
                            <input
                                class="YesNoDatePicker form-control action_datepickerUpdateHiddenField"
                                id="massedit_validuntil"
                                type="text"
                                value="lskeep"
                                name="validuntil_date"
                                data-dateformat="<?php echo $dateformatdetails['jsdate']; ?> HH:mm"
                                data-locale="<?php echo $locale ?>"
                                disabled
                            >
                            <span class="input-group-addon"><span class="glyphicon glyphicon-calendar"></span></span>
                        </div>
                        <input id="sbmtvalid" type="hidden" name="validuntil" value="lskeep" class="custom-data selector_submitField"/>
                    </div>
                </div>

                <?php /*                            
                <?php foreach($aCoreTokenFields as $sCoreTokenField): ?>
                    <div class="row">
                        <div class="ex-form-group mb-3 row">
                            <label class="col-md-2 form-label"  for='<?php echo $sCoreTokenField; ?>'><?php echo $sCoreTokenField;  ?>:</label>
                            <div class="col-md-8">
                                <input type="text" class="custom-data" name="<?php echo $sCoreTokenField;?>" id="<?php echo $sCoreTokenField;?>" value="lskeep" />
                            </div>
                        </div>
                    </div>
                <?php endforeach;?>
                */ ?>

            </div>

            <!-- Custom attibutes -->
            <div id="massive-custom" class="tab-pane fade">
                <div class="ex-form-group mb-3 row">
                    <div class="col-md-1">
                        <label class="">
                            <?php eT("Modify"); ?>
                        </label>
                    </div>
                    <div class="col-md-11"></div>
                </div>
                <!-- Attributes -->
                <?php foreach ($attrfieldnames as $attr_name => $attr_description): ?>
                    <div class="ex-form-group mb-3 row">
                        <div class="col-md-1">
                            <label class="">

                                <input type="checkbox" class="action_check_to_keep_old_value"></input>
                            </label>
                        </div>
                        <label class="col-md-3 form-label" for='massedit_<?php echo $attr_name; ?>'><?php echo $attr_description['description'] . ($attr_description['mandatory'] == 'Y' ? '*' : '') ?>:</label>
                        <div class="col-md-8">
                            <input type='text' class="form-control custom-data selector_submitField" size='55' id='massedit_<?php echo $attr_name; ?>' disabled name='<?php echo $attr_name; ?>' value='lskeep'/>
                        </div>
                    </div>
                <?php endforeach; ?>
            </div>
        </div>
        <input type="hidden" id="sid" name="sid" class="custom-data" value="<?php echo $iSurveyId; ?>"/>
    </div>
</form>


<?php App()->getClientScript()->registerScript("Tokens:MassActionUpdateView_Scripts", "

   var bindBSSwitch = function(formGroup){
       console.log(\"bindBSSwitch run on:\",formGroup);
       //Script to update the completed settings
       formGroup.find('.YesNoSwitch').on('switchChange.bootstrapSwitch', function(e, state){        
           formGroup.find('.selector_datechange').css('display', (state ? '' : 'none'));
       });
   };

   var bindDatepicker = function(myFormGroup){
    myFormGroup.find('.action_datepickerUpdateHiddenField').on('change dp.change', function(){
        myFormGroup.find('.selector_submitField').val($(this).val());
    })
   }
   var bindClicksInModal = function(){
    $('#email').on('keyup', function(){
        //Don't change emailstatus when it is still disabled
        if($('#emailstatus').prop('disabled')) return;

        //This is the official w3c regex to check for valid email addresses
        var regexemail = /^[a-zA-Z0-9.!#$%&’*+/=?^_`{|}~-]+@[a-zA-Z0-9-]+(?:\.[a-zA-Z0-9-]+)*$/;
        if(regexemail.test($(this).val())){
            $('#emailstatus').val('OK');
        }
    });

    $('.action_check_to_keep_old_value').on('click', function(){
        var currentValue = !$(this).prop('checked');
        var myFormGroup = $(this).closest('.ex-form-group');
        
        myFormGroup.find('input:not(.action_check_to_keep_old_value),select:not(.action_check_to_keep_old_value)').prop('disabled', currentValue)

        if(myFormGroup.find('.bootstrap-switch-container').length > 0){
            myFormGroup.find('.bootstrap-switch-container input[type=checkbox]').bootstrapSwitch('disabled', currentValue);

        }

        if(currentValue){
            myFormGroup.find('.selector_submitField').val('lskeep');
        } else {
            myFormGroup.find('.selector_submitField').val('');
            bindBSSwitch(myFormGroup);
            bindDatepicker(myFormGroup);
        }
        
    });
};
bindClicksInModal(); 
$(document).on('actions-updated', function(){
    bindClicksInModal(); 
});

", LSYii_ClientScript::POS_END); ?><|MERGE_RESOLUTION|>--- conflicted
+++ resolved
@@ -89,17 +89,10 @@
 
                             <?php endif; ?>
 
-<<<<<<< HEAD
                             <div class="col-md-7 offset-md-1">
                                 <?php if ($oSurvey->anonymized != 'Y'): ?>
-                                    <div id="massedit_sent-date-container" class="date-container selector_datechange" style="display: none;">
-                                        <div id="completed-date_datetimepicker" class="input-group date">
-=======
-                            <div class="col-sm-7 col-sm-offset-1">
-                                <?php if ($oSurvey->anonymized != 'Y'):?>
                                     <div id="massedit_completed-date-container" class="date-container selector_datechange"  style="display: none;">
                                         <div id="massedit_completed-date_datetimepicker" class="input-group date">
->>>>>>> 538c3052
                                             <input
                                                 class="YesNoDatePicker form-control"
                                                 id="massedit_completed-date"
@@ -217,13 +210,8 @@
                                 <?php endif; ?>
                             </div>
 
-<<<<<<< HEAD
                             <div class="col-md-8">
-                                <div id="sent-date-container" class="date-container selector_datechange" style="display: none;">
-=======
-                            <div class="col-sm-8">
                                 <div id="massedit_sent-date-container" class="date-container selector_datechange" style="display: none;">
->>>>>>> 538c3052
                                     <!-- Sent Date -->
                                     <div id="massedit_sent-date_datetimepicker" class="input-group date">
                                         <input
