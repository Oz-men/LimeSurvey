--- conflicted
+++ resolved
@@ -375,22 +375,7 @@
                     </div>
                 </div>
 
-<<<<<<< HEAD
-=======
-                <?php /*                            
-                <?php foreach($aCoreTokenFields as $sCoreTokenField): ?>
-                    <div class="row">
-                        <div class="form-group">
                             <label class="col-sm-2 form-label"  for='<?php echo $sCoreTokenField; ?>'><?php echo $sCoreTokenField;  ?>:</label>
-                            <div class="col-sm-8">
-                                <input type="text" class="custom-data" name="<?php echo $sCoreTokenField;?>" id="<?php echo $sCoreTokenField;?>" value="lskeep" />
-                            </div>
-                        </div>
-                    </div>
-                <?php endforeach;?>
-                */ ?>
-
->>>>>>> eb0af5f7
             </div>
 
             <!-- Custom attibutes -->
