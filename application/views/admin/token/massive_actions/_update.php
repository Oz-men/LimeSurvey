<?php
/**
 * Edit multiple tokens
 */
 $iSurveyId = Yii::app()->request->getParam('surveyid');
 $attrfieldnames = Survey::model()->findByPk($iSurveyId)->tokenAttributes;
 $aCoreTokenFields = array('validfrom', 'validuntil', 'firstname', 'lastname', 'emailstatus', 'token', 'language', 'sent', 'remindersent', 'completed', 'usesleft' );
 $oSurvey = Survey::model()->findByPk($iSurveyId);
 $sCointainerClass = ($oSurvey->anonymized != 'Y' ?  'yes-no-date-container' : 'yes-no-container');

?>

<form class="custom-modal-datas form form-horizontal makeDisabledInputsTransparent">
    <div id='updateTokens'>
        <!-- Tabs -->
        <?php if (count($attrfieldnames) > 0): ?>
            <ul class="nav nav-tabs" id="edit-survey-text-element-language-selection">
                <!-- Common  -->
                <li role="presentation" class="nav-item">
                    <a class="nav-link active" data-bs-toggle="tab" href="#massive-general" aria-expanded="true">
                        <?php eT('General'); ?>
                    </a>
                </li>

                <!-- Custom attibutes -->
                <li role="presentation" class="">
                    <a data-bs-toggle="tab" href="#massive-custom" aria-expanded="false">
                        <?php eT('Additional attributes'); ?>
                    </a>
                </li>
            </ul>
        <?php endif; ?>

        <!-- Tabs content-->
        <div class="tab-content">
            <div id="massive-general" class="tab-pane fade show active">
                <div class="form-group">
                    <div class="col-md-1">
                        <label class="">
                            <?php eT("Modify"); ?>
                        </label>
                    </div>
                    <div class="col-md-11"></div>
                </div>
                <!-- Completed -->
                <div class="form-group">
                    <div class="col-md-1">
                        <label class="">
                            <input type="checkbox" class="action_check_to_keep_old_value"></input>
                        </label>
                    </div>
                    <label class="col-md-3 form-label" for='massedit_completed'><?php eT("Completed?"); ?></label>
                    <div class="col-md-8 <?php echo($oSurvey->anonymized != 'Y' ? 'yes-no-date-container' : 'yes-no-container'); ?>" id="massedit_completed-yes-no-date-container" data-locale="<?php echo convertLStoDateTimePickerLocale(Yii::app()->session['adminlang']); ?>">
                        <div class="row">

                            <?php if ($oSurvey->anonymized != 'Y'): ?>

                                <div class="col-md-4">
                                    <?php
                                    $this->widget('yiiwheels.widgets.switch.WhSwitch',
                                        [
                                            'name'        => "completed-switch",
                                            'id'          => "massedit_completed-switch",
                                            'htmlOptions' => ['class' => "YesNoSwitch YesNoDateSwitch bootstrap-switch-integer", 'disabled' => true],
                                            'value'       => 0,
                                            'onLabel'     => gT('Yes'),
                                            'offLabel'    => gT('No')
                                        ]
                                    );
                                    ?>
                                </div>

                            <?php else: ?>

                                <div class="col-md-4">
                                    <?php
                                    $this->widget('yiiwheels.widgets.switch.WhSwitch',
                                        [
                                            'name'        => "completed-switch",
                                            'id'          => "massedit_completed-switch",
                                            'htmlOptions' => ['class' => "YesNoSwitch bootstrap-switch-integer", 'disabled' => true],
                                            'value'       => 0,
                                            'onLabel'     => gT('Yes'),
                                            'offLabel'    => gT('No')
                                        ]
                                    );
                                    ?>
                                </div>

                            <?php endif; ?>

                            <div class="col-md-7 offset-md-1">
                                <?php if ($oSurvey->anonymized != 'Y'): ?>
                                    <div id="massedit_sent-date-container" class="date-container selector_datechange" style="display: none;">
                                        <div id="completed-date_datetimepicker" class="input-group date">
                                            <input
                                                class="YesNoDatePicker form-control"
                                                id="massedit_completed-date"
                                                type="text"
                                                value="<?php echo date($dateformatdetails['phpdate']); ?>"
                                                name="completed-date"
                                                data-date-format="<?php echo $dateformatdetails['jsdate']; ?> HH:mm"
                                            >
                                            <span class="input-group-addon"><span class="glyphicon glyphicon-calendar"></span></span>
                                        </div>
                                    </div>
                                <?php endif; ?>
                            </div>
                        </div>
                        <input class='form-control custom-data selector_submitField d-none YesNoDateHidden' type='text' size='20' id='massedit_completed' name='completed' value="lskeep"/>
                    </div>
                </div>

                <!-- First name -->
                <div class="form-group">
                    <div class="col-md-1">
                        <label class="">
                            <input type="checkbox" class="action_check_to_keep_old_value"></input>
                        </label>
                    </div>
                    <label class="col-md-3 form-label" for='massedit_firstname'><?php eT("First name:"); ?></label>
                    <div class="col-md-8">
                        <input class='form-control custom-data selector_submitField' type='text' size='30' id='massedit_firstname' name='firstname' value="lskeep" disabled/>
                    </div>
                </div>

                <!-- Last name -->
                <div class="form-group">
                    <div class="col-md-1">
                        <label class="">
                            <input type="checkbox" class="action_check_to_keep_old_value"></input>
                        </label>
                    </div>
                    <label class="col-md-3 form-label" for='massedit_lastname'><?php eT("Last name:"); ?></label>
                    <div class="col-md-8">
                        <input class='form-control custom-data selector_submitField' type='text' size='30' id='massedit_lastname' name='lastname' value="lskeep" disabled/>
                    </div>
                </div>

                <!-- Language -->
                <div class="form-group">
                    <div class="col-md-1">
                        <label class="">
                            <input type="checkbox" class="action_check_to_keep_old_value"></input>
                        </label>
                    </div>
                    <label class="col-md-3 form-label" for='massedit_language'><?php eT("Language:"); ?></label>
                    <div class="col-md-8">
                        <?php echo CHtml::dropDownList('language', '', array_merge(['lskeep' => ''], $aLanguages), ['id' => 'massedit_language', 'class' => 'form-select custom-data selector_submitField', 'disabled' => 'disabled']); ?>
                    </div>
                </div>

                <!-- Email -->
                <div class="form-group">
                    <div class="row">
                        <div class="col-md-1">
                            <label class="">
                                <input type="checkbox" class="action_check_to_keep_old_value"></input>
                            </label>
                        </div>
                        <label class="col-md-3 form-label" for='massedit_email'><?php eT("Email:"); ?></label>
                        <div class="col-md-8">
                            <input class='form-control custom-data selector_submitField action_validate_email' data-targetfield="#massedit_emailstatus" type='text' maxlength='320' size='50' id='massedit_email' name='email' value="lskeep" disabled/>
                        </div>
                    </div>
                    <div class="row">
                        <div class="col-md-1">
                        </div>
                        <label class="col-md-3 form-label" for='massedit_emailstatus'><?php eT("Email status:"); ?></label>
                        <div class="col-md-8">
                            <input class='form-control custom-data selector_submitField' type='text' maxlength='320' size='50' id='massedit_emailstatus' name='emailstatus' placeholder='OK' value="lskeep" disabled/>
                        </div>
                    </div>
                </div>

                <!-- Invitation sent -->
                <div class="form-group">
                    <div class="col-md-1">
                        <label class="">
                            <input type="checkbox" class="action_check_to_keep_old_value"></input>
                        </label>
                    </div>
                    <label class="col-md-3 form-label" for='sent'><?php eT("Invitation sent?"); ?></label>
                    <div class="col-md-8 <?php echo $sCointainerClass; ?>" id="massedit_sent-yes-no-date-container" data-locale="<?php echo convertLStoDateTimePickerLocale(Yii::app()->session['adminlang']); ?>">
                        <div class="row">
                            <div class="col-md-4">

                                <?php if ($oSurvey->anonymized != 'Y'): ?>
                                    <?php
                                    $this->widget('yiiwheels.widgets.switch.WhSwitch',
                                        [
                                            'name'        => "sent-switch",
                                            'id'          => "massedit_sent-switch",
                                            'htmlOptions' => ['class' => "YesNoSwitch YesNoDateSwitch bootstrap-switch-integer", 'disabled' => true],
                                            'value'       => 0,
                                            'onLabel'     => gT('Yes'),
                                            'offLabel'    => gT('No')
                                        ]);
                                    ?>
                                <?php else: ?>
                                    <?php
                                    $this->widget('yiiwheels.widgets.switch.WhSwitch',
                                        [
                                            'name'        => "sent-switch",
                                            'id'          => "massedit_sent-switch",
                                            'htmlOptions' => ['class' => "YesNoSwitch bootstrap-switch-integer", 'disabled' => true],
                                            'value'       => 0,
                                            'onLabel'     => gT('Yes'),
                                            'offLabel'    => gT('No')
                                        ]);
                                    ?>
                                <?php endif; ?>
                            </div>

                            <div class="col-md-8">
                                <div id="sent-date-container" class="date-container selector_datechange" style="display: none;">
                                    <!-- Sent Date -->
                                    <div id="sent-date_datetimepicker" class="input-group date">
                                        <input
                                            class="YesNoDatePicker form-control"
                                            id="massedit_sent-date"
                                            type="text"
                                            value="<?php echo date($dateformatdetails['phpdate']); ?>"
                                            name="sent-date"
                                            data-date-format="<?php echo $dateformatdetails['jsdate']; ?> HH:mm"
                                        >
                                        <span class="input-group-addon"><span class="glyphicon glyphicon-calendar"></span></span>
                                    </div>
                                </div>
                            </div>
                        </div>
                        <input class='form-control d-none custom-data selector_submitField YesNoDateHidden' type='text' size='20' id='massedit_sent' name='sent' value="lskeep"/>
                    </div>
                </div>

                <div class="form-group">
                    <div class="col-md-1">
                        <label class="">
                            <input type="checkbox" class="action_check_to_keep_old_value"></input>
                        </label>
                    </div>
                    <!-- Reminder sent -->
                    <label class="col-md-3 form-label" for='massedit_remindersent'><?php eT("Reminder sent?"); ?></label>
                    <div class="col-md-8 <?php echo $sCointainerClass; ?>" id="massedit_remind-yes-no-date-container" data-locale="<?php echo convertLStoDateTimePickerLocale(Yii::app()->session['adminlang']); ?>">

                        <div class="row">
                            <div class="col-md-4">
                                <?php if ($oSurvey->anonymized != 'Y'): ?>
                                    <?php
                                    $this->widget('yiiwheels.widgets.switch.WhSwitch',
                                        [
                                            'name'        => "remind-switch",
                                            'id'          => "massedit_remind-switch",
                                            'htmlOptions' => ['class' => "YesNoSwitch YesNoDateSwitch bootstrap-switch-integer", 'disabled' => true],
                                            'value'       => 0,
                                            'onLabel'     => gT('Yes'),
                                            'offLabel'    => gT('No')
                                        ]);
                                    ?>
                                <?php else: ?>
                                    <?php
                                    $this->widget('yiiwheels.widgets.switch.WhSwitch',
                                        [
                                            'name'        => "sent-switch",
                                            'id'          => "massedit_sent-switch",
                                            'htmlOptions' => ['class' => "YesNoSwitch bootstrap-switch-integer", 'disabled' => true],
                                            'value'       => 0,
                                            'onLabel'     => gT('Yes'),
                                            'offLabel'    => gT('No')
                                        ]);
                                    ?>
                                <?php endif; ?>
                            </div>

                            <div class="col-md-8">

                                <div id="massedit_remind-date-container" class="date-container selector_datechange" style="display: none;">

                                    <div id="massedit_remind-date_datetimepicker" class="input-group date">
                                        <input
                                            class="YesNoDatePicker form-control"
                                            id="massedit_remind-date"
                                            type="text"
                                            value="<?php echo date($dateformatdetails['phpdate']); ?>"
                                            name="remind-date"
                                            data-date-format="<?php echo $dateformatdetails['jsdate']; ?> HH:mm"
                                        >
                                        <span class="input-group-addon"><span class="glyphicon glyphicon-calendar"></span></span>
                                    </div>
                                </div>
                            </div>
                        </div>
                        <input class='form-control custom-data d-none selector_submitField YesNoDateHidden' type='text' size='20' id='massedit_remindersent' name='remindersent' value="lskeep"/>
                    </div>
                </div>

                <!-- Reminder count -->
                <div class="form-group">
                    <div class="col-md-1">
                        <label class="">

                            <input type="checkbox" class="action_check_to_keep_old_value"></input>
                        </label>
                    </div>
                    <label class="col-md-3 form-label" for='massedit_remindercount'><?php eT("Reminder count:"); ?></label>
                    <div class="col-md-8">
                        <input class='form-control custom-data selector_submitField' type='text' size='6' id='massedit_remindercount' name='remindercount' value="lskeep" disabled/>
                    </div>
                </div>

                <!-- Uses left -->
                <div class="form-group">
                    <div class="col-md-1">
                        <label class="">

                            <input type="checkbox" class="action_check_to_keep_old_value"></input>
                        </label>
                    </div>
                    <label class="col-md-3 form-label" for='massedit_usesleft'><?php eT("Uses left:"); ?></label>
                    <div class="col-md-8">
                        <input class='form-control custom-data selector_submitField' type='text' size='20' id='massedit_usesleft' name='usesleft' value="lskeep" disabled/>
                    </div>
                </div>

                <!-- Valid from -->
                <div class="form-group">
                    <div class="col-md-1">
                        <label class="">
                            <input type="checkbox" class="action_check_to_keep_old_value"></input>
                        </label>
                    </div>

                    <label class="col-md-3 form-label" for='massedit_validfrom'><?php eT("Valid from"); ?>:</label>
                    <div class="col-md-8 has-feedback">
                        <div id="massedit_validfrom_datetimepicker" class="input-group date">
                            <input
                                class="YesNoDatePicker form-control action_datepickerUpdateHiddenField"
                                id="massedit_validfrom"
                                type="text"
                                value="lskeep"
                                name="validfrom_date"
                                data-date-format="<?php echo $dateformatdetails['jsdate']; ?> HH:mm"
                                data-locale="<?php echo convertLStoDateTimePickerLocale(Yii::app()->session['adminlang']); ?>"
                                disabled
                            >
                            <span class="input-group-addon"><span class="glyphicon glyphicon-calendar"></span></span>
                        </div>
                        <input id="sbmtvalid" type="hidden" name="validfrom" value="lskeep" class="custom-data selector_submitField"/>
                    </div>
                </div>

                <!-- Valid to -->
                <div class="form-group">
                    <div class="col-md-1">
                        <label class="">
                            <input type="checkbox" class="action_check_to_keep_old_value"></input>
                        </label>
                    </div>
                    <label class="col-md-3 form-label" for='massedit_validuntil'><?php eT('Until:'); ?></label>
                    <div class="col-md-8 has-feedback">
                        <div id="massedit_validuntil_datetimepicker" class="input-group date">
                            <input
                                class="YesNoDatePicker form-control action_datepickerUpdateHiddenField"
                                id="massedit_validuntil"
                                type="text"
                                value="lskeep"
                                name="validuntil_date"
                                data-date-format="<?php echo $dateformatdetails['jsdate']; ?> HH:mm"
                                data-locale="<?php echo convertLStoDateTimePickerLocale(Yii::app()->session['adminlang']); ?>"
                                disabled
                            >
                            <span class="input-group-addon"><span class="glyphicon glyphicon-calendar"></span></span>
                        </div>
                        <input id="sbmtvalid" type="hidden" name="validuntil" value="lskeep" class="custom-data selector_submitField"/>
                    </div>
                </div>

<<<<<<< HEAD
                            <label class="col-sm-2 form-label"  for='<?php echo $sCoreTokenField; ?>'><?php echo $sCoreTokenField;  ?>:</label>
=======
                <?php /*                            
                <?php foreach($aCoreTokenFields as $sCoreTokenField): ?>
                    <div class="row">
                        <div class="form-group">
                            <label class="col-md-2 form-label"  for='<?php echo $sCoreTokenField; ?>'><?php echo $sCoreTokenField;  ?>:</label>
                            <div class="col-md-8">
                                <input type="text" class="custom-data" name="<?php echo $sCoreTokenField;?>" id="<?php echo $sCoreTokenField;?>" value="lskeep" />
                            </div>
                        </div>
                    </div>
                <?php endforeach;?>
                */ ?>

>>>>>>> 5566f605
            </div>

            <!-- Custom attibutes -->
            <div id="massive-custom" class="tab-pane fade">
                <div class="form-group">
                    <div class="col-md-1">
                        <label class="">
                            <?php eT("Modify"); ?>
                        </label>
                    </div>
                    <div class="col-md-11"></div>
                </div>
                <!-- Attributes -->
                <?php foreach ($attrfieldnames as $attr_name => $attr_description): ?>
                    <div class="form-group">
                        <div class="col-md-1">
                            <label class="">

                                <input type="checkbox" class="action_check_to_keep_old_value"></input>
                            </label>
                        </div>
                        <label class="col-md-3 form-label" for='massedit_<?php echo $attr_name; ?>'><?php echo $attr_description['description'] . ($attr_description['mandatory'] == 'Y' ? '*' : '') ?>:</label>
                        <div class="col-md-8">
                            <input type='text' class="form-control custom-data selector_submitField" size='55' id='massedit_<?php echo $attr_name; ?>' disabled name='<?php echo $attr_name; ?>' value='lskeep'/>
                        </div>
                    </div>
                <?php endforeach; ?>
            </div>
        </div>
        <input type="hidden" id="sid" name="sid" class="custom-data" value="<?php echo $iSurveyId; ?>"/>
    </div>
</form>


<?php App()->getClientScript()->registerScript("Tokens:MassActionUpdateView_Scripts", "

   var bindBSSwitch = function(formGroup){
       console.log(\"bindBSSwitch run on:\",formGroup);
    //Script to update the completed settings
    formGroup.find('.YesNoSwitch').on('switchChange.bootstrapSwitch', function(e, state){
        
        formGroup.find('.selector_datechange').css('display', (state ? '' : 'none'));
        formGroup.find('.selector_submitField').val(state ? 'Y' : 'N');

    });
   };

   var bindDatepicker = function(myFormGroup){
    myFormGroup.find('.action_datepickerUpdateHiddenField').on('change dp.change', function(){
        myFormGroup.find('.selector_submitField').val($(this).val());
    })
   }
   var bindClicksInModal = function(){
    $('#email').on('keyup', function(){
        //Don't change emailstatus when it is still disabled
        if($('#emailstatus').prop('disabled')) return;

        //This is the official w3c regex to check for valid email addresses
        var regexemail = /^[a-zA-Z0-9.!#$%&’*+/=?^_`{|}~-]+@[a-zA-Z0-9-]+(?:\.[a-zA-Z0-9-]+)*$/;
        if(regexemail.test($(this).val())){
            $('#emailstatus').val('OK');
        }
    });

    $('.action_check_to_keep_old_value').on('click', function(){
        var currentValue = !$(this).prop('checked');
        var myFormGroup = $(this).closest('.form-group');
        
        $(this).closest('.form-group').find('input:not(.action_check_to_keep_old_value),select:not(.action_check_to_keep_old_value)').prop('disabled', currentValue)

        if($(this).closest('.form-group').find('.bootstrap-switch-container').length > 0){
            $(this).closest('.form-group').find('.bootstrap-switch-container input[type=checkbox]').bootstrapSwitch('disabled', currentValue);

        }

        if(currentValue){
            $(this).closest('.form-group').find('.selector_submitField').val('lskeep');
        } else {
            $(this).closest('.form-group').find('.selector_submitField').val('');
            bindBSSwitch(myFormGroup);
            bindDatepicker(myFormGroup);
        }
        
    });
};
bindClicksInModal(); 
$(document).on('actions-updated', function(){
    bindClicksInModal(); 
});

", LSYii_ClientScript::POS_END); ?><|MERGE_RESOLUTION|>--- conflicted
+++ resolved
@@ -375,9 +375,6 @@
                     </div>
                 </div>
 
-<<<<<<< HEAD
-                            <label class="col-sm-2 form-label"  for='<?php echo $sCoreTokenField; ?>'><?php echo $sCoreTokenField;  ?>:</label>
-=======
                 <?php /*                            
                 <?php foreach($aCoreTokenFields as $sCoreTokenField): ?>
                     <div class="row">
@@ -391,7 +388,6 @@
                 <?php endforeach;?>
                 */ ?>
 
->>>>>>> 5566f605
             </div>
 
             <!-- Custom attibutes -->
