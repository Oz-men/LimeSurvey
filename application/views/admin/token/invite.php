<?php
/**
 * Send email invitations
 */
?>

<div class="side-body">                           
	<h3><?php eT("Send email invitations"); ?></h3>        
                                                  
	<div class="row">                             
		<div class="col-lg-12 content-right">
            <?php echo PrepareEditorScript(true, $this); ?>
            <div>
                <?php if ($thissurvey[$baselang]['active'] != 'Y'): ?>
                    <div class="jumbotron message-box message-box-error">
                        <h2 class='text-warning'><?php eT('Warning!'); ?></h2>
                        <p class="lead text-warning">
                            <?php eT("This survey is not yet activated and so your participants won't be able to fill out the survey."); ?>    
                        </p>
                    </div>
                <?php endif; ?>
                
                <div id='tabs'>
                    <ul>
                        <?php
                            foreach ($surveylangs as $language)
                            {
                                echo '<li><a href="#' . $language . '">' . getLanguageNameFromCode($language, false);
                                if ($language == $baselang)
                                {
                                    echo "(" . gT("Base language") . ")";
                                }
                                echo "</a></li>";
                            }
                        ?>
                    </ul>
                    
                    <?php echo CHtml::form(array("admin/tokens/sa/email/surveyid/{$surveyid}"), 'post', array('id'=>'sendinvitation', 'name'=>'sendinvitation', 'class'=>'form30')); ?>
                        <?php foreach ($surveylangs as $language) {
            
                                $fieldsarray["{ADMINNAME}"] = $thissurvey[$baselang]['adminname'];
                                $fieldsarray["{ADMINEMAIL}"] = $thissurvey[$baselang]['adminemail'];
                                $fieldsarray["{SURVEYNAME}"] = $thissurvey[$language]['name'];
                                $fieldsarray["{SURVEYDESCRIPTION}"] = $thissurvey[$language]['description'];
                                $fieldsarray["{EXPIRY}"] = $thissurvey[$baselang]["expiry"];
            
                                $subject = Replacefields($thissurvey[$language]['email_invite_subj'], $fieldsarray, false);
                                $textarea = Replacefields($thissurvey[$language]['email_invite'], $fieldsarray, false);
                                if ($ishtml !== true)
                                {
                                    $textarea = str_replace(array('<x>', '</x>'), array(''), $textarea);
                                }
                            ?>
                            <div id="<?php echo $language; ?>">
            
                                <ul  class="list-unstyled">
                                    <li><label for='from_<?php echo $language; ?>'><?php eT("From"); ?>:</label>
                                        <?php echo CHtml::textField("from_{$language}",$thissurvey[$baselang]['adminname']." <".$thissurvey[$baselang]['adminemail'].">",array('size'=>50)); ?>
                                    </li>
                                    <li><label for='subject_<?php echo $language; ?>'><?php eT("Subject"); ?>:</label>
                                        <?php echo CHtml::textField("subject_{$language}",$subject,array('size'=>83)); ?>
                                    </li>
            
                                    <li><label for='message_<?php echo $language; ?>'><?php eT("Message"); ?>:</label>
                                        <div class="htmleditor">
                                            <?php echo CHtml::textArea("message_{$language}",$textarea,array('cols'=>80,'rows'=>20)); ?>
                                            <?php echo getEditor("email-inv", "message_$language", "[" . gT("Invitation email:", "js") . "](" . $language . ")", $surveyid, '', '', "tokens"); ?>
                                        </div>
                                    </li>
                                </ul>
                            </div>
                        <?php } ?>
            
                        <?php
                        if (count($tokenids)>0)
                        { ?>
                            <p>
                                <label><?php eT("Send invitation email to token ID(s):"); ?></label>
                            <?php echo short_implode(", ", "-", (array) $tokenids); ?></p>
                        <?php } ?>
                        <p>
                            <label for='bypassbademails'><?php eT("Bypass token with failing email addresses"); ?>:</label>
                            <?php echo CHtml::dropDownList('bypassbademails', 'Y',array("Y"=>gT("Yes"),"N"=>gT("No"))); ?>
                        </p>
                        <p>
                            <?php
                                echo CHtml::submitButton(gT("Send Invitations"), array('class'=>'btn btn-default'));
                                echo CHtml::hiddenField('ok','absolutely');
                                echo CHtml::hiddenField('subaction','invite');
                                if (!empty($tokenids))
                                    echo CHtml::hiddenField('tokenids',implode('|', (array) $tokenids));
                            ?>
                        </p>
                    </form>
                </div>
<<<<<<< HEAD
            </div>
        </div>
=======
            <?php } ?>

            <?php
            if (count($tokenids)>0)
            { ?>
                <p>
                    <label><?php eT("Send invitation email to token ID(s):"); ?></label>
                <?php echo short_implode(", ", "-", (array) $tokenids); ?></p>
            <?php } ?>
            <ul>
            <li>
                <label for='bypassbademails'><?php eT("Bypass token with failing email addresses"); ?>:</label>
                <?php echo CHtml::dropDownList('bypassbademails', 'Y',array("Y"=>gT("Yes"),"N"=>gT("No"))); ?>
            </li>
            <li>
                <?php echo CHtml::label(gT("Bypass date control before sending email."),'bypassdatecontrol', array('title'=>gt("If some tokens have a 'valid from' date set which is in the future, they will not be able to access the survey before that 'valid from' date."),'unescaped')); ?>
                <?php echo CHtml::checkbox('bypassdatecontrol', false); ?>
            </li>
            </ul>
            <p>
                <?php
                    echo CHtml::submitButton(gT("Send Invitations"));
                    echo CHtml::hiddenField('ok','absolutely');
                    echo CHtml::hiddenField('subaction','invite');
                    if (!empty($tokenids))
                        echo CHtml::hiddenField('tokenids',implode('|', (array) $tokenids));
                ?>
            </p>
        </form>
>>>>>>> 5323d026
    </div>
</div><|MERGE_RESOLUTION|>--- conflicted
+++ resolved
@@ -93,10 +93,6 @@
                         </p>
                     </form>
                 </div>
-<<<<<<< HEAD
-            </div>
-        </div>
-=======
             <?php } ?>
 
             <?php
@@ -126,6 +122,5 @@
                 ?>
             </p>
         </form>
->>>>>>> 5323d026
     </div>
 </div>