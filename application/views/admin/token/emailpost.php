<div class='messagebox ui-corner-all'>
    <div class='header ui-widget-header'>
        <?php if ($bEmail) eT("Sending invitations..."); else eT("Sending reminders...");?>
    </div>
    <?php
    if ($tokenids)
    {
<<<<<<< HEAD
        echo " (" . $clang->gT("Sending to Token IDs") . ":&nbsp;" . short_implode(", ", "-", $tokenids) . ")";
=======
        echo " (" . gT("Sending to Token IDs") . ":&nbsp;" . short_implode(", ", "-", $tokenids) . ")";
>>>>>>> 88c14fc1
    }
    ?>
    <br /><br />
    <div style='border: 1px solid #ccc; height: 200px; overflow: scroll; text-align:left; padding-left:0.5em;'>
        <?php echo $tokenoutput ?>
    </div>
</div><|MERGE_RESOLUTION|>--- conflicted
+++ resolved
@@ -5,11 +5,7 @@
     <?php
     if ($tokenids)
     {
-<<<<<<< HEAD
-        echo " (" . $clang->gT("Sending to Token IDs") . ":&nbsp;" . short_implode(", ", "-", $tokenids) . ")";
-=======
         echo " (" . gT("Sending to Token IDs") . ":&nbsp;" . short_implode(", ", "-", $tokenids) . ")";
->>>>>>> 88c14fc1
     }
     ?>
     <br /><br />
