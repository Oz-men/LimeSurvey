<?php
/**
* Add token entry
*/
?>
<div class='container-fluid <?php if (!isset($ajax) || $ajax = false):?> col-12 side-body <?php echo getSideBodyClass(false); ?> <?php endif; ?>'>

<?php if (!isset($ajax) || $ajax = false) { ?>
  <h3>
  <?php

    if ($token_subaction == "edit") {
        eT("Edit survey participant");
    } else {
        eT("Add survey participant");
    }

    ?>
  </h3>
<?php } ?>
<?php
foreach ($tokendata as $Key => $Value) {
    $$Key = $Value;
}
?>

<div id="edittoken-error-container" class="row" style="display: none;">
    <div class="alert alert-danger alert-dismissible" role="alert">
        <button type="button" class="close" aria-label="Close" onclick="$('#edittoken-error-container').hide();"><span>×</span></button>
        <span class="alert-content"></span>
    </div>
</div>
<div class="row">
  <div class="col-md-12 content-right">
    <?php echo CHtml::form(array("admin/tokens/sa/{$token_subaction}/surveyid/{$surveyid}/tokenid/{$tokenid}"), 'post', array(
        'id' => 'edittoken',
        'class' => '',
        'data-validation-error' => gT("Some mandatory additional attributes were left blank. Please review them.")
    )); ?>
      <!-- Tabs -->
      <?php if( count($attrfieldnames) > 0 ):?>
        <nav>
            <div class="nav nav-tabs" id="edit-survey-text-element-language-selection">

          <!-- Common  -->
          <li role="presentation" class="nav-item">
            <a class="nav-link active" data-bs-toggle="tab" href="#general" aria-expanded="true">
              <?php eT('General'); ?>
            </a>
          </li>

          <!-- Custom attibutes -->
          <li role="presentation" class="nav-item">
            <a class="nav-link" data-bs-toggle="tab" href="#custom" aria-expanded="false">
              <?php eT('Additional attributes'); ?>
            </a>
          </li>
        </ul>
      <?php endif; ?>

      <!-- Tabs content-->
      <div class="tab-content">
        <div id="general" class="tab-pane fade show active">
            <div class="ls-flex-column ls-space padding left-5 right-35 col-md-6">
            <!-- General -->
                <div class="form-group">
                <!-- ID  -->
                <label class="form-label">ID:</label>
                <div class="">
                    <p class="form-control-static">
                    <?php
                    if ($token_subaction == "edit") {
                        echo $tokenid;
                    } else {
                        eT("Auto");
                    }
                    ?>
                    </p>
                </div>
                </div>
                <div class="form-group">
                <!--
                TODO:
                To take in account the anonomyzed survey case (completed field contain no date, but a {Y,N}), the code become more complexe
                It will need a refactorisation .
                maybe a widget? At least, a lot of variable should be set in the controller (classes etc)
                -->
                <?php $sCointainerClass = ($oSurvey->anonymized != 'Y') ? 'yes-no-date-container' : 'yes-no-container'; ?>
                <!-- Completed -->
<<<<<<< HEAD
                <label class=" control-label" for='completed'>
                    <?php eT("Completed?"); ?>
                </label>
                <div class="selector__yesNoContainer <?php echo $sCointainerClass; ?>" id="completed-yes-no-date-container" data-locale="<?php echo convertLStoDateTimePickerLocale(Yii::app()->session['adminlang']); ?>">
                    <div class="row">
                    <?php if ($oSurvey->anonymized != 'Y'):?>

                        <?php
                        $bCompletedValue = "0";
                        if (isset($completed) && $completed != 'N')
                        {
                            $completedDBFormat     = $completed;
                            $bCompletedValue       = "1";
                            $completed             = convertToGlobalSettingFormat($completed, true);
                        }
                        ?>

                        <div class="">
                        <?php
                            $this->widget('yiiwheels.widgets.switch.WhSwitch', array(
                            'name' => "completed-switch",
                            'id'=>"completed-switch",
                            'htmlOptions'=>array('class'=>"YesNoDateSwitch action_toggle_bootstrap_switch"),
                            'value' => $bCompletedValue,
                            'onLabel'=>gT('Yes'),
                            'offLabel' => gT('No')));
                        ?>
                        </div>
                    <?php else: ?>
                        <div class="">
                        <?php
                        $completedDBFormat = $completed;
                        $bCompletedValue   = (isset($completed) && $completed != 'N') ? "1" : "0";
                        $completed         = (isset($completed) && $completed != 'N') ? 'Y' : 'N';
                        ?>
                        <?php
                            $this->widget('yiiwheels.widgets.switch.WhSwitch', array(
                            'name' => "completed-switch",
                            'id'=>"completed-switch",
                            'htmlOptions'=>array('class'=>"YesNoSwitch action_toggle_bootstrap_switch"),
                            'value' => $bCompletedValue,
                            'onLabel'=>gT('Yes'),
                            'offLabel' => gT('No')));
                        ?>
                        </div>
                    <?php endif; ?>
=======
                <div id="completed-container" class="">
                    <label class="form-label" for='completed'>
                        <?php eT("Completed?"); ?>
                    </label>
                    <div class="selector__yesNoContainer <?php echo $sCointainerClass; ?>"
                         id="completed-yes-no-date-container"
                         data-locale="<?php echo convertLStoDateTimePickerLocale(Yii::app()->session['adminlang']); ?>">
                        <div class="row">
                        <?php if ($oSurvey->anonymized != 'Y'):?>

                           <?php
                            $bCompletedValue = "0";
                            if (isset($completed) && $completed != 'N')
                            {
                                $completedDBFormat     = $completed;
                                $bCompletedValue       = "1";
                                $completed             = convertToGlobalSettingFormat($completed, true);
                            }
                            ?>

                            <div class="btn-group btn-group-sm" role="group" aria-label="Completed radio toggle button group">
                                <input type="radio" class="btn-check" name="btnradio" id="completed-switch-yes" autocomplete="off" checked>
                                <label class="btn btn-outline-success" for="completed-switch-yes">Yes</label>
                                <input type="radio" class="btn-check" name="btnradio" id="completed-switch-no" autocomplete="off">
                                <label class="btn btn-outline-danger" for="completed-switch-no">No</label>
                            <!-- <?php
                              //  $this->widget('yiiwheels.widgets.switch.WhSwitch', array(
                              //  'name' => "completed-switch",
                              //  'id'=>"completed-switch",
                              //  'htmlOptions'=>array('class'=>"YesNoDateSwitch action_toggle_bootstrap_switch"),
                              //  'value' => $bCompletedValue,
                              //  'onLabel'=>gT('Yes'),
                              //  'offLabel' => gT('No')));
                            ?> -->
                            </div>
                        <?php else: ?>
                            <div class="">
                            <?php
                            $completedDBFormat = $completed;
                            $bCompletedValue   = (isset($completed) && $completed != 'N') ? "1" : "0";
                            $completed         = (isset($completed) && $completed != 'N') ? 'Y' : 'N';
                            ?>
>>>>>>> eb0af5f7

                            <!--<?php
                                //$this->widget('yiiwheels.widgets.switch.WhSwitch', array(
                                //'name' => "completed-switch",
                                //'id'=>"completed-switch",
                                //'htmlOptions'=>array('class'=>"YesNoSwitch action_toggle_bootstrap_switch"),
                                //'value' => $bCompletedValue,
                                //'onLabel'=>gT('Yes'),
                                //'offLabel' => gT('No')));
                            ?> -->
                            </div>
                        <?php endif; ?>

                        <?php if ($oSurvey->anonymized != 'Y'):?>
                            <div class="">
                                <div id="sent-date-container" class="date-container"  <?php if (!$bCompletedValue):?>style="display: none;"<?php endif; ?>>
                                <div id="completed-date_datetimepicker" class="input-group date">
                                    <input class="YesNoDatePicker form-control" id="completed-date" type="text" value="<?php echo isset($completed) ? $completed : ''?>" name="completed-date" data-date-format="<?php echo $dateformatdetails['jsdate']; ?> HH:mm">
                                    <span class="input-group-addon"><span class="fa fa-calendar"></span></span>
                                </div>
                                </div>
                            </div>
                            <?php endif; ?>
                        </div>
                       <!-- <input class='form-control d-none YesNoDateHidden' type='text' size='20' id='completed' name='completed' value="<?php if (isset($completed)) {echo $completed; } else {echo "N"; }?>" /> -->
                    </div>
                </div>
            </div>

            <!-- First name, Last name -->            
            <div class="form-group">
                <label class="form-label" for='firstname'>
                <?php eT("First name:"); ?>
                </label>
                <div class="">
                    <?=TbHtml::textField('firstname', $firstname, [
                        'class' => 'form-control',
                        'size' => '30',
                    ]);?>
                </div>
            </div>
            <div class="form-group">
                <label class="form-label" for='lastname'>
                <?php eT("Last name:"); ?>
                </label>
                <div class="">
                    <?=TbHtml::textField('lastname', $lastname, [
                        'class' => 'form-control',
                        'size' => '30',
                    ]);?>
                </div>
            </div>

            <!-- Token, language -->
            <div class="form-group">
                <label class="form-label" for='token'>
                <?php eT("Access code:"); ?>
                </label>
                <div class="">
                <?=TbHtml::textField('token',(isset($token) ? $token : ""), [
                    'class' => 'form-control',
                    'size' => '20',
                    'maxlength' => $iTokenLength
                ]);?>
                <?php if ($token_subaction == "addnew"): ?>
                    <span id="helpBlock" class="help-block"><?php eT("You can leave this blank, and automatically generate access codes using 'Generate access codes'"); ?></span>
                <?php endif; ?>
                </div>
            </div>
            <div class="form-group">
                <label class="form-label" for='language'>
                <?php eT("Language:"); ?>
                </label>
                <div class="">
                <?php if (isset($language)) {echo languageDropdownClean($surveyid, $language); } else {echo languageDropdownClean($surveyid, Survey::model()->findByPk($surveyid)->language); }?>
                </div>
            </div>
        </div>
        <div class="ls-flex-column ls-space padding left-5 right-35 col-md-6">

            <!-- Email, Email Status  -->
            <div class="form-group">
            <label class="form-label" for='email'>
                <?php eT("Email:"); ?>
            </label>
            <div class="">
                <?=TbHtml::emailField('email', $email, [
                        'class' => 'form-control',
                        'size' => '50',
                        'maxlength' => '320',
                        'multiple' => true
                ]);?>
            </div>
            </div>

            <!-- Email Status -->
            <div class="form-group">
            <label class="form-label" for='emailstatus'>
                <?php eT("Email status:"); ?>
            </label>
            <div class="">
                <?=TbHtml::textField('emailstatus', $emailstatus, [
                        'class' => 'form-control',
                        'size' => '50',
                        'maxlength' => '320',
                        'placeholder' => 'OK'
                ]);?>
            </div>
            </div>

            <!-- Invitation sent, Reminder sent -->
            <div class="form-group">
            <!-- Invitation sent -->
            <label class="form-label" for='sent'>
                <?php eT("Invitation sent?"); ?>
            </label>
            <div class="selector__yesNoContainer <?php echo $sCointainerClass; ?>" id="sent-yes-no-date-container" data-locale="<?php echo convertLStoDateTimePickerLocale(Yii::app()->session['adminlang']); ?>">
                <div class="row">
                <div class="">
                    <?php if ($oSurvey->anonymized != 'Y'):?>
                    <?php
                        // TODO: move to controller
                        $bSwitchValue       = (isset($sent) && $sent != 'N') ? "1" : "0";
                        $bRemindSwitchValue = (isset($remindersent) && $remindersent != 'N') ? "1" : "0";

                        $bSwitchValue = "0";
                        if (isset($sent) && $sent != 'N')
                        {
                            $bSwitchValue     = "1";
                            $sentDBValue      = $sent;
                            $sent             = convertToGlobalSettingFormat($sent, true);
                        }

                        $bRemindSwitchValue = "0";
                        if (isset($remindersent) && $remindersent != 'N')
                        {
                            $bRemindSwitchValue       = "1";
                            $remindersentDBValue      = $remindersent;
                            $remindersent             = convertToGlobalSettingFormat($remindersent, true);
                        }
                    ?>
<<<<<<< HEAD
                    <?php
                        $this->widget('yiiwheels.widgets.switch.WhSwitch', array(
                        'name' => "sent-switch",
                        'id'=>"sent-switch",
                        'htmlOptions'=>array('class'=>"YesNoDateSwitch action_toggle_bootstrap_switch"),
                        'value' => $bSwitchValue,
                        'onLabel'=>gT('Yes'),
                        'offLabel' => gT('No')));
                    ?>
=======

                    <div class="btn-group btn-group-sm" role="group" aria-label="Invitation sent radio toggle button group">
                        <input type="radio" class="btn-check" name="btnradio" id="invitation-sent-yes" autocomplete="off" checked>
                        <label class="btn btn-outline-success" for="invitation-sent-yes">Yes</label>
                        <input type="radio" class="btn-check" name="btnradio" id="invitation-sent-no" autocomplete="off">
                        <label class="btn btn-outline-danger" for="invitation-sent-no">No</label>
                    </div>
                   <!-- <?php
                      //  $this->widget('yiiwheels.widgets.switch.WhSwitch', array(
                      //  'name' => "sent-switch",
                      //  'id'=>"sent-switch",
                      //  'htmlOptions'=>array('class'=>"YesNoDateSwitch action_toggle_bootstrap_switch"),
                      //  'value' => $bSwitchValue,
                      //  'onLabel'=>gT('Yes'),
                      //  'offLabel' => gT('No')));
                    ?> -->
>>>>>>> eb0af5f7
                    <?php else:?>
                        <?php
                            $sentDBValue = $sent;
                            $remindersentDBValue = $remindersent;
                            $bSwitchValue       = (isset($sent) && $sent != 'N') ? "1" : "0";
                            $bRemindSwitchValue = (isset($remindersent) && $remindersent != 'N') ? "1" : "0";
                        ?>
                            <?php
                            $this->widget('yiiwheels.widgets.switch.WhSwitch', array(
                                'name' => "sent-switch",
                                'id'=>"sent-switch",
                                'htmlOptions'=>array('class'=>"YesNoSwitch action_toggle_bootstrap_switch"),
                                'value' => $bSwitchValue,
                                'onLabel'=>gT('Yes'),
                                'offLabel' => gT('No')));
                            ?>
                    <?php endif; ?>
                </div>

                <div class="">
                    <div id="sent-date-container" data-parent="#sent-switch" class="selector__date-container_hidden date-container" <?php if (!$bSwitchValue){ echo "style='display:none;'"; }?> >
                        <!-- Sent Date -->
                        <div id="sent-date_datetimepicker" class="input-group date">
                        <input class="YesNoDatePicker form-control" id="sent-date" type="text" value="<?php echo isset($sent) ? $sent : ''?>" name="sent-date" data-date-format="<?php echo $dateformatdetails['jsdate']; ?> HH:mm">
                        <span class="input-group-addon"><span class="fa fa-calendar"></span></span>
                        </div>
                    </div>
                </div>
                </div>
                <!-- <input class='form-control d-none YesNoDateHidden' type='text' size='20' id='sent' name='sent' value="<?php if (isset($sent)) {echo $sent; } else {echo "N"; }?>" /> -->
            </div>
            </div>
            <div class="form-group">
            <!-- Reminder sent -->
            <label class="form-label" for='remindersent'>
                <?php eT("Reminder sent?"); ?>
            </label>
            <div class="selector__yesNoContainer <?php echo $sCointainerClass; ?>" id="remind-yes-no-date-container" data-locale="<?php echo convertLStoDateTimePickerLocale(Yii::app()->session['adminlang']); ?>">

                <div class="row">
                <div class="">
                    <?php if ($oSurvey->anonymized != 'Y') {
                        ?>

                        <div class="btn-group btn-group-sm" role="group" aria-label="Reminder sent radio toggle button group" id="remind-switch">
                            <input type="radio" class="btn-check" name="btnradio" id="reminder-sent-yes" autocomplete="off" checked>
                            <label class="btn btn-outline-success" for="reminder-sent-yes">Yes</label>
                            <input type="radio" class="btn-check" name="btnradio" id="reminder-sent-no" autocomplete="off">
                            <label class="btn btn-outline-danger" for="reminder-sent-no">No</label>
                        </div>
                   <!-- <?php
                        //$this->widget('yiiwheels.widgets.switch.WhSwitch', array(
                        //'name' => "remind-switch",
                        //'id'=>"remind-switch",
                        //'htmlOptions'=>array('class'=>"YesNoDateSwitch action_toggle_bootstrap_switch"),
                        //'value' => $bRemindSwitchValue,
                        //'onLabel'=>gT('Yes'),
                        //'offLabel' => gT('No')));
                    ?> -->
                    <?php } else { ?>
                        <?php
                            $this->widget('yiiwheels.widgets.switch.WhSwitch', array(
                            'name' => "remind-switch",
                            'id'=>"remind-switch",
                            'htmlOptions'=>array('class'=>"YesNoSwitch action_toggle_bootstrap_switch"),
                            'value' => $bRemindSwitchValue,
                            'onLabel'=>gT('Yes'),
                            'offLabel' => gT('No')));
                        ?>
                    <?php } ?>
                </div>

                <div class="">
                    <div id="remind-date-container" data-parent="#remind-switch" class="selector__date-container_hidden date-container" <?php if (!$bRemindSwitchValue){ echo "style='display:none;'"; }?> >

                        <div id="remind-date_datetimepicker" class="input-group date">
                        <input class="YesNoDatePicker form-control" id="remind-date" type="text" value="<?php echo isset($remindersent) && $remindersent!='N' ? $remindersent : ''?>" name="remind-date" data-date-format="<?php echo $dateformatdetails['jsdate']; ?> HH:mm">
                        <span class="input-group-addon"><span class="fa fa-calendar"></span></span>
                        </div>
                    </div>
                </div>
                </div>
                <!-- <input class='form-control d-none YesNoDateHidden' type='text' size='20' id='remindersent' name='remindersent' value="<?php if (isset($remindersent) && $remindersent!='N') {echo $remindersent; } else {echo "N"; }?>" /> -->
            </div>
                
            <!-- Reminder count, Uses left -->
            <div class="form-group">
                <!-- Reminder count -->
                <?php if ($token_subaction == "edit"): ?>
                <label class="form-label" for='remindercount'>
                    <?php eT("Reminder count:"); ?>
                </label>
                <input class='form-control' type='number' size='6' id='remindercount' name='remindercount' value="<?php echo $remindercount; ?>" />
                <?php endif; ?>
            </div>

            <!-- Uses left -->
            <div class="form-group">
                <label class="form-label" for='usesleft'>
                <?php eT("Uses left:"); ?>
                </label>
                <input class='form-control' type='number' size='20' id='usesleft' name='usesleft' value="<?php if (isset($usesleft)) {echo $usesleft; } else {echo " 1 "; }?>" />
            </div>
            </div>
        </div>

        <div class="ls-flex-column ls-space padding left-5 right-35 col-md-12">
            <!-- Valid from to  -->
            <div class="form-group">
            <?php
                if (isset($validfrom) && $validfrom != 'N')
                {
                    $validfrom = convertToGlobalSettingFormat($validfrom, true);
                }

                if (isset($validuntil) && $validuntil != 'N')
                {
                    $validuntil = convertToGlobalSettingFormat($validuntil, true);
                }
            ?>

            <!-- From -->
            <label class="form-label" for='validfrom'>
                <?php eT("Valid from"); ?>:</label>
            <div class=" has-feedback">
                <div id="validfrom_datetimepicker" class="input-group date">
                <input class="YesNoDatePicker form-control" id="validfrom" type="text" value="<?php echo isset($validfrom) ? $validfrom : ''?>" name="validfrom" data-date-format="<?php echo $dateformatdetails['jsdate']; ?> HH:mm" data-locale="<?php echo convertLStoDateTimePickerLocale(Yii::app()->session['adminlang']); ?>">
                <span class="input-group-addon"><span class="fa fa-calendar"></span></span>
                </div>
            </div>
            </div>

            <div class="form-group">
            <!-- To -->
            <label class="form-label" for='validuntil'>
                <?php eT('Until:'); ?>
            </label>
            <div class="has-feedback">
                <div id="validuntil_datetimepicker" class="input-group date">
                <input class="YesNoDatePicker form-control" id="validuntil" type="text" value="<?php echo isset($validuntil) ? $validuntil : ''?>" name="validuntil" data-date-format="<?php echo $dateformatdetails['jsdate']; ?> HH:mm" data-locale="<?php echo convertLStoDateTimePickerLocale(Yii::app()->session['adminlang']); ?>">
                <span class="input-group-addon"><span class="fa fa-calendar"></span></span>
                </div>
            </div>
            </div>
        </div>
    </div>

    <!-- Custom attibutes -->
    <div id="custom" class="tab-pane fade">
        <!-- Attributes -->
        <?php foreach ($attrfieldnames as $attr_name => $attr_description): ?>
            <div class="form-group">
                <label class="form-label" for='<?php echo $attr_name; ?>'>
                    <?php echo $attr_description['description'].($attr_description['mandatory'] == 'Y' ? '*' : '') ?>:
                </label>
                <div class="">
                    <input
                        class='form-control<?= $attr_description['mandatory'] == 'Y' ? ' mandatory-attribute' : '' ?>'
                        type='text'
                        size='55'
                        id='<?php echo $attr_name; ?>'
                        name='<?php echo $attr_name; ?>'
                        value='<?php if (isset($$attr_name)){echo htmlspecialchars($$attr_name, ENT_QUOTES, 'utf-8');}?>' 
                    />
                </div>
            </div>
            <?php endforeach; ?>
        </div>
</div>

  <!-- Buttons -->
  <p>
    <?php
    switch ($token_subaction)
    {
        case "edit":?>
          <input type='submit' class="d-none" value='<?php eT("Update participant entry"); ?>' />
          <input type='hidden' name='subaction' value='updatetoken' />
          <input type='hidden' name='tid' value='<?php echo $tokenid; ?>' />
        <?php break;
        case "addnew": ?>
          <input type='submit' class="d-none" value='<?php eT("Add participant entry"); ?>' />
          <input type='hidden' name='subaction' value='inserttoken' />
        <?php break;
    } ?>
          <input type='hidden' name='sid' value='<?php echo $surveyid; ?>' />
  </p>
  </form>
</div>
</div>


  <div style="display: none;">
    <?php
        Yii::app()->getController()->widget('yiiwheels.widgets.datetimepicker.WhDateTimePicker', array(
        'name' => "no",
        'id'   => "no",
        'value' => '',

        ));
    ?>
  </div>
</div>
<?php
App()->getClientScript()->registerScript('TokenformViewBSSwitcher', "
LS.renderBootstrapSwitch();
", LSYii_ClientScript::POS_POSTSCRIPT);
?>

<?php if ($token_subaction == "addnew"): ?>
    <!-- Empty Token Confirmation Modal -->
    <div class="modal fade" tabindex="-1" role="dialog" id="emptyTokenConfirmationModal">
        <div class="modal-dialog">
            <div class="modal-content">
                <div class="modal-header">
                    <button type="button" class="close" data-bs-dismiss="modal" aria-label="Close"><span aria-hidden="true">&times;</span></button>
                    <h4 class="modal-title"><?= gT('Create empty participant') ?></h4>
                </div>
                <div class="modal-body">
                    <?= gT("You are about to create a participant without the basic details. Are you sure you want to proceed?") ?>
                </div>
                <div class="modal-footer">
<<<<<<< HEAD
                    <button type="button" class="btn btn-cancel" data-dismiss="modal"><?php eT("Cancel");?></button>
                    <button role="button" type="button" class="btn btn-primary" id="save-empty-token">
                        <?php eT("Save");?>
                    </button>
=======
                    <button type="button" class="btn btn-cancel" data-bs-dismiss="modal"><?php eT("Cancel");?></button>
                    <button type="button" class="btn btn-primary" id="save-empty-token"><?php eT("Save");?></button>
>>>>>>> eb0af5f7
                </div>
            </div><!-- /.modal-content -->
        </div><!-- /.modal-dialog -->
    </div><!-- /.modal -->
<?php endif; ?><|MERGE_RESOLUTION|>--- conflicted
+++ resolved
@@ -87,54 +87,6 @@
                 -->
                 <?php $sCointainerClass = ($oSurvey->anonymized != 'Y') ? 'yes-no-date-container' : 'yes-no-container'; ?>
                 <!-- Completed -->
-<<<<<<< HEAD
-                <label class=" control-label" for='completed'>
-                    <?php eT("Completed?"); ?>
-                </label>
-                <div class="selector__yesNoContainer <?php echo $sCointainerClass; ?>" id="completed-yes-no-date-container" data-locale="<?php echo convertLStoDateTimePickerLocale(Yii::app()->session['adminlang']); ?>">
-                    <div class="row">
-                    <?php if ($oSurvey->anonymized != 'Y'):?>
-
-                        <?php
-                        $bCompletedValue = "0";
-                        if (isset($completed) && $completed != 'N')
-                        {
-                            $completedDBFormat     = $completed;
-                            $bCompletedValue       = "1";
-                            $completed             = convertToGlobalSettingFormat($completed, true);
-                        }
-                        ?>
-
-                        <div class="">
-                        <?php
-                            $this->widget('yiiwheels.widgets.switch.WhSwitch', array(
-                            'name' => "completed-switch",
-                            'id'=>"completed-switch",
-                            'htmlOptions'=>array('class'=>"YesNoDateSwitch action_toggle_bootstrap_switch"),
-                            'value' => $bCompletedValue,
-                            'onLabel'=>gT('Yes'),
-                            'offLabel' => gT('No')));
-                        ?>
-                        </div>
-                    <?php else: ?>
-                        <div class="">
-                        <?php
-                        $completedDBFormat = $completed;
-                        $bCompletedValue   = (isset($completed) && $completed != 'N') ? "1" : "0";
-                        $completed         = (isset($completed) && $completed != 'N') ? 'Y' : 'N';
-                        ?>
-                        <?php
-                            $this->widget('yiiwheels.widgets.switch.WhSwitch', array(
-                            'name' => "completed-switch",
-                            'id'=>"completed-switch",
-                            'htmlOptions'=>array('class'=>"YesNoSwitch action_toggle_bootstrap_switch"),
-                            'value' => $bCompletedValue,
-                            'onLabel'=>gT('Yes'),
-                            'offLabel' => gT('No')));
-                        ?>
-                        </div>
-                    <?php endif; ?>
-=======
                 <div id="completed-container" class="">
                     <label class="form-label" for='completed'>
                         <?php eT("Completed?"); ?>
@@ -177,8 +129,6 @@
                             $bCompletedValue   = (isset($completed) && $completed != 'N') ? "1" : "0";
                             $completed         = (isset($completed) && $completed != 'N') ? 'Y' : 'N';
                             ?>
->>>>>>> eb0af5f7
-
                             <!--<?php
                                 //$this->widget('yiiwheels.widgets.switch.WhSwitch', array(
                                 //'name' => "completed-switch",
@@ -319,18 +269,6 @@
                             $remindersent             = convertToGlobalSettingFormat($remindersent, true);
                         }
                     ?>
-<<<<<<< HEAD
-                    <?php
-                        $this->widget('yiiwheels.widgets.switch.WhSwitch', array(
-                        'name' => "sent-switch",
-                        'id'=>"sent-switch",
-                        'htmlOptions'=>array('class'=>"YesNoDateSwitch action_toggle_bootstrap_switch"),
-                        'value' => $bSwitchValue,
-                        'onLabel'=>gT('Yes'),
-                        'offLabel' => gT('No')));
-                    ?>
-=======
-
                     <div class="btn-group btn-group-sm" role="group" aria-label="Invitation sent radio toggle button group">
                         <input type="radio" class="btn-check" name="btnradio" id="invitation-sent-yes" autocomplete="off" checked>
                         <label class="btn btn-outline-success" for="invitation-sent-yes">Yes</label>
@@ -346,7 +284,6 @@
                       //  'onLabel'=>gT('Yes'),
                       //  'offLabel' => gT('No')));
                     ?> -->
->>>>>>> eb0af5f7
                     <?php else:?>
                         <?php
                             $sentDBValue = $sent;
@@ -569,15 +506,10 @@
                     <?= gT("You are about to create a participant without the basic details. Are you sure you want to proceed?") ?>
                 </div>
                 <div class="modal-footer">
-<<<<<<< HEAD
-                    <button type="button" class="btn btn-cancel" data-dismiss="modal"><?php eT("Cancel");?></button>
+                    <button type="button" class="btn btn-cancel" data-bs-dismiss="modal"><?php eT("Cancel");?></button>
                     <button role="button" type="button" class="btn btn-primary" id="save-empty-token">
                         <?php eT("Save");?>
                     </button>
-=======
-                    <button type="button" class="btn btn-cancel" data-bs-dismiss="modal"><?php eT("Cancel");?></button>
-                    <button type="button" class="btn btn-primary" id="save-empty-token"><?php eT("Save");?></button>
->>>>>>> eb0af5f7
                 </div>
             </div><!-- /.modal-content -->
         </div><!-- /.modal-dialog -->
