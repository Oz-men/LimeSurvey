--- conflicted
+++ resolved
@@ -39,23 +39,8 @@
     )); ?>
       <!-- Tabs -->
       <?php if( count($attrfieldnames) > 0 ):?>
-<<<<<<< HEAD
         <nav>
             <div class="nav nav-tabs" id="edit-survey-text-element-language-selection">
-
-                <!-- Common  -->
-                <button href=#general" role="presentation" class="nav-link active" data-bs-toggle="tab" type="button">
-                    <?php eT('General'); ?>
-                </li>
-
-                <!-- Custom attibutes -->
-                <button href="#custom" role="presentation" class="nav-link" data-bs-toggle="tab">
-                    <?php eT('Additional attributes'); ?>
-                </button>
-            </div>
-        </nav>
-=======
-        <ul class="nav nav-tabs" id="edit-survey-text-element-language-selection">
 
           <!-- Common  -->
           <li role="presentation" class="nav-item">
@@ -71,7 +56,6 @@
             </a>
           </li>
         </ul>
->>>>>>> 24ed9f5d
       <?php endif; ?>
 
       <!-- Tabs content-->
