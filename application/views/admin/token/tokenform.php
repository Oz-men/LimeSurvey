--- conflicted
+++ resolved
@@ -141,13 +141,8 @@
                                                                value="<?php echo isset($completed) ? $completed : '' ?>"
                                                                name="completed-date"
                                                                data-locale="<?php echo $locale ?>"
-<<<<<<< HEAD
-                                                               data-dateformat="<?php echo $dateformatdetails['jsdate']; ?> HH:mm">
+                                                               data-format="<?php echo $dateformatdetails['jsdate']; ?> HH:mm">
                                                         <span class="input-group-addon datepicker-icon"><span class="ri-calendar-2-fill"></span></span>
-=======
-                                                               data-format="<?php echo $dateformatdetails['jsdate']; ?> HH:mm">
-                                                        <span class="input-group-addon datepicker-icon"><span class="fa fa-calendar"></span></span>
->>>>>>> 468cd504
                                                     </div>
                                                 </div>
                                             </div>
@@ -326,13 +321,8 @@
                                                        value="<?php echo isset($sent) && $sent != 'N' ? $sent : '' ?>"
                                                        name="sent-date"
                                                        data-locale="<?php echo $locale ?>"
-<<<<<<< HEAD
-                                                       data-dateformat="<?php echo $dateformatdetails['jsdate']; ?> HH:mm">
+                                                       data-format="<?php echo $dateformatdetails['jsdate']; ?> HH:mm">
                                                 <span class="input-group-addon datepicker-icon"><span class="ri-calendar-2-fill"></span></span>
-=======
-                                                       data-format="<?php echo $dateformatdetails['jsdate']; ?> HH:mm">
-                                                <span class="input-group-addon datepicker-icon"><span class="fa fa-calendar"></span></span>
->>>>>>> 468cd504
                                             </div>
                                         </div>
                                     </div>
@@ -383,13 +373,8 @@
                                                        value="<?php echo isset($remindersent) && $remindersent != 'N' ? $remindersent : '' ?>"
                                                        name="remind-date"
                                                        data-locale="<?php echo $locale ?>"
-<<<<<<< HEAD
-                                                       data-dateformat="<?php echo $dateformatdetails['jsdate']; ?> HH:mm">
+                                                       data-format="<?php echo $dateformatdetails['jsdate']; ?> HH:mm">
                                                 <span class="input-group-addon datepicker-icon"><span class="ri-calendar-2-fill"></span></span>
-=======
-                                                       data-format="<?php echo $dateformatdetails['jsdate']; ?> HH:mm">
-                                                <span class="input-group-addon datepicker-icon"><span class="fa fa-calendar"></span></span>
->>>>>>> 468cd504
                                             </div>
                                         </div>
                                     </div>
@@ -444,11 +429,7 @@
                                     <input class="YesNoDatePicker form-control" id="validfrom" type="text" value="<?php echo isset($validfrom) ? $validfrom : '' ?>" name="validfrom"
                                            data-format="<?php echo $dateformatdetails['jsdate']; ?> HH:mm"
                                            data-locale="<?php echo convertLStoDateTimePickerLocale(Yii::app()->session['adminlang']); ?>">
-<<<<<<< HEAD
-                                    <span class="input-group-addon"><span class="ri-calendar-2-fill"></span></span>
-=======
-                                    <span class="input-group-addon datepicker-icon"><span class="fa fa-calendar"></span></span>
->>>>>>> 468cd504
+                                    <span class="input-group-addon datepicker-icon"><span class="ri-calendar-2-fill"></span></span>
                                     </div>
                                 </div>
                             </div>
@@ -464,11 +445,7 @@
                                     <input class="YesNoDatePicker form-control" id="validuntil" type="text" value="<?php echo isset($validuntil) ? $validuntil : '' ?>" name="validuntil"
                                            data-format="<?php echo $dateformatdetails['jsdate']; ?> HH:mm"
                                            data-locale="<?php echo convertLStoDateTimePickerLocale(Yii::app()->session['adminlang']); ?>">
-<<<<<<< HEAD
-                                    <span class="input-group-addon"><span class="ri-calendar-2-fill"></span></span>
-=======
-                                    <span class="input-group-addon datepicker-icon"><span class="fa fa-calendar"></span></span>
->>>>>>> 468cd504
+                                    <span class="input-group-addon datepicker-icon"><span class="ri-calendar-2-fill"></span></span>
                                     </div>
                                 </div>
                             </div>
