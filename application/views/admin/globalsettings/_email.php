--- conflicted
+++ resolved
@@ -110,14 +110,9 @@
                 <?php eT("Send test email:"); ?>
             </label>
             <div class="">
-<<<<<<< HEAD
                 <!-- TODO: is this needed? It looks like commented out? -->
-                <!--a href="<?php echo \Yii::app()->createUrl('admin/globalsettings', array("sa"=>"sendTestEmail")); ?>" class="btn btn-success btn-large"><?php eT("Send email");?></a-->
-                <button 
-=======
                 <!--a href="<?php echo \Yii::app()->createUrl('admin/globalsettings', array("sa" => "sendTestEmail")); ?>" class="btn btn-success btn-large"><?php eT("Send email"); ?></a-->
                 <button
->>>>>>> 5566f605
                     id="sendtestemailbutton"
                     class='btn btn-large btn-primary'
                     type="button"
