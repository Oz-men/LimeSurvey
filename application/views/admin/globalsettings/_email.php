--- conflicted
+++ resolved
@@ -7,7 +7,7 @@
 
 ?>
 
-<div class="container"> 
+<div class="container">
 <div class="row">
     <div class="col-6">
         <div class="mb-3">
@@ -74,7 +74,6 @@
         </div>
         <div class="mb-3">
             <label class="  form-label" for='emailsmtpdebug'><?php eT("SMTP debug mode:"); ?></label>
-<<<<<<< HEAD
             <div>
                 <?php $this->widget('ext.ButtonGroupWidget.ButtonGroupWidget', [
                     'name'          => 'emailsmtpdebug',
@@ -85,21 +84,6 @@
                         "2" => gT("Always", 'unescaped')
                     ]
                 ]); ?>
-                <br/>&nbsp;
-=======
-            <div class="">
-                <?php $this->widget('yiiwheels.widgets.buttongroup.WhButtonGroup',
-                    array(
-                        'name' => 'emailsmtpdebug',
-                        'value' => getGlobalSetting('emailsmtpdebug'),
-                        'selectOptions' => array(
-                            "0" => gT("Off", 'unescaped'),
-                            "1" => gT("On errors", 'unescaped'),
-                            "2" => gT("Always", 'unescaped')
-                        )
-                    )
-                ); ?>
->>>>>>> 165fe440
             </div>
         </div>
         <div class="mb-3">
