--- conflicted
+++ resolved
@@ -6,20 +6,22 @@
  */
 
 ?>
-<div class="container"> 
+<div class="container">
     <div class="row">
         <div class="col-6">
             <div class="form-group">
                 <label class=" form-label" for='repeatheadings'><?php eT("Repeat headings in array questions every X subquestions:"); ?></label>
                 <div class="">
-                    <input class="form-control" id='repeatheadings' name='repeatheadings' value='<?php echo getGlobalSetting('repeatheadings'); ?>' size='4' maxlength='4'/>
+                    <input class="form-control" id='repeatheadings' name='repeatheadings' value='<?php echo getGlobalSetting('repeatheadings'); ?>'
+                           size='4' maxlength='4'/>
                 </div>
             </div>
 
             <div class="form-group">
                 <label class=" form-label" for='pdffontsize'><?php eT("Font size of PDFs:"); ?></label>
                 <div class="">
-                    <input class="form-control" type='text' id='pdffontsize' name='pdffontsize' value="<?php echo htmlspecialchars(getGlobalSetting('pdffontsize')); ?>"/>
+                    <input class="form-control" type='text' id='pdffontsize' name='pdffontsize'
+                           value="<?php echo htmlspecialchars(getGlobalSetting('pdffontsize')); ?>"/>
                 </div>
             </div>
 
@@ -27,7 +29,8 @@
             <div class="form-group">
                 <label class=" form-label" for='pdflogowidth'><?php eT("Width of PDF header logo:"); ?></label>
                 <div class="">
-                    <input class="form-control" type='text' size='5' id='pdflogowidth' name='pdflogowidth' value="<?php echo htmlspecialchars(getGlobalSetting('pdflogowidth')); ?>"/>
+                    <input class="form-control" type='text' size='5' id='pdflogowidth' name='pdflogowidth'
+                           value="<?php echo htmlspecialchars(getGlobalSetting('pdflogowidth')); ?>"/>
 
                 </div>
             </div>
@@ -35,7 +38,8 @@
             <div class="form-group">
                 <label class=" form-label" for='pdfheadertitle'><?php eT("PDF header title (if empty, site name will be used):"); ?></label>
                 <div class="">
-                    <input class="form-control" type='text' id='pdfheadertitle' size='50' maxlength='256' name='pdfheadertitle' value="<?php echo htmlspecialchars(getGlobalSetting('pdfheadertitle')); ?>"/>
+                    <input class="form-control" type='text' id='pdfheadertitle' size='50' maxlength='256' name='pdfheadertitle'
+                           value="<?php echo htmlspecialchars(getGlobalSetting('pdfheadertitle')); ?>"/>
 
                 </div>
             </div>
@@ -43,232 +47,99 @@
             <div class="form-group">
                 <label class=" form-label" for='pdfheaderstring'><?php eT("PDF header string (if empty, survey name will be used):"); ?></label>
                 <div class="">
-                    <input class="form-control" type='text' id='pdfheaderstring' size='50' maxlength='256' name='pdfheaderstring' value="<?php echo htmlspecialchars(getGlobalSetting('pdfheaderstring')); ?>"/>
+                    <input class="form-control" type='text' id='pdfheaderstring' size='50' maxlength='256' name='pdfheaderstring'
+                           value="<?php echo htmlspecialchars(getGlobalSetting('pdfheaderstring')); ?>"/>
 
                 </div>
             </div>
         </div>
-<<<<<<< HEAD
-    </div>
-
-    <div class="form-group">
-        <label class=" form-label" for='pdffontsize'><?php eT("Font size of PDFs:"); ?></label>
-        <div class="">
-            <input class="form-control" type='text' id='pdffontsize' name='pdffontsize' value="<?php echo htmlspecialchars(getGlobalSetting('pdffontsize')); ?>"/>
-        </div>
-    </div>
-
-
-    <div class="form-group">
-        <label class=" form-label" for='pdflogowidth'><?php eT("Width of PDF header logo:"); ?></label>
-        <div class="">
-            <input class="form-control" type='text' size='5' id='pdflogowidth' name='pdflogowidth' value="<?php echo htmlspecialchars(getGlobalSetting('pdflogowidth')); ?>"/>
-
-        </div>
-    </div>
-
-    <div class="form-group">
-        <label class=" form-label" for='pdfheadertitle'><?php eT("PDF header title (if empty, site name will be used):"); ?></label>
-        <div class="">
-            <input class="form-control" type='text' id='pdfheadertitle' size='50' maxlength='256' name='pdfheadertitle' value="<?php echo htmlspecialchars(getGlobalSetting('pdfheadertitle')); ?>"/>
-
-        </div>
-    </div>
-
-    <div class="form-group">
-        <label class=" form-label" for='pdfheaderstring'><?php eT("PDF header string (if empty, survey name will be used):"); ?></label>
-        <div class="">
-            <input class="form-control" type='text' id='pdfheaderstring' size='50' maxlength='256' name='pdfheaderstring' value="<?php echo htmlspecialchars(getGlobalSetting('pdfheaderstring')); ?>"/>
-
-        </div>
-    </div>
-</div>
-
-<div class="ls-flex-column ls-space padding left-5 right-5 col-lg-5">
-    <div class="form-group">
-        <label class=" form-label" for='pdfshowsurveytitle'><?php eT("Show survey title in export PDFs:"); ?></label>
-        <div>
-            <?php $this->widget('ext.ButtonGroupWidget.ButtonGroupWidget', [
-                'name'          => 'pdfshowsurveytitle',
-                'checkedOption' => App()->getConfig('pdfshowsurveytitle') === 'Y' ? '1' : 0,
-                'selectOptions' => [
-                    '1' => gT('On'),
-                    '0' => gT('Off'),
-                ]
-            ]); ?>
-        </div>
-    </div>
-
-    <div class="form-group">
-        <label class=" form-label" for='pdfshowheader'><?php eT("Show header in answers export PDFs:"); ?></label>
-        <div>
-            <?php $this->widget('ext.ButtonGroupWidget.ButtonGroupWidget', [
-                'name'          => 'pdfshowheader',
-                'checkedOption' => App()->getConfig('pdfshowheader') === 'Y' ? '1' : 0,
-                'selectOptions' => [
-                    '1' => gT('On'),
-                    '0' => gT('Off'),
-                ]
-            ]); ?>
-        </div>
-    </div>
-
-    <div class="form-group">
-        <label class=" form-label" for='bPdfQuestionFill'><?php eT("Add gray background to questions in PDF:"); ?></label>
-        <div>
-            <?php $this->widget('ext.ButtonGroupWidget.ButtonGroupWidget', [
-                'name'          => 'bPdfQuestionFill',
-                'checkedOption' => App()->getConfig('bPdfQuestionFill'),
-                'selectOptions' => [
-                    '1' => gT('On'),
-                    '0' => gT('Off'),
-                ]
-            ]); ?>
-        </div>
-    </div>
-
-    <div class="form-group">
-        <label class=" form-label" for='bPdfQuestionBold'><?php eT("PDF questions in bold:"); ?></label>
-        <div>
-            <?php $this->widget('ext.ButtonGroupWidget.ButtonGroupWidget', [
-                'name'          => 'bPdfQuestionBold',
-                'checkedOption' => App()->getConfig('bPdfQuestionBold'),
-                'selectOptions' => [
-                    '1' => gT('On'),
-                    '0' => gT('Off'),
-                ]
-            ]); ?>
-        </div>
-    </div>
-
-    <div class="form-group">
-        <label class=" form-label" for='bPdfQuestionBorder'><?php eT("Borders around questions in PDF:"); ?></label>
-        <div>
-            <?php $this->widget('ext.ButtonGroupWidget.ButtonGroupWidget', [
-                'name'          => 'bPdfQuestionBorder',
-                'checkedOption' => App()->getConfig('bPdfQuestionBorder'),
-                'selectOptions' => [
-                    '1' => gT('On'),
-                    '0' => gT('Off'),
-                ]
-            ]); ?>
-        </div>
-    </div>
-
-    <div class="form-group">
-        <label class=" form-label" for='bPdfResponseBorder'><?php eT("Borders around responses in PDF:"); ?></label>
-        <div>
-            <?php $this->widget('ext.ButtonGroupWidget.ButtonGroupWidget', [
-                'name'          => 'bPdfResponseBorder',
-                'checkedOption' => App()->getConfig('bPdfResponseBorder'),
-                'selectOptions' => [
-                    '1' => gT('On'),
-                    '0' => gT('Off'),
-                ]
-            ]); ?>
-        </div>
-    </div>
-=======
         <div class="col-6">
 
             <div class="form-group">
                 <label class=" form-label" for='pdfshowsurveytitle'><?php eT("Show survey title in export PDFs:"); ?></label>
-                <div class="">
-                    <?php $this->widget('yiiwheels.widgets.switch.WhSwitch',
-                        array(
-                            'name' => 'pdfshowsurveytitle',
-                            'id' => 'pdfshowsurveytitle',
-                            'value' => getGlobalSetting('pdfshowsurveytitle') == 'Y' ? '1' : 0,
-                            'onLabel' => gT('On'),
-                            'offLabel' => gT('Off')
-                        )
-                    );
-                    ?>
+                <div>
+                    <?php $this->widget('ext.ButtonGroupWidget.ButtonGroupWidget', [
+                        'name'          => 'pdfshowsurveytitle',
+                        'checkedOption' => App()->getConfig('pdfshowsurveytitle') === 'Y' ? '1' : 0,
+                        'selectOptions' => [
+                            '1' => gT('On'),
+                            '0' => gT('Off'),
+                        ]
+                    ]); ?>
                 </div>
             </div>
 
             <div class="form-group">
                 <label class=" form-label" for='pdfshowheader'><?php eT("Show header in answers export PDFs:"); ?></label>
-                <div class="">
-                    <?php $this->widget('yiiwheels.widgets.switch.WhSwitch',
-                        array(
-                            'name' => 'pdfshowheader',
-                            'id' => 'pdfshowheader',
-                            'value' => getGlobalSetting('pdfshowheader') == 'Y' ? '1' : 0,
-                            'onLabel' => gT('On'),
-                            'offLabel' => gT('Off')
-                        )
-                    );
-                    ?>
+                <div>
+                    <?php $this->widget('ext.ButtonGroupWidget.ButtonGroupWidget', [
+                        'name'          => 'pdfshowheader',
+                        'checkedOption' => App()->getConfig('pdfshowheader') === 'Y' ? '1' : 0,
+                        'selectOptions' => [
+                            '1' => gT('On'),
+                            '0' => gT('Off'),
+                        ]
+                    ]); ?>
                 </div>
             </div>
 
             <div class="form-group">
                 <label class=" form-label" for='bPdfQuestionFill'><?php eT("Add gray background to questions in PDF:"); ?></label>
-                <div class="">
-                    <?php $this->widget('yiiwheels.widgets.switch.WhSwitch',
-                        array(
-                            'name' => 'bPdfQuestionFill',
-                            'id' => 'bPdfQuestionFill',
-                            'value' => getGlobalSetting('bPdfQuestionFill'),
-                            'onLabel' => gT('On'),
-                            'offLabel' => gT('Off')
-                        )
-                    );
-                    ?>
+                <div>
+                    <?php $this->widget('ext.ButtonGroupWidget.ButtonGroupWidget', [
+                        'name'          => 'bPdfQuestionFill',
+                        'checkedOption' => App()->getConfig('bPdfQuestionFill'),
+                        'selectOptions' => [
+                            '1' => gT('On'),
+                            '0' => gT('Off'),
+                        ]
+                    ]); ?>
                 </div>
             </div>
 
             <div class="form-group">
                 <label class=" form-label" for='bPdfQuestionBold'><?php eT("PDF questions in bold:"); ?></label>
-                <div class="">
-                    <?php $this->widget('yiiwheels.widgets.switch.WhSwitch',
-                        array(
-                            'name' => 'bPdfQuestionBold',
-                            'id' => 'bPdfQuestionBold',
-                            'value' => getGlobalSetting('bPdfQuestionBold'),
-                            'onLabel' => gT('On'),
-                            'offLabel' => gT('Off')
-                        )
-                    );
-                    ?>
+                <div>
+                    <?php $this->widget('ext.ButtonGroupWidget.ButtonGroupWidget', [
+                        'name'          => 'bPdfQuestionBold',
+                        'checkedOption' => App()->getConfig('bPdfQuestionBold'),
+                        'selectOptions' => [
+                            '1' => gT('On'),
+                            '0' => gT('Off'),
+                        ]
+                    ]); ?>
                 </div>
             </div>
 
             <div class="form-group">
                 <label class=" form-label" for='bPdfQuestionBorder'><?php eT("Borders around questions in PDF:"); ?></label>
-                <div class="">
-                    <?php $this->widget('yiiwheels.widgets.switch.WhSwitch',
-                        array(
-                            'name' => 'bPdfQuestionBorder',
-                            'id' => 'bPdfQuestionBorder',
-                            'value' => getGlobalSetting('bPdfQuestionBorder'),
-                            'onLabel' => gT('On'),
-                            'offLabel' => gT('Off')
-                        )
-                    );
-                    ?>
+                <div>
+                    <?php $this->widget('ext.ButtonGroupWidget.ButtonGroupWidget', [
+                        'name'          => 'bPdfQuestionBorder',
+                        'checkedOption' => App()->getConfig('bPdfQuestionBorder'),
+                        'selectOptions' => [
+                            '1' => gT('On'),
+                            '0' => gT('Off'),
+                        ]
+                    ]); ?>
                 </div>
             </div>
 
             <div class="form-group">
                 <label class=" form-label" for='bPdfResponseBorder'><?php eT("Borders around responses in PDF:"); ?></label>
-                <div class="">
-                    <?php $this->widget('yiiwheels.widgets.switch.WhSwitch',
-                        array(
-                            'name' => 'bPdfResponseBorder',
-                            'id' => 'bPdfResponseBorder',
-                            'value' => getGlobalSetting('bPdfResponseBorder'),
-                            'onLabel' => gT('On'),
-                            'offLabel' => gT('Off')
-                        )
-                    );
-                    ?>
+                <div>
+                    <?php $this->widget('ext.ButtonGroupWidget.ButtonGroupWidget', [
+                        'name'          => 'bPdfResponseBorder',
+                        'checkedOption' => App()->getConfig('bPdfResponseBorder'),
+                        'selectOptions' => [
+                            '1' => gT('On'),
+                            '0' => gT('Off'),
+                        ]
+                    ]); ?>
                 </div>
             </div>
         </div>
     </div>
->>>>>>> 165fe440
 </div>
 
 <?php if (Yii::app()->getConfig("demoMode") == true): ?>
