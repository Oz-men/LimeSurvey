--- conflicted
+++ resolved
@@ -9,15 +9,9 @@
 App()->getClientScript()->registerScript('GlobalSettingsBSSwitcher', "LS.renderBootstrapSwitch();", LSYii_ClientScript::POS_POSTSCRIPT);
 
 ?>
-<<<<<<< HEAD
 <?php if (YII_DEBUG): ?>
-    <p class="alert alert-info "> this view is rendered from globall setting module. This message is shown only when debug mode is on </p>
+    <p class="alert alert-info "> this view is rendered from global setting module. This message is shown only when debug mode is on </p>
 <?php endif; ?>
-=======
-<?php if(YII_DEBUG ): ?>
-    <p class="alert alert-info "> this view is rendered from global setting module. This message is shown only when debug mode is on </p>
-<?php endif;?>
->>>>>>> e447504b
 <script type="text/javascript">
     var msgCantRemoveDefaultLanguage = '<?php eT("You can't remove the default language.", 'js'); ?>';
 </script>
