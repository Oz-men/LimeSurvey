<?php

/**
 * This view generate the 'security' tab inside global settings.
 *
 */

?>
<div class="container">
    <div class="row">
        <div class="col-6">
            <div class="mb-3">

                <label class=" form-label"
                       for='surveyPreview_require_Auth'><?php eT("Survey preview only for administration users:"); ?></label>
                <div>
                    <?php $this->widget('ext.ButtonGroupWidget.ButtonGroupWidget', [
                        'name'          => 'surveyPreview_require_Auth',
                        'checkedOption' => App()->getConfig('surveyPreview_require_Auth'),
                        'selectOptions' => [
                            '1' => gT('On'),
                            '0' => gT('Off'),
                        ]
                    ]); ?>
                </div>
            </div>

            <div class="mb-3">
                <label class=" form-label" for='filterxsshtml'><?php eT("Filter HTML for XSS:");
                    echo((Yii::app()->getConfig("demoMode") == true) ? '*' : ''); ?></label>
                <div>
                    <?php $this->widget('ext.ButtonGroupWidget.ButtonGroupWidget', [
                        'name'          => 'filterxsshtml',
                        'checkedOption' => App()->getConfig('filterxsshtml'),
                        'selectOptions' => [
                            '1' => gT('On'),
                            '0' => gT('Off'),
                        ]
                    ]); ?>
                </div>
                <div class="help-block">
                    <span class='text-success'><?php eT("Note: XSS filtering is always disabled for the superadministrator."); ?></span>
                </div>
            </div>

            <div class="mb-3">
                <label class=" form-label"
                       for='disablescriptwithxss'><?php eT("Disable question script for XSS restricted user:"); ?></label>
                <div>
                    <?php $this->widget('ext.ButtonGroupWidget.ButtonGroupWidget', [
                        'name'          => 'disablescriptwithxss',
                        'checkedOption' => App()->getConfig('disablescriptwithxss'),
                        'selectOptions' => [
                            '1' => gT('On'),
                            '0' => gT('Off'),
                        ]
                    ]); ?>
                </div>
                <div class="help-block">
                    <span
                        class='text-warning'><?php eT("If you disable this option : user with XSS restriction still can add script. This allows user to add cross-site scripting javascript system."); ?></span>
                </div>
            </div>
            <div class="mb-3">
                <label class=" form-label" for='usercontrolSameGroupPolicy'>
                    <?php eT("Group member can only see own group:"); ?>
                </label>
                <div class="">
                    <?php $this->widget('ext.ButtonGroupWidget.ButtonGroupWidget', [
                        'name'          => 'usercontrolSameGroupPolicy',
                        'id'            => 'usercontrolSameGroupPolicy',
                        'checkedOption' => App()->getConfig('usercontrolSameGroupPolicy'),
                        'selectOptions' => [
                            '1' => gT('On'),
                            '0' => gT('Off'),
                        ]
                    ]); ?>
                </div>
            </div>
            <div class="mb-3">
                <label class=" form-label" for="x_frame_options">
                    <?php if (Yii::app()->getConfig("demoMode") == true) { ?>
                        <span class="text-danger asterisk"></span>
                    <?php }; ?>
                    <?php eT('IFrame embedding allowed:');
                    echo((Yii::app()->getConfig("demoMode") == true) ? '*' : ''); ?></label>
                <div>
                    <?php $this->widget('ext.ButtonGroupWidget.ButtonGroupWidget', [
                        'name'          => 'x_frame_options',
                        'checkedOption' => Yii::app()->getConfig('x_frame_options'),
                        'selectOptions' => [
                            "allow"      => gT("Allow", 'unescaped'),
                            "sameorigin" => gT("Same origin", 'unescaped')
                        ]
                    ]); ?>
                </div>
            </div>

            <div class="mb-3">
                <label class=" form-label" for="force_ssl">
                    <?php if (Yii::app()->getConfig("demoMode") == true) { ?>
                        <span class="text-danger asterisk"></span>
                    <?php }; ?>
                    <?php eT('Force HTTPS:');
                    echo((Yii::app()->getConfig("demoMode") == true) ? '*' : ''); ?></label>
                <div>
                    <?php $this->widget('ext.ButtonGroupWidget.ButtonGroupWidget', [
                        'name'          => 'force_ssl',
                        'checkedOption' => App()->getConfig('force_ssl'),
                        'selectOptions' => [
                            "on"  => gT("On", 'unescaped'),
                            "off" => gT("Off", 'unescaped')
                        ]
                    ]); ?>
                </div>
            </div>

<<<<<<< HEAD
            <div class="mb-3">
                <span
                    style='font-size:1em;'><?php echo sprintf(gT('%sWarning:%s Before turning on HTTPS,%s check this link.%s'),
                            '<b>',
                            '</b>',
                            '<a href="https://' . $_SERVER['HTTP_HOST'] . $this->createUrl("admin/globalsettings/sa") . '" title="' . gT('Test if your server has SSL enabled by clicking on this link.') . '">',
                            '</a>')
                        . '<br/> '
                        . gT("If the link does not work and you turn on HTTPS, you will not be able to access and use your LimeSurvey application!"); ?></span>
=======
        <div class="form-group">
            <label class="control-label" for='maxLoginAttempt'>
                <?php eT("Maximum number of attempts:"); ?>
            </label>
            <div class="">
                <input class="form-control" type="number" min="0" name="maxLoginAttempt"
                       value="<?= Yii::app()->getConfig('maxLoginAttempt') ?>"/>
>>>>>>> e8369cd7
            </div>
        </div>
        <div class="clearfix"></div>

        <!-- Brute-force for admin -->
        <div class="col-6">

            <div class="">
<<<<<<< HEAD
                <h3><?= gt('Brute-force protection for administration'); ?></h3>

                <div class="mb-3">
                    <label class="form-label" for='loginIpWhitelist'>
                        <?php eT("IP whitelist:"); ?>
                    </label>
                    <textarea class="form-control" id='loginIpWhitelist'
                              name='loginIpWhitelist'><?php echo htmlspecialchars(Yii::app()->getConfig('loginIpWhitelist')); ?></textarea>
                    <span
                        class='hint'><?php eT("List of IP addresses to exclude from the maximum login attempts check. Separate each IP address with a comma or a new line."); ?></span>
                </div>

                <div class="mb-3">
                    <label class="form-label" for='maxLoginAttempt'>
                        <?php eT("Maximum number of attempts:"); ?>
                    </label>
                    <div class="">
                        <input class="form-control" type="number" name="maxLoginAttempt"
                               value="<?= Yii::app()->getConfig('maxLoginAttempt') ?>"/>
                    </div>
                </div>
                <div class="mb-3">
                    <label class="form-label" for='timeOutTime'>
                        <?php eT("Lockout time in seconds (after maximum number of attempts):"); ?>
                    </label>
                    <div class="">
                        <input class="form-control" type="number" name="timeOutTime" value="<?= Yii::app()->getConfig('timeOutTime') ?>"/>
                    </div>
                </div>
=======
                <input class="form-control" type="number" min="0"  name="timeOutTime"
                       value="<?= Yii::app()->getConfig('timeOutTime') ?>"/>
>>>>>>> e8369cd7
            </div>
        </div>

        <!-- Brute-force for participant -->
        <div class="col-6">
            <h3><?= gt('Brute-force protection for survey participation') ?></h3>

            <div class="mb-3">
                <label class="form-label" for='tokenIpWhitelist'>
                    <?php eT("IP whitelist:"); ?>
                </label>
                <textarea class="form-control" id='tokenIpWhitelist'
                          name='tokenIpWhitelist'><?php echo htmlspecialchars(Yii::app()->getConfig('tokenIpWhitelist')); ?></textarea>
                <span class='hint'>
                    <?php eT("List of IP addresses to exclude from the maximum token validation attempts check. Separate each IP address with a comma or a new line."); ?>
                </span>
            </div>

<<<<<<< HEAD
            <div class="mb-3">
                <label class="form-label" for='maxLoginAttemptParticipants'>
                    <?php eT("Maximum number of attempts:"); ?>
                </label>
                <div class="">
                    <input class="form-control" type="number" name="maxLoginAttemptParticipants"
                           value="<?= Yii::app()->getConfig('maxLoginAttemptParticipants') ?>"/>
                </div>
            </div>
            <div class="mb-3">
                <label class="form-label" for='timeOutParticipants'>
                    <?php eT("Lockout time in seconds (after maximum number of attempts):"); ?>
                </label>
                <div class="">
                    <input class="form-control" type="number" name="timeOutParticipants"
                           value="<?= Yii::app()->getConfig('timeOutParticipants') ?>"/>
                </div>
=======
        <div class="form-group">
            <label class="control-label" for='maxLoginAttemptParticipants'>
                <?php eT("Maximum number of attempts:"); ?>
            </label>
            <div class="">
                <input class="form-control" type="number" min="0"  name="maxLoginAttemptParticipants"
                       value="<?= Yii::app()->getConfig('maxLoginAttemptParticipants') ?>"/>
            </div>
        </div>
        <div class="form-group">
            <label class="control-label" for='timeOutParticipants'>
                <?php eT("Lockout time in seconds (after maximum number of attempts):"); ?>
            </label>
            <div class="">
                <input class="form-control" type="number" min="0" name="timeOutParticipants"
                       value="<?= Yii::app()->getConfig('timeOutParticipants') ?>"/>
>>>>>>> e8369cd7
            </div>

            <div class="mb-3">
                <label class="form-label" for='tokenIpWhitelist'>
                    <?php eT("Reset failed login attempts of participants to make survey accessible again:"); ?>
                </label>
                <div class="">
                    <a
                        class='btn btn-large btn-warning'
                        type="button"
                        href='<?= \Yii::app()->createUrl('admin/globalsettings', ["sa" => "resetFailedLoginParticipants"]) ?>'
                    >
                        <?php eT("Reset participant attempts"); ?>
                    </a>
                </div>
            </div>
        </div>
    </div>
</div>

<?php if (Yii::app()->getConfig("demoMode") == true) : ?>
    <p><?php eT("Note: Demo mode is activated. Marked (*) settings can't be changed."); ?></p>
<?php endif; ?><|MERGE_RESOLUTION|>--- conflicted
+++ resolved
@@ -115,7 +115,6 @@
                 </div>
             </div>
 
-<<<<<<< HEAD
             <div class="mb-3">
                 <span
                     style='font-size:1em;'><?php echo sprintf(gT('%sWarning:%s Before turning on HTTPS,%s check this link.%s'),
@@ -125,15 +124,6 @@
                             '</a>')
                         . '<br/> '
                         . gT("If the link does not work and you turn on HTTPS, you will not be able to access and use your LimeSurvey application!"); ?></span>
-=======
-        <div class="form-group">
-            <label class="control-label" for='maxLoginAttempt'>
-                <?php eT("Maximum number of attempts:"); ?>
-            </label>
-            <div class="">
-                <input class="form-control" type="number" min="0" name="maxLoginAttempt"
-                       value="<?= Yii::app()->getConfig('maxLoginAttempt') ?>"/>
->>>>>>> e8369cd7
             </div>
         </div>
         <div class="clearfix"></div>
@@ -142,7 +132,6 @@
         <div class="col-6">
 
             <div class="">
-<<<<<<< HEAD
                 <h3><?= gt('Brute-force protection for administration'); ?></h3>
 
                 <div class="mb-3">
@@ -160,7 +149,7 @@
                         <?php eT("Maximum number of attempts:"); ?>
                     </label>
                     <div class="">
-                        <input class="form-control" type="number" name="maxLoginAttempt"
+                        <input class="form-control" type="number" min="0" name="maxLoginAttempt"
                                value="<?= Yii::app()->getConfig('maxLoginAttempt') ?>"/>
                     </div>
                 </div>
@@ -169,13 +158,9 @@
                         <?php eT("Lockout time in seconds (after maximum number of attempts):"); ?>
                     </label>
                     <div class="">
-                        <input class="form-control" type="number" name="timeOutTime" value="<?= Yii::app()->getConfig('timeOutTime') ?>"/>
+                        <input class="form-control" type="number" min="0" name="timeOutTime" value="<?= Yii::app()->getConfig('timeOutTime') ?>"/>
                     </div>
                 </div>
-=======
-                <input class="form-control" type="number" min="0"  name="timeOutTime"
-                       value="<?= Yii::app()->getConfig('timeOutTime') ?>"/>
->>>>>>> e8369cd7
             </div>
         </div>
 
@@ -194,13 +179,12 @@
                 </span>
             </div>
 
-<<<<<<< HEAD
             <div class="mb-3">
                 <label class="form-label" for='maxLoginAttemptParticipants'>
                     <?php eT("Maximum number of attempts:"); ?>
                 </label>
                 <div class="">
-                    <input class="form-control" type="number" name="maxLoginAttemptParticipants"
+                    <input class="form-control" min="0" type="number" name="maxLoginAttemptParticipants"
                            value="<?= Yii::app()->getConfig('maxLoginAttemptParticipants') ?>"/>
                 </div>
             </div>
@@ -209,27 +193,9 @@
                     <?php eT("Lockout time in seconds (after maximum number of attempts):"); ?>
                 </label>
                 <div class="">
-                    <input class="form-control" type="number" name="timeOutParticipants"
+                    <input class="form-control" type="number" min="0" name="timeOutParticipants"
                            value="<?= Yii::app()->getConfig('timeOutParticipants') ?>"/>
                 </div>
-=======
-        <div class="form-group">
-            <label class="control-label" for='maxLoginAttemptParticipants'>
-                <?php eT("Maximum number of attempts:"); ?>
-            </label>
-            <div class="">
-                <input class="form-control" type="number" min="0"  name="maxLoginAttemptParticipants"
-                       value="<?= Yii::app()->getConfig('maxLoginAttemptParticipants') ?>"/>
-            </div>
-        </div>
-        <div class="form-group">
-            <label class="control-label" for='timeOutParticipants'>
-                <?php eT("Lockout time in seconds (after maximum number of attempts):"); ?>
-            </label>
-            <div class="">
-                <input class="form-control" type="number" min="0" name="timeOutParticipants"
-                       value="<?= Yii::app()->getConfig('timeOutParticipants') ?>"/>
->>>>>>> e8369cd7
             </div>
 
             <div class="mb-3">
