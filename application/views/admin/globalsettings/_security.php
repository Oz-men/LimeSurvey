<?php

/**
 * This view generate the 'security' tab inside global settings.
 *
 */

?>
<<<<<<< HEAD
<div class="form-group">

    <label class=" form-label"
           for='surveyPreview_require_Auth'><?php eT("Survey preview only for administration users:"); ?></label>
    <div>
        <?php $this->widget('ext.ButtonGroupWidget.ButtonGroupWidget', [
            'name'          => 'surveyPreview_require_Auth',
            'checkedOption' => App()->getConfig('surveyPreview_require_Auth'),
            'selectOptions' => [
                '1' => gT('On'),
                '0' => gT('Off'),
            ]
        ]); ?>
    </div>
</div>

<div class="form-group">
    <label class=" form-label" for='filterxsshtml'><?php eT("Filter HTML for XSS:");
        echo((Yii::app()->getConfig("demoMode") == true) ? '*' : ''); ?></label>
    <div>
        <?php $this->widget('ext.ButtonGroupWidget.ButtonGroupWidget', [
            'name'          => 'filterxsshtml',
            'checkedOption' => App()->getConfig('filterxsshtml'),
            'selectOptions' => [
                '1' => gT('On'),
                '0' => gT('Off'),
            ]
        ]); ?>
    </div>
    <div class="help-block">
        <span class='text-success'><?php eT("Note: XSS filtering is always disabled for the superadministrator."); ?></span>
    </div>
</div>

<div class="form-group">
    <label class=" form-label"
           for='disablescriptwithxss'><?php eT("Disable question script for XSS restricted user:"); ?></label>
    <div>
        <?php $this->widget('ext.ButtonGroupWidget.ButtonGroupWidget', [
            'name'          => 'disablescriptwithxss',
            'checkedOption' => App()->getConfig('disablescriptwithxss'),
            'selectOptions' => [
                '1' => gT('On'),
                '0' => gT('Off'),
            ]
        ]); ?>
    </div>
    <div class="help-block">
        <span
            class='text-warning'><?php eT("If you disable this option : user with XSS restriction still can add script. This allows user to add cross-site scripting javascript system."); ?></span>
    </div>
</div>

<div class="form-group">
    <label class=" form-label" for='usercontrolSameGroupPolicy'><?php eT("Group member can only see own group:"); ?></label>
    <div>
        <?php $this->widget('ext.ButtonGroupWidget.ButtonGroupWidget', [
            'name'          => 'usercontrolSameGroupPolicy',
            'id'            => 'usercontrolSameGroupPolicy',
            'checkedOption' => App()->getConfig('usercontrolSameGroupPolicy'),
            'selectOptions' => [
                '1' => gT('On'),
                '0' => gT('Off'),
            ]
        ]); ?>
    </div>
</div>

<div class="form-group">
    <label class=" form-label" for="x_frame_options">
        <?php if (Yii::app()->getConfig("demoMode") == true) { ?>
            <span class="text-danger asterisk"></span>
        <?php }; ?>
        <?php eT('IFrame embedding allowed:');
        echo((Yii::app()->getConfig("demoMode") == true) ? '*' : ''); ?></label>
    <div>
        <?php $this->widget('ext.ButtonGroupWidget.ButtonGroupWidget', [
            'name'          => 'x_frame_options',
            'checkedOption' => Yii::app()->getConfig('x_frame_options'),
            'selectOptions' => [
                "allow"      => gT("Allow", 'unescaped'),
                "sameorigin" => gT("Same origin", 'unescaped')
            ]
        ]); ?>
    </div>
</div>

<div class="form-group">
    <label class=" form-label" for="force_ssl">
        <?php if (Yii::app()->getConfig("demoMode") == true) { ?>
            <span class="text-danger asterisk"></span>
        <?php }; ?>
        <?php eT('Force HTTPS:');
        echo((Yii::app()->getConfig("demoMode") == true) ? '*' : ''); ?></label>
    <div>
        <?php $this->widget('ext.ButtonGroupWidget.ButtonGroupWidget', [
            'name'          => 'force_ssl',
            'checkedOption' => App()->getConfig('force_ssl'),
            'selectOptions' => [
                "on"  => gT("On", 'unescaped'),
                "off" => gT("Off", 'unescaped')
            ]
        ]); ?>
    </div>
</div>
<div class="form-group">
    <span
        style='font-size:1em;'><?php echo sprintf(gT('%sWarning:%s Before turning on HTTPS,%s check this link.%s'), '<b>', '</b>', '<a href="https://' . $_SERVER['HTTP_HOST'] . $this->createUrl("admin/globalsettings/sa") . '" title="' . gT('Test if your server has SSL enabled by clicking on this link.') . '">', '</a>')
            . '<br/> '
            . gT("If the link does not work and you turn on HTTPS, you will not be able to access and use your LimeSurvey application!"); ?></span>
</div>
=======
<div class="container"> 
    <div class="row">
        <div class="col-6">
            <div class="mb-3">

                <label class=" form-label"
                       for='surveyPreview_require_Auth'><?php eT("Survey preview only for administration users:"); ?></label>
                <div class="">
                    <?php $this->widget('yiiwheels.widgets.switch.WhSwitch', array(
                        'name' => 'surveyPreview_require_Auth',
                        'id' => 'surveyPreview_require_Auth',
                        'value' => Yii::app()->getConfig('surveyPreview_require_Auth'),
                        'onLabel' => gT('On'),
                        'offLabel' => gT('Off')));
                    ?>
                </div>
            </div>

            <div class="mb-3">
                <label class=" form-label" for='filterxsshtml'><?php eT("Filter HTML for XSS:");
                    echo((Yii::app()->getConfig("demoMode") == true) ? '*' : ''); ?></label>
                <div class="">
                    <?php $this->widget('yiiwheels.widgets.switch.WhSwitch', array(
                        'name' => 'filterxsshtml',
                        'id' => 'filterxsshtml',
                        'value' => Yii::app()->getConfig('filterxsshtml'),
                        'onLabel' => gT('On'),
                        'offLabel' => gT('Off')
                    ));
                    ?>
                </div>
                <div class="help-block">
                    <span
                        class='text-success'><?php eT("Note: XSS filtering is always disabled for the superadministrator."); ?></span>
                </div>
            </div>

            <div class="mb-3">
                <label class=" form-label"
                       for='disablescriptwithxss'><?php eT("Disable question script for XSS restricted user:"); ?></label>
                <div class="">
                    <?php $this->widget('yiiwheels.widgets.switch.WhSwitch', array(
                        'name' => 'disablescriptwithxss',
                        'id' => 'disablescriptwithxss',
                        'value' => Yii::app()->getConfig('disablescriptwithxss'),
                        'onLabel' => gT('On'),
                        'offLabel' => gT('Off')
                    ));
                    ?>
                </div>
                <div class="help-block">
                    <span
                        class='text-warning'><?php eT("If you disable this option : user with XSS restriction still can add script. This allows user to add cross-site scripting javascript system."); ?></span>
                </div>
            </div>


            <div class="mb-3">
                <label class=" form-label"
                       for='usercontrolSameGroupPolicy'><?php eT("Group member can only see own group:"); ?></label>
                <div class="">
                    <?php $this->widget('yiiwheels.widgets.switch.WhSwitch', array(
                        'name' => 'usercontrolSameGroupPolicy',
                        'id' => 'usercontrolSameGroupPolicy',
                        'value' => Yii::app()->getConfig('usercontrolSameGroupPolicy'),
                        'onLabel' => gT('On'),
                        'offLabel' => gT('Off')));
                    ?>
                </div>
            </div>

            <div class="mb-3">
                <label class=" form-label" for="x_frame_options">
                    <?php if (Yii::app()->getConfig("demoMode") == true) { ?>
                        <span class="text-danger asterisk"></span>
                    <?php }; ?>
                    <?php eT('IFrame embedding allowed:');
                    echo((Yii::app()->getConfig("demoMode") == true) ? '*' : ''); ?></label>
                <div class="">
                    <?php $this->widget('yiiwheels.widgets.buttongroup.WhButtonGroup', array(
                        'name' => 'x_frame_options',
                        'value' => Yii::app()->getConfig('x_frame_options'),
                        'selectOptions' => array(
                            "allow" => gT("Allow", 'unescaped'),
                            "sameorigin" => gT("Same origin", 'unescaped')
                        )
                    )); ?>
                </div>
            </div>
>>>>>>> 165fe440

            <div class="mb-3">
                <label class=" form-label" for="force_ssl">
                    <?php if (Yii::app()->getConfig("demoMode") == true) { ?>
                        <span class="text-danger asterisk"></span>
                    <?php }; ?>
                    <?php eT('Force HTTPS:');
                    echo((Yii::app()->getConfig("demoMode") == true) ? '*' : ''); ?></label>
                <div class="">
                    <?php $this->widget('yiiwheels.widgets.buttongroup.WhButtonGroup', array(
                        'name' => 'force_ssl',
                        'value' => Yii::app()->getConfig('force_ssl'),
                        'selectOptions' => array(
                            "on" => gT("On", 'unescaped'),
                            "off" => gT("Off", 'unescaped')
                        )
                    )); ?>
                </div>
            </div>

            <div class="mb-3">
                <span
                    style='font-size:1em;'><?php echo sprintf(gT('%sWarning:%s Before turning on HTTPS,%s check this link.%s'), '<b>', '</b>', '<a href="https://' . $_SERVER['HTTP_HOST'] . $this->createUrl("admin/globalsettings/sa") . '" title="' . gT('Test if your server has SSL enabled by clicking on this link.') . '">', '</a>')
                        . '<br/> '
                        . gT("If the link does not work and you turn on HTTPS, you will not be able to access and use your LimeSurvey application!"); ?></span>
            </div>
        </div>
        <div class="clearfix"></div>

        <!-- Brute-force for admin -->
        <div class="col-6">

            <div class="">
                <h3><?= gt('Brute-force protection for administration'); ?></h3>

                <div class="mb-3">
                    <label class="form-label" for='loginIpWhitelist'>
                        <?php eT("IP whitelist:"); ?>
                    </label>
                    <textarea class="form-control" id='loginIpWhitelist' name='loginIpWhitelist'><?php echo htmlspecialchars(Yii::app()->getConfig('loginIpWhitelist')); ?></textarea>
                    <span class='hint'><?php eT("List of IP addresses to exclude from the maximum login attempts check. Separate each IP address with a comma or a new line."); ?></span>
                </div>

                <div class="mb-3">
                    <label class="form-label" for='maxLoginAttempt'>
                        <?php eT("Maximum number of attempts:"); ?>
                    </label>
                    <div class="">
                        <input class="form-control" type="number" name="maxLoginAttempt"
                               value="<?= Yii::app()->getConfig('maxLoginAttempt') ?>"/>
                    </div>
                </div>
                <div class="mb-3">
                    <label class="form-label" for='timeOutTime'>
                        <?php eT("Lockout time in seconds (after maximum number of attempts):"); ?>
                    </label>
                    <div class="">
                        <input class="form-control" type="number" name="timeOutTime" value="<?= Yii::app()->getConfig('timeOutTime') ?>"/>
                    </div>
                </div>
            </div>
        </div>

        <!-- Brute-force for participant -->
        <div class="col-6">
            <h3><?= gt('Brute-force protection for survey participation') ?></h3>

            <div class="mb-3">
                <label class="form-label" for='tokenIpWhitelist'>
                    <?php eT("IP whitelist:"); ?>
                </label>
                <textarea class="form-control" id='tokenIpWhitelist'
                          name='tokenIpWhitelist'><?php echo htmlspecialchars(Yii::app()->getConfig('tokenIpWhitelist')); ?></textarea>
                <span class='hint'>
                    <?php eT("List of IP addresses to exclude from the maximum token validation attempts check. Separate each IP address with a comma or a new line."); ?>
                </span>
            </div>

            <div class="mb-3">
                <label class="form-label" for='maxLoginAttemptParticipants'>
                    <?php eT("Maximum number of attempts:"); ?>
                </label>
                <div class="">
                    <input class="form-control" type="number" name="maxLoginAttemptParticipants"
                           value="<?= Yii::app()->getConfig('maxLoginAttemptParticipants') ?>"/>
                </div>
            </div>
            <div class="mb-3">
                <label class="form-label" for='timeOutParticipants'>
                    <?php eT("Lockout time in seconds (after maximum number of attempts):"); ?>
                </label>
                <div class="">
                    <input class="form-control" type="number" name="timeOutParticipants"
                           value="<?= Yii::app()->getConfig('timeOutParticipants') ?>"/>
                </div>
            </div>

            <div class="mb-3">
                <label class="form-label" for='tokenIpWhitelist'>
                    <?php eT("Reset failed login attempts of participants to make survey accessible again:"); ?>
                </label>
                <div class="">
                    <a
                        class='btn btn-large btn-warning'
                        type="button"
                        href='<?= \Yii::app()->createUrl('admin/globalsettings', array("sa" => "resetFailedLoginParticipants")) ?>'
                    >
                        <?php eT("Reset participant attempts"); ?>
                    </a>
                </div>
            </div>
        </div>
    </div>
</div>

<?php if (Yii::app()->getConfig("demoMode") == true) : ?>
    <p><?php eT("Note: Demo mode is activated. Marked (*) settings can't be changed."); ?></p>
<?php endif; ?><|MERGE_RESOLUTION|>--- conflicted
+++ resolved
@@ -6,190 +6,77 @@
  */
 
 ?>
-<<<<<<< HEAD
-<div class="form-group">
-
-    <label class=" form-label"
-           for='surveyPreview_require_Auth'><?php eT("Survey preview only for administration users:"); ?></label>
-    <div>
-        <?php $this->widget('ext.ButtonGroupWidget.ButtonGroupWidget', [
-            'name'          => 'surveyPreview_require_Auth',
-            'checkedOption' => App()->getConfig('surveyPreview_require_Auth'),
-            'selectOptions' => [
-                '1' => gT('On'),
-                '0' => gT('Off'),
-            ]
-        ]); ?>
-    </div>
-</div>
-
-<div class="form-group">
-    <label class=" form-label" for='filterxsshtml'><?php eT("Filter HTML for XSS:");
-        echo((Yii::app()->getConfig("demoMode") == true) ? '*' : ''); ?></label>
-    <div>
-        <?php $this->widget('ext.ButtonGroupWidget.ButtonGroupWidget', [
-            'name'          => 'filterxsshtml',
-            'checkedOption' => App()->getConfig('filterxsshtml'),
-            'selectOptions' => [
-                '1' => gT('On'),
-                '0' => gT('Off'),
-            ]
-        ]); ?>
-    </div>
-    <div class="help-block">
-        <span class='text-success'><?php eT("Note: XSS filtering is always disabled for the superadministrator."); ?></span>
-    </div>
-</div>
-
-<div class="form-group">
-    <label class=" form-label"
-           for='disablescriptwithxss'><?php eT("Disable question script for XSS restricted user:"); ?></label>
-    <div>
-        <?php $this->widget('ext.ButtonGroupWidget.ButtonGroupWidget', [
-            'name'          => 'disablescriptwithxss',
-            'checkedOption' => App()->getConfig('disablescriptwithxss'),
-            'selectOptions' => [
-                '1' => gT('On'),
-                '0' => gT('Off'),
-            ]
-        ]); ?>
-    </div>
-    <div class="help-block">
-        <span
-            class='text-warning'><?php eT("If you disable this option : user with XSS restriction still can add script. This allows user to add cross-site scripting javascript system."); ?></span>
-    </div>
-</div>
-
-<div class="form-group">
-    <label class=" form-label" for='usercontrolSameGroupPolicy'><?php eT("Group member can only see own group:"); ?></label>
-    <div>
-        <?php $this->widget('ext.ButtonGroupWidget.ButtonGroupWidget', [
-            'name'          => 'usercontrolSameGroupPolicy',
-            'id'            => 'usercontrolSameGroupPolicy',
-            'checkedOption' => App()->getConfig('usercontrolSameGroupPolicy'),
-            'selectOptions' => [
-                '1' => gT('On'),
-                '0' => gT('Off'),
-            ]
-        ]); ?>
-    </div>
-</div>
-
-<div class="form-group">
-    <label class=" form-label" for="x_frame_options">
-        <?php if (Yii::app()->getConfig("demoMode") == true) { ?>
-            <span class="text-danger asterisk"></span>
-        <?php }; ?>
-        <?php eT('IFrame embedding allowed:');
-        echo((Yii::app()->getConfig("demoMode") == true) ? '*' : ''); ?></label>
-    <div>
-        <?php $this->widget('ext.ButtonGroupWidget.ButtonGroupWidget', [
-            'name'          => 'x_frame_options',
-            'checkedOption' => Yii::app()->getConfig('x_frame_options'),
-            'selectOptions' => [
-                "allow"      => gT("Allow", 'unescaped'),
-                "sameorigin" => gT("Same origin", 'unescaped')
-            ]
-        ]); ?>
-    </div>
-</div>
-
-<div class="form-group">
-    <label class=" form-label" for="force_ssl">
-        <?php if (Yii::app()->getConfig("demoMode") == true) { ?>
-            <span class="text-danger asterisk"></span>
-        <?php }; ?>
-        <?php eT('Force HTTPS:');
-        echo((Yii::app()->getConfig("demoMode") == true) ? '*' : ''); ?></label>
-    <div>
-        <?php $this->widget('ext.ButtonGroupWidget.ButtonGroupWidget', [
-            'name'          => 'force_ssl',
-            'checkedOption' => App()->getConfig('force_ssl'),
-            'selectOptions' => [
-                "on"  => gT("On", 'unescaped'),
-                "off" => gT("Off", 'unescaped')
-            ]
-        ]); ?>
-    </div>
-</div>
-<div class="form-group">
-    <span
-        style='font-size:1em;'><?php echo sprintf(gT('%sWarning:%s Before turning on HTTPS,%s check this link.%s'), '<b>', '</b>', '<a href="https://' . $_SERVER['HTTP_HOST'] . $this->createUrl("admin/globalsettings/sa") . '" title="' . gT('Test if your server has SSL enabled by clicking on this link.') . '">', '</a>')
-            . '<br/> '
-            . gT("If the link does not work and you turn on HTTPS, you will not be able to access and use your LimeSurvey application!"); ?></span>
-</div>
-=======
-<div class="container"> 
+<div class="container">
     <div class="row">
         <div class="col-6">
             <div class="mb-3">
 
                 <label class=" form-label"
                        for='surveyPreview_require_Auth'><?php eT("Survey preview only for administration users:"); ?></label>
-                <div class="">
-                    <?php $this->widget('yiiwheels.widgets.switch.WhSwitch', array(
-                        'name' => 'surveyPreview_require_Auth',
-                        'id' => 'surveyPreview_require_Auth',
-                        'value' => Yii::app()->getConfig('surveyPreview_require_Auth'),
-                        'onLabel' => gT('On'),
-                        'offLabel' => gT('Off')));
-                    ?>
+                <div>
+                    <?php $this->widget('ext.ButtonGroupWidget.ButtonGroupWidget', [
+                        'name'          => 'surveyPreview_require_Auth',
+                        'checkedOption' => App()->getConfig('surveyPreview_require_Auth'),
+                        'selectOptions' => [
+                            '1' => gT('On'),
+                            '0' => gT('Off'),
+                        ]
+                    ]); ?>
                 </div>
             </div>
 
             <div class="mb-3">
                 <label class=" form-label" for='filterxsshtml'><?php eT("Filter HTML for XSS:");
                     echo((Yii::app()->getConfig("demoMode") == true) ? '*' : ''); ?></label>
-                <div class="">
-                    <?php $this->widget('yiiwheels.widgets.switch.WhSwitch', array(
-                        'name' => 'filterxsshtml',
-                        'id' => 'filterxsshtml',
-                        'value' => Yii::app()->getConfig('filterxsshtml'),
-                        'onLabel' => gT('On'),
-                        'offLabel' => gT('Off')
-                    ));
-                    ?>
+                <div>
+                    <?php $this->widget('ext.ButtonGroupWidget.ButtonGroupWidget', [
+                        'name'          => 'filterxsshtml',
+                        'checkedOption' => App()->getConfig('filterxsshtml'),
+                        'selectOptions' => [
+                            '1' => gT('On'),
+                            '0' => gT('Off'),
+                        ]
+                    ]); ?>
                 </div>
                 <div class="help-block">
-                    <span
-                        class='text-success'><?php eT("Note: XSS filtering is always disabled for the superadministrator."); ?></span>
+                    <span class='text-success'><?php eT("Note: XSS filtering is always disabled for the superadministrator."); ?></span>
                 </div>
             </div>
 
             <div class="mb-3">
                 <label class=" form-label"
                        for='disablescriptwithxss'><?php eT("Disable question script for XSS restricted user:"); ?></label>
-                <div class="">
-                    <?php $this->widget('yiiwheels.widgets.switch.WhSwitch', array(
-                        'name' => 'disablescriptwithxss',
-                        'id' => 'disablescriptwithxss',
-                        'value' => Yii::app()->getConfig('disablescriptwithxss'),
-                        'onLabel' => gT('On'),
-                        'offLabel' => gT('Off')
-                    ));
-                    ?>
+                <div>
+                    <?php $this->widget('ext.ButtonGroupWidget.ButtonGroupWidget', [
+                        'name'          => 'disablescriptwithxss',
+                        'checkedOption' => App()->getConfig('disablescriptwithxss'),
+                        'selectOptions' => [
+                            '1' => gT('On'),
+                            '0' => gT('Off'),
+                        ]
+                    ]); ?>
                 </div>
                 <div class="help-block">
                     <span
                         class='text-warning'><?php eT("If you disable this option : user with XSS restriction still can add script. This allows user to add cross-site scripting javascript system."); ?></span>
                 </div>
             </div>
-
-
-            <div class="mb-3">
-                <label class=" form-label"
-                       for='usercontrolSameGroupPolicy'><?php eT("Group member can only see own group:"); ?></label>
-                <div class="">
-                    <?php $this->widget('yiiwheels.widgets.switch.WhSwitch', array(
-                        'name' => 'usercontrolSameGroupPolicy',
-                        'id' => 'usercontrolSameGroupPolicy',
-                        'value' => Yii::app()->getConfig('usercontrolSameGroupPolicy'),
-                        'onLabel' => gT('On'),
-                        'offLabel' => gT('Off')));
-                    ?>
-                </div>
-            </div>
-
+            <div class="mb-3">
+                <label class=" form-label" for='usercontrolSameGroupPolicy'>
+                    <?php eT("Group member can only see own group:"); ?>
+                </label>
+                <div class="">
+                    <?php $this->widget('ext.ButtonGroupWidget.ButtonGroupWidget', [
+                        'name'          => 'usercontrolSameGroupPolicy',
+                        'id'            => 'usercontrolSameGroupPolicy',
+                        'checkedOption' => App()->getConfig('usercontrolSameGroupPolicy'),
+                        'selectOptions' => [
+                            '1' => gT('On'),
+                            '0' => gT('Off'),
+                        ]
+                    ]); ?>
+                </div>
+            </div>
             <div class="mb-3">
                 <label class=" form-label" for="x_frame_options">
                     <?php if (Yii::app()->getConfig("demoMode") == true) { ?>
@@ -197,18 +84,17 @@
                     <?php }; ?>
                     <?php eT('IFrame embedding allowed:');
                     echo((Yii::app()->getConfig("demoMode") == true) ? '*' : ''); ?></label>
-                <div class="">
-                    <?php $this->widget('yiiwheels.widgets.buttongroup.WhButtonGroup', array(
-                        'name' => 'x_frame_options',
-                        'value' => Yii::app()->getConfig('x_frame_options'),
-                        'selectOptions' => array(
-                            "allow" => gT("Allow", 'unescaped'),
+                <div>
+                    <?php $this->widget('ext.ButtonGroupWidget.ButtonGroupWidget', [
+                        'name'          => 'x_frame_options',
+                        'checkedOption' => Yii::app()->getConfig('x_frame_options'),
+                        'selectOptions' => [
+                            "allow"      => gT("Allow", 'unescaped'),
                             "sameorigin" => gT("Same origin", 'unescaped')
-                        )
-                    )); ?>
-                </div>
-            </div>
->>>>>>> 165fe440
+                        ]
+                    ]); ?>
+                </div>
+            </div>
 
             <div class="mb-3">
                 <label class=" form-label" for="force_ssl">
@@ -217,21 +103,25 @@
                     <?php }; ?>
                     <?php eT('Force HTTPS:');
                     echo((Yii::app()->getConfig("demoMode") == true) ? '*' : ''); ?></label>
-                <div class="">
-                    <?php $this->widget('yiiwheels.widgets.buttongroup.WhButtonGroup', array(
-                        'name' => 'force_ssl',
-                        'value' => Yii::app()->getConfig('force_ssl'),
-                        'selectOptions' => array(
-                            "on" => gT("On", 'unescaped'),
+                <div>
+                    <?php $this->widget('ext.ButtonGroupWidget.ButtonGroupWidget', [
+                        'name'          => 'force_ssl',
+                        'checkedOption' => App()->getConfig('force_ssl'),
+                        'selectOptions' => [
+                            "on"  => gT("On", 'unescaped'),
                             "off" => gT("Off", 'unescaped')
-                        )
-                    )); ?>
+                        ]
+                    ]); ?>
                 </div>
             </div>
 
             <div class="mb-3">
                 <span
-                    style='font-size:1em;'><?php echo sprintf(gT('%sWarning:%s Before turning on HTTPS,%s check this link.%s'), '<b>', '</b>', '<a href="https://' . $_SERVER['HTTP_HOST'] . $this->createUrl("admin/globalsettings/sa") . '" title="' . gT('Test if your server has SSL enabled by clicking on this link.') . '">', '</a>')
+                    style='font-size:1em;'><?php echo sprintf(gT('%sWarning:%s Before turning on HTTPS,%s check this link.%s'),
+                            '<b>',
+                            '</b>',
+                            '<a href="https://' . $_SERVER['HTTP_HOST'] . $this->createUrl("admin/globalsettings/sa") . '" title="' . gT('Test if your server has SSL enabled by clicking on this link.') . '">',
+                            '</a>')
                         . '<br/> '
                         . gT("If the link does not work and you turn on HTTPS, you will not be able to access and use your LimeSurvey application!"); ?></span>
             </div>
@@ -248,8 +138,10 @@
                     <label class="form-label" for='loginIpWhitelist'>
                         <?php eT("IP whitelist:"); ?>
                     </label>
-                    <textarea class="form-control" id='loginIpWhitelist' name='loginIpWhitelist'><?php echo htmlspecialchars(Yii::app()->getConfig('loginIpWhitelist')); ?></textarea>
-                    <span class='hint'><?php eT("List of IP addresses to exclude from the maximum login attempts check. Separate each IP address with a comma or a new line."); ?></span>
+                    <textarea class="form-control" id='loginIpWhitelist'
+                              name='loginIpWhitelist'><?php echo htmlspecialchars(Yii::app()->getConfig('loginIpWhitelist')); ?></textarea>
+                    <span
+                        class='hint'><?php eT("List of IP addresses to exclude from the maximum login attempts check. Separate each IP address with a comma or a new line."); ?></span>
                 </div>
 
                 <div class="mb-3">
@@ -314,7 +206,7 @@
                     <a
                         class='btn btn-large btn-warning'
                         type="button"
-                        href='<?= \Yii::app()->createUrl('admin/globalsettings', array("sa" => "resetFailedLoginParticipants")) ?>'
+                        href='<?= \Yii::app()->createUrl('admin/globalsettings', ["sa" => "resetFailedLoginParticipants"]) ?>'
                     >
                         <?php eT("Reset participant attempts"); ?>
                     </a>
