--- conflicted
+++ resolved
@@ -9,16 +9,10 @@
     </div>
 </div>
 <div class="modal-footer">
-<<<<<<< HEAD
     <button role="button" class="btn btn-primary btn-ok" href="<?php echo \Yii::app()->createUrl('admin/globalsettings', array("sa" => "sendTestEmail"));?>">
         <span class='fa fa-check'></span>
         &nbsp;<?php eT("Send email"); ?>
     </button>
-    <button type="button" class="btn btn-danger" data-dismiss="modal">
-=======
-    <a class="btn btn-primary btn-ok" href="<?php echo \Yii::app()->createUrl('admin/globalsettings', array("sa" => "sendTestEmail"));?>"><span class='fa fa-check'></span>&nbsp;<?php eT("Send email"); ?></a>
-    <button type="button" class="btn btn-danger" data-bs-dismiss="modal">
->>>>>>> eb0af5f7
         <?php eT("Close"); ?>
     </button>
 </div>
