--- conflicted
+++ resolved
@@ -11,19 +11,7 @@
             <?php eT('Tutorial entries')?> 
         </div>
         <div class="col-12">
-<<<<<<< HEAD
-            <a class="btn btn-primary pull-right col-6 col-md-3 col-lg-2" id="createnewtutorialentry" >
-                <i class="fa fa-plus"></i>&nbsp;<?php eT('New') ?>
-            </a>	
-            <?php if(Permission::model()->hasGlobalPermission('superadmin','read')):?>
-            <a class="btn btn-danger pull-right ls-space margin right-10 col-6 col-md-3 col-lg-2" href="#restoremodal" data-bs-toggle="modal">
-                <i class="fa fa-refresh"></i>&nbsp;
-                <?php eT('Reset') ?>
-            </a>
-            <?php endif; ?>	
-=======
             <a role="button" class="btn btn-primary pull-right col-xs-6 col-sm-3 col-md-2" id="createnewtutorialentry">
-                <i class="fa fa-plus"></i>
                 &nbsp;
                 <?php eT('New') ?>
             </a>
@@ -34,7 +22,6 @@
                     <?php eT('Reset'); ?>
                 </a>
             <?php endif; ?>
->>>>>>> 2af99598
         </div>
 		<div class="col-12 ls-space margin top-15">
 			<div class="col-12 ls-flex-item">
