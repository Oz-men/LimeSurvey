--- conflicted
+++ resolved
@@ -21,15 +21,11 @@
 				<?php eT('New') ?>
 			</button>	
             <?php if(Permission::model()->hasGlobalPermission('superadmin','read')):?>
-<<<<<<< HEAD
             <button
 				type="button"
 				class="btn btn-danger pull-right ls-space margin right-10 col-xs-6 col-sm-3 col-md-2" 
 				href="#restoremodal" 
-				data-toggle="modal">
-=======
-            <a class="btn btn-danger pull-right ls-space margin right-10 col-xs-6 col-sm-3 col-md-2" href="#restoremodal" data-bs-toggle="modal">
->>>>>>> eb0af5f7
+				data-bs-toggle="modal">
                 <i class="fa fa-refresh"></i>&nbsp;
                 <?php eT('Reset'); ?>
 			</button>
