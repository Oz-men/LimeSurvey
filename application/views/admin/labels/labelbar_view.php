--- conflicted
+++ resolved
@@ -8,18 +8,6 @@
             <img src='<?php echo $sImageURL; ?>separator.gif' alt='' />
             <?php if (Permission::model()->hasGlobalPermission('labelsets','update')) { ?>
             <a href='<?php echo $this->createUrl("admin/labels/sa/editlabelset/lid/".$lid); ?>'>
-<<<<<<< HEAD
-                <img src='<?php echo $sImageURL; ?>edit.png' alt='<?php $clang->eT("Edit label set"); ?>'  /></a>
-            <?php }; ?>
-            <?php if (Permission::model()->hasGlobalPermission('labelsets','delete')) { ?>
-            <a href='#' data-action='deletelabelset' data-url='<?php echo $this->createUrl("admin/labels/sa/process"); ?>' data-confirm='<?php eT('Do you really want to delete this label set?'); ?>' >
-                <img src='<?php echo $sImageURL; ?>delete.png'  alt='<?php $clang->eT("Delete label set"); ?>' /></a>
-            <?php }; ?>
-            <img src='<?php echo $sImageURL; ?>separator.gif'  alt='' />  
-            <?php if (Permission::model()->hasGlobalPermission('labelsets','export')) { ?>
-            <a href='<?php echo $this->createUrl("admin/export/sa/dumplabel/lid/$lid");?>'>
-                <img src='<?php echo $sImageURL; ?>dumplabel.png' alt='<?php $clang->eT("Export this label set"); ?>' /></a>
-=======
                 <img src='<?php echo $sImageURL; ?>edit.png' alt='<?php eT("Edit label set"); ?>'  /></a>
             <?php }; ?>
             <?php if (Permission::model()->hasGlobalPermission('labelsets','delete')) { ?>
@@ -30,7 +18,6 @@
             <?php if (Permission::model()->hasGlobalPermission('labelsets','export')) { ?>
             <a href='<?php echo $this->createUrl("admin/export/sa/dumplabel/lid/$lid");?>'>
                 <img src='<?php echo $sImageURL; ?>dumplabel.png' alt='<?php eT("Export this label set"); ?>' /></a>
->>>>>>> 88c14fc1
             <?php }; ?>
         </div>
         <div class='menubar-right'>
