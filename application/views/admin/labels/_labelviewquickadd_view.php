<div class="modal fade" tabindex="-1" role="dialog" id='quickadd'>
  <div class="modal-dialog">
    <div class="modal-content">
      <div class="modal-header">
        <h5 class="modal-title"><?php eT('Enter your labels:') ?></h5>
        <button type="button" class="btn-close" data-bs-dismiss="modal" aria-label="Close"></button>
      </div>
      <div class="modal-body">
          <p><?php eT('Enter one label per line. You can provide a code by separating code and label text with a semicolon or tab. For multilingual surveys you add the translation(s) on the same line separated with a semicolon or tab.') ?></p>
          <textarea id='quickaddarea' name='quickaddarea' class='tipme' title='<?php eT('Enter one label per line. You can provide a code by separating code and label text with a semicolon or tab. For multilingual surveys you add the translation(s) on the same line separated with a semicolon or tab.') ?>' rows='10' cols='100' style='width:570px;'></textarea>
      </div>
      <div class="modal-footer button-list">
<<<<<<< HEAD
          <button id='btnqacancel' type='button' class="btn btn-cancel"  data-bs-dismiss="modal"><?php eT('Cancel') ?></button>
          <button id='btnqareplace' type='button' class="btn btn-outline-secondary"><?php eT('Replace') ?></button>
          <button role="button" id='btnqainsert' type='button' class="btn btn-primary">
            <?php eT('Add') ?>
          </button>
=======
          <button id='btnqacancel' type='button' class="btn btn-default"  data-bs-dismiss="modal"><?php eT('Cancel') ?></button>
          <button id='btnqareplace' type='button' class="btn btn-default"><?php eT('Replace') ?></button>
          <button id='btnqainsert' type='button' class="btn btn-primary"><?php eT('Add') ?></button>
>>>>>>> 7aa0323f
      </div>
    </div><!-- /.modal-content -->
  </div><!-- /.modal-dialog -->
</div><!-- /.modal --><|MERGE_RESOLUTION|>--- conflicted
+++ resolved
@@ -10,17 +10,11 @@
           <textarea id='quickaddarea' name='quickaddarea' class='tipme' title='<?php eT('Enter one label per line. You can provide a code by separating code and label text with a semicolon or tab. For multilingual surveys you add the translation(s) on the same line separated with a semicolon or tab.') ?>' rows='10' cols='100' style='width:570px;'></textarea>
       </div>
       <div class="modal-footer button-list">
-<<<<<<< HEAD
-          <button id='btnqacancel' type='button' class="btn btn-cancel"  data-bs-dismiss="modal"><?php eT('Cancel') ?></button>
+          <button id='btnqacancel' type='button' class="btn btn-default"  data-bs-dismiss="modal"><?php eT('Cancel') ?></button>
           <button id='btnqareplace' type='button' class="btn btn-outline-secondary"><?php eT('Replace') ?></button>
           <button role="button" id='btnqainsert' type='button' class="btn btn-primary">
             <?php eT('Add') ?>
           </button>
-=======
-          <button id='btnqacancel' type='button' class="btn btn-default"  data-bs-dismiss="modal"><?php eT('Cancel') ?></button>
-          <button id='btnqareplace' type='button' class="btn btn-default"><?php eT('Replace') ?></button>
-          <button id='btnqainsert' type='button' class="btn btn-primary"><?php eT('Add') ?></button>
->>>>>>> 7aa0323f
       </div>
     </div><!-- /.modal-content -->
   </div><!-- /.modal-dialog -->
