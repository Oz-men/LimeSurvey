<div class='menubar'>
    <div class='menubar-title ui-widget-header'>
        <strong><?php eT("Label set administration"); ?></strong>
    </div>
    <div class='menubar-main'>
        <div class='menubar-left'>
            <a href='<?php echo $this->createUrl("/admin/index"); ?>'>
                <img src='<?php echo $sImageURL; ?>home.png' alt='<?php eT("Return to survey administration"); ?>' /></a>
            <img src='<?php echo $sImageURL; ?>blank.gif' width='11' height='20' alt='' />
            <img src='<?php echo $sImageURL; ?>separator.gif' alt='' />
            <img src='<?php echo $sImageURL; ?>blank.gif' width='76' height='20' alt='' />
            <img src='<?php echo $sImageURL; ?>separator.gif' alt='' />
            <?php if (Permission::model()->hasGlobalPermission('labelsets','export')) {?>
            <a href='<?php echo $this->createUrl("admin/labels/sa/exportmulti");?>'>
<<<<<<< HEAD
                <img src='<?php echo $sImageURL; ?>dumplabelmulti.png' alt='<?php $clang->eT("Export multiple label sets"); ?>' /></a>
=======
                <img src='<?php echo $sImageURL; ?>dumplabelmulti.png' alt='<?php eT("Export multiple label sets"); ?>' /></a>
>>>>>>> 88c14fc1
            <?php }; ?>
        </div>
        <div class='menubar-right'>
            <img src='<?php echo $sImageURL; ?>blank.gif' width='5' height='20' alt='' />
            <label for='labelsetchanger'><?php eT("Label sets:");?> </label>
            <select id='labelsetchanger' onchange="window.open(this.options[this.selectedIndex].value,'_top')">
                <option value=''
                    <?php if (!isset($lid) || $lid<1) { ?> selected='selected' <?php } ?>
                    ><?php eT("Please choose..."); ?></option>

                <?php if (count($labelsets)>0)
                    {
                        foreach ($labelsets as $lb)
                        { ?>
                        <option data-labelset-id='<?php echo $lb[0]; ?>' value='<?php echo $this->createUrl("admin/labels/sa/view/lid/".$lb[0]); ?>'
                            <?php if ($lb[0] == $lid) { ?> selected='selected' <?php } ?>
                            ><?php echo htmlspecialchars($lb[1],ENT_QUOTES); ?></option>
                        <?php }
                } ?>

            </select>
            <a href="#" onclick="window.open('<?php echo $this->createUrl("admin/labels/sa/newlabelset") ?>', '_top')">
                <img src='<?php echo $sImageURL; ?>add.png' alt='<?php eT("Create or import new label set(s)"); ?>' /></a>
            <img src='<?php echo $sImageURL; ?>separator.gif'  alt='' />
            <img src='<?php echo $sImageURL; ?>blank.gif' width='5' height='20' alt='' />

            <a href="#" onclick="window.open('<?php echo $this->createUrl("admin/authentication/sa/logout");?>', '_top')">
                <img src='<?php echo $sImageURL; ?>logout.png' alt='<?php eT("Logout"); ?>' /></a>

            <a href="http://manual.limesurvey.org" target='_blank'>
                <img src='<?php echo $sImageURL; ?>showhelp.png' alt='<?php eT("Show help"); ?>' /></a>
        </div>
    </div>
</div>
<script type="text/javascript">
    var sImageURL = '<?php echo $sImageURL ?>';
    var duplicatelabelcode='<?php eT('Error: You are trying to use duplicate label codes.','js'); ?>';
    var otherisreserved='<?php eT("Error: 'other' is a reserved keyword.",'js'); ?>';
    var quickaddtitle='<?php eT('Quick-add subquestion or answer items','js'); ?>';
</script><|MERGE_RESOLUTION|>--- conflicted
+++ resolved
@@ -12,11 +12,7 @@
             <img src='<?php echo $sImageURL; ?>separator.gif' alt='' />
             <?php if (Permission::model()->hasGlobalPermission('labelsets','export')) {?>
             <a href='<?php echo $this->createUrl("admin/labels/sa/exportmulti");?>'>
-<<<<<<< HEAD
-                <img src='<?php echo $sImageURL; ?>dumplabelmulti.png' alt='<?php $clang->eT("Export multiple label sets"); ?>' /></a>
-=======
                 <img src='<?php echo $sImageURL; ?>dumplabelmulti.png' alt='<?php eT("Export multiple label sets"); ?>' /></a>
->>>>>>> 88c14fc1
             <?php }; ?>
         </div>
         <div class='menubar-right'>
