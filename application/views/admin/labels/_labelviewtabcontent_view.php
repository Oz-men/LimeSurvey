<?php
$i = 0;
$first = true;
$sortorderids = '';
$codeids = '';
?>

<div class="tab-content">
    <?php foreach ($lslanguages as $lslanguage): ?>
        <div id='neweditlblset<?php echo $i ?>' class="table-responsive tab-pane <?= $i === 0 ? "active show first" : "not_first" ?>">
            <input type='hidden' class='lslanguage' value='<?= $lslanguage ?>' <?= $i === 0 ? 'id="lslanguagemain"' : '' ?>/>
            <table class='answertable table table-hover'>
                <thead>
                <tr>
                    <?php if ($first): ?>
                        <th><?php eT('Position'); ?></th>
                    <?php endif; ?>
                    <th><?php eT("Code") ?></th>
                    <th><?php eT("Assessment value") ?></th>
                    <th><?php eT("Title") ?></th>
                    <th><?php eT("Action") ?></th>
                </tr>
                </thead>

                <tbody>
                <?php $position = 0;
                $alternate = false; ?>

                <?php foreach ($results as $row): ?>
                    <?php
                    $sortorderids = $sortorderids . ' ' . $lslanguage . '_' . $row['sortorder'];
                    if ($first) {
                        $codeids = $codeids . ' ' . $row['sortorder'];
                    }
                    ?>

                    <tr class="labelDatas" style='white-space: nowrap;' id='row_<?php echo $lslanguage; ?>_<?php echo $row['sortorder'] ?>'>
                        <?php if (!$first) : ?>
                            <td><?php echo $row['code'] ?></td>
                            <td><?php echo $row['assessment_value'] ?></td>
                        <?php else : ?>
                            <td>
                                <span class="fa fa-bars bigIcons text-success"></span>
                            </td>

                            <td>
                                <input type='hidden' class='hiddencode' value='<?php echo $row['code'] ?>'/>
                                <input type='text' class='codeval  form-control  ' id='code_<?php echo $row['sortorder'] ?>'
                                       name='code_<?php echo $row['sortorder'] ?>' maxlength='20' size='20' value='<?php echo $row['code'] ?>'/>
                            </td>

                            <td>
                                <input type="number" class='assessmentval  form-control  ' id='assessmentvalue_<?php echo $row['sortorder'] ?>'
                                       style='text-align: right;' name='assessmentvalue_<?php echo $row['sortorder'] ?>' maxlength='5' size='6'
                                       value='<?php echo $row['assessment_value'] ?>'/>
                            </td>
                        <?php endif; ?>

                        <td>
                            <input type='text' class=" form-control  " name='title_<?php echo $lslanguage; ?>_<?php echo $row['sortorder'] ?>'
                                   id='title_<?php echo $lslanguage; ?>_<?php echo $row['sortorder'] ?>' maxlength='3000' size='80' value="<?php
                            if (array_key_exists($lslanguage, $row->labell10ns)) {
                                echo HTMLEscape($row->labell10ns[$lslanguage]->title);
                            } ?>"/>
                        </td>
                        <td>
                            <div class="icon-btn-row">
                                <?php if (Permission::model()->hasGlobalPermission('labelsets', 'update')) : ?>
                                    <a
                                        href='#'
                                        class="btn btn-default btn-sm htmleditor--openmodal"
                                        data-target-field-id="title_<?php echo $lslanguage; ?>_<?php echo $row['sortorder'] ?>"
                                        data-bs-toggle="tooltip"
                                        title="Open editor">
                                        <i class="fa fa-edit"></i>
                                    </a>
                                    <?php if ($first) : ?>
                                        <button class="btn btn-default btn-sm btnaddanswer" data-bs-toggle="tooltip"
                                                title="<?php eT("Add label"); ?>">
                                            <i class="icon-add text-success"></i>
                                        </button> <?php // eT("Insert a new label after this one") ?>
                                        <button class="btn btn-default btn-sm btndelanswer" data-bs-toggle="tooltip"
                                                title="<?php eT("Delete label"); ?>">
                                            <i class="fa fa-minus-circle text-danger "></i>
                                        </button> <?php //eT("Delete this label") ?>
                                    <?php endif; ?>
                                <?php endif; ?>
                            </div>
                        </td>
                    </tr>
                    <?php $position++; ?>
                <?php endforeach; ?>
                </tbody>
            </table>

            <!-- Action Buttons Quick Add and Save Changes -->
<<<<<<< HEAD
            <div class="action-buttons text-end">
                <?php $i++;
                if (Permission::model()->hasGlobalPermission('labelsets', 'update')) { ?>
                    <button type="button" id='btnquickadd_<?php echo $i ?>' class="btnquickadd btn btn-default " data-bs-toggle="modal"
                            data-bs-target="#quickadd">
                        <?php eT('Quick add labels') ?>
                    </button>
                <?php }; ?>
=======
            <div class="action-buttons text-right">
            <?php $i++; ?>
            <?php if (Permission::model()->hasGlobalPermission('labelsets','update')): ?>
                    <button type="button" id='btnquickadd_<?php echo $i ?>' class="btnquickadd btn btn-default " data-toggle="modal" data-target="#quickadd">
                        <?php eT('Quick add labels') ?>
                    </button>
            <?php endif; ?>
>>>>>>> d2bfcc02
            </div>
        </div>
        <?php $first = false; ?>
    <?php endforeach ?>
</div><|MERGE_RESOLUTION|>--- conflicted
+++ resolved
@@ -94,7 +94,6 @@
             </table>
 
             <!-- Action Buttons Quick Add and Save Changes -->
-<<<<<<< HEAD
             <div class="action-buttons text-end">
                 <?php $i++;
                 if (Permission::model()->hasGlobalPermission('labelsets', 'update')) { ?>
@@ -102,16 +101,8 @@
                             data-bs-target="#quickadd">
                         <?php eT('Quick add labels') ?>
                     </button>
-                <?php }; ?>
-=======
-            <div class="action-buttons text-right">
-            <?php $i++; ?>
-            <?php if (Permission::model()->hasGlobalPermission('labelsets','update')): ?>
-                    <button type="button" id='btnquickadd_<?php echo $i ?>' class="btnquickadd btn btn-default " data-toggle="modal" data-target="#quickadd">
-                        <?php eT('Quick add labels') ?>
-                    </button>
             <?php endif; ?>
->>>>>>> d2bfcc02
+            </div>
             </div>
         </div>
         <?php $first = false; ?>
