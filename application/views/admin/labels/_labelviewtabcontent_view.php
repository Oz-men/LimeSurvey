<?php
$i = 0;
$first = true;
$sortorderids = '';
$codeids = '';
?>

<div class="tab-content">
    <?php foreach ($lslanguages as $lslanguage) : ?>
        <div id='neweditlblset<?php echo $i ?>' class="table-responsive tab-pane <?= $i === 0 ? "active show first" : "not_first" ?>">
            <input type='hidden' class='lslanguage' value='<?= $lslanguage ?>' <?= $i === 0 ? 'id="lslanguagemain"' : '' ?>/>
            <table class='answertable table table-hover'>
                <thead>
                <tr>
                    <?php if ($first): ?>
                        <th><?php eT('Position'); ?></th>
                    <?php endif; ?>
                    <th><?php eT("Code") ?></th>
                    <th><?php eT("Assessment value") ?></th>
                    <th><?php eT("Title") ?></th>
                    <th><?php eT("Action") ?></th>
                </tr>
                </thead>

                <tbody>
                <?php $position = 0;
                $alternate = false; ?>

                <?php foreach ($results as $row): ?>
                    <?php
                    $sortorderids = $sortorderids . ' ' . $lslanguage . '_' . $row['sortorder'];
                    if ($first) {
                        $codeids = $codeids . ' ' . $row['sortorder'];
                    }
                    ?>

                    <tr class="labelDatas" style='white-space: nowrap;' id='row_<?php echo $lslanguage; ?>_<?php echo $row['sortorder'] ?>'>
                        <?php if (!$first) : ?>
                            <td><?php echo $row['code'] ?></td>
                            <td><?php echo $row['assessment_value'] ?></td>
                        <?php else : ?>
                            <td>
                                <span class="fa fa-bars bigIcons text-success"></span>
                            </td>

                            <td>
                                <input type='hidden' class='hiddencode' value='<?php echo $row['code'] ?>'/>
                                <input type='text' class='codeval  form-control  ' id='code_<?php echo $row['sortorder'] ?>'
                                       name='code_<?php echo $row['sortorder'] ?>' maxlength='20' size='20' value='<?php echo $row['code'] ?>'/>
                            </td>

                            <td>
                                <input type="number" class='assessmentval  form-control  ' id='assessmentvalue_<?php echo $row['sortorder'] ?>'
                                       style='text-align: right;' name='assessmentvalue_<?php echo $row['sortorder'] ?>' maxlength='5' size='6'
                                       value='<?php echo $row['assessment_value'] ?>'/>
                            </td>
                        <?php endif; ?>

                        <td>
                            <input type='text' class=" form-control  " name='title_<?php echo $lslanguage; ?>_<?php echo $row['sortorder'] ?>'
                                   id='title_<?php echo $lslanguage; ?>_<?php echo $row['sortorder'] ?>' maxlength='3000' size='80' value="<?php
                            if (array_key_exists($lslanguage, $row->labell10ns)) {
                                echo HTMLEscape($row->labell10ns[$lslanguage]->title);
                            } ?>"/>
                        </td>
<<<<<<< HEAD
                    <?php endif; ?>

                    <td>
                        <input type='text' class=" form-control  " name='title_<?php echo $lslanguage; ?>_<?php echo $row['sortorder'] ?>' id='title_<?php echo $lslanguage; ?>_<?php echo $row['sortorder'] ?>' maxlength='3000' size='80' value="<?php
                        if (array_key_exists($lslanguage, $row->labell10ns)) {
                            echo HTMLEscape($row->labell10ns[$lslanguage]->title);
                        } ?>"/>
                    </td>
                    <td>
                        <div class="icon-btn-row">
                            <?php if (Permission::model()->hasGlobalPermission('labelsets', 'update')) : ?>
                                <a
                                    href='#'
                                    class="btn btn-outline-secondary btn-sm htmleditor--openmodal"
                                    data-target-field-id="title_<?php echo $lslanguage; ?>_<?php echo $row['sortorder'] ?>"
                                    data-bs-toggle="tooltip"
                                    title="Open editor">
                                    <i class="fa fa-edit"></i>
                                </a>
                                <?php if ($first) : ?>
                                    <button class="btn btn-outline-secondary btn-sm btnaddanswer" data-bs-toggle="tooltip" title="<?php eT("Add label"); ?>">
                                        <i class="icon-add text-success"></i>
                                    </button> <?php // eT("Insert a new label after this one") ?>
                                    <button class="btn btn-outline-secondary btn-sm btndelanswer" data-bs-toggle="tooltip" title="<?php eT("Delete label"); ?>">
                                        <i class="fa fa-minus-circle text-danger "></i>
                                    </button> <?php //eT("Delete this label") ?>
=======
                        <td>
                            <div class="icon-btn-row">
                                <?php if (Permission::model()->hasGlobalPermission('labelsets', 'update')) : ?>
                                    <a
                                        href='#'
                                        class="btn btn-default btn-sm htmleditor--openmodal"
                                        data-target-field-id="title_<?php echo $lslanguage; ?>_<?php echo $row['sortorder'] ?>"
                                        data-bs-toggle="tooltip"
                                        title="Open editor">
                                        <i class="fa fa-edit"></i>
                                    </a>
                                    <?php if ($first) : ?>
                                        <button class="btn btn-default btn-sm btnaddanswer" data-bs-toggle="tooltip"
                                                title="<?php eT("Add label"); ?>">
                                            <i class="icon-add text-success"></i>
                                        </button> <?php // eT("Insert a new label after this one") ?>
                                        <button class="btn btn-default btn-sm btndelanswer" data-bs-toggle="tooltip"
                                                title="<?php eT("Delete label"); ?>">
                                            <i class="fa fa-minus-circle text-danger "></i>
                                        </button> <?php //eT("Delete this label") ?>
                                    <?php endif; ?>
>>>>>>> 42a4f6ba
                                <?php endif; ?>
                            </div>
                        </td>
                    </tr>
                    <?php $position++; ?>
                <?php endforeach; ?>
                </tbody>
            </table>

<<<<<<< HEAD
        <!-- Action Buttons Quick Add and Save Changes -->
        <div class="action-buttons text-end">
            <?php $i++;
            if (Permission::model()->hasGlobalPermission('labelsets', 'update')) { ?>
                <button type="button" id='btnquickadd_<?php echo $i ?>' class="btnquickadd btn btn-outline-secondary " data-bs-toggle="modal" data-bs-target="#quickadd">
                    <?php eT('Quick add labels') ?>
                </button>
            <?php }; ?>
=======
            <!-- Action Buttons Quick Add and Save Changes -->
            <div class="action-buttons text-end">
                <?php $i++;
                if (Permission::model()->hasGlobalPermission('labelsets', 'update')): ?>
                    <button type="button" id='btnquickadd_<?php echo $i ?>' class="btnquickadd btn btn-default " data-bs-toggle="modal"
                            data-bs-target="#quickadd">
                        <?php eT('Quick add labels') ?>
                    </button>
                <?php endif; ?>
            </div>
>>>>>>> 42a4f6ba
        </div>
        <?php $first = false; ?>
    <?php endforeach ?>
</div><|MERGE_RESOLUTION|>--- conflicted
+++ resolved
@@ -63,56 +63,27 @@
                                 echo HTMLEscape($row->labell10ns[$lslanguage]->title);
                             } ?>"/>
                         </td>
-<<<<<<< HEAD
-                    <?php endif; ?>
-
-                    <td>
-                        <input type='text' class=" form-control  " name='title_<?php echo $lslanguage; ?>_<?php echo $row['sortorder'] ?>' id='title_<?php echo $lslanguage; ?>_<?php echo $row['sortorder'] ?>' maxlength='3000' size='80' value="<?php
-                        if (array_key_exists($lslanguage, $row->labell10ns)) {
-                            echo HTMLEscape($row->labell10ns[$lslanguage]->title);
-                        } ?>"/>
-                    </td>
-                    <td>
-                        <div class="icon-btn-row">
-                            <?php if (Permission::model()->hasGlobalPermission('labelsets', 'update')) : ?>
-                                <a
-                                    href='#'
-                                    class="btn btn-outline-secondary btn-sm htmleditor--openmodal"
-                                    data-target-field-id="title_<?php echo $lslanguage; ?>_<?php echo $row['sortorder'] ?>"
-                                    data-bs-toggle="tooltip"
-                                    title="Open editor">
-                                    <i class="fa fa-edit"></i>
-                                </a>
-                                <?php if ($first) : ?>
-                                    <button class="btn btn-outline-secondary btn-sm btnaddanswer" data-bs-toggle="tooltip" title="<?php eT("Add label"); ?>">
-                                        <i class="icon-add text-success"></i>
-                                    </button> <?php // eT("Insert a new label after this one") ?>
-                                    <button class="btn btn-outline-secondary btn-sm btndelanswer" data-bs-toggle="tooltip" title="<?php eT("Delete label"); ?>">
-                                        <i class="fa fa-minus-circle text-danger "></i>
-                                    </button> <?php //eT("Delete this label") ?>
-=======
                         <td>
                             <div class="icon-btn-row">
                                 <?php if (Permission::model()->hasGlobalPermission('labelsets', 'update')) : ?>
                                     <a
                                         href='#'
-                                        class="btn btn-default btn-sm htmleditor--openmodal"
+                                    class="btn btn-outline-secondary btn-sm htmleditor--openmodal"
                                         data-target-field-id="title_<?php echo $lslanguage; ?>_<?php echo $row['sortorder'] ?>"
                                         data-bs-toggle="tooltip"
                                         title="Open editor">
                                         <i class="fa fa-edit"></i>
                                     </a>
                                     <?php if ($first) : ?>
-                                        <button class="btn btn-default btn-sm btnaddanswer" data-bs-toggle="tooltip"
+                                    <button class="btn btn-outline-secondary btn-sm btnaddanswer" data-bs-toggle="tooltip" title="<?php eT("Add label"); ?>">
                                                 title="<?php eT("Add label"); ?>">
                                             <i class="icon-add text-success"></i>
                                         </button> <?php // eT("Insert a new label after this one") ?>
-                                        <button class="btn btn-default btn-sm btndelanswer" data-bs-toggle="tooltip"
+                                    <button class="btn btn-outline-secondary btn-sm btndelanswer" data-bs-toggle="tooltip" title="<?php eT("Delete label"); ?>">
                                                 title="<?php eT("Delete label"); ?>">
                                             <i class="fa fa-minus-circle text-danger "></i>
                                         </button> <?php //eT("Delete this label") ?>
                                     <?php endif; ?>
->>>>>>> 42a4f6ba
                                 <?php endif; ?>
                             </div>
                         </td>
@@ -122,27 +93,16 @@
                 </tbody>
             </table>
 
-<<<<<<< HEAD
-        <!-- Action Buttons Quick Add and Save Changes -->
-        <div class="action-buttons text-end">
-            <?php $i++;
-            if (Permission::model()->hasGlobalPermission('labelsets', 'update')) { ?>
-                <button type="button" id='btnquickadd_<?php echo $i ?>' class="btnquickadd btn btn-outline-secondary " data-bs-toggle="modal" data-bs-target="#quickadd">
-                    <?php eT('Quick add labels') ?>
-                </button>
-            <?php }; ?>
-=======
             <!-- Action Buttons Quick Add and Save Changes -->
             <div class="action-buttons text-end">
                 <?php $i++;
                 if (Permission::model()->hasGlobalPermission('labelsets', 'update')): ?>
-                    <button type="button" id='btnquickadd_<?php echo $i ?>' class="btnquickadd btn btn-default " data-bs-toggle="modal"
+                <button type="button" id='btnquickadd_<?php echo $i ?>' class="btnquickadd btn btn-outline-secondary " data-bs-toggle="modal" data-bs-target="#quickadd">
                             data-bs-target="#quickadd">
                         <?php eT('Quick add labels') ?>
                     </button>
                 <?php endif; ?>
             </div>
->>>>>>> 42a4f6ba
         </div>
         <?php $first = false; ?>
     <?php endforeach ?>
