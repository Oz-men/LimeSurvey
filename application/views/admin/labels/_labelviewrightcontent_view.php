<div class="row">
  <div class="col-12 content-right text-center">
    <div class="panel-group" id="accordion" role="tablist" style="margin-top: 20px">
      <div class="card" id="up_resmgmt">

        <!-- Uploaded resources management -->
        <div class="card-header bg-primary" role="tab" id="headingOne">
          <div class="">
            <a role="button" data-toggle="collapse" data-parent="#accordion" href="#collapseOne" aria-expanded="true" aria-controls="collapseOne">
              <?php eT("Uploaded resources management"); ?>
            </a>
          </div>
        </div>
        <!-- headingOne -->

        <!-- Body -->
        <div id="collapseOne" class="panel-collapse collapse in" role="tabpanel" aria-labelledby="headingOne">
          <div class="card-body">
            <div id="upload-form-container">

              <!-- Form browselabelresources -->
              <?php echo CHtml::form(Yii::app()->baseUrl.'/third_party/kcfinder/browse.php?language='.sTranslateLangCode2CK(App()->language), 'get', array('id'=>'browselabelresources','class'=>'form30','name'=>'browselabelresources','target'=>'_blank')); ?>
                <ul class="list-unstyled">

                  <!-- Browse uploaded resources -->
                  <li>
                    <label>&nbsp;</label>
                    <div class="">
                      <?php echo CHtml::dropDownList('type', 'files', array('files' => gT('Files','unescaped'), 'flash' => gT('Flash','unescaped'), 'images' => gT('Images','unescaped')), array('class'=>' form-select') ); ?>
                    </div>
                    <div class="">
                      <input type='submit' class="btn btn-outline-secondary" value="<?php eT(" Browse uploaded resources ") ?>" />
                    </div>
                  </li>

                  <!-- Export resources as ZIP archive -->
                  <li>
                    <label>&nbsp;</label>
                    <input class="btn btn-outline-secondary" type='button' <?php echo hasResources($lid, 'label')===false ? ' disabled="disabled"' : '' ?> onclick='window.open("
                    <?php echo $this->createUrl("/admin/export/sa/resources/export/label/lid/$lid"); ?>", "_blank")' value="
                      <?php eT("Export resources as ZIP archive") ?>" />
                  </li>
                </ul>
                <input type='hidden' name='lid' value='<?php echo $lid; ?>' />
                </form>

                <!-- Form importlabelresources -->
                <?php 
                    echo CHtml::form(
                        array('admin/labels/sa/importlabelresources'), 
                        'post', 
                        array(
                            'id'=>'importlabelresources',
                            'class'=>'form30',
                            'name'=>'importlabelresources',
                            'enctype'=>'multipart/form-data',
                            'onsubmit'=>'return window.LS.validatefilename(this, "'.gT('Please select a file to import!', 'js').'");'
                        )
                    ); 
                ?>
                  <ul class="list-unstyled">
                    <li>
                      <br/>
                      <label class="col-12 label-control" for='the_file'>
                        <?php eT("Select ZIP file:") ?>
                      </label>

                      <!-- Select ZIP file -->
                      <div class="col-md-6"> <input id='the_file' name="the_file" type="file" /> </div>


                      <!-- Import resources ZIP archive -->
<<<<<<< HEAD
                      <div class="col-sm-6">
                        <input class="btn btn-outline-secondary" type='button' value='<?php eT("Import resources ZIP archive") ?>' <?php 
=======
                      <div class="col-md-6">
                        <input class="btn btn-default" type='button' value='<?php eT("Import resources ZIP archive") ?>' <?php 
>>>>>>> 5566f605
                        echo !class_exists('ZipArchive') 
                            ? "onclick='alert(\"" . gT("The ZIP library is not activated in your PHP configuration thus importing ZIP files is currently disabled.", "js") . "\");'" 
                            : "onclick='if (window.LS.validatefilename(this.form,\"" . gT('Please select a file to import!', 'js') . "\")) { this.form.submit();}'" 
                        ?>/>
                      </div>
                    </li>
                  </ul>
                  <input type='hidden' name='lid' value='<?php echo $lid; ?>' />
                  <input type='hidden' name='action' value='importlabelresources' />
                  </form>
            </div>
            <!-- upload-form-container -->
          </div>
          <!-- card-body -->
        </div>
        <!-- collapseOne -->
      </div>
      <!-- up_resmgmt -->
    </div>
    <!-- accordion -->
  </div>
  <!-- content-right -->
</div>
<!--row --><|MERGE_RESOLUTION|>--- conflicted
+++ resolved
@@ -70,13 +70,8 @@
 
 
                       <!-- Import resources ZIP archive -->
-<<<<<<< HEAD
-                      <div class="col-sm-6">
+                      <div class="col-md-6">
                         <input class="btn btn-outline-secondary" type='button' value='<?php eT("Import resources ZIP archive") ?>' <?php 
-=======
-                      <div class="col-md-6">
-                        <input class="btn btn-default" type='button' value='<?php eT("Import resources ZIP archive") ?>' <?php 
->>>>>>> 5566f605
                         echo !class_exists('ZipArchive') 
                             ? "onclick='alert(\"" . gT("The ZIP library is not activated in your PHP configuration thus importing ZIP files is currently disabled.", "js") . "\");'" 
                             : "onclick='if (window.LS.validatefilename(this.form,\"" . gT('Please select a file to import!', 'js') . "\")) { this.form.submit();}'" 
