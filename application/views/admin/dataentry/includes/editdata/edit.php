--- conflicted
+++ resolved
@@ -1,8 +1,4 @@
-<<<<<<< HEAD
-<p><input type='submit' class="btn btn-outline-secondary hidden" value='<?php eT("Save"); ?>' />
-=======
-<p><input type='submit' class="btn btn-default d-none" value='<?php eT("Save"); ?>' />
->>>>>>> eb0af5f7
+<p><input type='submit' class="btn btn-outline-secondary d-none" value='<?php eT("Save"); ?>' />
  <input type='hidden' name='id' value='<?php echo $id; ?>' />
  <input type='hidden' name='sid' value='<?php echo $surveyid; ?>' />
  <input type='hidden' name='subaction' value='update' />
