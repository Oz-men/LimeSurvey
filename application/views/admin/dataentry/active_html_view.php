--- conflicted
+++ resolved
@@ -96,11 +96,7 @@
                 <?php } ?>
                 <tr>
                 <td colspan='3' align='center'>
-<<<<<<< HEAD
-                <input type='submit' id='submitdata' class="btn btn-outline-secondary hidden" value='<?php eT("Submit"); ?>' />
-=======
-                <input type='submit' id='submitdata' class="btn btn-default d-none" value='<?php eT("Submit"); ?>' />
->>>>>>> eb0af5f7
+                <input type='submit' id='submitdata' class="btn btn-outline-secondary d-none" value='<?php eT("Submit"); ?>' />
                 </td>
                 </tr>
             <?php }
