--- conflicted
+++ resolved
@@ -198,11 +198,7 @@
                                     <?php echo TbHtml::label(gT("HTML editor mode:"), 'htmleditormode', array('class'=>" control-label")); ?>
                                     <div class="">
                                         <?php
-<<<<<<< HEAD
-                                            echo CHtml::dropDownList('htmleditormode',  App()->session['htmleditormode'], array(
-=======
-                                            echo TbHtml::dropDownList('htmleditormode',  Yii::app()->session['htmleditormode'], array(
->>>>>>> cba0a87f
+                                            echo TbHtml::dropDownList('htmleditormode',  App()->session['htmleditormode'], array(
                                                 'default' => gT("Default",'unescaped'),
                                                 'wysiwyg' => gT("Inline HTML editor",'unescaped'),
                                                 'source' => gT("Sourcecode editor",'unescaped'),
@@ -219,11 +215,7 @@
                                     <?php echo TbHtml::label(gT("Question type selector:"), 'questionselectormode', array('class'=>" control-label")); ?>
                                     <div class="">
                                         <?php
-<<<<<<< HEAD
-                                        echo CHtml::dropDownList('questionselectormode', App()->session['questionselectormode'], array(
-=======
-                                        echo TbHtml::dropDownList('questionselectormode', Yii::app()->session['questionselectormode'], array(
->>>>>>> cba0a87f
+                                        echo TbHtml::dropDownList('questionselectormode', App()->session['questionselectormode'], array(
                                             'default' => gT("Default",'unescaped'),
                                             'full' => gT("Full selector",'unescaped'),
                                             'none' => gT("Simple selector",'unescaped')
@@ -246,11 +238,7 @@
                                     <?php echo TbHtml::label(gT("Template editor mode:"), 'templateeditormode', array('class'=>" control-label")); ?>
                                     <div class="">
                                         <?php
-<<<<<<< HEAD
-                                        echo CHtml::dropDownList('templateeditormode', App()->session['templateeditormode'], array(
-=======
-                                        echo TbHtml::dropDownList('templateeditormode', Yii::app()->session['templateeditormode'], array(
->>>>>>> cba0a87f
+                                        echo TbHtml::dropDownList('templateeditormode', App()->session['templateeditormode'], array(
                                             'default' => gT("Default"),
                                             'full' => gT("Full template editor"),
                                             'none' => gT("Simple template editor")
@@ -311,8 +299,8 @@
                                     <?php echo TbHtml::label( gT("Non-Numerical answeroption prefix:"), 'answeroptionprefix', array('class'=>" control-label")); ?>
                                     <?php
                                         echo TbHtml::textField(
-                                            'answeroptionprefix', 
-                                            ($aUserSettings['answeroptionprefix'] ?? 'AO'), 
+                                            'answeroptionprefix',
+                                            ($aUserSettings['answeroptionprefix'] ?? 'AO'),
                                             array(
                                                 'class'=>"form-control",
                                                 'pattern' => "[A-Za-z]{0,3}"
@@ -327,8 +315,8 @@
                                 <?php echo TbHtml::label( gT("Non-Numerical subquestions prefix:"), 'subquestionprefix', array('class'=>" control-label")); ?>
                                     <?php
                                         echo TbHtml::textField(
-                                            'subquestionprefix', 
-                                            ($aUserSettings['subquestionprefix'] ?? 'SQ'), 
+                                            'subquestionprefix',
+                                            ($aUserSettings['subquestionprefix'] ?? 'SQ'),
                                             array(
                                                 'class'=>"form-control",
                                                 'pattern' => "[A-Za-z]{0,3}"
