<?php
/* @var $this AdminController */
/* @var $dataProvider CActiveDataProvider */

// DO NOT REMOVE This is for automated testing to validate we see that page
echo viewHelper::getViewTestTag('usersIndex');

?>
<div class="container-fluid">
    <div class="row">
        <div class="col-12">
<<<<<<< HEAD
            <button id="add_user_admin" data-target="#adduser-modal" data-toggle="modal" title="<?php eT('Add a new survey administrator'); ?>" class="btn btn-outline-secondary"><span class="icon-add text-success"></span> <?php eT("Add user");?></button>
=======
            <button id="add_user_admin" data-bs-target="#adduser-modal" data-bs-toggle="modal" title="<?php eT('Add a new survey administrator'); ?>" class="btn btn-default"><span class="icon-add text-success"></span> <?php eT("Add user");?></button>
>>>>>>> eb0af5f7
        </div>
    </div>
<div class="pagetitle h3"><?php eT("User control");?></div>
    <!-- Search Box -->
    <div class="row">
        <div class="pull-right">
            <div class="form text-end">
                <!-- Begin Form -->
                <?php $form  =  $this->beginWidget('CActiveForm', array(
                    'action' => Yii::app()->createUrl($formUrl),
                    'method' => 'get',
                    'htmlOptions'=>array(
                        'class'=>'form-inline',
                    ),
                )); ?>

                <!-- search input -->
                <div class="form-group">
                    <?php echo $form->label($model, 'searched_value', array('label'=>gT('Search:'),'class'=>'form-label')); ?>
                    <?php echo $form->textField($model, 'searched_value', array('class'=>'form-control')); ?>
                </div>

                <?php echo CHtml::submitButton(gT('Search','unescaped'), array('class'=>'btn btn-success')); ?>
                <button 
                    type="button"
                    href="<?php echo Yii::app()->createUrl('admin/user/sa/index');?>" 
                    class="btn btn-warning">
                    <?php eT('Reset');?>
                </button>

                <?php $this->endWidget(); ?>
            </div>
        </div>
    </div>

    <div class="row" style="margin-bottom: 100px">
        <div class="container-fluid">
            <?php
            $this->widget('yiistrap.widgets.TbGridView', array(
                'id' => 'all_users',
                'itemsCssClass'   => 'table table-striped items',
                'htmlOptions'     => ['class' => 'table-responsive grid-view-ls'],
                'dataProvider'    => $model->search(),
                'columns'         => $model->colums,
                'afterAjaxUpdate' => 'bindButtons',
                'summaryText'     => gT('Displaying {start}-{end} of {count} result(s).') . ' ' . sprintf(gT('%s rows per page'),
                            CHtml::dropDownList(
                                'pageSize',
                                $pageSize,
                                Yii::app()->params['pageSizeOptions'],
                                array('class'=>'changePageSize form-control', 'style'=>'display: inline; width: auto'))
                            ),
                    ));

                ?>
            </div>

            <!-- To update rows per page via ajax -->
            <script type="text/javascript">
                jQuery(function($) {
                    jQuery(document).on("change", '#pageSize', function(){
                        $.fn.yiiGridView.update('all_users',{ data:{ pageSize: $(this).val() }});
                    });
                });
            </script>
    </div>
</div>
<div id='adduser-modal' class="modal fade " tabindex="-1" role="dialog">
    <div class="modal-dialog" role="document">
        <div class="modal-content">
            <div class="modal-header">
<<<<<<< HEAD
                <button type="button" class="close" data-dismiss="modal" aria-label="Close">
                    <span aria-hidden="true">
                        &times;
                    </span>
                </button>
=======
                <button type="button" class="close" data-bs-dismiss="modal" aria-label="Close"><span aria-hidden="true">&times;</span></button>
>>>>>>> eb0af5f7
                <h4 class="modal-title" id="myModalLabel"><?php eT("Add a new survey administrator") ?></h4>
            </div>
            <div class="modal-body">
                <div class="row">
                 <?php echo CHtml::form(array('admin/user/sa/adduser'), 'post', array('class'=>''));?>
                    <?php if (App()->getPluginManager()->isPluginActive('AuthLDAP')) {
                        echo "<div class=\"form-group\">";
                          echo "<label  class='form-label'>";
                            eT("Central database");
                          echo "</label>";
                          echo "<div class=''>";
                            echo CHtml::dropDownList('user_type',
                                'DB',
                                array(
                                'DB' => gT("Internal database authentication",'unescaped'),
                                'LDAP' => gT("LDAP authentication",'unescaped')
                                ),
                                array(
                                    'class' => ""
                                )
                            );
                          echo "</div>";
                        echo "</div>";
                      } else {
                          echo "<input type='hidden' id='user_type' name='user_type' value='DB'/>";
                      }
                    ?>

                    <div class="form-group">
                        <label for="new_user" class="form-label"><?php eT("Username:");?></label>
                        <div class="">
                            <input type='text' class="text input-sm form-control" maxlength='64' id='new_user' name='new_user' required />
                        </div>
                    </div>
                    <div class="form-group">
                        <label for="new_email" class="form-label" ><?php eT("Email:");?></label>
                        <div class="">
                            <input type='email' class="text input-sm form-control" id='new_email' name='new_email' required />
                        </div>
                    </div>
                    <div class="form-group">
                        <label for="new_full_name" class="form-label "><?php eT("Full name:");?></label>
                        <div class="">
                            <input type='text' class="text input-sm form-control" maxlength='50' id='new_full_name' name='new_full_name' required />
                        </div>
                    </div>
                    <div class="form-group">
                        <div class="col-md-12 text-end">
                            <?php eT("The password will be generated and sent by email.") ?>
                        </div>
                    </div>
                    <div class="col-md-12">&nbsp;</div>
                    <div class="col-md-4 col-md-offset-8">
                        <button role="button" type='submit' id='add_user_btn' class="btn btn-primary btn-block">
                            <?php eT("Save");?>
                        </button>
                        <input type='hidden' name='action' value='adduser' />
                    </div>
                </div>
                </form>
            </div>
        </div>
        </div>
    </div>
</div><|MERGE_RESOLUTION|>--- conflicted
+++ resolved
@@ -9,11 +9,7 @@
 <div class="container-fluid">
     <div class="row">
         <div class="col-12">
-<<<<<<< HEAD
-            <button id="add_user_admin" data-target="#adduser-modal" data-toggle="modal" title="<?php eT('Add a new survey administrator'); ?>" class="btn btn-outline-secondary"><span class="icon-add text-success"></span> <?php eT("Add user");?></button>
-=======
-            <button id="add_user_admin" data-bs-target="#adduser-modal" data-bs-toggle="modal" title="<?php eT('Add a new survey administrator'); ?>" class="btn btn-default"><span class="icon-add text-success"></span> <?php eT("Add user");?></button>
->>>>>>> eb0af5f7
+            <button id="add_user_admin" data-bs-target="#adduser-modal" data-bs-toggle="modal" title="<?php eT('Add a new survey administrator'); ?>" class="btn btn-outline-secondary"><span class="icon-add text-success"></span> <?php eT("Add user");?></button>
         </div>
     </div>
 <div class="pagetitle h3"><?php eT("User control");?></div>
@@ -85,15 +81,11 @@
     <div class="modal-dialog" role="document">
         <div class="modal-content">
             <div class="modal-header">
-<<<<<<< HEAD
-                <button type="button" class="close" data-dismiss="modal" aria-label="Close">
+                <button type="button" class="close" data-bs-dismiss="modal" aria-label="Close">
                     <span aria-hidden="true">
                         &times;
                     </span>
                 </button>
-=======
-                <button type="button" class="close" data-bs-dismiss="modal" aria-label="Close"><span aria-hidden="true">&times;</span></button>
->>>>>>> eb0af5f7
                 <h4 class="modal-title" id="myModalLabel"><?php eT("Add a new survey administrator") ?></h4>
             </div>
             <div class="modal-body">
