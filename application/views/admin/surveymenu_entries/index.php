--- conflicted
+++ resolved
@@ -66,11 +66,7 @@
           <?php eT("Please be careful - if you delete default entries you may not be able access some parts of the application."); ?>
         </div>
         <div class="modal-footer">
-<<<<<<< HEAD
-          <button type="button" class="btn btn-outline-secondary" data-dismiss="modal">
-=======
-          <button type="button" class="btn btn-default" data-bs-dismiss="modal">
->>>>>>> eb0af5f7
+          <button type="button" class="btn btn-outline-secondary" data-bs-dismiss="modal">
             <?php eT('Cancel'); ?>
           </button>
           <button type="button" id="deletemodalentry-confirm" class="btn btn-danger">
