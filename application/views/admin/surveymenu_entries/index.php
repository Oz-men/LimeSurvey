<?php
/* @var $this AdminController */

/* @var $dataProvider CActiveDataProvider */

$pageSize = Yii::app()->user->getState('pageSize', Yii::app()->params['defaultPageSize']);
$massiveAction = App()->getController()->renderPartial('/admin/surveymenu_entries/massive_action/_selector', [], true, false);

// DO NOT REMOVE This is for automated testing to validate we see that page
echo viewHelper::getViewTestTag('surveyMenuEntries');

?>


<div class="ls-flex-row">
    <div class="col-12 ls-flex-item">
        <?php
        $this->widget(
            'application.extensions.admin.grid.CLSGridView',
            [
                'dataProvider' => $model->search(),
                'id' => 'surveymenu-entries-grid',
                'columns' => $model->getColumns(),
                'filter' => $model,
                'emptyText' => gT('No customizable entries found.'),
                'summaryText' => gT('Displaying {start}-{end} of {count} result(s).') . ' ' . sprintf(
                        gT('%s rows per page'),
                        CHtml::dropDownList(
                            'surveymenuentriesPageSize',
                            $pageSize,
                            Yii::app()->params['pageSizeOptions'],
                            ['class' => 'changePageSize form-select', 'style' => 'display: inline; width: auto']
                        )
                    ),
                'rowHtmlOptionsExpression' => '["data-surveymenu-entry-id" => $data->id]',
                'ajaxType' => 'POST',
                'ajaxUpdate' => 'surveymenu-entries-grid',
                'massiveActionTemplate' => $massiveAction,
                'afterAjaxUpdate' => 'surveyMenuEntryFunctions',
            ]
        );
        ?>
    </div>
</div>

<input type="hidden" id="surveymenu_open_url_selected_entry" value=""/>
<!-- modal! -->

<div class="modal fade" id="editcreatemenuentry" tabindex="-1" role="dialog">
    <div class="modal-dialog modal-lg" role="document">
        <div class="modal-content">
        </div>
    </div>
</div>

<div class="modal fade" id="deletemodal" tabindex="-1" role="dialog">
    <div class="modal-dialog" role="document">
<<<<<<< HEAD
      <div class="modal-content">
          <?php
          Yii::app()->getController()->renderPartial(
              '/layouts/partial_modals/modal_header',
              ['modalTitle' => gT('Delete this survey menu entry')]
          );
          ?>
        <div class="modal-body">
          <?php eT("Please be careful - if you delete default entries you may not be able access some parts of the application."); ?>
        </div>
        <div class="modal-footer">
          <button type="button" class="btn btn-outline-secondary" data-bs-dismiss="modal">
            <?php eT('Cancel'); ?>
          </button>
          <button type="button" id="deletemodalentry-confirm" class="btn btn-danger">
            <?php eT('Delete'); ?>
          </button>
=======
        <div class="modal-content">
            <?php
            Yii::app()->getController()->renderPartial(
                '/layouts/partial_modals/modal_header',
                ['modalTitle' => gT('Delete this survey menu entry')]
            );
            ?>
            <div class="modal-body">
                <?php eT("Please be careful - if you delete default entries you may not be able access some parts of the application."); ?>
            </div>
            <div class="modal-footer">
                <button type="button" class="btn btn-default" data-bs-dismiss="modal">
                    <?php eT('Cancel'); ?>
                </button>
                <button type="button" id="deletemodalentry-confirm" class="btn btn-danger">
                    <?php eT('Delete'); ?>
                </button>
            </div>
>>>>>>> 5566f605
        </div>
    </div>
</div>


<|MERGE_RESOLUTION|>--- conflicted
+++ resolved
@@ -55,25 +55,6 @@
 
 <div class="modal fade" id="deletemodal" tabindex="-1" role="dialog">
     <div class="modal-dialog" role="document">
-<<<<<<< HEAD
-      <div class="modal-content">
-          <?php
-          Yii::app()->getController()->renderPartial(
-              '/layouts/partial_modals/modal_header',
-              ['modalTitle' => gT('Delete this survey menu entry')]
-          );
-          ?>
-        <div class="modal-body">
-          <?php eT("Please be careful - if you delete default entries you may not be able access some parts of the application."); ?>
-        </div>
-        <div class="modal-footer">
-          <button type="button" class="btn btn-outline-secondary" data-bs-dismiss="modal">
-            <?php eT('Cancel'); ?>
-          </button>
-          <button type="button" id="deletemodalentry-confirm" class="btn btn-danger">
-            <?php eT('Delete'); ?>
-          </button>
-=======
         <div class="modal-content">
             <?php
             Yii::app()->getController()->renderPartial(
@@ -85,14 +66,13 @@
                 <?php eT("Please be careful - if you delete default entries you may not be able access some parts of the application."); ?>
             </div>
             <div class="modal-footer">
-                <button type="button" class="btn btn-default" data-bs-dismiss="modal">
+          <button type="button" class="btn btn-outline-secondary" data-bs-dismiss="modal">
                     <?php eT('Cancel'); ?>
                 </button>
                 <button type="button" id="deletemodalentry-confirm" class="btn btn-danger">
                     <?php eT('Delete'); ?>
                 </button>
             </div>
->>>>>>> 5566f605
         </div>
     </div>
 </div>
