<?php
/**
 * Render the selector for surveys massive actions.
 *
 */
?>
<?php
    $model = SurveymenuEntries::model();
?>

<form class="custom-modal-datas form form-horizontal">
	<div class="container-fluid">
        <div class="form-group">
            <div class="col-md-1">
                <label class="" >
                <?php eT("Modify"); ?>
                </label>
            </div>
            <div class="col-md-11"></div>
        </div>
        <div class="form-group">
            <div class="col-md-1">
                <label class="" >
                    <input type="checkbox" class="action_check_to_keep_old_value"></input>
                </label>
            </div>
            <label class="col-md-3 form-label"  for='menu_id'><?php eT("Menu ID?"); ?></label>
            <div class="col-md-8">
                <?php echo TbHtml::dropDownList('menu_id', 'lskeep', (['lskeep' => gT('Keep old value')]+$model->getMenuIdOptions()), ['disabled'=>'disabled','class'=>'form-select custom-data selector_submitField'] );?>
            </div>
        </div>

		<div class="form-group">
            <div class="col-md-1">
                <label class="" >
                    <input type="checkbox" class="action_check_to_keep_old_value"></input>
                </label>
            </div>
            <label class="col-md-3 form-label"  for='menu_class'><?php eT("Menu class?"); ?></label>
            <div class="col-md-8">
                <?php echo TbHtml::textField('menu_class', 'lskeep', array('size'=>60,'maxlength'=>255,'disabled'=>'disabled','class'=>'custom-data selector_submitField'));?>
            </div>
		</div>


		<div class="form-group">
            <div class="col-md-1">
                <label class="" >
                    <input type="checkbox" class="action_check_to_keep_old_value"></input>
                </label>
            </div>
            <label class="col-md-3 form-label"  for='permission'><?php eT("Permission?"); ?></label>
            <div class="col-md-8">
                <?php echo TbHtml::textField('permission', 'lskeep', array('size'=>60,'maxlength'=>255,'disabled'=>'disabled','class'=>'custom-data selector_submitField'));?>
            </div>
		</div>

		<div class="form-group">
            <div class="col-md-1">
                <label class="" >
                    <input type="checkbox" class="action_check_to_keep_old_value"></input>
                </label>
            </div>
            <label class="col-md-3 form-label"  for='permission_grade'><?php eT("Permission level?"); ?></label>
            <div class="col-md-8">
                <?php echo TbHtml::textField('permission_grade', 'lskeep', array('size'=>60,'maxlength'=>255,'disabled'=>'disabled','class'=>'custom-data selector_submitField'));?>
            </div>
		</div>

		<div class="row ls-space margin bottom-10">
<<<<<<< HEAD
			<button
                class="btn btn-warning pull-right" 
                type="button" 
                data-toggle="collapse" 
                data-bs-target="#collapseAdvancedOptionsMassEdit">
                <?php eT('Toggle advanced options') ?>
            </button>
=======
			<button class="btn btn-warning pull-right " type="button" data-bs-toggle="collapse" data-bs-target="#collapseAdvancedOptionsMassEdit"><?php eT('Toggle advanced options') ?></button>
>>>>>>> 165fe440
		</div>
		<!-- Start collapsed advanced options -->
		<div class="collapse" id="collapseAdvancedOptionsMassEdit">

            <div class="form-group">
                <div class="col-md-1">
                    <label class="" >
                        <input type="checkbox" class="action_check_to_keep_old_value"></input>
                    </label>
                </div>
                <label class="col-md-3 form-label"  for='permission_grade'><?php eT("User?"); ?></label>
                <div class="col-md-8">
                    <?php echo TbHtml::dropDownList('user_id', 'lskeep', array_merge(['lskeep' => gT('Keep old value')], $model->getUserIdOptions()), ['disabled'=>'disabled','class'=>'form-select custom-data selector_submitField'] );?>
                </div>
            </div>
            
			<div class="form-group">
                <div class="col-md-1">
                    <label class="" >
                        <input type="checkbox" class="action_check_to_keep_old_value"></input>
                    </label>
                </div>
                <label class="col-md-3 form-label"  for='language'><?php eT("Language?"); ?></label>
                <div class="col-md-8">
                    <?php echo TbHtml::textField('language', 'lskeep', array('size'=>60,'maxlength'=>255,'disabled'=>'disabled', 'class'=>'custom-data selector_submitField'));?>
                </div>
			</div>
		
		</div>

		<?php echo TbHtml::hiddenField('changed_by', Yii::app()->user->id, ['class'=>'custom-data']);?>
		<?php echo TbHtml::hiddenField('changed_at', date('Y-m-d H:i:s'), ['class'=>'custom-data']);?>
		
	</div>
</form>
<!-- form -->
<script>
$('.action_check_to_keep_old_value').on('click', function(){
        var currentValue = !$(this).prop('checked');
        var myFormGroup = $(this).closest('.form-group');
        
        $(this).closest('.form-group').find('input:not(.action_check_to_keep_old_value)').prop('disabled', currentValue)
        $(this).closest('.form-group').find('select').prop('disabled', currentValue)

        if(currentValue){
            $(this).closest('.form-group').find('.selector_submitField').val('lskeep');
        } else {
            $(this).closest('.form-group').find('input.selector_submitField').val('');
        }

    });
</script><|MERGE_RESOLUTION|>--- conflicted
+++ resolved
@@ -67,19 +67,11 @@
             </div>
 		</div>
 
-		<div class="row ls-space margin bottom-10">
-<<<<<<< HEAD
-			<button
-                class="btn btn-warning pull-right" 
-                type="button" 
-                data-toggle="collapse" 
-                data-bs-target="#collapseAdvancedOptionsMassEdit">
+        <div class="row ls-space margin bottom-10">
+            <button class="btn btn-warning pull-right" type="button" data-bs-toggle="collapse" data-bs-target="#collapseAdvancedOptionsMassEdit">
                 <?php eT('Toggle advanced options') ?>
             </button>
-=======
-			<button class="btn btn-warning pull-right " type="button" data-bs-toggle="collapse" data-bs-target="#collapseAdvancedOptionsMassEdit"><?php eT('Toggle advanced options') ?></button>
->>>>>>> 165fe440
-		</div>
+        </div>
 		<!-- Start collapsed advanced options -->
 		<div class="collapse" id="collapseAdvancedOptionsMassEdit">
 
