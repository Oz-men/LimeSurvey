<?php
/* @var $this SurveymenuEntriesController */
/* @var $model SurveymenuEntries */
/* @var $form CActiveForm */
?>

<?php $form=$this->beginWidget('TbActiveForm', array(
    'id'=>'surveymenu-entries-form',
    // Please note: When you enable ajax validation, make sure the corresponding
    // controller action is handling ajax validation correctly.
    // There is a call to performAjaxValidation() commented in generated controller code.
    // See class documentation of CActiveForm for details on this.
    'enableAjaxValidation'=>false,
    'htmlOptions' => ['class' =>'form '],
    'action' => Yii::app()->getController()->createUrl('admin/menuentries/sa/update', ['id' => $model->id])
));

$modalTitle = $model->isNewRecord ? gT('Create new survey menu entry') : gT('Edit survey menu entry');
Yii::app()->getController()->renderPartial(
    '/layouts/partial_modals/modal_header',
    ['modalTitle' => $modalTitle]
);
?>
<div class="modal-body">
	<div class="container-fluid">

		<?php //Warn on edition of the main menu, though damaging it can do serious harm?>
		<?php if (!$model->isNewRecord && $model->menu_id == '1'):?>
			<div class="alert alert-danger" role="alert"><?php echo gT("You are editing an entry of the main menu!").' '.gT("Please be very careful."); ?></div>
		<?php endif; ?>

		<p class="note"><?php echo sprintf(gT('Fields with %s are required.'), '<span class="required">*</span>'); ?></p>

		<?php echo $form->errorSummary($model); ?>

		<div class="mb-3">
			<?php echo $form->labelEx($model, 'title'); ?>
			<?php echo $form->textField($model, 'title', array('class' => 'selector__hasInfoBox', 'size'=>60,'maxlength'=>255)); ?>
			<?php echo $form->error($model, 'title'); ?>
		</div>

		<div class="mb-3">
			<?php echo $form->labelEx($model, 'menu_id'); ?>
			<?php echo $form->dropDownList($model, 'menu_id', $model->getMenuIdOptions(), ['options' => ['2' => ['selected' => true]], 'class' => 'form-select']); ?>
			<?php echo $form->error($model, 'menu_id'); ?>
		</div>
		

		<div class="mb-3">
			<?php echo $form->labelEx($model, 'ordering'); ?>
			<?php echo $form->numberField($model, 'ordering'); ?>
			<?php echo $form->error($model, 'ordering'); ?>
		</div>

		<div class="mb-3">
			<?php echo $form->labelEx($model, 'menu_description'); ?>
			<p class="selector_infoBox alert alert-info d-none"><?=gT('This will be shown when hovering over the menu.')?></p>
			<?php echo $form->textArea($model, 'menu_description', array('class' => 'selector__hasInfoBox', 'rows'=>6, 'cols'=>50)); ?>
			<?php echo $form->error($model, 'menu_description'); ?>
		</div>

		<div class="mb-3">
			<?php echo $form->labelEx($model, 'menu_icon'); ?>
			<p class="selector_infoBox alert alert-info d-none"><?=gT('Use a fontawesome classname, or a link to the image.')?></p>
			<?php echo $form->textField($model, 'menu_icon', array('class' => 'selector__hasInfoBox', 'size'=>60,'maxlength'=>255)); ?>
			<?php echo $form->error($model, 'menu_icon'); ?>
		</div>

		<div class="mb-3">
			<?php echo $form->labelEx($model, 'menu_icon_type'); ?>
			<?php echo $form->dropDownList($model, 'menu_icon_type', $model->getMenuIconTypeOptions(), ['class' => 'form-select']); ?>
			<?php echo $form->error($model, 'menu_icon_type'); ?>
		</div>

		<div class="mb-3">
			<?php echo $form->labelEx($model, 'menu_link'); ?>
			<p class="selector_infoBox alert alert-warning d-none"><?=gT('If the external-option is not set, this will be appended to the current admin url.')?></p>
			<?php echo $form->textField($model, 'menu_link', array('class' => 'selector__hasInfoBox', 'size'=>60,'maxlength'=>255)); ?>
			<?php echo $form->error($model, 'menu_link'); ?>
		</div>

		<div class="mb-3">
			<?php echo $form->labelEx($model, 'permission'); ?>
			<?php echo $form->dropDownList($model, 'permission', array_merge( ['' => 'No restriction'], Permission::getPermissionList()), ['class' => 'form-select']); ?>
			<?php echo $form->error($model, 'permission'); ?>
		</div>

		<div class="mb-3">
			<?php echo $form->labelEx($model, 'permission_grade'); ?>
			<?php echo $form->dropDownList($model, 'permission_grade', array_merge( ['' => 'No restriction'], Permission::getPermissionGradeList()), ['class' => 'form-select']); ?>
			<?php echo $form->error($model, 'permission_grade'); ?>
		</div>

<<<<<<< HEAD
		<div class="form-group">
			<div class="list-group">
				<label class="list-group-item col-md-6">
					<div class="col-md-1 text-end">
						<input 	type="checkbox" data-value="1" 
							class="checkbox selector__dataOptionModel selector__disable_following" 
							data-priority="6" data-option='["render","link","placeholder"]' />
					</div>
					<div class="col-md-10 text-start">
						<?=gT("Remove link")?>
					</div>
				</label>
				<label class="list-group-item col-md-6">
					<div class="col-md-1 text-end">
						<input 	type="checkbox" 
							data-value="1" 
							class="checkbox selector__dataOptionModel selector__disable_following" 
							data-priority="5" data-option='["render","link","external"]' />
					</div>
					<div class="col-md-10 text-start">
						<?=gT("External Link")?>
					</div>
				</label>
				<label class="list-group-item col-md-6">
					<div class="col-md-1 text-end">
						<input 	type="checkbox" data-value="1" 
							class="checkbox selector__dataOptionModel" 
							checked="true" 
							data-priority="4" 
							data-option='["render","link","pjax"]' />
					</div>
					<div class="col-md-10 text-start">
						<?=gT("Load with pjax")?>
					</div>
				</label>
				<label class="list-group-item col-md-6">
					<div class="col-md-1 text-end">
						<input 	type="checkbox" 
							data-value='["survey", "sid"]' 
							class="checkbox selector__dataOptionModel" 
							data-priority="3" 
							data-option='["render","link","data","surveyid"]' />
					</div>
					<div class="col-md-10 text-start">
						<?=gT("Add SurveyId to link")?>
					</div>
				</label>
				<label class="list-group-item col-md-6">
					<div class="col-md-1 text-end">
						<input 	type="checkbox" 
							data-value='["survey", "gsid"]' 
							class="checkbox selector__dataOptionModel" 
							data-priority="3" 
							data-option='["render","link","data","gsid"]' />
					</div>
					<div class="col-md-10 text-start">
						<?=gT("Add survey group ID to link")?>
					</div>
				</label>
				<label class="list-group-item col-md-6">
					<div class="col-md-1 text-end">
						<input 	type="checkbox" 
							data-value='["questiongroup", "gid"]' 
							class="checkbox selector__dataOptionModel" 
							data-priority="2" 
							data-option='["render","link","data","gid"]' />
					</div>
					<div class="col-md-10 text-start">
						<?=gT("Add question group ID to link")?>
					</div>
				</label>
				<label class="list-group-item col-md-6">
					<div class="col-md-1 text-end">
						<input 	type="checkbox" 
							data-value='["question", "qid"]' 
							class="checkbox selector__dataOptionModel" 
							data-priority="1" 
							data-option='["render","link","data","qid"]' />
					</div>
					<div class="col-md-10 text-start">
						<?=gT("Add question ID to link")?>
					</div>
				</label>
			</div>
		</div>
		<div class="row ls-space margin bottom-10">
			<button
				type="button"
				class="btn btn-warning pull-right" 
				type="button" 
				data-bs-toggle="collapse" 
				data-bs-target="#collapseAdvancedOptions">
				<?php eT('Toggle advanced options') ?>
			</button>
=======
		<div class="mb-3">
			<ul class="list-group">
				<li class="list-group-item col-md-6">
                    <div class="form-check">
                        <input id="remove-link" type="checkbox" data-value="1" class="form-check-input checkbox selector__dataOptionModel selector__disable_following" data-priority="6" data-option='["render","link","placeholder"]' />
                        <label class="form-check-label" for="remove-link"><?=gT("Remove link")?></label>
                    </div>
				</li>
				<li class="list-group-item col-md-6">
                    <div class="form-check">
                        <input id="external-link" type="checkbox" data-value="1" class="form-check-input checkbox selector__dataOptionModel selector__disable_following" data-priority="5" data-option='["render","link","external"]' />
                        <label class="form-check-label" for="external-link"><?=gT("External Link")?></label>
                    </div>
				</li>
				<li class="list-group-item col-md-6">
                    <div class="form-check">
                        <input id="load-with-pjax" type="checkbox" data-value="1" class="form-check-input checkbox selector__dataOptionModel" checked="true" data-priority="4" data-option='["render","link","pjax"]' />
                        <label class="form-check-label" for="load-with-pjax"><?=gT("Load with pjax")?></label>
                    </div>
				</li>
				<li class="list-group-item col-md-6">
                    <div class="form-check">
                        <input id="add-survey-id" type="checkbox" data-value='["survey", "sid"]' class="form-check-input checkbox selector__dataOptionModel" data-priority="3" data-option='["render","link","data","surveyid"]' />
                        <label class="form-check-label" for="add-survey-id"><?=gT("Add SurveyId to link")?></label>
                    </div>
				</li>
				<li class="list-group-item col-md-6">
                    <div class="form-check">
                        <input id="add-survey-group-id" type="checkbox" data-value='["survey", "gsid"]' class="form-check-input checkbox selector__dataOptionModel" data-priority="3" data-option='["render","link","data","gsid"]' />
                        <label class="form-check-label" for="add-survey-group-id"><?=gT("Add survey group ID to link")?></label>
                    </div>
				</li>
				<li class="list-group-item col-md-6">
                    <div class="form-check">
                        <input id="add-question-group-id" type="checkbox" data-value='["questiongroup", "gid"]' class="form-check-input checkbox selector__dataOptionModel" data-priority="2" data-option='["render","link","data","gid"]' />
                        <label class="form-check-label" for="add-question-group-id"><?=gT("Add question group ID to link")?></label>
                    </div>
				</li>
				<li class="list-group-item col-md-6">
                    <div class="form-check">
                        <input id="add-question-id" type="checkbox" data-value='["question", "qid"]' class="form-check-input checkbox selector__dataOptionModel" data-priority="1" data-option='["render","link","data","qid"]' />
                        <label class="form-check-label" for="add-question-id"><?=gT("Add question ID to link")?></label>
                    </div>
				</li>
			</ul>
		</div>
		<div class="row ls-space margin bottom-10">
			<button class="btn btn-warning pull-right " type="button" data-bs-toggle="collapse" data-bs-target="#collapseAdvancedOptions"><?php eT('Toggle advanced options') ?></button>
>>>>>>> 165fe440
		</div>
		<!-- Start collapsed advanced options -->
		<div class="collapse" id="collapseAdvancedOptions">
			
			<div class="mb-3">
				<?php echo $form->labelEx($model, 'data'); ?>
				<?php echo $form->textArea($model, 'data', array('rows'=>6, 'cols'=>50 )); ?>
				<?php echo $form->error($model, 'data'); ?>
			</div>

			<div class="mb-3">
				<?php echo $form->labelEx($model, 'name'); ?>
				<p class="selector_infoBox alert alert-info d-none">
					<?=gT('The name must be unique for all menu entries throughout the software.')?>
				</p>
				<?php echo $form->textField($model, 'name', array('class' => 'selector__hasInfoBox', 'size'=>60,'maxlength'=>255)); ?>
				<?php echo $form->error($model, 'name'); ?>
			</div>
			
			<div class="mb-3">
				<?php echo $form->labelEx($model, 'menu_title'); ?>
				<p class="selector_infoBox alert alert-info d-none">
					<?=gT('This is the content of the menu link - leave blank to use the title.')?>
				</p>
				<?php echo $form->textField($model, 'menu_title', array('class' => 'selector__hasInfoBox', 'size'=>60,'maxlength'=>255)); ?>
				<?php echo $form->error($model, 'menu_title'); ?>
			</div>

			<div class="mb-3">
				<?php echo $form->labelEx($model, 'menu_class'); ?>
				<p class="selector_infoBox alert alert-warning d-none">
					<?=gT('If the link should have any extra classes, please insert them here.')?>
				</p>
				<?php echo $form->textField($model, 'menu_class', array('class' => 'selector__hasInfoBox', 'size'=>60,'maxlength'=>255)); ?>
				<?php echo $form->error($model, 'menu_class'); ?>
			</div>

            <div class="mb-3">
				<?php echo $form->labelEx($model, 'user_id'); ?>
				<?php echo $form->dropDownList($model, 'user_id', $model->getUserIdOptions(), ['class' => 'form-select']); ?>
				<?php echo $form->error($model, 'user_id'); ?>
            </div>
            
			<div class="mb-3">
				<?php echo $form->labelEx($model, 'action'); ?>
				<?php echo $form->textField($model, 'action', array('size'=>60,'maxlength'=>255)); ?>
				<?php echo $form->error($model, 'action'); ?>
			</div>

			<div class="mb-3">
				<?php echo $form->labelEx($model, 'template'); ?>
				<?php echo $form->textField($model, 'template', array('size'=>60,'maxlength'=>255)); ?>
				<?php echo $form->error($model, 'template'); ?>
			</div>

			<div class="mb-3">
				<?php echo $form->labelEx($model, 'partial'); ?>
				<?php echo $form->textField($model, 'partial', array('size'=>60,'maxlength'=>255)); ?>
				<?php echo $form->error($model, 'partial'); ?>
			</div>

			<div class="mb-3">
				<?php echo $form->labelEx($model, 'classes'); ?>
				<?php echo $form->textField($model, 'classes', array('size'=>60,'maxlength'=>255)); ?>
				<?php echo $form->error($model, 'classes'); ?>
			</div>

			<div class="mb-3">
				<?php echo $form->labelEx($model, 'getdatamethod'); ?>
				<?php echo $form->textField($model, 'getdatamethod', array('size'=>60,'maxlength'=>255)); ?>
				<?php echo $form->error($model, 'getdatamethod'); ?>
			</div>

			<div class="mb-3">
				<?php echo $form->labelEx($model, 'language'); ?>
				<?php echo $form->textField($model, 'language', array('size'=>60,'maxlength'=>255)); ?>
				<?php echo $form->error($model, 'language'); ?>
			</div>
			
			<div class="mb-3">
				<?php echo $form->labelEx($model, 'showincollapse'); ?>
				<?php echo $form->checkbox($model, 'showincollapse'); ?>
				<?php echo $form->error($model, 'showincollapse'); ?>
			</div>
		</div>

		<?php echo $form->hiddenField($model, 'changed_by', ['value' => $user]);?>
		<?php echo $form->hiddenField($model, 'changed_at', ['value' => date('Y-m-d H:i:s')]);?>
		<?php echo $form->hiddenField($model, 'created_by', ['value' => (empty($model->created_by) ? $user : $model->created_by)]);?>
		<?php echo $form->hiddenField($model, 'id');?>
		
	</div>
</div>
	<div class="modal-footer">
        <button 
			type="button" 
			class="btn btn-cancel"
			data-bs-dismiss="modal">
			<?=gT('Cancel')?>
		</button>
		<?php echo TbHtml::submitButton(($model->isNewRecord ? gT('Create') : gT('Save')), array('color' => TbHtml::BUTTON_COLOR_SUCCESS)); ?>

	</div>

<?php $this->endWidget(); ?>
<!-- form -->
<script>
	SurveymenuEntriesFunctions()();
</script><|MERGE_RESOLUTION|>--- conflicted
+++ resolved
@@ -91,102 +91,6 @@
 			<?php echo $form->error($model, 'permission_grade'); ?>
 		</div>
 
-<<<<<<< HEAD
-		<div class="form-group">
-			<div class="list-group">
-				<label class="list-group-item col-md-6">
-					<div class="col-md-1 text-end">
-						<input 	type="checkbox" data-value="1" 
-							class="checkbox selector__dataOptionModel selector__disable_following" 
-							data-priority="6" data-option='["render","link","placeholder"]' />
-					</div>
-					<div class="col-md-10 text-start">
-						<?=gT("Remove link")?>
-					</div>
-				</label>
-				<label class="list-group-item col-md-6">
-					<div class="col-md-1 text-end">
-						<input 	type="checkbox" 
-							data-value="1" 
-							class="checkbox selector__dataOptionModel selector__disable_following" 
-							data-priority="5" data-option='["render","link","external"]' />
-					</div>
-					<div class="col-md-10 text-start">
-						<?=gT("External Link")?>
-					</div>
-				</label>
-				<label class="list-group-item col-md-6">
-					<div class="col-md-1 text-end">
-						<input 	type="checkbox" data-value="1" 
-							class="checkbox selector__dataOptionModel" 
-							checked="true" 
-							data-priority="4" 
-							data-option='["render","link","pjax"]' />
-					</div>
-					<div class="col-md-10 text-start">
-						<?=gT("Load with pjax")?>
-					</div>
-				</label>
-				<label class="list-group-item col-md-6">
-					<div class="col-md-1 text-end">
-						<input 	type="checkbox" 
-							data-value='["survey", "sid"]' 
-							class="checkbox selector__dataOptionModel" 
-							data-priority="3" 
-							data-option='["render","link","data","surveyid"]' />
-					</div>
-					<div class="col-md-10 text-start">
-						<?=gT("Add SurveyId to link")?>
-					</div>
-				</label>
-				<label class="list-group-item col-md-6">
-					<div class="col-md-1 text-end">
-						<input 	type="checkbox" 
-							data-value='["survey", "gsid"]' 
-							class="checkbox selector__dataOptionModel" 
-							data-priority="3" 
-							data-option='["render","link","data","gsid"]' />
-					</div>
-					<div class="col-md-10 text-start">
-						<?=gT("Add survey group ID to link")?>
-					</div>
-				</label>
-				<label class="list-group-item col-md-6">
-					<div class="col-md-1 text-end">
-						<input 	type="checkbox" 
-							data-value='["questiongroup", "gid"]' 
-							class="checkbox selector__dataOptionModel" 
-							data-priority="2" 
-							data-option='["render","link","data","gid"]' />
-					</div>
-					<div class="col-md-10 text-start">
-						<?=gT("Add question group ID to link")?>
-					</div>
-				</label>
-				<label class="list-group-item col-md-6">
-					<div class="col-md-1 text-end">
-						<input 	type="checkbox" 
-							data-value='["question", "qid"]' 
-							class="checkbox selector__dataOptionModel" 
-							data-priority="1" 
-							data-option='["render","link","data","qid"]' />
-					</div>
-					<div class="col-md-10 text-start">
-						<?=gT("Add question ID to link")?>
-					</div>
-				</label>
-			</div>
-		</div>
-		<div class="row ls-space margin bottom-10">
-			<button
-				type="button"
-				class="btn btn-warning pull-right" 
-				type="button" 
-				data-bs-toggle="collapse" 
-				data-bs-target="#collapseAdvancedOptions">
-				<?php eT('Toggle advanced options') ?>
-			</button>
-=======
 		<div class="mb-3">
 			<ul class="list-group">
 				<li class="list-group-item col-md-6">
@@ -235,7 +139,6 @@
 		</div>
 		<div class="row ls-space margin bottom-10">
 			<button class="btn btn-warning pull-right " type="button" data-bs-toggle="collapse" data-bs-target="#collapseAdvancedOptions"><?php eT('Toggle advanced options') ?></button>
->>>>>>> 165fe440
 		</div>
 		<!-- Start collapsed advanced options -->
 		<div class="collapse" id="collapseAdvancedOptions">
@@ -330,8 +233,8 @@
 	</div>
 </div>
 	<div class="modal-footer">
-        <button 
-			type="button" 
+        <button
+			type="button"
 			class="btn btn-cancel"
 			data-bs-dismiss="modal">
 			<?=gT('Cancel')?>
