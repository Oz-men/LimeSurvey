<div class='side-body <?php echo getSideBodyClass(false); ?>'>
    <?php echo CHtml::form(array("admin/export/sa/vvexport/surveyid/{$surveyid}"), 'post', array('id' => 'vvexport', 'class' => '')); ?>
    <div class="row">
        <div class="col-12">
            <div class="col-lg-6 text-start">
                <h4>
                    <?php eT("Export a VV survey file"); ?>
                </h4>
            </div>
        </div>
        <h3></h3>
    </div>

    <div class="row">
        <div class="col-md-6 content-right">
            <div class="card" id="panel-1" style="opacity: 1; top: 0px;">
                <div class="card-header bg-primary">
                    <div class="">
                        <?php eT("Export survey"); ?>
                    </div>
                </div>

<<<<<<< HEAD
                <div class="card-body">
                    <div class="form-group">
                        <label for="surveyid" class="col-md-2 form-label">
                            <?php eT("Survey ID:"); ?>
                        </label>
                        <div class="col-md-4">
=======
                <div class="panel-body form-horizontal">
                    <div class="form-group">
                        <label for="surveyid" class="col-sm-4 control-label">
                            <?php eT("Survey ID:"); ?>
                        </label>
                        <div class="col-sm-8">
>>>>>>> 73e0c512
                            <?php echo CHtml::textField('surveyid', $surveyid, array('size' => 10, 'readonly' => 'readonly', 'class' => 'form-control')); ?>
                        </div>
                    </div>

                    <div class="form-group">
<<<<<<< HEAD
                        <label for="completionstate" class="col-md-2 form-label">
                            <?php eT("Export:"); ?>
                        </label>
                        <div class="col-md-8">
                            <div class="btn-group" data-toggle="buttons">
                                <label class="btn btn-default">
                                    <input name="completionstate" value="complete" type="radio" id="completionstate-complete" />
                                    <?php eT("Completed responses only"); ?>
                                </label>

                                <label class="btn btn-default active">
                                    <input name="completionstate" value="all" type="radio" checked='checked' id="completionstate-all" autofocus="true" />
                                    <?php eT("All responses"); ?>
                                </label>

                                <label class="btn btn-default">
                                    <input name="completionstate" value="incomplete" type="radio" id="completionstate-incomplete" />
                                    <?php eT("Incomplete responses only"); ?>
                                </label>
                            </div>
=======
                        <label for="completionstate" class="col-sm-4 control-label">
                            <?php eT("Export:"); ?>
                        </label>
                        <div class="col-sm-8">
                            <select class="form-control" name="completionstate" id="completionstate">
                                <option value="complete"  id="completionstate-complete"><?php eT("Completed responses only"); ?></option>
                                <option value="all" id="completionstate-all" selected><?php eT("All responses"); ?></option>
                                <option value="incomplete" id="completionstate-incomplete"><?php eT("Incomplete responses only"); ?></option>
                            </select>
>>>>>>> 73e0c512
                        </div>
                    </div>
                </div>
            </div>

            <div class="card" id="panel-extension" style="opacity: 1; top: 0px;">
                <div class="card-header bg-primary">
                    <div class="">
                        <?php eT("Format"); ?>
                    </div>
                </div>
<<<<<<< HEAD
                <div class="card-body">
                    <div class="form-group">
                        <label for="extension" class="col-md-2 form-label" data-bs-toggle="tooltip" data-bs-placement="right" title='<?php eT("For easy opening in MS Excel, change the extension to 'tab' or 'txt'"); ?>'>
                            <?php eT("File extension:"); ?>
                        </label>
                        <div class="col-md-4">
=======
                <div class="panel-body form-horizontal">
                    <div class="form-group">
                        <label for="extension" class="col-sm-4 control-label">
                            <?php eT("File extension:"); ?>
                        </label>
                        <div class="col-sm-8">
>>>>>>> 73e0c512
                            <?php echo CHtml::textField('extension', 'csv', array('size' => 3, 'class' => 'form-control')); ?>
                            <p class="help-block"><?php eT("For easy opening in MS Excel, change the extension to 'tab' or 'txt'"); ?></p>
                        </div>
                    </div>

                    <div class="form-group">
<<<<<<< HEAD
                        <label for="vvversion" class="col-md-2 form-label" data-bs-toggle="tooltip" data-bs-placement="right" title='<?php eT("If you want to import survey on old installation or if your survey have problem: use old version (automatically selected if some code are duplicated)."); ?>'>
                            <?php eT("VV export version:"); ?>
                        </label>
                        <div class="col-md-4">
=======
                        <label for="vvversion" class="col-sm-4 control-label">
                            <?php eT("VV export version:"); ?>
                        </label>
                        <div class="col-sm-8">
>>>>>>> 73e0c512
                            <div class="btn-group" data-toggle="buttons">
                                <label class="btn btn-default <?php echo ($vvversionselected == 2 ? "active" : ""); ?>">
                                    <input name="vvversion" value="2" type="radio" id="vvversion-last" <?php echo ($vvversionselected == 2 ? "checked='checked'" : ""); ?> />
                                    <?php eT("Last VV version"); ?>
                                </label>

                                <label class="btn btn-default <?php echo ($vvversionselected == 1 ? "active" : ""); ?>">
                                    <input name="vvversion" value="1" type="radio" id="vvversion-old" <?php echo ($vvversionselected == 1 ? "checked='checked'" : ""); ?> />
                                    <?php eT("Old VV version"); ?>
                                </label>
                            </div>
                            <p class="help-block"><?php eT("If you want to import the response data in older version or if your survey has integrity problem, please use the old export version (automatically selected if there are duplicate codes)."); ?></p>
                        </div>
                    </div>

                    <div class="form-group">
                        <label for="qseparator" class="col-sm-4 control-label">
                            <?php eT("Separator between question and subquestion:"); ?>
                        </label>
                        <div class="col-sm-8">
                            <select class="form-control" name="qseparator" id="qseparator">
                                <option value="newline"><?php eT("New line (use with care)"); ?></option>
                                <option value="parenthesis" selected><?php eT("Subquestion wrapped by parentheses"); ?></option>
                                <option value="dash"><?php printf(gT("Single dash (%s)"), ' - '); ?></option>
                            </select>
                        </div>
                    </div>
                    <div class="form-group">
                        <label for="abbreviatedtextto" class="col-sm-4 control-label">
                            <?php eT("Number of characters:"); ?>
                        </label>
                        <div class="col-sm-8">
                            <?php echo CHtml::numberField('abbreviatedtextto', '', array('min' => "1", 'step' => "1", 'class' => 'form-control')); ?>
                            <p class="help-block"><?php eT("Leave empty if you want complete question text."); ?></p>
                        </div>
                    </div>
                </div>
            </div>
            <?php echo CHtml::submitButton(gT('Export results','unescaped'), array('class'=>'btn btn-default d-none')); ?>
            <?php echo CHtml::hiddenField('subaction','export'); ?>
            <form>
        </div>
    </div>
</div>
<|MERGE_RESOLUTION|>--- conflicted
+++ resolved
@@ -20,58 +20,26 @@
                     </div>
                 </div>
 
-<<<<<<< HEAD
                 <div class="card-body">
                     <div class="form-group">
                         <label for="surveyid" class="col-md-2 form-label">
                             <?php eT("Survey ID:"); ?>
                         </label>
                         <div class="col-md-4">
-=======
-                <div class="panel-body form-horizontal">
-                    <div class="form-group">
-                        <label for="surveyid" class="col-sm-4 control-label">
-                            <?php eT("Survey ID:"); ?>
-                        </label>
-                        <div class="col-sm-8">
->>>>>>> 73e0c512
                             <?php echo CHtml::textField('surveyid', $surveyid, array('size' => 10, 'readonly' => 'readonly', 'class' => 'form-control')); ?>
                         </div>
                     </div>
 
                     <div class="form-group">
-<<<<<<< HEAD
                         <label for="completionstate" class="col-md-2 form-label">
                             <?php eT("Export:"); ?>
                         </label>
                         <div class="col-md-8">
-                            <div class="btn-group" data-toggle="buttons">
-                                <label class="btn btn-default">
-                                    <input name="completionstate" value="complete" type="radio" id="completionstate-complete" />
-                                    <?php eT("Completed responses only"); ?>
-                                </label>
-
-                                <label class="btn btn-default active">
-                                    <input name="completionstate" value="all" type="radio" checked='checked' id="completionstate-all" autofocus="true" />
-                                    <?php eT("All responses"); ?>
-                                </label>
-
-                                <label class="btn btn-default">
-                                    <input name="completionstate" value="incomplete" type="radio" id="completionstate-incomplete" />
-                                    <?php eT("Incomplete responses only"); ?>
-                                </label>
-                            </div>
-=======
-                        <label for="completionstate" class="col-sm-4 control-label">
-                            <?php eT("Export:"); ?>
-                        </label>
-                        <div class="col-sm-8">
                             <select class="form-control" name="completionstate" id="completionstate">
                                 <option value="complete"  id="completionstate-complete"><?php eT("Completed responses only"); ?></option>
                                 <option value="all" id="completionstate-all" selected><?php eT("All responses"); ?></option>
                                 <option value="incomplete" id="completionstate-incomplete"><?php eT("Incomplete responses only"); ?></option>
                             </select>
->>>>>>> 73e0c512
                         </div>
                     </div>
                 </div>
@@ -83,38 +51,22 @@
                         <?php eT("Format"); ?>
                     </div>
                 </div>
-<<<<<<< HEAD
                 <div class="card-body">
                     <div class="form-group">
                         <label for="extension" class="col-md-2 form-label" data-bs-toggle="tooltip" data-bs-placement="right" title='<?php eT("For easy opening in MS Excel, change the extension to 'tab' or 'txt'"); ?>'>
                             <?php eT("File extension:"); ?>
                         </label>
                         <div class="col-md-4">
-=======
-                <div class="panel-body form-horizontal">
-                    <div class="form-group">
-                        <label for="extension" class="col-sm-4 control-label">
-                            <?php eT("File extension:"); ?>
-                        </label>
-                        <div class="col-sm-8">
->>>>>>> 73e0c512
                             <?php echo CHtml::textField('extension', 'csv', array('size' => 3, 'class' => 'form-control')); ?>
                             <p class="help-block"><?php eT("For easy opening in MS Excel, change the extension to 'tab' or 'txt'"); ?></p>
                         </div>
                     </div>
 
                     <div class="form-group">
-<<<<<<< HEAD
                         <label for="vvversion" class="col-md-2 form-label" data-bs-toggle="tooltip" data-bs-placement="right" title='<?php eT("If you want to import survey on old installation or if your survey have problem: use old version (automatically selected if some code are duplicated)."); ?>'>
                             <?php eT("VV export version:"); ?>
                         </label>
                         <div class="col-md-4">
-=======
-                        <label for="vvversion" class="col-sm-4 control-label">
-                            <?php eT("VV export version:"); ?>
-                        </label>
-                        <div class="col-sm-8">
->>>>>>> 73e0c512
                             <div class="btn-group" data-toggle="buttons">
                                 <label class="btn btn-default <?php echo ($vvversionselected == 2 ? "active" : ""); ?>">
                                     <input name="vvversion" value="2" type="radio" id="vvversion-last" <?php echo ($vvversionselected == 2 ? "checked='checked'" : ""); ?> />
