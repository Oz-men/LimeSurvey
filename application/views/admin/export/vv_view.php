<div class='side-body <?php echo getSideBodyClass(false); ?>'>
    <?php echo CHtml::form(array("admin/export/sa/vvexport/surveyid/{$surveyid}"), 'post', array('id' => 'vvexport', 'class' => '')); ?>
    <div class="row">
        <div class="col-12">
            <div class="col-lg-6 text-start">
                <h4>
                    <?php eT("Export a VV survey file"); ?>
                </h4>
            </div>
        </div>
        <h3></h3>
    </div>

    <div class="row">
        <div class="col-md-6 content-right">
            <div class="card" id="panel-1" style="opacity: 1; top: 0px;">
                <div class="card-header bg-primary">
                    <div class="">
                        <?php eT("Export survey"); ?>
                    </div>
                </div>

                <div class="card-body">
                    <div class="form-group">
                        <label for="surveyid" class="col-md-2 form-label">
                            <?php eT("Survey ID:"); ?>
                        </label>
                        <div class="col-md-4">
                            <?php echo CHtml::textField('surveyid', $surveyid, array('size' => 10, 'readonly' => 'readonly', 'class' => 'form-control')); ?>
                        </div>
                    </div>

                    <div class="form-group">
                        <label for="completionstate" class="col-md-2 form-label">
                            <?php eT("Export:"); ?>
                        </label>
                        <div class="col-md-8">
<<<<<<< HEAD
                            <div class="btn-group" data-toggle="buttons">
                                <label class="btn btn-outline-secondary">
                                    <input name="completionstate" value="complete" type="radio" id="completionstate-complete" />
                                    <?php eT("Completed responses only"); ?>
                                </label>

                                <label class="btn btn-outline-secondary active">
                                    <input name="completionstate" value="all" type="radio" checked='checked' id="completionstate-all" autofocus="true" />
                                    <?php eT("All responses"); ?>
                                </label>

                                <label class="btn btn-outline-secondary">
                                    <input name="completionstate" value="incomplete" type="radio" id="completionstate-incomplete" />
                                    <?php eT("Incomplete responses only"); ?>
                                </label>
                            </div>
=======
                            <select class="form-control" name="completionstate" id="completionstate">
                                <option value="complete"  id="completionstate-complete"><?php eT("Completed responses only"); ?></option>
                                <option value="all" id="completionstate-all" selected><?php eT("All responses"); ?></option>
                                <option value="incomplete" id="completionstate-incomplete"><?php eT("Incomplete responses only"); ?></option>
                            </select>
>>>>>>> 165fe440
                        </div>
                    </div>
                </div>
            </div>

            <div class="card" id="panel-extension" style="opacity: 1; top: 0px;">
                <div class="card-header bg-primary">
                    <div class="">
                        <?php eT("Format"); ?>
                    </div>
                </div>
                <div class="card-body">
                    <div class="form-group">
                        <label for="extension" class="col-md-2 form-label" data-bs-toggle="tooltip" data-bs-placement="right" title='<?php eT("For easy opening in MS Excel, change the extension to 'tab' or 'txt'"); ?>'>
                            <?php eT("File extension:"); ?>
                        </label>
                        <div class="col-md-4">
                            <?php echo CHtml::textField('extension', 'csv', array('size' => 3, 'class' => 'form-control')); ?>
                            <p class="help-block"><?php eT("For easy opening in MS Excel, change the extension to 'tab' or 'txt'"); ?></p>
                        </div>
                    </div>

                    <div class="form-group">
                        <label for="vvversion" class="col-md-2 form-label" data-bs-toggle="tooltip" data-bs-placement="right" title='<?php eT("If you want to import survey on old installation or if your survey have problem: use old version (automatically selected if some code are duplicated)."); ?>'>
                            <?php eT("VV export version:"); ?>
                        </label>
                        <div class="col-md-4">
                            <div class="btn-group" data-toggle="buttons">
                                <label class="btn btn-outline-secondary <?php echo ($vvversionselected == 2 ? "active" : ""); ?>">
                                    <input name="vvversion" value="2" type="radio" id="vvversion-last" <?php echo ($vvversionselected == 2 ? "checked='checked'" : ""); ?> />
                                    <?php eT("Last VV version"); ?>
                                </label>

                                <label class="btn btn-outline-secondary <?php echo ($vvversionselected == 1 ? "active" : ""); ?>">
                                    <input name="vvversion" value="1" type="radio" id="vvversion-old" <?php echo ($vvversionselected == 1 ? "checked='checked'" : ""); ?> />
                                    <?php eT("Old VV version"); ?>
                                </label>
                            </div>
                            <p class="help-block"><?php eT("If you want to import the response data from an older version or if your survey has an integrity problem, please use the old export version (automatically selected if there are duplicate codes)."); ?></p>
                        </div>
                    </div>

                    <div class="form-group">
                        <label for="qseparator" class="col-sm-4 control-label">
                            <?php eT("Separator between question and subquestion:"); ?>
                        </label>
                        <div class="col-sm-8">
                            <select class="form-control" name="qseparator" id="qseparator">
                                <option value="newline"><?php eT("New line (use with care)"); ?></option>
                                <option value="parenthesis" selected><?php eT("Subquestion wrapped by parentheses"); ?></option>
                                <option value="dash"><?php printf(gT("Single dash (%s)"), ' - '); ?></option>
                            </select>
                        </div>
                    </div>
                    <div class="form-group">
                        <label for="abbreviatedtextto" class="col-sm-4 control-label">
                            <?php eT("Number of characters:"); ?>
                        </label>
                        <div class="col-sm-8">
                            <?php echo CHtml::numberField('abbreviatedtextto', '', array('min' => "1", 'step' => "1", 'class' => 'form-control')); ?>
                            <p class="help-block"><?php eT("Leave empty if you want the complete question text."); ?></p>
                        </div>
                    </div>
                </div>
            </div>
            <?php echo CHtml::submitButton(gT('Export results','unescaped'), array('class'=>'btn btn-outline-secondary d-none')); ?>
            <?php echo CHtml::hiddenField('subaction','export'); ?>
            <form>
        </div>
    </div>
</div>
<|MERGE_RESOLUTION|>--- conflicted
+++ resolved
@@ -35,30 +35,17 @@
                             <?php eT("Export:"); ?>
                         </label>
                         <div class="col-md-8">
-<<<<<<< HEAD
-                            <div class="btn-group" data-toggle="buttons">
-                                <label class="btn btn-outline-secondary">
-                                    <input name="completionstate" value="complete" type="radio" id="completionstate-complete" />
+                            <select class="form-control" name="completionstate" id="completionstate">
+                                <option value="complete"  id="completionstate-complete">
                                     <?php eT("Completed responses only"); ?>
-                                </label>
-
-                                <label class="btn btn-outline-secondary active">
-                                    <input name="completionstate" value="all" type="radio" checked='checked' id="completionstate-all" autofocus="true" />
+                                </option>
+                                <option value="all" id="completionstate-all" selected>
                                     <?php eT("All responses"); ?>
-                                </label>
-
-                                <label class="btn btn-outline-secondary">
-                                    <input name="completionstate" value="incomplete" type="radio" id="completionstate-incomplete" />
+                                </option>
+                                <option value="incomplete" id="completionstate-incomplete">
                                     <?php eT("Incomplete responses only"); ?>
-                                </label>
-                            </div>
-=======
-                            <select class="form-control" name="completionstate" id="completionstate">
-                                <option value="complete"  id="completionstate-complete"><?php eT("Completed responses only"); ?></option>
-                                <option value="all" id="completionstate-all" selected><?php eT("All responses"); ?></option>
-                                <option value="incomplete" id="completionstate-incomplete"><?php eT("Incomplete responses only"); ?></option>
+                                </option>
                             </select>
->>>>>>> 165fe440
                         </div>
                     </div>
                 </div>
