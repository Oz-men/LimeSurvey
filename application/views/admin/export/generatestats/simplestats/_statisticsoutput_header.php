<?php
/**
 * Statistic output
 *
 * @var $outputs
 * @var $bSum
 * @var $bAnswer
 */
?>

<!-- _statisticsoutput_header -->
<<<<<<< HEAD
    <div class="col-md-12 col-lg-6 col-xl-4 printable" style="margin-top: 2em;margin-bottom: 2em;">
        <h4><?php echo $outputs['qquestion'];?></h4>
=======
    <div class="col-sm-12 col-md-6 col-lg-4 printable" style="margin-top: 2em;margin-bottom: 2em;">
        <h4><?php echo $outputs['qquestion'];?><?= !empty($outputs['subquestionText']) ? " [{$outputs['subquestionText']}]" : "" ?></h4>
>>>>>>> ae0d4f19
<!-- end of _statisticsoutput_header --><|MERGE_RESOLUTION|>--- conflicted
+++ resolved
@@ -9,11 +9,6 @@
 ?>
 
 <!-- _statisticsoutput_header -->
-<<<<<<< HEAD
     <div class="col-md-12 col-lg-6 col-xl-4 printable" style="margin-top: 2em;margin-bottom: 2em;">
-        <h4><?php echo $outputs['qquestion'];?></h4>
-=======
-    <div class="col-sm-12 col-md-6 col-lg-4 printable" style="margin-top: 2em;margin-bottom: 2em;">
         <h4><?php echo $outputs['qquestion'];?><?= !empty($outputs['subquestionText']) ? " [{$outputs['subquestionText']}]" : "" ?></h4>
->>>>>>> ae0d4f19
 <!-- end of _statisticsoutput_header -->