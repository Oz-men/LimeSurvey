--- conflicted
+++ resolved
@@ -137,8 +137,7 @@
         </div>
     </div>
     <div class="row hidden-print">
-<<<<<<< HEAD
-        <div class="col-lg-12 content-left">
+        <div class="col-12 content-left">
             <button 
                 type="button"
                 id="statisticsExportImages" 
@@ -146,10 +145,6 @@
                 style="margin: auto;">
                 <?= gT('Export images'); ?>
             </button>
-=======
-        <div class="col-12 content-left">
-            <button id="statisticsExportImages" class="btn btn-info" style="margin: auto;"><?= gT('Export images') ?></button>
->>>>>>> 5566f605
             <p><?php eT('Make sure all images on this screen are loaded before clicking on the button.'); ?></p>
         </div>
     </div>
