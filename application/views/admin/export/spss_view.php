<?php
/**
 * Export results to SPSS view
 * @var AdminController $this
 */

// DO NOT REMOVE This is for automated testing to validate we see that page
echo viewHelper::getViewTestTag('exportSpss');

?>
<div class='side-body <?php echo getSideBodyClass(false); ?>'>
    <h3><?php eT("Export response data to SPSS");?></h3>
    <?php echo CHtml::form(array("admin/export/sa/exportspss/sid/{$surveyid}/"), 'post', array('id'=>'exportspss', 'class'=>''));?>
    <div class="form-group row">
        <label for='completionstate' class='col-md-2  form-form-label'><?php eT("Data selection:");?></label>
        <div class="col-md-10">
            <?php $this->widget('yiiwheels.widgets.buttongroup.WhButtonGroup', array(
                'name' => 'completionstate',
                'value'=> 'all' ,
                'selectOptions'=>array(
                    "all"=>gT("All responses",'unescaped'),
                    "complete"=>gT("Complete only",'unescaped'),
                    "incomplete"=>gT("Incomplete only",'unescaped'),
                )
            ));?>
        </div>
    </div>
    <div class="form-group row">
        <label for='spssver'  class='col-md-2  form-form-label'><?php eT("Version:");?></label>
        <div class="col-md-10">
            <?php $this->widget('yiiwheels.widgets.buttongroup.WhButtonGroup', array(
                'name' => 'spssver',
                'value'=> $spssver ,
                'selectOptions'=>array(
                    "1"=>gT("Prior to 16",'unescaped'),
                    "2"=>gT("16 or up",'unescaped'),
                    "3"=>gT("16 or up with Python Plugin / Essentials",'unescaped')
                )
            ));?>
        </div>
    </div>
    <?php
    if (count($aLanguages)>1)
    { ?>
        <div class="form-group row">
            <label for='exportlang'  class='col-md-2  form-form-label'><?php eT("Language:");?></label>
            <div class="col-md-2">
                <?php echo CHtml::dropDownList('exportlang', $sBaseLanguage, $aLanguages, array('class'=>'form-select')); ?>
            </div>
        </div>
        <?php } else { ?>
            <?php echo CHtml::hiddenField('exportlang', $sBaseLanguage); ?>

        <?php } ?>
    <div class="form-group row">
        <label for='limit' class='col-md-2  form-form-label'><?php eT("Limit:");?></label>
        <div class="col-md-1">
            <?php
                echo CHtml::textField('limit',App()->getRequest()->getParam('limit'),array('class'=>'form-control'));
            ?>
        </div>
    </div>
    <div class="form-group row">
        <label for='offset' class='col-md-2  form-form-label'><?php eT("Offset:");?></label>
        <div class="col-md-1">
            <?php
                echo CHtml::textField('offset',App()->getRequest()->getParam('offset'),array('class'=>'form-control'));
            ?>
        </div>
    </div>

    <div class="form-group row">
        <label for='offset' class='col-md-2  form-form-label'><?php eT("No answer:");?></label>
        <div class="col-md-1">
            <?php
                echo CHtml::textField('noanswervalue',App()->getRequest()->getParam('noanswervalue'),array('class'=>'form-control'));
            ?>
        </div>
    </div>


    <div class="form-group row">
        <?php
            echo CHtml::hiddenField('sid',$surveyid);
            echo CHtml::hiddenField('action','exportspss');
        ?>
<<<<<<< HEAD
        <label for='dlstructure' class='col-sm-1 form-form-label'><?php eT("Step 1:");?></label>
        <div class="col-sm-10">
            <input class="btn btn-outline-secondary" type='submit' name='dlstructure' id='dlstructure' value='<?php eT("Export syntax");?>'/>
        </div>
    </div>
    <div class="form-group row">
        <label for='dldata' class='col-sm-1  form-form-label'><?php eT("Step 2:");?></label>
        <div class="col-sm-10">
            <input class="btn btn-outline-secondary" type='submit' name='dldata' id='dldata' value='<?php eT("Export data");?>'/>
=======
        <label for='dlstructure' class='col-md-1 form-form-label'><?php eT("Step 1:");?></label>
        <div class="col-md-10">
            <input class="btn btn-default" type='submit' name='dlstructure' id='dlstructure' value='<?php eT("Export syntax");?>'/>
        </div>
    </div>
    <div class="form-group row">
        <label for='dldata' class='col-md-1  form-form-label'><?php eT("Step 2:");?></label>
        <div class="col-md-10">
            <input class="btn btn-default" type='submit' name='dldata' id='dldata' value='<?php eT("Export data");?>'/>
>>>>>>> 5566f605
        </div>
    </div>
    </form>

    <p>
    <div class="alert alert-info" role="alert"><?php eT("Instructions for the impatient");?> :
        <br/><br/>
        <ol>
            <li><?php eT("Download the data and the syntax file.");?></li>
            <li><?php eT("Open the syntax file in SPSS in Unicode mode.");?></li>
            <em><?php eT("The next step (editing the 'FILE=' line) is only necessary when you have selected a SPSS version without Python. If you selected the version for SPSS with the Python plugin / Essentials, just save the syntax and the data file in the same folder. The full path will be automatically detected when you run the syntax."); ?></em>
            <li><?php echo sprintf(gT("Edit the line starting with %s and complete the filename with a full path to the downloaded data file."),"'FILE='");?></li>
            <li><?php eT("Choose 'Run/All' from the menu to run the import.");?></li>
        </ol>
    <?php eT("Your data should be imported now.");?></div>
</div>
<p><|MERGE_RESOLUTION|>--- conflicted
+++ resolved
@@ -84,27 +84,15 @@
             echo CHtml::hiddenField('sid',$surveyid);
             echo CHtml::hiddenField('action','exportspss');
         ?>
-<<<<<<< HEAD
-        <label for='dlstructure' class='col-sm-1 form-form-label'><?php eT("Step 1:");?></label>
-        <div class="col-sm-10">
-            <input class="btn btn-outline-secondary" type='submit' name='dlstructure' id='dlstructure' value='<?php eT("Export syntax");?>'/>
-        </div>
-    </div>
-    <div class="form-group row">
-        <label for='dldata' class='col-sm-1  form-form-label'><?php eT("Step 2:");?></label>
-        <div class="col-sm-10">
-            <input class="btn btn-outline-secondary" type='submit' name='dldata' id='dldata' value='<?php eT("Export data");?>'/>
-=======
         <label for='dlstructure' class='col-md-1 form-form-label'><?php eT("Step 1:");?></label>
         <div class="col-md-10">
-            <input class="btn btn-default" type='submit' name='dlstructure' id='dlstructure' value='<?php eT("Export syntax");?>'/>
+            <input class="btn btn-outline-secondary" type='submit' name='dlstructure' id='dlstructure' value='<?php eT("Export syntax");?>'/>
         </div>
     </div>
     <div class="form-group row">
         <label for='dldata' class='col-md-1  form-form-label'><?php eT("Step 2:");?></label>
         <div class="col-md-10">
-            <input class="btn btn-default" type='submit' name='dldata' id='dldata' value='<?php eT("Export data");?>'/>
->>>>>>> 5566f605
+            <input class="btn btn-outline-secondary" type='submit' name='dldata' id='dldata' value='<?php eT("Export data");?>'/>
         </div>
     </div>
     </form>
