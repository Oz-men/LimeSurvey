--- conflicted
+++ resolved
@@ -20,13 +20,8 @@
         <div class="col-md-6">
           <input type="text" readonly value="<?php echo  $sResponsesId; ?>" class="form-control" name="responses_id" id="responses_id" />
         </div>
-<<<<<<< HEAD
-        <div class="col-sm-2">
+        <div class="col-md-2">
           <a class="btn btn-outline-secondary" href="<?php echo Yii::app()->getController()->createUrl("responses/setSession/", ['unset' => 'true', 'surveyId' => $surveyid]); ?>" role="button">
-=======
-        <div class="col-md-2">
-          <a class="btn btn-default" href="<?php echo Yii::app()->getController()->createUrl("responses/setSession/", ['unset' => 'true', 'surveyId' => $surveyid]); ?>" role="button">
->>>>>>> 5566f605
             <?php eT("Reset");?>
           </a>
         </div>
