--- conflicted
+++ resolved
@@ -8,28 +8,13 @@
             <label for='the_file'><?php $clang->eT("Select template ZIP file:") ?></label>
             <input id='the_file' name='the_file' type="file" />
         </li>
-        <li >
+        <li>
             <label>&nbsp;</label>
-<<<<<<< HEAD
-        <?php
-        if (!function_exists("zip_open"))
-        {?>
-            <?php $clang->eT("zip library not supported by PHP, Import ZIP Disabled", "js") ?>
-<?php
-        }
-        else
-        {?>
-            <input type='button' value='<?php $clang->eT("Import template ZIP archive") ?>' onclick='if (validatefilename(this.form,"<?php $clang->eT('Please select a file to import!', 'js') ?>")) { this.form.submit();}' />
-        <?php
-        }?>
-
-=======
         <?php if (!function_exists("zip_open")) {?>
             <?php $clang->eT("zip library not supported by PHP, Import ZIP Disabled", "js") ?>
         <?php } else {?>
             <input type='button' value='<?php $clang->eT("Import template ZIP archive") ?>' onclick='if (validatefilename(this.form,"<?php $clang->eT('Please select a file to import!', 'js') ?>")) { this.form.submit();}' />
         <?php }?>
->>>>>>> a2ab567d
         </li>
     </ul>
 </form>