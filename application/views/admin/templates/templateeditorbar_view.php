--- conflicted
+++ resolved
@@ -66,20 +66,12 @@
             <?php if(is_writable($tempdir) && is_writable($usertemplaterootdir))
                 {?>
                 <?php if (function_exists("zip_open")) {?>
-<<<<<<< HEAD
-                <a href='#' onclick='javascript:window.open("<?php echo $this->createUrl('admin/templates/sa/upload'); ?>", "_top")'>
-=======
                 <a href='<?php echo $this->createUrl('admin/templates/sa/upload'); ?>'>
->>>>>>> a2ab567d
                     <img src='<?php echo $sImageURL; ?>import.png' alt='<?php $clang->eT("Import template"); ?>' title='' /></a>
                 <?php }else{ ?>
                     <img src='<?php echo $sImageURL; ?>import_disabled.png' alt='<?php $clang->eT("zip library not supported by PHP, Import ZIP Disabled"); ?>' /></a>
                 <?php } ?>
-<<<<<<< HEAD
-                <a href='#' onclick='javascript:window.open("<?php echo $this->createUrl('admin/templates/sa/templatezip/templatename/' . $templatename) ?>", "_top")'>
-=======
                 <a href='<?php echo $this->createUrl('admin/templates/sa/templatezip/templatename/' . $templatename) ?>'>
->>>>>>> a2ab567d
                     <img src='<?php echo $sImageURL; ?>export.png' alt='<?php $clang->eT("Export Template"); ?>' /></a>
                 <img src='<?php echo $sImageURL; ?>separator.gif' class='separator' alt='' />
                 <a href='#' onclick="javascript: copyprompt('<?php $clang->eT("Please enter the name for the copied template:"); ?>', '<?php echo $clang->gT("copy_of_")."$templatename"; ?>',            '<?php echo $templatename; ?>', 'copy')">
