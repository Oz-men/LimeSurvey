<?php
/* @var $this AdminController */
/* @var $dataProvider CActiveDataProvider */
/* @var array $fullpagebar */

// DO NOT REMOVE This is for automated testing to validate we see that page
echo viewHelper::getViewTestTag('checkIntegrity');
?>

<div class="container-fluid">
    <div class="row">
        <div class="col-12">
            <div class="jumbotron message-box">
                <h2><?php eT("Data consistency check"); ?></h2>
                <p class="lead"><?php eT("If errors are showing up you might have to execute this script repeatedly."); ?></p>
                <p>
                <ul class='data-consistency-list list-unstyled'>
                    <?php
                    // TMSW Conditions->Relevance:  Update this to use relevance processing results
                    if (isset($conditions)) { ?>
                        <li><?php eT("The following conditions should be deleted:"); ?>
                        <ul class="list-unstyled">
                            <?php
                            foreach ($conditions as $condition) { ?>
                                <li>CID:<?php echo $condition['cid'] . ' ' . gT("Reason:") . " {$condition['reason']}"; ?></li><?php
                            } ?>
                        </ul>
                        <?php
                    } else { ?>
                        <li><?php eT("All conditions meet consistency standards."); ?></li><?php
                    } ?>

                    <?php
                    if (isset($questionattributes)) { ?>
                        <li><?php printf(gT("There are %s orphaned question attributes."), count($questionattributes)); ?> </li>
                    <?php } else { ?>
                        <li><?php eT("All question attributes meet consistency standards."); ?> </li> <?php
                    } ?>

                    <?php
                    if ($defaultvalues) { ?>
                        <li><?php printf(gT("There are %s orphaned default value entries which can be deleted."), $defaultvalues); ?> </li>
                    <?php } else { ?>
                        <li><?php eT("All default values meet consistency standards."); ?> </li> <?php
                    } ?>

                    <?php
                    if ($quotas) { ?>
                        <li><?php printf(gT("There are %s orphaned quota entries which can be deleted."), $quotas); ?> </li>
                    <?php } else { ?>
                        <li><?php eT("All quotas meet consistency standards."); ?> </li> <?php
                    } ?>

                    <?php
                    if ($quotals) { ?>
                        <li><?php printf(gT("There are %s orphaned quota language settings which can be deleted."), $quotals); ?> </li>
                    <?php } else { ?>
                        <li><?php eT("All quota language settings meet consistency standards."); ?> </li> <?php
                    } ?>

                    <?php
                    if ($quotamembers) { ?>
                        <li><?php printf(gT("There are %s orphaned quota members which can be deleted."), $quotamembers); ?> </li>
                    <?php } else { ?>
                        <li><?php eT("All quota quota members meet consistency standards."); ?> </li> <?php
                    } ?>

                    <?php
                    if (isset($assessments)) { ?>
                        <li><?php eT("The following assessments should be deleted:"); ?>
                            <ul class="list-unstyled">
                                <?php
                                foreach ($assessments as $assessment) { ?>
                                    <li>AID:<?php echo $assessment['id']; ?><?php eT("Assessment:"); ?><?php eT("Reason:"); ?><?php echo $assessment['reason']; ?></li><?php
                                } ?>
                            </ul>
                        </li>
                        <?php
                    } else { ?>
                        <li><?php eT("All assessments meet consistency standards."); ?></li><?php
                    } ?>

                    <?php
                    if (isset($answers)) { ?>
                        <li><?php eT("The following answers should be deleted:"); ?>
                            <ul class="list-unstyled">
                                <?php
                                foreach ($answers as $answer) { ?>
                                    <li>QID:<?php echo $answer['qid']; ?><?php eT("Code:"); ?><?php echo $answer['code']; ?><?php eT("Reason:"); ?><?php echo $answer['reason']; ?></li><?php
                                } ?>
                            </ul>
                        </li>
                        <?php
                    } else { ?>
                        <li><?php eT("All answers meet consistency standards."); ?></li><?php
                    } ?>

                    <?php
                    if (isset($answer_l10ns)) { ?>
                        <li><?php eT("The following answer texts should be deleted:"); ?>
                            <ul class="list-unstyled">
                                <?php
                                foreach ($answer_l10ns as $answer) { ?>
                                    <li>AID:<?php echo $answer['aid']; ?><?php eT("ID:"); ?><?php echo $answer['id']; ?><?php eT("Reason:"); ?><?php echo $answer['reason']; ?></li><?php
                                } ?>
                            </ul>
                        </li>
                        <?php
                    } else { ?>
                        <li><?php eT("All answers texts meet consistency standards."); ?></li><?php
                    } ?>

                    <?php
                    if (isset($surveys)) { ?>
                        <li><?php eT("The following surveys should be deleted:"); ?>
                            <ul class="list-unstyled">
                                <?php
                                foreach ($surveys as $survey) { ?>
                                    <li>SID:<?php echo $survey['sid']; ?><?php eT("Reason:"); ?><?php echo $survey['reason']; ?></li><?php
                                } ?>
                            </ul>
                        </li>
                        <?php
                    } else { ?>
                        <li><?php eT("All surveys meet consistency standards."); ?></li><?php
                    } ?>

                    <?php
                    if (isset($surveylanguagesettings)) { ?>
                        <li><?php eT("The following survey language settings should be deleted:"); ?>
                            <ul class="list-unstyled">
                                <?php
                                foreach ($surveylanguagesettings as $surveylanguagesetting) { ?>
                                    <li>SLID:<?php echo $surveylanguagesetting['slid']; ?><?php eT("Reason:"); ?><?php echo $surveylanguagesetting['reason']; ?></li><?php
                                } ?>
                            </ul>
                        </li>
                        <?php
                    } else { ?>
                        <li><?php eT("All survey language settings meet consistency standards."); ?></li><?php
                    } ?>

                    <?php
                    if (isset($questions)) { ?>
                        <li><?php eT("The following questions should be deleted:"); ?>
                            <ul class="list-unstyled">
                                <?php
                                foreach ($questions as $question) { ?>
                                    <li>QID:<?php echo $question['qid']; ?><?php eT("Reason:"); ?><?php echo $question['reason']; ?></li><?php
                                } ?>
                            </ul>
                        </li>
                        <?php
                    } else { ?>
                        <li><?php eT("All questions meet consistency standards."); ?></li><?php
                    } ?>

                    <?php
                    if (isset($question_l10ns)) { ?>
                        <li><?php eT("The following question texts should be deleted:"); ?>
                            <ul class="list-unstyled">
                                <?php
                                foreach ($question_l10ns as $question) { ?>
                                    <li>QID:<?php echo $question['qid']; ?><?php eT("ID:"); ?><?php echo $question['id']; ?><?php eT("Reason:"); ?><?php echo $question['reason']; ?></li><?php
                                } ?>
                            </ul>
                        </li>
                        <?php
                    } else { ?>
                        <li><?php eT("All question texts meet consistency standards."); ?></li><?php
                    } ?>


                    <?php if (isset($questionOrderDuplicates) && !empty($questionOrderDuplicates)) : ?>
                        <li><?php eT("The following surveys have an erroneous question order. That could lead to errors during the design and/or processing of the survey. Please go to each question and group respectively, check the question order and save it."); ?>
                        <ul>
                            <?php foreach ($questionOrderDuplicates as $info) : ?>
                                <li>
                                    SID: <a href="<?php echo $info['viewSurveyLink']; ?>"><?php echo $info['sid']; ?></a>
                                    GID: <a href="<?php echo $info['viewGroupLink']; ?>"><?php echo $info['gid']; ?></a>
                                    <?php if ($info['parent_qid'] != 0) : ?>
                                        Parent QID: <a href="<?php echo $info['questionSummaryLink']; ?>"><?php echo $info['parent_qid']; ?></a>
                                    <?php endif; ?>
                                </li>
                            <?php endforeach; ?>
                        </ul>
                    <?php else : ?>
                        <li><?php eT("No issues with question order found."); ?></li>
                    <?php endif; ?>

                    <?php
                    if (isset($groups)) { ?>
                        <li><?php eT("The following question groups should be deleted:"); ?>
                            <ul class="list-unstyled">
                                <?php
                                foreach ($groups as $group) { ?>
                                    <li>GID:<?php echo $group['gid']; ?><?php eT("Reason:"); ?><?php echo $group['reason']; ?></li><?php
                                } ?>
                            </ul>
                        </li>
                        <?php
                    } else { ?>
                        <li><?php eT("All question groups meet consistency standards."); ?></li><?php
                    } ?>

                    <?php
                    if (isset($group_l10ns)) { ?>
                        <li><?php eT("The following question group texts should be deleted:"); ?>
                            <ul class="list-unstyled">
                                <?php
                                foreach ($group_l10ns as $group) { ?>
                                    <li>GID:<?php echo $group['gid']; ?><?php eT("ID:"); ?><?php echo $group['id']; ?><?php eT("Reason:"); ?><?php echo $group['reason']; ?></li><?php
                                } ?>
                            </ul>
                        </li>
                        <?php
                    } else { ?>
                        <li><?php eT("All question group texts meet consistency standards."); ?></li><?php
                    } ?>

                    <?php
                    if (isset($user_in_groups)) { ?>
                        <li><?php eT("The following user group assignments should be deleted:"); ?>
                            <ul class="list-unstyled">
                                <?php
                                foreach ($user_in_groups as $user_in_group) { ?>
                                    <li>UID:<?php echo $user_in_group['uid']; ?> UGID:<?php echo $user_in_group['ugid']; ?><?php eT("Reason:"); ?><?php echo $user_in_group['reason']; ?></li><?php
                                } ?>
                            </ul>
                        </li>
                        <?php
                    } else { ?>
                        <li><?php eT("All groups meet consistency standards."); ?></li><?php
                    } ?>

                    <?php if (isset($groupOrderDuplicates) && !empty($groupOrderDuplicates)) : ?>
                        <li><?php eT("The following surveys have an errorneous question group order. Please go to each survey respectively, check the group order and save it."); ?>
                        <ul>
                            <?php foreach ($groupOrderDuplicates as $info) : ?>
                                <li>
                                    SID: <a href="<?php echo $info['organizerLink']; ?>"><?php echo $info['sid']; ?></a>
                                </li>
                            <?php endforeach; ?>
                        </ul>
                    <?php else : ?>
                        <li><?php eT("No issues with question group order found."); ?></li>
                    <?php endif; ?>

                    <?php
                    if (isset($orphansurveytables)) { ?>
                        <li><?php eT("The following old survey tables should be deleted because they contain no records or their parent survey no longer exists:"); ?>
                            <ul class="list-unstyled">
                                <?php
                                foreach ($orphansurveytables as $surveytable) { ?>
                                    <li><?php echo $surveytable; ?></li><?php
                                } ?>
                            </ul>
                        </li>
                        <?php
                    } else { ?>
                        <li><?php eT("All old survey tables meet consistency standards."); ?></li><?php
                    } ?>

                    <?php
                    if (isset($orphantokentables)) { ?>
                        <li><?php eT("The following old survey participants tables should be deleted because they contain no records or their parent survey no longer exists:"); ?>
                            <ul class="list-unstyled">
                                <?php
                                foreach ($orphantokentables as $tokentable) { ?>
                                    <li><?php echo $tokentable; ?></li><?php
                                } ?>
                            </ul>
                        </li>
                        <?php
                    } else { ?>
                        <li><?php eT("All old survey participants tables meet consistency standards."); ?></li><?php
                    } ?>
                </ul>

                <?php if ($integrityok) { ?>
                    <br/> <?php eT("No database action required!"); ?>
                <?php } else { ?>
                    <br/><?php eT("Should we proceed with the delete?"); ?> <br/>
                    <?php echo CHtml::form(["admin/checkintegrity", "sa" => 'fixintegrity'], 'post'); ?>
                    <button type='submit' value='Y' name='ok' class="btn btn-danger"><?php eT("Yes - Delete Them!"); ?></button>
                    </form>
                    <?php
                } ?>
            </div>

<<<<<<< HEAD
            <?php if ($integrityok) { ?>
                <br /> <?php eT("No database action required!"); ?>
            <?php } else {?>
                <br /><?php eT("Should we proceed with the delete?"); ?> <br />
                <?php echo CHtml::form(array("admin/checkintegrity","sa" => 'fixintegrity'), 'post');?>
                    <button 
                        type='submit'
                        value='Y'
                        name='ok' 
                        class="btn btn-danger">
                        <?php eT("Yes - Delete Them!"); ?>
                    </button>
                </form>
                <?php
            } ?>
        </div>
        
        <!-- Data redundancy check -->
        <div class="jumbotron message-box">
=======
            <!-- Data redundancy check -->
            <div class="jumbotron message-box">
>>>>>>> 5566f605
                <h2><?php eT("Data redundancy check"); ?></h2>
                <p class="lead">
                    <?php eT("The redundancy check looks for tables leftover after deactivating a survey. You can delete these if you no longer require them."); ?>
                </p>
                <p>
                    <?php if ($redundancyok) { ?>
                        <br/> <?php eT("No database action required!"); ?>
                    <?php } else { ?>
                    <?php echo CHtml::form(["admin/checkintegrity", 'sa' => 'fixredundancy'], 'post'); ?>
                <ul id="data-redundancy-list" class='data-redundancy-list list-unstyled'>
                    <?php
                    if (isset($redundantsurveytables)) { ?>
                        <li><?php eT("The following old survey response tables exist and may be deleted if no longer required:"); ?>
                            <ul class='response-tables-list list-unstyled'>
                                <?php
                                foreach ($redundantsurveytables as $surveytable) { ?>
                                    <li>
                                        <input type='checkbox' id='cbox_<?php echo $surveytable['table'] ?>' value='<?php echo $surveytable['table'] ?>' name='oldsmultidelete[]' onclick="toggleDisableState(this)"/>
                                        <label for='cbox_<?php echo $surveytable['table'] ?>'><?php echo $surveytable['details'] ?></label>
                                    </li>
                                    <?php
                                } ?>
                            </ul>
                        </li>
                        <?php
                    } ?>

                    <?php
                    if (isset($redundanttokentables) && count($redundanttokentables) > 0) { ?>
                        <li><?php eT("The following old participant tables exist and may be deleted if no longer required:"); ?>
                            <ul class='token-tables-list list-unstyled'>
                                <?php
                                foreach ($redundanttokentables as $tokentable) { ?>
                                    <li>
                                        <input type='checkbox' id='cbox_<?php echo $tokentable['table'] ?>' value='<?php echo $tokentable['table'] ?>' name='oldsmultidelete[]'/>
                                        <label for='cbox_<?php echo $tokentable['table'] ?>'><?php echo $tokentable['details'] ?></label>
                                    </li>
<<<<<<< HEAD
                                <?php
                                }?>
                                </ul>
                            </li>
                            <?php
                        } ?>
                    </ul>
                    <p>
                        <input type='hidden' name='ok' value='Y' />
                        <button
                            type='submit' 
                            disabled="true" 
                            id='delete-checked-items-button' 
                            class="btn btn-danger">
                            <?php eT("Delete checked items!"); ?>
                        </button>
                        <br />
                        <span class='hint warning'>
=======
                                    <?php
                                } ?>
                            </ul>
                        </li>
                        <?php
                    } ?>
                </ul>
                <p>
                    <input type='hidden' name='ok' value='Y'/>
                    <input type='submit' disabled="true" id='delete-checked-items-button' value='<?php eT("Delete checked items!"); ?>' class="btn btn-danger"/>
                    <br/>
                    <span class='hint warning'>
>>>>>>> 5566f605
                            <?php eT("Note that you cannot undo a delete if you proceed. The data will be gone."); ?>
                        </span>
                </p>
                </form><?php
                } ?>
            </div>
        </div>
    </div>
</div>
<script>
    /**
     * If checkbox with to-be-deleted items is selected,
     * the 'delete' button will be enabled,
     * otherwise its disabled.
     * @param {HTMLElement} checkbox - HTML Element
     */
    function toggleDisableState(checkbox) {
        let isChecked = $(checkbox).is(':checked');
        let deleteCheckedItemsButton = document.getElementById('delete-checked-items-button');
        if (isChecked) {
            deleteCheckedItemsButton.removeAttribute("disabled");
        } else {
            deleteCheckedItemsButton.setAttribute("disabled", "disabled");
        }
    }
</script><|MERGE_RESOLUTION|>--- conflicted
+++ resolved
@@ -282,18 +282,6 @@
                 <?php } else { ?>
                     <br/><?php eT("Should we proceed with the delete?"); ?> <br/>
                     <?php echo CHtml::form(["admin/checkintegrity", "sa" => 'fixintegrity'], 'post'); ?>
-                    <button type='submit' value='Y' name='ok' class="btn btn-danger"><?php eT("Yes - Delete Them!"); ?></button>
-                    </form>
-                    <?php
-                } ?>
-            </div>
-
-<<<<<<< HEAD
-            <?php if ($integrityok) { ?>
-                <br /> <?php eT("No database action required!"); ?>
-            <?php } else {?>
-                <br /><?php eT("Should we proceed with the delete?"); ?> <br />
-                <?php echo CHtml::form(array("admin/checkintegrity","sa" => 'fixintegrity'), 'post');?>
                     <button 
                         type='submit'
                         value='Y'
@@ -301,17 +289,13 @@
                         class="btn btn-danger">
                         <?php eT("Yes - Delete Them!"); ?>
                     </button>
-                </form>
-                <?php
-            } ?>
-        </div>
-        
-        <!-- Data redundancy check -->
-        <div class="jumbotron message-box">
-=======
+                    </form>
+                    <?php
+                } ?>
+            </div>
+
             <!-- Data redundancy check -->
             <div class="jumbotron message-box">
->>>>>>> 5566f605
                 <h2><?php eT("Data redundancy check"); ?></h2>
                 <p class="lead">
                     <?php eT("The redundancy check looks for tables leftover after deactivating a survey. You can delete these if you no longer require them."); ?>
@@ -349,16 +333,15 @@
                                         <input type='checkbox' id='cbox_<?php echo $tokentable['table'] ?>' value='<?php echo $tokentable['table'] ?>' name='oldsmultidelete[]'/>
                                         <label for='cbox_<?php echo $tokentable['table'] ?>'><?php echo $tokentable['details'] ?></label>
                                     </li>
-<<<<<<< HEAD
-                                <?php
-                                }?>
-                                </ul>
-                            </li>
-                            <?php
-                        } ?>
-                    </ul>
-                    <p>
-                        <input type='hidden' name='ok' value='Y' />
+                                    <?php
+                                } ?>
+                            </ul>
+                        </li>
+                        <?php
+                    } ?>
+                </ul>
+                <p>
+                    <input type='hidden' name='ok' value='Y'/>
                         <button
                             type='submit' 
                             disabled="true" 
@@ -366,22 +349,8 @@
                             class="btn btn-danger">
                             <?php eT("Delete checked items!"); ?>
                         </button>
-                        <br />
-                        <span class='hint warning'>
-=======
-                                    <?php
-                                } ?>
-                            </ul>
-                        </li>
-                        <?php
-                    } ?>
-                </ul>
-                <p>
-                    <input type='hidden' name='ok' value='Y'/>
-                    <input type='submit' disabled="true" id='delete-checked-items-button' value='<?php eT("Delete checked items!"); ?>' class="btn btn-danger"/>
                     <br/>
                     <span class='hint warning'>
->>>>>>> 5566f605
                             <?php eT("Note that you cannot undo a delete if you proceed. The data will be gone."); ?>
                         </span>
                 </p>
