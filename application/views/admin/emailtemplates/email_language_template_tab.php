
<?php
$script = array();
?>

<div id='<?php echo "tab-".CHtml::encode($grouplang)."-".CHtml::encode($tab); ?>' class="tab-pane fade in <?=CHtml::encode($active); ?>">
    <div class="row">
        <div class='form-group col-sm-12'>
            <label class=' form-label' for='email_<?php echo $tab; ?>_subj_<?php echo $grouplang; ?>'><?php echo $details['subject'] ?></label>
            <div class=''>
                <?php
                $sSubjectField=$details['field']['subject'];
                echo CHtml::textField("email_{$tab}_subj_{$grouplang}",$esrow->$sSubjectField,array('class' => 'form-control', 'maxlength'=>255)); ?>
            </div>
        </div>
    </div>
    <div class="row">
        <div class='form-group col-sm-12'>
            <label class=' form-label' for='email_<?php echo $tab; ?>_<?php echo $grouplang; ?>'><?php echo $details['body']; ?></label>
            <?php if(getEmailFormat($surveyid) != 'html') { ?>
                <div class="">
            <?php }else{ ?>
                <div class="htmleditor input-group">
            <?php } ?>
            <?php
                $sBodyField=$details['field']['body'];
                echo CHtml::textArea("email_".$tab."_".$grouplang,$esrow->$sBodyField,array('cols'=>80,'rows'=>20, 'class'=>'form-control')); ?>
                <?php echo getEditor("email_".$tab."_".$grouplang, "email_".$tab."_".$grouplang, $details['body'].'('.$grouplang.')',$surveyid,'','','editemailtemplates'); ?>
            </div>
            <div class=''></div>
        </div>
    </div>
    <div class="row">
        <div class='form-group col-sm-12'>
            <label class=' form-label'><?php et('Actions:');?></label>
            <div class=''>
<<<<<<< HEAD
                <a class='btn btn-outline-secondary' id="validate_expression_<?=$grouplang?>_<?=$tab?>" data-parent-element="#in_survey_common" data-target="modal" data-remote-link="<?=App()->createUrl('admin/validate',['sa'=>'email','sid'=>$surveyid,'lang'=>$grouplang,'type'=>$tab])?>" data-footer="false" data-modal-title="<?=$details['title']?>" > 
=======
                <a class='btn btn-default' id="validate_expression_<?=$grouplang?>_<?=$tab?>" data-parent-element="#in_survey_common" data-bs-target="modal" data-remote-link="<?=App()->createUrl('admin/validate',['sa'=>'email','sid'=>$surveyid,'lang'=>$grouplang,'type'=>$tab])?>" data-footer="false" data-modal-title="<?=$details['title']?>" > 
>>>>>>> eb0af5f7
                    <?=gT("Validate ExpressionScript")?> 
                </a> 
                <?php
                $details['default']['body']=($tab=='admin_detailed_notification') ? $details['default']['body'] : conditionalNewlineToBreak($details['default']['body'],$ishtml) ;
                echo CHtml::button(gT("Reset this template"),array( 'id'=>'reset_template_'.$grouplang.'_'.$tab, 'class'=>'fillin btn btn-outline-secondary selector__reset_template','data-target'=>"email_{$tab}_{$grouplang}",'data-value'=>$details['default']['body']));
                ?>
            </div>
        </div>
    </div>
    <div class="row">
        <br/>
    </div>
    <?php
    if (Permission::model()->hasSurveyPermission($surveyid, 'surveycontent', 'update'))
    { ?>
    <div class="row">
            <label class='form-label col-xs-12' for="attachments_<?php echo "{$grouplang}-{$tab}"; ?>"><?php echo $details['attachments']; ?></label>
            <div class="col-xs-12">
<<<<<<< HEAD
                <button class="add-attachment btn btn-outline-secondary" data-target="#attachments-<?php echo $grouplang; ?>-<?php echo $tab ?>" data-ck-target="<?="email_{$tab}_{$grouplang}"?>" id="add-attachment-<?php echo "{$grouplang}-{$tab}"; ?>"><?php eT("Add file"); ?></button> &nbsp;
=======
                <button class="add-attachment btn btn-default" data-bs-target="#attachments-<?php echo $grouplang; ?>-<?php echo $tab ?>" data-ck-target="<?="email_{$tab}_{$grouplang}"?>" id="add-attachment-<?php echo "{$grouplang}-{$tab}"; ?>"><?php eT("Add file"); ?></button> &nbsp;
>>>>>>> eb0af5f7
            </div>
    </div>


    <?php } ?>

    <?php
    $hideAttacehemtTable = true;
    if (isset($esrow->attachments[$tab])) {
        foreach ($esrow->attachments[$tab] as $attachment) {
            $script[] = sprintf("prepEmailTemplates.addAttachment($('#attachments-%s-%s'), %s, %s, %s );", $grouplang, $tab, json_encode($attachment['url']), json_encode($attachment['relevance']), json_encode($attachment['size']));
        }
        $hideAttacehemtTable = false;
    }
    ?>

    <div class="row selector__table-container <?=($hideAttacehemtTable===true ? 'd-none' : '')?>">
        <div class='form-group col-sm-12'>
            <div class='form-group'>
                <div class=' '>
                    <table data-template="[<?php echo $grouplang; ?>][<?php echo $tab ?>]"  data-bs-target="#attachments-<?php echo $grouplang; ?>-<?php echo $tab ?>" data-ck-target="<?="email_{$tab}_{$grouplang}"?>" id ="attachments-<?php echo $grouplang; ?>-<?php echo $tab ?>" class="attachments table table-striped" style="width: 100%;">
                        <thead>
                            <tr>
                                <th><?php eT("Action"); ?></th>
                                <th><?php eT("File name"); ?></th>
                                <th><?php eT("Size"); ?></th>
                                <th><?php eT("Relevance"); ?></th>
                            </tr>
                        </thead>
                        <tbody></tbody>
                    </table>
                </div>
            </div>
        </div>
    </div>
</div>



<table id="rowTemplate" class="d-none">
    <tr>
        <td>
<<<<<<< HEAD
            <button class="btn btn-outline-secondary btn-xs btnattachmentremove" title="<?php eT('Remove attachment') ?>" data-toggle="tooltip" data-placement="bottom">
=======
            <button class="btn btn-default btn-xs btnattachmentremove" title="<?php eT('Remove attachment') ?>" data-bs-toggle="tooltip" data-bs-placement="bottom">
>>>>>>> eb0af5f7
                <i class="fa fa-trash text-danger" aria-hidden="true"></i><span class="sr-only"><?php eT('Remove attachment') ?></span>
            </button>
        </td>
        <td>
            <span class="filename"></span>
            <input class="filename" type="hidden">
        </td>
        <td>
            <span class="filesize"></span>
        </td>
        <td>
            <span class="relevance"></span>
            <button class="btn btn-xs btn-default edit-relevance-equation" title="<?php eT('Edit condition') ?>" data-bs-toggle="tooltip" data-bs-placement="bottom">
                <i class="fa fa-pencil" aria-hidden="true"></i><span class="sr-only"><?php eT('Edit condition')?></span>
            </button>
            <input class="relevance" type="hidden">
        </td>
    </tr>
</table>

<?php

App()->getClientScript()->registerScript("ScriptEmailTemplateLanguageTemplate_<?=$grouplang?>_<?=$tab?>", "
    var prepEmailTemplates = PrepEmailTemplates();\n
    prepEmailTemplates.init();\n
    prepEmailTemplates.bindActions({validate: '#validate_expression_".$grouplang."_".$tab."', reset: '#reset_template_".$grouplang."_".$tab."'}, 
    {close: '".gT('Close')."', save: '".gT('Save')."'}, '".App()->getController()->createUrl('admin/emailtemplates/getTemplateOfType', array('type' => $tab, 'language' => $grouplang, 'survey' => $surveyid ))."');\n
    ".implode("\n", $script), LSYii_ClientScript::POS_POSTSCRIPT);
?><|MERGE_RESOLUTION|>--- conflicted
+++ resolved
@@ -34,11 +34,7 @@
         <div class='form-group col-sm-12'>
             <label class=' form-label'><?php et('Actions:');?></label>
             <div class=''>
-<<<<<<< HEAD
-                <a class='btn btn-outline-secondary' id="validate_expression_<?=$grouplang?>_<?=$tab?>" data-parent-element="#in_survey_common" data-target="modal" data-remote-link="<?=App()->createUrl('admin/validate',['sa'=>'email','sid'=>$surveyid,'lang'=>$grouplang,'type'=>$tab])?>" data-footer="false" data-modal-title="<?=$details['title']?>" > 
-=======
-                <a class='btn btn-default' id="validate_expression_<?=$grouplang?>_<?=$tab?>" data-parent-element="#in_survey_common" data-bs-target="modal" data-remote-link="<?=App()->createUrl('admin/validate',['sa'=>'email','sid'=>$surveyid,'lang'=>$grouplang,'type'=>$tab])?>" data-footer="false" data-modal-title="<?=$details['title']?>" > 
->>>>>>> eb0af5f7
+                <a class='btn btn-outline-secondary' id="validate_expression_<?=$grouplang?>_<?=$tab?>" data-parent-element="#in_survey_common" data-bs-target="modal" data-remote-link="<?=App()->createUrl('admin/validate',['sa'=>'email','sid'=>$surveyid,'lang'=>$grouplang,'type'=>$tab])?>" data-footer="false" data-modal-title="<?=$details['title']?>" > 
                     <?=gT("Validate ExpressionScript")?> 
                 </a> 
                 <?php
@@ -57,11 +53,7 @@
     <div class="row">
             <label class='form-label col-xs-12' for="attachments_<?php echo "{$grouplang}-{$tab}"; ?>"><?php echo $details['attachments']; ?></label>
             <div class="col-xs-12">
-<<<<<<< HEAD
-                <button class="add-attachment btn btn-outline-secondary" data-target="#attachments-<?php echo $grouplang; ?>-<?php echo $tab ?>" data-ck-target="<?="email_{$tab}_{$grouplang}"?>" id="add-attachment-<?php echo "{$grouplang}-{$tab}"; ?>"><?php eT("Add file"); ?></button> &nbsp;
-=======
-                <button class="add-attachment btn btn-default" data-bs-target="#attachments-<?php echo $grouplang; ?>-<?php echo $tab ?>" data-ck-target="<?="email_{$tab}_{$grouplang}"?>" id="add-attachment-<?php echo "{$grouplang}-{$tab}"; ?>"><?php eT("Add file"); ?></button> &nbsp;
->>>>>>> eb0af5f7
+                <button class="add-attachment btn btn-outline-secondary" data-bs-target="#attachments-<?php echo $grouplang; ?>-<?php echo $tab ?>" data-ck-target="<?="email_{$tab}_{$grouplang}"?>" id="add-attachment-<?php echo "{$grouplang}-{$tab}"; ?>"><?php eT("Add file"); ?></button> &nbsp;
             </div>
     </div>
 
@@ -104,11 +96,7 @@
 <table id="rowTemplate" class="d-none">
     <tr>
         <td>
-<<<<<<< HEAD
-            <button class="btn btn-outline-secondary btn-xs btnattachmentremove" title="<?php eT('Remove attachment') ?>" data-toggle="tooltip" data-placement="bottom">
-=======
-            <button class="btn btn-default btn-xs btnattachmentremove" title="<?php eT('Remove attachment') ?>" data-bs-toggle="tooltip" data-bs-placement="bottom">
->>>>>>> eb0af5f7
+            <button class="btn btn-outline-secondary btn-xs btnattachmentremove" title="<?php eT('Remove attachment') ?>" data-bs-toggle="tooltip" data-bs-placement="bottom">
                 <i class="fa fa-trash text-danger" aria-hidden="true"></i><span class="sr-only"><?php eT('Remove attachment') ?></span>
             </button>
         </td>
