--- conflicted
+++ resolved
@@ -34,11 +34,13 @@
         <div class='form-group col-md-12'>
             <label class=' form-label'><?php et('Actions:');?></label>
             <div class=''>
-<<<<<<< HEAD
-                <a class='btn btn-outline-secondary' id="validate_expression_<?=$grouplang?>_<?=$tab?>" data-parent-element="#in_survey_common" data-bs-target="modal" data-remote-link="<?=App()->createUrl('admin/validate',['sa'=>'email','sid'=>$surveyid,'lang'=>$grouplang,'type'=>$tab])?>" data-footer="false" data-modal-title="<?=$details['title']?>" > 
-=======
-                <a class='btn btn-default' id="validate_expression_<?=$grouplang?>_<?=$tab?>" data-parent-element="#in_survey_common" data-bs-target="modal" data-remote-link="<?=App()->createUrl('admin/validate',['sa'=>'email','sid'=>$surveyid,'lang'=>$grouplang,'type'=>$tab])?>" data-footer="false" data-modal-title="<?=$details['title']?>" >
->>>>>>> 5566f605
+                <a class='btn btn-outline-secondary' 
+                   id="validate_expression_<?=$grouplang?>_<?=$tab?>" 
+                   data-parent-element="#in_survey_common" 
+                   data-bs-target="modal" 
+                   data-remote-link="<?=App()->createUrl('admin/validate',['sa'=>'email','sid'=>$surveyid,'lang'=>$grouplang,'type'=>$tab])?>" 
+                   data-footer="false" 
+                   data-modal-title="<?=$details['title']?>" > 
                     <?=gT("Validate ExpressionScript")?> 
                 </a> 
                 <?php
@@ -55,15 +57,9 @@
     if (Permission::model()->hasSurveyPermission($surveyid, 'surveycontent', 'update'))
     { ?>
     <div class="row">
-<<<<<<< HEAD
-            <label class='form-label col-xs-12' for="attachments_<?php echo "{$grouplang}-{$tab}"; ?>"><?php echo $details['attachments']; ?></label>
-            <div class="col-xs-12">
-                <button class="add-attachment btn btn-outline-secondary" data-bs-target="#attachments-<?php echo $grouplang; ?>-<?php echo $tab ?>" data-ck-target="<?="email_{$tab}_{$grouplang}"?>" id="add-attachment-<?php echo "{$grouplang}-{$tab}"; ?>"><?php eT("Add file"); ?></button> &nbsp;
-=======
             <label class='form-label col-12' for="attachments_<?php echo "{$grouplang}-{$tab}"; ?>"><?php echo $details['attachments']; ?></label>
             <div class="col-12">
-                <button class="add-attachment btn btn-default" data-bs-target="#attachments-<?php echo $grouplang; ?>-<?php echo $tab ?>" data-ck-target="<?="email_{$tab}_{$grouplang}"?>" id="add-attachment-<?php echo "{$grouplang}-{$tab}"; ?>"><?php eT("Add file"); ?></button> &nbsp;
->>>>>>> 5566f605
+                <button class="add-attachment btn btn-outline-secondary" data-bs-target="#attachments-<?php echo $grouplang; ?>-<?php echo $tab ?>" data-ck-target="<?="email_{$tab}_{$grouplang}"?>" id="add-attachment-<?php echo "{$grouplang}-{$tab}"; ?>"><?php eT("Add file"); ?></button> &nbsp;
             </div>
     </div>
 
@@ -119,7 +115,10 @@
         </td>
         <td>
             <span class="relevance"></span>
-            <button class="btn btn-xs btn-outline-secondary edit-relevance-equation" title="<?php eT('Edit condition') ?>" data-bs-toggle="tooltip" data-bs-placement="bottom">
+            <button class="btn btn-xs btn-outline-secondary edit-relevance-equation" 
+            	    title="<?php eT('Edit condition') ?>" 
+            	    data-bs-toggle="tooltip" 
+            	    data-bs-placement="bottom">
                 <i class="fa fa-pencil" aria-hidden="true"></i><span class="sr-only"><?php eT('Edit condition')?></span>
             </button>
             <input class="relevance" type="hidden">
