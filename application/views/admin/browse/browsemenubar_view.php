--- conflicted
+++ resolved
@@ -86,13 +86,8 @@
                 <?php }
                 if (hasSurveyPermission($surveyid, 'responses', 'delete') && $thissurvey['anonymized'] == 'N' && $thissurvey['tokenanswerspersistence'] == 'Y')
                 { ?>
-<<<<<<< HEAD
-                <a href='<?php echo $this->createUrl("admin/dataentry/iteratesurvey/surveyid/$surveyid"); ?>' title="<?php $clang->eTview("Iterate survey"); ?>" >
-                    <img src='<?php echo $imageurl; ?>/iterate.png' title='' alt='<?php $clang->eT("Iterate survey"); ?>' /></a>
-=======
-                <a href='<?php echo $this->createUrl("admin/iteratesurvey/surveyid/$surveyid"); ?>'>
+                <a href='<?php echo $this->createUrl("admin/dataentry/iteratesurvey/surveyid/$surveyid"); ?>'>
                     <img src='<?php echo $sImageURL; ?>iterate.png' title='' alt='<?php $clang->eT("Iterate survey"); ?>' /></a>
->>>>>>> f82b845a
                 <?php } ?>
         </div>
     </div>
