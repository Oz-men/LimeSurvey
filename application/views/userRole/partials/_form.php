<?php
/* @var $this UserRoleController */
/* @var $model Permissiontemplates */
/* @var $form CActiveForm */


if ($model->isNewRecord) {
    $modalTitle =  gT('Create permission role');
    $buttonTitle = gT('Create');
} else {
    $modalTitle = sprintf(gT("Edit permission role '%s'"), $model->name);
    $buttonTitle = gT('Save');
}
Yii::app()->getController()->renderPartial(
    '/layouts/partial_modals/modal_header',
    ['modalTitle' => $modalTitle]
);
?>

<?php $form=$this->beginWidget('TbActiveForm', array(
    'id'=>'RoleControl--modalform',
    'action' => App()->createUrl('userRole/applyEdit'),
    'enableAjaxValidation'=>false,
)); ?>
<div class="modal-body">
    <div class="container">

            <div class="mb-3" id="RoleControl--errors">
            </div>
            <?php echo $form->hiddenField($model,'ptid'); ?>

            <div class="mb-3">
                <?php echo $form->labelEx($model,'name'); ?>
                <?php echo $form->textField($model,'name',array('size'=>60,'maxlength'=>192, 'required' => 'required')); ?>
                <?php echo $form->error($model,'name'); ?>
            </div>

            <div class="mb-3">
                <?php echo $form->labelEx($model,'description'); ?>
                <?php echo $form->textArea($model,'description',array('rows'=>6, 'cols'=>50, 'required' => 'required')); ?>
                <?php echo $form->error($model,'description'); ?>
            </div>

            <?php echo $form->hiddenField($model,'renewed_last', ['value' => date('Y-m-d H:i:s')]); ?>
            
            <?php if ($model->isNewRecord ) {
                    echo $form->hiddenField($model,'created_at', ['value' =>  date('Y-m-d H:i:s')]);
                    echo $form->hiddenField($model,'created_by', ['value' =>Yii::app()->user->id]);
                }
            ?>
    </div>
</div>
<div class="modal-footer modal-footer-buttons" style="margin-top: 15px; ">
<<<<<<< HEAD
    <button class="btn btn-error " id="exitForm"><?=gT('Cancel')?></button>
    <button type="submit" class="btn btn-success" id="submitForm">
        <?php echo $buttonTitle; ?>
    </button>
=======
    <button class="btn btn-outline-secondary" id="exitForm"><?=gT('Cancel')?></button>
    <button type="submit" class="btn btn-success " id="submitForm"><?php echo $buttonTitle; ?></button>
>>>>>>> f731d18d
</div>
<?php $this->endWidget(); ?><|MERGE_RESOLUTION|>--- conflicted
+++ resolved
@@ -51,14 +51,9 @@
     </div>
 </div>
 <div class="modal-footer modal-footer-buttons" style="margin-top: 15px; ">
-<<<<<<< HEAD
-    <button class="btn btn-error " id="exitForm"><?=gT('Cancel')?></button>
+    <button class="btn btn-outline-secondary " id="exitForm"><?=gT('Cancel')?></button>
     <button type="submit" class="btn btn-success" id="submitForm">
         <?php echo $buttonTitle; ?>
     </button>
-=======
-    <button class="btn btn-outline-secondary" id="exitForm"><?=gT('Cancel')?></button>
-    <button type="submit" class="btn btn-success " id="submitForm"><?php echo $buttonTitle; ?></button>
->>>>>>> f731d18d
 </div>
 <?php $this->endWidget(); ?>