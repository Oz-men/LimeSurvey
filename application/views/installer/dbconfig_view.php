<?php
/**
 * @var InstallerConfigForm $model
 * @var string $title
 * @var string $descp
 */

Yii::app()->clientScript->registerScript('dbType', "
$( document ).ready(function() {
    checkDbType();
    checkDbEngine();
});

$('#InstallerConfigForm_dbtype').change(function(){
    checkDbType();
});

$('#InstallerConfigForm_dbengine').change(function(){
    checkDbEngine();
});

function checkDbType(){
    if($('#InstallerConfigForm_dbtype').val() == '".InstallerConfigForm::DB_TYPE_MYSQL."') {
        $('#InstallerConfigForm_dbengine_row').show();
    } else if($('#InstallerConfigForm_dbtype').val() == '".InstallerConfigForm::DB_TYPE_MYSQLI."') {
        $('#InstallerConfigForm_dbengine_row').show();
    } else {
        $('#InstallerConfigForm_dbengine_row').hide();
    }
}

function checkDbEngine(){
    if($('#InstallerConfigForm_dbengine').val() == '".InstallerConfigForm::ENGINE_TYPE_INNODB."') {
        $('#InstallerConfigForm_dbengine_row .alert').show();
    } else {
        $('#InstallerConfigForm_dbengine_row .alert').hide();
    }
}

");

?>

<div class="row">
    <div class="col-lg-4">
        <?php $this->renderPartial('/installer/sidebar_view', compact('progressValue', 'classesForStep')); ?>
    </div>
    <div class="col-lg-8">
        <?= CHtml::beginForm($this->createUrl('installer/database'), 'post', array('class' => '')); ?>
        <h2><?= $title; ?></h2>
        <p><?= $descp; ?></p>
        <?= CHtml::errorSummary($model, gT("Please fix the following input errors:"), null, ['class' => 'alert alert-danger errors']); ?>
        <hr/>
        <p><?php eT("Note: All fields marked with (*) are required."); ?></p>
        <legend><?php eT("Database configuration"); ?></legend>

        <div id="InstallerConfigForm_dbtype_row" class="form-group">
            <?= CHtml::activeLabelEx($model, 'dbtype'); ?>
            <?= CHtml::activeDropDownList($model, 'dbtype', $model->supportedDbTypes, ['required' => 'required', 'class'=>'form-control', 'autofocus' => 'autofocus']); ?>
            <div class="help-block"><?= $model->attributeHints()['dbtype'] ?></div>
        </div>

        <div id="InstallerConfigForm_dbengine_row" class="form-group">
            <?= CHtml::activeLabelEx($model, 'dbengine'); ?>
            <?= CHtml::activeDropDownList($model, 'dbengine', $model->dbEngines, array('prompt'=>gT("Select"), 'autocomplete'=>'off', 'class' => 'form-control')); ?>
            <div class="alert alert-warning"><?= gT('Warning! Using InnoDB instead of MyISAM will reduce the possible maximum number of questions in your surveys. Please read more about MyISAM vs InnoDB table column limitations in our manual before selecting InnoDB.'); ?></div>
        </div>

        <div id="InstallerConfigForm_dblocation_row" class="form-group">
            <?= CHtml::activeLabelEx($model, 'dblocation'); ?>
            <?= CHtml::activeTextField($model, 'dblocation',['class' => 'form-control']); ?>
            <div class="help-block"><?= $model->attributeHints()['dblocation'] ?></div>
        </div>

        <div id="InstallerConfigForm_dbuser_row" class="form-group">
            <?= CHtml::activeLabelEx($model, 'dbuser'); ?>
            <?= CHtml::activeTextField($model, 'dbuser',['class' => 'form-control']); ?>
            <div class="help-block"><?= $model->attributeHints()['dbuser'] ?></div>
        </div>

        <div id="InstallerConfigForm_dbpwd_row" class="form-group">
            <?= CHtml::activeLabelEx($model, 'dbpwd'); ?>
            <?= CHtml::activePasswordField($model, 'dbpwd',['class' => 'form-control']); ?>
            <div class="help-block"><?= $model->attributeHints()['dbpwd'] ?></div>
        </div>

        <div id="InstallerConfigForm_dbname_row" class="form-group">
            <?= CHtml::activeLabelEx($model, 'dbname'); ?>
            <?= CHtml::activeTextField($model, 'dbname',['class' => 'form-control']); ?>
            <div class="help-block"><?= $model->attributeHints()['dbname'] ?></div>
        </div>

        <div id="InstallerConfigForm_dbname_row" class="form-group">
            <?= CHtml::activeLabelEx($model, 'dbprefix'); ?>
            <?= CHtml::activeTextField($model, 'dbprefix',['class' => 'form-control']); ?>
            <div class="help-block"><?= $model->attributeHints()['dbprefix'] ?></div>
        </div>

        <div class="row">
<<<<<<< HEAD
            <div class="col-md-4" >
                <input id="ls-previous" class="btn btn-outline-secondary" type="button" value="<?php eT("Previous"); ?>" onclick="window.open('<?php echo $this->createUrl("installer/precheck"); ?>', '_top')" />
=======
            <div class="col-lg-4" >
                <input id="ls-previous" class="btn btn-default" type="button" value="<?php eT("Previous"); ?>" onclick="window.open('<?php echo $this->createUrl("installer/precheck"); ?>', '_top')" />
>>>>>>> 5566f605
            </div>
            <div class="col-lg-4" style="text-align: center;">
            </div>
<<<<<<< HEAD
            <div class="col-md-4" style="text-align: right;">
                <?php echo CHtml::submitButton(gT("Next", "unescaped"), array("class" => "btn btn-outline-secondary", "id" => "ls-next")); ?>
=======
            <div class="col-lg-4" style="text-align: right;">
                <?php echo CHtml::submitButton(gT("Next", "unescaped"), array("class" => "btn btn-default", "id" => "ls-next")); ?>
>>>>>>> 5566f605
            </div>
        </div>
        <?php echo CHtml::endForm(); ?>

    </div>
</div>

<|MERGE_RESOLUTION|>--- conflicted
+++ resolved
@@ -97,23 +97,13 @@
         </div>
 
         <div class="row">
-<<<<<<< HEAD
-            <div class="col-md-4" >
+            <div class="col-lg-4" >
                 <input id="ls-previous" class="btn btn-outline-secondary" type="button" value="<?php eT("Previous"); ?>" onclick="window.open('<?php echo $this->createUrl("installer/precheck"); ?>', '_top')" />
-=======
-            <div class="col-lg-4" >
-                <input id="ls-previous" class="btn btn-default" type="button" value="<?php eT("Previous"); ?>" onclick="window.open('<?php echo $this->createUrl("installer/precheck"); ?>', '_top')" />
->>>>>>> 5566f605
             </div>
             <div class="col-lg-4" style="text-align: center;">
             </div>
-<<<<<<< HEAD
-            <div class="col-md-4" style="text-align: right;">
+            <div class="col-lg-4" style="text-align: right;">
                 <?php echo CHtml::submitButton(gT("Next", "unescaped"), array("class" => "btn btn-outline-secondary", "id" => "ls-next")); ?>
-=======
-            <div class="col-lg-4" style="text-align: right;">
-                <?php echo CHtml::submitButton(gT("Next", "unescaped"), array("class" => "btn btn-default", "id" => "ls-next")); ?>
->>>>>>> 5566f605
             </div>
         </div>
         <?php echo CHtml::endForm(); ?>
