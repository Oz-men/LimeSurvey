--- conflicted
+++ resolved
@@ -77,15 +77,9 @@
         <div class="row navigator">
             <div class="col-lg-4">
             </div>
-<<<<<<< HEAD
-            <div class="col-md-4"></div>
-            <div class="col-md-4">
-                <?php echo CHtml::submitButton(gT("Next",'unescaped'), array('class' => 'btn btn-outline-secondary')); ?>
-=======
             <div class="col-lg-4"></div>
             <div class="col-lg-4">
-                <?php echo CHtml::submitButton(gT("Next",'unescaped'), array('class' => 'btn btn-default')); ?>
->>>>>>> 5566f605
+                <?php echo CHtml::submitButton(gT("Next",'unescaped'), array('class' => 'btn btn-outline-secondary')); ?>
             </div>
         </div>
 
