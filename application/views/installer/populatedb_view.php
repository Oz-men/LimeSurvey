<?php
/** @var InstallerController $this */
/** @var InstallerConfigForm $model */

?>
<div class="row">
    <div class="col-lg-3">
        <?php $this->renderPartial('/installer/sidebar_view', compact('progressValue', 'classesForStep')); ?>
    </div>
    <div class="col-lg-9">
        <h2><?php echo $title; ?></h2>
            <legend><?php eT('Database creation'); ?></legend>
                <?php if (!$model->dbExists):?>
                    <?php  $this->renderPartial('/installer/nodatabase_view', ['model'=>$model]);?>
                <?php endif;?>
                <?php if (isset($adminoutputText)) echo $adminoutputText; ?>

            <div class="row">
<<<<<<< HEAD
                <div class="col-md-4" >
                    <input class="btn btn-outline-secondary" type="button" value="<?php eT('Previous'); ?>" onclick="javascript: window.open('<?php echo $this->createUrl("installer/database"); ?>', '_top')" />
=======
                <div class="col-lg-4" >
                    <input class="btn btn-default" type="button" value="<?php eT('Previous'); ?>" onclick="javascript: window.open('<?php echo $this->createUrl("installer/database"); ?>', '_top')" />
>>>>>>> 5566f605
                </div>
                <div class="col-lg-4" style="text-align: center;">
                </div>
                <div class="col-lg-4" style="text-align: right;">
                    <?php
                        if (isset($next))
                        {
                            echo CHtml::form(array($next['action']), 'post');
                            echo CHtml::submitButton($next['label'], array(
                                'name' => $next['name'],
                                'class' => 'btn btn-outline-secondary'
                            ));
                            echo CHtml::endForm();
                        }
                    ?>

                </div><|MERGE_RESOLUTION|>--- conflicted
+++ resolved
@@ -16,13 +16,8 @@
                 <?php if (isset($adminoutputText)) echo $adminoutputText; ?>
 
             <div class="row">
-<<<<<<< HEAD
-                <div class="col-md-4" >
+                <div class="col-lg-4" >
                     <input class="btn btn-outline-secondary" type="button" value="<?php eT('Previous'); ?>" onclick="javascript: window.open('<?php echo $this->createUrl("installer/database"); ?>', '_top')" />
-=======
-                <div class="col-lg-4" >
-                    <input class="btn btn-default" type="button" value="<?php eT('Previous'); ?>" onclick="javascript: window.open('<?php echo $this->createUrl("installer/database"); ?>', '_top')" />
->>>>>>> 5566f605
                 </div>
                 <div class="col-lg-4" style="text-align: center;">
                 </div>
