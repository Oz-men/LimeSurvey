<?php

$bInherit = (!empty($aTemplateConfiguration['sid']) || !empty($aTemplateConfiguration['gsid']));


$dropdown_options['font'] = ($bInherit ? '<option value="inherit">' . gT("Inherit") . ' [' . gT("inherited value:"
    ) . ' ' . (isset($oParentOptions['font']) ? $oParentOptions['font'] : '') . ']</option>' : '');


// background file
$backgroundImageFile           = '';
$backgroundfileOptionsInherit  = '';
$backgroundfileInheritPreview  = '';
$backgroundfileInheritFilename = '';
$optgroup                      = '';
foreach ($aTemplateConfiguration['imageFileList'] as $image) {
    if ($image['group'] != $optgroup) {
        if ($optgroup != '') {
            $backgroundImageFile .= '</optgroup>';
        }
        $backgroundImageFile .= '<optgroup label="' . $image['group'] . '">';
        $optgroup            = $image['group'];
    }

    $backgroundImageFile .= '</optgroup>';
    if (isset($oParentOptions['backgroundimagefile']) && $oParentOptions['backgroundimagefile'] == $image['filepath']) {
        $backgroundfileInheritPreview  = $backgroundimagefileInheritPreview . $image['preview'];
        $backgroundfileInheritFilename = $backgroundimagefileInheritFilename . $image['filename'];
    }
    $backgroundImageFile .= '<option data-lightbox-src="' . $image['preview'] . '" value="' . $image['filepath'] . '">' . $image['filename'] . '</option>';
}

$aOptionAttributes['optionAttributes']['backgroundimagefile']['dropdownoptions'] = $backgroundImageFile;

// brand logo file
$brandlogo               = '';
$logofileOptionsInherit  = '';
$logofileInheritPreview  = '';
$logofileInheritFilename = '';
$optgroup                = '';
foreach ($aTemplateConfiguration['imageFileList'] as $image) {
    if ($image['group'] != $optgroup) {
        if ($optgroup != '') {
            $brandlogo .= '</optgroup>';
        }
        $brandlogo .= '<optgroup label="' . $image['group'] . '">';
        $optgroup  = $image['group'];
    }

    $brandlogo .= '</optgroup>';
    if ($oParentOptions['brandlogo'] == $image['filepath']) {
        $logofileInheritPreview  = $logofileInheritPreview . $image['preview'];
        $logofileInheritFilename = $logofileInheritFilename . $image['filename'];
    }
    $brandlogo .= '<option data-lightbox-src="' . $image['preview'] . '" value="' . $image['filepath'] . '">' . $image['filename'] . '</option>';
}

$aOptionAttributes['optionAttributes']['brandlogofile']['dropdownoptions'] = $brandlogo;

foreach ($aOptionAttributes['categories'] as $key => $category) { ?>
    <div role="tabpanel" class="CoreThemeOptions--settingsTab tab-pane <?php echo $key == 0 ? 'active' : ''; ?>" id="category-<?php echo $key; ?>">
        <?php if ($key == 0) { ?>
            <?php /* Small loading animation to give the scripts time to parse and render the correct values */ ?>
            <div class="" style="display:none;height:100%;width:100%;position:absolute;left:0;top:0;background:rgb(255,255,255);background:rgba(235,235,235,0.8);z-index:2000;">
                <div style="position:absolute; left:49%;top:35%;" class="text-center">
                    <i class="fa fa-spinner fa-pulse fa-3x fa-fw"></i>
                </div>
            </div>
            <?php /* If this is a surveyspecific settings page, offer the possibility to do a full inheritance of the parent template */
            if ($bInherit) { ?>
                <div class='row' id="general_inherit_active">
                    <div class='form-group row'>
                        <label for='simple_edit_options_general_inherit' class='form-label'><?php echo gT("Inherit everything"); ?></label>
                        <div class='col-12'>
                            <div class="btn-group" role="group">
                                <input id="general_inherit_on" name='general_inherit' type='radio' value='on' class='btn-check selector_option_general_inherit '
                                       data-id='simple_edit_options_general_inherit'/>
                                <label for="general_inherit_on" class="btn btn-outline-primary">
                                    <?php echo gT("Yes"); ?>
                                </label>
                                <input id="general_inherit_off" name='general_inherit' type='radio' value='off' class='btn-check selector_option_general_inherit '
                                       data-id='simple_edit_options_general_inherit'/>
                                <label for="general_inherit_off" class="btn btn-outline-primary">
                                    <?php echo gT("No"); ?>
                                </label>
                            </div>
                        </div>
                    </div>
                </div>
                <hr>
            <?php } ?>

        <?php } ?>

        <?php
        // options
        $iMaxColumnSize = 12;
        $iTotalWidth    = 0;
        $iCount         = 0;
        foreach ($aOptionAttributes['optionAttributes'] as $attributeKey => $attribute) {
            $sParentOption = array_key_exists($attributeKey, $oParentOptions) ? $oParentOptions[$attributeKey] : '';
            if ($attributeKey === 'ajaxmode') {
                continue;
            }
            if (array_key_exists('category', $attribute) && $category == $attribute['category']) {
                $width = $attribute['width'];

                if (($iTotalWidth + $width) > $iMaxColumnSize) {
                    $iTotalWidth = 0;
                }

                if ($iTotalWidth == 0) {
                    if ($iCount > 0) {
                        echo '</div>';
                    }
                    echo '<div class="row action_hide_on_inherit">';
                }

                echo '<div class="col-12 col-md-6 col-lg-4 col-xl-' . $attribute['width'] . '">
                            <div class="form-group row">
                                <label for="simple_edit_options_' . $attributeKey . '" class="form-label">' . gT($attribute['title']) . '</label>';
                if ($attribute['type'] == 'buttons') {
                    $optionsValues = !empty($attribute['options']) ? explode('|', $attribute['options']) : array();
                    $optionLabels  = !empty($attribute['optionlabels']) ? explode('|', $attribute['optionlabels']) : array();
                    $options       = array_combine($optionsValues, $optionLabels);
                    if ($bInherit && isset($sParentOption)) {
                        $options['inherit'] = gT("Inherit") . ' [' . $sParentOption . ']';
                    }

                    echo '<div class="col-12">
                                        <div class="btn-group">';
                    foreach ($options as $optionKey => $optionValue) {
                        $id = $attributeKey . "_" . $optionKey;
                        echo '<input id="' . $id . '" type="radio" name="' . $attributeKey . '" value="' . $optionKey . '" class="btn-check selector_option_radio_field simple_edit_options_' . $attributeKey . ' " id="' . $attributeKey . '"/>';
                        echo '<label for="' . $id . '" class="btn btn-outline-primary">'
                            . gT($optionValue) . '
                                            </label>';
                    }
                    echo '</div>
                                </div>';
                } elseif ($attribute['type'] == 'colorpicker') {
                    echo '<div class="input-group">
                                    <div class="input-group-addon style__colorpicker">
                                        <input type="color" name="' . $attributeKey . '_picker" data-value="' . $sParentOption . '" class="selector__colorpicker-inherit-value"/>
                                    </div>
                                    <input type="text" name="' . $attributeKey . '" data-inheritvalue="' . $sParentOption . '" value="inherit" class="selector_option_value_field selector__color-picker form-control simple_edit_options_' . $attributeKey . '" id="' . $attributeKey . '" />';
<<<<<<< HEAD
                                    if ($bInherit && isset($sParentOption)){
                                        echo '<div class="input-group-addon">
                                            <button class="btn btn-outline-secondary btn-xs selector__reset-colorfield-to-inherit"><i class="fa fa-refresh"></i></button>
=======
                    if ($bInherit && isset($sParentOption)) {
                        echo '<div class="input-group-addon">
                                            <button class="btn btn-default btn-xs selector__reset-colorfield-to-inherit"><i class="fa fa-refresh"></i></button>
>>>>>>> 5566f605
                                        </div>';
                    }
                    echo '</div>';
                } elseif ($attribute['type'] == 'dropdown') {
                    if (!is_string($sParentOption)) {
                        // TODO: $aParentOptions is not loaded properly, it seems.
                        $sParentOption = 'N/A';
                    }
                    echo ' <div class="col-12">
                                <select class="form-select selector_option_value_field selector_radio_childfield selector_image_selector" data-parent="' . $attribute['parent'] . '" data-inheritvalue=\'' . ($attributeKey == 'font' && isset($sPackagesToLoad) ? $sPackagesToLoad : $sParentOption) . '\' id="simple_edit_options_' . $attributeKey . '" name="' . $attributeKey . '"  >';
                    if ($bInherit) {
                        if ($attributeKey == 'backgroundimagefile') {
                            $inheritedValue = isset($backgroundfileInheritPreview) ? $backgroundfileInheritPreview : '';
                        } elseif ($attributeKey == 'backgroundimagefile') {
                            $inheritedValue = isset($logofileInheritPreview) ? $logofileInheritPreview : '';
                        } else {
                            $inheritedValue = isset($sParentOption) ? $sParentOption : '';
                        }
                        echo '<option value="inherit">' . gT("Inherit") . ' [' . gT("inherited value:") . ' ' . $inheritedValue . ']</option>';
                    }
                    // dropdown options from config.xml file
                    echo $aOptionAttributes['optionAttributes'][$attributeKey]['dropdownoptions'];
                    echo '</select>
                                    </div>';
                } elseif ($attribute['type'] == 'icon') {
                    echo ' <div class="col-12 input-group">
                                <select class="selector_option_value_field form-select simple_edit_options_checkicon" data-parent="' . $attribute['parent'] . '" id="simple_edit_options_' . $attributeKey . '" name="' . $attributeKey . '" >';
                    if ($bInherit) {
                        echo '<option value="inherit">' . gT("Inherit") . ' [' . gT("inherited value:") . ' ' . (isset($sParentOption) ? $sParentOption : '') . ']</option>';
                    }
                    // dropdown options from config.xml file
                    echo $aOptionAttributes['optionAttributes'][$attributeKey]['dropdownoptions'];
                    echo '</select>
                                        <div class="input-group-addon selector__' . $attributeKey . '-preview">
                                        ( <i class="fa" data-inheritvalue="' . $sParentOption . '" style=" background-color: #328637; color: white; width: 16px; height: 16px;  padding: 3px; font-size: 11px; ">
                                            &#x' . $sParentOption . ';
                                        </i> )
                                    </div>
                                    </div>';
                } elseif ($attribute['type'] == 'input') {
                } elseif ($attribute['type'] == 'duration') {
                    echo '<div class="col-12">
                                            <input type="text" class="form-control selector-numerical-input selector_option_value_field selector_radio_childfield" data-parent="' . $attribute['parent'] . '" id="simple_edit_options_' . $attributeKey . '" name="' . $optionKey . '" title="' . gT("inherited value:"
                        ) . ' ' . $sParentOption . '" />
                                        </div>';
                }

                echo '</div>
                            </div>';

                if ($category == 'Images' && $attribute['type'] == 'dropdown') {
                    echo '<div class="col-md-4 col-lg-2">
                                <br/>
<<<<<<< HEAD
                                <button class="btn btn-outline-secondary selector__open_lightbox" data-bs-target="#simple_edit_options_' . $attributeKey .'"> ' . gT('Preview image') . '</button>
=======
                                <button class="btn btn-default selector__open_lightbox" data-bs-target="#simple_edit_options_' . $attributeKey . '"> ' . gT('Preview image') . '</button>
>>>>>>> 5566f605
                            </div>';
                }

                $iTotalWidth += $width;
                $iCount      += 1;
            }
        }
        echo '</div>';

        if ($category == 'Images') {
            ?>
            <div class="row action_hide_on_inherit">
                <div class="container-fluid ls-space margin bottom-15 top-15">
                    <div class="row ls-space margin bottom-15">
                        <div class="col-md-6">
                            <?php printf(gT("Upload an image (maximum size: %d MB):"), getMaximumFileUploadSize() / 1024 / 1024); ?>
                        </div>
                        <div class="col-md-6">
                                    <span id="fileselector_frontend">
<<<<<<< HEAD
                                        <label class="btn btn-outline-secondary col-xs-8" for="upload_image_frontend">
=======
                                        <label class="btn btn-default col-8" for="upload_image_frontend">
>>>>>>> 5566f605
                                            <input class="d-none" id="upload_image_frontend" name="upload_image_frontend" type="file">
                                            <i class="fa fa-upload ls-space margin right-10"></i>
                                            <?php eT("Upload"); ?>
                                        </label>
                                    </span>
                        </div>
                    </div>
                    <div class="row">
                        <div class="progress">
                            <div id="upload_progress_frontend" class="progress-bar" role="progressbar" aria-valuenow="0" aria-valuemin="0" aria-valuemax="100" style="width: 0%;">
                                <span class="sr-only">0%</span>
                            </div>
                        </div>
                    </div>
                </div>
            </div>

        <?php } ?>

    </div>

<?php } ?>

<div class="modal fade" tabindex="-1" role="dialog" id="lightbox-modal">
    <div class="modal-dialog modal-lg" role="document">
        <div class="modal-content">
            <div class="modal-header">
                <h5 class="modal-title selector__title"></h5>
                <button type="button" class="btn-close" data-bs-dismiss="modal" aria-label="Close"></button>
            </div>
            <div class="modal-body">
                <div class="container-fluid">
                    <div class="row">
                        <div class="col-12">
                            <img class="selector__image img-responsive" src="" alt="title"/>
                        </div>
                    </div>
                </div>
            </div>
        </div>
    </div>
</div><|MERGE_RESOLUTION|>--- conflicted
+++ resolved
@@ -144,15 +144,9 @@
                                         <input type="color" name="' . $attributeKey . '_picker" data-value="' . $sParentOption . '" class="selector__colorpicker-inherit-value"/>
                                     </div>
                                     <input type="text" name="' . $attributeKey . '" data-inheritvalue="' . $sParentOption . '" value="inherit" class="selector_option_value_field selector__color-picker form-control simple_edit_options_' . $attributeKey . '" id="' . $attributeKey . '" />';
-<<<<<<< HEAD
-                                    if ($bInherit && isset($sParentOption)){
-                                        echo '<div class="input-group-addon">
-                                            <button class="btn btn-outline-secondary btn-xs selector__reset-colorfield-to-inherit"><i class="fa fa-refresh"></i></button>
-=======
                     if ($bInherit && isset($sParentOption)) {
                         echo '<div class="input-group-addon">
-                                            <button class="btn btn-default btn-xs selector__reset-colorfield-to-inherit"><i class="fa fa-refresh"></i></button>
->>>>>>> 5566f605
+                                            <button class="btn btn-outline-secondary btn-xs selector__reset-colorfield-to-inherit"><i class="fa fa-refresh"></i></button>
                                         </div>';
                     }
                     echo '</div>';
@@ -206,11 +200,10 @@
                 if ($category == 'Images' && $attribute['type'] == 'dropdown') {
                     echo '<div class="col-md-4 col-lg-2">
                                 <br/>
-<<<<<<< HEAD
-                                <button class="btn btn-outline-secondary selector__open_lightbox" data-bs-target="#simple_edit_options_' . $attributeKey .'"> ' . gT('Preview image') . '</button>
-=======
-                                <button class="btn btn-default selector__open_lightbox" data-bs-target="#simple_edit_options_' . $attributeKey . '"> ' . gT('Preview image') . '</button>
->>>>>>> 5566f605
+                                <button 
+                                	class="btn btn-outline-secondary selector__open_lightbox" 
+                                	data-bs-target="#simple_edit_options_' . $attributeKey .'"> ' . gT('Preview image') . '
+                                </button>
                             </div>';
                 }
 
@@ -230,11 +223,7 @@
                         </div>
                         <div class="col-md-6">
                                     <span id="fileselector_frontend">
-<<<<<<< HEAD
                                         <label class="btn btn-outline-secondary col-xs-8" for="upload_image_frontend">
-=======
-                                        <label class="btn btn-default col-8" for="upload_image_frontend">
->>>>>>> 5566f605
                                             <input class="d-none" id="upload_image_frontend" name="upload_image_frontend" type="file">
                                             <i class="fa fa-upload ls-space margin right-10"></i>
                                             <?php eT("Upload"); ?>
