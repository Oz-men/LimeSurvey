--- conflicted
+++ resolved
@@ -19,36 +19,22 @@
                     $sUrl = (is_null($gsid)) ? $sThemeOptionUrl : $sGroupEditionUrl;
                     ?>
 
-<<<<<<< HEAD
                     <!-- Back -->
-                    <a class="btn btn-outline-secondary" href="<?php echo $sUrl; ?>" role="button">
+                <a class="btn btn-outline-secondary" href="<?php echo $sUrl; ?>">
                         <span class="fa fa-backward"></span>
                         <?php eT('Back'); ?>
-                    </a>
+                </a>
 
                     <!-- Save -->
-                    <a 	class="btn btn-success" 
+                <a class="btn btn-success" href="#" id="save-form-button" data-form-id="template-options-form" style="margin-right: 30px;">
                     	href="#" role="button" 
                     	id="save-form-button" 
                     	data-form-id="template-options-form" 
                     	style="margin-right: 30px;">
                         <span class="fa fa-floppy-o"></span>
                         <?php eT('Save'); ?>
-                    </a>
+                </a>
                 </div>
-=======
-                <!-- Back -->
-                <a class="btn btn-outline-secondary" href="<?php echo $sUrl; ?>">
-                    <span class="fa fa-backward"></span>
-                    <?php eT('Back'); ?>
-                </a>
-
-                <!-- Save -->
-                <a class="btn btn-success" href="#" id="save-form-button" data-form-id="template-options-form" style="margin-right: 30px;">
-                    <span class="fa fa-floppy-o"></span>
-                    <?php eT('Save'); ?>
-                </a>
->>>>>>> 2af99598
             </div>
         </div>
     </div>
