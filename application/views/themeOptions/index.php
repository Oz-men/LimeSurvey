--- conflicted
+++ resolved
@@ -83,7 +83,6 @@
                                 </tbody>
                             </table>
                         </div>
-<<<<<<< HEAD
                     <?php endif; ?>
                     <!-- End Available Themes -->
                     <!-- Broken Themes  -->
@@ -91,47 +90,41 @@
                     if (count($aBrokenThemes) > 0) : ?>
                         <div class="alert alert-danger" role="alert">
                             <?php eT('Broken survey themes:'); ?>
-=======
-                    </div>
-                <?php endif;?>
-
-                <!-- Broken Themes  -->
-                <?php $aBrokenThemes = Template::getBrokenThemes(); if (count($aBrokenThemes) > 0) :?>
-                    <div class="alert alert-danger" role="alert">
-                      <?php eT('Broken survey themes:'); ?>
-                    </div>
-
-                    <div class="row" >
-                        <div class="col-sm-12 content-right">
-
-                            <div id="thembes_broken" class="grid-view">
-                                <table class="items table">
-                                    <thead>
-                                        <tr>
-                                            <th><?php eT('Name'); ?></th><th><?php eT('Error message'); ?></th><th></th>
-                                        </tr>
-                                    </thead>
-
-                                    <tbody>
-                                        <?php foreach ($aBrokenThemes as $sName => $oBrokenTheme) :?>
-                                            <?php // echo $oTemplate; ?>
-                                            <tr class="odd">
-                                                <td class="col-md-1 text-danger"><?php echo $sName; ?></td>
-                                                <td class="col-md-10 "><blockquote><?php echo $oBrokenTheme->getMessage(); ?></blockquote></td>
-                                                <td class="col-md-1">
-
-                                                    <!-- Export -->
-                                                    <?php if (Permission::model()->hasGlobalPermission('templates', 'export') && class_exists('ZipArchive')) :?>
+                        </div>
+
+
+                        <div id="thembes_broken" class="grid-view">
+                            <table class="items table">
+                                <thead>
+                                <tr>
+                                    <th><?php eT('Name'); ?></th>
+                                    <th><?php eT('Error message'); ?></th>
+                                    <th></th>
+                                </tr>
+                                </thead>
+
+                                <tbody>
+                                <?php foreach ($aBrokenThemes as $sName => $oBrokenTheme) : ?>
+                                    <?php // echo $oTemplate; ?>
+                                    <tr class="odd">
+                                        <td class="col-lg-1 text-danger"><?php echo $sName; ?></td>
+                                        <td class="col-lg-10 ">
+                                            <blockquote><?php echo $oBrokenTheme->getMessage(); ?></blockquote>
+                                        </td>
+                                        <td class="col-lg-1">
+
+                                            <!-- Export -->
+                                            <?php if (Permission::model()->hasGlobalPermission('templates',
                                                         <a class="btn btn-outline-secondary btn-block"
                                                            id="button-export"
                                                            href="<?php echo $this->createUrl('admin/themes/sa/brokentemplatezip/templatename/' . $sName) ?>">
-                                                            <span class="icon-export text-success"></span>
-                                                            <?php eT("Export"); ?>
+                                                    <span class="icon-export text-success"></span>
+                                                    <?php eT("Export"); ?>
                                                         </a>
-                                                    <?php endif;?>
-
-                                                    <!-- Delete -->
-                                                    <?php if (Permission::model()->hasGlobalPermission('templates', 'delete')) :?>
+                                            <?php endif; ?>
+
+                                            <!-- Delete -->
+                                            <?php if (Permission::model()->hasGlobalPermission('templates', 'delete')) : ?>
                                                         <a id="button-delete"
                                                            href="<?php echo Yii::app()->getController()->createUrl('admin/themes/sa/deleteBrokenTheme/'); ?>"
                                                            data-post='{ "templatename": "<?php echo $sName; ?>" }'
@@ -141,64 +134,6 @@
                                                             <span class="fa fa-trash"></span>
                                                             <?php eT('Delete'); ?>
                                                         </a>
-                                                    <?php endif;?>
-
-                                                </td>
-                                            </tr>
-                                        <?php endforeach;?>
-                                    </tbody>
-                                </table>
-
-                            </div>
-
->>>>>>> 2af99598
-                        </div>
-
-
-                        <div id="thembes_broken" class="grid-view">
-                            <table class="items table">
-                                <thead>
-                                <tr>
-                                    <th><?php eT('Name'); ?></th>
-                                    <th><?php eT('Error message'); ?></th>
-                                    <th></th>
-                                </tr>
-                                </thead>
-
-                                <tbody>
-                                <?php foreach ($aBrokenThemes as $sName => $oBrokenTheme) : ?>
-                                    <?php // echo $oTemplate; ?>
-                                    <tr class="odd">
-                                        <td class="col-lg-1 text-danger"><?php echo $sName; ?></td>
-                                        <td class="col-lg-10 ">
-                                            <blockquote><?php echo $oBrokenTheme->getMessage(); ?></blockquote>
-                                        </td>
-                                        <td class="col-lg-1">
-
-                                            <!-- Export -->
-                                            <?php if (Permission::model()->hasGlobalPermission('templates',
-                                                    'export') && class_exists('ZipArchive')) : ?>
-                                                <a class="btn btn-outline-secondary btn-block" id="button-export"
-                                                   href="<?php echo $this->createUrl('admin/themes/sa/brokentemplatezip/templatename/' . $sName) ?>"
-                                                   role="button">
-                                                    <span class="icon-export text-success"></span>
-                                                    <?php eT("Export"); ?>
-                                                </a>
-                                            <?php endif; ?>
-
-                                            <!-- Delete -->
-                                            <?php if (Permission::model()->hasGlobalPermission('templates', 'delete')) : ?>
-                                                <a
-                                                type="button"
-                                                    id="button-delete"
-                                                    href="<?php echo Yii::app()->getController()->createUrl('admin/themes/sa/deleteBrokenTheme/'); ?>"
-                                                    data-post='{ "templatename": "<?php echo $sName; ?>" }'
-                                                    data-text="<?php eT('Are you sure you want to delete this theme?'); ?>"
-                                                    title="<?php eT('Delete'); ?>"
-                                                    class="btn btn-danger selector--ConfirmModal">
-                                                    <span class="fa fa-trash"></span>
-                                                    <?php eT('Delete'); ?>
-                                                </a>
                                             <?php endif; ?>
 
                                         </td>
