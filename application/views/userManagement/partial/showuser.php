--- conflicted
+++ resolved
@@ -27,10 +27,7 @@
 </div>
 
 <div class="modal-footer modal-footer-buttons">
-<<<<<<< HEAD
     <button id="exitForm" class="btn btn-outline-secondary">
-        <?=gT('Close')?></button>
-=======
-    <button id="exitForm" class="btn btn-outline-secondary"><?=gT('Close')?></button>
->>>>>>> f731d18d
+        <?=gT('Close')?>
+    </button>
 </div>