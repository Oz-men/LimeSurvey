--- conflicted
+++ resolved
@@ -28,23 +28,13 @@
                         </button>
 
                         <!-- Import CSV -->
-<<<<<<< HEAD
-                    <button data-href="<?= $this->createUrl("userManagement/renderUserImport", ["importFormat" => "csv"]) ?>" data-bs-toggle="modal" title="<?php eT('Import survey administrators from CSV'); ?>" class="btn btn-outline-secondary UserManagement--action--openmodal">
+                    <button data-href="<?= $this->createUrl("userManagement/renderUserImport", ["importFormat" => "csv"]) ?>" title="<?php eT('Import survey administrators from CSV'); ?>" class="btn btn-outline-secondary UserManagement--action--openmodal">
                             <span class="ri-upload-fill text-success"></span> <?php eT("Import (CSV)"); ?>
                         </button>
 
                         <!-- Import JSON -->
-                    <button data-href="<?= App()->createUrl("userManagement/renderUserImport", ["importFormat" => "json"]) ?>" data-bs-toggle="modal" title="<?php eT('Import survey administrators from Json'); ?>" class="btn btn-outline-secondary UserManagement--action--openmodal">
+                    <button data-href="<?= App()->createUrl("userManagement/renderUserImport", ["importFormat" => "json"]) ?>" title="<?php eT('Import survey administrators from Json'); ?>" class="btn btn-outline-secondary UserManagement--action--openmodal">
                             <span class="ri-upload-fill text-success"></span> <?php eT("Import (JSON)"); ?>
-=======
-                    <button data-href="<?= $this->createUrl("userManagement/renderUserImport", ["importFormat" => "csv"]) ?>" title="<?php eT('Import survey administrators from CSV'); ?>" class="btn btn-outline-secondary UserManagement--action--openmodal">
-                            <span class="icon-import text-success"></span> <?php eT("Import (CSV)"); ?>
-                        </button>
-
-                        <!-- Import JSON -->
-                    <button data-href="<?= App()->createUrl("userManagement/renderUserImport", ["importFormat" => "json"]) ?>" title="<?php eT('Import survey administrators from Json'); ?>" class="btn btn-outline-secondary UserManagement--action--openmodal">
-                            <span class="icon-import text-success"></span> <?php eT("Import (JSON)"); ?>
->>>>>>> 468cd504
                         </button>
 
                         <?php
