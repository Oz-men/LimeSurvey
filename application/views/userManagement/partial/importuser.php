--- conflicted
+++ resolved
@@ -46,14 +46,9 @@
 </div>
 
 <div class="modal-footer modal-footer-buttons">
-<<<<<<< HEAD
-    <button class="btn btn-close" id="exitForm"><?=gT('Cancel')?></button>
+    <button class="btn btn-outline-secondary" id="exitForm"><?=gT('Cancel')?></button>
     <button type="button" class="btn btn-success" id="submitForm">
         <?=gT('Import')?>
     </button>
-=======
-    <button class="btn btn-outline-secondary" id="exitForm"><?=gT('Cancel')?></button>
-    <button class="btn btn-success " id="submitForm"><?=gT('Import')?></button>
->>>>>>> f731d18d
 </div>
 </form>