--- conflicted
+++ resolved
@@ -13,15 +13,6 @@
 ); ?>
 <div class="modal-body">
     <div class="container">
-<<<<<<< HEAD
-            <input type="hidden" name="userid" value="<?php echo $oUser->uid;?>" />
-            <div class="mb-3">
-            <button id="UserManagement--action-userthemepermissions-select-all" class="btn btn-default">
-                <?php eT('Select all');?>
-            </button>
-            <button id="UserManagement--action-userthemepermissions-select-none" class="btn btn-default">
-                <?php eT('Select none');?>
-=======
         <input type="hidden" name="userid" value="<?php echo $oUser->uid; ?>"/>
         <div class="mb-3">
             <button id="UserManagement--action-userthemepermissions-select-all" class="btn btn-default">
@@ -29,7 +20,6 @@
             </button>
             <button id="UserManagement--action-userthemepermissions-select-none" class="btn btn-default">
                 <?php eT('Select none'); ?>
->>>>>>> 5566f605
             </button>
         </div>
         <table class="table">
@@ -56,17 +46,11 @@
         </table>
     </div>
 </div>
-<<<<<<< HEAD
 </div>
 <div class="modal-footer modal-footer-buttons row ls-space margin top-25">
-    <button class="btn btn-outline-secondary selector--exitForm" id="exitForm"><?=gT('Cancel')?></button>
+    <button class="btn btn-outline-secondary selector--exitForm" id="exitForm"><?= gT('Cancel') ?></button>
     <button type="button" class="btn btn-primary selector--submitForm" id="submitForm">
         <?=gT('Save')?>
     </button>
-=======
-<div class="modal-footer">
-    <button class="btn btn-outline-secondary selector--exitForm" id="exitForm"><?= gT('Cancel') ?></button>
-    <button class="btn btn-primary selector--submitForm" id="submitForm"><?= gT('Save') ?></button>
->>>>>>> 5566f605
 </div>
 </form>
