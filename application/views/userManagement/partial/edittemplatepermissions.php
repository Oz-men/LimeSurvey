--- conflicted
+++ resolved
@@ -13,27 +13,13 @@
 <div class="modal-body">
     <div class="container">
             <input type="hidden" name="userid" value="<?php echo $oUser->uid;?>" />
-<<<<<<< HEAD
-            <div class="list-group-item row list-group-item-info">
-                <div class="col-xs-6 text-start">
-                    <button id="UserManagement--action-userthemepermissions-select-all" class="btn btn-outline-secondary"> 
-                        <?php eT('Select all');?>
-                    </button>
-                </div>
-                <div class="col-xs-6 text-end">
-                    <button id="UserManagement--action-userthemepermissions-select-none" class="btn btn-outline-secondary"> 
-                        <?php eT('Select none');?>
-                    </button>
-                </div>
-=======
             <div class="mb-3">
-            <button id="UserManagement--action-userthemepermissions-select-all" class="btn btn-default"> 
+            <button id="UserManagement--action-userthemepermissions-select-all" class="btn btn-default">
                 <?php eT('Select all');?>
             </button>
-            <button id="UserManagement--action-userthemepermissions-select-none" class="btn btn-default"> 
+            <button id="UserManagement--action-userthemepermissions-select-none" class="btn btn-default">
                 <?php eT('Select none');?>
             </button>
->>>>>>> f731d18d
             </div>
             <table class="table">
                 <tr>
@@ -59,16 +45,11 @@
             </table>
     </div>
 </div>
-<<<<<<< HEAD
+</div>
 <div class="modal-footer modal-footer-buttons row ls-space margin top-25">
-    <button class="btn btn-error selector--exitForm" id="exitForm"><?=gT('Cancel')?></button>
-    <button type="button" class="btn btn-success selector--submitForm" id="submitForm">
+    <button class="btn btn-outline-secondary selector--exitForm" id="exitForm"><?=gT('Cancel')?></button>
+    <button type="button" class="btn btn-primary selector--submitForm" id="submitForm">
         <?=gT('Save')?>
     </button>
-=======
-<div class="modal-footer">
-    <button class="btn btn-outline-secondary selector--exitForm" id="exitForm"><?=gT('Cancel')?></button>
-    <button class="btn btn-primary selector--submitForm" id="submitForm"><?=gT('Save')?></button>
->>>>>>> f731d18d
 </div>
 </form>
