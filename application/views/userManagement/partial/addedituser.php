<?php
/** @var  User $oUser */

$modalTitle = $oUser->isNewRecord ? gT('Add user') : gT('Edit user');
Yii::app()->getController()->renderPartial(
    '/layouts/partial_modals/modal_header',
    ['modalTitle' => $modalTitle]
);
?>

<?php $form = $this->beginWidget('TbActiveForm', array(
    'id' => 'UserManagement--modalform',
    'action' => App()->createUrl('userManagement/applyedit'),
    'enableAjaxValidation' => false,
    'enableClientValidation' => false,
)); ?>

<div class="modal-body">
    <div class="container">

        <?= $form->hiddenField($oUser, 'uid', ['uid' => 'User_Form_users_id']) ?>
        <div class="mb-3" id="UserManagement--errors">

        </div>
        <div class="mb-3">
            <?php echo $form->labelEx($oUser, 'users_name', ['for' => 'User_Form_users_name']); ?>
            <?php
            if ($oUser->isNewRecord) {
                echo $form->textField($oUser, 'users_name', ['id' => 'User_Form_users_name', 'required' => 'required']);
            } else {
                echo '<input class="form-control" type="text" name="usernameshim" value="' . $oUser->users_name . '" disabled="true" />';
            }
            ?>

            <?php echo $form->error($oUser, 'users_name'); ?>
        </div>
        <div class="mb-3">
            <?php echo $form->labelEx($oUser, 'full_name', ['for' => 'User_Form_full_name']); ?>
            <?php echo $form->textField($oUser, 'full_name', ['id' => 'User_Form_full_name']); ?>
            <?php echo $form->error($oUser, 'full_name'); ?>
        </div>
        <div class="mb-3">
            <?php echo $form->labelEx($oUser, 'email', ['for' => 'User_Form_email']); ?>
            <?php echo $form->emailField($oUser, 'email', ['id' => 'User_Form_email', 'required' => 'required']); ?>
            <?php echo $form->error($oUser, 'email'); ?>
        </div>
<<<<<<< HEAD
        <?php if (!$oUser->isNewRecord) { ?>
            <div class="mb-3">
                <input type="checkbox" id="utility_change_password">
                <label for="utility_change_password"><?= gT("Change password?") ?></label>
            </div>
        <?php } else { ?>
            <div class="mb-3" id="utility_set_password">
                <div class="col-6">
                    <label><?= gT("Set password now?") ?></label>
=======
        <div class="row ls-space margin top-5">
            <?php echo $form->labelEx($oUser, 'expires', ['for' => 'User_Form_expires']); ?>
            <div id="expires_datetimepicker" class="input-group date">
                <input
                    class="form-control"
                    id="User_Form_expires"
                    type="text"
                    value="<?= $oUser->expires ? date($dateformatdetails['phpdate']." H:i",strtotime($oUser->expires)) : '' ?>"
                    name="expires"
                    data-date-format="<?php echo $dateformatdetails['jsdate']; ?> HH:mm"
                    data-locale="<?php echo convertLStoDateTimePickerLocale(Yii::app()->session['adminlang']); ?>"
                >
                <span class="input-group-addon"><span class="fa fa-calendar"></span></span>
            </div>
            <?php echo $form->error($oUser, 'expires'); ?>
        </div>
        <?php if (!$oUser->isNewRecord): ?>
            <div class="row ls-space margin top-5">
                <?php echo $form->labelEx($oUser, 'last_login', ['for' => 'User_Form_last_login']); ?>
                <input class="form-control" type="text" value="<?= !empty($oUser->last_login) ? convertToGlobalSettingFormat($oUser->last_login, true) : gT("Never") ?>" disabled="true" />
            </div>
            <div class="row ls-space margin top-10">
                <div class="col-xs-12">
                    <input type="checkbox" id="utility_change_password">
                    <label for="utility_change_password"><?=gT("Change password?")?></label>
                </div>
            </div>
        <?php else: ?>
            <div class="row ls-space margin top-10" id="utility_set_password">
                <div class="col-xs-6" >
                    <label><?=gT("Set password now?")?></label>
>>>>>>> 4f1db999
                </div>
                <div class="btn-group col-6" data-bs-toggle="buttons">
                    <input class="btn-check" type="radio" id="utility_set_password_yes" name="preset_password" value="1">
                    <label for="utility_set_password_yes" class="btn btn-outline-secondary col-xs-6">
                        <?= gT("Yes") ?>
                    </label>
                    <input class="btn-check" type="radio" id="utility_set_password_no" checked="checked" name="preset_password" value="0">
                    <label for="utility_set_password_no" class="btn btn-outline-secondary col-xs-6">
                        <?= gT("No") ?>
                    </label>
                </div>
            </div>
<<<<<<< HEAD
        <?php } ?>
=======
        <?php endif; ?>
>>>>>>> 4f1db999

        <div class="d-none" id="utility_change_password_container">
            <div class="mb-3">
                <div class="alert alert-warning alert-dismissible fade show" role="alert">
                    <button type="button" class="btn-close" data-bs-dismiss="alert" aria-label="Close"></button>
                    <?= gT('If you set a password here, no email will be sent to the new user.') ?>
                </div>
                <?php echo $form->labelEx($oUser, 'password', ['for' => 'User_Form_password']); ?>
                <?php echo $form->passwordField(
                    $oUser,
                    'password',
                    ($oUser->isNewRecord
                        ? ['id' => 'User_Form_password', 'value' => '', 'placeholder' => '********']
                        : ['id' => 'User_Form_password', 'value' => '', 'placeholder' => '********', "disabled" => "disabled"]
                    )
                ); ?>
                <?php echo $form->error($oUser, 'password'); ?>
            </div>
            <div class="mb-3">
                <label for="password_repeat" class="required" required><?= gT("Password safety") ?> <span class="required">*</span></label>
                <input name="password_repeat" placeholder='********' <?= ($oUser->isNewRecord ? '' : 'disabled="disabled"') ?> id="password_repeat" class="form-control" type="password">
            </div>
            <?php if ($oUser->isNewRecord) { ?>
                <div class="mb-3">
                    <label class="form-label">
                        <?= gT('Random password (suggestion):') ?>
                    </label>
                    <input type="text" class="form-control" readonly name="random_example_password" value="<?= htmlspecialchars($randomPassword) ?>"/>
                </div>
            <?php } ?>
        </div>

    </div>
</div>

<div class="modal-footer modal-footer-buttons" style="margin-top: 15px;">
    <button class="btn btn-cancel" id="exitForm" data-bs-dismiss="modal">
        <?= gT('Cancel') ?>
    </button>
    <button class="btn btn-success" id="submitForm">
        <?= gT('Add') ?>
    </button>
</div>
<?php $this->endWidget(); ?><|MERGE_RESOLUTION|>--- conflicted
+++ resolved
@@ -44,19 +44,7 @@
             <?php echo $form->emailField($oUser, 'email', ['id' => 'User_Form_email', 'required' => 'required']); ?>
             <?php echo $form->error($oUser, 'email'); ?>
         </div>
-<<<<<<< HEAD
-        <?php if (!$oUser->isNewRecord) { ?>
-            <div class="mb-3">
-                <input type="checkbox" id="utility_change_password">
-                <label for="utility_change_password"><?= gT("Change password?") ?></label>
-            </div>
-        <?php } else { ?>
-            <div class="mb-3" id="utility_set_password">
-                <div class="col-6">
-                    <label><?= gT("Set password now?") ?></label>
-=======
         <div class="row ls-space margin top-5">
-            <?php echo $form->labelEx($oUser, 'expires', ['for' => 'User_Form_expires']); ?>
             <div id="expires_datetimepicker" class="input-group date">
                 <input
                     class="form-control"
@@ -76,17 +64,13 @@
                 <?php echo $form->labelEx($oUser, 'last_login', ['for' => 'User_Form_last_login']); ?>
                 <input class="form-control" type="text" value="<?= !empty($oUser->last_login) ? convertToGlobalSettingFormat($oUser->last_login, true) : gT("Never") ?>" disabled="true" />
             </div>
-            <div class="row ls-space margin top-10">
-                <div class="col-xs-12">
                     <input type="checkbox" id="utility_change_password">
-                    <label for="utility_change_password"><?=gT("Change password?")?></label>
+                <label for="utility_change_password"><?= gT("Change password?") ?></label>
                 </div>
-            </div>
         <?php else: ?>
-            <div class="row ls-space margin top-10" id="utility_set_password">
-                <div class="col-xs-6" >
-                    <label><?=gT("Set password now?")?></label>
->>>>>>> 4f1db999
+            <div class="mb-3" id="utility_set_password">
+                <div class="col-6">
+                    <label><?= gT("Set password now?") ?></label>
                 </div>
                 <div class="btn-group col-6" data-bs-toggle="buttons">
                     <input class="btn-check" type="radio" id="utility_set_password_yes" name="preset_password" value="1">
@@ -99,11 +83,7 @@
                     </label>
                 </div>
             </div>
-<<<<<<< HEAD
-        <?php } ?>
-=======
         <?php endif; ?>
->>>>>>> 4f1db999
 
         <div class="d-none" id="utility_change_password_container">
             <div class="mb-3">
