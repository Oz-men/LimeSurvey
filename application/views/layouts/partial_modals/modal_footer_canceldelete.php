--- conflicted
+++ resolved
@@ -2,16 +2,10 @@
 ?>
 
 <div class="modal-footer modal-footer-buttons">
-<<<<<<< HEAD
-    <button type="button" class="btn btn-cancel" data-dismiss="modal">
+    <button type="button" class="btn btn-cancel" data-bs-dismiss="modal">
         <?php eT("Cancel"); ?>
     </button>
     <button type="button" class="btn btn-danger btn-ok">
         <?php eT("Delete"); ?>
-=======
-    <button type="button" class="btn btn-cancel" data-bs-dismiss="modal">
-        <?php
-        eT("Cancel"); ?>
->>>>>>> eb0af5f7
     </button>
 </div>
