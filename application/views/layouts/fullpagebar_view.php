<?php

/**
 * Menu Bar show for full pages (without sidemenu, inside configuration menus)
 */

?>

<!-- Full page menu bar -->
<div class="menubar surveybar" id="fullpagebar">
    <div class="row">
        <!-- Left actions -->
        <div class="col-md-6 text-start">

            <!-- Themes -->
            <?php if (isset($fullpagebar['themes'])) : ?>
                <!-- Upload and Install -->
                <?php if (isset($fullpagebar['themes']['buttons']['uploadAndInstall']) && $fullpagebar['themes']['canImport']) : ?>
<<<<<<< HEAD
                    <button 
                        id="uploadandinstall"
                        class="btn btn-outline-secondary"
                        href=""
                        role="button"
                        data-toggle="modal"
                        data-target="#<?php echo $fullpagebar['themes']['buttons']['uploadAndInstall']['modalSurvey']; ?>">
=======
                    <a id="uploadandinstall"
                       class="btn btn-default"
                       href=""
                       role="button"
                       data-bs-toggle="modal"
                       data-bs-target="#<?php echo $fullpagebar['themes']['buttons']['uploadAndInstall']['modalSurvey']; ?>"
                    >
>>>>>>> eb0af5f7
                        <span class="icon-import text-success"></span>
                        <?php eT("Upload & install"); ?>
                    </button>
                <?php elseif (isset($fullpagebar['themes']['buttons']['uploadAndInstall']) && !$fullpagebar['themes']['canImport'] && isset($fullpagebar['themes']['importErrorMessage'])) : ?>
                    <!-- import disabled -->
<<<<<<< HEAD
                    <span class="btntooltip" data-toggle="tooltip" data-placement="bottom" title="<?php echo $fullpagebar['themes']['importErrorMessage']['importErrorMessage']; ?>" style="display: inline-block">
                    <button 
                        type="button" 
                        class="btn btn-outline-secondary btntooltip" 
                        disabled="disabled">
=======
                    <span class="btntooltip" data-bs-toggle="tooltip" data-bs-placement="bottom" title="<?php echo $fullpagebar['themes']['importErrorMessage']['importErrorMessage']; ?>" style="display: inline-block">
                    <button type="button" class="btn btn-default btntooltip" disabled="disabled">
>>>>>>> eb0af5f7
                        <span class="icon-import text-success"></span>
                        <?php eT("Import"); ?>
                    </button>
                </span>
                <?php endif; ?>
            <?php endif; ?>

            <!-- List Surveys - Create a new Survey -->
            <?php if (
                isset($fullpagebar['listSurveys']['buttons']['createSurvey']) &&
                Permission::model()->hasGlobalPermission('surveys', 'create')
            ) : ?>
                <button 
                    class="btn btn-outline-secondary tab-dependent-button"
                    data-tab="#surveys"
                    href="<?php echo $fullpagebar['listSurveys']['buttons']['createSurvey']['url']; ?>"
                    type="button">
                    <span class="icon-add text-success"></span>
                    <?php eT("Create survey");?>
                </button>
            <?php endif;?>

            <!-- List Surveys - Create a new Survey group -->
            <?php if (
                isset($fullpagebar['listSurveys']['buttons']['createSurveyGroup']) &&
                Permission::model()->hasGlobalPermission('surveysgroups', 'create')
            ) : ?>
                <button 
                    class="btn btn-outline-secondary tab-dependent-button"
                    data-tab="#surveygroups"
                    href="<?php echo $fullpagebar['listSurveys']['buttons']['createSurveyGroup']['url']; ?>"
                    type="button"
                    style="display: none;">
                    <span class="icon-add text-success"></span>
                    <?php eT("Create survey group");?>
                </button>
            <?php endif;?>

            <!-- Dashboard - Add a new Box -->
            <?php if(isset($fullpagebar['boxbuttons'])): ?>
                <!-- Create Box Button -->
                <button 
                    href="<?php echo $this->createUrl('homepageSettings/createBox/'); ?>"
                    class="btn btn-outline-secondary">
                    <span class="icon-add text-success"></span>
                    <?php eT("Create box"); ?>
                </button>
            <?php endif; ?>
        </div>

        <!-- Right actions -->
        <div class="col-md-6 text-end">

            <!-- Close -->
            <?php if (isset($fullpagebar['closebutton']['url'])) :?>
                <button 
                    class="btn btn-danger" 
                    href="<?php echo $fullpagebar['closebutton']['url']; ?>"
                    type="button">
                    <span class="fa fa-close"></span>
                    <?php eT("Close");?>
                </button>
            <?php endif;?>

            <!-- White Close button -->
            <?php if (isset($fullpagebar['white_closebutton']['url'])) :?>
                <button 
                    class="btn btn-outline-secondary"
                    href="<?php echo $fullpagebar['white_closebutton']['url']; ?>"
                    type="button">
                     <span class="fa fa-close"></span>
                    <?php eT("Close");?>
                </button>
            <?php endif;?>

            <!-- Return -->
            <?php if (isset($fullpagebar['returnbutton']['url'])) :?>
                <button 
                    class="btn btn-outline-secondary"
                    href="<?php echo $this->createUrl($fullpagebar['returnbutton']['url']); ?>"
                    type="button">
                    <span class="fa fa-backward"></span>
                    &nbsp;&nbsp;
                    <?php echo $fullpagebar['returnbutton']['text']; ?>
                </button>
            <?php endif;?>

            <!-- Save and Close -->
            <?php if (isset($fullpagebar['saveandclosebutton']['form'])) :?>
                <button 
                    class="btn btn-outline-secondary"
                    href="#" 
                    type="button" 
                    id="save-and-close-form-button" 
                    onclick="$(this).addClass('disabled').attr('onclick', 'return false;');" 
                    data-form-id="<?php echo $fullpagebar['saveandclosebutton']['form']; ?>">
                    <span class="fa fa-saved"></span>
                    <?php eT("Save and close");?>
            </button>
            <?php endif; ?>

            <!-- Save -->
            <?php if (isset($fullpagebar['savebutton']['form'])) :?>
                <button 
                    class="btn btn-success"
                    href="#" 
                    type="button" 
                    id="save-form-button" 
                    onclick="$(this).addClass('disabled').attr('onclick', 'return false;');" 
                    data-form-id="<?php echo $fullpagebar['savebutton']['form']; ?>">
                    <span class="fa fa-check"></span>
                    <?php eT("Save");?>
                </button>
            <?php endif;?>

            <!-- Box Buttons -->
            <?php if (isset($fullpagebar['boxbuttons'])) :?>
                <!-- Reset Boxes Button -->
                <button 
                    type="button"
                    href="<?php echo $this->createUrl('homepageSettings/resetAllBoxes/');?>" 
                    class="btn btn-warning" 
                    data-confirm="<?php eT('This will delete all current boxes to restore the default ones. Are you sure you want to continue?'); ?>">                    <span class="fa fa-refresh"></span>
                    <?php eT("Reset");?>
                </button>
                <!-- Save Box Settings Button -->
                <button 
                    data-url="<?php echo $this->createUrl('homepageSettings/updateBoxesSettings'); ?>"
                    class="btn btn-success" 
                    type="button" 
                    id="save_boxes_setting">
                    <?php eT('Save'); ?>
                </button>
            <?php endif;?>

            <!-- Manage your Key -->
            <?php if (isset($fullpagebar['update'])) :?>
                <button 
                    href="<?php echo $this->createUrl('admin/update/sa/managekey/');?>"
                    class="btn btn-outline-secondary"
                    type="button">
                    <span class="fa fa-key text-success"></span>
                    <?php eT("Manage your key");?>
                </button>
            <?php endif;?>
        </div>
    </div>
</div><|MERGE_RESOLUTION|>--- conflicted
+++ resolved
@@ -16,38 +16,23 @@
             <?php if (isset($fullpagebar['themes'])) : ?>
                 <!-- Upload and Install -->
                 <?php if (isset($fullpagebar['themes']['buttons']['uploadAndInstall']) && $fullpagebar['themes']['canImport']) : ?>
-<<<<<<< HEAD
                     <button 
                         id="uploadandinstall"
                         class="btn btn-outline-secondary"
                         href=""
                         role="button"
-                        data-toggle="modal"
-                        data-target="#<?php echo $fullpagebar['themes']['buttons']['uploadAndInstall']['modalSurvey']; ?>">
-=======
-                    <a id="uploadandinstall"
-                       class="btn btn-default"
-                       href=""
-                       role="button"
                        data-bs-toggle="modal"
                        data-bs-target="#<?php echo $fullpagebar['themes']['buttons']['uploadAndInstall']['modalSurvey']; ?>"
-                    >
->>>>>>> eb0af5f7
                         <span class="icon-import text-success"></span>
                         <?php eT("Upload & install"); ?>
                     </button>
                 <?php elseif (isset($fullpagebar['themes']['buttons']['uploadAndInstall']) && !$fullpagebar['themes']['canImport'] && isset($fullpagebar['themes']['importErrorMessage'])) : ?>
                     <!-- import disabled -->
-<<<<<<< HEAD
-                    <span class="btntooltip" data-toggle="tooltip" data-placement="bottom" title="<?php echo $fullpagebar['themes']['importErrorMessage']['importErrorMessage']; ?>" style="display: inline-block">
+                    <span class="btntooltip" data-bs-toggle="tooltip" data-bs-placement="bottom" title="<?php echo $fullpagebar['themes']['importErrorMessage']['importErrorMessage']; ?>" style="display: inline-block">
                     <button 
                         type="button" 
                         class="btn btn-outline-secondary btntooltip" 
                         disabled="disabled">
-=======
-                    <span class="btntooltip" data-bs-toggle="tooltip" data-bs-placement="bottom" title="<?php echo $fullpagebar['themes']['importErrorMessage']['importErrorMessage']; ?>" style="display: inline-block">
-                    <button type="button" class="btn btn-default btntooltip" disabled="disabled">
->>>>>>> eb0af5f7
                         <span class="icon-import text-success"></span>
                         <?php eT("Import"); ?>
                     </button>
