<?php

/**
 * Menu Bar show for full pages (without sidemenu, inside configuration menus)
 */

?>

<!-- Full page menu bar -->
<div class='menubar' id="fullpagebar" style="box-shadow: 3px 3px 3px #35363f; margin-bottom: 10px;">
    <div class='row container-fluid'>
        <div class="col-md-6 text-left">

            <!-- Themes -->
            <?php if (isset($fullpagebar['themes'])): ?>
                <!-- Upload and Install -->
                <?php if (isset($fullpagebar['themes']['buttons']['uploadAndInstall']) && $fullpagebar['themes']['canImport']): ?>
<<<<<<< HEAD
                    <a  id="uploadandinstall"
                        class="btn btn-default"
                        href=""
=======
                    <a  class="btn btn-default" 
                        href=""
                        id="btn-upload-install"
>>>>>>> e8291f5e
                        role="button" 
                        data-toggle="modal" 
                        data-target="#<?php echo $fullpagebar['themes']['buttons']['uploadAndInstall']['modalSurvey']; ?>"
                        style="margin-top: 10px;">
                        <span class="icon-import text-success"></span>
                        <?php eT("Upload & install"); ?>
                    </a>
                <?php elseif(isset($fullpagebar['themes']['buttons']['uploadAndInstall']) && !$fullpagebar['themes']['canImport'] && isset($fullpagebar['themes']['importErrorMessage'])): ?>
                    <!-- import disabled -->
                    <span class="btntooltip" data-toggle="tooltip" data-placement="bottom" title="<?php echo $fullpagebar['themes']['importErrorMessage']['importErrorMessage']; ?>" style="display: inline-block">
                    <button type="button" class="btn btn-default btntooltip" disabled="disabled">
                        <span class="icon-import text-success"></span>
                        <?php eT("Import"); ?>
                    </button>
                </span>
                <?php endif; ?>
            <?php endif; ?>

            <!-- List Surveys - Create a new Survey -->
            <?php if(isset($fullpagebar['listSurveys']['buttons']['createSurvey']) &&
                Permission::model()->hasGlobalPermission('surveys','create')):?>
                <a class="btn btn-default tab-dependent-button"
                   data-tab="#surveys"
                   href="<?php echo $fullpagebar['listSurveys']['buttons']['createSurvey']['url']; ?>"
                   role="button"
                   style="margin-top: 10px; margin-bottom: 10px; display: none;">
                    <span class="icon-add text-success"></span>
                    <?php eT("Create a new survey");?>
                </a>
            <?php endif;?>

            <!-- List Surveys - Create a new Survey group -->
            <?php if(isset($fullpagebar['listSurveys']['buttons']['createSurveyGroup']) &&
                Permission::model()->hasGlobalPermission('surveysgroups','create')):?>
                <a class="btn btn-default tab-dependent-button"
                   data-tab="#surveygroups"
                   href="<?php echo $fullpagebar['listSurveys']['buttons']['createSurveyGroup']['url']; ?>"
                   role="button"
                   style="margin-top: 10px; margin-bottom: 10px; display: none;">
                    <span class="icon-add text-success"></span>
                    <?php eT("Create a new survey group");?>
                </a>
            <?php endif;?>
        </div>


        <!-- Right actions -->
        <div class="col-md-6 text-right" style="margin-bottom: 10px;">

            <!-- Close -->
            <?php if (isset($fullpagebar['closebutton']['url'])) :?>
                <a class="btn btn-danger" href="<?php echo $fullpagebar['closebutton']['url']; ?>" role="button" style="margin-top: 10px;">
                    <span class="fa fa-close"></span>
                    <?php eT("Close");?>
                </a>
            <?php endif;?>

            <!-- White Close button -->
            <?php if (isset($fullpagebar['white_closebutton']['url'])) :?>
                <a class="btn btn-default" href="<?php echo $fullpagebar['white_closebutton']['url']; ?>" role="button" style="margin-top: 10px;">
                     <span class="fa fa-close"></span>
                    <?php eT("Close");?>
                </a>
            <?php endif;?>

            <!-- Return -->
            <?php if (isset($fullpagebar['returnbutton']['url'])) :?>
                <a class="btn btn-default" href="<?php echo $this->createUrl($fullpagebar['returnbutton']['url']); ?>" role="button" style="margin-top:10px;" >
                    <span class="fa fa-backward"></span>
                    &nbsp;&nbsp;
                    <?php echo $fullpagebar['returnbutton']['text']; ?>
                </a>
            <?php endif;?>

            <!-- Save and Close -->
            <?php if (isset($fullpagebar['saveandclosebutton']['form'])) :?>
                <a class="btn btn-default" href="#" role="button" id="save-and-close-form-button" onclick="$(this).addClass('disabled').attr('onclick', 'return false;');" data-form-id="<?php echo $fullpagebar['saveandclosebutton']['form']; ?>" style="margin-top: 10px;">
                    <span class="fa fa-saved"></span>
                    <?php eT("Save and close");?>
                </a>
            <?php endif; ?>

            <!-- Save -->
            <?php if (isset($fullpagebar['savebutton']['form'])) :?>
                <a class="btn btn-success" href="#" role="button" id="save-form-button" onclick="$(this).addClass('disabled').attr('onclick', 'return false;');" data-form-id="<?php echo $fullpagebar['savebutton']['form']; ?>" style="margin-top: 10px;">
                    <span class="fa fa-check"></span>
                    <?php eT("Save");?>
                </a>
            <?php endif;?>

            <!-- Box Buttons -->
            <?php if (isset($fullpagebar['boxbuttons'])) :?>

                <!-- Reset Boxes Button -->
                <a href="<?php echo $this->createUrl('homepageSettings/resetAllBoxes/');?>" class="btn btn-warning" data-confirm="<?php eT('This will delete all current boxes to restore the default ones. Are you sure you want to continue?'); ?>" style="margin-top: 10px;">
                    <span class="fa fa-refresh"></span>
                    <?php eT("Reset");?>
                </a>

                <a href="<?php echo $this->createUrl('homepageSettings/createBox/');?>" class="btn btn-default" style="margin-top: 10px;">
                    <span class="icon-add  text-success"></span>
                    <?php eT("Create box");?>
                </a>
            <?php endif;?>

            <!-- Manage your Key -->
            <?php if (isset($fullpagebar['update'])) :?>
                <a href="<?php echo $this->createUrl('admin/update/sa/managekey/');?>" class="btn btn-default" style="margin-top:10px;">
                    <span class="fa fa-key text-success"></span>
                    <?php eT("Manage your key");?>
                </a>
            <?php endif;?>
        </div>
    </div>
</div><|MERGE_RESOLUTION|>--- conflicted
+++ resolved
@@ -15,15 +15,9 @@
             <?php if (isset($fullpagebar['themes'])): ?>
                 <!-- Upload and Install -->
                 <?php if (isset($fullpagebar['themes']['buttons']['uploadAndInstall']) && $fullpagebar['themes']['canImport']): ?>
-<<<<<<< HEAD
                     <a  id="uploadandinstall"
                         class="btn btn-default"
                         href=""
-=======
-                    <a  class="btn btn-default" 
-                        href=""
-                        id="btn-upload-install"
->>>>>>> e8291f5e
                         role="button" 
                         data-toggle="modal" 
                         data-target="#<?php echo $fullpagebar['themes']['buttons']['uploadAndInstall']['modalSurvey']; ?>"
