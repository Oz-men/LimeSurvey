--- conflicted
+++ resolved
@@ -13,30 +13,12 @@
             <!-- Left actions -->
             <div class="col-lg-6 text-start">
 
-<<<<<<< HEAD
-            <!-- Themes -->
-            <?php if (isset($fullpagebar['themes'])) : ?>
-                <!-- Upload and Install -->
-                <?php if (isset($fullpagebar['themes']['buttons']['uploadAndInstall']) && $fullpagebar['themes']['canImport']) : ?>
-                    <button 
-                        id="uploadandinstall"
-                        class="btn btn-outline-secondary"
-                        href=""
-                        role="button"
-                       data-bs-toggle="modal"
-                       data-bs-target="#<?php echo $fullpagebar['themes']['buttons']['uploadAndInstall']['modalSurvey']; ?>"
-                        <span class="icon-import text-success"></span>
-                        <?php eT("Upload & install"); ?>
-                    </button>
-                <?php elseif (isset($fullpagebar['themes']['buttons']['uploadAndInstall']) && !$fullpagebar['themes']['canImport'] && isset($fullpagebar['themes']['importErrorMessage'])) : ?>
-                    <!-- import disabled -->
-=======
                 <!-- Themes -->
                 <?php if (isset($fullpagebar['themes'])) : ?>
                     <!-- Upload and Install -->
                     <?php if (isset($fullpagebar['themes']['buttons']['uploadAndInstall']) && $fullpagebar['themes']['canImport']) : ?>
                         <a id="uploadandinstall"
-                           class="btn btn-default"
+                           class="btn btn-outline-secondary"
                            href=""
                            role="button"
                        data-bs-toggle="modal"
@@ -47,7 +29,6 @@
                         </a>
                     <?php elseif (isset($fullpagebar['themes']['buttons']['uploadAndInstall']) && !$fullpagebar['themes']['canImport'] && isset($fullpagebar['themes']['importErrorMessage'])) : ?>
                         <!-- import disabled -->
->>>>>>> 5566f605
                     <span class="btntooltip" data-bs-toggle="tooltip" data-bs-placement="bottom" title="<?php echo $fullpagebar['themes']['importErrorMessage']['importErrorMessage']; ?>" style="display: inline-block">
                     <button 
                         type="button" 
@@ -60,56 +41,12 @@
                     <?php endif; ?>
                 <?php endif; ?>
 
-<<<<<<< HEAD
-            <!-- List Surveys - Create a new Survey -->
-            <?php if (
-                isset($fullpagebar['listSurveys']['buttons']['createSurvey']) &&
-                Permission::model()->hasGlobalPermission('surveys', 'create')
-            ) : ?>
-                <button 
-                    class="btn btn-outline-secondary tab-dependent-button"
-                    data-tab="#surveys"
-                    href="<?php echo $fullpagebar['listSurveys']['buttons']['createSurvey']['url']; ?>"
-                    type="button">
-                    <span class="icon-add text-success"></span>
-                    <?php eT("Create survey");?>
-                </button>
-            <?php endif;?>
-
-            <!-- List Surveys - Create a new Survey group -->
-            <?php if (
-                isset($fullpagebar['listSurveys']['buttons']['createSurveyGroup']) &&
-                Permission::model()->hasGlobalPermission('surveysgroups', 'create')
-            ) : ?>
-                <button 
-                    class="btn btn-outline-secondary tab-dependent-button"
-                    data-tab="#surveygroups"
-                    href="<?php echo $fullpagebar['listSurveys']['buttons']['createSurveyGroup']['url']; ?>"
-                    type="button"
-                    style="display: none;">
-                    <span class="icon-add text-success"></span>
-                    <?php eT("Create survey group");?>
-                </button>
-            <?php endif;?>
-
-            <!-- Dashboard - Add a new Box -->
-            <?php if(isset($fullpagebar['boxbuttons'])): ?>
-                <!-- Create Box Button -->
-                <button 
-                    href="<?php echo $this->createUrl('homepageSettings/createBox/'); ?>"
-                    class="btn btn-outline-secondary">
-                    <span class="icon-add text-success"></span>
-                    <?php eT("Create box"); ?>
-                </button>
-            <?php endif; ?>
-        </div>
-=======
                 <!-- List Surveys - Create a new Survey -->
                 <?php if (
                     isset($fullpagebar['listSurveys']['buttons']['createSurvey']) &&
                     Permission::model()->hasGlobalPermission('surveys', 'create')
                 ) : ?>
-                    <a class="btn btn-default tab-dependent-button"
+                    <a class="btn btn-outline-secondary tab-dependent-button"
                        data-tab="#surveys"
                        href="<?php echo $fullpagebar['listSurveys']['buttons']['createSurvey']['url']; ?>"
                        role="button"
@@ -124,7 +61,7 @@
                     isset($fullpagebar['listSurveys']['buttons']['createSurveyGroup']) &&
                     Permission::model()->hasGlobalPermission('surveysgroups', 'create')
                 ) : ?>
-                    <a class="btn btn-default tab-dependent-button"
+                    <a class="btn btn-outline-secondary tab-dependent-button"
                        data-tab="#surveygroups"
                        href="<?php echo $fullpagebar['listSurveys']['buttons']['createSurveyGroup']['url']; ?>"
                        role="button"
@@ -144,105 +81,10 @@
                     </a>
                 <?php endif; ?>
             </div>
->>>>>>> 5566f605
 
             <!-- Right actions -->
             <div class="col-lg-6 text-end">
 
-<<<<<<< HEAD
-            <!-- Close -->
-            <?php if (isset($fullpagebar['closebutton']['url'])) :?>
-                <button 
-                    class="btn btn-danger" 
-                    href="<?php echo $fullpagebar['closebutton']['url']; ?>"
-                    type="button">
-                    <span class="fa fa-close"></span>
-                    <?php eT("Close");?>
-                </button>
-            <?php endif;?>
-
-            <!-- White Close button -->
-            <?php if (isset($fullpagebar['white_closebutton']['url'])) :?>
-                <button 
-                    class="btn btn-outline-secondary"
-                    href="<?php echo $fullpagebar['white_closebutton']['url']; ?>"
-                    type="button">
-                     <span class="fa fa-close"></span>
-                    <?php eT("Close");?>
-                </button>
-            <?php endif;?>
-
-            <!-- Return -->
-            <?php if (isset($fullpagebar['returnbutton']['url'])) :?>
-                <button 
-                    class="btn btn-outline-secondary"
-                    href="<?php echo $this->createUrl($fullpagebar['returnbutton']['url']); ?>"
-                    type="button">
-                    <span class="fa fa-backward"></span>
-                    &nbsp;&nbsp;
-                    <?php echo $fullpagebar['returnbutton']['text']; ?>
-                </button>
-            <?php endif;?>
-
-            <!-- Save and Close -->
-            <?php if (isset($fullpagebar['saveandclosebutton']['form'])) :?>
-                <button 
-                    class="btn btn-outline-secondary"
-                    href="#" 
-                    type="button" 
-                    id="save-and-close-form-button" 
-                    onclick="$(this).addClass('disabled').attr('onclick', 'return false;');" 
-                    data-form-id="<?php echo $fullpagebar['saveandclosebutton']['form']; ?>">
-                    <span class="fa fa-saved"></span>
-                    <?php eT("Save and close");?>
-            </button>
-            <?php endif; ?>
-
-            <!-- Save -->
-            <?php if (isset($fullpagebar['savebutton']['form'])) :?>
-                <button 
-                    class="btn btn-success"
-                    href="#" 
-                    type="button" 
-                    id="save-form-button" 
-                    onclick="$(this).addClass('disabled').attr('onclick', 'return false;');" 
-                    data-form-id="<?php echo $fullpagebar['savebutton']['form']; ?>">
-                    <span class="fa fa-check"></span>
-                    <?php eT("Save");?>
-                </button>
-            <?php endif;?>
-
-            <!-- Box Buttons -->
-            <?php if (isset($fullpagebar['boxbuttons'])) :?>
-                <!-- Reset Boxes Button -->
-                <button 
-                    type="button"
-                    href="<?php echo $this->createUrl('homepageSettings/resetAllBoxes/');?>" 
-                    class="btn btn-warning" 
-                    data-confirm="<?php eT('This will delete all current boxes to restore the default ones. Are you sure you want to continue?'); ?>">                    <span class="fa fa-refresh"></span>
-                    <?php eT("Reset");?>
-                </button>
-                <!-- Save Box Settings Button -->
-                <button 
-                    data-url="<?php echo $this->createUrl('homepageSettings/updateBoxesSettings'); ?>"
-                    class="btn btn-success" 
-                    type="button" 
-                    id="save_boxes_setting">
-                    <?php eT('Save'); ?>
-                </button>
-            <?php endif;?>
-
-            <!-- Manage your Key -->
-            <?php if (isset($fullpagebar['update'])) :?>
-                <button 
-                    href="<?php echo $this->createUrl('admin/update/sa/managekey/');?>"
-                    class="btn btn-outline-secondary"
-                    type="button">
-                    <span class="fa fa-key text-success"></span>
-                    <?php eT("Manage your key");?>
-                </button>
-            <?php endif;?>
-=======
                 <!-- Close -->
                 <?php if (isset($fullpagebar['closebutton']['url'])) : ?>
                     <a class="btn btn-danger" href="<?php echo $fullpagebar['closebutton']['url']; ?>" role="button">
@@ -253,7 +95,7 @@
 
                 <!-- White Close button -->
                 <?php if (isset($fullpagebar['white_closebutton']['url'])) : ?>
-                    <a class="btn btn-default" href="<?php echo $fullpagebar['white_closebutton']['url']; ?>" role="button">
+                    <a class="btn btn-outline-secondary" href="<?php echo $fullpagebar['white_closebutton']['url']; ?>" role="button">
                         <span class="fa fa-close"></span>
                         <?php eT("Close"); ?>
                     </a>
@@ -261,7 +103,7 @@
 
                 <!-- Return -->
                 <?php if (isset($fullpagebar['returnbutton']['url'])) : ?>
-                    <a class="btn btn-default" href="<?php echo $this->createUrl($fullpagebar['returnbutton']['url']); ?>" role="button">
+                    <a class="btn btn-outline-secondary" href="<?php echo $this->createUrl($fullpagebar['returnbutton']['url']); ?>" role="button">
                         <span class="fa fa-backward"></span>
                         &nbsp;&nbsp;
                         <?php echo $fullpagebar['returnbutton']['text']; ?>
@@ -270,7 +112,7 @@
 
                 <!-- Save and Close -->
                 <?php if (isset($fullpagebar['saveandclosebutton']['form'])) : ?>
-                    <a class="btn btn-default" href="#" role="button" id="save-and-close-form-button" onclick="$(this).addClass('disabled').attr('onclick', 'return false;');" data-form-id="<?php echo $fullpagebar['saveandclosebutton']['form']; ?>">
+                    <a class="btn btn-outline-secondary" href="#" role="button" id="save-and-close-form-button" onclick="$(this).addClass('disabled').attr('onclick', 'return false;');" data-form-id="<?php echo $fullpagebar['saveandclosebutton']['form']; ?>">
                         <span class="fa fa-saved"></span>
                         <?php eT("Save and close"); ?>
                     </a>
@@ -301,13 +143,12 @@
 
                 <!-- Manage your Key -->
                 <?php if (isset($fullpagebar['update'])) : ?>
-                    <a href="<?php echo $this->createUrl('admin/update/sa/managekey/'); ?>" class="btn btn-default">
+                    <a href="<?php echo $this->createUrl('admin/update/sa/managekey/'); ?>" class="btn btn-outline-secondary">
                         <span class="fa fa-key text-success"></span>
                         <?php eT("Manage your key"); ?>
                     </a>
                 <?php endif; ?>
             </div>
->>>>>>> 5566f605
         </div>
     </div>
 </div>