--- conflicted
+++ resolved
@@ -2,11 +2,7 @@
     <label>&nbsp;</label>
     <div class="button-toolbar">
         <div class="btn-group" role="group" data-toggle="buttons">
-<<<<<<< HEAD
-            <button id="language-dropdown" type="button" class="btn btn-outline-secondary dropdown-toggle" data-toggle="dropdown" aria-haspopup="true" aria-expanded="false">
-=======
-            <button id="language-dropdown" type="button" class="btn btn-default dropdown-toggle" data-bs-toggle="dropdown" aria-haspopup="true" aria-expanded="false">
->>>>>>> eb0af5f7
+            <button id="language-dropdown" type="button" class="btn btn-outline-secondary dropdown-toggle" data-bs-toggle="dropdown" aria-haspopup="true" aria-expanded="false">
                 <span id="language-dropdown-text"><?= getLanguageNameFromCode($oSurvey->language, false); ?></span> <span class="caret"></span>
             </button>
             <ul class="dropdown-menu dropdown-menu-right">
