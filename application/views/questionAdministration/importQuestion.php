--- conflicted
+++ resolved
@@ -38,9 +38,8 @@
                     </select>
                 </div>
             </div>
-<<<<<<< HEAD
-            <div class="form-group">
-                <label class=" form-label" for='translinksfields'><?php eT("Automatically rename question code if already exists?"); ?></label>
+            <div class="mb-3">
+                <label class=" form-label" for='autorename'><?php eT("Automatically rename question code if already exists?"); ?></label>
                 <div>
                     <?php $this->widget('ext.ButtonGroupWidget.ButtonGroupWidget', [
                         'name'          => 'autorename',
@@ -50,22 +49,6 @@
                             '0' => gT('Off'),
                         ],
                     ]); ?>
-=======
-            <div class="mb-3">
-                <label class=" form-label" for='autorename'><?php eT("Automatically rename question code if already exists?"); ?></label>
-                <div class="">
-                    <?php $this->widget(
-                        'yiiwheels.widgets.switch.WhSwitch',
-                        [
-                            'name'     => 'autorename',
-                            'id'       => 'autorename',
-                            'value'    => 1,
-                            'onLabel'  => gT('On'),
-                            'offLabel' => gT('Off')
-                        ]
-                    );
-                    ?>
->>>>>>> 165fe440
                 </div>
             </div>
             <div class="mb-3">
