<?php
/**
 * This file render the list of groups
 */

/** @var QuestionAdministrationController $this */
/** @var Survey $oSurvey */
/** @var Question $model */

// DO NOT REMOVE This is for automated testing to validate we see that page
echo viewHelper::getViewTestTag('surveyListQuestions');
$baseLanguage = $oSurvey->language;
?>
<?php $pageSize = App()->user->getState('pageSize', App()->params['defaultPageSize']); ?>

<div class='side-body <?php echo getSideBodyClass(true); ?>'>
    <h3 class="ls-flex ls-flex-row">
        <?php if (App()->request->getParam('group_name') != ''): ?>
            <div class="ls-flex-item text-start"><?php eT('Questions in group: '); ?> <em><?php echo App()->request->getParam('group_name'); ?></em></div>
        <?php else: ?>
            <div class="ls-flex-item text-start"><?php eT('Questions in this survey'); ?></div>
        <?php endif; ?>
    </h3>


    <div class="row">
        <div class="col-12 content-right">

            <!-- Search Box -->
            <div class="row">
                <div class="col-12 ls-flex ls-flex-row">
                    <div class="ls-flex-item text-start">
                        <?php App()->getController()->renderPartial(
                            '/admin/survey/surveybar_addgroupquestion',
                            [
                                'surveybar' => $surveybar,
                                'oSurvey' => $oSurvey,
                                'surveyHasGroup' => isset($surveyHasGroup) ? $surveyHasGroup : false
                            ]
                        ); ?>
                    </div>
                    <div class="row float-end">
                        <!-- Begin Form -->
                        <?php $form = $this->beginWidget('CActiveForm', array(
                            'action' => App()->createUrl(
                                'questionAdministration/listquestions',
                                ['surveyid' => $oSurvey->primaryKey]
                            ),
                            'method' => 'get',
                            'htmlOptions' => array(
                                'class' => 'row ms-auto',
                            ),
                        )); ?>

                        <!-- Search input -->
                        <div class="col row mb-3">
                            <?php echo $form->label( $model, 'search', array('label' => gT('Search:'), 'class' => 'col-sm-3 col-form-label col-form-label-sm')); ?>
                            <div class="col-sm-9">
                                <?php echo $form->textField($model, 'title', array('class' => 'form-control')); ?>
                            </div>
                        </div>

                        <!-- Select group -->
                        <div class="col row mb-3">
                            <?php echo $form->label($model, 'group', array('label' => gT('Group:'), 'class' => 'col-sm-3 col-form-label col-form-label-sm')); ?>
                            <div class="col-sm-9">
                                <select name="gid" class="form-select">
                                    <option value=""><?php eT('(Any group)'); ?></option>
                                    <?php foreach ($oSurvey->groups as $group): ?>
                                        <option value="<?php echo $group->gid; ?>" <?php if ($group->gid == $model->gid) {
                                            echo 'selected';
                                        } ?>>
                                            <?php echo flattenText($group->questiongroupl10ns[$oSurvey->language]->group_name); ?>
                                        </option>
                                    <?php endforeach ?>
                                </select>
                            </div>
                        </div>

<<<<<<< HEAD
                        <?php echo CHtml::submitButton(
                            gT('Search', 'unescaped'),
                            array('class' => 'btn btn-success')
                        ); ?>
                        <a href="<?php echo App()->createUrl('questionAdministration/listquestions', ['surveyid' => $oSurvey->primaryKey]); ?>"
                           class="btn btn-warning">
                            <?php eT('Reset'); ?>
                        </a>
=======
                        <div class="col row mb-3">
                            <div class="col-12">
                                <?php echo CHtml::submitButton(
                                    gT('Search', 'unescaped'),
                                    array('class' => 'btn btn-success')
                                ); ?>
                                <a href="<?php echo App()->createUrl(
                                    'questionAdministration/listquestions',
                                    ['surveyid' => $oSurvey->primaryKey]
                                ); ?>" class="btn btn-warning">
                                    <span class="fa fa-refresh"></span>
                                    <?php eT('Reset'); ?>
                                </a>
                            </div>
                        </div>
>>>>>>> 165fe440

                        <?php $this->endWidget(); ?>
                    </div><!-- form -->
                </div>
            </div>
            <hr/>
            <!-- Grid -->
            <div class="row ls-space margin top-10">
                <div class="col-12">
                    <?php
                    $massiveAction = Yii::app()->getController()->renderPartial(
                        '/admin/survey/Question/massive_actions/_selector',
                        array('model' => $model, 'oSurvey' => $oSurvey),
                        true,
                        false
                    );
                    $this->widget('ext.LimeGridView.LimeGridView', array(
                        'dataProvider' => $model->search(),
                        'id' => 'question-grid',
                        'emptyText' => gT('No questions found.'),
                        'massiveActionTemplate' => $massiveAction,
                        'summaryText' => gT('Displaying {start}-{end} of {count} result(s).') . ' '
                            . sprintf(
                                gT('%s rows per page'),
                                CHtml::dropDownList(
                                    'pageSize',
                                    $pageSize,
                                    App()->params['pageSizeOptions'],
                                    array(
                                        'class' => 'changePageSize form-select',
                                        'style' => 'display: inline; width: auto'
                                    )
                                )
                            ),
                        'columns' => $model->questionListColumns,
                        'ajaxUpdate' => 'question-grid',
                        'afterAjaxUpdate' => "bindPageSizeChange"
                    ));
                    ?>
                </div>
            </div>
        </div>
    </div>
</div>

<div class="modal fade" id="question-preview" tabindex="-1" role="dialog" aria-labelledby="myModalLabel">
    <div class="modal-dialog" role="document">
        <div class="modal-content">
            <div class="modal-header">
                <h5 class="modal-title" id="myModalLabel"><?php eT("Question preview"); ?></h5>
                <button type="button" class="btn-close" data-bs-dismiss="modal" aria-label="Close"></button>
            </div>
            <div class="modal-body">
                <iframe id="frame-question-preview" src="" style="zoom:0.60" width="99.6%" height="600" frameborder="0"></iframe>
            </div>
            <div class="modal-footer">
        <button type="button" class="btn btn-outline-secondary" data-bs-dismiss="modal"><?php eT("Close");?></button>
            </div>
        </div>
    </div>
</div>

<!-- To update rows per page via ajax -->
<?php App()->getClientScript()->registerScript("ListQuestions-pagination",
    "
        var bindPageSizeChange = function(){
            $('#pageSize').on('change', function(){
                $.fn.yiiGridView.update('question-grid',{ data:{ pageSize: $(this).val() }});
            });
            $(document).trigger('actions-updated');
        };
    ",
    LSYii_ClientScript::POS_BEGIN
); ?>

<?php App()->getClientScript()->registerScript("ListQuestions-run-pagination", "bindPageSizeChange(); ", LSYii_ClientScript::POS_POSTSCRIPT); ?><|MERGE_RESOLUTION|>--- conflicted
+++ resolved
@@ -77,21 +77,11 @@
                             </div>
                         </div>
 
-<<<<<<< HEAD
-                        <?php echo CHtml::submitButton(
-                            gT('Search', 'unescaped'),
-                            array('class' => 'btn btn-success')
-                        ); ?>
-                        <a href="<?php echo App()->createUrl('questionAdministration/listquestions', ['surveyid' => $oSurvey->primaryKey]); ?>"
-                           class="btn btn-warning">
-                            <?php eT('Reset'); ?>
-                        </a>
-=======
                         <div class="col row mb-3">
                             <div class="col-12">
                                 <?php echo CHtml::submitButton(
                                     gT('Search', 'unescaped'),
-                                    array('class' => 'btn btn-success')
+                                    ['class' => 'btn btn-success']
                                 ); ?>
                                 <a href="<?php echo App()->createUrl(
                                     'questionAdministration/listquestions',
@@ -102,7 +92,6 @@
                                 </a>
                             </div>
                         </div>
->>>>>>> 165fe440
 
                         <?php $this->endWidget(); ?>
                     </div><!-- form -->
