<?php
/* @var AdminController $this */

/* @var CActiveDataProvider $dataProvider */

// DO NOT REMOVE This is for automated testing to validate we see that page
echo viewHelper::getViewTestTag('homepageSettings');

App()->getClientScript()->registerScript(
    'HomepageSettingsBSSwitcher',
    "LS.renderBootstrapSwitch();",
    LSYii_ClientScript::POS_POSTSCRIPT
);

?>
<script type="text/javascript">
    strConfirm = '<?php eT('Please confirm', 'js');?>';
    strCancel = '<?php eT('Cancel', 'js');?>';
    strOK = '<?php eT('OK', 'js');?>';
</script>

<div class="container-fluid">
    <div class="row">
        <div class="col-12 list-surveys">
            <!-- Tabs -->
            <ul class="nav nav-tabs" id="boxeslist">
                <li class="nav-item">
                    <a class="nav-link active" href='#boxes' data-bs-toggle="tab">
                        <?php eT('Boxes') ?>
                    </a>
                </li>
                <li class="nav-item">
                    <a class="nav-link" href='#boxsettings' data-bs-toggle="tab">
                        <?php eT('Box Settings'); ?>
                    </a>
                </li>
            </ul>
            <div class="tab-content">
                <!-- Boxes -->
                <div id="boxes" class="tab-pane fade show active">
                    <?php $this->widget(
                        'application.extensions.admin.grid.CLSGridView',
                        [
                            'id' => 'boxes-grid',
                            'dataProvider' => $dataProviderBox->search(),
                            'pager' => [
                                'class' => 'application.extensions.admin.grid.CLSYiiPager',
                            ],
                            'summaryText' => gT('Displaying {start}-{end} of {count} result(s).') . ' '
                                . sprintf(
                                    gT('%s rows per page'),
                                    CHtml::dropDownList(
                                        'boxes-pageSize',
                                        Yii::app()->user->getState('pageSize', Yii::app()->params['defaultPageSize']),
                                        Yii::app()->params['pageSizeOptions'],
                                        array('class' => 'changePageSize form-select', 'style' => 'display: inline; width: auto')
                                    )
                                ),
                            'columns' => [
                                [
                                    'header' => gT('Action'),
                                    'name' => 'actions',
                                    'value' => '$data->buttons',
                                    'type' => 'raw',
                                    'htmlOptions' => ['class' => ''],
                                ],
                                [
                                    'header' => gT('Position'),
                                    'name' => 'position',
                                    'value' => '$data->position',
                                    'htmlOptions' => ['class' => ''],
                                ],
                                [
                                    'header' => gT('Title'),
                                    'name' => 'title',
                                    'value' => '$data->title',
                                    'htmlOptions' => ['class' => ''],
                                ],
                                [
                                    'header' => gT('Icon'),
                                    'name' => 'icon',
                                    'value' => '$data->spanicon',
                                    'type' => 'raw',
                                    'htmlOptions' => ['class' => ''],
                                ],
                                [
                                    'header' => gT('Description'),
                                    'name' => 'desc',
                                    'value' => '$data->desc',
                                    'htmlOptions' => ['class' => ''],
                                ],
                                [
                                    'header' => gT('URL'),
                                    'name' => 'url',
                                    'value' => '$data->url',
                                    'htmlOptions' => ['class' => ''],
                                ],
                                [
                                    'header' => gT('User group'),
                                    'name' => 'url',
                                    'value' => '$data->usergroupname',
                                    'htmlOptions' => ['class' => ''],
                                ],
                            ],
                        ]
                    ); ?>
                </div>
                <!-- Box Settings -->
                <div id="boxsettings" class="tab-pane fade">

                    <div class="row">
                        <label class="col-md-2 form-label"><?php eT("Display logo:"); ?> </label>
                        <div class="col-md-2">
                            <?php $this->widget(
                                'yiiwheels.widgets.switch.WhSwitch',
                                ['name' => 'show_logo', 'id' => 'show_logo', 'value' => $bShowLogo, 'onLabel' => gT('On'), 'offLabel' => gT('Off')]
                            ); ?>

<<<<<<< HEAD
                    <label class="col-sm-2 form-label"><?php eT("Show last visited survey and question:"); ?> </label>
                    <div class="col-sm-2">
                        <?php $this->widget('yiiwheels.widgets.switch.WhSwitch', ['name' => 'show_last_survey_and_question', 'id' => 'show_last_survey_and_question', 'value' => $bShowLastSurveyAndQuestion, 'onLabel' => gT('On'), 'offLabel' => gT('Off')]);?>
                        <input type="hidden" id="show_last_survey_and_question-url" data-url="<?php echo App()->createUrl('homepageSettings/toggleShowLastSurveyAndQuestion'); ?>"/>
                    </div>
=======
                            <input type="hidden" id="show_logo-url" data-url="<?php echo App()->createUrl('homepageSettings/toggleShowLogoStatus'); ?>"/>
                        </div>
>>>>>>> 5566f605

                        <label class="col-md-2 form-label"><?php eT("Show last visited survey and question:"); ?> </label>
                        <div class="col-md-2">
                            <?php $this->widget(
                                'yiiwheels.widgets.switch.WhSwitch',
                                [
                                    'name' => 'show_last_survey_and_question',
                                    'id' => 'show_last_survey_and_question',
                                    'value' => $bShowLastSurveyAndQuestion,
                                    'onLabel' => gT('On'),
                                    'offLabel' => gT('Off')
                                ]
                            ); ?>
                            <input type="hidden" id="show_last_survey_and_question-url" data-url="<?php echo App()->createUrl('homepageSettings/toggleShowLastSurveyAndQuestion'); ?>"/>
                        </div>

                        <br/><br/>
                    </div>

                    <div class="row">
                        <label class="col-md-2 form-label"><?php eT("Show survey list:"); ?> </label>
                        <div class="col-md-2">
                            <?php $this->widget(
                                'yiiwheels.widgets.switch.WhSwitch',
                                ['name' => 'show_survey_list', 'id' => 'show_survey_list', 'value' => $bShowSurveyList, 'onLabel' => gT('On'), 'offLabel' => gT('Off')]
                            ); ?>
                            <input type="hidden" id="show_survey_list-url" data-url="<?php echo App()->createUrl('homepageSettings/toggleShowSurveyList'); ?>"/>
                        </div>

                        <label class="col-md-2 form-label"><?php eT("Show search box on survey list:"); ?> </label>
                        <div class="col-md-2">
                            <?php $this->widget(
                                'yiiwheels.widgets.switch.WhSwitch',
                                [
                                    'name' => 'show_survey_list_search',
                                    'id' => 'show_survey_list_search',
                                    'value' => $bShowSurveyListSearch,
                                    'onLabel' => gT('On'),
                                    'offLabel' => gT('Off')
                                ]
                            ); ?>
                            <input type="hidden" id="show_survey_list_search-url" data-url="<?php echo App()->createUrl('homepageSettings/toggleShowSurveyListSearch'); ?>"/>
                        </div>

                        <br/><br/>
                    </div>

                    <div class="row">
                        <label class="col-md-2 form-label"><?php eT("Wrap container around boxes"); ?> </label>
                        <div class="col-md-2">
                            <?php $this->widget(
                                'yiiwheels.widgets.switch.WhSwitch',
                                ['name' => 'boxes_in_container', 'id' => 'boxes_in_container', 'value' => $bBoxesInContainer, 'onLabel' => gT('On'), 'offLabel' => gT('Off')]
                            ); ?>
                            <input type="hidden" id="boxes_in_container-url" data-url="<?php echo App()->createUrl('homepageSettings/changeBoxesInContainer'); ?>"/>
                        </div>
                        <br/><br/>
                        <br/><br/>
                    </div>

                    <div class="row">
                        <label class="col-md-2 form-label"><?php eT("Boxes by row:"); ?></label>
                        <div class="col-md-1">
                            <input class="form-control" type="number" id="iBoxesByRow" value="<?php echo $iBoxesByRow; ?>" max="6" min="0" name="boxes_by_row"/>
                        </div>
                        <label class="col-md-2 offset-md-1 form-label"><?php eT("Box orientation:"); ?></label>
                        <div class="col-md-1">
                            <select class="form-select" id="iBoxesOffset" name="boxes_offset">
                                <option value="1" <?php if ($iBoxesOffset == '1') {
                                    echo "selected";
                                } ?> ><?php eT('Left to right') ?></option>
                                <option value="2" <?php if ($iBoxesOffset == '2') {
                                    echo "selected";
                                } ?> ><?php eT('Right to left') ?></option>
                                <option value="3" <?php if ($iBoxesOffset == '3') {
                                    echo "selected";
                                } ?> ><?php eT('Centered') ?></option>
                            </select>
                        </div>
                        <div class="col-md-3">
                            <input type="hidden" id="boxesupdatemessage" data-ajaxsuccessmessage="<?php eT('Box settings updated!'); ?>"/>
                        </div>
                        <br/><br/><br/><br/>
                    </div>
                </div>
            </div>
        </div>
    </div>
</div>

<script>
    $('#boxeslist a').click(function (e) {
        window.location.hash = $(this).attr('href');
        // Hide the save button for boxes tab
        let tabName = $(this).tab().attr('href');
        if (tabName === '#boxes') {
            $('#save_boxes_setting').hide();
        } else {
            $('#save_boxes_setting').show();
        }
    });
    $(document).on('ready pjax:scriptcomplete', function () {
        // Default behaviour: hide the save button
        $('#save_boxes_setting').hide();
        if (window.location.hash) {
            $('#boxeslist').find('a[href=' + window.location.hash + ']').trigger('click');
        }
    });
</script>
<script type="text/javascript">
    jQuery(function ($) {
        // To update rows per page via ajax
        $(document).on("change", '#boxes-pageSize', function () {
            $.fn.yiiGridView.update('boxes-grid', {data: {pageSize: $(this).val()}});
        });
    });
</script><|MERGE_RESOLUTION|>--- conflicted
+++ resolved
@@ -116,16 +116,8 @@
                                 ['name' => 'show_logo', 'id' => 'show_logo', 'value' => $bShowLogo, 'onLabel' => gT('On'), 'offLabel' => gT('Off')]
                             ); ?>
 
-<<<<<<< HEAD
-                    <label class="col-sm-2 form-label"><?php eT("Show last visited survey and question:"); ?> </label>
-                    <div class="col-sm-2">
-                        <?php $this->widget('yiiwheels.widgets.switch.WhSwitch', ['name' => 'show_last_survey_and_question', 'id' => 'show_last_survey_and_question', 'value' => $bShowLastSurveyAndQuestion, 'onLabel' => gT('On'), 'offLabel' => gT('Off')]);?>
-                        <input type="hidden" id="show_last_survey_and_question-url" data-url="<?php echo App()->createUrl('homepageSettings/toggleShowLastSurveyAndQuestion'); ?>"/>
-                    </div>
-=======
                             <input type="hidden" id="show_logo-url" data-url="<?php echo App()->createUrl('homepageSettings/toggleShowLogoStatus'); ?>"/>
                         </div>
->>>>>>> 5566f605
 
                         <label class="col-md-2 form-label"><?php eT("Show last visited survey and question:"); ?> </label>
                         <div class="col-md-2">
