--- conflicted
+++ resolved
@@ -61,48 +61,11 @@
         <?php endif; ?>
     </div>
 
-<<<<<<< HEAD
-                <div class="form-group">
-                    <label class='form-label '><?php echo $form->labelEx($model,'ico'); ?></label>
-                    <div class=''>
-                        <div class='btn-group'>
-                            <button type='button' class='btn btn-outline-secondary dropdown-toggle limebutton form-control' data-bs-toggle='dropdown' aria-hashpopup='true' aria-expanded='false'>
-                                <?php eT('Select icon'); ?>
-                                <span class='caret'></span>
-                            </button>
-                            <ul class='dropdown-menu'>
-                                <li>
-                                <div class='row' style='width: 400px;'>
-                                    <div class=''>
-                                        <ul class='list-unstyled'>
-                                            <?php for ($i = 0; $i < $icons_length / 3; $i++): ?>
-                                                 <li class='icon-'><a href="#"><span data-icon='<?php echo $icons[$i]; ?>' class='option-icon <?php echo $icons[$i]; ?>'></span></a></li>
-                                            <?php endfor; ?>
-                                        </ul>
-                                    </div>
-                                    <div class=''>
-                                        <ul class='list-unstyled'>
-                                            <?php for ($i = $icons_length / 3; $i < $icons_length / 3 + $icons_length / 3; $i++): ?>
-                                                <li class='icon-'><a href="#"><span data-icon='<?php echo $icons[$i]; ?>' class='option-icon <?php echo $icons[$i]; ?>'></span></a></li>
-                                            <?php endfor; ?>
-                                        </ul>
-                                    </div>
-                                    <div class=''>
-                                        <ul class='list-unstyled'>
-                                            <?php for ($i = $icons_length / 3 + $icons_length / 3; $i < $icons_length; $i++): ?>
-                                                <li class='icon-'><a href="#"><span data-icon='<?php echo $icons[$i]; ?>' class='option-icon <?php echo $icons[$i]; ?>'></span></a></li>
-                                            <?php endfor; ?>
-                                        </ul>
-                                    </div>
-                                </div>
-                                </li>
-                            </ul>
-=======
     <div class="form-group">
         <label class='form-label '><?php echo $form->labelEx($model, 'ico'); ?></label>
         <div class=''>
             <div class='btn-group'>
-                <button type='button' class='btn btn-default dropdown-toggle limebutton form-control' data-bs-toggle='dropdown' aria-hashpopup='true' aria-expanded='false'>
+                            <button type='button' class='btn btn-outline-secondary dropdown-toggle limebutton form-control' data-bs-toggle='dropdown' aria-hashpopup='true' aria-expanded='false'>
                     <?php eT('Select icon'); ?>
                     <span class='caret'></span>
                 </button>
@@ -130,7 +93,6 @@
                                     <?php endfor; ?>
                                 </ul>
                             </div>
->>>>>>> 5566f605
                         </div>
                     </li>
                 </ul>
