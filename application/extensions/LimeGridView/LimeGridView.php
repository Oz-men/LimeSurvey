--- conflicted
+++ resolved
@@ -24,7 +24,6 @@
     {
         $id = $this->getId();
 
-<<<<<<< HEAD
         if ($this->ajaxUpdate === false) {
             $ajaxUpdate = false;
         } else {
@@ -65,15 +64,16 @@
                 }
             }
         }
-=======
-		$options=CJavaScript::encode($options);
-		$cs=Yii::app()->getClientScript();
-		$cs->registerCoreScript('jquery');
-		$cs->registerCoreScript('bbq');
-		if($this->enableHistory)
-			$cs->registerCoreScript('history');
-		$cs->registerScriptFile($this->baseScriptUrl.'/jquery.yiigridview.js',LSYii_ClientScript::POS_PREBEGIN);
-		$cs->registerScript(__CLASS__.'#'.$id,"jQuery('#$id').yiiGridView($options);",LSYii_ClientScript::POS_POSTSCRIPT);
+
+        $options = CJavaScript::encode($options);
+        $cs = Yii::app()->getClientScript();
+        $cs->registerCoreScript('jquery');
+        $cs->registerCoreScript('bbq');
+        if ($this->enableHistory) {
+            $cs->registerCoreScript('history');
+        }
+        $cs->registerScriptFile($this->baseScriptUrl . '/jquery.yiigridview.js', LSYii_ClientScript::POS_PREBEGIN);
+        $cs->registerScript(__CLASS__ . '#' . $id, "jQuery('#$id').yiiGridView($options);", LSYii_ClientScript::POS_POSTSCRIPT);
 
 		$script = '
 			jQuery(document).on("change", "#' . $id . ' .changePageSize", function(){
@@ -87,17 +87,5 @@
 			});
 		';
 		Yii::app()->getClientScript()->registerScript('pageChanger#' . $id, $script, LSYii_ClientScript::POS_POSTSCRIPT);
-	}
->>>>>>> ae0d4f19
-
-        $options = CJavaScript::encode($options);
-        $cs = Yii::app()->getClientScript();
-        $cs->registerCoreScript('jquery');
-        $cs->registerCoreScript('bbq');
-        if ($this->enableHistory) {
-            $cs->registerCoreScript('history');
-        }
-        $cs->registerScriptFile($this->baseScriptUrl . '/jquery.yiigridview.js', LSYii_ClientScript::POS_PREBEGIN);
-        $cs->registerScript(__CLASS__ . '#' . $id, "jQuery('#$id').yiiGridView($options);", LSYii_ClientScript::POS_POSTSCRIPT);
     }
 }