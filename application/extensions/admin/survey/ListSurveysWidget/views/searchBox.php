<?php
/*
* LimeSurvey
* Copyright (C) 2007-2016 The LimeSurvey Project Team / Carsten Schmitz
* All rights reserved.
* License: GNU/GPL License v2 or later, see LICENSE.php
* LimeSurvey is free software. This version may have been modified pursuant
* to the GNU General Public License, and as distributed it includes or
* is derivative of works licensed under the GNU General Public License or
* other free or open source software licenses.
* See COPYRIGHT.php for copyright notices and details.
*
*/
?>

<!-- Search Box -->
<<<<<<< HEAD
<div class="row">
    <div class="pull-right">
        <div class="form text-end">
            <!-- Begin Form -->
            <?php $form = $this->beginWidget('CActiveForm', array(
                'action' => Yii::app()->createUrl($this->formUrl),
                'method' => 'get',
                'htmlOptions' => array(
                    'class' => 'form-inline',
                ),
            )); ?>

            <!-- search input -->
            <div class="form-group">
                <?php echo $form->label($this->model, 'searched_value', array('label' => gT('Search:'), 'class' => 'form-label')); ?>
                <?php echo $form->textField($this->model, 'searched_value', array('class' => 'form-control')); ?>
            </div>

            <!-- select state -->
            <div class="form-group">
                <?php echo $form->label($this->model, 'active', array('label' => gT('Status:'), 'class' => 'form-label')); ?>
                <select name="active" id='Survey_active' class="form-select">
                    <option value="" <?php if ($this->model->active == "") {
                        echo "selected";
                    } ?>><?php eT('(Any)'); ?></option>
                    <option value="Y" <?php if ($this->model->active == "Y") {
                        echo "selected";
                    } ?>><?php eT('Active'); ?></option>
                    <option value="R" <?php if ($this->model->active == "R") {
                        echo "selected";
                    } ?>><?php eT('Active and running'); ?></option>
                    <option value="N" <?php if ($this->model->active == "N") {
                        echo "selected";
                    } ?>><?php eT('Inactive'); ?></option>
                    <option value="E" <?php if ($this->model->active == "E") {
                        echo "selected";
                    } ?>><?php eT('Active but expired'); ?></option>
                    <option value="S" <?php if ($this->model->active == "S") {
                        echo "selected";
                    } ?>><?php eT('Active but not yet started'); ?></option>
                </select>
=======
<div class="row float-end">
        <!-- Begin Form -->
        <?php $form  =  $this->beginWidget('CActiveForm', array(
            'action' => Yii::app()->createUrl($this->formUrl),
            'method' => 'get',
            'htmlOptions'=>array(
                'class'=>'row ms-auto'
            ),
        )); ?>

            <!-- search input -->
            <div class="col row mb-3">
                <?php echo $form->label($this->model, 'searched_value', array('label'=>gT('Search:'),'class'=>'col-sm-3 col-form-label col-form-label-sm')); ?>
                <div class="col-sm-9">
                    <?php echo $form->textField($this->model, 'searched_value', array('class'=>'form-control')); ?>
                </div>
            </div>

            <!-- select state -->
            <div class="col row mb-3">
                <?php echo $form->label($this->model, 'active', array('label'=>gT('Status:'),'class'=>'col-sm-3 col-form-label col-form-label-sm')); ?>
                <div class="col-sm-9">
                    <select name="active" id='Survey_active' class="form-select">
                        <option value="" <?php if( $this->model->active==""){echo "selected";}?>><?php eT('(Any)');?></option>
                        <option value="Y" <?php if( $this->model->active=="Y"){echo "selected";}?>><?php eT('Active');?></option>
                        <option value="R" <?php if( $this->model->active=="R"){echo "selected";}?>><?php eT('Active and running');?></option>
                        <option value="N" <?php if( $this->model->active=="N"){echo "selected";}?>><?php eT('Inactive');?></option>
                        <option value="E" <?php if( $this->model->active=="E"){echo "selected";}?>><?php eT('Active but expired');?></option>
                        <option value="S" <?php if( $this->model->active=="S"){echo "selected";}?>><?php eT('Active but not yet started');?></option>
                    </select>
                </div>
>>>>>>> 165fe440
            </div>

            <!-- select group -->
<<<<<<< HEAD
            <div class="form-group">
                <?php echo $form->label($this->model, 'group', array('label' => gT('Group:'), 'class' => 'form-label')); ?>
                <select name="gsid" id='Survey_gsid' class="form-select">
                    <option value=""><?php eT('(Any group)'); ?></option>
                    <?php foreach (SurveysGroups::getSurveyGroupsList() as $gsid => $group_title): ?>
                        <option value="<?php echo $gsid; ?>" <?php if ($gsid == $this->model->gsid) {
                            echo 'selected';
                        } ?>>
                            <?php echo flattenText($group_title); ?>
                        </option>
                    <?php endforeach ?>
                </select>
            </div>

            <?php echo CHtml::submitButton(gT('Search', 'unescaped'), array('class' => 'btn btn-success')); ?>
            <a href="<?php echo Yii::app()->createUrl('surveyAdministration/listsurveys'); ?>" class="btn btn-warning">
                <span class="fa fa-refresh"></span>
                <?php eT('Reset'); ?>
            </a>
=======
            <div class="col row mb-3">
                <?php echo $form->label($this->model, 'group', array('label'=>gT('Group:'),'class'=>'col-sm-3 col-form-label col-form-label-sm')); ?>
                <div class="col-sm-9">
                    <select name="gsid" id='Survey_gsid' class="form-select">
                        <option value=""><?php eT('(Any group)');?></option>
                        <?php foreach( SurveysGroups::getSurveyGroupsList() as $gsid=>$group_title): ?>
                            <option value="<?php echo $gsid;?>" <?php if( $gsid == $this->model->gsid){echo 'selected';} ?>>
                                <?php echo flattenText($group_title);?>
                            </option>
                        <?php endforeach?>
                    </select>
                </div>
            </div>

            <div class="col row mb-3">
                <div class="col-12">
                    <?php echo CHtml::submitButton(gT('Search','unescaped'), array('class'=>'btn btn-success')); ?>
                    <a href="<?php echo Yii::app()->createUrl('surveyAdministration/listsurveys');?>" class="btn btn-warning">
                        <span class="fa fa-refresh" ></span>
                        <?php eT('Reset');?>
                    </a>
                </div>
            </div>
>>>>>>> 165fe440

        <?php $this->endWidget(); ?>
</div><|MERGE_RESOLUTION|>--- conflicted
+++ resolved
@@ -14,49 +14,6 @@
 ?>
 
 <!-- Search Box -->
-<<<<<<< HEAD
-<div class="row">
-    <div class="pull-right">
-        <div class="form text-end">
-            <!-- Begin Form -->
-            <?php $form = $this->beginWidget('CActiveForm', array(
-                'action' => Yii::app()->createUrl($this->formUrl),
-                'method' => 'get',
-                'htmlOptions' => array(
-                    'class' => 'form-inline',
-                ),
-            )); ?>
-
-            <!-- search input -->
-            <div class="form-group">
-                <?php echo $form->label($this->model, 'searched_value', array('label' => gT('Search:'), 'class' => 'form-label')); ?>
-                <?php echo $form->textField($this->model, 'searched_value', array('class' => 'form-control')); ?>
-            </div>
-
-            <!-- select state -->
-            <div class="form-group">
-                <?php echo $form->label($this->model, 'active', array('label' => gT('Status:'), 'class' => 'form-label')); ?>
-                <select name="active" id='Survey_active' class="form-select">
-                    <option value="" <?php if ($this->model->active == "") {
-                        echo "selected";
-                    } ?>><?php eT('(Any)'); ?></option>
-                    <option value="Y" <?php if ($this->model->active == "Y") {
-                        echo "selected";
-                    } ?>><?php eT('Active'); ?></option>
-                    <option value="R" <?php if ($this->model->active == "R") {
-                        echo "selected";
-                    } ?>><?php eT('Active and running'); ?></option>
-                    <option value="N" <?php if ($this->model->active == "N") {
-                        echo "selected";
-                    } ?>><?php eT('Inactive'); ?></option>
-                    <option value="E" <?php if ($this->model->active == "E") {
-                        echo "selected";
-                    } ?>><?php eT('Active but expired'); ?></option>
-                    <option value="S" <?php if ($this->model->active == "S") {
-                        echo "selected";
-                    } ?>><?php eT('Active but not yet started'); ?></option>
-                </select>
-=======
 <div class="row float-end">
         <!-- Begin Form -->
         <?php $form  =  $this->beginWidget('CActiveForm', array(
@@ -80,39 +37,29 @@
                 <?php echo $form->label($this->model, 'active', array('label'=>gT('Status:'),'class'=>'col-sm-3 col-form-label col-form-label-sm')); ?>
                 <div class="col-sm-9">
                     <select name="active" id='Survey_active' class="form-select">
-                        <option value="" <?php if( $this->model->active==""){echo "selected";}?>><?php eT('(Any)');?></option>
-                        <option value="Y" <?php if( $this->model->active=="Y"){echo "selected";}?>><?php eT('Active');?></option>
-                        <option value="R" <?php if( $this->model->active=="R"){echo "selected";}?>><?php eT('Active and running');?></option>
-                        <option value="N" <?php if( $this->model->active=="N"){echo "selected";}?>><?php eT('Inactive');?></option>
-                        <option value="E" <?php if( $this->model->active=="E"){echo "selected";}?>><?php eT('Active but expired');?></option>
-                        <option value="S" <?php if( $this->model->active=="S"){echo "selected";}?>><?php eT('Active but not yet started');?></option>
+                        <option value="" <?= $this->model->active == "" ? "selected" : '' ?>>
+                            <?php eT('(Any)'); ?>
+                        </option>
+                        <option value="Y" <?= $this->model->active == "Y" ? "selected" : '' ?>>
+                            <?php eT('Active'); ?>
+                        </option>
+                        <option value="R" <?= $this->model->active == "R" ? "selected" : '' ?>>
+                            <?php eT('Active and running'); ?>
+                        </option>
+                        <option value="N" <?= $this->model->active == "N" ? "selected" : '' ?>>
+                            <?php eT('Inactive'); ?>
+                        </option>
+                        <option value="E" <?= $this->model->active == "E" ? "selected" : '' ?>>
+                            <?php eT('Active but expired'); ?>
+                        </option>
+                        <option value="S" <?= $this->model->active == "S" ? "selected" : '' ?>>
+                            <?php eT('Active but not yet started'); ?>
+                        </option>
                     </select>
                 </div>
->>>>>>> 165fe440
             </div>
 
             <!-- select group -->
-<<<<<<< HEAD
-            <div class="form-group">
-                <?php echo $form->label($this->model, 'group', array('label' => gT('Group:'), 'class' => 'form-label')); ?>
-                <select name="gsid" id='Survey_gsid' class="form-select">
-                    <option value=""><?php eT('(Any group)'); ?></option>
-                    <?php foreach (SurveysGroups::getSurveyGroupsList() as $gsid => $group_title): ?>
-                        <option value="<?php echo $gsid; ?>" <?php if ($gsid == $this->model->gsid) {
-                            echo 'selected';
-                        } ?>>
-                            <?php echo flattenText($group_title); ?>
-                        </option>
-                    <?php endforeach ?>
-                </select>
-            </div>
-
-            <?php echo CHtml::submitButton(gT('Search', 'unescaped'), array('class' => 'btn btn-success')); ?>
-            <a href="<?php echo Yii::app()->createUrl('surveyAdministration/listsurveys'); ?>" class="btn btn-warning">
-                <span class="fa fa-refresh"></span>
-                <?php eT('Reset'); ?>
-            </a>
-=======
             <div class="col row mb-3">
                 <?php echo $form->label($this->model, 'group', array('label'=>gT('Group:'),'class'=>'col-sm-3 col-form-label col-form-label-sm')); ?>
                 <div class="col-sm-9">
@@ -136,7 +83,6 @@
                     </a>
                 </div>
             </div>
->>>>>>> 165fe440
 
         <?php $this->endWidget(); ?>
 </div>