<?php
/**
 * View for a selector modal with preview capabilities and a grouped structure
 */
?>
<?php //The hidden input ?>
<input id="<?=$this->widgetsJsName?>" name="<?=$this->widgetsJsName?>" value="<?=$this->value?>" type="hidden" />
<?php //The modal ?>
<div class="modal fade previewModalWidget" tabindex="-1" id="selector__<?=$this->widgetsJsName?>-modal">
  <div class="modal-dialog modal-lg" role="document">
    <div class="modal-content">
      <div class="modal-header">
        <h4 class="modal-title"><?=gT($this->modalTitle)?></h4>
        <button type="button" class="btn-close" data-bs-dismiss="modal" aria-label="Close"></button>
      </div>
      <div class="modal-body">
        <div class="container-fluid">
          <div class="row">
            <div class="col-4 ls-ba">
              <div class="panel-body ls-space padding all-0">
                <div class="list-group ls-space margin all-0">
                  <?php foreach ($this->itemsArray as $sItemKey => $aItemContent) { ?>
                    <a 
                      href="#" 
                      class="list-group-item selector__Item--select-<?=$this->widgetsJsName?> <?=@$aItemContent['htmlclasses']?>" 
                      data-selector="<?=!empty($aItemContent['class']) ? $aItemContent['class'] : $sItemKey ?>"
                      data-key="<?=$sItemKey?>"
                      data-item-value='<?=json_encode([
                            "key" => $sItemKey,
                            "title" => htmlentities($aItemContent['title']),
                            "itemArray" => $aItemContent
                        ]); ?>' 
                      <?=@$aItemContent['extraAttributes']?>
                    >
                      <?=$aItemContent['title']?>
                        <?php if (YII_DEBUG) {
                            ?>
                          <em class="small"><?=gT($this->debugKeyCheck)?> <?=$sItemKey?></em>
                        <?php
                        } ?>
                    </a>
                  <?php } ?>
                </div>
              </div>
            </div>
            <div class="col-8">
                <div class="container-center">
                    <div class="row">
                        <div class="col-sm-12">
                            <h3>
                              <p id="selector__<?=$this->widgetsJsName?>-currentSelected"><?=$this->currentSelected?></p>
                            </h3>
                        </div>
                    </div>
                    <div class="row" id="selector__<?=$this->widgetsJsName?>-detailPage">
                    </div>
                </div>
            </div>
          </div>
        </div>
      </div>
      <div class="modal-footer">
<<<<<<< HEAD
        <button type="button" class="btn btn-close" data-dismiss="modal">
=======
        <button type="button" class="btn btn-default" data-bs-dismiss="modal">
>>>>>>> eb0af5f7
          <?=gT($this->closeButton)?>
        </button>
        <button type="button" id="selector__select-this-<?=$this->widgetsJsName?>" class="btn btn-primary">
          <?=gT($this->selectButton)?>
        </button>
      </div>
    </div>
  </div>
</div><|MERGE_RESOLUTION|>--- conflicted
+++ resolved
@@ -60,11 +60,7 @@
         </div>
       </div>
       <div class="modal-footer">
-<<<<<<< HEAD
-        <button type="button" class="btn btn-close" data-dismiss="modal">
-=======
-        <button type="button" class="btn btn-default" data-bs-dismiss="modal">
->>>>>>> eb0af5f7
+        <button type="button" class="btn btn-close" data-bs-dismiss="modal">
           <?=gT($this->closeButton)?>
         </button>
         <button type="button" id="selector__select-this-<?=$this->widgetsJsName?>" class="btn btn-primary">
