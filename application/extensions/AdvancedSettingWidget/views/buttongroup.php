<div class="btn-group col-12" role="group"
    aria-labelledby="label-<?= CHtml::getIdByName($inputBaseName); ?>"
    <?= ($this->setting['help']) ? 'aria-describedby="help-' . CHtml::getIdByName($inputBaseName) . '"' : "" ?>
    >
    <?php foreach ($this->setting['options'] as $value => $text): ?>
        <?php if ($this->setting['value'] == $value): ?>
<<<<<<< HEAD
            <input 
                class="btn-check"
                type="radio" 
                name="<?= $inputBaseName ?>"
                id="<?= $inputBaseName . $value ?>"
                value="<?= CHtml::encode($value); ?>"
                checked
            />
            <label class="btn btn-outline-secondary" for="<?= $inputBaseName  . $value ?>">
                <?= $text; ?>
            </label>
        <?php else: ?>
            <input 
                class="btn-check"
                type="radio" 
                name="<?= $inputBaseName ?>"
                id="<?= $inputBaseName . $value ?>"
                value="<?= CHtml::encode($value); ?>"
            />
            <label class="btn btn-outline-secondary" for="<?= $inputBaseName . $value ?>">
                <?= $text; ?>
=======
            <label class="btn btn-default active">
                <input 
                    type="radio" 
                    name="<?= $inputBaseName ?>"
                    value="<?= CHtml::encode($value); ?>"
                    checked
                />
                <?= gT($text); ?>
            </label>
        <?php else: ?>
            <label class="btn btn-default">
                <input 
                    type="radio" 
                    name="<?= $inputBaseName ?>"
                    value="<?= CHtml::encode($value); ?>"
                />
                <?= gT($text); ?>
>>>>>>> b0b3b5e9
            </label>
        <?php endif; ?>
    <?php endforeach; ?>
</div><|MERGE_RESOLUTION|>--- conflicted
+++ resolved
@@ -4,7 +4,6 @@
     >
     <?php foreach ($this->setting['options'] as $value => $text): ?>
         <?php if ($this->setting['value'] == $value): ?>
-<<<<<<< HEAD
             <input 
                 class="btn-check"
                 type="radio" 
@@ -14,7 +13,7 @@
                 checked
             />
             <label class="btn btn-outline-secondary" for="<?= $inputBaseName  . $value ?>">
-                <?= $text; ?>
+                <?= gT($text); ?>
             </label>
         <?php else: ?>
             <input 
@@ -25,26 +24,7 @@
                 value="<?= CHtml::encode($value); ?>"
             />
             <label class="btn btn-outline-secondary" for="<?= $inputBaseName . $value ?>">
-                <?= $text; ?>
-=======
-            <label class="btn btn-default active">
-                <input 
-                    type="radio" 
-                    name="<?= $inputBaseName ?>"
-                    value="<?= CHtml::encode($value); ?>"
-                    checked
-                />
                 <?= gT($text); ?>
-            </label>
-        <?php else: ?>
-            <label class="btn btn-default">
-                <input 
-                    type="radio" 
-                    name="<?= $inputBaseName ?>"
-                    value="<?= CHtml::encode($value); ?>"
-                />
-                <?= gT($text); ?>
->>>>>>> b0b3b5e9
             </label>
         <?php endif; ?>
     <?php endforeach; ?>
