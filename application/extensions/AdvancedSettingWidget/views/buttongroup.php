--- conflicted
+++ resolved
@@ -1,24 +1,6 @@
 <div class="btn-group col-12" role="group">
     <?php foreach ($this->setting['options'] as $value => $text): ?>
         <?php if ($this->setting['value'] == $value): ?>
-<<<<<<< HEAD
-            <label class="btn btn-outline-secondary active">
-                <input 
-                    type="radio" 
-                    name="advancedSettings[<?= strtolower($this->setting['category']); ?>][<?= $this->setting['name']; ?>]"
-                    value="<?= CHtml::encode($value); ?>"
-                    checked
-                />
-                <?= $text; ?>
-            </label>
-        <?php else: ?>
-            <label class="btn btn-outline-secondary">
-                <input 
-                    type="radio" 
-                    name="advancedSettings[<?= strtolower($this->setting['category']); ?>][<?= $this->setting['name']; ?>]"
-                    value="<?= CHtml::encode($value); ?>"
-                />
-=======
             <input 
                 class="btn-check"
                 type="radio" 
@@ -37,7 +19,6 @@
                 value="<?= CHtml::encode($value); ?>"
             />
             <label class="btn btn-outline-default">
->>>>>>> eb0af5f7
                 <?= $text; ?>
             </label>
         <?php endif; ?>
