<select 
<<<<<<< HEAD
    class="form-select" 
    name="advancedSettings[<?= strtolower($this->setting['category']); ?>][<?= $this->setting['name']; ?>]"
    id="advancedSettings[<?= strtolower($this->setting['category']); ?>][<?= $this->setting['name']; ?>]"
=======
    class="form-control" 
    name="<?= $inputBaseName ?>"
    id="<?= CHtml::getIdByName($inputBaseName); ?>"
    <?= ($this->setting['help']) ? 'aria-describedby="help-' . CHtml::getIdByName($inputBaseName) . '"' : "" ?>
>>>>>>> 9edc9629
>
    <?php foreach ($this->setting['options'] as $value => $text) : ?>
        <?php if ($this->setting['value'] == $value): ?>
            <option selected="selected" value="<?= CHtml::encode($value); ?>">
        <?php else: ?>
            <option value="<?= CHtml::encode($value); ?>">
        <?php endif; ?>
        <?= $text; ?>
        </option>
    <?php endforeach; ?>
</select><|MERGE_RESOLUTION|>--- conflicted
+++ resolved
@@ -1,14 +1,8 @@
 <select 
-<<<<<<< HEAD
     class="form-select" 
-    name="advancedSettings[<?= strtolower($this->setting['category']); ?>][<?= $this->setting['name']; ?>]"
-    id="advancedSettings[<?= strtolower($this->setting['category']); ?>][<?= $this->setting['name']; ?>]"
-=======
-    class="form-control" 
     name="<?= $inputBaseName ?>"
     id="<?= CHtml::getIdByName($inputBaseName); ?>"
     <?= ($this->setting['help']) ? 'aria-describedby="help-' . CHtml::getIdByName($inputBaseName) . '"' : "" ?>
->>>>>>> 9edc9629
 >
     <?php foreach ($this->setting['options'] as $value => $text) : ?>
         <?php if ($this->setting['value'] == $value): ?>
