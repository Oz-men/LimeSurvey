<div class="form-group <?= $this->setting['hidden'] ? 'hidden' : '' ?>">
    <div class="question-option-general-setting-block">
        <?php if (in_array($this->setting['inputtype'], AdvancedSettingWidget::SINGLEINPUTTYPE) && !$this->setting['i18n']): ?>
            <label class="form-label" for="<?= CHtml::getIdByName($inputBaseName); ?>">
                <?= gT($this->setting['caption']) ?>
            </label>
        <?php else: ?>
            <strong class="form-label" id="label-<?= CHtml::getIdByName($inputBaseName); ?>">
                <?= gT($this->setting['caption']) ?>
            </strong>
        <?php endif; ?>
        <!-- TODO: Object method $setting->isLocalized(). -->
        <?php if ($this->setting['i18n']): ?>
            <i
                class="fa fa-globe"
                data-bs-toggle="tooltip"
                title="<?= gT("This setting is localized") ?>"
            ></i>
        <?php endif; ?>
<<<<<<< HEAD
        <i
            role="button"
            class="fa fa-question-circle text-success"
            onclick="jQuery('#general-setting-help-<?= $this->setting['name'] ?>').slideToggle()"
            data-bs-toggle="tooltip"
            title="<?= gT("See help") ?>"
        ></i>
=======
        <?php if ($this->setting['help']): ?>
            <a
                role="button"
                data-toggle="collapse"
                href="#help-<?= CHtml::getIdByName($inputBaseName); ?>"
            ><i
                class="fa fa-question-circle text-info"
                data-toggle="tooltip"
                title="<?= CHtml::encode(strip_tags($this->setting['help'])) ?>"
            > </i><span class="sr-only"><?= gT("Show help"); ?></span> </a>
            <div class="help-block collapse" id="help-<?= CHtml::getIdByName($inputBaseName); ?>" aria-expanded="false"><?= $this->setting['help']; ?></div>
        <?php endif; ?>
>>>>>>> 9edc9629
        <?= $content ?>
    </div>
</div>
<script>
function getNames(){
    return 'testing';
}
</script><|MERGE_RESOLUTION|>--- conflicted
+++ resolved
@@ -17,15 +17,6 @@
                 title="<?= gT("This setting is localized") ?>"
             ></i>
         <?php endif; ?>
-<<<<<<< HEAD
-        <i
-            role="button"
-            class="fa fa-question-circle text-success"
-            onclick="jQuery('#general-setting-help-<?= $this->setting['name'] ?>').slideToggle()"
-            data-bs-toggle="tooltip"
-            title="<?= gT("See help") ?>"
-        ></i>
-=======
         <?php if ($this->setting['help']): ?>
             <a
                 role="button"
@@ -33,12 +24,11 @@
                 href="#help-<?= CHtml::getIdByName($inputBaseName); ?>"
             ><i
                 class="fa fa-question-circle text-info"
-                data-toggle="tooltip"
+                data-bs-toggle="tooltip"
                 title="<?= CHtml::encode(strip_tags($this->setting['help'])) ?>"
             > </i><span class="sr-only"><?= gT("Show help"); ?></span> </a>
             <div class="help-block collapse" id="help-<?= CHtml::getIdByName($inputBaseName); ?>" aria-expanded="false"><?= $this->setting['help']; ?></div>
         <?php endif; ?>
->>>>>>> 9edc9629
         <?= $content ?>
     </div>
 </div>
