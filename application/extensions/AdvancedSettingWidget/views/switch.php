--- conflicted
+++ resolved
@@ -1,41 +1,6 @@
 <div class="inputtype--toggle-container">
     <div class="btn-group" role="group">
         <?php if ($this->setting['value'] == "1") : ?>
-<<<<<<< HEAD
-            <label class="btn btn-outline-secondary active">
-                <input
-                    type="radio"
-                    name="advancedSettings[<?= strtolower($this->setting['category']); ?>][<?= $this->setting['name']; ?>]"
-                    value="1"
-                    checked
-                    />
-                <?= gT('On'); ?>
-            </label>
-            <label class="btn btn-outline-secondary">
-                <input
-                    type="radio"
-                    name="advancedSettings[<?= strtolower($this->setting['category']); ?>][<?= $this->setting['name']; ?>]"
-                    value="0"
-                    />
-                <?= gT('Off'); ?>
-            </label>
-        <?php else : ?>
-            <label class="btn btn-outline-secondary">
-                <input
-                    type="radio"
-                    name="advancedSettings[<?= strtolower($this->setting['category']); ?>][<?= $this->setting['name']; ?>]"
-                    value="1"
-                    />
-                <?= gT('On'); ?>
-            </label>
-            <label class="btn btn-outline-secondary active">
-                <input
-                    type="radio"
-                    name="advancedSettings[<?= strtolower($this->setting['category']); ?>][<?= $this->setting['name']; ?>]"
-                    value="0"
-                    checked
-                    />
-=======
             <input
                 class="btn-check"
                 type="radio"
@@ -86,7 +51,6 @@
             <label
                 for="advancedSettings[<?= strtolower($this->setting['category']); ?>][<?= $this->setting['name']; ?>]_0"
                 class="btn btn-outline-primary">
->>>>>>> eb0af5f7
                 <?= gT('Off'); ?>
             </label>
         <?php endif; ?>
