--- conflicted
+++ resolved
@@ -1,12 +1,14 @@
 <div class="inputtype--toggle-container">
-<<<<<<< HEAD
     <div class="btn-group" role="group">
+    aria-labelledby="label-<?= CHtml::getIdByName($inputBaseName); ?>"
+    <?= ($this->setting['help']) ? 'aria-describedby="help-' . CHtml::getIdByName($inputBaseName) . '"' : "" ?>
+    >
         <?php if ($this->setting['value'] == "1") : ?>
             <input
                 class="btn-check"
                 type="radio"
                 id="advancedSettings[<?= strtolower($this->setting['category']); ?>][<?= $this->setting['name']; ?>]_1"
-                name="advancedSettings[<?= strtolower($this->setting['category']); ?>][<?= $this->setting['name']; ?>]"
+                    name="<?= $inputBaseName ?>"
                 value="1"
                 checked
                 />
@@ -19,8 +21,8 @@
             <input
                 class="btn-check"
                 type="radio"
+                    name="<?= $inputBaseName ?>"
                 id="advancedSettings[<?= strtolower($this->setting['category']); ?>][<?= $this->setting['name']; ?>]_0"
-                name="advancedSettings[<?= strtolower($this->setting['category']); ?>][<?= $this->setting['name']; ?>]"
                 value="0"
                 />
             <label
@@ -32,8 +34,8 @@
             <input
                 class="btn-check"
                 type="radio"
+                    name="<?= $inputBaseName ?>"
                 id="advancedSettings[<?= strtolower($this->setting['category']); ?>][<?= $this->setting['name']; ?>]_1"
-                name="advancedSettings[<?= strtolower($this->setting['category']); ?>][<?= $this->setting['name']; ?>]"
                 value="1"
                 />
             <label
@@ -45,53 +47,13 @@
                 class="btn-check"
                 type="radio"
                 id="advancedSettings[<?= strtolower($this->setting['category']); ?>][<?= $this->setting['name']; ?>]_0"
-                name="advancedSettings[<?= strtolower($this->setting['category']); ?>][<?= $this->setting['name']; ?>]"
+                    name="<?= $inputBaseName ?>"
                 value="0"
                 checked
                 />
             <label
                 for="advancedSettings[<?= strtolower($this->setting['category']); ?>][<?= $this->setting['name']; ?>]_0"
                 class="btn btn-outline-primary">
-=======
-    <div class="btn-group" role="group" data-toggle="buttons"
-    aria-labelledby="label-<?= CHtml::getIdByName($inputBaseName); ?>"
-    <?= ($this->setting['help']) ? 'aria-describedby="help-' . CHtml::getIdByName($inputBaseName) . '"' : "" ?>
-    >
-        <?php if ($this->setting['value'] == "1") : ?>
-            <label class="btn btn-default active">
-                <input
-                    type="radio"
-                    name="<?= $inputBaseName ?>"
-                    value="1"
-                    checked
-                    />
-                <?= gT('On'); ?>
-            </label>
-            <label class="btn btn-default">
-                <input
-                    type="radio"
-                    name="<?= $inputBaseName ?>"
-                    value="0"
-                    />
-                <?= gT('Off'); ?>
-            </label>
-        <?php else : ?>
-            <label class="btn btn-default">
-                <input
-                    type="radio"
-                    name="<?= $inputBaseName ?>"
-                    value="1"
-                    />
-                <?= gT('On'); ?>
-            </label>
-            <label class="btn btn-default active">
-                <input
-                    type="radio"
-                    name="<?= $inputBaseName ?>"
-                    value="0"
-                    checked
-                    />
->>>>>>> 9edc9629
                 <?= gT('Off'); ?>
             </label>
         <?php endif; ?>
