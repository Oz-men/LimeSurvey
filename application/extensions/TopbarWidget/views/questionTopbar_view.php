<?php
/**
 * Question Editor toolbar layout.
 * This is used instead of the base layout because two toolbars must be rendered at the same time (one of them hidden)
 * @var Question $oQuestion
 */

$aData = get_defined_vars();
$leftSideContentSummary = $this->render('includes/questionTopbarLeft_view', get_defined_vars(), true);
$leftSideContentEditor = $this->render('includes/editQuestionTopbarLeft_view', get_defined_vars(), true);
$rightSideContent = $this->render('includes/editQuestionTopbarRight_view', get_defined_vars(), true);
$rightSideContentSummary = $this->render('includes/questionSummaryTopbarRight_view', get_defined_vars(), true);
?>

<!-- Question Top Bar -->
<div class='menubar surveybar' id="<?= !(empty($topbarId)) ? $topbarId : 'surveybarid' ?>">
<<<<<<< HEAD
    <div class="container-fluid">
        <?php if ($oQuestion->qid !== 0) : ?>
            <div id="question-summary-topbar" class='row'>
                <!-- Left Side -->
                <div class="col-lg-8">
                    <?= $leftSideContentSummary ?>
                </div>

                <div class="col-lg-4 pull-right text-end">
                    <?= $rightSideContentSummary ?>
                </div>
            </div>
        <?php endif; ?>
        <div id="question-create-edit-topbar" class='row' style="display: none;">
=======
    <?php if ($oQuestion->qid !== 0) : ?>
        <div id="question-summary-topbar" class='row' <?= empty($tabOverviewEditor) || $tabOverviewEditor == 'editor' ? 'style="display: none;"' : "" ?>>
>>>>>>> 81c15760
            <!-- Left Side -->
            <div class="<?= !empty($rightSideContent) ? 'col-lg-6' : 'col-12' ?>">
                <?= $leftSideContentEditor ?>
            </div>

            <!-- Right Side -->
            <div class="<?= !empty($leftSideContentEditor) ? 'col-lg-6' : 'col-12' ?> pull-right text-end">
                <?= $rightSideContent ?>
            </div>
        </div>
<<<<<<< HEAD
=======
    <?php endif; ?>
    <div id="question-create-edit-topbar" class='row' <?= !empty($tabOverviewEditor) && $tabOverviewEditor != 'editor' ? 'style="display: none;"' : "" ?>>
        <!-- Left Side -->
        <div class="<?= !empty($rightSideContent) ? 'col-md-6' : 'col-md-12' ?>">
            <?= $leftSideContentEditor ?>
        </div>

        <!-- Right Side -->
        <div class="<?= !empty($leftSideContentEditor) ? 'col-md-6' : 'col-md-12' ?> pull-right text-right">
            <?= $rightSideContent ?>
        </div>
>>>>>>> 81c15760
    </div>
</div><|MERGE_RESOLUTION|>--- conflicted
+++ resolved
@@ -14,10 +14,9 @@
 
 <!-- Question Top Bar -->
 <div class='menubar surveybar' id="<?= !(empty($topbarId)) ? $topbarId : 'surveybarid' ?>">
-<<<<<<< HEAD
     <div class="container-fluid">
         <?php if ($oQuestion->qid !== 0) : ?>
-            <div id="question-summary-topbar" class='row'>
+            <div id="question-summary-topbar" class='row' <?= empty($tabOverviewEditor) || $tabOverviewEditor == 'editor' ? 'style="display: none;"' : "" ?>>
                 <!-- Left Side -->
                 <div class="col-lg-8">
                     <?= $leftSideContentSummary ?>
@@ -28,11 +27,7 @@
                 </div>
             </div>
         <?php endif; ?>
-        <div id="question-create-edit-topbar" class='row' style="display: none;">
-=======
-    <?php if ($oQuestion->qid !== 0) : ?>
-        <div id="question-summary-topbar" class='row' <?= empty($tabOverviewEditor) || $tabOverviewEditor == 'editor' ? 'style="display: none;"' : "" ?>>
->>>>>>> 81c15760
+        <div id="question-create-edit-topbar" class='row' <?= !empty($tabOverviewEditor) && $tabOverviewEditor != 'editor' ? 'style="display: none;"' : "" ?>>
             <!-- Left Side -->
             <div class="<?= !empty($rightSideContent) ? 'col-lg-6' : 'col-12' ?>">
                 <?= $leftSideContentEditor ?>
@@ -43,19 +38,5 @@
                 <?= $rightSideContent ?>
             </div>
         </div>
-<<<<<<< HEAD
-=======
-    <?php endif; ?>
-    <div id="question-create-edit-topbar" class='row' <?= !empty($tabOverviewEditor) && $tabOverviewEditor != 'editor' ? 'style="display: none;"' : "" ?>>
-        <!-- Left Side -->
-        <div class="<?= !empty($rightSideContent) ? 'col-md-6' : 'col-md-12' ?>">
-            <?= $leftSideContentEditor ?>
-        </div>
-
-        <!-- Right Side -->
-        <div class="<?= !empty($leftSideContentEditor) ? 'col-md-6' : 'col-md-12' ?> pull-right text-right">
-            <?= $rightSideContent ?>
-        </div>
->>>>>>> 81c15760
     </div>
 </div>