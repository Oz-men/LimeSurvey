<?php
/**
 * Tokens topbar layout
 *
 * This is basically the baseTopbar + the "tokenBounceModal"
 * 
 */
?>

<?php
    /**
     * Include the base topbar
     */
    $this->render('baseTopbar_view', get_defined_vars());
?>

<?php if (!empty($leftSideContent)): // Only add the modal if the left side is rendered ?>
    <!-- Token Bounce -->
    <div id="tokenBounceModal" class="modal fade" tabindex="-1" role="dialog">
        <div class="modal-dialog">
            <div class="modal-content">
                <div class="modal-header">
                    <h5 class="modal-title"><?php eT('Bounce processing');?></h5>
                    <button type="button" class="btn-close" data-bs-dismiss="modal" aria-label="Close"></button>
                </div>
                <div class="modal-body">
                    <!-- Here will come the result of the ajax request -->
                    <p class='modal-body-text'>

                    </p>

                </div>
                <div class="modal-footer">
<<<<<<< HEAD
                    <button type="button" class="btn btn-danger" data-bs-dismiss="modal">
                        <?php eT("Cancel");?>
                    </button>
=======
                    <button type="button" class="btn btn-default" data-bs-dismiss="modal"><?php eT("Cancel");?></button>
>>>>>>> 7aa0323f
                </div>
            </div><!-- /.modal-content -->
        </div><!-- /.modal-dialog -->
    </div><!-- /.modal -->
<?php endif; ?><|MERGE_RESOLUTION|>--- conflicted
+++ resolved
@@ -31,13 +31,9 @@
 
                 </div>
                 <div class="modal-footer">
-<<<<<<< HEAD
                     <button type="button" class="btn btn-danger" data-bs-dismiss="modal">
                         <?php eT("Cancel");?>
                     </button>
-=======
-                    <button type="button" class="btn btn-default" data-bs-dismiss="modal"><?php eT("Cancel");?></button>
->>>>>>> 7aa0323f
                 </div>
             </div><!-- /.modal-content -->
         </div><!-- /.modal-dialog -->
