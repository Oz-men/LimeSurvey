--- conflicted
+++ resolved
@@ -16,17 +16,11 @@
 <!-- Quick Add Contitions Button -->
 <button
     id='quick-add-condition-button'
-<<<<<<< HEAD
     role="button"
     type="button"
     class='btn btn-outline-secondary'
-    data-toggle='modal'
-    data-target='#quick-add-condition-modal'
-=======
-    class='btn btn-default'
     data-bs-toggle='modal'
     data-bs-target='#quick-add-condition-modal'
->>>>>>> eb0af5f7
     data-tooltip='true'
     data-title='<?php eT('Add multiple conditions without a page reload'); ?>'>
         <span class="fa fa-plus-circle"></span>
