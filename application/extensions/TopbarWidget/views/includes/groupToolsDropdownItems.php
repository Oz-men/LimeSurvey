<?php if($hasSurveyContentReadPermission): ?>
    <!-- Check survey logic -->
    <li>
        <a class="pjax dropdown-item" href="<?php echo Yii::App()->createUrl("admin/expressions/sa/survey_logic_file/sid/{$surveyid}/gid/{$gid}/"); ?>">
            <span class="icon-expressionmanagercheck"></span>
            <?php eT("Check logic"); ?>
        </a>
    </li>
<?php endif; ?>

<?php if($hasSurveyContentExportPermission):?>
    <!-- Export -->
    <li>
        <a class="dropdown-item" href="<?php echo Yii::App()->createUrl("admin/export/sa/group/surveyid/$surveyid/gid/$gid");?>">
            <span class="icon-export"></span>
            <?php eT("Export"); ?>
        </a>
    </li>
<?php endif; ?>

<?php if($hasSurveyContentDeletePermission):?>
    <!-- Delete -->
    <?php if( $oSurvey->active != "Y" ):?>
        <?php if(is_null($condarray)):?>
            <?php // can delete group and question ?>
            <li>
<<<<<<< HEAD
                <a class="dropdown-item" href="#" onclick="return false;"
                    data-bs-toggle="modal"
                    data-bs-target="#confirmation-modal"
                    data-onclick='(function() { <?php echo convertGETtoPOST(Yii::app()->createUrl("questionGroupsAdministration/delete/", ["asJson" => true, "surveyid" => $surveyid, "gid"=>$gid])); ?> })'
=======
                <a href="#" onclick="return false;"
                    data-toggle="modal"
                    data-target="#confirmation-modal"
                    data-onclick='(function() { <?php echo convertGETtoPOST(
                        Yii::app()->createUrl(
                            "questionGroupsAdministration/delete/",
                            [
                                "asJson" => true,
                                "surveyid" => $surveyid,
                                "gid" => $gid,
                                "landOnSideMenuTab" => 'structure'
                            ]
                        )
                    ); ?> })'
>>>>>>> 9edc9629
                    data-message="<?php eT("Deleting this group will also delete any questions and answers it contains. Are you sure you want to continue?","js"); ?>"
                >
                    <span class="fa fa-trash text-danger"></span>
                    <?php eT("Delete group"); ?>
                </a>
            </li>
        <?php else: ?>
            <?php // there is at least one question having a condition on its content ?>
            <li class="disabled">
                <a class="btntooltip dropdown-item" disabled data-bs-toggle="tooltip" data-bs-placement="bottom" title="<?php eT("Impossible to delete this group because there is at least one question having a condition on its content"); ?>" >
                    <span class="fa fa-trash text-danger"></span>
                    <?php eT("Delete group"); ?>
                </a>
            </li>
        <?php endif; ?>
    <?php else:?>
        <!-- Activated -->
        <li class="disabled">
            <a class="btntooltip dropdown-item" disabled data-bs-toggle="tooltip" data-bs-placement="bottom" title="<?php eT("It is not possible to add/delete groups if the survey is active."); ?>" >
                <span class="fa fa-trash text-danger"></span>
                <?php eT("Delete group"); ?>
            </a>
        </li>
    <?php endif; ?>
<?php endif; ?><|MERGE_RESOLUTION|>--- conflicted
+++ resolved
@@ -24,15 +24,9 @@
         <?php if(is_null($condarray)):?>
             <?php // can delete group and question ?>
             <li>
-<<<<<<< HEAD
                 <a class="dropdown-item" href="#" onclick="return false;"
                     data-bs-toggle="modal"
                     data-bs-target="#confirmation-modal"
-                    data-onclick='(function() { <?php echo convertGETtoPOST(Yii::app()->createUrl("questionGroupsAdministration/delete/", ["asJson" => true, "surveyid" => $surveyid, "gid"=>$gid])); ?> })'
-=======
-                <a href="#" onclick="return false;"
-                    data-toggle="modal"
-                    data-target="#confirmation-modal"
                     data-onclick='(function() { <?php echo convertGETtoPOST(
                         Yii::app()->createUrl(
                             "questionGroupsAdministration/delete/",
@@ -44,7 +38,6 @@
                             ]
                         )
                     ); ?> })'
->>>>>>> 9edc9629
                     data-message="<?php eT("Deleting this group will also delete any questions and answers it contains. Are you sure you want to continue?","js"); ?>"
                 >
                     <span class="fa fa-trash text-danger"></span>
