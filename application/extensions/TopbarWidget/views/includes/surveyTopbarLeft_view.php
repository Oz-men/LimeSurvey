--- conflicted
+++ resolved
@@ -295,18 +295,11 @@
     <?php App()->getController()->renderPartial(
         '/admin/survey/surveybar_displayexport',
         [
-<<<<<<< HEAD
-            'respstatsread' => $hasResponsesStatisticsReadPermission,
-            'surveyexport' => Permission::model()->hasSurveyPermission($sid, 'surveycontent', 'export'),
-            'oSurvey' => $oSurvey,
-            'onelanguage' => (count($oSurvey->allLanguages) == 1)
-=======
             'hasResponsesExportPermission' => $hasResponsesExportPermission,
             'hasTokensExportPermission' => $hasSurveyTokensExportPermission,
             'hasSurveyExportPermission' => $hasSurveyExportPermission,
-            'oSurvey'       => $oSurvey,
-            'onelanguage'   => (count($oSurvey->allLanguages) == 1)
->>>>>>> e8369cd7
+            'oSurvey' => $oSurvey,
+            'onelanguage' => (count($oSurvey->allLanguages) == 1)
         ]
     ); ?>
 <?php endif; ?>