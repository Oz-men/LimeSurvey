<?php
/**
 * Left side buttons for general Survey Topbar
 */
?>
<!-- survey activation -->
<?php if (!$oSurvey->isActive): ?>
    <!-- activate -->
    <?php if ($canactivate): ?>
        <a id='ls-activate-survey' class="btn btn-success"
           href="<?php echo App()->createUrl("surveyAdministration/activate/", ['iSurveyID' => $sid]); ?>"
           role="button">
            <?php eT("Activate this survey"); ?>
        </a>
        <!-- can't activate -->
    <?php else: ?>
        <span class="btntooltip" style="display: inline-block" data-bs-toggle="tooltip" data-bs-placement="bottom"
              title="<?php eT('Survey cannot be activated. Either you have no permission or there are no questions.'); ?>">
            <button id='ls-activate-survey' type="button" class="btn btn-success btntooltip" disabled="disabled">
                <?php eT("Activate this survey"); ?>
            </button>
        </span>
    <?php endif; ?>
<?php else : ?>

    <!-- activate expired survey -->
    <?php if ($expired):
        // TODO: ToolTip for expired survey
    elseif ($notstarted):
        // TODO: ToolTip for not started survey
    endif; ?>

    <!-- Stop survey -->
    <?php if ($canactivate): ?>
        <a class="btn btn-danger btntooltip"
           href="<?php echo App()->createUrl("surveyAdministration/deactivate/", ['iSurveyID' => $sid]); ?>">
            <i class="fa fa-stop-circle"></i>
            <?php eT("Stop this survey"); ?>
        </a>
    <?php endif; ?>
<?php endif; ?>

<!-- Preview/Run survey -->
<?php if ($hasSurveyContentPermission) : ?>
    <!-- Multinlinguage -->
    <?php if (count($oSurvey->allLanguages) > 1): ?>
        <div class="btn-group">
            <button type="button" class="btn btn-outline-secondary dropdown-toggle" data-bs-toggle="dropdown"
                    aria-haspopup="true" aria-expanded="false">
                <?php if ($oSurvey->active == 'N'): ?>
                    <span class="fa fa-eye"></span>
                    <?php eT('Preview survey'); ?>
                <?php else: ?>
                    <span class="fa fa-play"></span>
                    <?php eT('Run survey'); ?>
                <?php endif; ?>
                <span class="caret"></span>
            </button>
            <ul class="dropdown-menu" style="min-width : 252px;">
                <?php foreach ($oSurvey->allLanguages as $tmp_lang): ?>
                    <li>
                        <a class="dropdown-item" target='_blank' id='<?= $contextbutton ?>_button_<?= $tmp_lang ?>'
                           href='<?php echo App()->createUrl("survey/index", array('sid' => $oSurvey->sid, 'newtest' => "Y", 'lang' => $tmp_lang)); ?>'>
                            <?php echo getLanguageNameFromCode($tmp_lang, false); ?>
                        </a>
                    </li>
                <?php endforeach; ?>
            </ul>
        </div>

        <!-- uniq language -->
    <?php else: ?>
        <a class="btn btn-outline-secondary btntooltip" id='<?= $contextbutton ?>_button'
           href="<?php echo App()->createUrl("survey/index", array('sid' => $oSurvey->sid, 'newtest' => "Y", 'lang' => $oSurvey->language)); ?>"
           role="button" accesskey='d' target='_blank'>
            <?php if ($oSurvey->active == 'N'): ?>
                <span class="fa fa-eye"></span>
                <?php eT('Preview survey'); ?>
            <?php else: ?>
                <span class="fa fa-play"></span>
                <?php eT('Run survey'); ?>
            <?php endif; ?>
            <i class="icon fa fa-external-link"></i>
        </a>
    <?php endif; ?>
<?php endif; ?>

<?php if ($showToolsMenu): ?>
    <!-- Tools  -->
    <div class="btn-group ">

        <!-- Main button dropdown -->
        <button id="ls-tools-button" type="button" class="btn btn-outline-secondary dropdown-toggle"
                data-bs-toggle="dropdown" aria-haspopup="true" aria-expanded="false">
            <span class="icon-tools"></span>
            <?php eT('Tools'); ?>&nbsp;<span class="caret"></span>
        </button>

        <!-- dropdown -->
        <ul class="dropdown-menu">
            <?php if ($hasDeletePermission): ?>

                <!-- Delete survey -->
                <li>
                    <a class="dropdown-item"
                       href="<?php echo App()->createUrl("surveyAdministration/delete/", ['iSurveyID' => $sid]); ?>">
                        <span class="fa fa-trash text-danger"></span>
                        <?php eT("Delete survey"); ?>
                    </a>
                </li>
            <?php endif; ?>

            <?php if ($hasSurveyTranslatePermission): ?>
                <!-- surveytranslate -->

                <?php if ($hasAdditionalLanguages): ?>

                    <!-- Quick-translation -->
                    <li>
<<<<<<< HEAD
                        <a class="dropdown-item"
                           href="<?php echo App()->createUrl("admin/translate/sa/index/surveyid/{$oSurvey->sid}"); ?>">
                            <span class="fa fa-language"></span>
                            <?php eT("Quick-translation"); ?>
=======
                        <a href="<?php echo App()->createUrl("quickTranslation/index/surveyid/{$oSurvey->sid}"); ?>">
                        <span class="fa fa-language" ></span>
                        <?php eT("Quick-translation"); ?>
>>>>>>> 4f1db999
                        </a>
                    </li>

                <?php else: ?>

                    <!-- Quick-translation disabled -->
                    <li class="disabled">
                        <a class="dropdown-item" href="#" class="btntooltip disabled" data-bs-toggle="tooltip"
                           data-bs-placement="bottom"
                           title="<?php eT('Currently there are no additional languages configured for this survey.'); ?>">
                            <span class="fa fa-language"></span>
                            <?php eT("Quick-translation"); ?>
                        </a>
                    </li>
                <?php endif; ?>
            <?php endif; ?>

            <?php if ($hasSurveyContentPermission): ?>
                <?php if ($conditionsCount > 0): ?>
                    <li>
                        <!-- condition -->
                        <a class="dropdown-item"
                           href="<?php echo App()->createUrl("/admin/conditions/sa/index/subaction/resetsurveylogic/surveyid/{$oSurvey->sid}"); ?>">
                            <span class="icon-resetsurveylogic"></span>
                            <?php eT("Reset conditions"); ?>
                        </a>
                    </li>
                <?php else : ?>
                    <li class="disabled">
                        <!-- condition disabled -->
                        <a class="dropdown-item" href="#" class="btntooltip disabled" data-bs-toggle="tooltip"
                           data-bs-placement="bottom"
                           title="<?php eT("Currently there are no conditions configured for this survey.", "js"); ?>">
                            <span class="icon-resetsurveylogic"></span>
                            <?php eT("Reset conditions"); ?>
                        </a>
                    </li>
                <?php endif; ?>
            <?php endif; ?>

            <?php if ($hasSurveyReadPermission): ?>
                <!-- survey content -->

                <?php if (count($oSurvey->allLanguages) == 1): ?>
                    <!-- one language -->

                    <!-- Survey logic file -->
                    <li>
                        <a class="dropdown-item"
                           href='<?php echo App()->createUrl("admin/expressions/sa/survey_logic_file/sid/$oSurvey->sid/"); ?>'>
                            <span class="icon-expressionmanagercheck"></span>
                            <?php eT("Survey logic file"); ?>
                        </a>
                    </li>
                <?php else : ?>
                    <!-- multilangue  -->

                    <li role="separator" class="dropdown-divider"></li>

                    <!-- Survey logic file -->
                    <li class="dropdown-header"><?php eT("Survey logic file"); ?></li>
                    <?php foreach ($oSurvey->allLanguages as $tmp_lang): ?>
                        <!-- Languages -->

                        <li>
                            <a class="dropdown-item"
                               href='<?php echo App()->createUrl("admin/expressions/sa/survey_logic_file/sid/$oSurvey->sid/lang/$tmp_lang"); ?>'>
                                <span class="icon-expressionmanagercheck"></span>
                                <?php echo getLanguageNameFromCode($tmp_lang, false); ?>
                            </a>
                        </li>
                    <?php endforeach; ?>
                <?php endif; ?>
            <?php endif; ?>

            <?php if (!$oSurvey->isActive && $hasSurveyContentPermission): ?>
                <li role="separator" class="dropdown-divider"></li>

                <!-- Regenerate question codes -->
                <li class="dropdown-header">
                    <?php eT("Regenerate question codes"); ?>
                </li>

                <!-- Straight -->
                <li>
                    <a class="dropdown-item"
                       href="<?php echo App()->createUrl("/surveyAdministration/regenerateQuestionCodes/surveyid/{$sid}/subaction/straight"); ?>">
                        <span class="icon-resetsurveylogic"></span>
                        <?php eT("Straight"); ?>
                    </a>
                </li>

                <!-- By question group -->
                <li>
                    <a class="dropdown-item"
                       href="<?php echo App()->createUrl("/surveyAdministration/regenerateQuestionCodes/surveyid/{$sid}/subaction/bygroup"); ?>">
                        <span class="icon-resetsurveylogic"></span>
                        <?php eT("By question group"); ?>
                    </a>
                </li>
            <?php endif; ?>

            <?php if (!empty($extraToolsMenuItems)): ?>
                <?php foreach ($extraToolsMenuItems as $menuItem): ?>
                    <?php if ($menuItem->isDivider()): ?>
                        <li class="dropdown-divider"></li>
                    <?php elseif ($menuItem->isSmallText()): ?>
                        <li class="dropdown-header"><?php echo $menuItem->getLabel(); ?></li>
                    <?php else: ?>
                        <li>
                            <a class="dropdown-item" href="<?php echo $menuItem->getHref(); ?>">
                                <!-- Spit out icon if present -->
                                <?php if ($menuItem->getIconClass() != ''): ?>
                                    <span class="<?php echo $menuItem->getIconClass(); ?>">&nbsp;</span>
                                <?php endif; ?>
                                <?php echo $menuItem->getLabel(); ?>
                            </a>
                        </li>
                    <?php endif; ?>
                <?php endforeach; ?>
            <?php endif; ?>

        </ul>
    </div>
<?php endif; ?>

<?php if (!empty($beforeSurveyBarRender)): ?>
    <?php foreach ($beforeSurveyBarRender as $menu): ?>
        <div class='btn-group'>
            <?php if ($menu->isDropDown()): ?>
                <button class="dropdown-toggle btn btn-outline-secondary" data-bs-toggle="dropdown" href="#">
                    <?php if ($menu->getIconClass()): ?>
                        <span class="<?php echo $menu->getIconClass(); ?>"></span>&nbsp;
                    <?php endif; ?>
                    <?php echo $menu->getLabel(); ?>
                    &nbsp;
                    <span class="caret"></span>
                </button>
                <ul class="dropdown-menu" role="menu">
                    <?php foreach ($menu->getMenuItems() as $menuItem): ?>
                        <?php if ($menuItem->isDivider()): ?>
                            <li class="dropdown-divider"></li>
                        <?php elseif ($menuItem->isSmallText()): ?>
                            <li class="dropdown-header"><?php echo $menuItem->getLabel(); ?></li>
                        <?php else: ?>
                            <li>
                                <a class="dropdown-item" href="<?php echo $menuItem->getHref(); ?>">
                                    <!-- Spit out icon if present -->
                                    <?php if ($menuItem->getIconClass() != ''): ?>
                                        <span class="<?php echo $menuItem->getIconClass(); ?>">&nbsp;</span>
                                    <?php endif; ?>
                                    <?php echo $menuItem->getLabel(); ?>
                                </a>
                            </li>
                        <?php endif; ?>
                    <?php endforeach; ?>
                </ul>
            <?php else : ?>
                <a class='btn btn-outline-secondary' href="<?php echo $menu->getHref(); ?>">
                    <?php if ($menu->getIconClass()): ?>
                        <span class="<?php echo $menu->getIconClass(); ?>"></span>&nbsp;
                    <?php endif; ?>
                    <?php echo $menu->getLabel(); ?>
                </a>
            <?php endif; ?>
        </div>
    <?php endforeach; ?>
<?php endif; ?>

<!-- Export -->
<?php if (Permission::model()->hasSurveyPermission($sid, 'surveycontent', 'export')): ?>
    <?php App()->getController()->renderPartial(
        '/admin/survey/surveybar_displayexport',
        [
            'hasResponsesExportPermission' => $hasResponsesExportPermission,
            'hasTokensExportPermission' => $hasSurveyTokensExportPermission,
            'hasSurveyExportPermission' => $hasSurveyExportPermission,
            'oSurvey' => $oSurvey,
            'onelanguage' => (count($oSurvey->allLanguages) == 1)
        ]
    ); ?>
<?php endif; ?><|MERGE_RESOLUTION|>--- conflicted
+++ resolved
@@ -117,16 +117,10 @@
 
                     <!-- Quick-translation -->
                     <li>
-<<<<<<< HEAD
                         <a class="dropdown-item"
-                           href="<?php echo App()->createUrl("admin/translate/sa/index/surveyid/{$oSurvey->sid}"); ?>">
+                           href="<?= App()->createUrl("quickTranslation/index/surveyid/{$oSurvey->sid}"); ?>">
                             <span class="fa fa-language"></span>
                             <?php eT("Quick-translation"); ?>
-=======
-                        <a href="<?php echo App()->createUrl("quickTranslation/index/surveyid/{$oSurvey->sid}"); ?>">
-                        <span class="fa fa-language" ></span>
-                        <?php eT("Quick-translation"); ?>
->>>>>>> 4f1db999
                         </a>
                     </li>
 
