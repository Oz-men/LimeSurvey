<?php if ($oQuestion->qid !== 0): ?>
    <!-- test/execute survey -->
    <?php if (count($surveyLanguages) > 1): ?>
<<<<<<< HEAD
        <div class="btn-group">
            <button type="button" class="btn btn-outline-secondary dropdown-toggle" data-bs-toggle="dropdown" aria-haspopup="true" aria-expanded="false">
=======
        <div class="dropdown">
            <button type="button" class="btn btn-default dropdown-toggle" data-bs-toggle="dropdown" aria-haspopup="true" aria-expanded="false">
>>>>>>> 165fe440
                <?php if($oSurvey->active=='N'):?>
                    <span class="fa fa-eye" ></span>
                    <?php eT('Preview survey');?>
                <?php else: ?>
                    <span class="fa fa-play" ></span>
                    <?php eT('Run survey');?>
                <?php endif;?>
                <span class="caret"></span>
            </button>
            <ul class="dropdown-menu" style="min-width : 252px;">
                <?php foreach ($surveyLanguages as $languageCode => $languageName): ?>
                    <li>
                        <a class="dropdown-item" target='_blank' href='<?php echo Yii::App()->createUrl("survey/index",array('sid'=>$surveyid,'newtest'=>"Y",'lang'=>$languageCode));?>'>
                            <?php echo $languageName; ?>
                        </a>
                    </li>
                <?php endforeach; ?>
            </ul>
        </div>
    <?php else: ?>
        <a class="btn btn-outline-secondary btntooltip" href="<?php echo Yii::App()->createUrl("survey/index",array('sid'=>$surveyid,'newtest'=>"Y",'lang'=>$oSurvey->language)); ?>" accesskey='d' target='_blank'>
            <?php if($oSurvey->active=='N'):?>
                <span class="fa fa-eye" ></span>
                <?php eT('Preview survey');?>
            <?php else: ?>
                <span class="fa fa-play" ></span>
                <?php eT('Run survey');?>
            <?php endif;?>
        </a>
    <?php endif;?>

    <?php if($hasSurveyContentUpdatePermission): ?>
        <?php if (count($surveyLanguages) > 1): ?>

            <!-- Preview group multilanguage -->
<<<<<<< HEAD
            <div class="btn-group">
                <button type="button" class="btn btn-outline-secondary dropdown-toggle" data-bs-toggle="dropdown" aria-haspopup="true" aria-expanded="false">
=======
            <div class="dropdown">
                <button type="button" class="btn btn-default dropdown-toggle" data-bs-toggle="dropdown" aria-haspopup="true" aria-expanded="false">
>>>>>>> 165fe440
                    <span class="fa fa-eye"></span>
                <?php eT("Preview question group"); ?> <span class="caret"></span>
                </button>
                <ul class="dropdown-menu" style="min-width : 252px;">
                    <?php foreach ($surveyLanguages as $languageCode => $languageName): ?>
                        <li>
                            <a class="dropdown-item" target="_blank" href="<?php echo Yii::App()->createUrl("survey/index/action/previewgroup/sid/{$surveyid}/gid/{$gid}/lang/" . $languageCode); ?>" >
                                <?php echo $languageName; ?>
                            </a>
                        </li>
                    <?php endforeach; ?>
                </ul>
            </div>
        <?php else: ?>
            <!-- Preview group single language -->
            <a class="btn btn-outline-secondary"
               href="<?php echo Yii::App()->createUrl("survey/index/action/previewgroup/sid/$surveyid/gid/$gid/"); ?>"
               target="_blank">
                <span class="fa fa-eye"></span>
                <?php eT("Preview question group"); ?>
            </a>
        <?php endif; ?>
        <?php if (count($surveyLanguages) > 1): ?>

        <!-- Preview question multilanguage -->
<<<<<<< HEAD
        <div class="btn-group">
            <a class="btn btn-outline-secondary dropdown-toggle" data-bs-toggle="dropdown" aria-haspopup="true" aria-expanded="false">
=======
        <div class="dropdown">
            <button type="button" class="btn btn-default dropdown-toggle" data-bs-toggle="dropdown" aria-haspopup="true" aria-expanded="false">
>>>>>>> 165fe440
                <span class="fa fa-eye"></span>
            <?php eT("Preview question"); ?> <span class="caret"></span>
            </a>
            <ul class="dropdown-menu" style="min-width : 252px;">
                <?php foreach ($surveyLanguages as $languageCode => $languageName): ?>
                    <li>
                        <a class="dropdown-item" target="_blank" href="<?php echo Yii::App()->createUrl("survey/index/action/previewquestion/sid/{$surveyid}/gid/{$gid}/qid/{$qid}/lang/{$languageCode}"); ?>" >
                            <?php echo $languageName; ?>
                        </a>
                    </li>
                <?php endforeach; ?>
            </ul>
        </div>
        <?php else:?>

        <!-- Preview question single language -->
        <a class="btn btn-outline-secondary" href="<?php echo Yii::App()->createUrl("survey/index/action/previewquestion/sid/$surveyid/gid/$gid/qid/$qid"); ?>" target="_blank">
            <span class="fa fa-eye"></span>
            <?php eT("Preview question");?>
        </a>
        <?php endif; ?>
    <?php endif; ?>
<?php else: ?>
    <!-- Import -->
    <?php if($hasSurveyContentCreatePermission):?>
        <?php if($oSurvey->active!='Y'): ?>
            <a class="btn btn-outline-secondary" id="import-button" href="<?php echo Yii::App()->createUrl("questionAdministration/importView", ["surveyid" => $surveyid, "groupid" => $gid]); ?>" role="button">
                <span class="icon-import icon"></span>
                <?php eT("Import question"); ?>
            </a>
        <?php else: ?>
            <a role="button" class="btn btn-outline-secondary btntooltip" disabled data-bs-toggle="tooltip" data-bs-placement="bottom" title="<?php eT("You can not import questions because the survey is currently active."); ?>">
                <span class="icon-import icon"></span>
                <?php eT("Import question"); ?>
            </a>
        <?php endif; ?>
    <?php endif;?>
<?php endif; ?>
<|MERGE_RESOLUTION|>--- conflicted
+++ resolved
@@ -1,13 +1,8 @@
 <?php if ($oQuestion->qid !== 0): ?>
     <!-- test/execute survey -->
     <?php if (count($surveyLanguages) > 1): ?>
-<<<<<<< HEAD
-        <div class="btn-group">
+        <div class="dropdown">
             <button type="button" class="btn btn-outline-secondary dropdown-toggle" data-bs-toggle="dropdown" aria-haspopup="true" aria-expanded="false">
-=======
-        <div class="dropdown">
-            <button type="button" class="btn btn-default dropdown-toggle" data-bs-toggle="dropdown" aria-haspopup="true" aria-expanded="false">
->>>>>>> 165fe440
                 <?php if($oSurvey->active=='N'):?>
                     <span class="fa fa-eye" ></span>
                     <?php eT('Preview survey');?>
@@ -43,13 +38,8 @@
         <?php if (count($surveyLanguages) > 1): ?>
 
             <!-- Preview group multilanguage -->
-<<<<<<< HEAD
-            <div class="btn-group">
+            <div class="dropdown">
                 <button type="button" class="btn btn-outline-secondary dropdown-toggle" data-bs-toggle="dropdown" aria-haspopup="true" aria-expanded="false">
-=======
-            <div class="dropdown">
-                <button type="button" class="btn btn-default dropdown-toggle" data-bs-toggle="dropdown" aria-haspopup="true" aria-expanded="false">
->>>>>>> 165fe440
                     <span class="fa fa-eye"></span>
                 <?php eT("Preview question group"); ?> <span class="caret"></span>
                 </button>
@@ -75,13 +65,8 @@
         <?php if (count($surveyLanguages) > 1): ?>
 
         <!-- Preview question multilanguage -->
-<<<<<<< HEAD
-        <div class="btn-group">
-            <a class="btn btn-outline-secondary dropdown-toggle" data-bs-toggle="dropdown" aria-haspopup="true" aria-expanded="false">
-=======
         <div class="dropdown">
-            <button type="button" class="btn btn-default dropdown-toggle" data-bs-toggle="dropdown" aria-haspopup="true" aria-expanded="false">
->>>>>>> 165fe440
+            <button type="button" class="btn btn-outline-secondary dropdown-toggle" data-bs-toggle="dropdown" aria-haspopup="true" aria-expanded="false">
                 <span class="fa fa-eye"></span>
             <?php eT("Preview question"); ?> <span class="caret"></span>
             </a>
