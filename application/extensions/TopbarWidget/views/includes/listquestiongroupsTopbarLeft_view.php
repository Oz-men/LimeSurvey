--- conflicted
+++ resolved
@@ -1,11 +1,6 @@
 <?php if ($oSurvey->isActive): ?>
-<<<<<<< HEAD
-    <span class="btntooltip" data-toggle="tooltip" data-placement="bottom" title="<?php eT("This survey is currently active."); ?>" style="display: inline-block">
+    <span class="btntooltip" data-bs-toggle="tooltip" data-bs-placement="bottom" title="<?php eT("This survey is currently active."); ?>" style="display: inline-block">
         <button type="button" class="btn btn-outline-secondary btntooltip" disabled="disabled">
-=======
-    <span class="btntooltip" data-bs-toggle="tooltip" data-bs-placement="bottom" title="<?php eT("This survey is currently active."); ?>" style="display: inline-block">
-        <button type="button" class="btn btn-default btntooltip" disabled="disabled">
->>>>>>> eb0af5f7
             <span class="icon-add"></span>
             <?php eT("Add new group"); ?>
         </button>
