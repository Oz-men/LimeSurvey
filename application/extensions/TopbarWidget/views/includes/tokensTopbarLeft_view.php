<!-- Display tokens -->
<?php if ($hasTokensReadPermission): ?>
    <div class="d-inline-flex">
        <a class="btn btn-outline-secondary pjax" href='<?php echo Yii::App()->createUrl("admin/tokens/sa/browse/surveyid/$oSurvey->sid"); ?>' role="button">
            <span class="ri-list-unordered "></span>
            <?php eT("Display participants"); ?>
        </a>
    </div>
<?php endif; ?>

<!-- Create and Import tokens -->
<?php if ($hasTokensCreatePermission || $hasTokensImportPermission): ?>
    <!-- Create tokens -->
    <?php $createDropdownItems = $this->render('includes/tokensCreateDropdownItems', get_defined_vars(), true); ?>

    <div class="d-inline-flex">
        <?php
        $this->widget('ext.ButtonWidget.ButtonWidget', [
            'name' => 'ls-create-token-button',
            'id' => 'ls-create-token-button',
            'text' => gT('Create...'),
            'icon' => 'ri-add-circle-fill',
            'isDropDown' => true,
            'dropDownContent' => $createDropdownItems,
            'htmlOptions' => [
                'class' => 'btn btn-outline-secondary',
            ],
        ]); ?>
    </div>
<?php endif; ?>
<!-- Manage additional attribute fields -->
<?php if ($hasTokensUpdatePermission || $hasSurveySettingsUpdatePermission): ?>
    <div class="d-inline-flex">
        <a class="btn btn-outline-secondary pjax" href='<?php echo Yii::App()->createUrl("admin/tokens/sa/managetokenattributes/surveyid/$oSurvey->sid"); ?>' role="button">
            <span class="ri-server-fill"></span>
            <?php eT("Manage attributes"); ?>
        </a>
    </div>
<?php endif; ?>

<!-- Export tokens to CSV file -->
<?php if ($hasTokensExportPermission): ?>
    <div class="d-inline-flex">
        <a class="btn btn-outline-secondary pjax" href="<?php echo Yii::App()->createUrl("admin/tokens/sa/exportdialog/surveyid/$oSurvey->sid"); ?>" role="button">
            <span class="ri-download-fill"></span>
            <?php eT("Export"); ?>
        </a>
    </div>
<?php endif; ?>

<!-- EMAILS -->
<?php if ($hasTokensUpdatePermission):?>
<?php $invRemDropDownItems = $this->render('includes/tokensInvRemDropdownItems', get_defined_vars(), true); ?>
    <div class="d-inline-flex">
        <?php
        $this->widget('ext.ButtonWidget.ButtonWidget', [
            'name' => 'ls-inv-rem-button',
            'id' => 'ls-inv-rem-button',
            'text' => gT('Invitations & reminders'),
            'icon' => 'ri-mail-settings-line',
            'isDropDown' => true,
            'dropDownContent' => $invRemDropDownItems,
            'htmlOptions' => [
                'class' => 'btn btn-outline-secondary',
            ],
        ]); ?>
    </div>

<<<<<<< HEAD
    <div class="d-inline-flex">
        <!-- Generate tokens -->
        <a class="btn btn-outline-secondary" href="<?php echo Yii::App()->createUrl("admin/tokens/sa/tokenify/surveyid/$oSurvey->sid"); ?>" role="button">
            <span class="ri-settings-5-fill"></span>
            <?php eT("Generate tokens"); ?>
        </a>
    </div>
    <div class="d-inline-flex">
        <!-- View participants of this survey in CPDB -->
        <a class="btn btn-outline-secondary" href="#" role="button" onclick="window.LS.sendPost('<?php echo Yii::App()->createUrl("/admin/participants/sa/displayParticipants"); ?>',false,{'searchcondition': 'surveyid||equal|| <?php echo $oSurvey->sid ?>'});">
            <i class="ri-group-fill"></i>
            <?php eT("View in CPDB"); ?>
        </a>
    </div>
=======
    <!-- Generate tokens -->
    <a class="btn btn-outline-secondary" href="<?php echo Yii::App()->createUrl("admin/tokens/sa/tokenify/surveyid/$oSurvey->sid"); ?>" role="button">
        <span class="icon-do text-success"></span>
        <?php eT("Generate access codes"); ?>
    </a>

    <!-- View participants of this survey in CPDB -->
    <a class="btn btn-outline-secondary" href="#" role="button" onclick="window.LS.sendPost('<?php echo Yii::App()->createUrl("/admin/participants/sa/displayParticipants"); ?>',false,{'searchcondition': 'surveyid||equal|| <?php echo $oSurvey->sid ?>'});">
        <i class="fa fa-users text-success"></i>
        <?php eT("View in CPDB"); ?>
    </a>
>>>>>>> 468cd504
<?php endif; ?>

<div class="d-inline-flex">
<!-- Survey Quotas -->
<<<<<<< HEAD
    <a class="btn btn-outline-secondary" href='<?php echo Yii::App()->createUrl("admin/quotas/sa/index/surveyid/$oSurvey->sid"); ?>' role="button">
        <span class="ri-bar-chart-horizontal-fill"></span>
        <?php eT("Survey quotas"); ?>
    </a>
</div>
=======
<a class="btn btn-outline-secondary" href='<?php echo Yii::App()->createUrl("quotas/index/surveyid/$oSurvey->sid"); ?>' role="button">
    <span class="fa fa-tasks"></span>
    <?php eT("Survey quotas"); ?>
</a>
>>>>>>> 468cd504
<|MERGE_RESOLUTION|>--- conflicted
+++ resolved
@@ -66,12 +66,11 @@
         ]); ?>
     </div>
 
-<<<<<<< HEAD
     <div class="d-inline-flex">
         <!-- Generate tokens -->
         <a class="btn btn-outline-secondary" href="<?php echo Yii::App()->createUrl("admin/tokens/sa/tokenify/surveyid/$oSurvey->sid"); ?>" role="button">
             <span class="ri-settings-5-fill"></span>
-            <?php eT("Generate tokens"); ?>
+            <?php eT("Generate access codes"); ?>
         </a>
     </div>
     <div class="d-inline-flex">
@@ -81,32 +80,12 @@
             <?php eT("View in CPDB"); ?>
         </a>
     </div>
-=======
-    <!-- Generate tokens -->
-    <a class="btn btn-outline-secondary" href="<?php echo Yii::App()->createUrl("admin/tokens/sa/tokenify/surveyid/$oSurvey->sid"); ?>" role="button">
-        <span class="icon-do text-success"></span>
-        <?php eT("Generate access codes"); ?>
-    </a>
-
-    <!-- View participants of this survey in CPDB -->
-    <a class="btn btn-outline-secondary" href="#" role="button" onclick="window.LS.sendPost('<?php echo Yii::App()->createUrl("/admin/participants/sa/displayParticipants"); ?>',false,{'searchcondition': 'surveyid||equal|| <?php echo $oSurvey->sid ?>'});">
-        <i class="fa fa-users text-success"></i>
-        <?php eT("View in CPDB"); ?>
-    </a>
->>>>>>> 468cd504
 <?php endif; ?>
 
 <div class="d-inline-flex">
 <!-- Survey Quotas -->
-<<<<<<< HEAD
     <a class="btn btn-outline-secondary" href='<?php echo Yii::App()->createUrl("admin/quotas/sa/index/surveyid/$oSurvey->sid"); ?>' role="button">
         <span class="ri-bar-chart-horizontal-fill"></span>
         <?php eT("Survey quotas"); ?>
     </a>
-</div>
-=======
-<a class="btn btn-outline-secondary" href='<?php echo Yii::App()->createUrl("quotas/index/surveyid/$oSurvey->sid"); ?>' role="button">
-    <span class="fa fa-tasks"></span>
-    <?php eT("Survey quotas"); ?>
-</a>
->>>>>>> 468cd504
+</div>