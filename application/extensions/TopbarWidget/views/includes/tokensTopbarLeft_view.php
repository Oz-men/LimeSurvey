<!-- Display tokens -->
<?php if ($hasTokensReadPermission): ?>
    <a class="btn btn-outline-secondary pjax" href='<?php echo Yii::App()->createUrl("admin/tokens/sa/browse/surveyid/$oSurvey->sid"); ?>' role="button">
        <span class="fa fa-list-alt text-success"></span>
        <?php eT("Display participants"); ?>
    </a>
<?php endif; ?>

<!-- Create and Import tokens -->
<?php if ($hasTokensCreatePermission || $hasTokensImportPermission): ?>
    <!-- Create tokens -->
    <div class="btn-group">
<<<<<<< HEAD
    <button type="button" class="btn btn-outline-secondary dropdown-toggle" data-toggle="dropdown" aria-haspopup="true" aria-expanded="false">
=======
    <button type="button" class="btn btn-default dropdown-toggle" data-bs-toggle="dropdown" aria-haspopup="true" aria-expanded="false">
>>>>>>> eb0af5f7
        <span class="icon-add text-success"></span>
        <?php eT("Create...");?> <span class="caret"></span>
    </button>

    <!-- Add new token entry -->
    <ul class="dropdown-menu">
    <?php if ($hasTokensCreatePermission): ?>
    <li>
        <a class="pjax dropdown-item" href="<?php echo Yii::App()->createUrl("admin/tokens/sa/addnew/surveyid/$oSurvey->sid"); ?>" >
            <span class="icon-add"></span>
            <?php eT("Add participant"); ?>
        </a>
    </li>

    <!-- Create dummy tokens -->
    <li>
        <a class="pjax dropdown-item"  href="<?php echo Yii::App()->createUrl("admin/tokens/sa/adddummies/surveyid/$oSurvey->sid"); ?>" >
            <span class="fa fa-plus-square"></span>
            <?php eT("Create dummy participants"); ?>
        </a>
    </li>
    <?php endif; ?>
    <?php if ($hasTokensCreatePermission && $hasTokensImportPermission): ?>
        <li role="separator" class="dropdown-divider"></li>
    <?php endif; ?>
    <!-- Import tokens -->
    <?php if ($hasTokensImportPermission): ?>
        
        <li>
            <h6 class="dropdown-header"><?php eT("Import participants from:"); ?></h6>
        </li>

        <!-- from CSV file -->
        <li>
            <a class="pjax dropdown-item"  href="<?php echo Yii::App()->createUrl("admin/tokens/sa/import/surveyid/$oSurvey->sid") ?>" >
                <span class="icon-importcsv"></span>
                <?php eT("CSV file"); ?>
            </a>
        </li>

        <!-- from LDAP query -->
        <li>
            <a class="pjax dropdown-item"  href="<?php echo Yii::App()->createUrl("admin/tokens/sa/importldap/surveyid/$oSurvey->sid") ?>" >
                <span class="icon-importldap"></span>
                <?php eT("LDAP query"); ?>
            </a>
        </li>
    <?php endif; ?>
    </ul>
    </div>
<?php endif; ?>
<!-- Manage additional attribute fields -->
<?php if ($hasTokensUpdatePermission || $hasSurveySettingsUpdatePermission): ?>
    <a class="btn btn-outline-secondary pjax" href='<?php echo Yii::App()->createUrl("admin/tokens/sa/managetokenattributes/surveyid/$oSurvey->sid"); ?>' role="button">
        <span class="icon-token_manage text-success"></span>
        <?php eT("Manage attributes"); ?>
    </a>
<?php endif; ?>

<!-- Export tokens to CSV file -->
<?php if ($hasTokensExportPermission): ?>
    <a class="btn btn-outline-secondary pjax" href="<?php echo Yii::App()->createUrl("admin/tokens/sa/exportdialog/surveyid/$oSurvey->sid"); ?>" role="button">
        <span class="icon-exportcsv"></span>
        <?php eT("Export"); ?>
    </a>
<?php endif; ?>

<!-- EMAILS -->
<?php if ($hasTokensUpdatePermission):?>
    <div class="btn-group">
<<<<<<< HEAD
        <button type="button" class="btn btn-outline-secondary dropdown-toggle" data-toggle="dropdown" aria-haspopup="true" aria-expanded="false">
=======
        <button type="button" class="btn btn-default dropdown-toggle" data-bs-toggle="dropdown" aria-haspopup="true" aria-expanded="false">
>>>>>>> eb0af5f7
            <span class="icon-emailtemplates text-success"></span>
            <?php eT("Invitations & reminders");?> <span class="caret"></span>
        </button>

        <ul class="dropdown-menu">
            <?php if ($hasTokensUpdatePermission): ?>

            <!-- Send email invitation -->
            <li>
                <a class="pjax dropdown-item" href="<?php echo Yii::App()->createUrl("admin/tokens/sa/email/surveyid/$oSurvey->sid"); ?>" >
                    <span class="icon-invite"></span>
                    <?php eT("Send email invitation"); ?>
                </a>
            </li>

            <!-- Send email reminder -->
            <li>
                <a class="pjax dropdown-item" href="<?php echo Yii::App()->createUrl("admin/tokens/sa/email/action/remind/surveyid/$oSurvey->sid"); ?>" >
                    <span class="icon-remind"></span>
                    <?php eT("Send email reminder"); ?>
                </a>
            </li>

            <!-- Edit email template -->
            <!-- Send email invitation -->
            <li>
                <a class="pjax dropdown-item" href="<?php echo Yii::App()->createUrl("admin/emailtemplates/sa/index/surveyid/$oSurvey->sid"); ?>" >
                    <span class="fa fa-envelope-o"></span>
                    <?php eT("Edit email templates"); ?>
                </a>
            </li>
            <?php endif; ?>

            <li role="separator" class="dropdown-divider"></li>

            <!-- Bounce processing -->
            <?php if ($hasTokensUpdatePermission):?>
                <?php if($oSurvey->bounceprocessing != 'N' ||  ($oSurvey->bounceprocessing == 'G' && App()->getConfig('bounceaccounttype') != 'off')):?>
                    <?php if (function_exists('imap_open')):?>
                        <li>
                            <a class="dropdown-item" href="#" id="startbounceprocessing" data-url="<?php echo Yii::App()->createUrl("admin/tokens/sa/bounceprocessing/surveyid/$oSurvey->sid"); ?>" >
                                <span class="ui-bounceprocessing"></span>
                                <?php eT("Start bounce processing"); ?>
                            </a>
                        </li>
                    <?php else: ?>
                        <?php $eMessage = gT("The imap PHP library is not installed or not activated. Please contact your system administrator."); ?>
                    <?php endif;?>
                <?php else: ?>
                    <?php $eMessage = gT("Bounce processing is deactivated either application-wide or for this survey in particular."); ?>
                <?php endif;?>
            <?php else:?>
                <?php $eMessage = gT("We are sorry but you don't have permissions to do this."); ?>
            <?php endif;?>

            <?php if (isset($eMessage)):?>
                <li class="disabled">
                    <a  class="dropdown-item" href="#" class="disabled" data-bs-toggle="tooltip" data-bs-placement="bottom" title='<?php echo $eMessage; ?>'>
                        <span class="ui-bounceprocessing"></span>
                        <?php eT("Start bounce processing"); ?>
                    </a>
                </li>
            <?php endif;?>

            <!-- Bounce settings -->
            <li>
                <a class="dropdown-item" href="<?php echo Yii::App()->createUrl("admin/tokens/sa/bouncesettings/surveyid/$oSurvey->sid"); ?>" >
                    <span class="icon-settings"></span>
                    <?php eT("Bounce settings"); ?>
                </a>
            </li>
        </ul>
    </div>

    <!-- Generate tokens -->
    <a class="btn btn-outline-secondary" href="<?php echo Yii::App()->createUrl("admin/tokens/sa/tokenify/surveyid/$oSurvey->sid"); ?>" role="button">
        <span class="icon-do text-success"></span>
        <?php eT("Generate tokens"); ?>
    </a>

    <!-- View participants of this survey in CPDB -->
    <a class="btn btn-outline-secondary" href="#" role="button" onclick="window.LS.sendPost('<?php echo Yii::App()->createUrl("/admin/participants/sa/displayParticipants"); ?>',false,{'searchcondition': 'surveyid||equal|| <?php echo $oSurvey->sid ?>'});">
        <i class="fa fa-users text-success"></i>
        <?php eT("View in CPDB"); ?>
    </a>
<?php endif; ?>

<!-- Survey Quotas -->
<a class="btn btn-outline-secondary" href='<?php echo Yii::App()->createUrl("admin/quotas/sa/index/surveyid/$oSurvey->sid"); ?>' role="button">
    <span class="fa fa-tasks"></span>
    <?php eT("Survey quotas"); ?>
</a><|MERGE_RESOLUTION|>--- conflicted
+++ resolved
@@ -10,11 +10,7 @@
 <?php if ($hasTokensCreatePermission || $hasTokensImportPermission): ?>
     <!-- Create tokens -->
     <div class="btn-group">
-<<<<<<< HEAD
-    <button type="button" class="btn btn-outline-secondary dropdown-toggle" data-toggle="dropdown" aria-haspopup="true" aria-expanded="false">
-=======
-    <button type="button" class="btn btn-default dropdown-toggle" data-bs-toggle="dropdown" aria-haspopup="true" aria-expanded="false">
->>>>>>> eb0af5f7
+    <button type="button" class="btn btn-outline-secondary dropdown-toggle" data-bs-toggle="dropdown" aria-haspopup="true" aria-expanded="false">
         <span class="icon-add text-success"></span>
         <?php eT("Create...");?> <span class="caret"></span>
     </button>
@@ -85,11 +81,7 @@
 <!-- EMAILS -->
 <?php if ($hasTokensUpdatePermission):?>
     <div class="btn-group">
-<<<<<<< HEAD
-        <button type="button" class="btn btn-outline-secondary dropdown-toggle" data-toggle="dropdown" aria-haspopup="true" aria-expanded="false">
-=======
-        <button type="button" class="btn btn-default dropdown-toggle" data-bs-toggle="dropdown" aria-haspopup="true" aria-expanded="false">
->>>>>>> eb0af5f7
+        <button type="button" class="btn btn-outline-secondary dropdown-toggle" data-bs-toggle="dropdown" aria-haspopup="true" aria-expanded="false">
             <span class="icon-emailtemplates text-success"></span>
             <?php eT("Invitations & reminders");?> <span class="caret"></span>
         </button>
