--- conflicted
+++ resolved
@@ -1,11 +1,7 @@
 <!-- test/execute survey -->
 <?php if (count($surveyLanguages) > 1): ?>
     <div class="btn-group">
-<<<<<<< HEAD
-        <button type="button" class="btn btn-outline-secondary dropdown-toggle" data-toggle="dropdown" aria-haspopup="true" aria-expanded="false">
-=======
-        <button type="button" class="btn btn-default dropdown-toggle" data-bs-toggle="dropdown" aria-haspopup="true" aria-expanded="false">
->>>>>>> eb0af5f7
+        <button type="button" class="btn btn-outline-secondary dropdown-toggle" data-bs-toggle="dropdown" aria-haspopup="true" aria-expanded="false">
             <?php if($oSurvey->active=='N'):?>
                 <span class="fa fa-eye" ></span>
                 <?php eT('Preview survey');?>
@@ -41,11 +37,7 @@
     <?php if (count($surveyLanguages) > 1): ?>
         <!-- Preview group multilanguage -->
         <div class="btn-group">
-<<<<<<< HEAD
-            <button type="button" role="button" class="btn btn-outline-secondary dropdown-toggle" data-toggle="dropdown" aria-haspopup="true" aria-expanded="false">
-=======
-            <button type="button" class="btn btn-default dropdown-toggle" data-bs-toggle="dropdown" aria-haspopup="true" aria-expanded="false">
->>>>>>> eb0af5f7
+            <button type="button" role="button" class="btn btn-outline-secondary dropdown-toggle" data-bs-toggle="dropdown" aria-haspopup="true" aria-expanded="false">
                 <span class="fa fa-eye" ></span>
                 <?php eT("Preview question group"); ?> <span class="caret"></span>
             </button>
