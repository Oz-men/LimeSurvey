<div class="btn-group col-12" role="group" data-bs-toggle="buttons">
    <?php foreach ($this->generalOption->formElement->options['options'] as $i => $option): ?>
        <?php if ($this->generalOption->formElement->value == $option->value) : ?>
<<<<<<< HEAD
            <label class="btn btn-outline-secondary active">
                <input 
                    type="radio" 
                    name="question[<?= $this->generalOption->name; ?>]" 
                    value="<?= $option->value; ?>"
                    checked="checked"
                />
                <?= $option->text; ?>
            </label>
        <?php else : ?>
            <label class="btn btn-outline-secondary">
                <input 
                    type="radio" 
                    name="question[<?= $this->generalOption->name; ?>]" 
                    value="<?= $option->value; ?>"
                />
=======
            <input 
                class="btn-check"
                type="radio" 
                id="question[<?= $this->generalOption->name; ?>]_<?= $option->value; ?>" 
                name="question[<?= $this->generalOption->name; ?>]" 
                value="<?= $option->value; ?>"
                checked
            />
            <label
                class="btn btn-outline-primary"
                for="question[<?= $this->generalOption->name; ?>]_<?= $option->value; ?>" 
            >
                <?= $option->text; ?>
            </label>
        <?php else : ?>
            <input 
                class="btn-check"
                type="radio" 
                id="question[<?= $this->generalOption->name; ?>]_<?= $option->value; ?>" 
                name="question[<?= $this->generalOption->name; ?>]" 
                value="<?= $option->value; ?>"
            />
            <label
                class="btn btn-outline-primary"
                for="question[<?= $this->generalOption->name; ?>]_<?= $option->value; ?>" 
            >
>>>>>>> eb0af5f7
                <?= $option->text; ?>
            </label>
        <?php endif; ?>
    <?php endforeach; ?>
</div><|MERGE_RESOLUTION|>--- conflicted
+++ resolved
@@ -1,24 +1,6 @@
 <div class="btn-group col-12" role="group" data-bs-toggle="buttons">
     <?php foreach ($this->generalOption->formElement->options['options'] as $i => $option): ?>
         <?php if ($this->generalOption->formElement->value == $option->value) : ?>
-<<<<<<< HEAD
-            <label class="btn btn-outline-secondary active">
-                <input 
-                    type="radio" 
-                    name="question[<?= $this->generalOption->name; ?>]" 
-                    value="<?= $option->value; ?>"
-                    checked="checked"
-                />
-                <?= $option->text; ?>
-            </label>
-        <?php else : ?>
-            <label class="btn btn-outline-secondary">
-                <input 
-                    type="radio" 
-                    name="question[<?= $this->generalOption->name; ?>]" 
-                    value="<?= $option->value; ?>"
-                />
-=======
             <input 
                 class="btn-check"
                 type="radio" 
@@ -45,7 +27,6 @@
                 class="btn btn-outline-primary"
                 for="question[<?= $this->generalOption->name; ?>]_<?= $option->value; ?>" 
             >
->>>>>>> eb0af5f7
                 <?= $option->text; ?>
             </label>
         <?php endif; ?>
