--- conflicted
+++ resolved
@@ -158,14 +158,6 @@
              $this->config = array_merge($this->config, $userConfigs['config']);
         }
         /* Check DB : let throw error if DB is broken issue #14875 */
-<<<<<<< HEAD
-        /* But hope for the best on MSSQL*/
-        try {
-            Yii::app()->db->getConnectionStatus();
-        } catch(PDOException $e) { }
-        /* DB checked : Database config */
-=======
->>>>>>> c0c0c6e9
         $settingsTableExist = Yii::app()->db->schema->getTable('{{settings_global}}');
         /* No table settings_global : not installable or updatable */
         if(empty($settingsTableExist)) {
