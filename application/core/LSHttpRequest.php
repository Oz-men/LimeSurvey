--- conflicted
+++ resolved
@@ -151,20 +151,6 @@
 
         $route = Yii::app()->getUrlManager()->parseUrl($this);
         if ($this->enableCsrfValidation) {
-<<<<<<< HEAD
-
-            $beforeUrlCheck = new PluginEvent('beforeUrlCheck');
-            $beforeUrlCheck->set('routes', $this->noCsrfValidationRoutes);
-            $beforeUrlCheck->set('params', []);
-            if(preg_match('/admin/', $route)){
-                App()->getPluginManager()->dispatchEvent($beforeUrlCheck);
-                $validationRoutes = $beforeUrlCheck->get('routes');
-                $validationParams = $beforeUrlCheck->get('params');
-            } else {
-                $validationRoutes = [];
-                $validationParams = [];
-            }
-=======
             
             $validationRoutes = $this->noCsrfValidationRoutes;
             $validationParams = [];
@@ -173,11 +159,14 @@
                 $beforeUrlCheck = new PluginEvent('beforeUrlCheck');
                 $beforeUrlCheck->set('routes', $validationRoutes);
                 $beforeUrlCheck->set('params', $validationParams);
+            if(preg_match('/admin/', $route)){
                 App()->getPluginManager()->dispatchEvent($beforeUrlCheck);
                 $validationRoutes = $beforeUrlCheck->get('routes');
                 $validationParams = $beforeUrlCheck->get('params', []);
-            } 
->>>>>>> f1250cb7
+            } else {
+                $validationRoutes = [];
+                $validationParams = [];
+            }
 
             foreach ($validationRoutes as $cr) {
                 if (preg_match('#'.$cr.'#', $route)) {
