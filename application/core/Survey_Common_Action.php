<?php

/*
* LimeSurvey
* Copyright (C) 2007-2011 The LimeSurvey Project Team / Carsten Schmitz
* All rights reserved.
* License: GNU/GPL License v2 or later, see LICENSE.php
* LimeSurvey is free software. This version may have been modified pursuant
* to the GNU General Public License, and as distributed it includes or
* is derivative of works licensed under the GNU General Public License or
* other free or open source software licenses.
* See COPYRIGHT.php for copyright notices and details.
*
*/

/**
* Survey Common Action
*
* This controller contains common functions for survey related views.
*
* @package        LimeSurvey
* @subpackage    Backend
* @author        LimeSurvey Team
* @method        void index()
*/
class Survey_Common_Action extends CAction
{
    public function __construct($controller = null, $id = null)
    {
        parent::__construct($controller, $id);
        Yii::app()->request->updateNavigationStack();
        // Make sure viewHelper can be autoloaded
        Yii::import('application.helpers.viewHelper');
    }

    /**
     * Override runWithParams() implementation in CAction to help us parse
     * requests with subactions.
     *
     * @param array $params URL Parameters
     * @return bool
     */
    public function runWithParams($params)
    {
        // Default method that would be called if the subaction and run() do not exist
        $sDefault = 'index';

        // Check for a subaction
        if (empty($params['sa'])) {
            $sSubAction = $sDefault; // default
        } else {
            $sSubAction = $params['sa'];
        }
        // Check if the class has the method
        $oClass = new ReflectionClass($this);
        if (!$oClass->hasMethod($sSubAction)) {
            // If it doesn't, revert to default Yii method, that is run() which should reroute us somewhere else
            $sSubAction = 'run';
        }

        // Populate the params. eg. surveyid -> iSurveyId
        $params = $this->_addPseudoParams($params);

        if (!empty($params['iSurveyId'])) {
            LimeExpressionManager::SetSurveyId($params['iSurveyId']); // must be called early - it clears internal cache if a new survey is being used
        }
        // Check if the method is public and of the action class, not its parents
        // ReflectionClass gets us the methods of the class and parent class
        // If the above method existence check passed, it might not be neceessary that it is of the action class
        $oMethod  = new ReflectionMethod($this, $sSubAction);

        // Get the action classes from the admin controller as the urls necessarily do not equal the class names. Eg. survey -> surveyaction
        $aActions = Yii::app()->getController()->getActionClasses();

        if (empty($aActions[$this->getId()]) || strtolower($oMethod->getDeclaringClass()->name) != strtolower($aActions[$this->getId()]) || !$oMethod->isPublic()) {
            // Either action doesn't exist in our whitelist, or the method class doesn't equal the action class or the method isn't public
            // So let us get the last possible default method, ie. index
            $oMethod = new ReflectionMethod($this, $sDefault);
        }

        // We're all good to go, let's execute it
        // runWithParamsInternal would automatically get the parameters of the method and populate them as required with the params
        return parent::runWithParamsInternal($this, $oMethod, $params);
    }

    /**
     * Some functions have different parameters, which are just an alias of the
     * usual parameters we're getting in the url. This function just populates
     * those variables so that we don't end up in an error.
     *
     * This is also used while rendering wrapped template
     * {@link Survey_Common_Action::_renderWrappedTemplate()}
     *
     * @param array $params Parameters to parse and populate
     * @return array Populated parameters
     * @throws CHttpException
     */
    private function _addPseudoParams($params)
    {
        // Return if params isn't an array
        if (empty($params) || !is_array($params)) {
            return $params;
        }

        $pseudos = array(
            'id' => 'iId',
            'gid' => 'iGroupId',
            'qid' => 'iQuestionId',
            /* Unsure we set 'iSurveyId', 'iSurveyID','surveyid' to same final survey id */
            /* priority is surveyid,surveyId,sid : surveyId=1&sid=2 set sid surveyid to 1 */
            'sid' => array('iSurveyId', 'iSurveyID', 'surveyid'), // Old link use sid
            'surveyId' => array('iSurveyId', 'iSurveyID', 'surveyid'), // PluginHelper->sidebody : if disable surveyId usage : broke API
            'surveyid' => array('iSurveyId', 'iSurveyID', 'surveyid'),
            'srid' => 'iSurveyResponseId',
            'scid' => 'iSavedControlId',
            'uid' => 'iUserId',
            'ugid' => 'iUserGroupId',
            'fieldname' => 'sFieldName',
            'fieldtext' => 'sFieldText',
            'action' => 'sAction',
            'lang' => 'sLanguage',
            'browselang' => 'sBrowseLang',
            'tokenids' => 'aTokenIds',
            'tokenid' => 'iTokenId',
            'subaction' => 'sSubAction',
        );

        // Foreach pseudo, take the key, if it exists,
        // Populate the values (taken as an array) as keys in params
        // with that key's value in the params
        // (only if that place is empty)
        foreach ($pseudos as $key => $pseudo) {
            if (isset($params[$key])) {
                $pseudo = (array) $pseudo;
                foreach ($pseudo as $pseud) {
                    if (empty($params[$pseud])) {
                        $params[$pseud] = $params[$key];
                    }
                }
            }
        }

        /* Control sid,gid and qid params validity see #12434 */
        // Fill param with according existing param, replace existing parameters.
        // iGroupId/gid can be found with qid/iQuestionId
        if (!empty($params['iQuestionId'])) {
            if ((string) (int) $params['iQuestionId'] !== (string) $params['iQuestionId']) {
                // pgsql need filtering before find
                throw new CHttpException(403, gT("Invalid question id"));
            }
            $oQuestion = Question::model()->find("qid=:qid", array(":qid"=>$params['iQuestionId'])); //Move this in model to use cache
            if (!$oQuestion) {
                throw new CHttpException(404, gT("Question not found"));
            }
            if (!isset($params['iGroupId'])) {
                $params['iGroupId'] = $params['gid'] = $oQuestion->gid;
            }
        }
        // iSurveyId/iSurveyID/sid can be found with gid/iGroupId
        if (!empty($params['iGroupId'])) {
            if ((string) (int) $params['iGroupId'] !== (string) $params['iGroupId']) {
                // pgsql need filtering before find
                throw new CHttpException(403, gT("Invalid group id"));
            }
            $oGroup = QuestionGroup::model()->find("gid=:gid", array(":gid"=>$params['iGroupId'])); //Move this in model to use cache
            if (!$oGroup) {
                throw new CHttpException(404, gT("Group not found"));
            }
            if (!isset($params['iSurveyId'])) {
                $params['iSurveyId'] = $params['iSurveyID'] = $params['surveyid'] = $params['sid'] = $oGroup->sid;
            }
        }
        // Finally control validity of sid
        if (!empty($params['iSurveyId'])) {
            if ((string) (int) $params['iSurveyId'] !== (string) $params['iSurveyId']) {
                // pgsql need filtering before find
                // 403 mean The request was valid, but the server is refusing action.
                throw new CHttpException(403, gT("Invalid survey id"));
            }
            $oSurvey = Survey::model()->findByPk($params['iSurveyId']);
            if (!$oSurvey) {
                throw new CHttpException(404, gT("Survey not found"));
            }
            // Minimal permission needed, extra permission must be tested in each controller
            if (!Permission::model()->hasSurveyPermission($params['iSurveyId'], 'survey', 'read')) {
                // 403 mean (too) The user might not have the necessary permissions for a resource.
                // 401 semantically means "unauthenticated"
                throw new CHttpException(403);
            }
            $params['iSurveyId'] = $params['iSurveyID'] = $params['surveyid'] = $params['sid'] = $oSurvey->sid;
        }
        // Finally return the populated array
        return $params;
    }

    /**
     * Action classes require them to have a run method. We reroute it to index
     * if called.
     */
    public function run()
    {
        $this->index();
    }

    /**
     * Routes the action into correct subaction
     *
     * @access protected
     * @param string $sa
     * @param string[] $get_vars
     * @return mixed
     */
    protected function route($sa, array $get_vars)
    {
        $func_args = array();
        foreach ($get_vars as $k => $var) {
                    $func_args[$k] = Yii::app()->request->getQuery($var);
        }

        return call_user_func_array(array($this, $sa), $func_args);
    }

    /**
     * @inheritdoc
     */
    public function renderInternal($_viewFile_, $_data_ = null, $_return_ = false)
    {
        // we use special variable names here to avoid conflict when extracting data
        if (is_array($_data_)) {
            extract($_data_, EXTR_PREFIX_SAME, 'data');
        } else {
            $data = $_data_;
        }

        if ($_return_) {
            ob_start();
            ob_implicit_flush(0);
            require($_viewFile_);
            return ob_get_clean();
        } else {
            require($_viewFile_);
        }
    }

    /**
     * Rendering the subviews and views of _renderWrappedTemplate
     *
     * @param string $sAction
     * @param array|string $aViewUrls
     * @param array $aData
     * @return string
     */
    private function renderCentralContents($sAction, $aViewUrls, $aData = [])
    {
        //// This will be handle by subviews inclusions
        $aViewUrls = (array) $aViewUrls; $sViewPath = '/admin/';
        if (!empty($sAction)) {
                    $sViewPath .= $sAction.'/';
        }
        ////  TODO : while refactoring, we must replace the use of $aViewUrls by $aData[.. conditions ..], and then call to function such as $this->_nsurveysummary($aData);
        // Load views
        $content = "";
        foreach ($aViewUrls as $sViewKey => $viewUrl) {
            if (empty($sViewKey) || !in_array($sViewKey, array('message', 'output'))) {
                if (is_numeric($sViewKey)) {
                    $content .= Yii::app()->getController()->renderPartial($sViewPath.$viewUrl, $aData, true);
                } elseif (is_array($viewUrl)) {
                    foreach ($viewUrl as $aSubData) {
                        $aSubData = array_merge($aData, $aSubData);
                        $content .= Yii::app()->getController()->renderPartial($sViewPath.$sViewKey, $aSubData, true);
                    }
                }
            } else {
                switch ($sViewKey) {
                    //// We'll use some Bootstrap alerts, and call them inside each correct view.
                    // Message
                    case 'message' :
                        if (empty($viewUrl['class'])) {
                            $content .= Yii::app()->getController()->_showMessageBox($viewUrl['title'], $viewUrl['message'], null, true);
                        } else {
                            $content .= Yii::app()->getController()->_showMessageBox($viewUrl['title'], $viewUrl['message'], $viewUrl['class'], true);
                        }
                        break;

                        // Output
                    case 'output' :
                        //// TODO : http://goo.gl/ABl5t5

                        $content .= $viewUrl;

                        if (isset($aViewUrls['afteroutput'])) {
                            $content .= $aViewUrls['afteroutput'];
                        }
                        break;
                }
            }
        }
        return $content;
    }

    /**
     * Renders template(s) wrapped in header and footer
     *
     * Addition of parameters should be avoided if they can be added to $aData
     *
     * NOTE FROM LOUIS : We want to remove this function, wich doesn't respect MVC pattern.
     * The work it's doing should be handle by layout files, and subviews inside views.
     * Eg : for route "admin/survey/sa/listquestiongroups/surveyid/282267"
     *       the Group controller should use a main layout (with admin menu bar as a widget), then render the list view, in wich the question group bar is called as a subview.
     *
     * So for now, we try to evacuate all the renderWrappedTemplate logic (if statements, etc.) to subfunctions, then it will be easier to remove.
     * Comments starting with //// indicate how it should work in the future
     *
     * @param string $sAction Current action, the folder to fetch views from
     * @param array|string $aViewUrls View url(s)
     * @param array $aData Data to be passed on. Optional.
     */
    protected function _renderWrappedTemplate($sAction = '', $aViewUrls = array(), $aData = array())
    {
        // Gather the data
        $aData = $this->_addPseudoParams($aData); //// the check of the surveyid should be done in the Admin controller it self.

        $basePath = (string) Yii::getPathOfAlias('application.views.admin.super');

        if (!empty($aData['surveyid'])) {
            $aData['oSurvey'] = Survey::model()->findByPk($aData['surveyid']);
            $renderFile = $basePath.'/layout_insurvey.php';
        } else {
            $renderFile = $basePath.'/layout_main.php';
        }

        $content = $this->renderCentralContents($sAction, $aViewUrls, $aData);
        $out = $this->renderInternal($renderFile, ['content' => $content, 'aData' => $aData], true);

        App()->getClientScript()->render($out);
        echo $out;
    }

    /**
     * Display the update notification
     */
    protected function _updatenotification()
    {
        // Never use Notification model for database update.
        // TODO: Real fix: No database queries while doing database update, meaning
        // don't call _renderWrappedTemplate.
        if (get_class($this) == 'databaseupdate') {
            return;
        }

        if (!Yii::app()->user->isGuest && Yii::app()->getConfig('updatable')) {
            $updateModel = new UpdateForm();
            $updateNotification = $updateModel->updateNotification;

<<<<<<< HEAD
            if($updateNotification->result) {
=======
            if ($updateNotification->result) {
>>>>>>> 40dada42
                return $this->getController()->renderPartial("/admin/update/_update_notification", array('security_update_available'=>$updateNotification->security_update));
            }
        }
    }

    /**
     * Display notifications
     */
    private function _notifications()
    {
            $aMessage = App()->session['arrayNotificationMessages'];
            if(!is_array($aMessage)) $aMessage = array();
            unset(App()->session['arrayNotificationMessages']);
            return $this->getController()->renderPartial("notifications/notifications", array('aMessage'=>$aMessage));
    }

    /**
     * Survey summary
     * @param array $aData
     */
    private function _nsurveysummary($aData)
    {
        if (isset($aData['display']['surveysummary'])) {
            if ((empty($aData['display']['menu_bars']['surveysummary']) || !is_string($aData['display']['menu_bars']['surveysummary'])) && !empty($aData['gid'])) {
                $aData['display']['menu_bars']['surveysummary'] = 'viewgroup';
            }
            $this->_surveysummary($aData);
        }
    }

    /**
     * Header
     * @param array $aData
     */
    private function _showHeaders($aData)
    {
        if (!isset($aData['display']['header']) || $aData['display']['header'] !== false) {
            // Send HTTP header
            header("Content-type: text/html; charset=UTF-8"); // needed for correct UTF-8 encoding
            Yii::app()->getController()->_getAdminHeader();
        }
    }

    /**
     * _showadminmenu() function returns html text for the administration button bar
     *
     * @access public
     * @param $aData
     * @return string
     * @global string $homedir
     * @global string $scriptname
     * @global string $surveyid
     * @global string $setfont
     * @global string $imageurl
     * @global int $surveyid
     */
    public function _showadminmenu($aData)
    {
        // We don't wont the admin menu to be shown in login page
        if (!Yii::app()->user->isGuest) {
            // Default password notification
            if (Yii::app()->session['pw_notify'] && Yii::app()->getConfig("debug") < 2) {
                $not = new UniqueNotification(array(
                    'user_id' => App()->user->id,
                    'importance' => Notification::HIGH_IMPORTANCE,
                    'title' => 'Password warning',
                    'message' => '<span class="fa fa-exclamation-circle text-warning"></span>&nbsp;'.
                        gT("Warning: You are still using the default password ('password'). Please change your password and re-login again.")
                ));
                $not->save();
            }

            // Count active survey
            $aData['dataForConfigMenu']['activesurveyscount'] = $aData['activesurveyscount'] = Survey::model()->permission(Yii::app()->user->getId())->active()->count();

            // Count survey
            $aData['dataForConfigMenu']['surveyscount'] = Survey::model()->count();

            // Count user
            $aData['dataForConfigMenu']['userscount'] = User::model()->count();

            //Check if have a comfortUpdate key
            if (getGlobalSetting('emailsmtpdebug') != '') {
                $aData['dataForConfigMenu']['comfortUpdateKey'] = gT('Activated');
            } else {
                $aData['dataForConfigMenu']['comfortUpdateKey'] = gT('None');
            }

            $aData['sitename'] = Yii::app()->getConfig("sitename");

            $updateModel = new UpdateForm();
            $updateNotification = $updateModel->updateNotification;
            $aData['showupdate'] = Yii::app()->getConfig('updatable') && $updateNotification->result && !$updateNotification->unstable_update;

            // Fetch extra menus from plugins, e.g. last visited surveys
            $aData['extraMenus'] = $this->fetchExtraMenus($aData);

            // Get notification menu
            $surveyId = isset($aData['surveyid']) ? $aData['surveyid'] : null;
            Yii::import('application.controllers.admin.NotificationController');
            $aData['adminNotifications'] = NotificationController::getMenuWidget($surveyId, true /* show spinner */);

            $this->getController()->renderPartial("/admin/super/adminmenu", $aData);
        }
        return null;
    }

    private function _titlebar($aData)
    {
        if (isset($aData['title_bar'])) {
            $this->getController()->renderPartial("/admin/super/title_bar", $aData);
        }
    }

    private function _tokenbar($aData)
    {
        if (isset($aData['token_bar'])) {

            if (isset($aData['token_bar']['closebutton']['url'])) {
                $sAlternativeUrl = $aData['token_bar']['closebutton']['url'];
                $aData['token_bar']['closebutton']['url'] = Yii::app()->request->getUrlReferrer(Yii::app()->createUrl($sAlternativeUrl));
            }

            $this->getController()->renderPartial("/admin/token/token_bar", $aData);
        }
    }

    /**
     * Render the save/cancel bar for Organize question groups/questions
     *
     * @param array $aData
     *
     * @since 2014-09-30
     * @author Olle Haerstedt
     */
    private function _organizequestionbar($aData)
    {
        if (isset($aData['organizebar'])) {
            if (isset($aData['questionbar']['closebutton']['url'])) {
                $sAlternativeUrl = $aData['questionbar']['closebutton']['url'];
                $aData['questionbar']['closebutton']['url'] = Yii::app()->request->getUrlReferrer(Yii::app()->createUrl($sAlternativeUrl));
            }

            $aData['questionbar'] = $aData['organizebar'];
            $this->getController()->renderPartial("/admin/survey/Question/questionbar_view", $aData);
        }
    }

    /**
     * Shows admin menu for question
     *
     * @param array $aData
     */
    public function _questionbar($aData)
    {
        if (isset($aData['questionbar'])) {
            if (is_object($aData['oSurvey'])) {

                $iSurveyID = $aData['surveyid'];
                /** @var Survey $oSurvey */
                $oSurvey = $aData['oSurvey'];
                $gid = $aData['gid'];
                $qid = $aData['qid'];

                // action
                $action = (!empty($aData['display']['menu_bars']['qid_action'])) ? $aData['display']['menu_bars']['qid_action'] : null;
                $baselang = $oSurvey->language;

                //Show Question Details
                //Count answer-options for this question
                $aData['qct'] = Answer::model()->countByAttributes(array('qid' => $qid, 'language' => $baselang));

                //Count sub-questions for this question
                $aData['sqct'] = Question::model()->countByAttributes(array('parent_qid' => $qid, 'language' => $baselang));

                $qrrow = Question::model()->findByAttributes(array('qid' => $qid, 'gid' => $gid, 'sid' => $iSurveyID, 'language' => $baselang));
                if (is_null($qrrow)) {
                    return;
                }
                $questionsummary = "";

                // Check if other questions in the Survey are dependent upon this question
                $condarray = getQuestDepsForConditions($iSurveyID, "all", "all", $qid, "by-targqid", "outsidegroup");

                // $surveyinfo = $oSurvey->attributes;
                // $surveyinfo = array_map('flattenText', $surveyinfo);
                $aData['activated'] = $oSurvey->active;

                $qrrow = $qrrow->attributes;
                $aData['languagelist'] = $oSurvey->getAllLanguages();
                $aData['qtypes'] = getQuestionTypeList('', 'array');
                $aData['action'] = $action;
                $aData['surveyid'] = $iSurveyID;
                $aData['qid'] = $qid;
                $aData['gid'] = $gid;
                $aData['qrrow'] = $qrrow;
                $aData['baselang'] = $baselang;

                $aAttributesWithValues = Question::model()->getAdvancedSettingsWithValues($qid, $qrrow['type'], $iSurveyID, $baselang);

                $DisplayArray = array();
                foreach ($aAttributesWithValues as $aAttribute) {
                    if (($aAttribute['i18n'] == false && isset($aAttribute['value']) && $aAttribute['value'] != $aAttribute['default']) ||
                        ($aAttribute['i18n'] == true && isset($aAttribute['value'][$baselang]) && $aAttribute['value'][$baselang] != $aAttribute['default'])) {
                        if ($aAttribute['inputtype'] == 'singleselect') {
                            if (isset($aAttribute['options'][$aAttribute['value']])) {
                                                            $aAttribute['value'] = $aAttribute['options'][$aAttribute['value']];
                            }
                        }
                        $DisplayArray[] = $aAttribute;
                    }
                }

                $aData['advancedsettings'] = $DisplayArray;
                $aData['condarray'] = $condarray;
                if (isset($aData['questionbar']['closebutton']['url'])) {
                    $sAlternativeUrl = $aData['questionbar']['closebutton']['url'];
                    $aData['questionbar']['closebutton']['url'] = Yii::app()->request->getUrlReferrer(Yii::app()->createUrl($sAlternativeUrl));
                }
                $questionsummary .= $this->getController()->renderPartial('/admin/survey/Question/questionbar_view', $aData, true);
                $this->getController()->renderPartial('/survey_view', ['display'=>$questionsummary]);
            } else {
                Yii::app()->session['flashmessage'] = gT("Invalid survey ID");
                $this->getController()->redirect(array("admin/index"));
            }
        }
    }

    /**
     * Show admin menu for question group view
     *
     * @param array $aData ?
     */
    function _nquestiongroupbar($aData)
    {
        if (isset($aData['questiongroupbar'])) {
            if (!isset($aData['gid'])) {
                if (isset($_GET['gid'])) {
                    $aData['gid'] = $_GET['gid'];
                }
            }

            $aData['surveyIsActive'] = $aData['oSurvey']->active !== 'N';

            $surveyid = $aData['surveyid'];
            $gid = $aData['gid'];
            $oSurvey = $aData['oSurvey'];
            $baselang = $oSurvey->language;

            $aData['sumcount4'] = Question::model()->countByAttributes(array('sid' => $surveyid, 'gid' => $gid, 'language' => $baselang));

            $sumresult1 = Survey::model()->with(array(
                'languagesettings' => array('condition' => 'surveyls_language=language'))
                )->findByPk($surveyid); //$sumquery1, 1) ; //Checked //  if surveyid is invalid then die to prevent errors at a later time
            // $surveyinfo = $sumresult1->attributes;
            // $surveyinfo = array_merge($surveyinfo, $sumresult1->defaultlanguage->attributes);
            // $surveyinfo = array_map('flattenText', $surveyinfo);
            //$surveyinfo = array_map('htmlspecialchars', $surveyinfo);
            $aData['activated'] = $activated = $sumresult1->active;

            $condarray = getGroupDepsForConditions($surveyid, "all", $gid, "by-targgid");
            $aData['condarray'] = $condarray;

            $aData['languagelist'] = $oSurvey->getAllLanguages();

            if (isset($aData['questiongroupbar']['closebutton']['url'])) {
                $sAlternativeUrl = $aData['questiongroupbar']['closebutton']['url'];
                $aData['questiongroupbar']['closebutton']['url'] = Yii::app()->request->getUrlReferrer(Yii::app()->createUrl($sAlternativeUrl));
            }

            $this->getController()->renderPartial("/admin/survey/QuestionGroups/questiongroupbar_view", $aData);
        }
    }

    function _fullpagebar($aData)
    {
        if ((isset($aData['fullpagebar']))) {
            if (isset($aData['fullpagebar']['closebutton']['url']) && !isset($aData['fullpagebar']['closebutton']['url_keep'])) {
                $sAlternativeUrl = '/admin/index';
                $aData['fullpagebar']['closebutton']['url'] = Yii::app()->request->getUrlReferrer(Yii::app()->createUrl($sAlternativeUrl));
            }
            $this->getController()->renderPartial("/admin/super/fullpagebar_view", $aData);
        }
    }

    /**
     * Shows admin menu for surveys
     * @param int Survey id
     */
    function _surveybar($aData)
    {
        if ((isset($aData['surveybar']))) {
            $iSurveyID = $aData['surveyid'];
            /** @var Survey $oSurvey */
            $oSurvey = $aData['oSurvey'];
            $gid = isset($aData['gid']) ? $aData['gid'] : null;
            $aData['baselang'] = $oSurvey->language;
            App()->getClientScript()->registerPackage('js-cookie');

            //Parse data to send to view

            // ACTIVATE SURVEY BUTTON

            $condition = array('sid' => $iSurveyID, 'parent_qid' => 0, 'language' => $oSurvey->language);

            $sumcount3 = Question::model()->countByAttributes($condition); //Checked

            $aData['canactivate'] = $sumcount3 > 0 && Permission::model()->hasSurveyPermission($iSurveyID, 'surveyactivation', 'update');
            $aData['candeactivate'] = Permission::model()->hasSurveyPermission($iSurveyID, 'surveyactivation', 'update');
            $aData['expired'] = $oSurvey->expires != '' && ($oSurvey->expires < dateShift(date("Y-m-d H:i:s"), "Y-m-d H:i", Yii::app()->getConfig('timeadjust')));
            $aData['notstarted'] = ($oSurvey->startdate != '') && ($oSurvey->startdate > dateShift(date("Y-m-d H:i:s"), "Y-m-d H:i", Yii::app()->getConfig('timeadjust')));

            // Start of suckerfish menu
            // TEST BUTTON
            if (!$oSurvey->isActive) {
                $aData['icontext'] = gT("Preview survey");
            } else {
                $aData['icontext'] = gT("Execute survey");
            }

            $aData['onelanguage'] = (count($oSurvey->allLanguages) == 1);
            $aData['hasadditionallanguages'] = (count($oSurvey->additionalLanguages) > 0);

            // Survey text elements BUTTON
            $aData['surveylocale'] = Permission::model()->hasSurveyPermission($iSurveyID, 'surveylocale', 'read');
            // EDIT SURVEY SETTINGS BUTTON
            $aData['surveysettings'] = Permission::model()->hasSurveyPermission($iSurveyID, 'surveysettings', 'read');
            // Survey permission item
            $aData['surveysecurity'] = Permission::model()->hasSurveyPermission($iSurveyID, 'surveysecurity', 'read');
            // CHANGE QUESTION GROUP ORDER BUTTON
            $aData['surveycontentread'] = Permission::model()->hasSurveyPermission($iSurveyID, 'surveycontent', 'read');
            $aData['groupsum'] = ($oSurvey->groupsCount > 1);
            // SET SURVEY QUOTAS BUTTON
            $aData['quotas'] = Permission::model()->hasSurveyPermission($iSurveyID, 'quotas', 'read');
            // Assessment menu item
            $aData['assessments'] = Permission::model()->hasSurveyPermission($iSurveyID, 'assessments', 'read');
            // Survey text elements BUTTON
            // End if survey properties
            // Tools menu item
            // Delete survey item
            $aData['surveydelete'] = Permission::model()->hasSurveyPermission($iSurveyID, 'survey', 'delete');
            // Translate survey item
            $aData['surveytranslate'] = Permission::model()->hasSurveyPermission($iSurveyID, 'translations', 'read');
            // RESET SURVEY LOGIC BUTTON
            //$sumquery6 = "SELECT count(*) FROM ".db_table_name('conditions')." as c, ".db_table_name('questions')."
            // as q WHERE c.qid = q.qid AND q.sid=$iSurveyID"; //Getting a count of conditions for this survey
            // TMSW Condition->Relevance:  How is conditionscount used?  Should Relevance do the same?

            // Only show survey properties menu if at least one item is permitted
            $aData['showSurveyPropertiesMenu'] =
                    $aData['surveylocale']
                || $aData['surveysettings']
                || $aData['surveysecurity']
                || $aData['surveycontentread']
                || $aData['quotas']
                || $aData['assessments'];

            // Put menu items in tools menu
            $event = new PluginEvent('beforeToolsMenuRender', $this);
            $event->set('surveyId', $iSurveyID);
            App()->getPluginManager()->dispatchEvent($event);
            $extraToolsMenuItems = $event->get('menuItems');
            $aData['extraToolsMenuItems'] = $extraToolsMenuItems;

            // Add new menus in survey bar
            $event = new PluginEvent('beforeSurveyBarRender', $this);
            $event->set('surveyId', $iSurveyID);
            App()->getPluginManager()->dispatchEvent($event);
            $beforeSurveyBarRender = $event->get('menus');
            $aData['beforeSurveyBarRender'] = $beforeSurveyBarRender ? $beforeSurveyBarRender : array();

            // Only show tools menu if at least one item is permitted
            $aData['showToolsMenu'] =
                    $aData['surveydelete']
                || $aData['surveytranslate']
                || Permission::model()->hasSurveyPermission($iSurveyID, 'surveycontent', 'update')
                || !is_null($extraToolsMenuItems);

            $iConditionCount = Condition::model()->with(array('questions'=>array('condition'=>'sid ='.$iSurveyID)))->count();

            $aData['surveycontent'] = Permission::model()->hasSurveyPermission($iSurveyID, 'surveycontent', 'update');
            $aData['conditionscount'] = ($iConditionCount > 0);
            // Eport menu item
            $aData['surveyexport'] = Permission::model()->hasSurveyPermission($iSurveyID, 'surveycontent', 'export');
            // PRINTABLE VERSION OF SURVEY BUTTON
            // SHOW PRINTABLE AND SCANNABLE VERSION OF SURVEY BUTTON
            //browse responses menu item
            $aData['respstatsread'] = Permission::model()->hasSurveyPermission($iSurveyID, 'responses', 'read')
                || Permission::model()->hasSurveyPermission($iSurveyID, 'statistics', 'read')
                || Permission::model()->hasSurveyPermission($iSurveyID, 'responses', 'export');
            // Data entry screen menu item
            $aData['responsescreate'] = Permission::model()->hasSurveyPermission($iSurveyID, 'responses', 'create');
            $aData['responsesread'] = Permission::model()->hasSurveyPermission($iSurveyID, 'responses', 'read');
            // TOKEN MANAGEMENT BUTTON
            if (!$oSurvey->hasTokensTable) {
                $aData['tokenmanagement'] = Permission::model()->hasSurveyPermission($iSurveyID, 'surveysettings', 'update')
                    || Permission::model()->hasSurveyPermission($iSurveyID, 'tokens', 'create');
            } else {
                $aData['tokenmanagement'] = Permission::model()->hasSurveyPermission($iSurveyID, 'surveysettings', 'update')
                    || Permission::model()->hasSurveyPermission($iSurveyID, 'tokens', 'create')
                    || Permission::model()->hasSurveyPermission($iSurveyID, 'tokens', 'read')
                    || Permission::model()->hasSurveyPermission($iSurveyID, 'tokens', 'export')
                    || Permission::model()->hasSurveyPermission($iSurveyID, 'tokens', 'import'); // and export / import ?
            }

            $aData['gid'] = $gid; // = $this->input->post('gid');

            if (Permission::model()->hasSurveyPermission($iSurveyID, 'surveycontent', 'read')) {
                $aData['permission'] = true;
            } else {
                $aData['gid'] = $gid = null;
                $aData['permission'] = false;
            }

            if (getGroupListLang($gid, $oSurvey->language, $iSurveyID)) {
                $aData['groups'] = getGroupListLang($gid, $oSurvey->language, $iSurveyID);
            } else {
                $aData['groups'] = "<option>".gT("None")."</option>";
            }

            $aData['GidPrev'] = getGidPrevious($iSurveyID, $gid);

            $aData['GidNext'] = getGidNext($iSurveyID, $gid);
            $aData['iIconSize'] = Yii::app()->getConfig('adminthemeiconsize');

            if (isset($aData['surveybar']['closebutton']['url'])) {
                $sAlternativeUrl = $aData['surveybar']['closebutton']['url'];
                $aData['surveybar']['closebutton']['url'] = Yii::app()->request->getUrlReferrer(Yii::app()->createUrl($sAlternativeUrl));
            }

            if ($aData['gid'] == null) {
                            $this->getController()->renderPartial("/admin/survey/surveybar_view", $aData);
            }
        }
    }

    /**
     * Show side menu for survey view
     * @param array $aData all the needed data
     */
    private function _surveysidemenu($aData)
    {
        $iSurveyID = $aData['surveyid'];

        $survey = Survey::model()->findByPk($iSurveyID);
        // TODO : create subfunctions
        $sumresult1 = Survey::model()->with(array(
            'languagesettings' => array('condition'=>'surveyls_language=language'))
        )->find('sid = :surveyid', array(':surveyid' => $aData['surveyid'])); //$sumquery1, 1) ; //Checked

        if (Permission::model()->hasSurveyPermission($iSurveyID, 'surveycontent', 'read')) {
            $aData['permission'] = true;
        } else {
            $aData['gid'] = null;
            $aData['permission'] = false;
        }

        if (!is_null($sumresult1)) {
            // $surveyinfo = $sumresult1->attributes;
            // $surveyinfo = array_merge($surveyinfo, $sumresult1->defaultlanguage->attributes);
            // $surveyinfo = array_map('flattenText', $surveyinfo);
            $aData['activated'] = $survey->isActive;

            // Tokens
            $bTokenExists = $survey->hasTokensTable;
            if (!$bTokenExists) {
                $aData['tokenmanagement'] = Permission::model()->hasSurveyPermission($iSurveyID, 'surveysettings', 'update')
                    || Permission::model()->hasSurveyPermission($iSurveyID, 'tokens', 'create');
            } else {
                $aData['tokenmanagement'] = Permission::model()->hasSurveyPermission($iSurveyID, 'surveysettings', 'update')
                    || Permission::model()->hasSurveyPermission($iSurveyID, 'tokens', 'create')
                    || Permission::model()->hasSurveyPermission($iSurveyID, 'tokens', 'read')
                    || Permission::model()->hasSurveyPermission($iSurveyID, 'tokens', 'export')
                    || Permission::model()->hasSurveyPermission($iSurveyID, 'tokens', 'import'); // and export / import ?
            }

            // Question explorer
            $aGroups = QuestionGroup::model()->findAllByAttributes(array('sid' => $iSurveyID, "language" => $sumresult1->defaultlanguage->surveyls_language), array('order'=>'group_order ASC'));
            if (count($aGroups)) {
                foreach ($aGroups as $group) {
                    $group->aQuestions = Question::model()->findAllByAttributes(array("sid"=>$iSurveyID, "gid"=>$group['gid'], "language"=>$sumresult1->defaultlanguage->surveyls_language), array('order'=>'question_order ASC'));

                    foreach ($group->aQuestions as $question) {
                        if (is_object($question)) {
                            $question->question = viewHelper::flatEllipsizeText($question->question, true, 60, '[...]', 0.5);
                        }
                    }
                }
            }

            $aData['quickmenu'] = $this->renderQuickmenu($aData);
            $aData['beforeSideMenuRender'] = $this->beforeSideMenuRender($aData);
            $aData['aGroups'] = $aGroups;
            $aData['surveycontent'] = Permission::model()->hasSurveyPermission($aData['surveyid'], 'surveycontent', 'read');
            $aData['surveycontentupdate'] = Permission::model()->hasSurveyPermission($aData['surveyid'], 'surveycontent', 'update');
            $aData['sideMenuBehaviour'] = getGlobalSetting('sideMenuBehaviour');
            $this->getController()->renderPartial("/admin/super/sidemenu", $aData);
        } else {
            Yii::app()->session['flashmessage'] = gT("Invalid survey ID");
            $this->getController()->redirect(array("admin/index"));
        }
    }

    /**
     * Render the quick-menu that is shown
     * when side-menu is hidden.
     *
     * Only show home-icon for now.
     *
     * Add support for plugin to attach
     * icon elements using event afterQuickMenuLoad
     *
     * @param array $aData
     * @return string
     * @todo Make quick-menu user configurable
     */
    protected function renderQuickmenu(array $aData)
    {
        $event = new PluginEvent('afterQuickMenuLoad', $this);
        $event->set('aData', $aData);
        $result = App()->getPluginManager()->dispatchEvent($event);

        $quickMenuItems = $result->get('quickMenuItems');
        if (!empty($quickMenuItems)) {
            usort($quickMenuItems, function($b1, $b2)
            {
                return (int) $b1['order'] > (int) $b2['order'];
            });
        }

        $aData['quickMenuItems'] = $quickMenuItems;

        if ($aData['quickMenuItems'] === null) {
            $aData['quickMenuItems'] = array();
        }

        $html = $this->getController()->renderPartial('/admin/super/quickmenu', $aData, true);
        return $html;
    }

    /**
     * Returns content from event beforeSideMenuRender
     * @param array $aData
     * @return string
     */
    protected function beforeSideMenuRender(array $aData)
    {
        $event = new PluginEvent('beforeSideMenuRender', $this);
        $event->set('aData', $aData);
        $result = App()->getPluginManager()->dispatchEvent($event);
        return $result->get('html');
    }

    /**
     * listquestion groups
     * @param array $aData
     */
    private function _listquestiongroups(array $aData)
    {
        if (isset($aData['display']['menu_bars']['listquestiongroups'])) {
            $this->getController()->renderPartial("/admin/survey/QuestionGroups/listquestiongroups", $aData);
        }
    }

    private function _listquestions($aData)
    {
        if (isset($aData['display']['menu_bars']['listquestions'])) {
            $iSurveyID = $aData['surveyid'];
            $oSurvey = $aData['oSurvey'];
            $baselang = $oSurvey->language;

            // The DataProvider will be build from the Question model, search method
            $model = new Question('search');

            // Global filter
            if (isset($_GET['Question'])) {
                $model->setAttributes($_GET['Question'], false);
            }

            // Filter group
            if (isset($_GET['gid'])) {
                $model->gid = $_GET['gid'];
            }

            // Set number of page
            if (isset($_GET['pageSize'])) {
                Yii::app()->user->setState('pageSize', (int) $_GET['pageSize']);
            }

            // We filter the current survey id
            $model->sid = $iSurveyID;
            $model->language = $baselang;

            $aData['model'] = $model;

            $this->getController()->renderPartial("/admin/survey/Question/listquestions", $aData);
        }
    }

    /**
     * Show survey summary
     * @param array $aData
     */
    public function _surveysummary($aData)
    {
        $iSurveyID = $aData['surveyid'];

        $aSurveyInfo = getSurveyInfo($iSurveyID);
        /** @var Survey $oSurvey */
        $oSurvey = $aData['oSurvey'];
        $baselang = $aSurveyInfo['language'];
        $activated = $aSurveyInfo['active'];

        $condition = array('sid' => $iSurveyID, 'parent_qid' => 0, 'language' => $baselang);

        $sumcount3 = Question::model()->countByAttributes($condition); //Checked
        $condition = array('sid' => $iSurveyID, 'language' => $baselang);
        $sumcount2 = QuestionGroup::model()->countByAttributes($condition); //Checked

        //SURVEY SUMMARY
        $aAdditionalLanguages = $oSurvey->additionalLanguages;
        $surveysummary2 = "";
        if ($aSurveyInfo['anonymized'] != "N") {
            $surveysummary2 .= gT("Responses to this survey are anonymized.")."<br />";
        } else {
            $surveysummary2 .= gT("Responses to this survey are NOT anonymized.")."<br />";
        }
        if ($aSurveyInfo['format'] == "S") {
            $surveysummary2 .= gT("It is presented question by question.")."<br />";
        } elseif ($aSurveyInfo['format'] == "G") {
            $surveysummary2 .= gT("It is presented group by group.")."<br />";
        } else {
            $surveysummary2 .= gT("It is presented on one single page.")."<br />";
        }
        if ($aSurveyInfo['questionindex'] > 0) {
            if ($aSurveyInfo['format'] == 'A') {
                $surveysummary2 .= gT("No question index will be shown with this format.")."<br />";
            } elseif ($aSurveyInfo['questionindex'] == 1) {
                $surveysummary2 .= gT("A question index will be shown; participants will be able to jump between viewed questions.")."<br />";
            } elseif ($aSurveyInfo['questionindex'] == 2) {
                $surveysummary2 .= gT("A full question index will be shown; participants will be able to jump between relevant questions.")."<br />";
            }
        }
        if ($oSurvey->isDateStamp) {
            $surveysummary2 .= gT("Responses will be date stamped.")."<br />";
        }
        if ($oSurvey->isIpAddr) {
            $surveysummary2 .= gT("IP Addresses will be logged")."<br />";
        }
        if ($oSurvey->isRefUrl) {
            $surveysummary2 .= gT("Referrer URL will be saved.")."<br />";
        }
        if ($oSurvey->isUseCookie) {
            $surveysummary2 .= gT("It uses cookies for access control.")."<br />";
        }
        if ($oSurvey->isAllowRegister) {
            $surveysummary2 .= gT("If tokens are used, the public may register for this survey")."<br />";
        }
        if ($oSurvey->isAllowSave && !$oSurvey->isTokenAnswersPersistence) {
            $surveysummary2 .= gT("Participants can save partially finished surveys")."<br />\n";
        }
        if ($oSurvey->emailnotificationto != '') {
            $surveysummary2 .= gT("Basic email notification is sent to:").' '.htmlspecialchars($aSurveyInfo['emailnotificationto'])."<br />\n";
        }
        if ($oSurvey->emailresponseto != '') {
            $surveysummary2 .= gT("Detailed email notification with response data is sent to:").' '.htmlspecialchars($aSurveyInfo['emailresponseto'])."<br />\n";
        }

        $dateformatdetails = getDateFormatData(Yii::app()->session['dateformat']);
        if (trim($oSurvey->startdate) != '') {
            Yii::import('application.libraries.Date_Time_Converter');
            $datetimeobj = new Date_Time_Converter($oSurvey->startdate, 'Y-m-d H:i:s');
            $aData['startdate'] = $datetimeobj->convert($dateformatdetails['phpdate'].' H:i');
        } else {
            $aData['startdate'] = "-";
        }

        if (trim($oSurvey->expires) != '') {
            //$constructoritems = array($surveyinfo['expires'] , "Y-m-d H:i:s");
            Yii::import('application.libraries.Date_Time_Converter');
            $datetimeobj = new Date_Time_Converter($oSurvey->expires, 'Y-m-d H:i:s');
            //$datetimeobj = new Date_Time_Converter($surveyinfo['expires'] , "Y-m-d H:i:s");
            $aData['expdate'] = $datetimeobj->convert($dateformatdetails['phpdate'].' H:i');
        } else {
            $aData['expdate'] = "-";
        }

        $aData['language'] = getLanguageNameFromCode($oSurvey->language, false);

        if ($oSurvey->currentLanguageSettings->surveyls_urldescription == "") {
            $aSurveyInfo['surveyls_urldescription'] = htmlspecialchars($aSurveyInfo['surveyls_url']);
        }

        if ($oSurvey->currentLanguageSettings->surveyls_url != "") {
            $aData['endurl'] = " <a target='_blank' href=\"".htmlspecialchars($aSurveyInfo['surveyls_url'])."\" title=\"".htmlspecialchars($aSurveyInfo['surveyls_url'])."\">".flattenText($oSurvey->currentLanguageSettings->surveyls_url)."</a>";
        } else {
            $aData['endurl'] = "-";
        }

        $aData['sumcount3'] = $sumcount3;
        $aData['sumcount2'] = $sumcount2;

        if ($activated == "N") {
            $aData['activatedlang'] = gT("No");
        } else {
            $aData['activatedlang'] = gT("Yes");
        }

        $aData['activated'] = $activated;
        if ($oSurvey->isActive) {
            $aData['surveydb'] = Yii::app()->db->tablePrefix."survey_".$iSurveyID;
        }

        $aData['warnings'] = "";
        if ($activated == "N" && $sumcount3 == 0) {
            $aData['warnings'] = gT("Survey cannot be activated yet.")."<br />\n";
            if ($sumcount2 == 0 && Permission::model()->hasSurveyPermission($iSurveyID, 'surveycontent', 'create')) {
                $aData['warnings'] .= "<span class='statusentryhighlight'>[".gT("You need to add question groups")."]</span><br />";
            }
            if ($sumcount3 == 0 && Permission::model()->hasSurveyPermission($iSurveyID, 'surveycontent', 'create')) {
                $aData['warnings'] .= "<span class='statusentryhighlight'>[".gT("You need to add questions")."]</span><br />";
            }
        }
        $aData['hints'] = $surveysummary2;

        //return (array('column'=>array($columns_used,$hard_limit) , 'size' => array($length, $size_limit) ));
        //        $aData['tableusage'] = getDBTableUsage($iSurveyID);
        // ToDo: Table usage is calculated on every menu display which is too slow with big surveys.
        // Needs to be moved to a database field and only updated if there are question/subquestions added/removed (it's currently also not functional due to the port)
        //

        $aData['tableusage'] = false;
        $aData['aAdditionalLanguages'] = $aAdditionalLanguages;
        $aData['groups_count'] = $sumcount2;

        // We get the state of the quickaction
        // If the survey is new (ie: it has no group), it is opened by default
        $quickactionState = SettingsUser::getUserSettingValue('quickaction_state');
        if ($quickactionState === null || $quickactionState === 0) {
            $quickactionState = 1;
            SettingsUser::setUserSetting('quickaction_state', 1);
        }
        $aData['quickactionstate'] = $quickactionState !== null ? intval($quickactionState) : 1;
        $aData['subviewData'] = $aData;
        $content = $this->getController()->renderPartial("/admin/survey/surveySummary_view", $aData, true);
        $this->getController()->renderPartial("/admin/super/sidebody", array(
            'content' => $content,
            'sideMenuOpen' => true
        ));
    }

    /**
     * Browse Menu Bar
     * @param array $aData
     */
    public function _browsemenubar(array $aData)
    {
        if (!empty($aData['display']['menu_bars']['browse']) && !empty($aData['surveyid'])) {
            //BROWSE MENU BAR
            $iSurveyID = $aData['surveyid'];
            $oSurvey = $aData['oSurvey'];
            $aData['title'] = $aData['display']['menu_bars']['browse'];
            $aData['thissurvey'] = getSurveyInfo($iSurveyID);
            $aData['surveyid'] = $iSurveyID;

            $tmp_survlangs = $oSurvey->additionalLanguages;
            $baselang = $oSurvey->language;
            $tmp_survlangs[] = $baselang;
            rsort($tmp_survlangs);
            $aData['tmp_survlangs'] = $tmp_survlangs;

            if (!isset($aData['menu']['closeurl'])) {
                $aData['menu']['closeurl'] = Yii::app()->request->getUrlReferrer(Yii::app()->createUrl("/admin/responses/sa/browse/surveyid/".$aData['surveyid']));
            }

            $this->getController()->renderPartial("/admin/responses/browsemenubar_view", $aData);
        }
    }

    /**
     * Load menu bar of user group controller.
     * @param array $aData
     * @return void
     */
    public function _userGroupBar(array $aData)
    {
        $ugid = (isset($aData['ugid'])) ? $aData['ugid'] : 0;
        if (!empty($aData['display']['menu_bars']['user_group'])) {
            $data = $aData;
            Yii::app()->loadHelper('database');

            if (!empty($ugid)) {
                $userGroup = UserGroup::model()->findByPk($ugid);
                $uid = Yii::app()->session['loginID'];
                if ($userGroup && $userGroup->hasUser($uid)) {
                    $data['userGroup'] = $userGroup;
                } else {
                    $data['userGroup'] = null;
                }
            }

            $data['imageurl'] = Yii::app()->getConfig("adminimageurl");

            if (isset($aData['usergroupbar']['closebutton']['url'])) {
                $sAlternativeUrl = $aData['usergroupbar']['closebutton']['url'];
                $aData['usergroupbar']['closebutton']['url'] = Yii::app()->request->getUrlReferrer(Yii::app()->createUrl($sAlternativeUrl));
            }

            $this->getController()->renderPartial('/admin/usergroup/usergroupbar_view', $data);
        }
    }

    /**
     * @param string $extractdir
     * @param string $destdir
     * @return array
     */
    protected function _filterImportedResources($extractdir, $destdir)
    {
        $aErrorFilesInfo = array();
        $aImportedFilesInfo = array();

        if (!is_dir($extractdir)) {
                    return array(array(), array());
        }

        if (!is_dir($destdir)) {
                    mkdir($destdir);
        }

        $dh = opendir($extractdir);
        if (!$dh) {
            $aErrorFilesInfo[] = array(
                "filename" => '',
                "status" => gT("Extracted files not found - maybe a permission problem?")
            );    
            return array($aImportedFilesInfo, $aErrorFilesInfo);                        
        }
        while ($direntry = readdir($dh)) {
            if ($direntry != "." && $direntry != "..") {
                if (is_file($extractdir."/".$direntry)) {
                    // is  a file
                    $extfile = (string) substr(strrchr($direntry, '.'), 1);
                    if (!(stripos(','.Yii::app()->getConfig('allowedresourcesuploads').',', ','.$extfile.',') === false)) {
                        // Extension allowed
                        if (!copy($extractdir."/".$direntry, $destdir."/".$direntry)) {
                            $aErrorFilesInfo[] = array(
                            "filename" => $direntry,
                            "status" => gT("Copy failed")
                            );
                        } else {
                            $aImportedFilesInfo[] = array(
                            "filename" => $direntry,
                            "status" => gT("OK")
                            );
                        }
                    } else {
                        // Extension forbidden
                        $aErrorFilesInfo[] = array(
                        "filename" => $direntry,
                        "status" => gT("Forbidden Extension")
                        );
                    }
                    unlink($extractdir."/".$direntry);
                }
            }
        }

        return array($aImportedFilesInfo, $aErrorFilesInfo);
    }

    /**
     * Creates a temporary directory
     *
     * @access protected
     * @param string $dir
     * @param string $prefix
     * @param int $mode
     * @return string
     */
    protected function _tempdir($dir, $prefix = '', $mode = 0700)
    {
        if (substr($dir, -1) != DIRECTORY_SEPARATOR) {
                    $dir .= DIRECTORY_SEPARATOR;
        }

        do {
            $path = $dir.$prefix.mt_rand(0, 9999999);
        }
        while (!mkdir($path, $mode));

        return $path;
    }

    /**
     * Get extra menus from plugins that are using event beforeAdminMenuRender
     *
     * @param array $aData
     * @return array<ExtraMenu>
     */
    protected function fetchExtraMenus(array $aData)
    {
        $event = new PluginEvent('beforeAdminMenuRender', $this);
        $event->set('data', $aData);
        $result = App()->getPluginManager()->dispatchEvent($event);

        $extraMenus = $result->get('extraMenus');

        if ($extraMenus === null) {
            $extraMenus = array();
        }

        return $extraMenus;
    }

}<|MERGE_RESOLUTION|>--- conflicted
+++ resolved
@@ -352,11 +352,7 @@
             $updateModel = new UpdateForm();
             $updateNotification = $updateModel->updateNotification;
 
-<<<<<<< HEAD
-            if($updateNotification->result) {
-=======
             if ($updateNotification->result) {
->>>>>>> 40dada42
                 return $this->getController()->renderPartial("/admin/update/_update_notification", array('security_update_available'=>$updateNotification->security_update));
             }
         }
