--- conflicted
+++ resolved
@@ -344,14 +344,11 @@
 
         if(!isset($aData['display']['footer']) || $aData['display']['footer'] !== false)
             Yii::app()->getController()->_getAdminFooter('http://manual.limesurvey.org', $clang->gT('LimeSurvey online manual'));
-<<<<<<< HEAD
-=======
         
         $out = ob_get_contents();
         ob_clean();
         App()->getClientScript()->render($out);
         echo $out;
->>>>>>> a2ab567d
     }
 
     /**
@@ -376,11 +373,7 @@
         $sqrq = Question::model()->findAllByAttributes(array('parent_qid' => $qid, 'language' => $baselang));
         $aData['sqct'] = $sqct = count($sqrq);
 
-<<<<<<< HEAD
-        $qrrow = Questions::model()->findByAttributes(array('qid' => $qid, 'gid' => $gid, 'sid' => $iSurveyID, 'language' => $baselang));
-=======
         $qrrow = Question::model()->findByAttributes(array('qid' => $qid, 'gid' => $gid, 'sid' => $iSurveyID, 'language' => $baselang));
->>>>>>> a2ab567d
         if (is_null($qrrow)) return;
         $questionsummary = "<div class='menubar'>\n";
 
@@ -748,19 +741,11 @@
         }
         if ($aSurveyInfo['emailnotificationto'] != '')
         {
-<<<<<<< HEAD
-            $surveysummary2 .= $clang->gT("Basic email notification is sent to:") .' '. htmlspecialchars($surveyinfo['emailnotificationto'])."<br />\n";
-=======
             $surveysummary2 .= $clang->gT("Basic email notification is sent to:") .' '. htmlspecialchars($aSurveyInfo['emailnotificationto'])."<br />\n";
->>>>>>> a2ab567d
         }
         if ($aSurveyInfo['emailresponseto'] != '')
         {
-<<<<<<< HEAD
-            $surveysummary2 .= $clang->gT("Detailed email notification with response data is sent to:") .' '. htmlspecialchars($surveyinfo['emailresponseto'])."<br />\n";
-=======
             $surveysummary2 .= $clang->gT("Detailed email notification with response data is sent to:") .' '. htmlspecialchars($aSurveyInfo['emailresponseto'])."<br />\n";
->>>>>>> a2ab567d
         }
 
         $dateformatdetails = getDateFormatData(Yii::app()->session['dateformat']);
@@ -911,15 +896,7 @@
         $aData['sImageURL'] = Yii::app()->getConfig("adminimageurl");
         $aData['clang'] = Yii::app()->lang;
         $aData['surveyid'] = $iSurveyID;
-<<<<<<< HEAD
-        $js_admin_includes[] = Yii::app()->getConfig('generalscripts') . 'jquery/superfish.js';
-        $js_admin_includes[] = Yii::app()->getConfig('generalscripts') . 'jquery/hoverIntent.js';
-        $this->getController()->_js_admin_includes($js_admin_includes);
-        $this->getController()->_css_admin_includes(Yii::app()->getConfig('adminstyleurl')."superfish.css");
-        
-=======
         App()->getClientScript()->registerPackage('jquery-superfish');
->>>>>>> a2ab567d
 
         $tmp_survlangs = Survey::model()->findByPk($iSurveyID)->additionalLanguages;
         $baselang = Survey::model()->findByPk($iSurveyID)->language;
