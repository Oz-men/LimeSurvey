<?php

/*
* LimeSurvey
* Copyright (C) 2007-2011 The LimeSurvey Project Team / Carsten Schmitz
* All rights reserved.
* License: GNU/GPL License v2 or later, see LICENSE.php
* LimeSurvey is free software. This version may have been modified pursuant
* to the GNU General Public License, and as distributed it includes or
* is derivative of works licensed under the GNU General Public License or
* other free or open source software licenses.
* See COPYRIGHT.php for copyright notices and details.
*
*/

/**
* Survey Common Action
*
* This controller contains common functions for survey related views.
*
* @package        LimeSurvey
* @subpackage    Backend
* @author        Shitiz Garg
*/
class Survey_Common_Action extends CAction
{
    public function __construct($controller=null, $id=null)
    {
        parent::__construct($controller, $id);
        Yii::app()->request->updateNavigationStack();
        // Make sure viewHelper can be autoloaded
        Yii::import('application.helpers.viewHelper');
    }

    /**
    * Override runWithParams() implementation in CAction to help us parse
    * requests with subactions.
    *
    * @param array $params URL Parameters
    */
    public function runWithParams($params)
    {
        // Default method that would be called if the subaction and run() do not exist
        $sDefault = 'index';

        // Check for a subaction
        if (empty($params['sa']))
        {
            $sSubAction = $sDefault; // default
        }
        else
        {
            $sSubAction = $params['sa'];
        }
        // Check if the class has the method
        $oClass = new ReflectionClass($this);
        if (!$oClass->hasMethod($sSubAction))
        {
            // If it doesn't, revert to default Yii method, that is run() which should reroute us somewhere else
            $sSubAction = 'run';
        }

        // Populate the params. eg. surveyid -> iSurveyId
        $params = $this->_addPseudoParams($params);

        if (!empty($params['iSurveyId'])) {
            LimeExpressionManager::SetSurveyId($params['iSurveyId']); // must be called early - it clears internal cache if a new survey is being used
        }
        // Check if the method is public and of the action class, not its parents
        // ReflectionClass gets us the methods of the class and parent class
        // If the above method existence check passed, it might not be neceessary that it is of the action class
        $oMethod  = new ReflectionMethod($this, $sSubAction);

        // Get the action classes from the admin controller as the urls necessarily do not equal the class names. Eg. survey -> surveyaction
        $aActions = Yii::app()->getController()->getActionClasses();

        if(empty($aActions[$this->getId()]) || strtolower($oMethod->getDeclaringClass()->name) != strtolower($aActions[$this->getId()]) || !$oMethod->isPublic())
        {
            // Either action doesn't exist in our whitelist, or the method class doesn't equal the action class or the method isn't public
            // So let us get the last possible default method, ie. index
            $oMethod = new ReflectionMethod($this, $sDefault);
        }

        // We're all good to go, let's execute it
        // runWithParamsInternal would automatically get the parameters of the method and populate them as required with the params
        return parent::runWithParamsInternal($this, $oMethod, $params);
    }

    /**
    * Some functions have different parameters, which are just an alias of the
    * usual parameters we're getting in the url. This function just populates
    * those variables so that we don't end up in an error.
    *
    * This is also used while rendering wrapped template
    * {@link Survey_Common_Action::_renderWrappedTemplate()}
    *
    * @param array $params Parameters to parse and populate
    * @return array Populated parameters
    */
    private function _addPseudoParams($params)
    {
        // Return if params isn't an array
        if (empty($params) || !is_array($params)) {
            return $params;
        }

        $pseudos = array(
            'id' => 'iId',
            'gid' => 'iGroupId',
            'qid' => 'iQuestionId',
            /* Unsure we set 'iSurveyId', 'iSurveyID','surveyid' to same final survey id */
            /* priority is surveyid,surveyId,sid : surveyId=1&sid=2 set sid surveyid to 1 */
            'sid' => array('iSurveyId', 'iSurveyID','surveyid'), // Old link use sid
            'surveyId' => array('iSurveyId', 'iSurveyID','surveyid'),// PluginHelper->sidebody : if disable surveyId usage : broke API
            'surveyid' => array('iSurveyId', 'iSurveyID','surveyid'),
            'srid' => 'iSurveyResponseId',
            'scid' => 'iSavedControlId',
            'uid' => 'iUserId',
            'ugid' => 'iUserGroupId',
            'fieldname' => 'sFieldName',
            'fieldtext' => 'sFieldText',
            'action' => 'sAction',
            'lang' => 'sLanguage',
            'browselang' => 'sBrowseLang',
            'tokenids' => 'aTokenIds',
            'tokenid' => 'iTokenId',
            'subaction' => 'sSubAction',
        );

        // Foreach pseudo, take the key, if it exists,
        // Populate the values (taken as an array) as keys in params
        // with that key's value in the params
        // (only if that place is empty)
        foreach ($pseudos as $key => $pseudo) {
            if (isset($params[$key])) {
                $pseudo = (array) $pseudo;
                foreach ($pseudo as $pseud) {
                    if (empty($params[$pseud])) {
                        $params[$pseud] = $params[$key];
                    }
                }
            }
        }

        /* Control sid,gid and qid params validity see #12434 */
        // Fill param with according existing param, replace existing parameters.
        // iGroupId/gid can be found with qid/iQuestionId
        if(!empty($params['iQuestionId'])) {
            if((string)(int)$params['iQuestionId']!==(string)$params['iQuestionId']) { // pgsql need filtering before find
                throw new CHttpException(403,gT("Invalid question id"));
            }
            $oQuestion=Question::model()->find("qid=:qid",array(":qid"=>$params['iQuestionId']));//Move this in model to use cache
            if(!$oQuestion) {
                throw new CHttpException(404,gT("Question not found"));
            }
            if(!isset($params['iGroupId'])) {
                $params['iGroupId']=$params['gid']=$oQuestion->gid;
            }
        }
        // iSurveyId/iSurveyID/sid can be found with gid/iGroupId
        if(!empty($params['iGroupId'])) {
            if((string)(int)$params['iGroupId']!==(string)$params['iGroupId']) { // pgsql need filtering before find
                throw new CHttpException(403,gT("Invalid group id"));
            }
            $oGroup=QuestionGroup::model()->find("gid=:gid",array(":gid"=>$params['iGroupId']));//Move this in model to use cache
            if(!$oGroup) {
                throw new CHttpException(404,gT("Group not found"));
            }
            if(!isset($params['iSurveyId'])) {
                $params['iSurveyId']=$params['iSurveyID']=$params['surveyid']=$params['sid']=$oGroup->sid;
            }
        }
        // Finally control validity of sid
        if(!empty($params['iSurveyId'])) {
            if((string)(int)$params['iSurveyId']!==(string)$params['iSurveyId']) { // pgsql need filtering before find
                // 403 mean The request was valid, but the server is refusing action.
                throw new CHttpException(403,gT("Invalid survey id"));
            }
            $oSurvey=Survey::model()->findByPk($params['iSurveyId']);
            if(!$oSurvey) {
                throw new CHttpException(404,gT("Survey not found"));
            }
            // Minimal permission needed, extra permission must be tested in each controller
            if (!Permission::model()->hasSurveyPermission($params['iSurveyId'], 'survey', 'read')) {
                // 403 mean (too) The user might not have the necessary permissions for a resource.
                // 401 semantically means "unauthenticated"
                throw new CHttpException(403);
            }
            $params['iSurveyId']=$params['iSurveyID']=$params['surveyid']=$params['sid']=$oSurvey->sid;
        }
        // Finally return the populated array
        return $params;
    }

    /**
    * Action classes require them to have a run method. We reroute it to index
    * if called.
    */
    public function run()
    {
        $this->index();
    }

    /**
    * Routes the action into correct subaction
    *
    * @access protected
    * @param string $sa
    * @param string[] $get_vars
    * @return void
    */
    protected function route($sa, array $get_vars)
    {
        $func_args = array();
        foreach ($get_vars as $k => $var)
            $func_args[$k] = Yii::app()->request->getQuery($var);

        return call_user_func_array(array($this, $sa), $func_args);
    }

    /**
    * Renders template(s) wrapped in header and footer
    *
    * Addition of parameters should be avoided if they can be added to $aData
    *
    * NOTE FROM LOUIS : We want to remove this function, wich doesn't respect MVC pattern.
    * The work it's doing should be handle by layout files, and subviews inside views.
    * Eg : for route "admin/survey/sa/listquestiongroups/surveyid/282267"
    *       the Group controller should use a main layout (with admin menu bar as a widget), then render the list view, in wich the question group bar is called as a subview.
    *
    * So for now, we try to evacuate all the renderWrappedTemplate logic (if statements, etc.) to subfunctions, then it will be easier to remove.
    * Comments starting with //// indicate how it should work in the future
    *
    * @param string $sAction Current action, the folder to fetch views from
    * @param string|array $aViewUrls View url(s)
    * @param array $aData Data to be passed on. Optional.
    */
    protected function _renderWrappedTemplate($sAction = '', $aViewUrls = array(), $aData = array())
    {
        // Gather the data
        $aData = $this->_addPseudoParams($aData); //// the check of the surveyid should be done in the Admin controller it self.

        //// This will be handle by subviews inclusions
        $aViewUrls = (array) $aViewUrls; $sViewPath = '/admin/';
        if (!empty($sAction))
            $sViewPath .= $sAction . '/';


        ob_start(); //// That was used before the MVC pattern, in procedural code. Will not be used anymore.

        $this->_showHeaders($aData); //// THe headers will be called from the layout
        $this->_showadminmenu($aData); //// The admin menu will be called from the layout, probably as a widget for dynamic content.
        $this->_userGroupBar($aData);

        //// Here will start the rendering from the controller of the main view.
        //// For example, the Group controller will use the main.php layout, and then render the view list_group.php
        //// This view will call as a subview the questiongroupbar, and then _listquestiongroup subview.

        //// This check will be useless when it will be handle directly by each specific controller.
        if (!empty($aData['surveyid']))
        {
            $aData['oSurvey'] = Survey::model()->findByPk($aData['surveyid']);

            // Needed to evaluate EM expressions in question summary
            // See bug #11845
            LimeExpressionManager::StartProcessingPage(false,true);

            $this->_titlebar($aData);

            //// Each view will call the correct bar as a subview.
            $this->_surveybar($aData);
            $this->_nquestiongroupbar($aData);
            $this->_questionbar($aData);
            $this->_browsemenubar($aData);
            $this->_tokenbar($aData);
            $this->_organizequestionbar($aData);

            //// TODO : Move this div inside each correct view ASAP !
            echo '<div class="container-fluid" id="in_survey_common"><div class="row">';

            $this->_updatenotification();
            $this->_notifications();

            //// Here the main content views.
            $this->_surveysidemenu($aData);
            $this->_listquestiongroups($aData);
            $this->_listquestions($aData);
            $this->_nsurveysummary($aData);

        }
        else
        {
            ///
            $this->_fullpagebar($aData);
            $this->_updatenotification();
            $this->_notifications();
            //// TODO : Move this div inside each correct view ASAP !
            echo '
                    <!-- Full page, started in Survey_Common_Action::render_wrapped_template() -->
                        <div class="container-fluid full-page-wrapper" id="in_survey_common_action">
                            ';
        }

        //// Here the rendering of all the subviews process. Will not be use anymore, because each subview will be directly called from her parent view.

        ////  TODO : while refactoring, we must replace the use of $aViewUrls by $aData[.. conditions ..], and then call to function such as $this->_nsurveysummary($aData);

        // Load views
        foreach ($aViewUrls as $sViewKey => $viewUrl)
        {
            if (empty($sViewKey) || !in_array($sViewKey, array('message', 'output')))
            {
                if (is_numeric($sViewKey))
                {
                    Yii::app()->getController()->renderPartial($sViewPath . $viewUrl, $aData);
                }
                elseif (is_array($viewUrl))
                {
                    foreach ($viewUrl as $aSubData)
                    {
                        $aSubData = array_merge($aData, $aSubData);
                        Yii::app()->getController()->renderPartial($sViewPath . $sViewKey, $aSubData);
                    }
                }
            }
            else
            {
                switch ($sViewKey)
                {
                    //// We'll use some Bootstrap alerts, and call them inside each correct view.
                    // Message
                    case 'message' :
                        if (empty($viewUrl['class']))
                        {
                            Yii::app()->getController()->_showMessageBox($viewUrl['title'], $viewUrl['message']);
                        }
                        else
                        {
                            Yii::app()->getController()->_showMessageBox($viewUrl['title'], $viewUrl['message'], $viewUrl['class']);
                        }
                        break;

                        // Output
                    case 'output' :
                        //// TODO : http://goo.gl/ABl5t5

                        echo $viewUrl;

                        if(isset($aViewUrls['afteroutput']))
                            echo $aViewUrls['afteroutput'];

                        break;
                }
            }
        }

        //// TODO : Move this div inside each correct view ASAP !
        echo '</div>' ;

        if (!empty($aData['surveyid']))
        {
            echo '</div>' ;
        }


        //// THe footer will be called directly from the layout.
        // Footer
        if(!isset($aData['display']['endscripts']) || $aData['display']['endscripts'] !== false)
            Yii::app()->getController()->_loadEndScripts();

        if( !Yii::app()->user->isGuest )
        {
            if(!isset($aData['display']['footer']) || $aData['display']['footer'] !== false)
                Yii::app()->getController()->_getAdminFooter('http://manual.limesurvey.org', gT('LimeSurvey online manual'));
        }
        else{
            echo '</body></html>';
        }

        $out = ob_get_contents();
        ob_clean();
        App()->getClientScript()->render($out);
        echo $out;
    }

    /**
     * Display the update notification
     */
<<<<<<< HEAD
    public function _updatenotification()
=======
    protected function _updatenotification()
>>>>>>> 839bf748
    {
        // Never use Notification model for database update.
        // TODO: Real fix: No database queries while doing database update, meaning
        // don't call _renderWrappedTemplate.
        if (get_class($this) == 'databaseupdate') {
            return;
        }

        if (!Yii::app()->user->isGuest && Yii::app()->getConfig('updatable')) {
            $updateModel = new UpdateForm();
            $updateNotification = $updateModel->updateNotification;
            $urlUpdate = Yii::app()->createUrl("admin/update");
            $currentVersion = Yii::app()->getConfig("buildnumber");
            $superadmins = User::model()->getSuperAdmins();

<<<<<<< HEAD
            if($updateNotification->result) {
                if($updateNotification->security_update) {
                    UniqueNotification::broadcast(array(
                        'title' => gT('Security update!')." (".gT("Current version: ").$currentVersion.")",
                        'message' => gT('A security update is available.')." <a href=".$urlUpdate.">".gT('Click here to use ComfortUpdate.')."</a>"
                    ), $superadmins);
                } else if(Yii::app()->session['unstable_update'] ) {
                    UniqueNotification::broadcast(array(
                        'title' => gT('New UNSTABLE update available')." (".gT("Current version: ").$currentVersion.")",
                        'markAsNew' => false,
                        'message' => gT('A security update is available.')."<a href=".$urlUpdate.">".gT('Click here to use ComfortUpdate.')."</a>"
                    ), $superadmins);
                } else {
                    UniqueNotification::broadcast(array(
                        'title' => gT('New update available')." (".gT("Current version: ").$currentVersion.")",
                        'markAsNew' => false,
                        'message' => gT('A security update is available.')."<a href=".$urlUpdate.">".gT('Click here to use ComfortUpdate.')."</a>"
                    ), $superadmins);
=======
            if ($updateNotification->result) {
                if ($updateNotification->security_update) {
                    UniqueNotification::broadcast(
                        array(
                            'title' => gT('Security update!')." (".gT("Current version: ")
                                . $currentVersion.")",
                            'message' => gT('A security update is available.')." <a href=".$urlUpdate.">"
                                . gT('Click here to use ComfortUpdate.')."</a>",
                            'importance' => Notification::HIGH_IMPORTANCE
                        ),
                        $superadmins
                    );
                } elseif (Yii::app()->session['unstable_update']) {
                    UniqueNotification::broadcast(
                        array(
                            'title' => gT('New UNSTABLE update available')." ("
                                . gT("Current version: ").$currentVersion.")",
                            'markAsNew' => false,
                            'message' => gT('A security update is available.')."<a href=".$urlUpdate.">"
                                . gT('Click here to use ComfortUpdate.')."</a>",
                            'importance' => Notification::HIGH_IMPORTANCE
                        ),
                        $superadmins
                    );
                } else {
                    UniqueNotification::broadcast(
                        array(
                            'title' => gT('New update available')." (".gT("Current version: ").$currentVersion.")",
                            'markAsNew' => false,
                            'message' => gT('A security update is available.')."<a href=".$urlUpdate.">"
                                . gT('Click here to use ComfortUpdate.')."</a>",
                            'importance' => Notification::HIGH_IMPORTANCE
                        ),
                        $superadmins
                    );
>>>>>>> 839bf748
                }
            }
        }
    }

    /**
     * Display notifications
     */
    function _notifications()
    {
            $aMessage = App()->session['arrayNotificationMessages'];
            unset(App()->session['arrayNotificationMessages']);
            return $this->getController()->renderPartial("notifications/notifications", array('aMessage'=>$aMessage));
    }

    /**
     * Survey summary
     */
    function _nsurveysummary($aData)
    {
        if (isset($aData['display']['surveysummary']))
        {
            if ((empty($aData['display']['menu_bars']['surveysummary']) || !is_string($aData['display']['menu_bars']['surveysummary'])) && !empty($aData['gid']))
            {
                $aData['display']['menu_bars']['surveysummary'] = 'viewgroup';
            }
            $this->_surveysummary($aData);
        }
    }

    /**
     * Header
     */
    function _showHeaders($aData)
    {
        if(!isset($aData['display']['header']) || $aData['display']['header'] !== false)
        {
            // Send HTTP header
            header("Content-type: text/html; charset=UTF-8"); // needed for correct UTF-8 encoding
            Yii::app()->getController()->_getAdminHeader();
        }
    }


    /**
    * _showadminmenu() function returns html text for the administration button bar
    *
    * @access public
    * @global string $homedir
    * @global string $scriptname
    * @global string $surveyid
    * @global string $setfont
    * @global string $imageurl
    * @global int $surveyid
    * @return string $adminmenu
    */
    public function _showadminmenu($aData)
    {
        // We don't wont the admin menu to be shown in login page
        if( !Yii::app()->user->isGuest )
        {
            // Default password notification
            if (Yii::app()->session['pw_notify'] && Yii::app()->getConfig("debug") < 2)
            {
                $not = new UniqueNotification(array(
                    'user_id' => App()->user->id,
                    'importance' => Notification::HIGH_IMPORTANCE,
                    'title' => 'Password warning',
                    'message' => '<span class="fa fa-exclamation-circle text-warning"></span>&nbsp;' .
                        gT("Warning: You are still using the default password ('password'). Please change your password and re-login again.")
                ));
                $not->save();
            }

            // Count active survey
            $aData['dataForConfigMenu']['activesurveyscount'] = $aData['activesurveyscount'] = Survey::model()->permission(Yii::app()->user->getId())->active()->count();

            // Count survey
            $aData['dataForConfigMenu']['surveyscount'] = Survey::model()->count();

            // Count user
            $aData['dataForConfigMenu']['userscount'] = User::model()->count();

            //Check if have a comfortUpdate key
            if(getGlobalSetting('emailsmtpdebug')!=null)
            {
                $aData['dataForConfigMenu']['comfortUpdateKey'] = gT('Activated');
            }
            else
            {
                $aData['dataForConfigMenu']['comfortUpdateKey'] = gT('None');
            }

            $aData['sitename'] = Yii::app()->getConfig("sitename");

            $updateModel = new UpdateForm();
            $updateNotification = $updateModel->updateNotification;
            $aData['showupdate'] = Yii::app()->getConfig('updatable') && $updateNotification->result && ! $updateNotification->unstable_update ;

            // Fetch extra menus from plugins, e.g. last visited surveys
            $aData['extraMenus'] = $this->fetchExtraMenus($aData);

            // Get notification menu
            $surveyId = isset($aData['surveyid']) ? $aData['surveyid'] : null;
            Yii::import('application.controllers.admin.NotificationController');
            $aData['adminNotifications'] = NotificationController::getMenuWidget($surveyId, true /* show spinner */);

            $this->getController()->renderPartial("/admin/super/adminmenu", $aData);
        }
    }

    function _titlebar($aData)
    {
        if( isset($aData['title_bar']) ) {
            $this->getController()->renderPartial("/admin/super/title_bar", $aData);
        }
    }

    function _tokenbar($aData)
    {
        if( isset($aData['token_bar']) ) {

            if(isset($aData['token_bar']['closebutton']['url']))
            {
                $sAlternativeUrl = $aData['token_bar']['closebutton']['url'];
                $aData['token_bar']['closebutton']['url'] = Yii::app()->request->getUrlReferrer( Yii::app()->createUrl($sAlternativeUrl) );
            }

            $this->getController()->renderPartial("/admin/token/token_bar", $aData);
        }
    }

    /**
     * Render the save/cancel bar for Organize question groups/questions
     *
     * @param array $aData
     *
     * @since 2014-09-30
     * @author Olle Haerstedt
     */
    function _organizequestionbar($aData)
    {
        if (isset($aData['organizebar']))
        {
            if(isset($aData['questionbar']['closebutton']['url']))
            {
                $sAlternativeUrl = $aData['questionbar']['closebutton']['url'];
                $aData['questionbar']['closebutton']['url'] = Yii::app()->request->getUrlReferrer( Yii::app()->createUrl($sAlternativeUrl) );
            }

            $aData['questionbar'] = $aData['organizebar'];
            $this->getController()->renderPartial("/admin/survey/Question/questionbar_view", $aData);
        }
    }

    /**
    * Shows admin menu for question
    *
    * @param int Survey id
    * @param int Group id
    * @param int Question id
    * @param string action
    */
    function _questionbar($aData)
    {
        if(isset($aData['questionbar']))
        {
            if (is_object($aData['oSurvey']))
            {

                $iSurveyID = $aData['surveyid'];
                $oSurvey = $aData['oSurvey'];
                $gid = $aData['gid'];
                $qid = $aData['qid'];

                // action
                $action = (!empty($aData['display']['menu_bars']['qid_action'])) ? $aData['display']['menu_bars']['qid_action'] : null;
                $baselang = $oSurvey->language;

                //Show Question Details
                //Count answer-options for this question
                $aData['qct'] = Answer::model()->countByAttributes(array('qid' => $qid, 'language' => $baselang));

                //Count sub-questions for this question
                $aData['sqct'] = Question::model()->countByAttributes(array('parent_qid' => $qid, 'language' => $baselang));

                $qrrow = Question::model()->findByAttributes(array('qid' => $qid, 'gid' => $gid, 'sid' => $iSurveyID, 'language' => $baselang));
                if (is_null($qrrow)) return;
                $questionsummary = "<div class='menubar'>\n";

                // Check if other questions in the Survey are dependent upon this question
                $condarray = getQuestDepsForConditions($iSurveyID, "all", "all", $qid, "by-targqid", "outsidegroup");

                $surveyinfo = $oSurvey->attributes;

                $surveyinfo = array_map('flattenText', $surveyinfo);
                $aData['activated'] = $surveyinfo['active'];

                $qrrow = $qrrow->attributes;
                $aData['languagelist'] = $oSurvey->getAllLanguages();
                $aData['qtypes'] = $qtypes = getQuestionTypeList('', 'array');
                $aData['action'] = $action;
                $aData['surveyid'] = $iSurveyID;
                $aData['qid'] = $qid;
                $aData['gid'] = $gid;
                $aData['qrrow'] = $qrrow;
                $aData['baselang'] = $baselang;

                $aAttributesWithValues = Question::model()->getAdvancedSettingsWithValues($qid, $qrrow['type'], $iSurveyID, $baselang);

                $DisplayArray = array();
                foreach ($aAttributesWithValues as $aAttribute)
                {
                    if (($aAttribute['i18n'] == false && isset($aAttribute['value']) && $aAttribute['value'] != $aAttribute['default']) ||
                        ($aAttribute['i18n'] == true && isset($aAttribute['value'][$baselang]) && $aAttribute['value'][$baselang] != $aAttribute['default']))
                    {
                        if ($aAttribute['inputtype'] == 'singleselect')
                        {
                            if(isset($aAttribute['options'][$aAttribute['value']]))
                                $aAttribute['value'] = $aAttribute['options'][$aAttribute['value']];
                        }
                        $DisplayArray[] = $aAttribute;
                    }
                }

                $aData['advancedsettings'] = $DisplayArray;
                $aData['condarray'] = $condarray;
                if(isset($aData['questionbar']['closebutton']['url']))
                {
                    $sAlternativeUrl = $aData['questionbar']['closebutton']['url'];
                    $aData['questionbar']['closebutton']['url'] = Yii::app()->request->getUrlReferrer( Yii::app()->createUrl($sAlternativeUrl) );
                }
                $questionsummary .= $this->getController()->renderPartial('/admin/survey/Question/questionbar_view', $aData, true);
                $finaldata['display'] = $questionsummary;
                $this->getController()->renderPartial('/survey_view', $finaldata);
            }
            else
            {
                Yii::app()->session['flashmessage'] = gT("Invalid survey ID");
                $this->getController()->redirect(array("admin/index"));
            }
        }
    }

    /**
     * Show admin menu for question group view
     *
     * @param array $aData ?
     */
    function _nquestiongroupbar($aData)
    {
        if(isset($aData['questiongroupbar']))
        {
            if(!isset($aData['gid']))
            {
                if(isset($_GET['gid']))
                {
                   $aData['gid'] = $_GET['gid'];
                }
            }

            $aData['surveyIsActive'] = $aData['oSurvey']->active !== 'N';

            $surveyid = $aData['surveyid'];
            $gid = $aData['gid'];
            $oSurvey = $aData['oSurvey'];
            $baselang =$oSurvey->language;

            $aData['sumcount4'] = Question::model()->countByAttributes(array('sid' => $surveyid, 'gid' => $gid, 'language' => $baselang));

            $sumresult1 = Survey::model()->with(array(
                'languagesettings' => array('condition' => 'surveyls_language=language'))
                )->findByPk($surveyid); //$sumquery1, 1) ; //Checked //  if surveyid is invalid then die to prevent errors at a later time
            $surveyinfo = $sumresult1->attributes;
            $surveyinfo = array_merge($surveyinfo, $sumresult1->defaultlanguage->attributes);
            $surveyinfo = array_map('flattenText', $surveyinfo);
            //$surveyinfo = array_map('htmlspecialchars', $surveyinfo);
            $aData['activated'] = $activated = $surveyinfo['active'];

            $condarray = getGroupDepsForConditions($surveyid, "all", $gid, "by-targgid");
            $aData['condarray'] = $condarray;

            $aData['languagelist'] = $oSurvey->getAllLanguages();

            if(isset($aData['questiongroupbar']['closebutton']['url']))
            {
                $sAlternativeUrl = $aData['questiongroupbar']['closebutton']['url'];
                $aData['questiongroupbar']['closebutton']['url'] = Yii::app()->request->getUrlReferrer(Yii::app()->createUrl($sAlternativeUrl));
            }

            $this->getController()->renderPartial("/admin/survey/QuestionGroups/questiongroupbar_view", $aData);
        }
    }

    function _fullpagebar($aData)
    {
        if((isset($aData['fullpagebar'])))
        {
            if(isset($aData['fullpagebar']['closebutton']['url']) && !isset($aData['fullpagebar']['closebutton']['url_keep']))
            {
                $sAlternativeUrl        = '/admin/index';
                $aData['fullpagebar']['closebutton']['url'] = Yii::app()->request->getUrlReferrer( Yii::app()->createUrl($sAlternativeUrl));
            }
            $this->getController()->renderPartial("/admin/super/fullpagebar_view", $aData);
        }
    }

    /**
     * Shows admin menu for surveys
     * @param int Survey id
     */
    function _surveybar($aData)
    {
        if((isset($aData['surveybar'])))
        {
            $iSurveyID = $aData['surveyid'];
            $oSurvey = $aData['oSurvey'];
            $gid = isset($aData['gid'])?$aData['gid']:null;
            $surveyinfo = ( isset($aData['surveyinfo']) )?$aData['surveyinfo']:$oSurvey->surveyinfo;
            $baselang = $surveyinfo['language'];

            $activated = ($surveyinfo['active'] == 'Y');
            App()->getClientScript()->registerPackage('js-cookie');

            //Parse data to send to view
            $aData['surveyinfo'] = $surveyinfo;

            // ACTIVATE SURVEY BUTTON
            $aData['activated'] = $activated;

            $condition = array('sid' => $iSurveyID, 'parent_qid' => 0, 'language' => $baselang);

            $sumcount3 = Question::model()->countByAttributes($condition); //Checked

            $aData['canactivate'] = $sumcount3 > 0 && Permission::model()->hasSurveyPermission($iSurveyID, 'surveyactivation', 'update');
            $aData['candeactivate'] = Permission::model()->hasSurveyPermission($iSurveyID, 'surveyactivation', 'update');
            $aData['expired'] = $surveyinfo['expires'] != '' && ($surveyinfo['expires'] < dateShift(date("Y-m-d H:i:s"), "Y-m-d H:i", Yii::app()->getConfig('timeadjust')));
            $aData['notstarted'] = ($surveyinfo['startdate'] != '') && ($surveyinfo['startdate'] > dateShift(date("Y-m-d H:i:s"), "Y-m-d H:i", Yii::app()->getConfig('timeadjust')));

            // Start of suckerfish menu
            // TEST BUTTON
            if (!$activated)
            {
                $aData['icontext'] = gT("Preview survey");
            }
            else
            {
                $aData['icontext'] = gT("Execute survey");
            }

            $aData['baselang'] = $oSurvey->language;
            $aData['additionallanguages'] = $oSurvey->getAdditionalLanguages();
            $aData['languagelist'] =  $oSurvey->getAllLanguages();
            $aData['onelanguage']=(count($aData['languagelist'])==1);

            $aData['hasadditionallanguages'] = (count($aData['additionallanguages']) > 0);

            // EDIT SURVEY TEXT ELEMENTS BUTTON
            $aData['surveylocale'] = Permission::model()->hasSurveyPermission($iSurveyID, 'surveylocale', 'read');
            // EDIT SURVEY SETTINGS BUTTON
            $aData['surveysettings'] = Permission::model()->hasSurveyPermission($iSurveyID, 'surveysettings', 'read');
            // Survey permission item
            $aData['surveysecurity'] = Permission::model()->hasSurveyPermission($iSurveyID, 'surveysecurity', 'read');
            // CHANGE QUESTION GROUP ORDER BUTTON
            $aData['surveycontentread'] = Permission::model()->hasSurveyPermission($iSurveyID, 'surveycontent', 'read');
            $aData['groupsum'] = (getGroupSum($iSurveyID, $surveyinfo['language']) > 1);
            // SET SURVEY QUOTAS BUTTON
            $aData['quotas'] = Permission::model()->hasSurveyPermission($iSurveyID, 'quotas', 'read');
            // Assessment menu item
            $aData['assessments'] = Permission::model()->hasSurveyPermission($iSurveyID, 'assessments', 'read');
            // EDIT SURVEY TEXT ELEMENTS BUTTON
            // End if survey properties
            // Tools menu item
            // Delete survey item
            $aData['surveydelete'] = Permission::model()->hasSurveyPermission($iSurveyID, 'survey', 'delete');
            // Translate survey item
            $aData['surveytranslate'] = Permission::model()->hasSurveyPermission($iSurveyID, 'translations', 'read');
            // RESET SURVEY LOGIC BUTTON
            //$sumquery6 = "SELECT count(*) FROM ".db_table_name('conditions')." as c, ".db_table_name('questions')."
            // as q WHERE c.qid = q.qid AND q.sid=$iSurveyID"; //Getting a count of conditions for this survey
            // TMSW Condition->Relevance:  How is conditionscount used?  Should Relevance do the same?

            // Only show survey properties menu if at least one item is permitted
            $aData['showSurveyPropertiesMenu'] =
                   $aData['surveylocale']
                || $aData['surveysettings']
                || $aData['surveysecurity']
                || $aData['surveycontentread']
                || $aData['quotas']
                || $aData['assessments'];

            // Put menu items in tools menu
            $event = new PluginEvent('beforeToolsMenuRender', $this);
            $event->set('surveyId', $iSurveyID);
            App()->getPluginManager()->dispatchEvent($event);
            $extraToolsMenuItems = $event->get('menuItems');
            $aData['extraToolsMenuItems'] = $extraToolsMenuItems;

            // Add new menus in survey bar
            $event = new PluginEvent('beforeSurveyBarRender', $this);
            $event->set('surveyId', $iSurveyID);
            App()->getPluginManager()->dispatchEvent($event);
            $beforeSurveyBarRender = $event->get('menus');
            $aData['beforeSurveyBarRender'] = $beforeSurveyBarRender ? $beforeSurveyBarRender : array();

            // Only show tools menu if at least one item is permitted
            $aData['showToolsMenu'] =
                   $aData['surveydelete']
                || $aData['surveytranslate']
                || Permission::model()->hasSurveyPermission($iSurveyID, 'surveycontent', 'update')
                || !is_null($extraToolsMenuItems);

            $iConditionCount = Condition::model()->with(Array('questions'=>array('condition'=>'sid ='.$iSurveyID)))->count();

            $aData['surveycontent'] = Permission::model()->hasSurveyPermission($iSurveyID, 'surveycontent', 'update');
            $aData['conditionscount'] = ($iConditionCount > 0);
            // Eport menu item
            $aData['surveyexport'] = Permission::model()->hasSurveyPermission($iSurveyID, 'surveycontent', 'export');
            // PRINTABLE VERSION OF SURVEY BUTTON
            // SHOW PRINTABLE AND SCANNABLE VERSION OF SURVEY BUTTON
            //browse responses menu item
            $aData['respstatsread'] = Permission::model()->hasSurveyPermission($iSurveyID, 'responses', 'read')
                || Permission::model()->hasSurveyPermission($iSurveyID, 'statistics', 'read')
                || Permission::model()->hasSurveyPermission($iSurveyID, 'responses', 'export');
            // Data entry screen menu item
            $aData['responsescreate'] = Permission::model()->hasSurveyPermission($iSurveyID, 'responses', 'create');
            $aData['responsesread'] = Permission::model()->hasSurveyPermission($iSurveyID, 'responses', 'read');
            // TOKEN MANAGEMENT BUTTON
            $bTokenExists = tableExists('{{tokens_' . $iSurveyID . '}}');
            if(!$bTokenExists) {
                $aData['tokenmanagement'] = Permission::model()->hasSurveyPermission($iSurveyID, 'surveysettings', 'update')
                    || Permission::model()->hasSurveyPermission($iSurveyID, 'tokens', 'create');
            }
            else {
                $aData['tokenmanagement'] = Permission::model()->hasSurveyPermission($iSurveyID, 'surveysettings', 'update')
                    || Permission::model()->hasSurveyPermission($iSurveyID, 'tokens', 'create')
                    || Permission::model()->hasSurveyPermission($iSurveyID, 'tokens', 'read')
                    || Permission::model()->hasSurveyPermission($iSurveyID, 'tokens', 'export')
                    || Permission::model()->hasSurveyPermission($iSurveyID, 'tokens', 'import'); // and export / import ?
            }

            $aData['gid'] = $gid; // = $this->input->post('gid');

            if (Permission::model()->hasSurveyPermission($iSurveyID, 'surveycontent', 'read'))
            {
                $aData['permission'] = true;
            }
            else
            {
                $aData['gid'] = $gid = null;
                $qid = null;
                $aData['permission'] = false;
            }

            if (getGroupListLang($gid, $baselang, $iSurveyID))
            {
                $aData['groups'] = getGroupListLang($gid, $baselang, $iSurveyID);
            }
            else
            {
                $aData['groups'] = "<option>" . gT("None") . "</option>";
            }

            $aData['GidPrev'] = $GidPrev = getGidPrevious($iSurveyID, $gid);

            $aData['GidNext'] = $GidNext = getGidNext($iSurveyID, $gid);
            $aData['iIconSize'] = Yii::app()->getConfig('adminthemeiconsize');

            if(isset($aData['surveybar']['closebutton']['url']))
            {
                $sAlternativeUrl = $aData['surveybar']['closebutton']['url'];
                $aData['surveybar']['closebutton']['url'] = Yii::app()->request->getUrlReferrer( Yii::app()->createUrl($sAlternativeUrl));
            }

            if($aData['gid']==null)
                $this->getController()->renderPartial("/admin/survey/surveybar_view", $aData);
        }
    }


    /**
     * Show side menu for survey view
     * @param array $aData all the needed data
     */
    function _surveysidemenu($aData)
    {

        $iSurveyID = $aData['surveyid'];
        // TODO : create subfunctions
        $sumresult1 = Survey::model()->with(array(
            'languagesettings' => array('condition'=>'surveyls_language=language'))
        )->find('sid = :surveyid', array(':surveyid' => $aData['surveyid'])); //$sumquery1, 1) ; //Checked

        if (Permission::model()->hasSurveyPermission($iSurveyID, 'surveycontent', 'read'))
        {
            $aData['permission'] = true;
        }
        else
        {
            $aData['gid'] = $gid = null;
            $qid = null;
            $aData['permission'] = false;
        }

        if (!is_null($sumresult1))
        {
            $surveyinfo = $sumresult1->attributes;
            $surveyinfo = array_merge($surveyinfo, $sumresult1->defaultlanguage->attributes);
            $surveyinfo = array_map('flattenText', $surveyinfo);
            $aData['activated'] = ($surveyinfo['active'] == 'Y');

            // Tokens
            $bTokenExists = tableExists('{{tokens_' . $iSurveyID . '}}');
            if (!$bTokenExists) {
                $aData['tokenmanagement'] = Permission::model()->hasSurveyPermission($iSurveyID, 'surveysettings', 'update')
                    || Permission::model()->hasSurveyPermission($iSurveyID, 'tokens', 'create');
            }
            else {
                $aData['tokenmanagement'] = Permission::model()->hasSurveyPermission($iSurveyID, 'surveysettings', 'update')
                    || Permission::model()->hasSurveyPermission($iSurveyID, 'tokens', 'create')
                    || Permission::model()->hasSurveyPermission($iSurveyID, 'tokens', 'read')
                    || Permission::model()->hasSurveyPermission($iSurveyID, 'tokens', 'export')
                    || Permission::model()->hasSurveyPermission($iSurveyID, 'tokens', 'import'); // and export / import ?
            }

            // Question explorer
            $aGroups = QuestionGroup::model()->findAllByAttributes(array('sid' => $iSurveyID, "language" => $sumresult1->defaultlanguage->surveyls_language),array('order'=>'group_order ASC'));
            if(count($aGroups))
            {
                foreach($aGroups as $group)
                {
                    $group->aQuestions = Question::model()->findAllByAttributes(array("sid"=>$iSurveyID, "gid"=>$group['gid'],"language"=>$sumresult1->defaultlanguage->surveyls_language), array('order'=>'question_order ASC'));

                    foreach($group->aQuestions as $question)
                    {
                        if(is_object($question))
                        {
                            $question->question = viewHelper::flatEllipsizeText($question->question,true,60,'[...]',0.5);
                        }
                    }
                }
            }
            $aData['quickmenu'] = $this->renderQuickmenu($aData);
            $aData['beforeSideMenuRender'] = $this->beforeSideMenuRender($aData);
            $aData['aGroups'] = $aGroups;
            $aData['surveycontent'] = Permission::model()->hasSurveyPermission($aData['surveyid'], 'surveycontent', 'read');
            $aData['surveycontentupdate'] = Permission::model()->hasSurveyPermission($aData['surveyid'], 'surveycontent', 'update');
            $aData['sideMenuBehaviour'] = getGlobalSetting('sideMenuBehaviour');
            $this->getController()->renderPartial("/admin/super/sidemenu", $aData);
        }
        else
        {
            Yii::app()->session['flashmessage'] = gT("Invalid survey ID");
            $this->getController()->redirect(array("admin/index"));
        }
    }

    /**
     * Render the quick-menu that is shown
     * when side-menu is hidden.
     *
     * Only show home-icon for now.
     *
     * Add support for plugin to attach
     * icon elements using event afterQuickMenuLoad
     *
     * @param array $aData
     * @return string
     * @todo Make quick-menu user configurable
     */
    protected function renderQuickmenu(array $aData)
    {
        $event = new PluginEvent('afterQuickMenuLoad', $this);
        $event->set('aData', $aData);
        $result = App()->getPluginManager()->dispatchEvent($event);

        $quickMenuItems = $result->get('quickMenuItems');
        if (!empty($quickMenuItems))
        {
            usort($quickMenuItems, function($b1, $b2) {
                return (int) $b1['order'] > (int) $b2['order'];
            });
        }

        $aData['quickMenuItems'] = $quickMenuItems;

        if ($aData['quickMenuItems'] === null)
        {
            $aData['quickMenuItems'] = array();
        }

        $html = $this->getController()->renderPartial('/admin/super/quickmenu', $aData, true);
        return $html;
    }

    /**
     * Returns content from event beforeSideMenuRender
     * @return string
     */
    protected function beforeSideMenuRender(array $aData)
    {
        $event = new PluginEvent('beforeSideMenuRender', $this);
        $event->set('aData', $aData);
        $result = App()->getPluginManager()->dispatchEvent($event);
        return $result->get('html');
    }

    /**
     * listquestion groups
     */
    private function _listquestiongroups($aData)
    {
        if ( isset($aData['display']['menu_bars']['listquestiongroups']) )
        {
            $this->getController()->renderPartial("/admin/survey/QuestionGroups/listquestiongroups", $aData);
        }
    }

    private function _listquestions($aData)
    {
        if ( isset($aData['display']['menu_bars']['listquestions']) )
        {
            $iSurveyID = $aData['surveyid'];
            $oSurvey = $aData['oSurvey'];
            $baselang = $oSurvey->language;

            // The DataProvider will be build from the Question model, search method
            $model = new Question('search');

            // Global filter
            if (isset($_GET['Question']))
                $model->attributes = $_GET['Question'];

            // Filter group
            if (isset($_GET['gid']))
                $model->gid = $_GET['gid'];

            // Set number of page
            if (isset($_GET['pageSize']))
                Yii::app()->user->setState('pageSize',(int)$_GET['pageSize']);

            // We filter the current survey id
            $model->sid = $iSurveyID;
            $model->language = $baselang;

            $aData['model']=$model;

            $this->getController()->renderPartial("/admin/survey/Question/listquestions", $aData);
        }
    }

    /**
    * Show survey summary
    * @param int Survey id
    * @param string Action to be performed
    */
    public function _surveysummary($aData)
    {
        $iSurveyID = $aData['surveyid'];

        $aSurveyInfo=getSurveyInfo($iSurveyID);
        $oSurvey = $aData['oSurvey'];
        $baselang = $aSurveyInfo['language'];
        $activated = $aSurveyInfo['active'];

        $condition = array('sid' => $iSurveyID, 'parent_qid' => 0, 'language' => $baselang);

        $sumcount3 = Question::model()->countByAttributes($condition); //Checked
        $condition = array('sid' => $iSurveyID, 'language' => $baselang);
        $sumcount2 = QuestionGroup::model()->countByAttributes($condition); //Checked

        //SURVEY SUMMARY
        $aAdditionalLanguages = $oSurvey->additionalLanguages;
        $surveysummary2 = "";
        if ($aSurveyInfo['anonymized'] != "N")
        {
            $surveysummary2 .= gT("Responses to this survey are anonymized.") . "<br />";
        }
        else
        {
            $surveysummary2 .= gT("Responses to this survey are NOT anonymized.") . "<br />";
        }
        if ($aSurveyInfo['format'] == "S")
        {
            $surveysummary2 .= gT("It is presented question by question.") . "<br />";
        }
        elseif ($aSurveyInfo['format'] == "G")
        {
            $surveysummary2 .= gT("It is presented group by group.") . "<br />";
        }
        else
        {
            $surveysummary2 .= gT("It is presented on one single page.") . "<br />";
        }
        if ($aSurveyInfo['questionindex'] > 0)
        {
            if ($aSurveyInfo['format'] == 'A')
            {
                $surveysummary2 .= gT("No question index will be shown with this format.") . "<br />";
            }
            elseif ($aSurveyInfo['questionindex'] == 1)
            {
                $surveysummary2 .= gT("A question index will be shown; participants will be able to jump between viewed questions.") . "<br />";
            }
            elseif ($aSurveyInfo['questionindex'] == 2)
            {
                $surveysummary2 .= gT("A full question index will be shown; participants will be able to jump between relevant questions.") . "<br />";
            }
        }
        if ($aSurveyInfo['datestamp'] == "Y")
        {
            $surveysummary2 .= gT("Responses will be date stamped.") . "<br />";
        }
        if ($aSurveyInfo['ipaddr'] == "Y")
        {
            $surveysummary2 .= gT("IP Addresses will be logged") . "<br />";
        }
        if ($aSurveyInfo['refurl'] == "Y")
        {
            $surveysummary2 .= gT("Referrer URL will be saved.") . "<br />";
        }
        if ($aSurveyInfo['usecookie'] == "Y")
        {
            $surveysummary2 .= gT("It uses cookies for access control.") . "<br />";
        }
        if ($aSurveyInfo['allowregister'] == "Y")
        {
            $surveysummary2 .= gT("If tokens are used, the public may register for this survey") . "<br />";
        }
        if ($aSurveyInfo['allowsave'] == "Y" && $aSurveyInfo['tokenanswerspersistence'] == 'N')
        {
            $surveysummary2 .= gT("Participants can save partially finished surveys") . "<br />\n";
        }
        if ($aSurveyInfo['emailnotificationto'] != '')
        {
            $surveysummary2 .= gT("Basic email notification is sent to:") .' '. htmlspecialchars($aSurveyInfo['emailnotificationto'])."<br />\n";
        }
        if ($aSurveyInfo['emailresponseto'] != '')
        {
            $surveysummary2 .= gT("Detailed email notification with response data is sent to:") .' '. htmlspecialchars($aSurveyInfo['emailresponseto'])."<br />\n";
        }

        $dateformatdetails = getDateFormatData(Yii::app()->session['dateformat']);
        if (trim($aSurveyInfo['startdate']) != '')
        {
            Yii::import('application.libraries.Date_Time_Converter');
            $datetimeobj = new Date_Time_Converter($aSurveyInfo['startdate'], 'Y-m-d H:i:s');
            $aData['startdate'] = $datetimeobj->convert($dateformatdetails['phpdate'] . ' H:i');
        }
        else
        {
            $aData['startdate'] = "-";
        }

        if (trim($aSurveyInfo['expires']) != '')
        {
            //$constructoritems = array($surveyinfo['expires'] , "Y-m-d H:i:s");
            Yii::import('application.libraries.Date_Time_Converter');
            $datetimeobj = new Date_Time_Converter($aSurveyInfo['expires'], 'Y-m-d H:i:s');
            //$datetimeobj = new Date_Time_Converter($surveyinfo['expires'] , "Y-m-d H:i:s");
            $aData['expdate'] = $datetimeobj->convert($dateformatdetails['phpdate'] . ' H:i');
        }
        else
        {
            $aData['expdate'] = "-";
        }

        if (!$aSurveyInfo['language'])
        {
            $aData['language'] = getLanguageNameFromCode($currentadminlang, false);
        }
        else
        {
            $aData['language'] = getLanguageNameFromCode($aSurveyInfo['language'], false);
        }

        if ($aSurveyInfo['surveyls_urldescription'] == "") {
            $aSurveyInfo['surveyls_urldescription'] = htmlspecialchars($aSurveyInfo['surveyls_url']);
        }

        if ($aSurveyInfo['surveyls_url'] != "") {
            $aData['endurl'] = " <a target='_blank' href=\"" . htmlspecialchars($aSurveyInfo['surveyls_url']) . "\" title=\"" . htmlspecialchars($aSurveyInfo['surveyls_url']) . "\">".flattenText($aSurveyInfo['surveyls_urldescription'])."</a>";
        } else {
            $aData['endurl'] = "-";
        }

        $aData['sumcount3'] = $sumcount3;
        $aData['sumcount2'] = $sumcount2;

        if ($activated == "N") {
            $aData['activatedlang'] = gT("No");
        } else {
            $aData['activatedlang'] = gT("Yes");
        }

        $aData['activated'] = $activated;
        if ($activated == "Y") {
            $aData['surveydb'] = Yii::app()->db->tablePrefix . "survey_" . $iSurveyID;
        }

        $aData['warnings'] = "";
        if ($activated == "N" && $sumcount3 == 0) {
            $aData['warnings'] = gT("Survey cannot be activated yet.") . "<br />\n";
            if ($sumcount2 == 0 && Permission::model()->hasSurveyPermission($iSurveyID, 'surveycontent', 'create')) {
                $aData['warnings'] .= "<span class='statusentryhighlight'>[" . gT("You need to add question groups") . "]</span><br />";
            }
            if ($sumcount3 == 0 && Permission::model()->hasSurveyPermission($iSurveyID, 'surveycontent', 'create')) {
                $aData['warnings'] .= "<span class='statusentryhighlight'>[" . gT("You need to add questions") . "]</span><br />";
            }
        }
        $aData['hints'] = $surveysummary2;

        //return (array('column'=>array($columns_used,$hard_limit) , 'size' => array($length, $size_limit) ));
        //        $aData['tableusage'] = getDBTableUsage($iSurveyID);
        // ToDo: Table usage is calculated on every menu display which is too slow with bug surveys.
        // Needs to be moved to a database field and only updated if there are question/subquestions added/removed (it's currently also not functional due to the port)
        //

        $aData['tableusage'] = false;
        $aData['aAdditionalLanguages'] = $aAdditionalLanguages;
        $aData['surveyinfo'] = $aSurveyInfo;
        $aData['groups_count'] = $sumcount2;

        // We get the state of the quickaction
        // If the survey is new (ie: it has no group), it is opened by default
        $setting_entry = 'quickaction_'.Yii::app()->user->getId();
        $aData['quickactionstate'] = ($sumcount2<1)?1:getGlobalSetting($setting_entry);

        $content = $this->getController()->renderPartial("/admin/survey/surveySummary_view", $aData, true);
        $this->getController()->renderPartial("/admin/super/sidebody", array(
            'content' => $content,
            'sideMenuOpen' => true
        ));
    }

    /**
    * Browse Menu Bar
    */
    public function _browsemenubar($aData)
    {
        if (!empty($aData['display']['menu_bars']['browse']) && !empty($aData['surveyid']))
        {
            //BROWSE MENU BAR
            $iSurveyID=$aData['surveyid'];
            $oSurvey = $aData['oSurvey'];
            $aData['title'] = $aData['display']['menu_bars']['browse'];
            $aData['thissurvey'] = getSurveyInfo($iSurveyID);
            $aData['surveyid'] = $iSurveyID;

            $tmp_survlangs = $oSurvey->additionalLanguages;
            $baselang = $oSurvey->language;
            $tmp_survlangs[] = $baselang;
            rsort($tmp_survlangs);
            $aData['tmp_survlangs'] = $tmp_survlangs;

            if(!isset($aData['menu']['closeurl']))
            {
                $aData['menu']['closeurl'] = Yii::app()->request->getUrlReferrer(Yii::app()->createUrl("/admin/responses/sa/browse/surveyid/".$aData['surveyid']) );
            }

            $this->getController()->renderPartial("/admin/responses/browsemenubar_view", $aData);
        }
    }
    /**
    * Load menu bar of user group controller.
    * @return void
    */
    public function _userGroupBar($aData)
    {
        $ugid = (isset($aData['ugid'])) ? $aData['ugid'] : 0 ;
        if (!empty($aData['display']['menu_bars']['user_group']))
        {
            $data = $aData;
            Yii::app()->loadHelper('database');

            if (!empty($ugid)) {
                $sQuery = "SELECT gp.* FROM {{user_groups}} AS gp, {{user_in_groups}} AS gu WHERE gp.ugid=gu.ugid AND gp.ugid = {$ugid}";
                if (!Permission::model()->hasGlobalPermission('superadmin','read'))
                {
                    $sQuery .=" AND gu.uid = ".Yii::app()->session['loginID'];
                }

                $grpresult = Yii::app()->db->createCommand($sQuery)->queryRow();  //Checked

                if ($grpresult) {
                    $grpresultcount=1;
                    $grow = array_map('htmlspecialchars', $grpresult);
                }
                else
                {
                    $grpresultcount=0;
                    $grow = false;
                }

                $data['grow'] = $grow;
                $data['grpresultcount'] = $grpresultcount;

            }

            $data['ugid'] = $ugid;
            $data['imageurl'] = Yii::app()->getConfig("adminimageurl");

            if(isset($aData['usergroupbar']['closebutton']['url']))
            {
                $sAlternativeUrl = $aData['usergroupbar']['closebutton']['url'];
                $aData['usergroupbar']['closebutton']['url'] = Yii::app()->request->getUrlReferrer( Yii::app()->createUrl($sAlternativeUrl) );
            }

            $this->getController()->renderPartial('/admin/usergroup/usergroupbar_view', $data);
        }
    }

    /**
     * @param string $extractdir
     * @param string $destdir
     */
    protected function _filterImportedResources($extractdir, $destdir)
    {
        $aErrorFilesInfo = array();
        $aImportedFilesInfo = array();

        if (!is_dir($extractdir))
            return array(array(), array());

        if (!is_dir($destdir))
            mkdir($destdir);

        $dh = opendir($extractdir);

        while ($direntry = readdir($dh))
        {
            if ($direntry != "." && $direntry != "..")
            {
                if (is_file($extractdir . "/" . $direntry))
                {
                    // is  a file
                    $extfile = substr(strrchr($direntry, '.'), 1);
                    if (!(stripos(',' . Yii::app()->getConfig('allowedresourcesuploads') . ',', ',' . $extfile . ',') === false))
                    {
                        // Extension allowed
                        if (!copy($extractdir . "/" . $direntry, $destdir . "/" . $direntry))
                        {
                            $aErrorFilesInfo[] = Array(
                            "filename" => $direntry,
                            "status" => gT("Copy failed")
                            );
                        }
                        else
                        {
                            $aImportedFilesInfo[] = Array(
                            "filename" => $direntry,
                            "status" => gT("OK")
                            );
                        }
                    }
                    else
                    {
                        // Extension forbidden
                        $aErrorFilesInfo[] = Array(
                        "filename" => $direntry,
                        "status" => gT("Forbidden Extension")
                        );
                    }
                    unlink($extractdir . "/" . $direntry);
                }
            }
        }

        return array($aImportedFilesInfo, $aErrorFilesInfo);
    }


    /**
    * Creates a temporary directory
    *
    * @access protected
    * @param string $dir
    * @param string $prefix
    * @param int $mode
    * @return string
    */
    protected function _tempdir($dir, $prefix='', $mode=0700)
    {
        if (substr($dir, -1) != DIRECTORY_SEPARATOR)
            $dir .= DIRECTORY_SEPARATOR;

        do
        {
            $path = $dir . $prefix . mt_rand(0, 9999999);
        }
        while (!mkdir($path, $mode));

        return $path;
    }

    /**
     * Get extra menus from plugins that are using event beforeAdminMenuRender
     *
     * @param array $aData
     * @return array<ExtraMenu>
     */
    protected function fetchExtraMenus(array $aData)
    {
        $event = new PluginEvent('beforeAdminMenuRender', $this);
        $event->set('data', $aData);
        $result = App()->getPluginManager()->dispatchEvent($event);

        $extraMenus = $result->get('extraMenus');

        if ($extraMenus === null)
        {
            $extraMenus = array();
        }

        return $extraMenus;
    }

}<|MERGE_RESOLUTION|>--- conflicted
+++ resolved
@@ -386,11 +386,7 @@
     /**
      * Display the update notification
      */
-<<<<<<< HEAD
-    public function _updatenotification()
-=======
     protected function _updatenotification()
->>>>>>> 839bf748
     {
         // Never use Notification model for database update.
         // TODO: Real fix: No database queries while doing database update, meaning
@@ -406,26 +402,6 @@
             $currentVersion = Yii::app()->getConfig("buildnumber");
             $superadmins = User::model()->getSuperAdmins();
 
-<<<<<<< HEAD
-            if($updateNotification->result) {
-                if($updateNotification->security_update) {
-                    UniqueNotification::broadcast(array(
-                        'title' => gT('Security update!')." (".gT("Current version: ").$currentVersion.")",
-                        'message' => gT('A security update is available.')." <a href=".$urlUpdate.">".gT('Click here to use ComfortUpdate.')."</a>"
-                    ), $superadmins);
-                } else if(Yii::app()->session['unstable_update'] ) {
-                    UniqueNotification::broadcast(array(
-                        'title' => gT('New UNSTABLE update available')." (".gT("Current version: ").$currentVersion.")",
-                        'markAsNew' => false,
-                        'message' => gT('A security update is available.')."<a href=".$urlUpdate.">".gT('Click here to use ComfortUpdate.')."</a>"
-                    ), $superadmins);
-                } else {
-                    UniqueNotification::broadcast(array(
-                        'title' => gT('New update available')." (".gT("Current version: ").$currentVersion.")",
-                        'markAsNew' => false,
-                        'message' => gT('A security update is available.')."<a href=".$urlUpdate.">".gT('Click here to use ComfortUpdate.')."</a>"
-                    ), $superadmins);
-=======
             if ($updateNotification->result) {
                 if ($updateNotification->security_update) {
                     UniqueNotification::broadcast(
@@ -461,7 +437,6 @@
                         ),
                         $superadmins
                     );
->>>>>>> 839bf748
                 }
             }
         }
