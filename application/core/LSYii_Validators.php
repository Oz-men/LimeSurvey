--- conflicted
+++ resolved
@@ -50,8 +50,6 @@
         {
             if ($object->$attribute== 'http://' || $object->$attribute=='https://') {$object->$attribute="";}
             $object->$attribute=html_entity_decode($object->$attribute, ENT_QUOTES, "UTF-8");
-<<<<<<< HEAD
-=======
         }
         if($this->isLanguage)
         {
@@ -60,7 +58,6 @@
         if($this->isLanguageMulti)
         {
             $object->$attribute=$this->multiLanguageFilter($object->$attribute);
->>>>>>> a2ab567d
         }
     }
     
