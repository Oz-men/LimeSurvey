--- conflicted
+++ resolved
@@ -1052,11 +1052,7 @@
                 'template' => ""
                 . "<div class='popover tour lstutorial__template--mainContainer'>"
                 . "<div class='arrow'></div>"
-<<<<<<< HEAD
-                . "<button class='pull-right ls-space margin top-5 right-5 btn btn-warning btn-sm' type='button' data-role='end' data-toggle='tooltip' title='" . gT('End tour', 'js') . "'><i class='fa fa-close'></i></button>"
-=======
-                . "<button class='pull-right ls-space margin top-5 right-5 btn btn-warning btn-sm' data-role='end' data-bs-toggle='tooltip' title='" . gT('End tour', 'js') . "'><i class='fa fa-close'></i></button>"
->>>>>>> eb0af5f7
+                . "<button class='pull-right ls-space margin top-5 right-5 btn btn-warning btn-sm' type='button' data-role='end' data-bs-toggle='tooltip' title='" . gT('End tour', 'js') . "'><i class='fa fa-close'></i></button>"
                 . "<h3 class='popover-title lstutorial__template--title'></h3>"
                     . "<div class='popover-content lstutorial__template--content'></div>"
                     . "<div class='popover-navigation lstutorial__template--navigation'>"
