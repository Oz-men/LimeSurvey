<?php
/**
 * Twig view renderer, LimeSurvey overload
 *
 * Allow to run sandbox Configuration
 * Provide different render methods for different context:
 *
 * - render()            : for general use
 * - renderQuestion()    : to render a question. It checks if a question template view should be use, else core's view (used from qanda helper).
 * - convertTwigToHtml() : to render a string without any file (used from replacement helper)
 *
 * The only tricky point here is the path problematic (where should be searched the views to render?)
 * @see: http://twig.sensiolabs.org/doc/2.x/api.html#loaders
 *
 * @author Leonid Svyatov <leonid@svyatov.ru>
 * @author Alexander Makarov <sam@rmcreative.ru>
 * @link http://github.com/yiiext/twig-renderer
 * @link http://twig.sensiolabs.org
 *
 * @version 1.1.15
 */
class LSETwigViewRenderer extends ETwigViewRenderer
{
    /**
     * @var array Twig_Extension_Sandbox configuration
     */
    public  $sandboxConfig = array();
    private $_twig;

    /**
     * Main method to render a survey.
     * @param string  $sLayout the name of the layout to render
     * @param array   $aDatas  the datas needed to fill the layout
     * @param boolean $bReturn if true, it will return the html string without rendering the whole page. Usefull for debuging, and used for Print Answers
     */
    public function renderTemplateFromFile($sLayout, $aDatas, $bReturn)
    {
<<<<<<< HEAD
        $oTemplate = Template::getInstance();
=======
        $oTemplate = Template::model()->getInstance();
>>>>>>> e4177c56
        $oLayoutTemplate = $this->getTemplateForView($sLayout, $oTemplate);
        if ($oLayoutTemplate) {
            $line       = file_get_contents($oLayoutTemplate->viewPath.$sLayout);
            $sHtml      = $this->convertTwigToHtml($line, $aDatas, $oTemplate);
            $sEmHiddenInputs = LimeExpressionManager::FinishProcessPublicPage();
            if($sEmHiddenInputs) {
                $sHtml = str_replace("<!-- emScriptsAndHiddenInputs -->","<!-- emScriptsAndHiddenInputs updated -->\n".$sEmHiddenInputs,$sHtml);
            }
            if ($bReturn) {
                return $sHtml;
            } else {
                $this->renderHtmlPage($sHtml, $oTemplate);
            }
        } else {
            $templateDbConf = Template::getTemplateConfiguration($oTemplate->template_name, null, null, true);
            // A possible solution to this error is to re-install the template.
            if ($templateDbConf->config->metadata->version != $oTemplate->template->version) {
                throw new WrongTemplateVersionException(
                    sprintf(
                        gT("Can't render layout %s for template %s. Template version in database is %s, but in config.xml it's %s. Please re-install the template."),
                        $sLayout,
                        $oTemplate->template_name,
                        $oTemplate->template->version,
                        $templateDbConf->config->metadata->version
                    )
                );
            }
            // TODO: Panic or default to something else?
            throw new CException(
                sprintf(
                    gT("Can't render layout %s for template %s. Please try to re-install the template."),
                    $sLayout,
                    $oTemplate->template_name
                )
            );
        }
    }
<<<<<<< HEAD


    /**
     * Main method to render a admin page or block.
     * Extendable to use admin templates in the future currently running on pathes, like the yii render methods go.
     * @param string  $sLayout the name of the layout to render
     * @param array   $aDatas  the datas needed to fill the layout
     * @param boolean $bReturn if true, it will return the html string without rendering the whole page. Usefull for debuging, and used for Print Answers
     */
    public function renderViewFromFile($sLayoutFilePath, $aDatas, $bReturn = false)
    {
        $viewFile = Yii::app()->getConfig('rootdir').$sLayoutFilePath;
        if (file_exists($viewFile)) {
            $line       = file_get_contents($viewFile);
            $sHtml      = $this->convertTwigToHtml($line, $aDatas);

            if ($bReturn) {
                return $sHtml;
            } else {
                $this->renderHtmlPage($sHtml, $oTemplate);
            }
        } else {
            throw new CException(
                sprintf(
                    gT("Can't render layout %s. Please check the view exists or contact your admin."),
                    $sLayoutFilePath
                )
            );
        }
    }
=======
>>>>>>> e4177c56

    /**
     * This method is called from qanda helper to render a question view file.
     * It first checks if the question use a template (set in display attributes)
     * If it is the case, it will use the views of that template, else, it will render the core view.
     *
     * @param string   $sView           the view (layout) to render
     * @param array    $aData          the datas needed for the view rendering
     *
     * @return  string the generated html
     */
    public function renderQuestion($sView, $aData)
    {
        $this->_twig  = parent::getTwig(); // Twig object
        $loader       = $this->_twig->getLoader(); // Twig Template loader
        $requiredView = Yii::getPathOfAlias('application.views').$sView; // By default, the required view is the core view
        $loader->setPaths(App()->getBasePath().'/views/'); // Core views path

        $oQuestionTemplate   = QuestionTemplate::getInstance(); // Question template instance has been created at top of qanda_helper::retrieveAnswers()
        $sTemplateFolderName = $oQuestionTemplate->getQuestionTemplateFolderName(); // Get the name of the folder for that question type.

        // Check if question use a custom template and that it provides its own twig view
        if ($sTemplateFolderName) {
            $bTemplateHasThisView = $oQuestionTemplate->checkIfTemplateHasView($sView); // A template can change only one of the view of the question type. So other views should be rendered by core.

            if ($bTemplateHasThisView) {
                $sQTemplatePath = $oQuestionTemplate->getTemplatePath(); // Question template views path
                $loader->setPaths($sQTemplatePath); // Loader path
                $requiredView = $sQTemplatePath.ltrim($sView, '/'); // Complete path of the view
            }
        }

        // We check if the file is a twig file or a php file
        // This allow us to twig the view one by one, from PHP to twig.
        // The check will be removed when 100% of the views will have been twig
        if (file_exists($requiredView.'.twig')) {
            // We're not using the Yii Theming system, so we don't use parent::renderFile
            // current controller properties will be accessible as {{ this.property }}
            $aData['this'] = Yii::app()->getController();
            $aData['question_template_attribute'] = $oQuestionTemplate->getCustomAttributes();
            $template = $this->_twig->loadTemplate($sView.'.twig')->render($aData);
            return $template;
        } else {
            return Yii::app()->getController()->renderPartial($sView, $aData, true);
        }
    }

    /**
     * This method is called from Template Editor.
     * It returns the HTML string needed for the tmp file using the template twig file.
     * @param string   $sView           the view (layout) to render
     * @param array    $aDatas          the datas needed for the view rendering
     * @param Template $oEditedTemplate the template to use
     *
     * @return  string the generated html
     */
    public function renderTemplateForTemplateEditor($sView, $aDatas, $oEditedTemplate)
    {
        $oTemplate = $this->getTemplateForView($sView, $oEditedTemplate);
        if ($oTemplate) {
            $line      = file_get_contents($oTemplate->viewPath.$sView);
            $result    = $this->convertTwigToHtml($line, $aDatas, $oEditedTemplate);
            return $result;
        } else {
            trigger_error("Can't find a theme for view: ".$sView, E_USER_ERROR);
        }
    }

    /**
     * Render the option page of a template for the admin interface
     * @param Template $oTemplate    the template where the custom option page should be looked for
     * @param array    $renderArray  Array that will be passed to the options.twig as variables. 
     * @return string
     */
    public function renderOptionPage($oTemplate, $renderArray = array())
    {
        $oRTemplate = $oTemplate;
        $sOptionFile = 'options/options.twig';
        $sOptionJS   = 'options/options.js';
        $sOptionsPath = $oRTemplate->sTemplateurl.'options';
        
        // We get the options twig file from the right template (local or mother template)
        while (!file_exists($oRTemplate->path.$sOptionFile)) {
            
            $oMotherTemplate = $oRTemplate->oMotherTemplate;
            if (!($oMotherTemplate instanceof TemplateConfiguration)) {
                return sprintf(gT('%s not found!', $oRTemplate->path.$sOptionFile));
                break;
            }
            $oRTemplate = $oMotherTemplate;
            $sOptionsPath = $oRTemplate->sTemplateurl.'options';
        }

        if (file_exists($oRTemplate->path.$sOptionJS)) {
            Yii::app()->getClientScript()->registerScriptFile($oRTemplate->sTemplateurl.$sOptionJS, LSYii_ClientScript::POS_BEGIN);
        }

        $this->_twig = $twig = parent::getTwig();
        $this->addRecursiveTemplatesPath($oRTemplate);
        $renderArray['optionsPath'] = $sOptionsPath;
        // Twig rendering
        $line         = file_get_contents($oRTemplate->path.$sOptionFile);
        $oTwigTemplate = $twig->createTemplate($line);
        $sHtml        = $oTwigTemplate->render($renderArray, false);

        return $sHtml;
    }

    /**
     * Render the survey page, with the headers, the css, and the script
     * If LS would use the normal Yii render flow, this function would not be necessary
     * In previous LS version, this logic was here: https://github.com/LimeSurvey/LimeSurvey/blob/700b20e2ae918550bfbf283f433f07622480978b/application/controllers/survey/index.php#L62-L71
     *
     * @param string $sHtml     The Html content of the page (it must not contain anymore any twig statement)
     * @param Template $oTemplate The name of the template to use to register the packages
     */
    private function renderHtmlPage($sHtml, $oTemplate)
    {
        Yii::app()->clientScript->registerPackage($oTemplate->sPackageName, LSYii_ClientScript::POS_BEGIN);

        ob_start(function($buffer, $phase)
        {
            App()->getClientScript()->render($buffer);
            App()->getClientScript()->reset();
            return $buffer;
        });

        ob_implicit_flush(false);
        echo $sHtml;
        ob_flush();

        Yii::app()->end();
    }


    /**
     * Convert a string containing twig tags to an HTML string.
     *
     * @param string $sString The string of HTML/Twig to convert
     * @param array $aDatas Array containing the datas needed to render the view ($thissurvey)
     * @param TemplateConfiguration $oTemplate
     * @return string
     */
    public function convertTwigToHtml($sString, $aDatas, $oTemplate = null)
    {
        // Twig init
        $this->_twig = $twig = parent::getTwig();

        //Run theme related things only if a theme is provided!
        if ($oTemplate !== null) {
            // Get the additional infos for the view, such as language, direction, etc
            $aDatas = $this->getAdditionalInfos($aDatas, $oTemplate);

            // Add to the loader the path of the template and its parents.
            $this->addRecursiveTemplatesPath($oTemplate);

            // Plugin for blocks replacement
            list($sString, $aDatas) = $this->getPluginsData($sString, $aDatas);
        }

        // Twig rendering
        $oTwigTemplate = $twig->createTemplate($sString);
        $sHtml         = $oTwigTemplate->render($aDatas, false);

        return $sHtml;
    }

    /**
     * Find which template should be used to render a given view
     * @param  string    $sView           the view (layout) to render
     * @param  Template  $oRTemplate    the template where the custom option page should be looked for
     * @return Template|boolean
     */
    private function getTemplateForView($sView, $oRTemplate)
    {
        while (!file_exists($oRTemplate->viewPath.$sView)) {
            $oMotherTemplate = $oRTemplate->oMotherTemplate;
            if (!($oMotherTemplate instanceof TemplateConfiguration)) {
                return false;
                break;
            }
            $oRTemplate = $oMotherTemplate;
        }

        return $oRTemplate;
    }

    /**
     * Twig can look for twig path in different path. This function will add the path of the template and all its parents to the load path
     * So if a twig file is inclueded, it will look in the local template directory and all its parents
     * @param Template $oTemplate  the template where to start
     */
    private function addRecursiveTemplatesPath($oTemplate)
    {
        $oRTemplate   = $oTemplate;
        $loader       = $this->_twig->getLoader();
        $loader->addPath($oRTemplate->viewPath);
        while ($oRTemplate->oMotherTemplate instanceof TemplateConfiguration) {
            $oRTemplate = $oRTemplate->oMotherTemplate;
            $loader->addPath($oRTemplate->viewPath);
        }
    }

    /**
     * Plugin event, should be replaced by Question Template
     * @param string $sString
     */
    private function getPluginsData($sString, $aDatas)
    {
        $event = new PluginEvent('beforeTwigRenderTemplate');

        if (!empty($aDatas['aSurveyInfo']['sid'])) {
            $surveyid = $aDatas['aSurveyInfo']['sid'];
            $event->set('surveyId', $aDatas['aSurveyInfo']['sid']);

            if (isset($_SESSION['survey_'.$surveyid]['srid']) && $aDatas['aSurveyInfo']['active']=='Y') {
                $isCompleted = SurveyDynamic::model($surveyid)->isCompleted($_SESSION['survey_'.$surveyid]['srid']);
            } else {
                $isCompleted = false;
            }

            $aDatas['aSurveyInfo']['bShowClearAll'] = !$isCompleted;
        }

        App()->getPluginManager()->dispatchEvent($event);
        $aPluginContent = $event->getAllContent();
        if (!empty($aPluginContent['sTwigBlocks'])) {
            $sString = $sString.$aPluginContent['sTwigBlocks'];
        }

        return array($sString, $aDatas);
    }

    /**
     * In the LS2.x code, some of the render logic was duplicated on different files (surveyRuntime, frontend_helper, etc)
     * In LS3, we did a first cycle of refactorisation. Some logic common to the different files are for now here, in this function.
     * TODO: move all the display logic to surveyRuntime so we don't need this function here
     *
     * @param TemplateConfiguration $oTemplate
     */
    private function getAdditionalInfos($aDatas, $oTemplate)
    {
        // We retreive the definition of the core class and attributes (in the future, should be template dependant done via XML file)
        $aDatas["aSurveyInfo"] = array_merge($aDatas["aSurveyInfo"], $oTemplate->getClassAndAttributes());

        $languagecode = Yii::app()->getConfig('defaultlang');
        if (!empty($aDatas['aSurveyInfo']['sid'])) {
            if (Yii::app()->session['survey_'.$aDatas['aSurveyInfo']['sid']]['s_lang']) {
                $languagecode = Yii::app()->session['survey_'.$aDatas['aSurveyInfo']['sid']]['s_lang'];
            } elseif ($aDatas['aSurveyInfo']['sid'] && Survey::model()->findByPk($aDatas['aSurveyInfo']['sid'])) {
                $languagecode = Survey::model()->findByPk($aDatas['aSurveyInfo']['sid'])->language;
            }
        }

        $aDatas["aSurveyInfo"]['languagecode']     = $languagecode;
        $aDatas["aSurveyInfo"]['dir']              = (getLanguageRTL($languagecode)) ? "rtl" : "ltr";

        if (!empty($aDatas['aSurveyInfo']['sid'])) {
            $showxquestions                            = Yii::app()->getConfig('showxquestions');
            $aDatas["aSurveyInfo"]['bShowxquestions']  = ($showxquestions == 'show' || ($showxquestions == 'choose' && !isset($aDatas['aSurveyInfo']['showxquestions'])) || ($showxquestions == 'choose' && $aDatas['aSurveyInfo']['showxquestions'] == 'Y'));


            // NB: Session is flushed at submit, so sid is not defined here.
            if (isset($_SESSION['survey_'.$aDatas['aSurveyInfo']['sid']]) && isset($_SESSION['survey_'.$aDatas['aSurveyInfo']['sid']]['totalquestions'])) {
                $aDatas["aSurveyInfo"]['iTotalquestions'] = $_SESSION['survey_'.$aDatas['aSurveyInfo']['sid']]['totalquestions'];
            }
        }


        // Add the template options
        if ($oTemplate->oOptions) {
            foreach ($oTemplate->oOptions as $key => $value) {
                $aDatas["aSurveyInfo"]["options"][$key] = (string) $value;
            }
        }
        return $aDatas;
    }

    /**
     * Adds custom extensions.
     * It's different from the original Yii Twig Extension to take in account our custom sand box
     * @param array $extensions @see self::$extensions
     */
    public function addExtensions($extensions)
    {
        $this->_twig = parent::getTwig();
        foreach ($extensions as $extName) {
            if ($extName == "Twig_Extension_Sandbox") {
                // Process to load the sandBox
                $tags       = isset($this->sandboxConfig['tags']) ? $this->sandboxConfig['tags'] : array();
                $filters    = isset($this->sandboxConfig['filters']) ? $this->sandboxConfig['filters'] : array();
                $methods    = isset($this->sandboxConfig['methods']) ? $this->sandboxConfig['methods'] : array();
                $properties = isset($this->sandboxConfig['properties']) ? $this->sandboxConfig['properties'] : array();
                $functions  = isset($this->sandboxConfig['functions']) ? $this->sandboxConfig['functions'] : array();
                $policy     = new Twig_Sandbox_SecurityPolicy($tags, $filters, $methods, $properties, $functions);
                $sandbox    = new Twig_Extension_Sandbox($policy, true);

                $this->_twig->addExtension($sandbox);
            } else {
                $this->_twig->addExtension(new $extName());
            }
        }
    }
}<|MERGE_RESOLUTION|>--- conflicted
+++ resolved
@@ -35,11 +35,7 @@
      */
     public function renderTemplateFromFile($sLayout, $aDatas, $bReturn)
     {
-<<<<<<< HEAD
-        $oTemplate = Template::getInstance();
-=======
-        $oTemplate = Template::model()->getInstance();
->>>>>>> e4177c56
+            $oTemplate = Template::model()->getInstance();
         $oLayoutTemplate = $this->getTemplateForView($sLayout, $oTemplate);
         if ($oLayoutTemplate) {
             $line       = file_get_contents($oLayoutTemplate->viewPath.$sLayout);
@@ -77,7 +73,6 @@
             );
         }
     }
-<<<<<<< HEAD
 
 
     /**
@@ -108,8 +103,6 @@
             );
         }
     }
-=======
->>>>>>> e4177c56
 
     /**
      * This method is called from qanda helper to render a question view file.
