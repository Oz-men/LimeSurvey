<?php
/**
 * Subview: Misserfolgsmelder mit Animation
 * 
 * @package SMKUserManagement
 * @author LimeSurvey GmbH <info@limesurvey.org>
 * @license GPL3.0
 */
?>
<div class="modal-header">
    <?=gT('Error')?>
</div>
<div class="modal-body">
    <div class="container-center">
        <div class="row">
            <div class="col-12 text-center">
                <div class="cross_mark">
                    <div class="sa-icon sa-error animate">
                        <span class="sa-line sa-tip animateerrorTip"></span>
                        <span class="sa-line sa-long animateerrorLong"></span>
                        <div class="sa-placeholder"></div>
                        <div class="sa-fix"></div>
                    </div>
                </div>
            </div>
        </div>
        <div class="row ls-space margin top-15 bottom-15">
            <?php foreach($errors as $error) {
                echo "<pre>".print_r($error,true)."</pre>";
            }
            ?>
        </div>
<<<<<<< HEAD
        <div class="row ls-space margin top-35">
            <button type="button" role="button" id="exitForm" class="btn btn-outline-secondary">
                <?=gT('Close')?></button>
        </div>
=======
>>>>>>> 165fe440
    </div>
</div>
<div class="modal-footer">
    <button id="exitForm" class="btn btn-outline-secondary" data-bs-dismiss="modal"><?=gT('Close')?></button>
</div><|MERGE_RESOLUTION|>--- conflicted
+++ resolved
@@ -30,15 +30,10 @@
             }
             ?>
         </div>
-<<<<<<< HEAD
-        <div class="row ls-space margin top-35">
-            <button type="button" role="button" id="exitForm" class="btn btn-outline-secondary">
-                <?=gT('Close')?></button>
-        </div>
-=======
->>>>>>> 165fe440
     </div>
 </div>
 <div class="modal-footer">
-    <button id="exitForm" class="btn btn-outline-secondary" data-bs-dismiss="modal"><?=gT('Close')?></button>
+    <button id="exitForm" class="btn btn-cancel" data-bs-dismiss="modal">
+        <?=gT('Close')?>
+    </button>
 </div>