<?php
class AuthLDAP extends ls\pluginmanager\AuthPluginBase
{
    protected $storage = 'DbStorage';

    static protected $description = 'Core: LDAP authentication';
    static protected $name = 'LDAP';

    /**
     * Can we autocreate users? For the moment this is disabled, will be moved 
     * to a setting when we have more robust user creation system.
     * 
     * @var boolean
     */
    protected $autoCreate = false;

    protected $settings = array(
        'server' => array(
            'type' => 'string',
            'label' => 'Ldap server',
            'help' => 'e.g. ldap://ldap.example.com or ldaps://ldap.example.com'
            ),
        'ldapport' => array(
            'type' => 'string',
            'label' => 'Port number',
            'help' => 'Default when omitted is 389',
            ),
        'ldapversion' => array(
            'type' => 'select',
            'label' => 'LDAP version',
            'options' => array('2' => 'LDAPv2', '3'  => 'LDAPv3'),
            'default' => '2',
            'submitonchange'=> true
            ),
        'ldapoptreferrals' => array(
            'type' => 'boolean',
            'label' => 'Select true if referrals must be followed (use false for ActiveDirectory)',
            'default' => '0'
            ),
        'ldaptls' => array(
            'type' => 'boolean',
            'help' => 'Check to enable Start-TLS encryption, when using LDAPv3',
            'label' => 'Enable Start-TLS',
            'default' => '0'
            ),
        'ldapmode' => array(
            'type' => 'select',
            'label' => 'Select how to perform authentication.',
            'options' => array("simplebind" => "Simple bind", "searchandbind" => "Search and bind"),
            'default' => "simplebind",
            'submitonchange'=> true
            ),
        'userprefix' => array(
            'type' => 'string',
            'label' => 'Username prefix',
            'help' => 'e.g. cn= or uid=',
            ),
        'domainsuffix' => array(
                'type' => 'string',
                'label' => 'Username suffix',
                'help' => 'e.g. @mydomain.com or remaining part of ldap query',
                ),
        'searchuserattribute' => array(
                'type' => 'string',
                'label' => 'Attribute to compare to the given login can be uid, cn, mail, ...'
                ),
        'usersearchbase' => array(
                'type' => 'string',
                'label' => 'Base DN for the user search operation'
                ),
        'extrauserfilter' => array(
                'type' => 'string',
                'label' => 'Optional extra LDAP filter to be ANDed to the basic (searchuserattribute=username) filter. Don\'t forget the outmost enclosing parentheses'
                ),
        'binddn' => array(
                'type' => 'string',
                'label' => 'Optional DN of the LDAP account used to search for the end-user\'s DN. An anonymous bind is performed if empty.'
                ),
        'bindpwd' => array(
                'type' => 'password',
                'label' => 'Password of the LDAP account used to search for the end-user\'s DN if previoulsy set.'
                ),
        'mailattribute' => array(
                'type' => 'string',
                'label' => 'LDAP attribute of email address'
                ),
        'fullnameattribute' => array(
                'type' => 'string',
                'label' => 'LDAP attribute of full name'
                ),
        'is_default' => array(
                'type' => 'checkbox',
                'label' => 'Check to make default authentication method'
<<<<<<< HEAD
=======
                ),
        'autocreate' => array(
                'type' => 'checkbox',
                'label' => 'Automatically create user if it exists in LDAP server'
                ),
        'automaticsurveycreation' => array(
                'type' => 'checkbox',
                'label' => 'Grant survey creation permission to automatically created users'
>>>>>>> 5323d026
                )
    );

    public function init() {

        /**
         * Here you should handle subscribing to the events your plugin will handle
         */
        $this->subscribe('createNewUser');
        $this->subscribe('beforeLogin');
        $this->subscribe('newLoginForm');
        $this->subscribe('afterLoginFormSubmit');
        $this->subscribe('newUserSession');
    }

    /**
     * Create a LDAP user
     *
     * @return unknown_type
     */
    public function createNewUser()
    {
        // Do nothing if the user to be added is not LDAP type
        if (flattenText(Yii::app()->request->getPost('user_type')) != 'LDAP')
        {
            return;
        }

<<<<<<< HEAD
=======
        $this->_createNewUser(flattenText(Yii::app()->request->getPost('new_user'), false, true));
    }

    /**
     * Create a LDAP user
     *
     * @return int New user ID
     */
    private function _createNewUser($new_user)
    {
>>>>>>> 5323d026
        $oEvent = $this->getEvent();
        $new_user = flattenText(Yii::app()->request->getPost('new_user'), false, true);

        // Get configuration settings:
        $ldapserver     = $this->get('server');
        $ldapport       = $this->get('ldapport');
        $ldapmode       = $this->get('ldapmode');
        $searchuserattribute    = $this->get('searchuserattribute');
        $extrauserfilter      = $this->get('extrauserfilter');
        $usersearchbase   = $this->get('usersearchbase');
        $binddn         = $this->get('binddn');
        $bindpwd        = $this->get('bindpwd');
        $mailattribute = $this->get('mailattribute');
        $fullnameattribute = $this->get('fullnameattribute');

        // Try to connect
        $ldapconn = $this->createConnection();
        if (!is_resource($ldapconn))
        {
            $oEvent->set('errorCode',self::ERROR_LDAP_CONNECTION);
            $oEvent->set('errorMessageTitle','');
            $oEvent->set('errorMessageBody',$ldapconn['errorMessage']);
            return null;
        }

        if (empty($ldapmode) || $ldapmode=='simplebind')
        {
            $oEvent->set('errorCode',self::ERROR_LDAP_MODE);
            $oEvent->set('errorMessageTitle',gT("Failed to add user"));
            $oEvent->set('errorMessageBody',gT("Simple bind LDAP configuration doesn't allow LDAP user creation"));
            return null;
        }

        // Search email address and full name
        if (empty($binddn))
        {
            // There is no account defined to do the LDAP search,
            // let's use anonymous bind instead
            $ldapbindsearch = @ldap_bind($ldapconn);
        }
       else
        {
            // An account is defined to do the LDAP search, let's use it
            $ldapbindsearch = @ldap_bind($ldapconn, $binddn, $bindpwd);
        }
        if (!$ldapbindsearch) {
            $oEvent->set('errorCode',self::ERROR_LDAP_NO_BIND);
            $oEvent->set('errorMessageTitle',gT('Could not connect to LDAP server.'));
            $oEvent->set('errorMessageBody',gT(ldap_error($ldapconn)));
            ldap_close($ldapconn); // all done? close connection
            return null;
        }
        // Now prepare the search fitler
        if ( $extrauserfilter != "")
        {
            $usersearchfilter = "(&($searchuserattribute=$new_user)$extrauserfilter)";
        }
        else
        {
            $usersearchfilter = "($searchuserattribute=$new_user)";
        }
        // Search for the user
        $dnsearchres = ldap_search($ldapconn, $usersearchbase, $usersearchfilter, array($mailattribute,$fullnameattribute));
        $rescount=ldap_count_entries($ldapconn,$dnsearchres);
        if ($rescount == 1)
        {
            $userentry=ldap_get_entries($ldapconn, $dnsearchres);
            $new_email = flattenText($userentry[0][$mailattribute][0]);
            $new_full_name = flattenText($userentry[0][strtolower($fullnameattribute)][0]);
        }
        else
        {
            $oEvent->set('errorCode',self::ERROR_LDAP_NO_SEARCH_RESULT);
            $oEvent->set('errorMessageTitle',gT('Username not found in LDAP server'));
            $oEvent->set('errorMessageBody',gT('Verify username and try again'));
            ldap_close($ldapconn); // all done? close connection
            return null;
        }

        if (!validateEmailAddress($new_email))
        {
            $oEvent->set('errorCode',self::ERROR_INVALID_EMAIL);
            $oEvent->set('errorMessageTitle',gT("Failed to add user"));
            $oEvent->set('errorMessageBody',gT("The email address is not valid."));
            return null;
        }
        $new_pass = createPassword();
        $iNewUID = User::model()->insertUser($new_user, $new_pass, $new_full_name, Yii::app()->session['loginID'], $new_email);
        if (!$iNewUID)
        {
            $oEvent->set('errorCode',self::ERROR_ALREADY_EXISTING_USER);
            $oEvent->set('errorMessageTitle','');
            $oEvent->set('errorMessageBody',gT("Failed to add user"));
            return null;
        }

        Permission::model()->setGlobalPermission($iNewUID,'auth_ldap');

        $oEvent->set('newUserID',$iNewUID);
        $oEvent->set('newPassword',$new_pass);
        $oEvent->set('newEmail',$new_email);
        $oEvent->set('newFullName',$new_full_name);
        $oEvent->set('errorCode',self::ERROR_NONE);
        return $iNewUID;
    }


    /**
     * Create LDAP connection
     *
     * @return mixed
     */
    private function createConnection()
    {
        // Get configuration settings:
        $ldapserver     = $this->get('server');
        $ldapport       = $this->get('ldapport');
        $ldapver        = $this->get('ldapversion');
        $ldaptls        = $this->get('ldaptls');
        $ldapoptreferrals = $this->get('ldapoptreferrals');

        if (empty($ldapport)) {
            $ldapport = 389;
        }

        // Try to connect
        $ldapconn = ldap_connect($ldapserver, (int) $ldapport);
        if (false == $ldapconn) {
            return [ "errorCode" => 1, "errorMessage" => gT('Error creating LDAP connection') ];
        }

        // using LDAP version
        if ($ldapver === null)
        {
            // If the version hasn't been set, default = 2
            $ldapver = 2;
        }

        ldap_set_option($ldapconn, LDAP_OPT_PROTOCOL_VERSION, $ldapver);
        ldap_set_option($ldapconn, LDAP_OPT_REFERRALS, $ldapoptreferrals);

        if (!empty($ldaptls) && $ldaptls == '1' && $ldapver == 3 && preg_match("/^ldaps:\/\//", $ldapserver) == 0 )
        {
            // starting TLS secure layer
            if(!ldap_start_tls($ldapconn))
            {
                ldap_close($ldapconn); // all done? close connection
                return [ "errorCode" => 100, 'errorMessage' => ldap_error($ldapconn) ];
            }
        }

        return $ldapconn;
    }

    public function beforeLogin()
    {
        if ($this->get('is_default', null, null, false) == true) { 
            // This is configured to be the default login method
            $this->getEvent()->set('default', get_class($this));
        }
    }

    public function newLoginForm()
    {
        $this->getEvent()->getContent($this)
            ->addContent(CHtml::tag('li', array(), "<label for='user'>"  . gT("Username") . "</label><input name='user' id='user' type='text' size='40' maxlength='40' value='' />"))
            ->addContent(CHtml::tag('li', array(), "<label for='password'>"  . gT("Password") . "</label><input name='password' id='password' type='password' size='40' maxlength='40' value='' />"));
    }

    /**
     * Modified getPluginSettings since we have a select box that autosubmits
     * and we only want to show the relevant options.
     * 
     * @param boolean $getValues
     * @return array
     */
    public function getPluginSettings($getValues = true)
    {
        $aPluginSettings = parent::getPluginSettings($getValues);
        if ($getValues) {
            $ldapmode = $aPluginSettings['ldapmode']['current'];
            $ldapver = $aPluginSettings['ldapversion']['current'];
            
            // If it is a post request, it could be an autosubmit so read posted
            // value over the saved value
            if (App()->request->isPostRequest) {
                $ldapmode = App()->request->getPost('ldapmode', $ldapmode);
                $aPluginSettings['ldapmode']['current'] = $ldapmode;
                $ldapver = App()->request->getPost('ldapversion', $ldapver);
                $aPluginSettings['ldapversion']['current'] = $ldapver;
            }
            
            if ($ldapver == '2' ) {
               unset($aPluginSettings['ldaptls']); 
            }

            if ($ldapmode == 'searchandbind') {
                // Hide simple settings
                unset($aPluginSettings['userprefix']);
                unset($aPluginSettings['domainsuffix']);

            } else {
                // Hide searchandbind settings
                unset($aPluginSettings['searchuserattribute']);
                unset($aPluginSettings['usersearchbase']);
                unset($aPluginSettings['extrauserfilter']);
                unset($aPluginSettings['binddn']);
                unset($aPluginSettings['bindpwd']);
                unset($aPluginSettings['ldapoptreferrals']);
                unset($aPluginSettings['mailattribute']);
                unset($aPluginSettings['fullnameattribute']);
                unset($aPluginSettings['autocreate']);
                unset($aPluginSettings['automaticsurveycreation']);
            }
        }
        
        return $aPluginSettings;
    }

    public function newUserSession()
    {
        // Do nothing if this user is not AuthLDAP type
        $identity = $this->getEvent()->get('identity');
        if ($identity->plugin != 'AuthLDAP')
        {
            return;
        }

        // Here we do the actual authentication       
        $username = $this->getUsername();
        $password = $this->getPassword();

<<<<<<< HEAD
        $user = $this->api->getUserByName($username);

        if ($user === null)
        {
            // If the user doesnt exist in the LS database, he can not login
            $this->setAuthFailure(self::ERROR_USERNAME_INVALID);
            return;
=======
        $ldapmode = $this->get('ldapmode');
        $autoCreateFlag = false;
        $user = $this->api->getUserByName($username);
        // No user found!
        if ($user === null)
        {
            // If ldap mode is searchandbind and autocreation is enabled we can continue
            if ($ldapmode=='searchandbind' && $this->get('autocreate', null, null, false) == true)
            {
                $autoCreateFlag = true;
            }
            else
            {
              // If the user doesnt exist in the LS database, he can not login
              $this->setAuthFailure(self::ERROR_USERNAME_INVALID);
              return;
            }
>>>>>>> 5323d026
        }
        if ($user->uid == 1 || !Permission::model()->hasGlobalPermission('auth_ldap','read',$user->uid))
        {
            $this->setAuthFailure(self::ERROR_AUTH_METHOD_INVALID, gT('LDAP authentication method is not allowed for this user'));
            return;
        }

        if (empty($password))
        {
            // If password is null or blank reject login
            // This is necessary because in simple bind ldap server authenticates with blank password
            $this->setAuthFailure(self::ERROR_PASSWORD_INVALID);
            return;
        }

        // Get configuration settings:
        $ldapserver 		= $this->get('server');
        $ldapport   		= $this->get('ldapport');
        $suffix     		= $this->get('domainsuffix');
        $prefix     		= $this->get('userprefix');
        $searchuserattribute    = $this->get('searchuserattribute');
        $extrauserfilter    	= $this->get('extrauserfilter');
        $usersearchbase		= $this->get('usersearchbase');
        $binddn     		= $this->get('binddn');
        $bindpwd     		= $this->get('bindpwd');

        // Try to connect
        $ldapconn = $this->createConnection();
        if (!is_resource($ldapconn))
        {
            $this->setAuthFailure($ldapconn['errorCode'], gT($ldapconn['errorMessage']));
            return;
        }

        if (empty($ldapmode) || $ldapmode=='simplebind')
        {
            // in simple bind mode we know how to construct the userDN from the username
            $ldapbind = @ldap_bind($ldapconn, $prefix . $username . $suffix, $password);
        }
        else
        {
            // in search and bind mode we first do a LDAP search from the username given
            // to foind the userDN and then we procced to the bind operation
            if (empty($binddn))
            {
                // There is no account defined to do the LDAP search, 
                // let's use anonymous bind instead
                $ldapbindsearch = @ldap_bind($ldapconn);
            }
            else
            {
                // An account is defined to do the LDAP search, let's use it
                $ldapbindsearch = @ldap_bind($ldapconn, $binddn, $bindpwd);
            }
            if (!$ldapbindsearch) {
                $this->setAuthFailure(100, ldap_error($ldapconn));
                ldap_close($ldapconn); // all done? close connection
                return;
            }        
            // Now prepare the search fitler
            if ( $extrauserfilter != "")
            {
                $usersearchfilter = "(&($searchuserattribute=$username)$extrauserfilter)";
            }
            else
            {
                $usersearchfilter = "($searchuserattribute=$username)";
            }
            // Search for the user
            $dnsearchres = ldap_search($ldapconn, $usersearchbase, $usersearchfilter, array($searchuserattribute));
            $rescount=ldap_count_entries($ldapconn,$dnsearchres);
            if ($rescount == 1)
            {
                $userentry=ldap_get_entries($ldapconn, $dnsearchres);
                $userdn = $userentry[0]["dn"];
            }
            else
            {
                // if no entry or more than one entry returned
                // then deny authentication
                $this->setAuthFailure(100, ldap_error($ldapconn));
                ldap_close($ldapconn); // all done? close connection
                return;
            }

            // binding to ldap server with the userDN and privided credentials
            $ldapbind = @ldap_bind($ldapconn, $userdn, $password);
        }

        // verify user binding
        if (!$ldapbind) {
            $this->setAuthFailure(100, ldap_error($ldapconn));
            ldap_close($ldapconn); // all done? close connection
            return;
        } 

        // Authentication was successful, now see if we have a user or that we should create one
        if (is_null($user)) {
            if ($this->autoCreate === true)  {
                /*
                 * Dispatch the newUserLogin event, and hope that after this we can find the user
                 * this allows users to create their own plugin for handling the user creation
                 * we will need more methods to pass username, rdn and ldap connection.
                 */                
                $this->pluginManager->dispatchEvent(new PluginEvent('newUserLogin', $this));

                // Check ourselves, we do not want fake responses from a plugin
                $user = $this->api->getUserByName($username);
            }

            if (is_null($user)) {
                $this->setAuthFailure(self::ERROR_USERNAME_INVALID);
                ldap_close($ldapconn); // all done? close connection
                return;
            }
        }

        ldap_close($ldapconn); // all done? close connection

<<<<<<< HEAD
=======
        // Finally, if user didn't exist and auto creation is enabled, we create it
        if ($autoCreateFlag)
        {
            if (($iNewUID = $this->_createNewUser($username)) && $this->get('automaticsurveycreation', null, null, false))
            {
                Permission::model()->setGlobalPermission($iNewUID, 'surveys', array('create_p'));
            }
        }
        $user = $this->api->getUserByName($username);
        if ($user === null)
        {
            $this->setAuthFailure(self::ERROR_USERNAME_INVALID, gT('Credentials are valid but we failed to create a user'));
            return;
        }

>>>>>>> 5323d026
        // If we made it here, authentication was a success and we do have a valid user
        $this->setAuthSuccess($user);
    }
}<|MERGE_RESOLUTION|>--- conflicted
+++ resolved
@@ -91,8 +91,6 @@
         'is_default' => array(
                 'type' => 'checkbox',
                 'label' => 'Check to make default authentication method'
-<<<<<<< HEAD
-=======
                 ),
         'autocreate' => array(
                 'type' => 'checkbox',
@@ -101,7 +99,6 @@
         'automaticsurveycreation' => array(
                 'type' => 'checkbox',
                 'label' => 'Grant survey creation permission to automatically created users'
->>>>>>> 5323d026
                 )
     );
 
@@ -130,8 +127,6 @@
             return;
         }
 
-<<<<<<< HEAD
-=======
         $this->_createNewUser(flattenText(Yii::app()->request->getPost('new_user'), false, true));
     }
 
@@ -142,9 +137,7 @@
      */
     private function _createNewUser($new_user)
     {
->>>>>>> 5323d026
         $oEvent = $this->getEvent();
-        $new_user = flattenText(Yii::app()->request->getPost('new_user'), false, true);
 
         // Get configuration settings:
         $ldapserver     = $this->get('server');
@@ -375,15 +368,6 @@
         $username = $this->getUsername();
         $password = $this->getPassword();
 
-<<<<<<< HEAD
-        $user = $this->api->getUserByName($username);
-
-        if ($user === null)
-        {
-            // If the user doesnt exist in the LS database, he can not login
-            $this->setAuthFailure(self::ERROR_USERNAME_INVALID);
-            return;
-=======
         $ldapmode = $this->get('ldapmode');
         $autoCreateFlag = false;
         $user = $this->api->getUserByName($username);
@@ -401,9 +385,8 @@
               $this->setAuthFailure(self::ERROR_USERNAME_INVALID);
               return;
             }
->>>>>>> 5323d026
-        }
-        if ($user->uid == 1 || !Permission::model()->hasGlobalPermission('auth_ldap','read',$user->uid))
+        }
+        if ($user !== null && ($user->uid == 1 || !Permission::model()->hasGlobalPermission('auth_ldap','read',$user->uid)))
         {
             $this->setAuthFailure(self::ERROR_AUTH_METHOD_INVALID, gT('LDAP authentication method is not allowed for this user'));
             return;
@@ -521,8 +504,6 @@
 
         ldap_close($ldapconn); // all done? close connection
 
-<<<<<<< HEAD
-=======
         // Finally, if user didn't exist and auto creation is enabled, we create it
         if ($autoCreateFlag)
         {
@@ -538,7 +519,6 @@
             return;
         }
 
->>>>>>> 5323d026
         // If we made it here, authentication was a success and we do have a valid user
         $this->setAuthSuccess($user);
     }
