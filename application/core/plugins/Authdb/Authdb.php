--- conflicted
+++ resolved
@@ -33,17 +33,10 @@
      */
     public function createNewUser()
     {
-<<<<<<< HEAD
-=======
         if (!Permission::model()->hasGlobalPermission('users', 'create')) {
             return;
         }
 
-        // Do nothing if the user to be added is not DB type
-        if (flattenText(Yii::app()->request->getPost('user_type')) != 'DB') {
-            return;
-        }
->>>>>>> ae3e5e6c
         $oEvent = $this->getEvent();
         $preCollectedUserArray = $oEvent->get('preCollectedUserArray', []);
 
