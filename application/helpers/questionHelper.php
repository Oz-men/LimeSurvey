<?php
/**
* LimeSurvey
* Copyright (C) 2007-2016 The LimeSurvey Project Team / Carsten Schmitz
* All rights reserved.
* License: GNU/GPL License v3 or later, see LICENSE.php
* LimeSurvey is free software. This version may have been modified pursuant
* to the GNU General Public License, and as distributed it includes or
* is derivative of works licensed under the GNU General Public License or
* other free or open source software licenses.
* See COPYRIGHT.php for copyright notices and details.
*
*/
<<<<<<< HEAD

=======
namespace LimeSurvey\Helpers;
use QuestionAttribute;
use Yii;
>>>>>>> 2e60948c
/**
 * General helper class for question + question setting system
 */
class questionHelper
{
    /* @var array[]|null The question attribute definition for this LimeSurvey installation */
    protected static $attributes;
    /* @var array[] The question attribute (settings) by question type*/
    protected static $questionAttributesSettings = array();

    /**
     * Return all the definitions of Question attributes core+extended value
     * @return array[]
     */
    public static function getAttributesDefinitions()
    {
        if (self::$attributes) {
            return self::$attributes;
        }

        self::$attributes = array();
        //For each question attribute include a key:
        // name - the display name
        // types - a string with one character representing each question typy to which the attribute applies
        // help - a short explanation

        // If you insert a new attribute please do it in correct alphabetical order!
        // Please also list the new attribute in the function &TSVSurveyExport($sid) in em_manager_helper.php,
        // so your new attribute will not be "forgotten" when the survey is exported to Excel/CSV-format!

        // If you need to create a new attribute selector rendering for question advanced attribute
        // Just add it to application/views/admin/survey/Question/advanced_settings_view
        self::$attributes["alphasort"] = array(
        "types"=>Question::QT_EXCLAMATION_LIST_DROPDOWN.Question::QT_L_LIST_DROPDOWN.Question::QT_O_LIST_WITH_COMMENT.Question::QT_Z_LIST_RADIO_FLEXIBLE,
        'category'=>gT('Display'),
        'sortorder'=>100,
        'inputtype'=>'switch',
        'options'=>array(
            0=>gT('No'),
            1=>gT('Yes')
        ),
        'default'=>0,
        "help"=>gT("Sort the answer options alphabetically"),
        "caption"=>gT('Sort answers alphabetically'));

        self::$attributes["answer_width"] = array(
        "types"=>Question::QT_A_ARRAY_5_CHOICE_QUESTIONS.Question::QT_B_ARRAY_10_CHOICE_QUESTIONS.Question::QT_C_ARRAY_YES_UNCERTAIN_NO.Question::QT_E_ARRAY_OF_INC_SAME_DEC_QUESTIONS.Question::QT_F_ARRAY_FLEXIBLE_ROW.Question::QT_1_ARRAY_MULTISCALE.Question::QT_COLON_ARRAY_MULTI_FLEX_NUMBERS.Question::QT_SEMICOLON_ARRAY_MULTI_FLEX_TEXT,
            'category'=>gT('Display'),
            'sortorder'=>100,
            'inputtype'=>'integer',
            'min'=>'0',
            'max'=>'100',
            "help"=>gT('Set the percentage width of the (sub-)question column (1-100)'),
            "caption"=>gT('(Sub-)question width')
        );

        self::$attributes["answer_width_bycolumn"] = array(
            "types"=>"H",
            'category'=>gT('Display'),
            'sortorder'=>100,
            'inputtype'=>'integer',
            'min'=>'0',
            'max'=>'100',
            "help"=>gT('Set the percentage width of the answers column (1-100)'),
            "caption"=>gT('Answers column width')
        );

        self::$attributes["repeat_headings"] = array(
            "types"=>Question::QT_F_ARRAY_FLEXIBLE_ROW.Question::QT_COLON_ARRAY_MULTI_FLEX_NUMBERS.Question::QT_1_ARRAY_MULTISCALE.Question::QT_SEMICOLON_ARRAY_MULTI_FLEX_TEXT,
            'category'=>gT('Display'),
            'sortorder'=>100,
            'inputtype'=>'integer',
            'default'=>'',
            "help"=>gT('Repeat headings every X subquestions (Set to 0 to deactivate heading repeat, deactivate minimum repeat headings from config).'),
            "caption"=>gT('Repeat headers')
        );

        self::$attributes["array_filter"] = array(
        "types"=>Question::QT_1_ARRAY_MULTISCALE.Question::QT_A_ARRAY_5_CHOICE_QUESTIONS.Question::QT_B_ARRAY_10_CHOICE_QUESTIONS.Question::QT_C_ARRAY_YES_UNCERTAIN_NO.Question::QT_E_ARRAY_OF_INC_SAME_DEC_QUESTIONS.Question::QT_F_ARRAY_FLEXIBLE_ROW.Question::QT_COLON_ARRAY_MULTI_FLEX_NUMBERS.Question::QT_SEMICOLON_ARRAY_MULTI_FLEX_TEXT.Question::QT_M_MULTIPLE_CHOICE.Question::QT_P_MULTIPLE_CHOICE_WITH_COMMENTS.Question::QT_L_LIST_DROPDOWN.Question::QT_K_MULTIPLE_NUMERICAL_QUESTION.Question::QT_Q_MULTIPLE_SHORT_TEXT.Question::QT_R_RANKING_STYLE,
            'category'=>gT('Logic'),
            'sortorder'=>100,
            'inputtype'=>'text',
            "help"=>gT("Enter the code(s) of Multiple choice question(s) (separated by semicolons) to only show the matching answer options in this question."),
            "caption"=>gT('Array filter')
        );

        self::$attributes["array_filter_exclude"] = array(
        "types"=>Question::QT_1_ARRAY_MULTISCALE.Question::QT_A_ARRAY_5_CHOICE_QUESTIONS.Question::QT_B_ARRAY_10_CHOICE_QUESTIONS.Question::QT_C_ARRAY_YES_UNCERTAIN_NO.Question::QT_E_ARRAY_OF_INC_SAME_DEC_QUESTIONS.Question::QT_F_ARRAY_FLEXIBLE_ROW.Question::QT_COLON_ARRAY_MULTI_FLEX_NUMBERS.Question::QT_SEMICOLON_ARRAY_MULTI_FLEX_TEXT.Question::QT_M_MULTIPLE_CHOICE.Question::QT_P_MULTIPLE_CHOICE_WITH_COMMENTS.Question::QT_L_LIST_DROPDOWN.Question::QT_K_MULTIPLE_NUMERICAL_QUESTION.Question::QT_Q_MULTIPLE_SHORT_TEXT.Question::QT_R_RANKING_STYLE,
            'category'=>gT('Logic'),
            'sortorder'=>100,
            'inputtype'=>'text',
            "help"=>gT("Enter the code(s) of Multiple choice question(s) (separated by semicolons) to exclude the matching answer options in this question."),
            "caption"=>gT('Array filter exclusion')
        );

        self::$attributes["array_filter_style"] = array(
        "types"=>Question::QT_1_ARRAY_MULTISCALE.Question::QT_A_ARRAY_5_CHOICE_QUESTIONS.Question::QT_B_ARRAY_10_CHOICE_QUESTIONS.Question::QT_C_ARRAY_YES_UNCERTAIN_NO.Question::QT_E_ARRAY_OF_INC_SAME_DEC_QUESTIONS.Question::QT_F_ARRAY_FLEXIBLE_ROW.Question::QT_COLON_ARRAY_MULTI_FLEX_NUMBERS.Question::QT_SEMICOLON_ARRAY_MULTI_FLEX_TEXT.Question::QT_M_MULTIPLE_CHOICE.Question::QT_P_MULTIPLE_CHOICE_WITH_COMMENTS.Question::QT_L_LIST_DROPDOWN.Question::QT_K_MULTIPLE_NUMERICAL_QUESTION.Question::QT_Q_MULTIPLE_SHORT_TEXT.Question::QT_R_RANKING_STYLE,
            'category'=>gT('Logic'),
            'sortorder'=>100,
            'inputtype'=>'buttongroup',
            'options'=>array(0=>gT('Hidden', 'unescaped'),
            1=>gT('Disabled', 'unescaped')),
            'default'=>0,
            "help"=>gT("Specify how array-filtered sub-questions should be displayed"),
            "caption"=>gT('Array filter style')
        );

        self::$attributes["assessment_value"] = array(
        "types"=>Question::QT_M_MULTIPLE_CHOICE.Question::QT_P_MULTIPLE_CHOICE_WITH_COMMENTS,
            'category'=>gT('Logic'),
            'sortorder'=>100,
            'default'=>'1',
            'inputtype'=>'integer',
            "help"=>gT("If one of the subquestions is marked then for each marked subquestion this value is added as assessment."),
            "caption"=>gT('Assessment value')
        );

        self::$attributes["category_separator"] = array(
        "types"=>Question::QT_EXCLAMATION_LIST_DROPDOWN,
            'category'=>gT('Display'),
            'sortorder'=>100,
            'inputtype'=>'text',
            "help"=>gT('Category separator'),
            "caption"=>gT('Category separator')
        );

        self::$attributes["code_filter"] = array(
        "types"=> Question::QT_Z_LIST_RADIO_FLEXIBLE,
            'category'=>gT('Logic'),
            'sortorder'=>100,
            'inputtype'=>'text',
            "help"=>gT('Filter the available answers by this value'),
            "caption"=>gT('Code filter')
        );

        self::$attributes["commented_checkbox"] = array(
        "types"=>Question::QT_P_MULTIPLE_CHOICE_WITH_COMMENTS,
            'category'=>gT('Logic'),
            'sortorder'=>110,
            'inputtype'=>'singleselect',
            'options'=>array(
                "allways"=>gT('No control on checkbox'),
                "checked"=>gT('Checkbox is checked'),
                "unchecked"=>gT('Checkbox is unchecked'),
                ),
            'default' => "checked",
            'help'=>gT('Choose when user can add a comment'),
            'caption'=>gT('Comment only when')
        );

        self::$attributes["commented_checkbox_auto"] = array(
        "types"=>Question::QT_P_MULTIPLE_CHOICE_WITH_COMMENTS,
            'category'=>gT('Logic'),
            'sortorder'=>111,
            'inputtype'=>'switch',
            'options'=>array(
                "0"=>gT('No'),
                "1"=>gT('Yes'),
                ),
            'default' => "1",
            'help'=>gT('Use javascript function to remove text and uncheck checkbox (or use Expression Manager only).'),
            'caption'=>gT('Remove text or uncheck checkbox automatically')
        );

        self::$attributes["display_columns"] = array(
        "types"=>Question::QT_L_LIST_DROPDOWN.Question::QT_M_MULTIPLE_CHOICE,
            'category'=>gT('Display'),
            'sortorder'=>100,
            'inputtype'=>'columns',
            'default'=>'1',
            "help"=>gT('The answer options will be distributed across the number of columns set here'),
            "caption"=>gT('Display columns')
        );

        self::$attributes["display_rows"] = array(
        "types"=>Question::QT_Q_MULTIPLE_SHORT_TEXT.Question::QT_S_SHORT_FREE_TEXT.Question::QT_T_LONG_FREE_TEXT.Question::QT_U_HUGE_FREE_TEXT,
            'category'=>gT('Display'),
            'sortorder'=>100,
            'inputtype'=>'integer',
            "help"=>gT('How many rows to display'),
            "caption"=>gT('Display rows')
        );

        self::$attributes["dropdown_dates"] = array(
        "types"=>Question::QT_D_DATE,
            'category'=>gT('Display'),
            'sortorder'=>100,
            'inputtype'=>'switch',
            'options'=>array(0=>gT('No'),
            1=>gT('Yes')),
            'default'=>0,
            "help"=>gT('Use accessible dropdown boxes instead of calendar popup'),
            "caption"=>gT('Display dropdown boxes')
        );

        self::$attributes["date_min"] = array(
        "types"=>Question::QT_D_DATE,
            'category'=>gT('Display'),
            'sortorder'=>110,
            'inputtype'=>'text',
            'expression'=>2, /* What for "tomorrow" etc ....*/
            "help"=>gT('Minimum date, valide date in YYYY-MM-DD format or any English textual datetime description. Expression Managed can be used (only with YYYY-MM-DD format). For dropdown : only the year is restricted if date use variable not in same page.'),
            "caption"=>gT('Minimum date')
        );

        self::$attributes["date_max"] = array(
            "types"=>"D",
            'category'=>gT('Display'),
            'sortorder'=>111,
            'inputtype'=>'text',
            'expression'=>2,
            "help"=>gT('Maximum date, valide date in any English textual datetime description (YYYY-MM-DD for example). Expression Managed can be used (only with YYYY-MM-DD format) value. For dropdown : only the year is restricted if date use variable not in same page.'),
            "caption"=>gT('Maximum date')
        );

        self::$attributes["dropdown_prepostfix"] = array(
        "types"=>Question::QT_1_ARRAY_MULTISCALE,
            'category'=>gT('Display'),
            'sortorder'=>112,
            'inputtype'=>'text',
            'i18n'=>true,
            "help"=>gT('Prefix|Suffix for dropdown lists'),
            "caption"=>gT('Dropdown prefix/suffix')
        );

        self::$attributes["dropdown_separators"] = array(
        "types"=>Question::QT_1_ARRAY_MULTISCALE,
            'category'=>gT('Display'),
            'sortorder'=>120,
            'inputtype'=>'text',
            "help"=>gT('Text shown on each subquestion row between both scales in dropdown mode'),
            "caption"=>gT('Dropdown separator')
        );

        self::$attributes["dualscale_headerA"] = array(
        "types"=>Question::QT_1_ARRAY_MULTISCALE,
            'category'=>gT('Display'),
            'sortorder'=>110,
            'inputtype'=>'text',
            'expression'=>1,
            'i18n'=>true,
            "help"=>gT('Enter a header text for the first scale'),
            "caption"=>gT('Header for first scale')
        );

        self::$attributes["dualscale_headerB"] = array(
        "types"=>Question::QT_1_ARRAY_MULTISCALE,
            'category'=>gT('Display'),
            'sortorder'=>111,
            'inputtype'=>'text',
            'expression'=>1,
            'i18n'=>true,
            "help"=>gT('Enter a header text for the second scale'),
            "caption"=>gT('Header for second scale')
        );

        self::$attributes["equation"] = array(
        "types"=>Question::QT_ASTERISK_EQUATION,
            'category'=>gT('Logic'),
            'sortorder'=>100,
            'inputtype'=>'textarea',
            'expression'=>1,
            "help"=>gT('Final equation to set in database, defaults to question text.'),
            "caption"=>gT('Equation'),
            "default"=>""
        );

        self::$attributes["equals_num_value"] = array(
        "types"=>Question::QT_K_MULTIPLE_NUMERICAL_QUESTION,
            'category'=>gT('Input'),
            'sortorder'=>100,
            'inputtype'=>'text',
            'expression'=>2,
            "help"=>gT('Multiple numeric inputs sum must equal this value'),
            "caption"=>gT('Equals sum value')
        );

        self::$attributes["em_validation_q"] = array(
        "types"=>Question::QT_COLON_ARRAY_MULTI_FLEX_NUMBERS.Question::QT_SEMICOLON_ARRAY_MULTI_FLEX_TEXT.Question::QT_A_ARRAY_5_CHOICE_QUESTIONS.Question::QT_B_ARRAY_10_CHOICE_QUESTIONS.Question::QT_C_ARRAY_YES_UNCERTAIN_NO.Question::QT_D_DATE.Question::QT_E_ARRAY_OF_INC_SAME_DEC_QUESTIONS.Question::QT_F_ARRAY_FLEXIBLE_ROW.Question::QT_K_MULTIPLE_NUMERICAL_QUESTION.Question::QT_M_MULTIPLE_CHOICE.Question::QT_N_NUMERICAL.Question::QT_O_LIST_WITH_COMMENT.Question::QT_P_MULTIPLE_CHOICE_WITH_COMMENTS.Question::QT_Q_MULTIPLE_SHORT_TEXT.Question::QT_R_RANKING_STYLE.Question::QT_S_SHORT_FREE_TEXT.Question::QT_T_LONG_FREE_TEXT.Question::QT_U_HUGE_FREE_TEXT.Question::QT_EXCLAMATION_LIST_DROPDOWN.Question::QT_L_LIST_DROPDOWN.Question::QT_5_POINT_CHOICE.Question::QT_G_GENDER_DROPDOWN.Question::QT_I_LANGUAGE.Question::QT_X_BOILERPLATE_QUESTION.Question::QT_Y_YES_NO_RADIO.Question::QT_ASTERISK_EQUATION,
            'category'=>gT('Logic'),
            'sortorder'=>200,
            'inputtype'=>'textarea',
            'expression'=>2,
            "help"=>gT('Enter a boolean equation to validate the whole question.'),
            "caption"=>gT('Question validation equation')
        );
        self::$attributes["em_validation_q_tip"] = array(
        "types"=>Question::QT_COLON_ARRAY_MULTI_FLEX_NUMBERS.Question::QT_SEMICOLON_ARRAY_MULTI_FLEX_TEXT.Question::QT_A_ARRAY_5_CHOICE_QUESTIONS.Question::QT_B_ARRAY_10_CHOICE_QUESTIONS.Question::QT_C_ARRAY_YES_UNCERTAIN_NO.Question::QT_D_DATE.Question::QT_E_ARRAY_OF_INC_SAME_DEC_QUESTIONS.Question::QT_F_ARRAY_FLEXIBLE_ROW.Question::QT_K_MULTIPLE_NUMERICAL_QUESTION.Question::QT_M_MULTIPLE_CHOICE.Question::QT_N_NUMERICAL.Question::QT_O_LIST_WITH_COMMENT.Question::QT_P_MULTIPLE_CHOICE_WITH_COMMENTS.Question::QT_Q_MULTIPLE_SHORT_TEXT.Question::QT_R_RANKING_STYLE.Question::QT_S_SHORT_FREE_TEXT.Question::QT_T_LONG_FREE_TEXT.Question::QT_U_HUGE_FREE_TEXT.Question::QT_EXCLAMATION_LIST_DROPDOWN.Question::QT_L_LIST_DROPDOWN.Question::QT_5_POINT_CHOICE.Question::QT_G_GENDER_DROPDOWN.Question::QT_I_LANGUAGE.Question::QT_X_BOILERPLATE_QUESTION.Question::QT_Y_YES_NO_RADIO.Question::QT_ASTERISK_EQUATION,
            'category'=>gT('Logic'),
            'sortorder'=>210,
            'inputtype'=>'textarea',
            'expression'=>1,
            'i18n'=>true,
            "help"=>gT('This is a hint text that will be shown to the participant describing the question validation equation.'),
            "caption"=>gT('Question validation tip')
        );

        self::$attributes["em_validation_sq"] = array(
        "types"=>Question::QT_SEMICOLON_ARRAY_MULTI_FLEX_TEXT.Question::QT_COLON_ARRAY_MULTI_FLEX_NUMBERS.Question::QT_K_MULTIPLE_NUMERICAL_QUESTION.Question::QT_Q_MULTIPLE_SHORT_TEXT.Question::QT_S_SHORT_FREE_TEXT.Question::QT_T_LONG_FREE_TEXT.Question::QT_U_HUGE_FREE_TEXT.Question::QT_N_NUMERICAL,
            'category'=>gT('Logic'),
            'sortorder'=>220,
            'inputtype'=>'textarea',
            'expression'=>2,
            "help"=>gT('Enter a boolean equation to validate each sub-question.'),
            "caption"=>gT('Sub-question validation equation')
        );

        self::$attributes["em_validation_sq_tip"] = array(
        "types"=>Question::QT_SEMICOLON_ARRAY_MULTI_FLEX_TEXT.Question::QT_COLON_ARRAY_MULTI_FLEX_NUMBERS.Question::QT_K_MULTIPLE_NUMERICAL_QUESTION.Question::QT_Q_MULTIPLE_SHORT_TEXT.Question::QT_S_SHORT_FREE_TEXT.Question::QT_T_LONG_FREE_TEXT.Question::QT_U_HUGE_FREE_TEXT.Question::QT_N_NUMERICAL,
            'category'=>gT('Logic'),
            'sortorder'=>230,
            'inputtype'=>'textarea',
            'expression'=>1,
            'i18n'=>true,
            "help"=>gT('This is a tip shown to the participant describing the sub-question validation equation.'),
            "caption"=>gT('Sub-question validation tip')
        );

        self::$attributes["exclude_all_others"] = array(
            "types"=>"ABCEFMPKQ",
            'category'=>gT('Logic'),
            'sortorder'=>130,
            'inputtype'=>'text',
            "help"=>gT('Excludes all other options if a certain answer is selected - just enter the answer code(s) separated with a semikolon.'),
            "caption"=>gT('Exclusive option')
        );

        self::$attributes["exclude_all_others_auto"] = array(
        "types"=>Question::QT_M_MULTIPLE_CHOICE.Question::QT_P_MULTIPLE_CHOICE_WITH_COMMENTS,
            'category'=>gT('Logic'),
            'sortorder'=>131,
            'inputtype'=>'switch',
            'options'=>array(1=>gT('Yes'), 0=>gT('No')),
            'default'=>0,
            "help"=>gT('If the participant marks all options, uncheck all and check the option set in the "Exclusive option" setting'),
            "caption"=>gT('Auto-check exclusive option if all others are checked')
        );

        // Map Options

        self::$attributes["location_city"] = array(
        "types"=>Question::QT_S_SHORT_FREE_TEXT,
            'readonly_when_active'=>true,
            'category'=>gT('Location'),
            'sortorder'=>100,
            'inputtype'=>'singleselect',
            'default'=>0,
            'options'=>array(1=>gT('Yes'), 0=>gT('No')),
            "help"=>gT("Store the city?"),
            "caption"=>gT("Save city")
        );

        self::$attributes["location_state"] = array(
        "types"=>Question::QT_S_SHORT_FREE_TEXT,
            'readonly_when_active'=>true,
            'category'=>gT('Location'),
            'sortorder'=>100,
            'default'=>0,
            'inputtype'=>'singleselect',
            'options'=>array(1=>gT('Yes'), 0=>gT('No')),
            "help"=>gT("Store the state?"),
            "caption"=>gT("Save state")
        );

        self::$attributes["location_postal"] = array(
        "types"=>Question::QT_S_SHORT_FREE_TEXT,
            'readonly_when_active'=>true,
            'category'=>gT('Location'),
            'sortorder'=>100,
            'inputtype'=>'singleselect',
            'default'=>0,
            'options'=>array(1=>gT('Yes'), 0=>gT('No')),
            "help"=>gT("Store the postal code?"),
            "caption"=>gT("Save postal code")
        );

        self::$attributes["location_country"] = array(
            "types"=>"S",
            'readonly_when_active'=>true,
            'category'=>gT('Location'),
            'sortorder'=>100,
            'inputtype'=>'singleselect',
            'default'=>0,
            'options'=>array(1=>gT('Yes'), 0=>gT('No')),
            "help"=>gT("Store the country?"),
            "caption"=>gT("Save country")
        );

        self::$attributes["statistics_showmap"] = array(
            "types"=>"S",
            'category'=>gT('Statistics'),
            'inputtype'=>'switch',
            'sortorder'=>100,
            'options'=>array(1=>gT('Yes'), 0=>gT('No')),
            'help'=>gT("Show a map in the statistics?"),
            'caption'=>gT("Display map"),
            'default'=>1
        );

        self::$attributes["statistics_showgraph"] = array(
            'types'=>'15ABCDEFGHIKLMNOPQRSTUWXYZ!:;|*',
            'category'=>gT('Statistics'),
            'inputtype'=>'switch',
            'sortorder'=>101,
            'options'=>array(1=>gT('Yes'), 0=>gT('No')),
            'help'=>gT("Display a chart in the statistics?"),
            'caption'=>gT("Display chart"),
            'default'=>1
        );

        self::$attributes["statistics_graphtype"] = array(
            "types"=>'15ABCDEFGHIKLMNOQRSTUWXYZ!:;|*',
            'category'=>gT('Statistics'),
            'inputtype'=>'singleselect',
            'sortorder'=>102,
            'options'=>array(
                0=>gT('Bar chart'),
                1=>gT('Pie chart'),
                2=>gT('Radar'),
                3=>gT('Line'),
                4=>gT('PolarArea'),
                5=>gT('Doughnut'),
            ),
            'help'=>gT("Select the type of chart to be displayed"),
            'caption'=>gT("Chart type"),
            'default'=>0
        );

        self::$attributes["location_mapservice"] = array(
        "types"=>Question::QT_S_SHORT_FREE_TEXT,
            'category'=>gT('Location'),
            'sortorder'=>90,
            'inputtype'=>'buttongroup',
            'options'=>array(
                0=>gT('Off'),
                100=>gT('OpenStreetMap via MapQuest', 'unescaped'),
                1=>gT('Google Maps', 'unescaped')
            ),
            'default' => 0,
            "help"=>gT("Activate this to show a map above the input field where the user can select a location"),
            "caption"=>gT("Use mapping service")
        );

        self::$attributes["location_mapwidth"] = array(
        "types"=>Question::QT_S_SHORT_FREE_TEXT,
            'category'=>gT('Location'),
            'sortorder'=>102,
            'inputtype'=>'text',
            'default'=>'500',
            "help"=>gT("Map width in pixel"),
            "caption"=>gT("Map width")
        );

        self::$attributes["location_mapheight"] = array(
        "types"=>Question::QT_S_SHORT_FREE_TEXT,
            'category'=>gT('Location'),
            'sortorder'=>103,
            'inputtype'=>'text',
            'default'=>'300',
            "help"=>gT("Map height in pixel"),
            "caption"=>gT("Map height")
        );

        self::$attributes["location_nodefaultfromip"] = array(
        "types"=>Question::QT_S_SHORT_FREE_TEXT,
            'category'=>gT('Location'),
            'sortorder'=>91,
            'inputtype'=>'singleselect',
            'options'=>array(0=>gT('Yes'), 1=>gT('No')),
            'default' => 0,
            "help"=>gT("Get the default location using the user's IP address?"),
            "caption"=>gT("IP as default location")
        );

        self::$attributes["location_defaultcoordinates"] = array(
        "types"=>Question::QT_S_SHORT_FREE_TEXT,
            'category'=>gT('Location'),
            'sortorder'=>101,
            'inputtype'=>'text',
            'expression'=>1,/* As static */
            "help"=>gT('Default coordinates of the map when the page first loads. Format: latitude [space] longtitude'),
            "caption"=>gT('Default position')
        );

        self::$attributes["location_mapzoom"] = array(
        "types"=>Question::QT_S_SHORT_FREE_TEXT,
            'category'=>gT('Location'),
            'sortorder'=>101,
            'inputtype'=>'text',
            'default'=>'11',
            "help"=>gT("Map zoom level"),
            "caption"=>gT("Zoom level")
        );

        // End Map Options

        self::$attributes["hide_tip"] = array(
            "types"=>"15ABCDEFGHIKLMNOPQRSTUXY!:;|",
            'category'=>gT('Display'),
            'sortorder'=>100,
            'inputtype'=>'switch',
            'options'=>array(0=>gT('No'), 1=>gT('Yes')),
            'default'=>0,
            "help"=>gT('Hide the tip that is normally shown with a question'),
            "caption"=>gT('Hide tip')
        );

        self::$attributes['hidden'] = array(
        'types'=>Question::QT_1_ARRAY_MULTISCALE.Question::QT_5_POINT_CHOICE.Question::QT_A_ARRAY_5_CHOICE_QUESTIONS.Question::QT_B_ARRAY_10_CHOICE_QUESTIONS.Question::QT_C_ARRAY_YES_UNCERTAIN_NO.Question::QT_D_DATE.Question::QT_E_ARRAY_OF_INC_SAME_DEC_QUESTIONS.Question::QT_F_ARRAY_FLEXIBLE_ROW.Question::QT_G_GENDER_DROPDOWN.Question::QT_H_ARRAY_FLEXIBLE_COLUMN.Question::QT_I_LANGUAGE.Question::QT_K_MULTIPLE_NUMERICAL_QUESTION.Question::QT_L_LIST_DROPDOWN.Question::QT_M_MULTIPLE_CHOICE.Question::QT_N_NUMERICAL.Question::QT_O_LIST_WITH_COMMENT.Question::QT_P_MULTIPLE_CHOICE_WITH_COMMENTS.Question::QT_Q_MULTIPLE_SHORT_TEXT.Question::QT_R_RANKING_STYLE.Question::QT_S_SHORT_FREE_TEXT.Question::QT_T_LONG_FREE_TEXT.Question::QT_U_HUGE_FREE_TEXT.Question::QT_X_BOILERPLATE_QUESTION.Question::QT_Y_YES_NO_RADIO.Question::QT_Z_LIST_RADIO_FLEXIBLE.Question::QT_EXCLAMATION_LIST_DROPDOWN.Question::QT_COLON_ARRAY_MULTI_FLEX_NUMBERS.Question::QT_SEMICOLON_ARRAY_MULTI_FLEX_TEXT.Question::QT_VERTICAL_FILE_UPLOAD.Question::QT_ASTERISK_EQUATION,
            'category'=>gT('Display'),
            'sortorder'=>101,
            'inputtype'=>'switch',
            'options'=>array(0=>gT('No'), 1=>gT('Yes')),
            'default'=>0,
            'help'=>gT('Hide this question at any time. This is useful for including data using answer prefilling.'),
            'caption'=>gT('Always hide this question')
        );

        self::$attributes['cssclass'] = array(
            'types'=>Question::QT_1_ARRAY_MULTISCALE.Question::QT_5_POINT_CHOICE.Question::QT_A_ARRAY_5_CHOICE_QUESTIONS.Question::QT_B_ARRAY_10_CHOICE_QUESTIONS.Question::QT_C_ARRAY_YES_UNCERTAIN_NO.Question::QT_D_DATE.Question::QT_E_ARRAY_OF_INC_SAME_DEC_QUESTIONS.Question::QT_F_ARRAY_FLEXIBLE_ROW.Question::QT_G_GENDER_DROPDOWN.Question::QT_H_ARRAY_FLEXIBLE_COLUMN.Question::QT_I_LANGUAGE.Question::QT_K_MULTIPLE_NUMERICAL_QUESTION.Question::QT_L_LIST_DROPDOWN.Question::QT_M_MULTIPLE_CHOICE.Question::QT_N_NUMERICAL.Question::QT_O_LIST_WITH_COMMENT.Question::QT_P_MULTIPLE_CHOICE_WITH_COMMENTS.Question::QT_Q_MULTIPLE_SHORT_TEXT.Question::QT_R_RANKING_STYLE.Question::QT_S_SHORT_FREE_TEXT.Question::QT_T_LONG_FREE_TEXT.Question::QT_U_HUGE_FREE_TEXT.Question::QT_X_BOILERPLATE_QUESTION.Question::QT_Y_YES_NO_RADIO.Question::QT_Z_LIST_RADIO_FLEXIBLE.Question::QT_EXCLAMATION_LIST_DROPDOWN.Question::QT_COLON_ARRAY_MULTI_FLEX_NUMBERS.Question::QT_SEMICOLON_ARRAY_MULTI_FLEX_TEXT.Question::QT_VERTICAL_FILE_UPLOAD.Question::QT_ASTERISK_EQUATION,
            'category'=>gT('Display'),
            'sortorder'=>102,
            'inputtype'=>'text',
            'expression'=>1, /* As static */
            'help'=>gT('Add additional CSS class(es) for this question. Use a space between multiple CSS class names. You may use expressions - remember this part is static.'),
            'caption'=>gT('CSS class(es)')
        );

        self::$attributes["max_answers"] = array(
        "types"=>Question::QT_M_MULTIPLE_CHOICE.Question::QT_P_MULTIPLE_CHOICE_WITH_COMMENTS.Question::QT_R_RANKING_STYLE.Question::QT_1_ARRAY_MULTISCALE.Question::QT_COLON_ARRAY_MULTI_FLEX_NUMBERS.Question::QT_SEMICOLON_ARRAY_MULTI_FLEX_TEXT.Question::QT_A_ARRAY_5_CHOICE_QUESTIONS.Question::QT_B_ARRAY_10_CHOICE_QUESTIONS.Question::QT_C_ARRAY_YES_UNCERTAIN_NO.Question::QT_E_ARRAY_OF_INC_SAME_DEC_QUESTIONS.Question::QT_F_ARRAY_FLEXIBLE_ROW.Question::QT_K_MULTIPLE_NUMERICAL_QUESTION.Question::QT_Q_MULTIPLE_SHORT_TEXT,
            'category'=>gT('Logic'),
            'sortorder'=>11,
            'inputtype'=>'text',
            'expression'=>2,
            "help"=>gT('Limit the number of possible answers'),
            "caption"=>gT('Maximum answers')
        );

        self::$attributes["max_num_value"] = array(
        "types"=>Question::QT_K_MULTIPLE_NUMERICAL_QUESTION,
            'category'=>gT('Input'),
            'sortorder'=>100,
            'inputtype'=>'text',
            'expression'=>2,
            "help"=>gT('Maximum sum value of multiple numeric input'),
            "caption"=>gT('Maximum sum value')
        );

        self::$attributes["max_num_value_n"] = array(
        "types"=>Question::QT_N_NUMERICAL.Question::QT_K_MULTIPLE_NUMERICAL_QUESTION,
            'category'=>gT('Input'),
            'sortorder'=>110,
            'inputtype'=>'text',
            'expression'=>2,
            "help"=>gT('Maximum value of the numeric input'),
            "caption"=>gT('Maximum value')
        );

        /* Ranking specific : max DB answer */
        self::$attributes["max_subquestions"] = array(
        "types"=>Question::QT_R_RANKING_STYLE,
            'readonly_when_active'=>true,
            'category'=>gT('Logic'),
            'sortorder'=>12,
            'inputtype'=>'integer',
            'default'=>'',
            "help"=>gT('Limit the number of possible answers fixed by number of columns in database'),
            "caption"=>gT('Maximum columns for answers')
        );

        self::$attributes["maximum_chars"] = array(
        "types"=>Question::QT_S_SHORT_FREE_TEXT.Question::QT_T_LONG_FREE_TEXT.Question::QT_U_HUGE_FREE_TEXT.Question::QT_N_NUMERICAL.Question::QT_Q_MULTIPLE_SHORT_TEXT.Question::QT_K_MULTIPLE_NUMERICAL_QUESTION.Question::QT_COLON_ARRAY_MULTI_FLEX_NUMBERS.Question::QT_SEMICOLON_ARRAY_MULTI_FLEX_TEXT,
            'category'=>gT('Input'),
            'sortorder'=>100,
            'inputtype'=>'integer',
            'default'=>'',
            "help"=>gT('Maximum characters allowed'),
            "caption"=>gT('Maximum characters')
        );

        self::$attributes["min_answers"] = array(
        "types"=>Question::QT_M_MULTIPLE_CHOICE.Question::QT_P_MULTIPLE_CHOICE_WITH_COMMENTS.Question::QT_R_RANKING_STYLE.Question::QT_1_ARRAY_MULTISCALE.Question::QT_COLON_ARRAY_MULTI_FLEX_NUMBERS.Question::QT_SEMICOLON_ARRAY_MULTI_FLEX_TEXT.Question::QT_A_ARRAY_5_CHOICE_QUESTIONS.Question::QT_B_ARRAY_10_CHOICE_QUESTIONS.Question::QT_C_ARRAY_YES_UNCERTAIN_NO.Question::QT_E_ARRAY_OF_INC_SAME_DEC_QUESTIONS.Question::QT_F_ARRAY_FLEXIBLE_ROW.Question::QT_K_MULTIPLE_NUMERICAL_QUESTION.Question::QT_Q_MULTIPLE_SHORT_TEXT,
            'category'=>gT('Logic'),
            'sortorder'=>10,
            'inputtype'=>'text',
            'expression'=>2,
            "help"=>gT('Ensure a minimum number of possible answers (0=No limit)'),
            "caption"=>gT('Minimum answers')
        );

        self::$attributes["min_num_value"] = array(
        "types"=>Question::QT_K_MULTIPLE_NUMERICAL_QUESTION,
            'category'=>gT('Input'),
            'sortorder'=>100,
            'inputtype'=>'text',
            'expression'=>2,
            "help"=>gT('The sum of the multiple numeric inputs must be greater than this value'),
            "caption"=>gT('Minimum sum value')
        );

        self::$attributes["min_num_value_n"] = array(
        "types"=>Question::QT_N_NUMERICAL.Question::QT_K_MULTIPLE_NUMERICAL_QUESTION,
            'category'=>gT('Input'),
            'sortorder'=>100,
            'inputtype'=>'text',
            'expression'=>2,
            "help"=>gT('Minimum value of the numeric input'),
            "caption"=>gT('Minimum value')
        );

        self::$attributes["multiflexible_max"] = array(
        "types"=>Question::QT_COLON_ARRAY_MULTI_FLEX_NUMBERS,
            'category'=>gT('Display'),
            'sortorder'=>112,
            'inputtype'=>'text',
            'expression'=>2, // Really ? Only if shown as text then
            "help"=>gT('Maximum value for array(mult-flexible) question type'),
            "caption"=>gT('Maximum value')
        );

        self::$attributes["multiflexible_min"] = array(
        "types"=>Question::QT_COLON_ARRAY_MULTI_FLEX_NUMBERS,
            'category'=>gT('Display'),
            'sortorder'=>110,
            'inputtype'=>'text',
            'expression'=>2, // Really ? Only if shown as text then
            "help"=>gT('Minimum value for array(multi-flexible) question type'),
            "caption"=>gT('Minimum value')
        );

        self::$attributes["multiflexible_step"] = array(
        "types"=>Question::QT_COLON_ARRAY_MULTI_FLEX_NUMBERS,
            'category'=>gT('Display'),
            'sortorder'=>111,
            'inputtype'=>'integer',
            'default'=>'',
            "help"=>gT('Step value'),
            "caption"=>gT('Step value')
        );

        self::$attributes["multiflexible_checkbox"] = array(
        "types"=>Question::QT_COLON_ARRAY_MULTI_FLEX_NUMBERS,
            'category'=>gT('Display'),
            'sortorder'=>100,
            'inputtype'=>'switch',
            'options'=>array(0=>gT('No'), 1=>gT('Yes')),
            'default'=>0,
            "help"=>gT('Use checkbox layout'),
            "caption"=>gT('Checkbox layout')
        );

        self::$attributes["reverse"] = array(
        "types"=>Question::QT_D_DATE.Question::QT_COLON_ARRAY_MULTI_FLEX_NUMBERS,
            'category'=>gT('Display'),
            'sortorder'=>100,
            'inputtype'=>'switch',
            'options'=>array(0=>gT('No'), 1=>gT('Yes')),
            'default'=>0,
            "help"=>gT('Present answer options in reverse order'),
            "caption"=>gT('Reverse answer order')
        );

        self::$attributes["num_value_int_only"] = array(
        "types"=>Question::QT_N_NUMERICAL.Question::QT_K_MULTIPLE_NUMERICAL_QUESTION,
            'category'=>gT('Input'),
            'sortorder'=>100,
            'inputtype'=>'switch',
            'options'=>array(0=>gT('No'), 1=>gT('Yes')),
            'default'=>0,
            "help"=>gT('Restrict input to integer values'),
            "caption"=>gT('Integer only')
        );

        self::$attributes["numbers_only"] = array(
        "types"=>Question::QT_Q_MULTIPLE_SHORT_TEXT.Question::QT_SEMICOLON_ARRAY_MULTI_FLEX_TEXT.Question::QT_S_SHORT_FREE_TEXT.Question::QT_ASTERISK_EQUATION,
            'category'=>gT('Other'),
            'sortorder'=>150,
            'inputtype'=>'switch',
            'options'=>array(0=>gT('No'), 1=>gT('Yes')),
            'default'=>0,
            "help"=>gT('Allow only numerical input'),
            "caption"=>gT('Numbers only')
        );

        self::$attributes['show_totals'] = array(
        'types' =>    Question::QT_SEMICOLON_ARRAY_MULTI_FLEX_TEXT,
            'category' =>    gT('Other'),
            'sortorder' =>    151,
            'inputtype'    => 'buttongroup',
            'options' =>    array(
                'X' =>    gT('Off', 'unescaped'),
                'R' =>    gT('Rows', 'unescaped'),
                'C' =>    gT('Columns', 'unescaped'),
                'B' =>    gT('Rows & columns', 'unescaped')
            ),
            'default' =>    'X',
            'help' =>    gT('Show totals for either rows, columns or both rows and columns'),
            'caption' =>    gT('Show totals for')
        );

        self::$attributes['show_grand_total'] = array(
        'types' =>    Question::QT_SEMICOLON_ARRAY_MULTI_FLEX_TEXT,
            'category' =>    gT('Other'),
            'sortorder' =>    152,
            'inputtype' =>    'switch',
            'options' =>array(0=>gT('No'), 1=>gT('Yes')),
            'default' =>    0,
            'help' =>    gT('Show grand total for either columns or rows'),
            'caption' =>    gT('Show grand total')
        );
        self::$attributes["input_size"] = array(
            "types"=>Question::QT_K_MULTIPLE_NUMERICAL_QUESTION.Question::QT_M_MULTIPLE_CHOICE.Question::QT_N_NUMERICAL.Question::QT_Q_MULTIPLE_SHORT_TEXT.Question::QT_S_SHORT_FREE_TEXT.Question::QT_T_LONG_FREE_TEXT.Question::QT_U_HUGE_FREE_TEXT.Question::QT_COLON_ARRAY_MULTI_FLEX_NUMBERS.Question::QT_SEMICOLON_ARRAY_MULTI_FLEX_TEXT,
            'category'=>gT('Display'),
            'sortorder'=>100,
            'inputtype'=>'integer',
            'default'=>'',
            "help"=>gT("Set the size to the input or textarea, the input will be displayed with approximately this size in width."),
            "caption"=>gT("Text input size")
        );

        self::$attributes["input_boxes"] = array(
        "types"=>":",
            'category'=>gT('Display'),
            'sortorder'=>110,
            'inputtype'=>'switch',
            'options'=>array(0=>gT('No'), 1=>gT('Yes')),
            'default'=>0,
            "help"=>gT("Present as text input boxes instead of dropdown lists"),
            "caption"=>gT("Text inputs")
        );

        self::$attributes["other_comment_mandatory"] = array(
        "types"=>Question::QT_P_MULTIPLE_CHOICE_WITH_COMMENTS.Question::QT_L_LIST_DROPDOWN.Question::QT_EXCLAMATION_LIST_DROPDOWN.Question::QT_Z_LIST_RADIO_FLEXIBLE,
            'category'=>gT('Logic'),
            'sortorder'=>100,
            'inputtype'=>'switch',
            'options'=>array(0=>gT('No'), 1=>gT('Yes')),
            'default'=>0,
            "help"=>gT("Make the 'Other:' comment field mandatory when the 'Other:' option is active"),
            "caption"=>gT("'Other:' comment mandatory")
        );

        self::$attributes["other_numbers_only"] = array(
        "types"=>Question::QT_L_LIST_DROPDOWN.Question::QT_M_MULTIPLE_CHOICE.Question::QT_P_MULTIPLE_CHOICE_WITH_COMMENTS,
            'category'=>gT('Logic'),
            'sortorder'=>100,
            'inputtype'=>'switch',
            'options'=>array(0=>gT('No'), 1=>gT('Yes')),
            'default'=>0,
            "help"=>gT("Allow only numerical input for 'Other' text"),
            "caption"=>gT("Numbers only for 'Other'")
        );

        self::$attributes["other_replace_text"] = array(
        "types"=>Question::QT_L_LIST_DROPDOWN.Question::QT_M_MULTIPLE_CHOICE.Question::QT_P_MULTIPLE_CHOICE_WITH_COMMENTS.Question::QT_Z_LIST_RADIO_FLEXIBLE.Question::QT_EXCLAMATION_LIST_DROPDOWN,
            'category'=>gT('Display'),
            'sortorder'=>100,
            'inputtype'=>'text',
            'expression'=>1,
            'i18n'=>true,
            "help"=>gT("Replaces the label of the 'Other:' answer option with a custom text"),
            "caption"=>gT("Label for 'Other:' option")
        );

        self::$attributes["page_break"] = array(
        "types"=>Question::QT_1_ARRAY_MULTISCALE.Question::QT_5_POINT_CHOICE.Question::QT_A_ARRAY_5_CHOICE_QUESTIONS.Question::QT_B_ARRAY_10_CHOICE_QUESTIONS.Question::QT_C_ARRAY_YES_UNCERTAIN_NO.Question::QT_D_DATE.Question::QT_E_ARRAY_OF_INC_SAME_DEC_QUESTIONS.Question::QT_F_ARRAY_FLEXIBLE_ROW.Question::QT_G_GENDER_DROPDOWN.Question::QT_H_ARRAY_FLEXIBLE_COLUMN.Question::QT_K_MULTIPLE_NUMERICAL_QUESTION.Question::QT_L_LIST_DROPDOWN.Question::QT_M_MULTIPLE_CHOICE.Question::QT_N_NUMERICAL.Question::QT_O_LIST_WITH_COMMENT.Question::QT_P_MULTIPLE_CHOICE_WITH_COMMENTS.Question::QT_Q_MULTIPLE_SHORT_TEXT.Question::QT_R_RANKING_STYLE.Question::QT_S_SHORT_FREE_TEXT.Question::QT_T_LONG_FREE_TEXT.Question::QT_U_HUGE_FREE_TEXT.Question::QT_X_BOILERPLATE_QUESTION.Question::QT_Y_YES_NO_RADIO.Question::QT_Z_LIST_RADIO_FLEXIBLE.Question::QT_EXCLAMATION_LIST_DROPDOWN.Question::QT_COLON_ARRAY_MULTI_FLEX_NUMBERS.Question::QT_SEMICOLON_ARRAY_MULTI_FLEX_TEXT.Question::QT_VERTICAL_FILE_UPLOAD.Question::QT_ASTERISK_EQUATION,
            'category'=>gT('Other'),
            'sortorder'=>100,
            'inputtype'=>'switch',
            'options'=>array(0=>gT('No'), 1=>gT('Yes')),
            'default'=>0,
            "help"=>gT('Insert a page break before this question in printable view by setting this to Yes.'),
            "caption"=>gT('Insert page break in printable view')
        );

        self::$attributes["prefix"] = array(
        "types"=>Question::QT_K_MULTIPLE_NUMERICAL_QUESTION.Question::QT_N_NUMERICAL.Question::QT_Q_MULTIPLE_SHORT_TEXT.Question::QT_S_SHORT_FREE_TEXT,
            'category'=>gT('Display'),
            'sortorder'=>10,
            'inputtype'=>'text',
            'expression'=>1,
            'i18n'=>true,
            "help"=>gT('Add a prefix to the answer field'),
            "caption"=>gT('Answer prefix')
        );

        self::$attributes["printable_help"] = array(
        "types"=>Question::QT_1_ARRAY_MULTISCALE.Question::QT_5_POINT_CHOICE.Question::QT_A_ARRAY_5_CHOICE_QUESTIONS.Question::QT_B_ARRAY_10_CHOICE_QUESTIONS.Question::QT_C_ARRAY_YES_UNCERTAIN_NO.Question::QT_D_DATE.Question::QT_E_ARRAY_OF_INC_SAME_DEC_QUESTIONS.Question::QT_F_ARRAY_FLEXIBLE_ROW.Question::QT_G_GENDER_DROPDOWN.Question::QT_H_ARRAY_FLEXIBLE_COLUMN.Question::QT_K_MULTIPLE_NUMERICAL_QUESTION.Question::QT_L_LIST_DROPDOWN.Question::QT_M_MULTIPLE_CHOICE.Question::QT_N_NUMERICAL.Question::QT_O_LIST_WITH_COMMENT.Question::QT_P_MULTIPLE_CHOICE_WITH_COMMENTS.Question::QT_R_RANKING_STYLE.Question::QT_Y_YES_NO_RADIO.Question::QT_Z_LIST_RADIO_FLEXIBLE.Question::QT_EXCLAMATION_LIST_DROPDOWN.Question::QT_COLON_ARRAY_MULTI_FLEX_NUMBERS.Question::QT_ASTERISK_EQUATION,
            'category'=>gT('Display'),
            'sortorder'=>201,
            "inputtype"=>"text",
            'expression'=>1, // Must control if yes
            'i18n'=>true,
            'default'=>"",
            "help"=>gT('In the printable version replace the relevance equation with this explanation text.'),
            "caption"=>gT("Relevance help for printable survey")
        );

        self::$attributes["public_statistics"] = array(
        "types"=>Question::QT_1_ARRAY_MULTISCALE.Question::QT_5_POINT_CHOICE.Question::QT_A_ARRAY_5_CHOICE_QUESTIONS.Question::QT_B_ARRAY_10_CHOICE_QUESTIONS.Question::QT_C_ARRAY_YES_UNCERTAIN_NO.Question::QT_E_ARRAY_OF_INC_SAME_DEC_QUESTIONS.Question::QT_F_ARRAY_FLEXIBLE_ROW.Question::QT_G_GENDER_DROPDOWN.Question::QT_H_ARRAY_FLEXIBLE_COLUMN.Question::QT_K_MULTIPLE_NUMERICAL_QUESTION.Question::QT_L_LIST_DROPDOWN.Question::QT_M_MULTIPLE_CHOICE.Question::QT_N_NUMERICAL.Question::QT_O_LIST_WITH_COMMENT.Question::QT_P_MULTIPLE_CHOICE_WITH_COMMENTS.Question::QT_R_RANKING_STYLE.Question::QT_Y_YES_NO_RADIO.Question::QT_Z_LIST_RADIO_FLEXIBLE.Question::QT_EXCLAMATION_LIST_DROPDOWN.Question::QT_COLON_ARRAY_MULTI_FLEX_NUMBERS.Question::QT_ASTERISK_EQUATION,
            'category'=>gT('Statistics'),
            'sortorder'=>80,
            'inputtype'=>'switch',
            'options'=>array(0=>gT('No'), 1=>gT('Yes')),
            'default'=>0,
            "help"=>gT('Show statistics of this question in the public statistics page'),
            "caption"=>gT('Show in public statistics')
        );

        self::$attributes["random_order"] = array(
        "types"=>Question::QT_EXCLAMATION_LIST_DROPDOWN.Question::QT_A_ARRAY_5_CHOICE_QUESTIONS.Question::QT_B_ARRAY_10_CHOICE_QUESTIONS.Question::QT_C_ARRAY_YES_UNCERTAIN_NO.Question::QT_E_ARRAY_OF_INC_SAME_DEC_QUESTIONS.Question::QT_F_ARRAY_FLEXIBLE_ROW.Question::QT_H_ARRAY_FLEXIBLE_COLUMN.Question::QT_K_MULTIPLE_NUMERICAL_QUESTION.Question::QT_L_LIST_DROPDOWN.Question::QT_M_MULTIPLE_CHOICE.Question::QT_O_LIST_WITH_COMMENT.Question::QT_P_MULTIPLE_CHOICE_WITH_COMMENTS.Question::QT_Q_MULTIPLE_SHORT_TEXT.Question::QT_R_RANKING_STYLE.Question::QT_Z_LIST_RADIO_FLEXIBLE.Question::QT_1_ARRAY_MULTISCALE.Question::QT_COLON_ARRAY_MULTI_FLEX_NUMBERS.Question::QT_SEMICOLON_ARRAY_MULTI_FLEX_TEXT,
            'category'=>gT('Display'),
            'sortorder'=>100,
            'inputtype'=>'singleselect',
            'options'=>array(0=>gT('No'), 1=>gT("Yes")),
            //1=>gT('Randomize on each page load')  // Shnoulle : replace by yes till we have only one solution
            //2=>gT('Randomize once on survey start')  //Mdekker: commented out as code to handle this was removed in refactoring
            'default'=>0,
            "help"=>gT('Present subquestions/answer options in random order'),
            "caption"=>gT('Random order')
        );

        self::$attributes["showpopups"] = array(
        "types"=>Question::QT_R_RANKING_STYLE,
            'category'=>gT('Display'),
            'sortorder'=>110,
            'inputtype'=>'switch',
            'options'=>array(0=>gT('No'), 1=>gT('Yes')),
            'default'=>1,
            "caption"=>gT('Show javascript alert'),
            "help"=>gT('Show an alert if answers exceeds the number of max answers')
        );

        self::$attributes["samechoiceheight"] = array(
        "types"=>Question::QT_R_RANKING_STYLE,
            'category'=>gT('Display'),
            'sortorder'=>120,
            'inputtype'=>'switch',
            'options'=>array(0=>gT('No'), 1=>gT('Yes')),
            'default'=>1,
            "caption"=>gT('Same height for all answer options'),
            "help"=>gT('Force each answer option to have the same height')
        );

        self::$attributes["samelistheight"] = array(
        "types"=>Question::QT_R_RANKING_STYLE,
            'category'=>gT('Display'),
            'sortorder'=>121,
            'inputtype'=>'switch',
            'options'=>array(0=>gT('No'), 1=>gT('Yes')),
            'default'=>1,
            "caption"=>gT('Same height for lists'),
            "help"=>gT('Force the choice list and the rank list to have the same height')
        );

        self::$attributes["parent_order"] = array(
        "types"=>Question::QT_COLON_ARRAY_MULTI_FLEX_NUMBERS,
            'category'=>gT('Display'),
            'sortorder'=>100,
            'inputtype'=>'text',
            "caption"=>gT('Get order from previous question'),
            "help"=>gT('Enter question ID to get subquestion order from a previous question')
        );

        self::$attributes["slider_layout"] = array(
        "types"=>Question::QT_K_MULTIPLE_NUMERICAL_QUESTION,
            'category'=>gT('Slider'),
            'sortorder'=>1,
            'inputtype'=>'switch',
            'options'=>array(0=>gT('No'), 1=>gT('Yes')),
            'default'=>0,
            "help"=>gT('Use slider layout'),
            "caption"=>gT('Use slider layout')
        );

        self::$attributes["slider_min"] = array(
        "types"=>Question::QT_K_MULTIPLE_NUMERICAL_QUESTION,
            'category'=>gT('Slider'),
            'sortorder'=>10,
            'inputtype'=>'text',
            'expression'=>2,
            "help"=>gT('You can use Expression manager, but this must be a number before showing the page else set to 0. If minimum value is not set, this value is used.'),
            "caption"=>gT('Slider minimum value')
        );

        self::$attributes["slider_max"] = array(
        "types"=>Question::QT_K_MULTIPLE_NUMERICAL_QUESTION,
            'category'=>gT('Slider'),
            'sortorder'=>11,
            'inputtype'=>'text',
            'expression'=>2,
            "help"=>gT('You can use Expression manager, but this must be a number before showing the page else set to 100. If maximum value is not set, this value is used.'),
            "caption"=>gT('Slider maximum value')
        );

        self::$attributes["slider_accuracy"] = array(
        "types"=>Question::QT_K_MULTIPLE_NUMERICAL_QUESTION,
            'category'=>gT('Slider'),
            'sortorder'=>30,
            'inputtype'=>'text',
            'expression'=>2,
            "help"=>gT('You can use Expression manager, but this must be a number before showing the page else set to 1.'),
            "caption"=>gT('Slider accuracy')
        );

        self::$attributes["slider_default"] = array(
        "types"=>Question::QT_K_MULTIPLE_NUMERICAL_QUESTION,
            'category'=>gT('Slider'),
            'sortorder'=>50,
            'inputtype'=>'text',
            'expression'=>2, // must be controlled : unsure
            "help"=>gT('Slider start as this value. You can use Expression manager, but this must be a number before showing the page.'),
            "caption"=>gT('Slider initial value')
        );

        self::$attributes["slider_middlestart"] = array(
        "types"=>Question::QT_K_MULTIPLE_NUMERICAL_QUESTION,
            'category'=>gT('Slider'),
            'sortorder'=>40,
            'inputtype'=>'switch',
            'options'=>array(0=>gT('No'), 1=>gT('Yes')),
            'default'=>0,
            "help"=>gT('The handle is displayed at the middle of the slider except if Slider initial value is set (this will not set the initial value).'),
            "caption"=>gT('Slider starts at the middle position')
        );

        self::$attributes["slider_default_set"] = array(
        "types"=>Question::QT_K_MULTIPLE_NUMERICAL_QUESTION,
            'category'=>gT('Slider'),
            'sortorder'=>2,
            'inputtype'=>'buttongroup',
            'options'=>array(
                0=>gT('Horizontal', 'unescaped'),
                1=>gT('Vertical', 'unescaped')
            ),
            'default'=>0,
            "help"=>gT('Set the orientation.'),
            "caption"=>gT('Orientation')
        );

        self::$attributes["slider_handle"] = array(
        "types"=>Question::QT_K_MULTIPLE_NUMERICAL_QUESTION,
            'category'=>gT('Slider'),
            'sortorder'=>3,
            'inputtype'=>'singleselect',
            'options'=>array(
                0=>gT('Circle'),
                1=>gT('Square'),
                2=>gT('Triangle'),
                3=>gT('Custom')
            ),
            'default'=>0,
            "help"=>gT("Set the handle shape. 'Custom' is defined in CSS using the Font Awesome font."),
            "caption"=>gT('Handle shape')
        );

        self::$attributes["slider_custom_handle"] = array(
        "types"=>Question::QT_K_MULTIPLE_NUMERICAL_QUESTION,
            'category'=>gT('Slider'),
            'sortorder'=>4,
            'inputtype'=>'text',
            'default'=>'f1ae',
            "help"=>gT('Accepts Font Awesome Unicode characters.'),
            "caption"=>gT('Custom handle Unicode code')
        );

        self::$attributes["slider_rating"] = array(
        "types"=>Question::QT_5_POINT_CHOICE,
            'category'=>gT('Display'),
            'sortorder'=>90,
            'inputtype'=>'buttongroup',
            'options'=>array(
                0=>gT('Off', 'unescaped'),
                1=>gT('Stars', 'unescaped'),
                2=>gT('Slider with emoticon', 'unescaped'),
            ),
            'default'=>0,
            "help"=>gT('Use slider layout'),
            "caption"=>gT('Use slider layout')
        );

        self::$attributes["slider_reversed"] = array(
        "types"=>Question::QT_K_MULTIPLE_NUMERICAL_QUESTION,
            'category'=>gT('Slider'),
            'sortorder'=>50,
            'inputtype'=>'switch',
            'options'=>array(0=>gT('No'), 1=>gT('Yes')),
            'default'=>0,
            "help"=>gT('Add a button to reset the slider. If you choose an start value, it reset at start value, else empty the answer.'),
            "caption"=>gT('Allow reset the slider')
        );

        self::$attributes["slider_showminmax"] = array(
        "types"=>Question::QT_K_MULTIPLE_NUMERICAL_QUESTION,
            'category'=>gT('Slider'),
            'sortorder'=>100,
            'inputtype'=>'switch',
            'options'=>array(0=>gT('No'), 1=>gT('Yes')),
            'default'=>0,
            "help"=>gT('Display min and max value under the slider'),
            "caption"=>gT('Display slider min and max value')
        );

        self::$attributes["slider_separator"] = array(
        "types"=>Question::QT_K_MULTIPLE_NUMERICAL_QUESTION,
            'category'=>gT('Slider'),
            'sortorder'=>110,
            'inputtype'=>'text',
            "help"=>gT('Answer|Left-slider-text|Right-slider-text separator character'),
            'default'=>'|',
            "caption"=>gT('Slider left/right text separator')
        );

        self::$attributes["suffix"] = array(
        "types"=>Question::QT_K_MULTIPLE_NUMERICAL_QUESTION.Question::QT_N_NUMERICAL.Question::QT_Q_MULTIPLE_SHORT_TEXT.Question::QT_S_SHORT_FREE_TEXT,
            'category'=>gT('Display'),
            'sortorder'=>11,
            'inputtype'=>'text',
            'expression'=>1,
            'i18n'=>true,
            "help"=>gT('Add a suffix to the answer field'),
            "caption"=>gT('Answer suffix')
        );

        self::$attributes["text_input_width"] = array(
        "types"=>Question::QT_K_MULTIPLE_NUMERICAL_QUESTION.Question::QT_N_NUMERICAL.Question::QT_S_SHORT_FREE_TEXT.Question::QT_T_LONG_FREE_TEXT.Question::QT_U_HUGE_FREE_TEXT.Question::QT_SEMICOLON_ARRAY_MULTI_FLEX_TEXT,
        'category'=>gT('Display'),
        'sortorder'=>100,
        'inputtype'=>'singleselect',
        'default'=>'',
        'options'=>array(
            ''=>gT("Default"),
            1=>'8%',
            2=>'17%',
            3=>'25%',
            4=>'33%',
            5=>'41%',
            6=>'50%',
            7=>'58%',
            8=>'67%',
            9=>'75%',
            10=>'83%',
            11=>'92%',
            12=>'100%'
        ),
        "help"=>gT('Relative width of the text input wrapper element'),
        "caption"=>gT('Text input box width'));

        /* Do EXACTLY the same than text_input_width for K(multinum): must move K here and rename in a DB update and remove it + fix when import*/
        self::$attributes["text_input_columns"] = array(
        "types"=>Question::QT_Q_MULTIPLE_SHORT_TEXT.Question::QT_P_MULTIPLE_CHOICE_WITH_COMMENTS,
        'category'=>gT('Display'),
        'sortorder'=>90,
        'inputtype'=>'singleselect',
        'default'=>'',
        'options'=>array(
            ''=>gT("Default"),
            1=>'8%',
            2=>'17%',
            3=>'25%',
            4=>'33%',
            5=>'41%',
            6=>'50%',
            7=>'58%',
            8=>'67%',
            9=>'75%',
            10=>'83%',
            11=>'92%',
            12=>'100%'
        ),
        "help"=>gT('Relative width of the text input wrapper element'),
        "caption"=>gT('Text input box width'));

        self::$attributes["label_input_columns"] = array(
        "types"=>Question::QT_Q_MULTIPLE_SHORT_TEXT,
        'category'=>gT('Display'),
        'sortorder'=>91,
        'inputtype'=>'singleselect',
        'default'=>'',
        'options'=>array(
            ''=>gT("Default"),
            'hidden'=>gT("Hidden"), /* can not use 0, sometimes we don't test with === */
            1=>'8%',
            2=>'17%',
            3=>'25%',
            4=>'33%',
            5=>'41%',
            6=>'50%',
            7=>'58%',
            8=>'67%',
            9=>'75%',
            10=>'83%',
            11=>'92%',
            12=>'100%'
        ),
        "help"=>gT('Relative width of the labels'),
        "caption"=>gT('Label column width'));

        /* Same than label_input_columns for multiple choice*/
        self::$attributes["choice_input_columns"] = array(
        "types"=>"P",
        'category'=>gT('Display'),
        'sortorder'=>90,
        'inputtype'=>'singleselect',
        'default'=>'',
        'options'=>array(
            ''=>gT("Default"),
            1=>'8%',
            2=>'17%',
            3=>'25%',
            4=>'33%',
            5=>'41%',
            6=>'50%',
            7=>'58%',
            8=>'67%',
            9=>'75%',
            10=>'83%',
            11=>'92%',
            12=>'100%'
        ),
        "help"=>gT('Relative width of checkbox wrapper element'),
        "caption"=>gT('Choice column width'));

        self::$attributes["use_dropdown"] = array(
        "types"=>Question::QT_1_ARRAY_MULTISCALE.Question::QT_F_ARRAY_FLEXIBLE_ROW.Question::QT_O_LIST_WITH_COMMENT,
            'category'=>gT('Display'),
            'sortorder'=>112,
            'inputtype'=>'switch',
            'options'=>array(0=>gT('No'), 1=>gT('Yes')),
            'default'=>0,
            "help"=>gT('Present dropdown control(s) instead of list of radio buttons'),
            "caption"=>gT('Use dropdown presentation')
        );


        self::$attributes["dropdown_size"] = array(
        "types"=>Question::QT_EXCLAMATION_LIST_DROPDOWN, // TODO add these later?  "1F",
            'category'=>gT('Display'),
            'sortorder'=>200,
            'inputtype'=>'text',
            'default'=>'',
            "help"=>gT('For list dropdown boxes, show up to this many rows'),
            "caption"=>gT('Height of dropdown')
        );

        self::$attributes["dropdown_prefix"] = array(
        "types"=>Question::QT_EXCLAMATION_LIST_DROPDOWN, // TODO add these later?  "1F",
            'category'=>gT('Display'),
            'sortorder'=>201,
            'inputtype'=>'buttongroup',
            'options'=>array(
                0=>gT('None', 'unescaped'),
                1=>gT('Order - like 3)', 'unescaped'),
                // 2=>gT('Code - like A1','unescaped'), // Just an idea ;)
            ),
            'default'=>0,
            "help"=>gT('Accelerator keys for list items'),
            "caption"=>gT('Prefix for list items')
        );

        self::$attributes["scale_export"] = array(
        "types"=>Question::QT_C_ARRAY_YES_UNCERTAIN_NO.Question::QT_E_ARRAY_OF_INC_SAME_DEC_QUESTIONS.Question::QT_F_ARRAY_FLEXIBLE_ROW.Question::QT_G_GENDER_DROPDOWN.Question::QT_H_ARRAY_FLEXIBLE_COLUMN.Question::QT_L_LIST_DROPDOWN.Question::QT_M_MULTIPLE_CHOICE.Question::QT_O_LIST_WITH_COMMENT.Question::QT_P_MULTIPLE_CHOICE_WITH_COMMENTS.Question::QT_Y_YES_NO_RADIO.Question::QT_Z_LIST_RADIO_FLEXIBLE.Question::QT_1_ARRAY_MULTISCALE.Question::QT_EXCLAMATION_LIST_DROPDOWN.Question::QT_COLON_ARRAY_MULTI_FLEX_NUMBERS.Question::QT_ASTERISK_EQUATION,
            'category'=>gT('Other'),
            'sortorder'=>100,
            'inputtype'=>'singleselect',
            'options'=>array(0=>gT('Default'),
            1=>gT('Nominal'),
            2=>gT('Ordinal'),
            3=>gT('Scale')),
            'default'=>0,
            "help"=>gT("Set a specific SPSS export scale type for this question"),
            "caption"=>gT('SPSS export scale type')
        );

        self::$attributes["choice_title"] = array(
        "types"=>Question::QT_R_RANKING_STYLE,
            'category'=>gT('Other'),
            'sortorder'=>200,
            "inputtype"=>"text",
            'expression'=>1,
            'i18n'=>true,
            'default'=>"",
            "help"=>sprintf(gT("Replace choice header (default: \"%s\")"), gT("Your choices")),
            "caption"=>gT("Choice header")
        );

        self::$attributes["rank_title"] = array(
        "types"=>Question::QT_R_RANKING_STYLE,
            'category'=>gT('Other'),
            'sortorder'=>201,
            "inputtype"=>"text",
            'expression'=>1,
            'i18n'=>true,
            'default'=>"",
            "help"=>sprintf(gT("Replace rank header (default: \"%s\")"), gT("Your ranking")),
            "caption"=>gT("Rank header")
        );

        //Timer attributes
        self::$attributes["time_limit"] = array(
        "types"=>Question::QT_S_SHORT_FREE_TEXT.Question::QT_T_LONG_FREE_TEXT.Question::QT_U_HUGE_FREE_TEXT.Question::QT_X_BOILERPLATE_QUESTION.Question::QT_L_LIST_DROPDOWN.Question::QT_EXCLAMATION_LIST_DROPDOWN,
            'category'=>gT('Timer'),
            'sortorder'=>90,
            "inputtype"=>"integer",
            "help"=>gT("Limit time to answer question (in seconds)"),
            "caption"=>gT("Time limit")
        );

        self::$attributes["time_limit_action"] = array(
        "types"=>Question::QT_S_SHORT_FREE_TEXT.Question::QT_T_LONG_FREE_TEXT.Question::QT_U_HUGE_FREE_TEXT.Question::QT_X_BOILERPLATE_QUESTION.Question::QT_L_LIST_DROPDOWN.Question::QT_EXCLAMATION_LIST_DROPDOWN,
            'category'=>gT('Timer'),
            'sortorder'=>92,
            'inputtype'=>'singleselect',
            'options'=>array(
                1=>gT('Warn and move on'),
                2=>gT('Move on without warning'),
                3=>gT('Disable only')
            ),
            "default" => 1,
            "help"=>gT("Action to perform when time limit is up"),
            "caption"=>gT("Time limit action")
        );

        self::$attributes["time_limit_disable_next"] = array(
        "types"=>Question::QT_S_SHORT_FREE_TEXT.Question::QT_T_LONG_FREE_TEXT.Question::QT_U_HUGE_FREE_TEXT.Question::QT_X_BOILERPLATE_QUESTION.Question::QT_L_LIST_DROPDOWN.Question::QT_EXCLAMATION_LIST_DROPDOWN,
            'category'=>gT('Timer'),
            'sortorder'=>94,
            "inputtype"=>"switch",
            'default'=>0,
            'options'=>array(0=>gT('No'), 1=>gT('Yes')),
            "help"=>gT("Disable the next button until time limit expires"),
            "caption"=>gT("Time limit disable next")
        );

        self::$attributes["time_limit_disable_prev"] = array(
        "types"=>Question::QT_S_SHORT_FREE_TEXT.Question::QT_T_LONG_FREE_TEXT.Question::QT_U_HUGE_FREE_TEXT.Question::QT_X_BOILERPLATE_QUESTION.Question::QT_L_LIST_DROPDOWN.Question::QT_EXCLAMATION_LIST_DROPDOWN,
            'category'=>gT('Timer'),
            'sortorder'=>96,
            "inputtype"=>"switch",
            'options'=>array(0=>gT('No'), 1=>gT('Yes')),
            'default'=>0,
            "help"=>gT("Disable the prev button until the time limit expires"),
            "caption"=>gT("Time limit disable prev")
        );

        self::$attributes["time_limit_countdown_message"] = array(
        "types"=>Question::QT_S_SHORT_FREE_TEXT.Question::QT_T_LONG_FREE_TEXT.Question::QT_U_HUGE_FREE_TEXT.Question::QT_X_BOILERPLATE_QUESTION.Question::QT_L_LIST_DROPDOWN.Question::QT_EXCLAMATION_LIST_DROPDOWN,
            'category'=>gT('Timer'),
            'sortorder'=>98,
            "inputtype"=>"textarea",
            'expression'=>1,
            'i18n'=>true,
            "help"=>gT("The text message that displays in the countdown timer during the countdown"),
            "caption"=>gT("Time limit countdown message")
        );

        self::$attributes["time_limit_timer_style"] = array(
        "types"=>Question::QT_S_SHORT_FREE_TEXT.Question::QT_T_LONG_FREE_TEXT.Question::QT_U_HUGE_FREE_TEXT.Question::QT_X_BOILERPLATE_QUESTION.Question::QT_L_LIST_DROPDOWN.Question::QT_EXCLAMATION_LIST_DROPDOWN,
            'category'=>gT('Timer'),
            'sortorder'=>100,
            "inputtype"=>"textarea",
            "help"=>gT("CSS Style for the message that displays in the countdown timer during the countdown"),
            "caption"=>gT("Time limit timer CSS style")
        );

        self::$attributes["time_limit_message_delay"] = array(
        "types"=>Question::QT_S_SHORT_FREE_TEXT.Question::QT_T_LONG_FREE_TEXT.Question::QT_U_HUGE_FREE_TEXT.Question::QT_X_BOILERPLATE_QUESTION.Question::QT_L_LIST_DROPDOWN.Question::QT_EXCLAMATION_LIST_DROPDOWN,
            'category'=>gT('Timer'),
            'sortorder'=>102,
            "inputtype"=>"integer",
            "help"=>gT("Display the 'time limit expiry message' for this many seconds before performing the 'time limit action' (defaults to 1 second if left blank)"),
            "caption"=>gT("Time limit expiry message display time")
        );

        self::$attributes["time_limit_message"] = array(
        "types"=>Question::QT_S_SHORT_FREE_TEXT.Question::QT_T_LONG_FREE_TEXT.Question::QT_U_HUGE_FREE_TEXT.Question::QT_X_BOILERPLATE_QUESTION.Question::QT_L_LIST_DROPDOWN.Question::QT_EXCLAMATION_LIST_DROPDOWN,
            'category'=>gT('Timer'),
            'sortorder'=>104,
            "inputtype"=>"textarea",
            'expression'=>1,
            'i18n'=>true,
            "help"=>gT("The message to display when the time limit has expired (a default message will display if this setting is left blank)"),
            "caption"=>gT("Time limit expiry message")
        );

        self::$attributes["time_limit_message_style"] = array(
        "types"=>Question::QT_S_SHORT_FREE_TEXT.Question::QT_T_LONG_FREE_TEXT.Question::QT_U_HUGE_FREE_TEXT.Question::QT_X_BOILERPLATE_QUESTION.Question::QT_L_LIST_DROPDOWN.Question::QT_EXCLAMATION_LIST_DROPDOWN,
            'category'=>gT('Timer'),
            'sortorder'=>106,
            "inputtype"=>"textarea",
            "help"=>gT("CSS style for the 'time limit expiry message'"),
            "caption"=>gT("Time limit message CSS style")
        );

        self::$attributes["time_limit_warning"] = array(
        "types"=>Question::QT_S_SHORT_FREE_TEXT.Question::QT_T_LONG_FREE_TEXT.Question::QT_U_HUGE_FREE_TEXT.Question::QT_X_BOILERPLATE_QUESTION.Question::QT_L_LIST_DROPDOWN.Question::QT_EXCLAMATION_LIST_DROPDOWN,
            'category'=>gT('Timer'),
            'sortorder'=>108,
            "inputtype"=>"integer",
            "help"=>gT("Display a 'time limit warning' when there are this many seconds remaining in the countdown (warning will not display if left blank)"),
            "caption"=>gT("1st time limit warning message timer")
        );

        self::$attributes["time_limit_warning_display_time"] = array(
        "types"=>Question::QT_S_SHORT_FREE_TEXT.Question::QT_T_LONG_FREE_TEXT.Question::QT_U_HUGE_FREE_TEXT.Question::QT_X_BOILERPLATE_QUESTION.Question::QT_L_LIST_DROPDOWN.Question::QT_EXCLAMATION_LIST_DROPDOWN,
            'category'=>gT('Timer'),
            'sortorder'=>110,
            "inputtype"=>"integer",
            "help"=>gT("The 'time limit warning' will stay visible for this many seconds (will not turn off if this setting is left blank)"),
            "caption"=>gT("1st time limit warning message display time")
        );

        self::$attributes["time_limit_warning_message"] = array(
        "types"=>Question::QT_S_SHORT_FREE_TEXT.Question::QT_T_LONG_FREE_TEXT.Question::QT_U_HUGE_FREE_TEXT.Question::QT_X_BOILERPLATE_QUESTION.Question::QT_L_LIST_DROPDOWN.Question::QT_EXCLAMATION_LIST_DROPDOWN,
            'category'=>gT('Timer'),
            'sortorder'=>112,
            "inputtype"=>"textarea",
            'expression'=>1,
            'i18n'=>true,
            "help"=>gT("The message to display as a 'time limit warning' (a default warning will display if this is left blank)"),
            "caption"=>gT("1st time limit warning message")
        );

        self::$attributes["time_limit_warning_style"] = array(
        "types"=>Question::QT_S_SHORT_FREE_TEXT.Question::QT_T_LONG_FREE_TEXT.Question::QT_U_HUGE_FREE_TEXT.Question::QT_X_BOILERPLATE_QUESTION.Question::QT_L_LIST_DROPDOWN.Question::QT_EXCLAMATION_LIST_DROPDOWN,
            'category'=>gT('Timer'),
            'sortorder'=>114,
            "inputtype"=>"textarea",
            "help"=>gT("CSS style used when the 'time limit warning' message is displayed"),
            "caption"=>gT("1st time limit warning CSS style")
        );

        self::$attributes["time_limit_warning_2"] = array(
        "types"=>Question::QT_S_SHORT_FREE_TEXT.Question::QT_T_LONG_FREE_TEXT.Question::QT_U_HUGE_FREE_TEXT.Question::QT_X_BOILERPLATE_QUESTION.Question::QT_L_LIST_DROPDOWN.Question::QT_EXCLAMATION_LIST_DROPDOWN,
            'category'=>gT('Timer'),
            'sortorder'=>116,
            "inputtype"=>"integer",
            "help"=>gT("Display the 2nd 'time limit warning' when there are this many seconds remaining in the countdown (warning will not display if left blank)"),
            "caption"=>gT("2nd time limit warning message timer")
        );

        self::$attributes["time_limit_warning_2_display_time"] = array(
        "types"=>Question::QT_S_SHORT_FREE_TEXT.Question::QT_T_LONG_FREE_TEXT.Question::QT_U_HUGE_FREE_TEXT.Question::QT_X_BOILERPLATE_QUESTION.Question::QT_L_LIST_DROPDOWN.Question::QT_EXCLAMATION_LIST_DROPDOWN,
            'category'=>gT('Timer'),
            'sortorder'=>118,
            "inputtype"=>"integer",
            "help"=>gT("The 2nd 'time limit warning' will stay visible for this many seconds (will not turn off if this setting is left blank)"),
            "caption"=>gT("2nd time limit warning message display time")
        );

        self::$attributes["time_limit_warning_2_message"] = array(
        "types"=>Question::QT_S_SHORT_FREE_TEXT.Question::QT_T_LONG_FREE_TEXT.Question::QT_U_HUGE_FREE_TEXT.Question::QT_X_BOILERPLATE_QUESTION.Question::QT_L_LIST_DROPDOWN.Question::QT_EXCLAMATION_LIST_DROPDOWN,
            'category'=>gT('Timer'),
            'sortorder'=>120,
            "inputtype"=>"textarea",
            'expression'=>1,
            'i18n'=>true,
            "help"=>gT("The 2nd message to display as a 'time limit warning' (a default warning will display if this is left blank)"),
            "caption"=>gT("2nd time limit warning message")
        );

        self::$attributes["time_limit_warning_2_style"] = array(
        "types"=>Question::QT_S_SHORT_FREE_TEXT.Question::QT_T_LONG_FREE_TEXT.Question::QT_U_HUGE_FREE_TEXT.Question::QT_X_BOILERPLATE_QUESTION.Question::QT_L_LIST_DROPDOWN.Question::QT_EXCLAMATION_LIST_DROPDOWN,
            'category'=>gT('Timer'),
            'sortorder'=>122,
            "inputtype"=>"textarea",
            "help"=>gT("CSS style used when the 2nd 'time limit warning' message is displayed"),
            "caption"=>gT("2nd time limit warning CSS style")
        );

        self::$attributes["date_format"] = array(
        "types"=>Question::QT_D_DATE,
            'category'=>gT('Input'),
            'sortorder'=>100,
            "inputtype"=>"text",
            "help"=>gT("Specify a custom date/time format (the <i>d/dd m/mm yy/yyyy H/HH M/MM</i> formats and \"-./: \" characters are allowed for day/month/year/hour/minutes without or with leading zero respectively. Defaults to survey's date format"),
            "caption"=>gT("Date/Time format")
        );

        self::$attributes["dropdown_dates_minute_step"] = array(
        "types"=>Question::QT_D_DATE,
            'category'=>gT('Input'),
            'sortorder'=>100,
            "inputtype"=>"integer",
            'default'=>1,
            "help"=>gT("Minute step interval when using select boxes"),
            "caption"=>gT("Minute step interval")
        );

        self::$attributes["dropdown_dates_month_style"] = array(
        "types"=>Question::QT_D_DATE,
            'category'=>gT('Display'),
            'sortorder'=>100,
            "inputtype"=>"buttongroup",
            'options'=>array(
                0=>gT('Short names', 'unescaped'),
                1=>gT('Full names', 'unescaped'),
                2=>gT('Numbers', 'unescaped')
            ),
            'default'=>0,
            "help"=>gT("Change the display style of the month when using select boxes"),
            "caption"=>gT("Month display style")
        );

        self::$attributes["show_title"] = array(
        "types"=>Question::QT_VERTICAL_FILE_UPLOAD,
            'category'=>gT('File metadata'),
            'sortorder'=>124,
            "inputtype"=>"switch",
            'options'=>array(0=>gT('No'), 1=>gT('Yes')),
            'default'=>1,
            "help"=>gT("Is the participant required to give a title to the uploaded file?"),
            "caption"=>gT("Show title")
        );

        self::$attributes["show_comment"] = array(
        "types"=>Question::QT_VERTICAL_FILE_UPLOAD,
            'category'=>gT('File metadata'),
            'sortorder'=>126,
            "inputtype"=>"switch",
            'options'=>array(0=>gT('No'), 1=>gT('Yes')),
            'default'=>1,
            "help"=>gT("Is the participant required to give a comment to the uploaded file?"),
            "caption"=>gT("Show comment")
        );


        self::$attributes["max_filesize"] = array(
        "types"=>Question::QT_VERTICAL_FILE_UPLOAD,
            'category'=>gT('Other'),
            'sortorder'=>128,
            "inputtype"=>"integer",
            'default'=>10240,
            "help"=>gT("The participant cannot upload a single file larger than this size"),
            "caption"=>gT("Maximum file size allowed (in KB)")
        );

        self::$attributes["max_num_of_files"] = array(
        "types"=>Question::QT_VERTICAL_FILE_UPLOAD,
            'category'=>gT('Other'),
            'sortorder'=>130,
            "inputtype"=>"integer",
            'min'=>1,
            'default'=>'1',
            "help"=>gT("Maximum number of files that the participant can upload for this question"),
            "caption"=>gT("Max number of files")
        );

        self::$attributes["min_num_of_files"] = array(
        "types"=>Question::QT_VERTICAL_FILE_UPLOAD,
            'category'=>gT('Other'),
            'sortorder'=>132,
            "inputtype"=>"integer",
            'default'=>'0',
            'min'=>0,
            "help"=>gT("Minimum number of files that the participant must upload for this question"),
            "caption"=>gT("Min number of files")
        );

        self::$attributes["allowed_filetypes"] = array(
        "types"=>Question::QT_VERTICAL_FILE_UPLOAD,
            'category'=>gT('Other'),
            'sortorder'=>134,
            "inputtype"=>"text",
            'default'=>"png, gif, doc, odt, jpg, pdf, png",
            "help"=>gT("Allowed file types in comma separated format. e.g. pdf,doc,odt"),
            "caption"=>gT("Allowed file types")
        );

        self::$attributes["random_group"] = array(
        "types"=>Question::QT_1_ARRAY_MULTISCALE.Question::QT_5_POINT_CHOICE.Question::QT_A_ARRAY_5_CHOICE_QUESTIONS.Question::QT_B_ARRAY_10_CHOICE_QUESTIONS.Question::QT_C_ARRAY_YES_UNCERTAIN_NO.Question::QT_D_DATE.Question::QT_E_ARRAY_OF_INC_SAME_DEC_QUESTIONS.Question::QT_F_ARRAY_FLEXIBLE_ROW.Question::QT_G_GENDER_DROPDOWN.Question::QT_H_ARRAY_FLEXIBLE_COLUMN.Question::QT_I_LANGUAGE.Question::QT_K_MULTIPLE_NUMERICAL_QUESTION.Question::QT_L_LIST_DROPDOWN.Question::QT_M_MULTIPLE_CHOICE.Question::QT_N_NUMERICAL.Question::QT_O_LIST_WITH_COMMENT.Question::QT_P_MULTIPLE_CHOICE_WITH_COMMENTS.Question::QT_Q_MULTIPLE_SHORT_TEXT.Question::QT_R_RANKING_STYLE.Question::QT_S_SHORT_FREE_TEXT.Question::QT_T_LONG_FREE_TEXT.Question::QT_U_HUGE_FREE_TEXT.Question::QT_X_BOILERPLATE_QUESTION.Question::QT_Y_YES_NO_RADIO.Question::QT_Z_LIST_RADIO_FLEXIBLE.Question::QT_EXCLAMATION_LIST_DROPDOWN.Question::QT_COLON_ARRAY_MULTI_FLEX_NUMBERS.Question::QT_SEMICOLON_ARRAY_MULTI_FLEX_TEXT.Question::QT_VERTICAL_FILE_UPLOAD,
            'category'=>gT('Logic'),
            'sortorder'=>180,
            'inputtype'=>'text',
            "help"=>gT("Place questions into a specified randomization group, all questions included in the specified group will appear in a random order"),
            "caption"=>gT("Randomization group name")
        );

        // This is added to support historical behavior.  Early versions of 1.92 used a value of "No", so if there was a min_sum_value or equals_sum_value, the question was not valid
        // unless those criteria were met.  In later releases of 1.92, the default was changed so that missing values were allowed even if those attributes were set
        // This attribute lets authors control whether missing values should be allowed in those cases without needing to set min_answers
        // Existing surveys will use the old behavior, but if the author edits the question, the default will be the new behavior.
        self::$attributes["value_range_allows_missing"] = array(
        "types"=>Question::QT_K_MULTIPLE_NUMERICAL_QUESTION,
            'category'=>gT('Input'),
            'sortorder'=>100,
            "inputtype"=>"switch",
            'options'=>array(0=>gT('No'), 1=>gT('Yes')),
            'default'=>1,
            "help"=>gT("Is no answer (missing) allowed when either 'Equals sum value' or 'Minimum sum value' are set?"),
            "caption"=>gT("Value range allows missing")
        );
        /*
        Deactivated because it does not work properly
        self::$attributes["thousands_separator"] = array(
            'types' => 'NK',
            "help" => gT("Show a thousands separator when the user enters a value"),
            "caption" => gT("Thousands separator"),
            'category' => gT('Display'),
            'inputtype' => 'singleselect',
            'sortorder' => 100,
            'options' => array(
                0 => gT('No'),
                1 => gT('Yes')
            ),
            'default'=>0,
        );
        */

        self::$attributes["display_type"] = array(
        "types"=>Question::QT_Y_YES_NO_RADIO.Question::QT_G_GENDER_DROPDOWN,
            'category'=>gT('Display'),
            'sortorder'=>90,
            'inputtype'=>'buttongroup',
            'options'=>array(
                0=>gT('Button group', 'unescaped'),
                1=>gT('Radio list', 'unescaped')
            ),
            'default'=>0,
            "help"=>gT('Use button group or radio list'),
            "caption"=>gT('Display type')
        );

        self::$attributes["question_template"] = array(
            "types"=>"15ABCDEFGHIKLMNOPQRSTUWXYZ!:;|",
            'category'=>gT('Display'),
            'sortorder'=>100,
            'inputtype'=>'question_template',
            'options'=>array(),
            'default' => "core",
            "help"=>gT('Use a customized question theme for this question'),
            "caption"=>gT('Question theme')
        );

        /**
         * New event to allow plugin to add own question attribute (settings)
         * Using $event->append('questionAttributes', $questionAttributes);
         * $questionAttributes=[
         *  attributeName=>[
         *      'types' : Aply to this question type
         *      'category' : Where to put it
         *      'sortorder' : Qort order in this category
         *      'inputtype' : type of input
         *      'expression' : 2 to force Exprerssion Manager when see the survey logic file (add { } and validate, 1 : allow it : validate in survey logic file
         *      'options' : optionnal options if input type need it
         *      'default' : the default value
         *      'caption' : the label
         *      'help' : an help
         *  ]
         */
        $event = new \LimeSurvey\PluginManager\PluginEvent('newQuestionAttributes');
        $result = App()->getPluginManager()->dispatchEvent($event);
        /* Cast as array , or test if exist , or set to an empty array at start (or to self::$attributes : and do self::$attributes=$result->get('questionAttributes') directly ) ? */
        $questionAttributes = (array) $result->get('questionAttributes');
        self::$attributes = array_merge(self::$attributes, $questionAttributes);

        return self::$attributes;
    }

    /**
     * Return the question attributes definition by question type
     * @param $sType: type pof question
     * @return array : the attribute settings for this question type
     */
    public static function getQuestionAttributesSettings($sType)
    {
        if (!isset(self::$questionAttributesSettings[$sType])) {
            self::$questionAttributesSettings[$sType] = array();
            self::getAttributesDefinitions(); /* we need to have self::$attributes */
            /* Filter to get this question type setting */
            $aQuestionTypeAttributes = array_filter(self::$attributes, function($attribute) use ($sType) {
                return stripos($attribute['types'], $sType) !== false;
            });
            foreach ($aQuestionTypeAttributes as $attribute=>$settings) {
                  self::$questionAttributesSettings[$sType][$attribute] = array_merge(
                      QuestionAttribute::getDefaultSettings(),
                      array("category"=>gT("Plugins")),
                      $settings,
                      array("name"=>$attribute)
                  );
            }
        }
        return self::$questionAttributesSettings[$sType];
    }

    /**
     * Return the question Theme custom attributes values
     * @param $sQuestionThemeName: question theme name
     * @return array : the attribute settings for this question type
     */
    public static function getQuestionThemeAttributeValues($sQuestionThemeName = null, $question_template = null)
    {
        libxml_disable_entity_loader(false);

        $xml_config = simplexml_load_file(Yii::app()->getConfig('corequestionthemerootdir').'/'.$sQuestionThemeName.'/survey/questions/answer/'.$question_template.'/config.xml');
        $custom_attributes = json_decode(json_encode((array)$xml_config->custom_attributes), TRUE);
        libxml_disable_entity_loader(true); 
        return $custom_attributes['attribute'];
    }

}<|MERGE_RESOLUTION|>--- conflicted
+++ resolved
@@ -11,13 +11,8 @@
 * See COPYRIGHT.php for copyright notices and details.
 *
 */
-<<<<<<< HEAD
-
-=======
-namespace LimeSurvey\Helpers;
 use QuestionAttribute;
 use Yii;
->>>>>>> 2e60948c
 /**
  * General helper class for question + question setting system
  */
