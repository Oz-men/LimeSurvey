--- conflicted
+++ resolved
@@ -1,7 +1,7 @@
 <?php
     /**
     * LimeSurvey
-    * Copyright (C) 2007-2013 The LimeSurvey Project Team / Carsten Schmitz
+    * Copyright (C) 2007-2011 The LimeSurvey Project Team / Carsten Schmitz
     * All rights reserved.
     * License: GNU/GPL License v2 or later, see LICENSE.php
     * LimeSurvey is free software. This version may have been modified pursuant
@@ -3700,17 +3700,11 @@
                         }
                         break;
                 }
-<<<<<<< HEAD
-                if($hidden && $type!="*"){ // Hidden question are never on same page (except for equation)
-                    $jsVarName_on = '';
-                }
-=======
                 // Hidden question are never on same page (except for equation)
                 if($hidden && $type!="*"){
                     $jsVarName_on = '';
                 }
 
->>>>>>> a2ab567d
                 if (!is_null($rowdivid) || $type == 'L' || $type == 'N' || $type == '!' || !is_null($preg)
                 || $type == 'S' || $type == 'D' || $type == 'T' || $type == 'U' || $type == '|') {
                     if (!isset($q2subqInfo[$questionNum])) {
@@ -4964,12 +4958,7 @@
             //  TODO - now that using $this->updatedValues, may be able to remove local copies of it (unless needed by other sub-systems)
             $updatedValues = $this->updatedValues;
             $message = '';
-<<<<<<< HEAD
-            $_SESSION[$this->sessid]['datestamp']=dateShift(date("Y-m-d H:i:s"), "Y-m-d H:i:s", $this->surveyOptions['timeadjust']);
-            if ($this->surveyOptions['active'] && !isset($_SESSION[$this->sessid]['srid']) && $this->bProcessPost)
-=======
             if (!$this->surveyOptions['active'] || !$this->bProcessPost)
->>>>>>> a2ab567d
             {
                 return $message;
             }
@@ -5003,17 +4992,10 @@
                 }
 
                 $sdata = array_filter($sdata);
-<<<<<<< HEAD
-                Survey_dynamic::sid($this->sid);
-                $oSurvey = new Survey_dynamic;
-
-                $iNewID = $oSurvey->insertRecords($sdata);
-=======
                 SurveyDynamic::sid($this->sid);
                 $oSurvey = new SurveyDynamic;
                 
                 $iNewID = $oSurvey->insertRecords($sdata); 
->>>>>>> a2ab567d
                 if ($iNewID)    // Checked
                 {
                     $srid = $iNewID;
@@ -5025,15 +5007,9 @@
                 }
                 //Insert Row for Timings, if needed
                 if ($this->surveyOptions['savetimings']) {
-<<<<<<< HEAD
-                    Survey_timings::sid($this->sid);
-                    $oSurveyTimings = new Survey_timings;
-
-=======
                     SurveyTimingDynamic::sid($this->sid);
                     $oSurveyTimings = new SurveyTimingDynamic;
                     
->>>>>>> a2ab567d
                     $tdata = array(
                     'id'=>$srid,
                     'interviewtime'=>0
@@ -5141,14 +5117,10 @@
                         }
 
                     }
-<<<<<<< HEAD
-
-=======
                     else if ($this->surveyOptions['allowsave'] && isset($_SESSION[$this->sessid]['scid']))
                     {
                         SavedControl::model()->updateByPk($_SESSION[$this->sessid]['scid'], array('saved_thisstep'=>$thisstep));
                     }
->>>>>>> a2ab567d
                     // Check Quotas
                     $bQuotaMatched = false;
                     $aQuotas = checkQuota('return', $this->sid);
@@ -5219,18 +5191,12 @@
         static function JumpTo($seq,$preview=false,$processPOST=true,$force=false,$changeLang=false) {
             $now = microtime(true);
             $LEM =& LimeExpressionManager::singleton();
-<<<<<<< HEAD
-=======
-
->>>>>>> a2ab567d
+
             if(!$preview)
                 $preview=$LEM->sPreviewMode;
             if(!$processPOST || $preview)
                 $LEM->bProcessPost=false;
-<<<<<<< HEAD
-=======
-
->>>>>>> a2ab567d
+
             if ($changeLang)
             {
                 $LEM->setVariableAndTokenMappingsForExpressionManager($LEM->sid,true,$LEM->surveyOptions['anonymized'],$LEM->allOnOnePage);
@@ -6774,7 +6740,6 @@
                         $GalwaysRelevant[$arg['gseq']] = true;
                         continue;
                     }
-
                     $relevance = ($relevance == '' || ($arg['result'] == true && $arg['numJsVars']==0)) ? '1' : $relevance;
                     $relParts[] = "\nif (" . $relevance . ")\n{\n";
                     ////////////////////////////////////////////////////////////////////////
@@ -7097,13 +7062,8 @@
                         $relParts[] = "$('#relevance" . $arg['qid'] . "').val('1');  // always true\n";
                         if( !($arg['hidden'] && $arg['type']=="*"))// Equation question type don't update visibility of group if hidden ( child of bug #08315).
                             $GalwaysRelevant[$arg['gseq']] = true;
-<<<<<<< HEAD
-                        // Do if after : else can break jsvarused
-                    }
-=======
-                    }
-
->>>>>>> a2ab567d
+                    }
+
                     $vars = explode('|',$arg['relevanceVars']);
                     if (is_array($vars))
                     {
@@ -7378,7 +7338,7 @@
                 {
                     // TODO - is different type needed for text?  Or process value to striphtml?
                     if ($jsVar == '') continue;
-                    $jsParts[] = "<input type='hidden' disabled='disabled' id='" . $jsVar . "' name='" . substr($jsVar,4) .  "' value='" . htmlspecialchars($undeclaredVal[$jsVar],ENT_QUOTES) . "'/>\n";
+                    $jsParts[] = "<input type='hidden' id='" . $jsVar . "' name='" . substr($jsVar,4) .  "' value='" . htmlspecialchars($undeclaredVal[$jsVar],ENT_QUOTES) . "'/>\n";
                 }
             }
             else
@@ -7406,7 +7366,7 @@
                 foreach ($undeclaredJsVars as $jsVar)
                 {
                     if ($jsVar == '') continue;
-                    $jsParts[] = "<input type='hidden' disabled='disabled' id='" . $jsVar . "' name='" . $jsVar .  "' value='" . htmlspecialchars($undeclaredVal[$jsVar],ENT_QUOTES) . "'/>\n";
+                    $jsParts[] = "<input type='hidden' id='" . $jsVar . "' name='" . $jsVar .  "' value='" . htmlspecialchars($undeclaredVal[$jsVar],ENT_QUOTES) . "'/>\n";
                 }
             }
             foreach ($qidList as $qid)
@@ -7417,7 +7377,6 @@
                 else {
                     $relStatus = 1;
                 }
-                // Don't set to disabled : else remove posted answers ....
                 $jsParts[] = "<input type='hidden' id='relevance" . $qid . "' name='relevance" . $qid .  "' value='" . $relStatus . "'/>\n";
             }
 
@@ -7701,7 +7660,7 @@
             print LimeExpressionManager::GetRelevanceAndTailoringJavaScript();
 
             // Print Table of questions
-            print "<h1>This is a test of dynamic relevance.</h1>";
+            print "<h3>This is a test of dynamic relevance.</h3>";
             print "Enter your name and age, and try all the permutations of answers to whether you have or want children.<br />\n";
             print "Note how the text and sum of ages changes dynamically; that prior answers are remembered; and that irrelevant values are not included in the sum of ages.<br />";
             print "<table border='1'><tr><td>";
@@ -7968,13 +7927,7 @@
                     'params'=>array(':qid'=>$qid)
                     ));
             }
-<<<<<<< HEAD
-
-            $databasetype = Yii::app()->db->getDriverName();
-            if ($databasetype=='mssql' || $databasetype=="sqlsrv" || $databasetype == 'dblib')
-=======
             elseif($surveyid)
->>>>>>> a2ab567d
             {
                 $oQids= Question::model()->findAll(array(
                     'select'=>'qid',
@@ -8719,11 +8672,7 @@
 
             $LEM =& LimeExpressionManager::singleton();
 
-<<<<<<< HEAD
-            $aSurveyInfo=getSurveyInfo($sid, $_SESSION['LEMlang']);
-=======
             $aSurveyInfo=getSurveyInfo($sid,$_SESSION['LEMlang']);
->>>>>>> a2ab567d
 
             $allErrors = array();
             $warnings = 0;
@@ -8767,7 +8716,7 @@
 
             $surveyname = templatereplace('{SURVEYNAME}',array('SURVEYNAME'=>$aSurveyInfo['surveyls_title']));
 
-            $out = '<div id="showlogicfilediv" ><h1>' . $LEM->gT('Logic File for Survey # ') . '[' . $LEM->sid . "]: $surveyname</h1>\n";
+            $out = '<div id="showlogicfilediv" ><H3>' . $LEM->gT('Logic File for Survey # ') . '[' . $LEM->sid . "]: $surveyname</H3>\n";
             $out .= "<table id='logicfiletable'>";
 
             if (is_null($gid) && is_null($qid))
@@ -9271,25 +9220,16 @@
             'category_separator',
             'choice_title',
             'code_filter',
-<<<<<<< HEAD
-            'date_format',
-=======
             'commented_checkbox',
             'commented_checkbox_auto',
             'date_format',
             'date_max',
             'date_min',
->>>>>>> a2ab567d
             'display_columns',
             'display_rows',
             'dropdown_dates',
             'dropdown_dates_minute_step',
             'dropdown_dates_month_style',
-<<<<<<< HEAD
-            'dropdown_dates_year_max',
-            'dropdown_dates_year_min',
-=======
->>>>>>> a2ab567d
             'dropdown_prefix',
             'dropdown_prepostfix',
             'dropdown_separators',
@@ -9386,11 +9326,7 @@
             'time_limit_warning_message',
             'time_limit_warning_style',
             'use_dropdown',
-<<<<<<< HEAD
-            'value_range_allows_missing',
-=======
-
->>>>>>> a2ab567d
+
             );
 
             $rows = array();
