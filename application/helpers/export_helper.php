--- conflicted
+++ resolved
@@ -329,13 +329,8 @@
 * @return array
 */
 function SPSSFieldMap($iSurveyID, $prefix = 'V') {
-<<<<<<< HEAD
-    global $clang, $surveyprivate, $language;
-
-=======
     global $clang, $surveyprivate;
     
->>>>>>> a2ab567d
     $typeMap = array(
 '5'=>Array('name'=>'5 Point Choice','size'=>1,'SPSStype'=>'F','Scale'=>3),
 'B'=>Array('name'=>'Array (10 Point Choice)','size'=>1,'SPSStype'=>'F','Scale'=>3),
@@ -384,11 +379,7 @@
     $fieldno=0;
 
     $fields=array();
-<<<<<<< HEAD
-    if ($bTokenTableExists && $surveyprivate == 'N' && hasSurveyPermission($iSurveyID,'tokens','read')) {
-=======
     if ($bTokenTableExists && $surveyprivate == 'N' && Permission::model()->hasSurveyPermission($iSurveyID,'tokens','read')) {
->>>>>>> a2ab567d
         $tokenattributes=getTokenFieldsAndNames($iSurveyID,false);
         foreach ($tokenattributes as $attributefield=>$attributedescription)
         {
@@ -420,7 +411,7 @@
         $val_size = 1;
         $hide = 0;
         $export_scale = '';
-        $code='';           
+        $code='';
         $scale_id = null;
         $aQuestionAttribs=array();
 
@@ -1645,6 +1636,7 @@
     questionGetXMLStructure($xml,$gid,$qid);
     $xml->endElement(); // close columns
     $xml->endDocument();
+    exit;
 }
 
 function questionGetXMLStructure($xml,$gid,$qid)
