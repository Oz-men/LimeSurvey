--- conflicted
+++ resolved
@@ -2561,12 +2561,8 @@
                             fputcsv($out, $tsv_output, chr(9));
                         }
                     }
-                    
-<<<<<<< HEAD
+
                     // subquestions
-=======
-                    //subquestions
->>>>>>> b38fd980
                     if (!empty($subquestions[$language][$qid])){
                         $subquestions[$language][$qid] = sortArrayByColumn($subquestions[$language][$qid], 'question_order');
                         foreach ($subquestions[$language][$qid] as $key => $subquestion) {
