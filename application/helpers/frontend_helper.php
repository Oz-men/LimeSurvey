--- conflicted
+++ resolved
@@ -587,12 +587,15 @@
                 $email .= "$value: N/A\n";
             }
         }
-        $email .= "\n".gT("SQL CODE THAT FAILED", "unescaped").":\n"
-<<<<<<< HEAD
-        . "$subquery\n\n"
-        . ($query ? $query : '')."\n\n"  // In case we have no global subquery, but an argument to the function
-        . gT("ERROR MESSAGE", "unescaped").":\n"
-        . $errormsg."\n\n";
+        if (!empty($query)) {
+            $email .= "\n".gT("SQL CODE THAT FAILED", "unescaped").":\n"
+            . $query ."\n\n";
+        }
+        if(!empty($errormsg)) {
+            $email .= gT("ERROR MESSAGE", "unescaped").":\n"
+               . $errormsg."\n\n";
+        }
+
         $mailer = new \LimeMailer;
         $mailer->emailType = "errorsavingresults";
         $mailer->Subject = gT("Error saving results","unescaped");
@@ -600,14 +603,6 @@
         $mailer->setSurvey($surveyid);
         $mailer->addAddress($thissurvey['adminemail']);
         $mailer->sendMessage();
-=======
-        . ($query ? $query : '')."\n\n";  // In case we have no global subquery, but an argument to the function
-        if(!empty($errormsg)) {
-            $email .= gT("ERROR MESSAGE", "unescaped").":\n"
-               . $errormsg."\n\n";
-        }
-        SendEmailMessage($email, gT("Error saving results", "unescaped"), $thissurvey['adminemail'], $thissurvey['adminemail'], "LimeSurvey", false, getBounceEmail($surveyid));
->>>>>>> 27957d68
     } else {
         $completed .= "<a href='javascript:location.reload()'>".gT("Try to submit again")."</a><br /><br />\n";
         $completed .= $subquery;
