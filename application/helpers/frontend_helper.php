--- conflicted
+++ resolved
@@ -11,22 +11,12 @@
 * See COPYRIGHT.php for copyright notices and details.
 */
 
-<<<<<<< HEAD
-        $scid=returnGlobal('scid',true);
-        if (isset($_POST['loadall']) && $_POST['loadall'] == "reload")
-        {
-            $query = "SELECT * FROM {{saved_control}} INNER JOIN {$thissurvey['tablename']}
-            ON {{saved_control}}.srid = {$thissurvey['tablename']}.id
-            WHERE {{saved_control}}.sid=$surveyid\n";
-            if (isset($scid)) //Would only come from email
-=======
 function loadanswers()
 {
     global $surveyid;
     global $thissurvey, $thisstep;
     global $clienttoken;
     $clang = Yii::app()->lang;
->>>>>>> a2ab567d
 
     $scid=returnGlobal('scid',true);
     if (isset($_POST['loadall']) && $_POST['loadall'] == "reload")
@@ -36,35 +26,18 @@
         WHERE {{saved_control}}.sid=$surveyid\n";
         if (isset($scid)) //Would only come from email
 
-<<<<<<< HEAD
+        {
+            $query .= "AND {{saved_control}}.scid={$scid}\n";
+        }
+        $query .="AND {{saved_control}}.identifier = '".autoEscape($_SESSION['survey_'.$surveyid]['holdname'])."' ";
+
             if (in_array(Yii::app()->db->getDriverName(), array('mssql', 'sqlsrv', 'dblib')))
-            {
-                $query .="AND CAST({{saved_control}}.access_code as varchar(32))= '".md5(autoUnescape($_SESSION['survey_'.$surveyid]['holdpass']))."'\n";
-            }
-            else
-            {
-                $query .="AND {{saved_control}}.access_code = '".md5(autoUnescape($_SESSION['survey_'.$surveyid]['holdpass']))."'\n";
-            }
-        }
-        elseif (isset($_SESSION['survey_'.$surveyid]['srid']))
-=======
->>>>>>> a2ab567d
-        {
-            $query .= "AND {{saved_control}}.scid={$scid}\n";
-        }
-        $query .="AND {{saved_control}}.identifier = '".autoEscape($_SESSION['survey_'.$surveyid]['holdname'])."' ";
-
-            if (in_array(Yii::app()->db->getDriverName(), array('mssql', 'sqlsrv', 'dblib')))
         {
             $query .="AND CAST({{saved_control}}.access_code as varchar(32))= '".md5(autoUnescape($_SESSION['survey_'.$surveyid]['holdpass']))."'\n";
         }
         else
         {
-<<<<<<< HEAD
-            return false;
-=======
             $query .="AND {{saved_control}}.access_code = '".md5(autoUnescape($_SESSION['survey_'.$surveyid]['holdpass']))."'\n";
->>>>>>> a2ab567d
         }
     }
     elseif (isset($_SESSION['survey_'.$surveyid]['srid']))
@@ -277,26 +250,7 @@
         }
         else
         {
-<<<<<<< HEAD
-            return false;
-        }
-
-    }
-
-    /**
-    * This function creates the language selector for the public survey index page
-    *
-    * @param mixed $sSelectedLanguage The language in which all information is shown
-    */
-    function makeLanguageChanger($sSelectedLanguage)
-    {
-        if(count(getLanguageDataRestricted())>1)
-        {
-            $sHTMLCode = "<select id='languagechanger' name='languagechanger' class='languagechanger' onchange='javascript:window.location=this.value'>\n";
-            foreach(getLanguageDataRestricted(true, $sSelectedLanguage) as $sLanguageID=>$aLanguageProperties)
-=======
             foreach ($aSurveyLangs as $sLangCode => $aSurveyLang)
->>>>>>> a2ab567d
             {
                 $aListLang[$sLangCode]=html_entity_decode($aSurveyLang['nativedescription'], ENT_COMPAT,'UTF-8');
             }
@@ -529,34 +483,17 @@
             }
             if(isset($token->participant_id))
             {
-<<<<<<< HEAD
-                // Finish the token
-                if (isTokenCompletedDatestamped($thissurvey))
-                {
-                    $oTokenInformation->completed = $today;
-                } else {
-                    $oTokenInformation->completed = 'Y';
-                }
-                if(!empty($participant_id))
-                {
-                    $slquery = Survey_links::model()->find('participant_id = :pid AND survey_id = :sid AND token_id = :tid', array(':pid'=>$participant_id, ':sid'=>$surveyid, ':tid'=>$oTokenInformation->tid));
-                    if ($slquery)
-=======
                 $slquery = SurveyLink::model()->find('participant_id = :pid AND survey_id = :sid AND token_id = :tid', array(':pid'=> $token->participant_id, ':sid'=>$surveyid, ':tid'=>$token->tid));
                 if ($slquery)
                 {                
                     if (isTokenCompletedDatestamped($thissurvey))
->>>>>>> a2ab567d
                     {
-                        if (isTokenCompletedDatestamped($thissurvey))
-                        {
-                            $slquery->date_completed = $today;
-                        } else {
-                            // Update the survey_links table if necessary, to protect anonymity, use the date_created field date
-                            $slquery->date_completed = $slquery->date_created;
-                        }
-                        $slquery->save();
+                        $slquery->date_completed = $today;
+                    } else {
+                        // Update the survey_links table if necessary, to protect anonymity, use the date_created field date
+                        $slquery->date_completed = $slquery->date_created;
                     }
+                    $slquery->save();
                 }
             }
         }
@@ -570,35 +507,9 @@
         {
             if($token->completed == "Y" || $token->completed == $today)
             {
-<<<<<<< HEAD
-                if($oTokenInformation->completed == "Y" || $oTokenInformation->completed == $today)
-                {
-                    $from = "{$thissurvey['adminname']} <{$thissurvey['adminemail']}>";
-                    $to = $oTokenInformation->email;
-                    $subject=$thissurvey['email_confirm_subj'];
-
-                    $aReplacementVars=array();
-                    $aReplacementVars["ADMINNAME"]=$thissurvey['admin'];
-                    $aReplacementVars["ADMINEMAIL"]=$thissurvey['adminemail'];
-                    $aReplacementVars['ADMINEMAIL'] = $thissurvey['adminemail'];
-                    //Fill with token info, because user can have his information with anonimity control
-                    $aReplacementVars["FIRSTNAME"]=$oTokenInformation->firstname;
-                    $aReplacementVars["LASTNAME"]=$oTokenInformation->lastname;
-                    $aReplacementVars["TOKEN"]=$clienttoken;
-                    // added survey url in replacement vars
-                    $surveylink = Yii::app()->createAbsoluteUrl("/survey/index/sid/{$surveyid}",array('lang'=>$_SESSION['survey_'.$surveyid]['s_lang'],'token'=>$clienttoken));
-                    $aReplacementVars['SURVEYURL'] = $surveylink;
-
-                    $attrfieldnames=getAttributeFieldNames($surveyid);
-                    foreach ($attrfieldnames as $attr_name)
-                    {
-                        $aReplacementVars[strtoupper($attr_name)]=$oTokenInformation->$attr_name;
-                    }
-=======
                 $from = "{$thissurvey['adminname']} <{$thissurvey['adminemail']}>";
                 $to = $token->email;
                 $subject=$thissurvey['email_confirm_subj'];
->>>>>>> a2ab567d
 
                 $aReplacementVars=array();
                 $aReplacementVars["ADMINNAME"]=$thissurvey['admin'];
@@ -699,33 +610,16 @@
 
     if ($thissurvey['allowsave'] == "Y" && isset($_SESSION['survey_'.$surveyid]['scid']))
     {
-<<<<<<< HEAD
-        // @todo: Remove globals
-        global $thissurvey, $maildebug, $tokensexist;
-
-        if (trim($thissurvey['adminemail'])=='')
-=======
         $aReplacementVars['RELOADURL']="".Yii::app()->getController()->createUrl("/survey/index/sid/{$surveyid}/loadall/reload/scid/".$_SESSION['survey_'.$surveyid]['scid']."/loadname/".urlencode($_SESSION['survey_'.$surveyid]['holdname'])."/loadpass/".urlencode($_SESSION['survey_'.$surveyid]['holdpass'])."/lang/".urlencode($clang->langcode));
         if ($bIsHTML)
->>>>>>> a2ab567d
         {
             $aReplacementVars['RELOADURL']="<a href='{$aReplacementVars['RELOADURL']}'>{$aReplacementVars['RELOADURL']}</a>";
         }
-<<<<<<< HEAD
-
-        $homeurl=Yii::app()->createAbsoluteUrl('/admin');
-        $clang = Yii::app()->lang;
-        $sitename = Yii::app()->getConfig("sitename");
-
-        $debug=Yii::app()->getConfig('debug');
-        $bIsHTML = ($thissurvey['htmlemail'] == 'Y');
-=======
     }
     else
     {
         $aReplacementVars['RELOADURL']='';
     }
->>>>>>> a2ab567d
 
     if (!isset($_SESSION['survey_'.$surveyid]['srid']))
         $srid = null;
@@ -838,18 +732,6 @@
                 $aRelevantAttachments[] = $aAttachment['url'];
             }
         }
-<<<<<<< HEAD
-
-        $sFrom = $thissurvey['adminname'].' <'.$thissurvey['adminemail'].'>';
-
-
-        $redata=compact(array_keys(get_defined_vars()));
-        if (count($aEmailNotificationTo)>0)
-        {
-            $sMessage=templatereplace($thissurvey['email_admin_notification'],$aReplacementVars,$redata,'frontend_helper[1398]',($thissurvey['anonymized'] == "Y"),NULL, array(), true);
-            $sSubject=templatereplace($thissurvey['email_admin_notification_subj'],$aReplacementVars,$redata,'frontend_helper[1399]',($thissurvey['anonymized'] == "Y"),NULL, array(), true);
-            foreach ($aEmailNotificationTo as $sRecipient)
-=======
     }
     
     $redata=compact(array_keys(get_defined_vars()));
@@ -860,7 +742,6 @@
         foreach ($aEmailNotificationTo as $sRecipient)
         {
         if (!SendEmailMessage($sMessage, $sSubject, $sRecipient, $sFrom, $sitename, true, getBounceEmail($surveyid), $aRelevantAttachments))
->>>>>>> a2ab567d
             {
                 if ($debug>0)
                 {
@@ -943,18 +824,6 @@
     }
     else
     {
-<<<<<<< HEAD
-        global $secerror, $clienttoken;
-        global $tokensexist;
-        //global $surveyid;
-        global $move, $rooturl;
-
-        $clang = Yii::app()->lang;
-        $sLangCode=$clang->langcode;
-        $languagechanger=makeLanguageChangerSurvey($sLangCode);
-
-        $thissurvey = getSurveyInfo($surveyid,$sLangCode);
-=======
         $completed .= "<a href='javascript:location.reload()'>".$clang->gT("Try to submit again")."</a><br /><br />\n";
         $completed .= $subquery;
     }
@@ -977,23 +846,14 @@
     $clang = Yii::app()->lang;
     $sLangCode=$clang->langcode;
     $languagechanger=makeLanguageChangerSurvey($sLangCode);
->>>>>>> a2ab567d
 
 	$thissurvey = getSurveyInfo($surveyid,$sLangCode);
 
-<<<<<<< HEAD
-        $loadsecurity = returnGlobal('loadsecurity',true);
-
-        // NO TOKEN REQUIRED BUT CAPTCHA ENABLED FOR SURVEY ACCESS
-        if ($tokensexist == 0 && isCaptchaEnabled('surveyaccessscreen',$thissurvey['usecaptcha']) && !$preview)
-        {
-=======
     $_SESSION['survey_'.$surveyid]['templatename']=validateTemplateDir($thissurvey['template']);
     $_SESSION['survey_'.$surveyid]['templatepath']=getTemplatePath($_SESSION['survey_'.$surveyid]['templatename']).DIRECTORY_SEPARATOR;
     $sTemplatePath=$_SESSION['survey_'.$surveyid]['templatepath'];
 
     $loadsecurity = returnGlobal('loadsecurity',true);
->>>>>>> a2ab567d
 
     // NO TOKEN REQUIRED BUT CAPTCHA ENABLED FOR SURVEY ACCESS
     if ($tokensexist == 0 && isCaptchaEnabled('surveyaccessscreen',$thissurvey['usecaptcha']) && !$preview)
@@ -1013,30 +873,10 @@
             //echo makedropdownlist();
             echo templatereplace(file_get_contents($sTemplatePath."survey.pstpl"),array(),$redata,'frontend_helper[1527]');
 
-<<<<<<< HEAD
-                echo "<p class='captcha'>".$clang->gT("Please confirm access to survey by answering the security question below and click continue.")."</p>"
-                .CHtml::form(array("/survey/index/sid/{$surveyid}"), 'post', array('class'=>'captcha'))."
-                <table align='center'>
-                <tr>
-                <td align='right' valign='middle'>
-                <input type='hidden' name='sid' value='".$surveyid."' id='sid' />
-                <input type='hidden' name='lang' value='".$sLangCode."' id='lang' />";
-                // In case we this is a direct Reload previous answers URL, then add hidden fields
-                if (isset($_GET['loadall']) && isset($_GET['scid'])
-                && isset($_GET['loadname']) && isset($_GET['loadpass']))
-                {
-                    echo "
-                    <input type='hidden' name='loadall' value='".htmlspecialchars($_GET['loadall'])."' id='loadall' />
-                    <input type='hidden' name='scid' value='".returnGlobal('scid',true)."' id='scid' />
-                    <input type='hidden' name='loadname' value='".htmlspecialchars($_GET['loadname'])."' id='loadname' />
-                    <input type='hidden' name='loadpass' value='".htmlspecialchars($_GET['loadpass'])."' id='loadpass' />";
-                }
-=======
             if (isset($loadsecurity))
             { // was a bad answer
                 echo "<font color='#FF0000'>".$clang->gT("The answer to the security question is incorrect.")."</font><br />";
             }
->>>>>>> a2ab567d
 
             echo "<p class='captcha'>".$clang->gT("Please confirm access to survey by answering the security question below and click continue.")."</p>"
             .CHtml::form(array("/survey/index/sid/{$surveyid}"), 'post', array('class'=>'captcha'))."
@@ -1097,26 +937,6 @@
         sendCacheHeaders();
         doHeader();
 
-<<<<<<< HEAD
-            $redata = compact(array_keys(get_defined_vars()));
-            echo templatereplace(file_get_contents($sTemplatePath."startpage.pstpl"),array(),$redata,'frontend_helper[1594]');
-            //echo makedropdownlist();
-            echo templatereplace(file_get_contents($sTemplatePath."survey.pstpl"),array(),$redata,'frontend_helper[1596]');
-            if (isset($thissurvey) && $thissurvey['allowregister'] == "Y")
-            {
-                echo templatereplace(file_get_contents($sTemplatePath."register.pstpl"),array(),$redata,'frontend_helper[1599]');
-            }
-            else
-            {
-                // ->renderPartial('entertoken_view');
-                if (isset($secerror)) echo "<span class='error'>".$secerror."</span><br />";
-                echo '<div id="wrapper"><p id="tokenmessage">'.$clang->gT("This is a controlled survey. You need a valid token to participate.")."<br />";
-                echo $clang->gT("If you have been issued a token, please enter it in the box below and click continue.")."</p>
-                <script type='text/javascript'>var focus_element='#token';</script>"
-                .CHtml::form(array("/survey/index/sid/{$surveyid}"), 'post', array('id'=>'tokenform','autocomplete'=>'off'))."
-                <ul>
-                <li>";?>
-=======
         $redata = compact(array_keys(get_defined_vars()));
         echo templatereplace(file_get_contents($sTemplatePath."startpage.pstpl"),array(),$redata,'frontend_helper[1594]');
         //echo makedropdownlist();
@@ -1135,7 +955,6 @@
             .CHtml::form(array("/survey/index/sid/{$surveyid}"), 'post', array('id'=>'tokenform','autocomplete'=>'off'))."
             <ul>
             <li>";?>
->>>>>>> a2ab567d
             <label for='token'><?php $clang->eT("Token:");?></label><input class='text <?php echo $kpclass?>' id='token' type='password' name='token' value='' />
             <?php
             echo "<input type='hidden' name='sid' value='".$surveyid."' id='sid' />
@@ -1183,17 +1002,10 @@
 
         //check if token actually does exist
         // check also if it is allowed to change survey after completion
-<<<<<<< HEAD
-        if ($thissurvey['alloweditaftercompletion'] == 'Y' ) {
-            $oTokenEntry = Tokens_dynamic::model($surveyid)->find('token=:token', array(':token'=>$clienttoken));
-        } else {
-            $oTokenEntry = Tokens_dynamic::model($surveyid)->find("token=:token AND (completed = 'N' or completed='')", array(':token'=>$clienttoken));
-=======
 		if ($thissurvey['alloweditaftercompletion'] == 'Y' ) {
             $oTokenEntry = Token::model($surveyid)->findByAttributes(array('token'=>$clienttoken));
         } else {
             $oTokenEntry = Token::model($surveyid)->usable()->incomplete()->findByAttributes(array('token' => $clienttoken));
->>>>>>> a2ab567d
         }
 		if (!isset($oTokenEntry))
         {
@@ -1374,12 +1186,7 @@
     if (returnGlobal('lang',true))
     {
         $language_to_set=returnGlobal('lang',true);
-<<<<<<< HEAD
-    }
-    elseif (isset($tklanguage))
-=======
     } elseif (isset($tklanguage))
->>>>>>> a2ab567d
     {
         $language_to_set=$tklanguage;
     }
@@ -1463,14 +1270,6 @@
     //An array containing information about used to insert the data into the db at the submit stage
     //4. SESSION VARIABLE - fieldarray
     //See rem at end..
-<<<<<<< HEAD
-
-    if ($tokensexist == 1 && $clienttoken)
-    {
-        $_SESSION['survey_'.$surveyid]['token'] = $clienttoken;
-    }
-=======
->>>>>>> a2ab567d
 
     if ($tokensexist == 1 && $clienttoken)
     {
@@ -1670,13 +1469,8 @@
         $_SESSION['survey_'.$surveyid]['fieldmap-' . $surveyid . $_SESSION['survey_'.$surveyid]['s_lang']] = $fieldmap;
         $_SESSION['survey_'.$surveyid]['fieldmap-' . $surveyid . '-randMaster'] = 'fieldmap-' . $surveyid . $_SESSION['survey_'.$surveyid]['s_lang'];
     }
-<<<<<<< HEAD
-
-    // TMSW Conditions->Relevance:  don't need hasconditions, or usedinconditions
-=======
     
     // TMSW Condition->Relevance:  don't need hasconditions, or usedinconditions
->>>>>>> a2ab567d
 
     $_SESSION['survey_'.$surveyid]['fieldmap']=$fieldmap;
     foreach ($fieldmap as $field)
@@ -1774,13 +1568,8 @@
     if (isset($_SESSION['survey_'.$surveyid]['fieldarray'])) $_SESSION['survey_'.$surveyid]['fieldarray']=array_values($_SESSION['survey_'.$surveyid]['fieldarray']);
 
     //Check if a passthru label and value have been included in the query url
-<<<<<<< HEAD
-    $oResult=Survey_url_parameters::model()->getParametersForSurvey($surveyid)->readAll();
-    foreach($oResult as $aRow)
-=======
     $oResult=SurveyURLParameter::model()->getParametersForSurvey($surveyid);
     foreach($oResult->readAll() as $aRow)
->>>>>>> a2ab567d
     {
         if(isset($_GET[$aRow['parameter']]) && !$preview)
         {
@@ -2022,21 +1811,12 @@
                 if ($total >= $assessed['min'] && $total <= $assessed['max'] && $returndataonly===false)
                 {
                     $assessments .= "\t\t\t<!-- TOTAL ASSESSMENT: Score: $total Min: ".$assessed['min']." Max: ".$assessed['max']."-->
-<<<<<<< HEAD
-                    <table class='assessments'>
-                    <tr>
-                    <th>".str_replace(array("{PERC}", "{TOTAL}"), array($val, $total), stripslashes($assessed['name']))."
-                    </th>
-                    </tr>
-                    <tr>
-=======
                     <table class='assessments' align='center'>
                     <tr>
                     <th>".str_replace(array("{PERC}", "{TOTAL}"), array($val, $total), stripslashes($assessed['name']))."
                     </th>
                     </tr>
                     <tr>
->>>>>>> a2ab567d
                     <td>".str_replace(array("{PERC}", "{TOTAL}"), array($val, $total), stripslashes($assessed['message']))."
                     </td>
                     </tr>
@@ -2147,9 +1927,6 @@
     $x=0;
 
     $clang = Yii::app()->lang;
-    // Fill this step "can be modified value"
-    // Must be replaced by Yii::app()->request->getPost($fieldname) but EM add hidden $fieldname answers (put deactivated on 130622)
-    $aPostedFields = explode("|",Yii::app()->request->getPost('fieldnames'));
 
     if(count($quota_info) > 0) // Quota's have to exist
     {
@@ -2157,7 +1934,6 @@
         $querycond = array();
         foreach ($quota_info as $quota)
         {
-            $bQuotaEnforced=($quota['Action']=='1' || ($quota['AutoloadUrl'] && $quota['Url']!=''));// Quota Enforced don't test if quota memebers is in post value (can be modified)
             if (count($quota['members']) > 0) // Quota can't be empty
             {
                 $fields_list = array(); // Keep a list of fields for easy reference
@@ -2189,7 +1965,6 @@
                     $querycond[] = $select_query;
                 }
                 // Test if the fieldname is in the array of value in the session
-                $matched_fields = false;
                 foreach($quota['members'] as $member)
                 {
                     foreach($member['fieldnames'] as $fieldname)
@@ -2199,22 +1974,26 @@
                             if (in_array($_SESSION['survey_'.$surveyid][$fieldname],$fields_value_array[$fieldname])){
                                 $quota_info[$x]['members'][$y]['insession'] = "true";
                             }
-                            // Control if $_SESSION['survey_'.$surveyid][$fieldname] is answered (not NULL or !='')
-                            if($bQuotaEnforced)
-                            {
-                                $matched_fields = true;
-                                $global_matched = true;
-                            }
-                            elseif(in_array($fieldname,$aPostedFields))// Can we test Yii::app()->request->getPost($fieldname) ?
-                            {
-                                $matched_fields = true;
-                                $global_matched = true;
-                            }
                         }
                     }
                     $y++;
                 }
                 unset($fields_query_array);unset($fields_value_array);
+
+                // Lets only continue if any of the quota fields is in the posted page
+                $matched_fields = false;
+                if (isset($_POST['fieldnames']))
+                {
+                    $posted_fields = explode("|",$_POST['fieldnames']);
+                    foreach ($fields_list as $checkfield)
+                    {
+                        if (in_array($checkfield,$posted_fields))
+                        {
+                            $matched_fields = true;
+                            $global_matched = true;
+                        }
+                    }
+                }
 
                 // A field was submitted that is part of the quota
                 if ($matched_fields == true)
@@ -2295,12 +2074,12 @@
             }
             doHeader();
 
-            echo templatereplace(file_get_contents($sTemplatePath."/startpage.pstpl"),array(),$redata,'frontend_helper['.__LINE__.']');
+            echo templatereplace(file_get_contents($sTemplatePath."/startpage.pstpl"),array(),$redata,'frontend_helper[2617]');
             echo "\t<div class='quotamessage'>\n";
             echo "\t".$quota['Message']."<br /><br />\n";
             echo "\t<a href='".$quota['Url']."'>".$quota['UrlDescrip']."</a><br />\n";
             echo "\t</div>\n";
-            echo templatereplace(file_get_contents($sTemplatePath."/endpage.pstpl"),array(),$redata,'frontend_helper['.__LINE__.']');
+            echo templatereplace(file_get_contents($sTemplatePath."/endpage.pstpl"),array(),$redata,'frontend_helper[2622]');
             doFooter();
             killSurveySession($surveyid);
             exit;
@@ -2311,22 +2090,12 @@
 
                 sendCacheHeaders();
                 doHeader();
-                $surveymover = "<input type='hidden' name='move' value='movenext' id='movenext' />\n"
-                              . "<button class='submit' accesskey='p' type='button' onclick=\"javascript:document.limesurvey.move.value = 'moveprev'; $('#limesurvey').submit();\""
-                              . " value='". $clang->gT("Previous")."' name='move2' id='moveprevbtn' >". $clang->gT("Previous")."</button>\n"
-                              . "<input type='hidden' name='thisstep' value='".($_SESSION['survey_'.$surveyid]['step'])."' id='thisstep' />\n"
-                              . "<input type='hidden' name='sid' value='".returnGlobal('sid',true)."' id='sid' />\n"
-                              . "<input type='hidden' name='token' value='".$clienttoken."' id='token' />";
+
                 $redata = compact(array_keys(get_defined_vars()));
-                echo templatereplace(file_get_contents($sTemplatePath."/startpage.pstpl"),array(),$redata,'frontend_helper['.__LINE__.']');
+                echo templatereplace(file_get_contents($sTemplatePath."/startpage.pstpl"),array(),$redata,'frontend_helper[2634]');
                 echo "\t<div class='quotamessage'>\n";
                 echo "\t".$quota['Message']."<br /><br />\n";
                 echo "\t<a href='".$quota['Url']."'>".$quota['UrlDescrip']."</a><br />\n";
-<<<<<<< HEAD
-                echo CHtml::form(array("/survey/index"), 'post', array('id'=>'limesurvey','name'=>'limesurvey'));
-                echo $surveymover;
-                echo "</form>\n";
-=======
                 echo CHtml::form(array("/survey/index"), 'post', array('id'=>'limesurvey','name'=>'limesurvey'))."
                 <input type='hidden' name='move' value='movenext' id='movenext' />
                 <button class='nav-button nav-button-icon-left ui-corner-all' class='submit' accesskey='p' onclick=\"javascript:document.limesurvey.move.value = 'moveprev'; document.limesurvey.submit();\" id='moveprevbtn'>".$clang->gT("Previous")."</button>
@@ -2334,9 +2103,8 @@
                 <input type='hidden' name='sid' value='".returnGlobal('sid',true)."' id='sid' />
                 <input type='hidden' name='token' value='".$clienttoken."' id='token' />
                 </form>\n";
->>>>>>> a2ab567d
                 echo "\t</div>\n";
-                echo templatereplace(file_get_contents($sTemplatePath."/endpage.pstpl"),array(),$redata,'frontend_helper['.__LINE__.']');
+                echo templatereplace(file_get_contents($sTemplatePath."/endpage.pstpl"),array(),$redata,'frontend_helper[2644]');
                 doFooter();
                 exit;
             }
