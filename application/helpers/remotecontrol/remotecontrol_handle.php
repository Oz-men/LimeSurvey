--- conflicted
+++ resolved
@@ -2637,19 +2637,12 @@
             $survey_dynamic = new SurveyDynamic;
             $aBasicDestinationFields = $survey_dynamic->tableSchema->columnNames;
             $aResponseData = array_intersect_key($aResponseData, array_flip($aBasicDestinationFields));
-<<<<<<< HEAD
             $survey_dynamic->setAttributes($aResponseData, false);
             $survey_dynamic->encryptSave();
             
             if ($survey_dynamic->id) {
                 $result_id = $survey_dynamic->id;
                 $oResponse = Response::model($iSurveyID)->findByAttributes(array('token' => $aResponseData['token'], 'id' => $result_id))->decrypt();
-=======
-            $result_id = $survey_dynamic->insertRecords($aResponseData);
-
-            if ($result_id) {
-                $oResponse = Response::model($iSurveyID)->findByAttributes(array('id' => $result_id));
->>>>>>> 1bdd9714
                 foreach ($oResponse->getFiles() as $aFile) {
                     $sUploadPath = Yii::app()->getConfig('uploaddir')."/surveys/".$iSurveyID."/files/";
                     $sFileRealName = Yii::app()->getConfig('uploaddir')."/surveys/".$iSurveyID."/files/".$aFile['filename'];
