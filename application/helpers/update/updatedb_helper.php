--- conflicted
+++ resolved
@@ -50,7 +50,7 @@
      * @link https://manual.limesurvey.org/Database_versioning for explanations
      * @var array $aCriticalDBVersions An array of cricital database version.
      */
-    $aCriticalDBVersions = array(310, 400, 451);
+    $aCriticalDBVersions = array(310, 400, 450);
     $aAllUpdates         = range($iOldDBVersion + 1, Yii::app()->getConfig('dbversionnumber'));
 
     // If trying to update silenty check if it is really possible
@@ -4630,7 +4630,81 @@
             $oDB->createCommand()->update('{{settings_global}}', array('stg_value' => 449), "stg_name='DBVersion'");
             $oTransaction->commit();
         }
-        if ($iOldDBVersion < 450) { //ExportSPSSsav plugin
+        if ($iOldDBVersion < 450) {
+            $oTransaction = $oDB->beginTransaction();
+
+            updateEncryptedValues450($oDB);
+
+            $oDB->createCommand()->update('{{settings_global}}', array('stg_value' => 450), "stg_name='DBVersion'");
+            $oTransaction->commit();
+        }
+        if ($iOldDBVersion < 451) {
+            $oTransaction = $oDB->beginTransaction();
+
+            // update wrongly encrypted custom attribute values for cpdb participants
+            $encryptedAttributes = $oDB->createCommand()
+                ->select('attribute_id')
+                ->from('{{participant_attribute_names}}')
+                ->where('encrypted = :encrypted AND core_attribute <> :core_attribute', ['encrypted' => 'Y', 'core_attribute' => 'Y'])
+                ->queryAll();
+            $nrOfAttributes = count($encryptedAttributes);
+            foreach ($encryptedAttributes as $encryptedAttribute) {
+                $attributes = $oDB->createCommand()
+                    ->select('*')
+                    ->from('{{participant_attribute}}')
+                    ->where('attribute_id = :attribute_id', ['attribute_id' => $encryptedAttribute['attribute_id']])
+                    ->queryAll();
+                foreach ($attributes as $attribute) {
+                    $attributeValue = LSActiveRecord::decryptSingle($attribute['value']);
+                    // This extra decrypt loop is needed because of wrongly encrypted attributes.
+                    // @see d1eb8afbc8eb010104f94e143173f7d8802c607d
+                    for ($i = 1; $i < $nrOfAttributes; $i++) {
+                        $attributeValue = LSActiveRecord::decryptSingleOld($attributeValue);
+                    }
+                    $recryptedValue = LSActiveRecord::encryptSingle($attributeValue);
+                    $updateArray['value'] = $recryptedValue;
+                    $oDB->createCommand()->update(
+                        '{{participant_attribute}}',
+                        $updateArray,
+                        'participant_id = :participant_id AND attribute_id = :attribute_id',
+                        ['participant_id' => $attribute['participant_id'], 'attribute_id' => $attribute['attribute_id']]
+                    );
+                }
+            }
+            $oDB->createCommand()->update('{{settings_global}}', array('stg_value' => 451), "stg_name='DBVersion'");
+            $oTransaction->commit();
+        }
+        if ($iOldDBVersion < 452) {
+            $oTransaction = $oDB->beginTransaction();
+
+            // update encryption for smtppassword
+            $emailsmtppassword = $oDB->createCommand()
+                ->select('*')
+                ->from('{{settings_global}}')
+                ->where('stg_name = :stg_name', ['stg_name' => 'emailsmtppassword'])
+                ->queryRow();
+            if ($emailsmtppassword && !empty($emailsmtppassword['stg_value']) && $emailsmtppassword['stg_value'] !== 'somepassword') {
+                $decryptedValue = LSActiveRecord::decryptSingleOld($emailsmtppassword['stg_value']);
+                $encryptedValue = LSActiveRecord::encryptSingle($decryptedValue);
+                $oDB->createCommand()->update('{{settings_global}}', ['stg_value' => $encryptedValue], "stg_name='emailsmtppassword'");
+            }
+
+            // update encryption for bounceaccountpass
+            $bounceaccountpass = $oDB->createCommand()
+                ->select('*')
+                ->from('{{settings_global}}')
+                ->where('stg_name = :stg_name', ['stg_name' => 'bounceaccountpass'])
+                ->queryRow();
+            if ($bounceaccountpass && !empty($bounceaccountpass['stg_value']) && $bounceaccountpass['stg_value'] !== 'enteredpassword') {
+                $decryptedValue = LSActiveRecord::decryptSingleOld($bounceaccountpass['stg_value']);
+                $encryptedValue = LSActiveRecord::encryptSingle($decryptedValue);
+                $oDB->createCommand()->update('{{settings_global}}', ['stg_value' => $encryptedValue], "stg_name='bounceaccountpass'");
+            }
+
+            $oDB->createCommand()->update('{{settings_global}}', ['stg_value' => 452], "stg_name='DBVersion'");
+            $oTransaction->commit();
+        }
+        if ($iOldDBVersion < 460) { //ExportSPSSsav plugin
             $oTransaction = $oDB->beginTransaction();
             $installedPlugins = array_map(
                 function ($v) {
@@ -4667,81 +4741,7 @@
                 }
             };
             $insertPlugin('ExportSPSSsav', 1);
-            $oDB->createCommand()->update('{{settings_global}}', array('stg_value' => 450), "stg_name='DBVersion'");
-            $oTransaction->commit();
-        }
-        if ($iOldDBVersion < 451) {
-            $oTransaction = $oDB->beginTransaction();
-
-            updateEncryptedValues451($oDB);
-
-            $oDB->createCommand()->update('{{settings_global}}', array('stg_value' => 451), "stg_name='DBVersion'");
-            $oTransaction->commit();
-        }
-        if ($iOldDBVersion < 451) {
-            $oTransaction = $oDB->beginTransaction();
-
-            // update wrongly encrypted custom attribute values for cpdb participants
-            $encryptedAttributes = $oDB->createCommand()
-                ->select('attribute_id')
-                ->from('{{participant_attribute_names}}')
-                ->where('encrypted = :encrypted AND core_attribute <> :core_attribute', ['encrypted' => 'Y', 'core_attribute' => 'Y'])
-                ->queryAll();
-            $nrOfAttributes = count($encryptedAttributes);
-            foreach ($encryptedAttributes as $encryptedAttribute) {
-                $attributes = $oDB->createCommand()
-                    ->select('*')
-                    ->from('{{participant_attribute}}')
-                    ->where('attribute_id = :attribute_id', ['attribute_id' => $encryptedAttribute['attribute_id']])
-                    ->queryAll();
-                foreach ($attributes as $attribute) {
-                    $attributeValue = LSActiveRecord::decryptSingle($attribute['value']);
-                    // This extra decrypt loop is needed because of wrongly encrypted attributes.
-                    // @see d1eb8afbc8eb010104f94e143173f7d8802c607d
-                    for ($i = 1; $i < $nrOfAttributes; $i++) {
-                        $attributeValue = LSActiveRecord::decryptSingleOld($attributeValue);
-                    }
-                    $recryptedValue = LSActiveRecord::encryptSingle($attributeValue);
-                    $updateArray['value'] = $recryptedValue;
-                    $oDB->createCommand()->update(
-                        '{{participant_attribute}}',
-                        $updateArray,
-                        'participant_id = :participant_id AND attribute_id = :attribute_id',
-                        ['participant_id' => $attribute['participant_id'], 'attribute_id' => $attribute['attribute_id']]
-                    );
-                }
-            }
-            $oDB->createCommand()->update('{{settings_global}}', array('stg_value' => 451), "stg_name='DBVersion'");
-            $oTransaction->commit();
-        }
-        if ($iOldDBVersion < 452) {
-            $oTransaction = $oDB->beginTransaction();
-
-            // update encryption for smtppassword
-            $emailsmtppassword = $oDB->createCommand()
-                ->select('*')
-                ->from('{{settings_global}}')
-                ->where('stg_name = :stg_name', ['stg_name' => 'emailsmtppassword'])
-                ->queryRow();
-            if ($emailsmtppassword && !empty($emailsmtppassword['stg_value']) && $emailsmtppassword['stg_value'] !== 'somepassword') {
-                $decryptedValue = LSActiveRecord::decryptSingleOld($emailsmtppassword['stg_value']);
-                $encryptedValue = LSActiveRecord::encryptSingle($decryptedValue);
-                $oDB->createCommand()->update('{{settings_global}}', ['stg_value' => $encryptedValue], "stg_name='emailsmtppassword'");
-            }
-
-            // update encryption for bounceaccountpass
-            $bounceaccountpass = $oDB->createCommand()
-                ->select('*')
-                ->from('{{settings_global}}')
-                ->where('stg_name = :stg_name', ['stg_name' => 'bounceaccountpass'])
-                ->queryRow();
-            if ($bounceaccountpass && !empty($bounceaccountpass['stg_value']) && $bounceaccountpass['stg_value'] !== 'enteredpassword') {
-                $decryptedValue = LSActiveRecord::decryptSingleOld($bounceaccountpass['stg_value']);
-                $encryptedValue = LSActiveRecord::encryptSingle($decryptedValue);
-                $oDB->createCommand()->update('{{settings_global}}', ['stg_value' => $encryptedValue], "stg_name='bounceaccountpass'");
-            }
-
-            $oDB->createCommand()->update('{{settings_global}}', ['stg_value' => 452], "stg_name='DBVersion'");
+            $oDB->createCommand()->update('{{settings_global}}', array('stg_value' => 460), "stg_name='DBVersion'");
             $oTransaction->commit();
         }
     } catch (Exception $e) {
@@ -4820,21 +4820,14 @@
  * @param CDbConnection $oDB
  * @throws CException
  */
-function updateEncryptedValues451(CDbConnection $oDB)
+function updateEncryptedValues450(CDbConnection $oDB)
 {
     Yii::app()->sodium;
-<<<<<<< HEAD
-    decryptarchivedtables451($oDB);
-    decryptResponseTables451($oDB);
-    decryptParticipantTables451($oDB);
-    decryptCPDBTable451($oDB);
-=======
     // All these functions decrypt and then re-encrypt the values.
     decryptarchivedtables450($oDB);
     decryptResponseTables450($oDB);
     decryptParticipantTables450($oDB);
     decryptCPDBTable450($oDB);
->>>>>>> c822ea04
 }
 
 /**
@@ -4844,7 +4837,7 @@
  * @return void
  * @throws CException
  */
-function decryptCPDBTable451($oDB)
+function decryptCPDBTable450($oDB)
 {
     // decrypt CPDB participants
     $CPDBParticipants = $oDB->createCommand()
@@ -4892,7 +4885,7 @@
  * @param CDbConnection $oDB
  * @return void
  */
-function decryptParticipantTables451($oDB)
+function decryptParticipantTables450($oDB)
 {
     // decrypt survey participants
     $surveys = $oDB->createCommand()
@@ -4955,7 +4948,7 @@
  * @return void
  * @throws CException
  */
-function decryptResponseTables451($oDB)
+function decryptResponseTables450($oDB)
 {
     $surveys = $oDB->createCommand()
         ->select('*')
@@ -4970,16 +4963,6 @@
         $responsesCount = $oDB->createCommand()
             ->select('count(*)')
             ->from("{{survey_{$survey['sid']}}}")
-<<<<<<< HEAD
-            ->queryAll();
-        $fieldmapFields = createFieldMap451($survey);
-        foreach ($responses as $response) {
-            $recryptedResponse = [];
-            foreach ($fieldmapFields as $fieldname => $field) {
-                if (array_key_exists('encrypted', $field) && $field['encrypted'] === 'Y') {
-                    $decryptedResponseField = LSActiveRecord::decryptSingleOld($response[$fieldname]);
-                    $recryptedResponse[$fieldname] = LSActiveRecord::encryptSingle($decryptedResponseField);
-=======
             ->queryScalar();
         if ($responsesCount) {
             $maxRows = 100;
@@ -4993,7 +4976,7 @@
                     ->offset($offset)
                     ->limit($maxRows)
                     ->queryAll();
-                $fieldmapFields = createFieldMap450($survey);
+        $fieldmapFields = createFieldMap450($survey);
                 foreach ($responses as $response) {
                     $recryptedResponse = [];
                     foreach ($fieldmapFields as $fieldname => $field) {
@@ -5007,7 +4990,6 @@
                         $criteria = $oDB->getCommandBuilder()->createCriteria('id=:id', ['id' => $response['id']]);
                         $oDB->getCommandBuilder()->createUpdateCommand("{{survey_{$survey['sid']}}}", $recryptedResponse, $criteria)->execute();
                     }
->>>>>>> c822ea04
                 }
             }
         }
@@ -5022,7 +5004,7 @@
  * @throws CDbException
  * @throws CException
  */
-function decryptArchivedTables451($oDB)
+function decryptArchivedTables450($oDB)
 {
     $archivedTablesSettings = $oDB->createCommand('SELECT * FROM {{archived_table_settings}}')->queryAll();
     foreach ($archivedTablesSettings as $archivedTableSettings) {
@@ -5150,7 +5132,7 @@
  * @return array
  * @throws CException
  */
-function createFieldMap451($survey): array
+function createFieldMap450($survey): array
 {
     // Main query
     $style = 'full';
