--- conflicted
+++ resolved
@@ -1440,13 +1440,24 @@
             $oDB->createCommand()->update('{{settings_global}}',array('stg_value'=>260),"stg_name='DBVersion'");
         }
 
-<<<<<<< HEAD
+        /*
+         * The hash value of a notification is used to calculate uniqueness.
+         * @since 2016-08-10
+         * @author Olle Haerstedt
+         */
+        if ($iOldDBVersion < 261) {
+            addColumn('{{notifications}}', 'hash', 'string(64)');
+            $oDB->createCommand()->createIndex('notif_hash_index', '{{notifications}}', 'hash', false);
+
+            $oDB->createCommand()->update('{{settings_global}}',array('stg_value'=>261),"stg_name='DBVersion'");
+        }
+
         /**
          * Add seed column in all active survey tables
          * Might take time to execute
          * @since 2016-09-01
          */
-        if ($iOldDBVersion < 261) {
+        if ($iOldDBVersion < 262) {
 
             // Loop all surveys
             $surveys = Survey::model()->findAll();
@@ -1480,21 +1491,6 @@
                     }
                 }
             }
-            $oDB->createCommand()->update('{{settings_global}}',array('stg_value'=>261),"stg_name='DBVersion'");
-        }
-
-=======
->>>>>>> 362ee650
-        /*
-         * The hash value of a notification is used to calculate uniqueness.
-         * @since 2016-08-10
-         * @author Olle Haerstedt
-         */
-<<<<<<< HEAD
-        if ($iOldDBVersion < 262) {
-            addColumn('{{notifications}}', 'hash', 'string(64)');
-            $oDB->createCommand()->createIndex('notif_hash_index', '{{notifications}}', 'hash', false);
-
             $oDB->createCommand()->update('{{settings_global}}',array('stg_value'=>262),"stg_name='DBVersion'");
         }
 
@@ -1523,13 +1519,6 @@
                 'PRIMARY KEY (uid, entity, entity_id, stg_name)'
             ));
             $oDB->createCommand()->update('{{settings_global}}',array('stg_value'=>264),"stg_name='DBVersion'");
-=======
-        if ($iOldDBVersion < 261) {
-            addColumn('{{notifications}}', 'hash', 'string(64)');
-            $oDB->createCommand()->createIndex('notif_hash_index', '{{notifications}}', 'hash', false);
-
-            $oDB->createCommand()->update('{{settings_global}}',array('stg_value'=>261),"stg_name='DBVersion'");
->>>>>>> 362ee650
         }
 
         // Inform superadmin about update
@@ -1537,11 +1526,7 @@
         $superadmins = User::model()->getSuperAdmins();
         Notification::broadcast(array(
             'title' => gT('Database update'),
-<<<<<<< HEAD
             'message' => sprintf(gT('The database has been updated from version %s to version %s.'), $iOldDBVersion, '264')  // <--- UPDATE THIS
-=======
-            'message' => sprintf(gT('The database has been updated from version %s to version %s.'), $iOldDBVersion, '261')
->>>>>>> 362ee650
         ), $superadmins);
 
         $oTransaction->commit();
