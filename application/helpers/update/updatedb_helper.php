<?PHP
/*
* LimeSurvey
* Copyright (C) 2007-2011 The LimeSurvey Project Team / Carsten Schmitz
* All rights reserved.
* License: GNU/GPL License v2 or later, see LICENSE.php
* LimeSurvey is free software. This version may have been modified pursuant
* to the GNU General Public License, and as distributed it includes or
* is derivative of works licensed under the GNU General Public License or
* other free or open source software licenses.
* See COPYRIGHT.php for copyright notices and details.
*
*/

/* Rules:
- Never use models in the upgrade process - never ever!
- Use the provided addColumn, alterColumn, dropPrimaryKey etc. functions where applicable - they ensure cross-DB compatibility
- Never use foreign keys
- Do not use fancy database field types (like mediumtext, timestamp, etc) - only use the ones provided by Yii
- If you want to use database functions make sure they exist on all three supported database types
- Always prefix key names by using curly brackets {{ }}

*/

/**
* @param integer $iOldDBVersion The previous database version
* @param boolean $bSilent Run update silently with no output - this checks if the update can be run silently at all. If not it will not run any updates at all.
*/
function db_upgrade_all($iOldDBVersion, $bSilent = false)
{
    /**
     * If you add a new database version add any critical database version numbers to this array. See link
     * @link https://manual.limesurvey.org/Database_versioning for explanations
     * @var array $aCriticalDBVersions An array of cricital database version.
     */
    $aCriticalDBVersions = array(310, 350);
    $aAllUpdates         = range($iOldDBVersion + 1, Yii::app()->getConfig('dbversionnumber'));

    // If trying to update silenty check if it is really possible
    if ($bSilent && (count(array_intersect($aCriticalDBVersions, $aAllUpdates)) > 0)) {
        return false;
    }
    // If DBVersion is older than 184 don't allow database update
    If ($iOldDBVersion < 184) {
        return false;
    }

    /// This function does anything necessary to upgrade
    /// older versions to match current functionality
    global $modifyoutput;

    Yii::app()->loadHelper('database');
    $sUserTemplateRootDir       = Yii::app()->getConfig('userthemerootdir');
    $sStandardTemplateRootDir   = Yii::app()->getConfig('standardthemerootdir');
    $oDB                        = Yii::app()->getDb();
    $oDB->schemaCachingDuration = 0; // Deactivate schema caching
    Yii::app()->setConfig('Updating', true);

    try {
        // LS 2.5 table start at 250
        if ($iOldDBVersion < 250) {
            $oTransaction = $oDB->beginTransaction();
            createBoxes250();
            $oDB->createCommand()->update('{{settings_global}}', array('stg_value'=>250), "stg_name='DBVersion'");
            $oTransaction->commit();
        }

        if ($iOldDBVersion < 251) {
            $oTransaction = $oDB->beginTransaction();
            upgradeBoxesTable251();

            // Update DBVersion
            $oDB->createCommand()->update('{{settings_global}}', array('stg_value'=>251), "stg_name='DBVersion'");
            $oTransaction->commit();
        }

        if ($iOldDBVersion < 252) {
            $oTransaction = $oDB->beginTransaction();
            Yii::app()->db->createCommand()->addColumn('{{questions}}', 'modulename', 'string');
            // Update DBVersion
            $oDB->createCommand()->update('{{settings_global}}', array('stg_value'=>252), "stg_name='DBVersion'");
            $oTransaction->commit();
        }
        if ($iOldDBVersion < 253) {
            $oTransaction = $oDB->beginTransaction();
            upgradeSurveyTables253();

            // Update DBVersion
            $oDB->createCommand()->update('{{settings_global}}', array('stg_value'=>253), "stg_name='DBVersion'");
            $oTransaction->commit();
        }
        if ($iOldDBVersion < 254) {
            $oTransaction = $oDB->beginTransaction();
            upgradeSurveyTables254();
            // Update DBVersion
            $oDB->createCommand()->update('{{settings_global}}', array('stg_value'=>254), "stg_name='DBVersion'");
            $oTransaction->commit();
        }
        if ($iOldDBVersion < 255) {
            $oTransaction = $oDB->beginTransaction();
            upgradeSurveyTables255();
            // Update DBVersion
            $oDB->createCommand()->update('{{settings_global}}', array('stg_value'=>255), "stg_name='DBVersion'");
            $oTransaction->commit();
        }
        if ($iOldDBVersion < 256) {
            $oTransaction = $oDB->beginTransaction();
            upgradeTokenTables256();
            alterColumn('{{participants}}', 'email', "text", false);
            $oDB->createCommand()->update('{{settings_global}}', array('stg_value'=>256), "stg_name='DBVersion'");
            $oTransaction->commit();
        }

        if ($iOldDBVersion < 257) {
            $oTransaction = $oDB->beginTransaction();
            switch (Yii::app()->db->driverName) {
                case 'pgsql':
                    $sSubstringCommand = 'substr';
                    break;
                default:
                    $sSubstringCommand = 'substring';
            }
            $oDB->createCommand("UPDATE {{templates}} set folder={$sSubstringCommand}(folder,1,50)")->execute();
            dropPrimaryKey('templates');
            alterColumn('{{templates}}', 'folder', "string(50)", false);
            addPrimaryKey('templates', 'folder');
            dropPrimaryKey('participant_attribute_names_lang');
            alterColumn('{{participant_attribute_names_lang}}', 'lang', "string(20)", false);
            addPrimaryKey('participant_attribute_names_lang', array('attribute_id', 'lang'));
            //Fixes the collation for the complete DB, tables and columns
            if (Yii::app()->db->driverName == 'mysql') {
                fixMySQLCollations('utf8mb4', 'utf8mb4_unicode_ci');
                // Also apply again fixes from DBVersion 181 again for case sensitive token fields
                upgradeSurveyTables181('utf8mb4_bin');
                upgradeTokenTables181('utf8mb4_bin');
            }
            $oDB->createCommand()->update('{{settings_global}}', array('stg_value'=>257), "stg_name='DBVersion'");
            $oTransaction->commit();
        }

        /**
         * Remove adminimageurl from global settings
         */
        if ($iOldDBVersion < 258) {
            $oTransaction = $oDB->beginTransaction();
            Yii::app()->getDb()->createCommand(
                "DELETE FROM {{settings_global}} WHERE stg_name='adminimageurl'"
            )->execute();
            $oDB->createCommand()->update('{{settings_global}}', array('stg_value'=>258), "stg_name='DBVersion'");
            $oTransaction->commit();
        }

        /**
         * Add table for notifications
         * @since 2016-08-04
         * @author Olle Haerstedt
         */
        if ($iOldDBVersion < 259) {
            $oTransaction = $oDB->beginTransaction();
            $oDB->createCommand()->createTable('{{notifications}}', array(
                'id' => 'pk',
                'entity' => 'string(15) not null',
                'entity_id' => 'integer not null',
                'title' => 'string not null', // varchar(255) in postgres
                'message' => 'text not null',
                'status' => "string(15) not null default 'new' ",
                'importance' => 'integer not null default 1',
                'display_class' => "string(31) default 'default'",
                'created' => 'datetime',
                'first_read' => 'datetime'
            ));
            $oDB->createCommand()->createIndex('{{notif_index}}', '{{notifications}}', 'entity, entity_id, status', false);
            $oDB->createCommand()->update('{{settings_global}}', array('stg_value'=>259), "stg_name='DBVersion'");
            $oTransaction->commit();
        }

        if ($iOldDBVersion < 260) {
            $oTransaction = $oDB->beginTransaction();
            alterColumn('{{participant_attribute_names}}', 'defaultname', "string(255)", false);
            alterColumn('{{participant_attribute_names_lang}}', 'attribute_name', "string(255)", false);
            $oDB->createCommand()->update('{{settings_global}}', array('stg_value'=>260), "stg_name='DBVersion'");
            $oTransaction->commit();
        }

        if ($iOldDBVersion < 261) {
            $oTransaction = $oDB->beginTransaction();
            /*
            * The hash value of a notification is used to calculate uniqueness.
            * @since 2016-08-10
            * @author Olle Haerstedt
            */
            addColumn('{{notifications}}', 'hash', 'string(64)');
            $oDB->createCommand()->createIndex('{{notif_hash_index}}', '{{notifications}}', 'hash', false);
            $oDB->createCommand()->update('{{settings_global}}', array('stg_value'=>261), "stg_name='DBVersion'");
            $oTransaction->commit();
        }

        if ($iOldDBVersion < 262) {
            $oTransaction = $oDB->beginTransaction();
            alterColumn('{{settings_global}}', 'stg_value', "text", false);
            $oDB->createCommand()->update('{{settings_global}}', array('stg_value'=>262), "stg_name='DBVersion'");
            $oTransaction->commit();
        }

        if ($iOldDBVersion < 263) {
            $oTransaction = $oDB->beginTransaction();
            // Dummy version update for hash column in installation SQL.
            $oDB->createCommand()->update('{{settings_global}}', array('stg_value'=>263), "stg_name='DBVersion'");
            $oTransaction->commit();
        }

        /**
         * Add seed column in all active survey tables
         * Might take time to execute
         * @since 2016-09-01
         */
        if ($iOldDBVersion < 290) {
            $oTransaction = $oDB->beginTransaction();
            $aTables = dbGetTablesLike("survey\_%");
            $oSchema = Yii::app()->db->schema;
            foreach ($aTables as $sTableName) {
                $oTableSchema = $oSchema->getTable($sTableName);
                // Only update the table if it really is a survey response table - there are other tables that start the same
                if (!in_array('lastpage', $oTableSchema->columnNames)) {
                    continue;
                }
                //If seed already exists, due to whatsoever
                if (in_array('seed', $oTableSchema->columnNames)) {
                    continue;
                }
                // If survey has active table, create seed column
                Yii::app()->db->createCommand()->addColumn($sTableName, 'seed', 'string(31)');

                // RAND is RANDOM in Postgres
                switch (Yii::app()->db->driverName) {
                    case 'pgsql':
                        Yii::app()->db->createCommand("UPDATE {$sTableName} SET seed = ROUND(RANDOM() * 10000000)")->execute();
                        break;
                    default:
                        Yii::app()->db->createCommand("UPDATE {$sTableName} SET seed = ROUND(RAND() * 10000000, 0)")->execute();
                        break;
                }
            }
            $oDB->createCommand()->update('{{settings_global}}', array('stg_value'=>290), "stg_name='DBVersion'");
            $oTransaction->commit();
        }

        /**
         * Plugin JSON config file
         * @since 2016-08-22
         */
        if ($iOldDBVersion < 291) {
            $oTransaction = $oDB->beginTransaction();

            addColumn('{{plugins}}', 'version', 'string(32)');

            $oDB->createCommand()->update('{{settings_global}}', array('stg_value'=>291), "stg_name='DBVersion'");
            $oTransaction->commit();
        }


        /**
         * Survey menue table
         * @since 2017-07-03
         */
        if ($iOldDBVersion < 293) {
            $oTransaction = $oDB->beginTransaction();
            $oDB->createCommand()->update('{{settings_global}}', array('stg_value'=>293), "stg_name='DBVersion'");
            $oTransaction->commit();
        }

        /**
         * Survey menue table update
         * @since 2017-07-03
         */
        if ($iOldDBVersion < 294) {
            $oTransaction = $oDB->beginTransaction();


            $oDB->createCommand()->update('{{settings_global}}', array('stg_value'=>294), "stg_name='DBVersion'");
            $oTransaction->commit();
        }

        /**
         * Survey menue table update
         * @since 2017-07-12
         */
        if ($iOldDBVersion < 296) {
            $oTransaction = $oDB->beginTransaction();


            $oDB->createCommand()->update('{{settings_global}}', array('stg_value'=>296), "stg_name='DBVersion'");
            $oTransaction->commit();
        }

        /**
         * Template tables
         * @since 2017-07-12
         */
        if ($iOldDBVersion < 298) {
            $oTransaction = $oDB->beginTransaction();
            upgradeTemplateTables298($oDB);
            $oTransaction->commit();
            $oDB->createCommand()->update('{{settings_global}}', array('stg_value'=>298), "stg_name='DBVersion'");
        }

        /**
         * Template tables
         * @since 2017-07-12
         */
        if ($iOldDBVersion < 304) {
            $oTransaction = $oDB->beginTransaction();
            upgradeTemplateTables304($oDB);
            $oTransaction->commit();
            $oDB->createCommand()->update('{{settings_global}}', array('stg_value'=>304), "stg_name='DBVersion'");
        }

        /**
         * Update to sidemenu rendering
         */
        if ($iOldDBVersion < 305) {
            $oTransaction = $oDB->beginTransaction();
            $oTransaction->commit();
            $oDB->createCommand()->update('{{settings_global}}', array('stg_value'=>305), "stg_name='DBVersion'");
        }

        /**
         * Template tables
         * @since 2017-07-12
         */
        if ($iOldDBVersion < 306) {
            $oTransaction = $oDB->beginTransaction();
            createSurveyGroupTables306($oDB);
            $oTransaction->commit();
            $oDB->createCommand()->update('{{settings_global}}', array('stg_value'=>306), "stg_name='DBVersion'");
        }

        /**
         * User settings table
         * @since 2016-08-29
         */
        if ($iOldDBVersion < 307) {
            $oTransaction = $oDB->beginTransaction();
            if (tableExists('{settings_user}')) {
                $oDB->createCommand()->dropTable('{{settings_user}}');
            }
            $oDB->createCommand()->createTable('{{settings_user}}', array(
                'id' => 'pk',
                'uid' => 'integer NOT NULL',
                'entity' => 'string(15)',
                'entity_id' => 'string(31)',
                'stg_name' => 'string(63) not null',
                'stg_value' => 'text',

            ));
            $oDB->createCommand()->update('{{settings_global}}', array('stg_value'=>307), "stg_name='DBVersion'");
            $oTransaction->commit();
        }

        /*
        * Change dbfieldnames to be more functional
        */
        if ($iOldDBVersion < 308) {
            $oTransaction = $oDB->beginTransaction();
            $oDB->createCommand()->update('{{settings_global}}', array('stg_value'=>308), "stg_name='DBVersion'");
            $oTransaction->commit();
        }
        /*
        * Add survey template editing to menu
        */
        if ($iOldDBVersion < 309) {
            $oTransaction = $oDB->beginTransaction();

            $oDB->createCommand()->update('{{settings_global}}', array('stg_value'=>309), "stg_name='DBVersion'");
            $oTransaction->commit();
        }

        /*
        * Reset all surveymenu tables, because there were too many errors
        */
        if ($iOldDBVersion < 310) {
            $oTransaction = $oDB->beginTransaction();
            $oDB->createCommand()->update('{{settings_global}}', array('stg_value'=>310), "stg_name='DBVersion'");
            $oTransaction->commit();
        }

        /*
        * Add template settings to survey groups
        */
        if ($iOldDBVersion < 311) {
            $oTransaction = $oDB->beginTransaction();
            addColumn('{{surveys_groups}}', 'template', "string(128) DEFAULT 'default'");
            $oDB->createCommand()->update('{{settings_global}}', array('stg_value'=>311), "stg_name='DBVersion'");
            $oTransaction->commit();
        }


        /*
        * Add ltr/rtl capability to template configuration
        */
        if ($iOldDBVersion < 312) {
            $oTransaction = $oDB->beginTransaction();
            // Already added in beta 2 but with wrong type
            try { setTransactionBookmark(); $oDB->createCommand()->dropColumn('{{template_configuration}}', 'packages_ltr'); } catch (Exception $e) { rollBackToTransactionBookmark(); }
            try { setTransactionBookmark(); $oDB->createCommand()->dropColumn('{{template_configuration}}', 'packages_rtl'); } catch (Exception $e) { rollBackToTransactionBookmark(); }

            addColumn('{{template_configuration}}', 'packages_ltr', "text");
            addColumn('{{template_configuration}}', 'packages_rtl', "text");
            $oDB->createCommand()->update('{{settings_global}}', array('stg_value'=>312), "stg_name='DBVersion'");
            $oTransaction->commit();
        }

        /*
        * Add ltr/rtl capability to template configuration
        */
        if ($iOldDBVersion < 313) {
            $oTransaction = $oDB->beginTransaction();

            $oDB->createCommand()->update('{{settings_global}}', array('stg_value'=>313), "stg_name='DBVersion'");
            $oTransaction->commit();
        }

        /*
        * Add ltr/rtl capability to template configuration
        */
        if ($iOldDBVersion < 314) {
            $oTransaction = $oDB->beginTransaction();

     
            $oDB->createCommand()->update('{{settings_global}}', array('stg_value'=>314), "stg_name='DBVersion'");
            $oTransaction->commit();
        }

        if ($iOldDBVersion < 315) {
            $oTransaction = $oDB->beginTransaction();

            $oDB->createCommand()->update('{{template_configuration}}',
                array('packages_to_load'=>'["pjax"]'),
                "templates_name='default' OR templates_name='material'"
            );

            $oDB->createCommand()->update('{{settings_global}}', array('stg_value'=>315), "stg_name='DBVersion'");
            $oTransaction->commit();
        }

        if ($iOldDBVersion < 316) {
            $oTransaction = $oDB->beginTransaction();

            //$oDB->createCommand()->renameColumn('{{template_configuration}}', 'templates_name', 'template_name');

            $oDB->createCommand()->update('{{settings_global}}', array('stg_value'=>316), "stg_name='DBVersion'");
            $oTransaction->commit();
        }

        //Transition of the password field to a TEXT type

        if ($iOldDBVersion < 317) {
            $oTransaction = $oDB->beginTransaction();

            transferPasswordFieldToText($oDB);

            $oDB->createCommand()->update('{{settings_global}}', array('stg_value'=>317), "stg_name='DBVersion'");
            $oTransaction->commit();
        }



        //Rename order to sortorder

        if ($iOldDBVersion < 318) {
            $oTransaction = $oDB->beginTransaction();

            $oDB->createCommand()->update('{{settings_global}}', array('stg_value'=>318), "stg_name='DBVersion'");
            $oTransaction->commit();
        }

        //force panelintegration to a full reload

        if ($iOldDBVersion < 319) {
            $oTransaction = $oDB->beginTransaction();

            $oDB->createCommand()->update('{{settings_global}}', array('stg_value'=>319), "stg_name='DBVersion'");

            $table = Yii::app()->db->schema->getTable('{{surveys_groups}}');
            if (isset($table->columns['order'])) {
                $oDB->createCommand()->renameColumn('{{surveys_groups}}', 'order', 'sortorder');
            }

            $table = Yii::app()->db->schema->getTable('{{templates}}');
            if (isset($table->columns['extends_template_name'])) {
                $oDB->createCommand()->renameColumn('{{templates}}', 'extends_template_name', 'extends');
            }

            $oTransaction->commit();
        }

        if ($iOldDBVersion < 320) {
            $oTransaction = $oDB->beginTransaction();
            $oDB->createCommand()->update('{{settings_global}}', array('stg_value'=>320), "stg_name='DBVersion'");
            $oTransaction->commit();
        }

        if ($iOldDBVersion < 321) {
            $oTransaction = $oDB->beginTransaction();
        
            $oDB->createCommand()->update('{{settings_global}}', array('stg_value'=>321), "stg_name='DBVersion'");
            $oTransaction->commit();
        }

        if ($iOldDBVersion < 322) {
            $oTransaction = $oDB->beginTransaction();
            $oDB->createCommand()->createTable(
                '{{tutorials}}', [
                    'tid' =>  'pk',
                    'name' =>  'string(128)',
                    'description' =>  'text',
                    'active' =>  'int DEFAULT 0',
                    'settings' => 'text',
                    'permission' =>  'string(128) NOT NULL',
                    'permission_grade' =>  'string(128) NOT NULL'
                ]
            );
            $oDB->createCommand()->createTable(
                '{{tutorial_entries}}', [
                    'teid' =>  'pk',
                    'tid' =>  'int NOT NULL',
                    'title' =>  'text',
                    'content' =>  'text',
                    'settings' => 'text'
                ]
            );
            $oDB->createCommand()->update('{{settings_global}}', array('stg_value'=>322), "stg_name='DBVersion'");
            $oTransaction->commit();
        }

        if ($iOldDBVersion < 323) {
            $oTransaction = $oDB->beginTransaction();    
            dropPrimaryKey('labels', 'lid');
            $oDB->createCommand()->addColumn('{{labels}}', 'id', 'pk');
            $oDB->createCommand()->createIndex('{{idx4_labels}}', '{{labels}}', ['lid', 'sortorder', 'language'], false);
            $oDB->createCommand()->update('{{settings_global}}', array('stg_value'=>323), "stg_name='DBVersion'");
            $oTransaction->commit();
        }

        if ($iOldDBVersion < 324) {
            $oTransaction = $oDB->beginTransaction();

            $oDB->createCommand()->update('{{settings_global}}', array('stg_value'=>324), "stg_name='DBVersion'");
            $oTransaction->commit();
        }

        if ($iOldDBVersion < 325) {
            $oTransaction = $oDB->beginTransaction();
            $oDB->createCommand()->dropTable('{{templates}}');
            $oDB->createCommand()->dropTable('{{template_configuration}}');

            // templates
            $oDB->createCommand()->createTable('{{templates}}', array(
                'id' =>  "pk",
                'name' =>  "string(150) NOT NULL",
                'folder' =>  "string(45) NULL",
                'title' =>  "string(100) NOT NULL",
                'creation_date' =>  "datetime NULL",
                'author' =>  "string(150) NULL",
                'author_email' =>  "string(255) NULL",
                'author_url' =>  "string(255) NULL",
                'copyright' =>  "text ",
                'license' =>  "text ",
                'version' =>  "string(45) NULL",
                'api_version' =>  "string(45) NOT NULL",
                'view_folder' =>  "string(45) NOT NULL",
                'files_folder' =>  "string(45) NOT NULL",
                'description' =>  "text ",
                'last_update' =>  "datetime NULL",
                'owner_id' =>  "integer NULL",
                'extends' =>  "string(150)  NULL",
            ));

            $oDB->createCommand()->createIndex('{{idx1_templates}}', '{{templates}}', 'name', false);
            $oDB->createCommand()->createIndex('{{idx2_templates}}', '{{templates}}', 'title', false);
            $oDB->createCommand()->createIndex('{{idx3_templates}}', '{{templates}}', 'owner_id', false);
            $oDB->createCommand()->createIndex('{{idx4_templates}}', '{{templates}}', 'extends', false);

            $headerArray = ['name', 'folder', 'title', 'creation_date', 'author', 'author_email', 'author_url', 'copyright', 'license', 'version', 'api_version', 'view_folder', 'files_folder', 'description', 'last_update', 'owner_id', 'extends'];
            $oDB->createCommand()->insert("{{templates}}", array_combine($headerArray, ['default', 'default', 'Advanced Template', date('Y-m-d H:i:s'), 'Louis Gac', 'louis.gac@limesurvey.org', 'https://www.limesurvey.org/', 'Copyright (C) 2007-2017 The LimeSurvey Project Team\\r\\nAll rights reserved.', 'License: GNU/GPL License v2 or later, see LICENSE.php\\r\\n\\r\\nLimeSurvey is free software. This version may have been modified pursuant to the GNU General Public License, and as distributed it includes or is derivative of works licensed under the GNU General Public License or other free or open source software licenses. See COPYRIGHT.php for copyright notices and details.', '1.0', '3.0', 'views', 'files', "<strong>LimeSurvey Advanced Template</strong><br>A template with custom options to show what it's possible to do with the new engines. Each template provider will be able to offer its own option page (loaded from template)", null, 1, '']));

            $oDB->createCommand()->insert("{{templates}}", array_combine($headerArray, ['material', 'material', 'Material Template', date('Y-m-d H:i:s'), 'Louis Gac', 'louis.gac@limesurvey.org', 'https://www.limesurvey.org/', 'Copyright (C) 2007-2017 The LimeSurvey Project Team\\r\\nAll rights reserved.', 'License: GNU/GPL License v2 or later, see LICENSE.php\\r\\n\\r\\nLimeSurvey is free software. This version may have been modified pursuant to the GNU General Public License, and as distributed it includes or is derivative of works licensed under the GNU General Public License or other free or open source software licenses. See COPYRIGHT.php for copyright notices and details.', '1.0', '3.0', 'views', 'files', '<strong>LimeSurvey Advanced Template</strong><br> A template extending default, to show the inheritance concept. Notice the options, differents from Default.<br><small>uses FezVrasta\'s Material design theme for Bootstrap 3</small>', null, 1, 'default']));

            $oDB->createCommand()->insert("{{templates}}", array_combine($headerArray, ['monochrome', 'monochrome', 'Monochrome Templates', date('Y-m-d H:i:s'), 'Louis Gac', 'louis.gac@limesurvey.org', 'https://www.limesurvey.org/', 'Copyright (C) 2007-2017 The LimeSurvey Project Team\\r\\nAll rights reserved.', 'License: GNU/GPL License v2 or later, see LICENSE.php\\r\\n\\r\\nLimeSurvey is free software. This version may have been modified pursuant to the GNU General Public License, and as distributed it includes or is derivative of works licensed under the GNU General Public License or other free or open source software licenses. See COPYRIGHT.php for copyright notices and details.', '1.0', '3.0', 'views', 'files', '<strong>LimeSurvey Monochrome Templates</strong><br>A template with monochrome colors for easy customization.', null, 1, '']));


            // template_configuration
            $oDB->createCommand()->createTable('{{template_configuration}}', array(
                'id' => "pk",
                'template_name' => "string(150)  NOT NULL",
                'sid' => "integer NULL",
                'gsid' => "integer NULL",
                'uid' => "integer NULL",
                'files_css' => "text",
                'files_js' => "text",
                'files_print_css' => "text",
                'options' => "text ",
                'cssframework_name' => "string(45) NULL",
                'cssframework_css' => "text",
                'cssframework_js' => "text",
                'packages_to_load' => "text",
                'packages_ltr' => "text",
                'packages_rtl' => "text",
            ));

            $oDB->createCommand()->createIndex('{{idx1_template_configuration}}', '{{template_configuration}}', 'template_name', false);
            $oDB->createCommand()->createIndex('{{idx2_template_configuration}}', '{{template_configuration}}', 'sid', false);
            $oDB->createCommand()->createIndex('{{idx3_template_configuration}}', '{{template_configuration}}', 'gsid', false);
            $oDB->createCommand()->createIndex('{{idx4_template_configuration}}', '{{template_configuration}}', 'uid', false);

            $headerArray = ['template_name', 'sid', 'gsid', 'uid', 'files_css', 'files_js', 'files_print_css', 'options', 'cssframework_name', 'cssframework_css', 'cssframework_js', 'packages_to_load', 'packages_ltr', 'packages_rtl'];
            $oDB->createCommand()->insert("{{template_configuration}}", array_combine($headerArray, ['default', null, null, null, '{"add": ["css/animate.css","css/template.css"]}', '{"add": ["scripts/template.js", "scripts/ajaxify.js"]}', '{"add":"css/print_template.css"}', '{"ajaxmode":"on","brandlogo":"on", "brandlogofile": "./files/logo.png", "boxcontainer":"on", "backgroundimage":"off","animatebody":"off","bodyanimation":"fadeInRight","animatequestion":"off","questionanimation":"flipInX","animatealert":"off","alertanimation":"shake"}', 'bootstrap', '{"replace": [["css/bootstrap.css","css/flatly.css"]]}', '', '["pjax"]', '', '']));

            $oDB->createCommand()->insert("{{template_configuration}}", array_combine($headerArray, ['material', null, null, null, '{"add": ["css/bootstrap-material-design.css", "css/ripples.min.css", "css/template.css"]}', '{"add": ["scripts/template.js", "scripts/material.js", "scripts/ripples.min.js", "scripts/ajaxify.js"]}', '{"add":"css/print_template.css"}', '{"ajaxmode":"on","brandlogo":"on", "brandlogofile": "./files/logo.png", "animatebody":"off","bodyanimation":"fadeInRight","animatequestion":"off","questionanimation":"flipInX","animatealert":"off","alertanimation":"shake"}', 'bootstrap', '{"replace": [["css/bootstrap.css","css/bootstrap.css"]]}', '', '["pjax"]', '', '']));

            $oDB->createCommand()->insert("{{template_configuration}}", array_combine($headerArray, ['monochrome', null, null, null, '{"add":["css/animate.css","css/ajaxify.css","css/sea_green.css", "css/template.css"]}', '{"add":["scripts/template.js","scripts/ajaxify.js"]}', '{"add":"css/print_template.css"}', '{"ajaxmode":"on","brandlogo":"on","brandlogofile":".\/files\/logo.png","boxcontainer":"on","backgroundimage":"off","animatebody":"off","bodyanimation":"fadeInRight","animatequestion":"off","questionanimation":"flipInX","animatealert":"off","alertanimation":"shake"}', 'bootstrap', '{}', '', '["pjax"]', '', '']));

            $oDB->createCommand()->update('{{settings_global}}', array('stg_value'=>325), "stg_name='DBVersion'");
            $oTransaction->commit();
        }

        if ($iOldDBVersion < 326) {
            $oTransaction = $oDB->beginTransaction();
            $oDB->createCommand()->alterColumn('{{surveys}}', 'datecreated', 'datetime');
            $oDB->createCommand()->update('{{settings_global}}', array('stg_value'=>326), "stg_name='DBVersion'");
            $oTransaction->commit();
        }

        if ($iOldDBVersion < 327) {
            $oTransaction = $oDB->beginTransaction();
            upgrade327($oDB);
            $oDB->createCommand()->update('{{settings_global}}', array('stg_value'=>327), "stg_name='DBVersion'");
            $oTransaction->commit();
        }

        if ($iOldDBVersion < 328) {
            $oTransaction = $oDB->beginTransaction();
            upgrade328($oDB);
            $oDB->createCommand()->update('{{settings_global}}', array('stg_value'=>328), "stg_name='DBVersion'");
            $oTransaction->commit();
        }

        if ($iOldDBVersion < 329) {
            $oTransaction = $oDB->beginTransaction();
            $oDB->createCommand()->update('{{settings_global}}', array('stg_value'=>329), "stg_name='DBVersion'");
            $oTransaction->commit();
        }

        if ($iOldDBVersion < 330) {
            $oTransaction = $oDB->beginTransaction();
            upgrade330($oDB);
            $oDB->createCommand()->update('{{settings_global}}', array('stg_value'=>330), "stg_name='DBVersion'");
            $oTransaction->commit();
        }


        if ($iOldDBVersion < 331) {
            $oTransaction = $oDB->beginTransaction();
            upgrade331($oDB);
            $oDB->createCommand()->update('{{settings_global}}', array('stg_value'=>331), "stg_name='DBVersion'");
            $oTransaction->commit();
        }
        
        if ($iOldDBVersion < 332) {
            $oTransaction = $oDB->beginTransaction();
            $oDB->createCommand()->update('{{settings_global}}', array('stg_value'=>332), "stg_name='DBVersion'");
            $oTransaction->commit();
        }
        
        if ($iOldDBVersion < 333) {
            $oTransaction = $oDB->beginTransaction();
            upgrade333($oDB);
            $oDB->createCommand()->update('{{settings_global}}', array('stg_value'=>333), "stg_name='DBVersion'");
            $oTransaction->commit();
        }
        
        if ($iOldDBVersion < 334) {
            $oTransaction = $oDB->beginTransaction();
            $oDB->createCommand()->addColumn('{{tutorials}}', 'title', 'string(192)');
            $oDB->createCommand()->addColumn('{{tutorials}}', 'icon', 'string(64)');
            $oDB->createCommand()->update('{{settings_global}}', array('stg_value'=>334), "stg_name='DBVersion'");
            $oTransaction->commit();
        }

        if ($iOldDBVersion < 335) {
            $oTransaction = $oDB->beginTransaction();
            $oDB->createCommand()->update('{{settings_global}}', array('stg_value'=>335), "stg_name='DBVersion'");
            $oTransaction->commit();
        }

        if ($iOldDBVersion < 336) {
            $oTransaction = $oDB->beginTransaction();
            $oDB->createCommand()->update('{{settings_global}}', array('stg_value'=>336), "stg_name='DBVersion'");
            $oTransaction->commit();
        }

        if ($iOldDBVersion < 337) {
            $oTransaction = $oDB->beginTransaction();
            resetTutorials337($oDB);
            $oDB->createCommand()->update('{{settings_global}}', array('stg_value'=>337), "stg_name='DBVersion'");
            $oTransaction->commit();
        }
      
        if ($iOldDBVersion < 338) {
            $oTransaction = $oDB->beginTransaction();
            $rowToRemove = $oDB->createCommand()->select("position, id")->from("{{boxes}}")->where('ico=:ico', [':ico' => 'templates'])->queryRow();
            $position = 6;
            if ($rowToRemove !== false) {
                $oDB->createCommand()->delete("{{boxes}}", 'id=:id', [':id' => $rowToRemove['id']]);
                $position = $rowToRemove['position'];
            }
            $oDB->createCommand()->insert(
                "{{boxes}}",
                [
                    'position' => $position,
                    'url' => 'admin/themeoptions',
                    'title' => 'Themes',
                    'ico' => 'templates',
                    'desc' => 'Themes',
                    'page' => 'welcome',
                    'usergroup' => '-2'
                ]
            );

            $oDB->createCommand()->update('{{settings_global}}', array('stg_value'=>338), "stg_name='DBVersion'");
            $oTransaction->commit();
        }
      
        if ($iOldDBVersion < 339) {
            $oTransaction = $oDB->beginTransaction();

            $oDB->createCommand()->update('{{settings_global}}', array('stg_value'=>339), "stg_name='DBVersion'");
            $oTransaction->commit();
        }

        /**
         * Rename 'First start tour' to 'Take beginner tour'.
         */
        If ($iOldDBVersion < 340) {
            $oTransaction = $oDB->beginTransaction();
            $oDB->createCommand()->update('{{settings_global}}', array('stg_value'=>340), "stg_name='DBVersion'");
            $oTransaction->commit();
        }

        /**
         * Recreate basic tour again from DefaultDataSet
         */
        If ($iOldDBVersion < 341) {
            $oTransaction = $oDB->beginTransaction();
            
            $oDB->createCommand()->truncateTable('{{tutorials}}');
            $oDB->createCommand()->truncateTable('{{tutorial_entries}}');
            $oDB->createCommand()->truncateTable('{{tutorial_entry_relation}}');
           

            $oDB->createCommand()->update('{{settings_global}}', array('stg_value'=>341), "stg_name='DBVersion'");
            $oTransaction->commit();
        }
        /**
         * Url parameter "surveyid" should be "sid" for this link.
         */
        If ($iOldDBVersion < 342) {
            $oTransaction = $oDB->beginTransaction();
            $oDB->createCommand()->update('{{settings_global}}', array('stg_value'=>342), "stg_name='DBVersion'");
            $oTransaction->commit();
        }

        /**
         * Column assessment_value not null but default to 0.
         */
        if ($iOldDBVersion < 343) {
            $oTransaction = $oDB->beginTransaction();
            alterColumn('{{answers}}', 'assessment_value', 'integer', false, '0');
            $oDB->createCommand()->update('{{settings_global}}', array('stg_value'=>343), "stg_name='DBVersion'");
            $oTransaction->commit();
        }

        /**
         * Fix missing database values for templates after updating
         * from 2.7x.
         */
        if ($iOldDBVersion < 344) {
            $oTransaction = $oDB->beginTransaction();

            // All templates should inherit from vanilla as default (if extends is empty).
            $oDB->createCommand()->update(
                '{{templates}}',
                [
                    'extends' => 'vanilla',
                ],
                "extends = '' AND name != 'vanilla'"
            );

            // If vanilla template is missing, install it.
            $vanilla = $oDB
                ->createCommand()
                ->select('*')
                ->from('{{templates}}')
                ->where('name=:name', ['name'=>'vanilla'])
                ->queryRow();
            if (empty($vanilla)) {
                $vanillaData = [
                    'name'          => 'vanilla',
                    'folder'        => 'vanilla',
                    'title'         => 'Vanilla Theme',
                    'creation_date' => date('Y-m-d H:i:s'),
                    'author'        =>'Louis Gac',
                    'author_email'  => 'louis.gac@limesurvey.org',
                    'author_url'    => 'https://www.limesurvey.org/',
                    'copyright'     => 'Copyright (C) 2007-2017 The LimeSurvey Project Team\\r\\nAll rights reserved.',
                    'license'       => 'License: GNU/GPL License v2 or later, see LICENSE.php\\r\\n\\r\\nLimeSurvey is free software. This version may have been modified pursuant to the GNU General Public License, and as distributed it includes or is derivative of works licensed under the GNU General Public License or other free or open source software licenses. See COPYRIGHT.php for copyright notices and details.',
                    'version'       => '3.0',
                    'api_version'   => '3.0',
                    'view_folder'   => 'views',
                    'files_folder'  => 'files',
                    'description'   => '<strong>LimeSurvey Bootstrap Vanilla Survey Theme</strong><br>A clean and simple base that can be used by developers to create their own Bootstrap based theme.',
                    'last_update'   => null,
                    'owner_id'      => 1,
                    'extends'       => '',
                ];
                $oDB->createCommand()->insert('{{templates}}', $vanillaData);
            }
            $vanillaConf = $oDB
                ->createCommand()
                ->select('*')
                ->from('{{template_configuration}}')
                ->where('template_name=:template_name', ['template_name'=>'vanilla'])
                ->queryRow();
            if (empty($vanillaConf)) {
                $vanillaConfData = [
                    'template_name'     =>  'vanilla',
                    'sid'               =>  null,
                    'gsid'              =>  null,
                    'uid'               =>  null,
                    'files_css'         => '{"add":["css/ajaxify.css","css/theme.css","css/custom.css"]}',
                    'files_js'          =>  '{"add":["scripts/theme.js","scripts/ajaxify.js","scripts/custom.js"]}',
                    'files_print_css'   => '{"add":["css/print_theme.css"]}',
                    'options'           => '{"ajaxmode":"on","brandlogo":"on","container":"on","brandlogofile":"./files/logo.png","font":"noto"}',
                    'cssframework_name' => 'bootstrap',
                    'cssframework_css'  => '{}',
                    'cssframework_js'   => '',
                    'packages_to_load'  => '{"add":["pjax","font-noto"]}',
                    'packages_ltr'      => null,
                    'packages_rtl'      => null
                ];
                $oDB->createCommand()->insert('{{template_configuration}}', $vanillaConfData);
            }

            $oDB->createCommand()->update('{{settings_global}}', ['stg_value'=>344], "stg_name='DBVersion'");
            $oTransaction->commit();
        }

        /**
         * Fruit template configuration might be faulty when updating
         * from 2.7x, as well as bootswatch.
         */
        if ($iOldDBVersion < 345) {
            $oTransaction = $oDB->beginTransaction();
            $fruityConf = $oDB
                ->createCommand()
                ->select('*')
                ->from('{{template_configuration}}')
                ->where('template_name=:template_name', ['template_name'=>'fruity'])
                ->queryRow();
            if ($fruityConf) {
                // Brute force way. Just have to hope noone changed the default
                // config yet.
                $oDB->createCommand()->update(
                    '{{template_configuration}}',
                    [
                        'files_css'         => '{"add":["css/ajaxify.css","css/animate.css","css/variations/sea_green.css","css/theme.css","css/custom.css"]}',
                        'files_js'          => '{"add":["scripts/theme.js","scripts/ajaxify.js","scripts/custom.js"]}',
                        'files_print_css'   => '{"add":["css/print_theme.css"]}',
                        'options'           => '{"ajaxmode":"off","brandlogo":"on","brandlogofile":"./files/logo.png","container":"on","backgroundimage":"off","backgroundimagefile":"./files/pattern.png","animatebody":"off","bodyanimation":"fadeInRight","bodyanimationduration":"1.0","animatequestion":"off","questionanimation":"flipInX","questionanimationduration":"1.0","animatealert":"off","alertanimation":"shake","alertanimationduration":"1.0","font":"noto","bodybackgroundcolor":"#ffffff","fontcolor":"#444444","questionbackgroundcolor":"#ffffff","questionborder":"on","questioncontainershadow":"on","checkicon":"f00c","animatecheckbox":"on","checkboxanimation":"rubberBand","checkboxanimationduration":"0.5","animateradio":"on","radioanimation":"zoomIn","radioanimationduration":"0.3"}',
                        'cssframework_name' => 'bootstrap',
                        'cssframework_css'  => '{}',
                        'cssframework_js'   => '',
                        'packages_to_load'  => '{"add":["pjax","font-noto","moment"]}',
                    ],
                    "template_name = 'fruity'"
                );
            } else {
                $fruityConfData = [
                    'template_name'     =>  'fruity',
                    'sid'               =>  null,
                    'gsid'              =>  null,
                    'uid'               =>  null,
                    'files_css'         => '{"add":["css/ajaxify.css","css/animate.css","css/variations/sea_green.css","css/theme.css","css/custom.css"]}',
                    'files_js'          => '{"add":["scripts/theme.js","scripts/ajaxify.js","scripts/custom.js"]}',
                    'files_print_css'   => '{"add":["css/print_theme.css"]}',
                    'options'           => '{"ajaxmode":"off","brandlogo":"on","brandlogofile":"./files/logo.png","container":"on","backgroundimage":"off","backgroundimagefile":"./files/pattern.png","animatebody":"off","bodyanimation":"fadeInRight","bodyanimationduration":"1.0","animatequestion":"off","questionanimation":"flipInX","questionanimationduration":"1.0","animatealert":"off","alertanimation":"shake","alertanimationduration":"1.0","font":"noto","bodybackgroundcolor":"#ffffff","fontcolor":"#444444","questionbackgroundcolor":"#ffffff","questionborder":"on","questioncontainershadow":"on","checkicon":"f00c","animatecheckbox":"on","checkboxanimation":"rubberBand","checkboxanimationduration":"0.5","animateradio":"on","radioanimation":"zoomIn","radioanimationduration":"0.3"}',
                    'cssframework_name' => 'bootstrap',
                    'cssframework_css'  => '{}',
                    'cssframework_js'   => '',
                    'packages_to_load'  => '{"add":["pjax","font-noto","moment"]}',
                    'packages_ltr'      => null,
                    'packages_rtl'      => null
                ];
                $oDB->createCommand()->insert('{{template_configuration}}', $fruityConfData);
            }
            $bootswatchConf = $oDB
                ->createCommand()
                ->select('*')
                ->from('{{template_configuration}}')
                ->where('template_name=:template_name', ['template_name'=>'bootswatch'])
                ->queryRow();
            if ($bootswatchConf) {
                $oDB->createCommand()->update(
                    '{{template_configuration}}',
                    [
                        'files_css'         => '{"add":["css/ajaxify.css","css/theme.css","css/custom.css"]}',
                        'files_js'          =>  '{"add":["scripts/theme.js","scripts/ajaxify.js","scripts/custom.js"]}',
                        'files_print_css'   => '{"add":["css/print_theme.css"]}',
                        'options'           => '{"ajaxmode":"on","brandlogo":"on","container":"on","brandlogofile":"./files/logo.png"}',
                        'cssframework_name' => 'bootstrap',
                        'cssframework_css'  => '{"replace":[["css/bootstrap.css","css/variations/flatly.min.css"]]}',
                        'cssframework_js'   => '',
                        'packages_to_load'  => '{"add":["pjax","font-noto"]}',
                    ],
                    "template_name = 'bootswatch'"
                );
            } else {
                $bootswatchConfData = [
                    'template_name'     =>  'bootswatch',
                    'sid'               =>  null,
                    'gsid'              =>  null,
                    'uid'               =>  null,
                    'files_css'         => '{"add":["css/ajaxify.css","css/theme.css","css/custom.css"]}',
                    'files_js'          =>  '{"add":["scripts/theme.js","scripts/ajaxify.js","scripts/custom.js"]}',
                    'files_print_css'   => '{"add":["css/print_theme.css"]}',
                    'options'           => '{"ajaxmode":"on","brandlogo":"on","container":"on","brandlogofile":"./files/logo.png"}',
                    'cssframework_name' => 'bootstrap',
                    'cssframework_css'  => '{"replace":[["css/bootstrap.css","css/variations/flatly.min.css"]]}',
                    'cssframework_js'   => '',
                    'packages_to_load'  => '{"add":["pjax","font-noto"]}',
                    'packages_ltr'      => null,
                    'packages_rtl'      => null
                ];
                $oDB->createCommand()->insert('{{template_configuration}}', $bootswatchConfData);
            }
            $oDB->createCommand()->update('{{settings_global}}', ['stg_value'=>345], "stg_name='DBVersion'");
            $oTransaction->commit();
        }
<<<<<<< HEAD
        
=======

        //Reset Surveymenues and tutorials to fix translation issues
>>>>>>> 51e310af
        if ($iOldDBVersion < 346) {
            $oTransaction = $oDB->beginTransaction();
            createSurveyMenuTable($oDB);
            $oDB->createCommand()->truncateTable('{{tutorials}}');
            $oDB->createCommand()->truncateTable('{{tutorial_entries}}');
            $oDB->createCommand()->truncateTable('{{tutorial_entry_relation}}');
            $oDB->createCommand()->update('{{settings_global}}', ['stg_value'=>346], "stg_name='DBVersion'");
            $oTransaction->commit();
        }        
        
        if ($iOldDBVersion < 350) {
            // This update moves localization-dependant strings from question group/question/answer tables to related localization tables
            $oTransaction = $oDB->beginTransaction();
            
            // Question table 
            $oDB->createCommand()->createTable('{{question_l10ns}}', array(
                'id' =>  "pk",
                'qid' =>  "integer NOT NULL",
                'question' =>  "text NOT NULL",
                'help' =>  "text",
                'language' =>  "string(20) NOT NULL"
            ));        
            $oDB->createCommand()->createIndex('{{idx1_question_l10ns}}', '{{question_l10ns}}', ['qid', 'language'], true);
            $oDB->createCommand("INSERT INTO {{question_l10ns}} (qid, question, help, language) select qid, question, help, language from {{questions}}")->execute();
            $dataReader = $oDB->createCommand("select q1.language,q1.qid FROM {{questions}} q1 INNER JOIN {{questions}} q2 WHERE q1.qid = q2.qid and q1.language<q2.language")->query();
            while (($row = $dataReader->read()) !== false) {
                $oDB->createCommand("delete from  {{questions}} where qid={$row['qid']} and language='{$row['language']}'")->execute();
            }
            alterColumn('{{questions}}', 'qid', "int", true);
            dropPrimaryKey('questions');
            alterColumn('{{questions}}', 'qid', "pk", false);
            $oDB->createCommand()->dropColumn('{{questions}}', 'question');
            $oDB->createCommand()->dropColumn('{{questions}}', 'help');
            $oDB->createCommand()->dropColumn('{{questions}}', 'language');    
            // Groups table
            $oDB->createCommand()->createTable('{{group_l10ns}}', array(
                'id' =>  "pk",
                'gid' =>  "integer NOT NULL",
                'group_name' =>  "text NOT NULL",
                'description' =>  "text",
                'language' =>  "string(20) NOT NULL"
            ));        
            $oDB->createCommand()->createIndex('{{idx1_group_l10ns}}', '{{group_l10ns}}', ['gid', 'language'], true);
            $oDB->createCommand("INSERT INTO {{group_l10ns}} (gid, group_name, description, language) select gid, group_name, description, language from {{groups}}")->execute();
            $dataReader = $oDB->createCommand("select g1.language,g1.gid FROM {{groups}} g1 INNER JOIN {{groups}} g2 WHERE g1.gid = g2.gid and g1.language<g2.language")->query();
            while (($row = $dataReader->read()) !== false) {
                $oDB->createCommand("delete from  {{groups}} where gid={$row['gid']} and language='{$row['language']}'")->execute();
            }
            alterColumn('{{groups}}', 'gid', "int", true);
            dropPrimaryKey('groups');
            alterColumn('{{groups}}', 'gid', "pk", false);
            $oDB->createCommand()->dropColumn('{{groups}}', 'group_name');
            $oDB->createCommand()->dropColumn('{{groups}}', 'description');
            $oDB->createCommand()->dropColumn('{{groups}}', 'language');    
            // Answers table
            // Answers now have a proper answer ID - wohoo!
            $oDB->createCommand()->createTable('{{answer_l10ns}}', array(
                'id' =>  "pk",
                'aid' =>  "integer NOT NULL",
                'answer' =>  "text NOT NULL",
                'language' =>  "string(20) NOT NULL"
            ));        
            $oDB->createCommand()->createIndex('{{idx1_answer_l10ns}}', '{{answer_l10ns}}', ['aid', 'language'], true);
            dropPrimaryKey('answers');
            
            addColumn('{{answers}}', 'aid', 'int');
            $oDB->createCommand()->createIndex('answer_idx_10', '{{answers}}', ['qid', 'code', 'scale_id']);
            $dataReader = $oDB->createCommand("select qid, code, scale_id from {{answers}} group by qid, code, scale_id")->query();
            $iCounter = 1;
            while (($row = $dataReader->read()) !== false) {
                $oDB->createCommand("update {{answers}} set aid={$iCounter} where qid={$row['qid']} and code='{$row['code']}' and scale_id={$row['scale_id']}")->execute();
                $iCounter++;
            }
            $oDB->createCommand("INSERT INTO {{answer_l10ns}} (aid, answer, language) select aid, answer, language from {{answers}}")->execute();
            $dataReader = $oDB->createCommand("select a1.language,a1.aid FROM {{answers}} a1 INNER JOIN {{answers}} a2 WHERE a1.aid = a2.aid and a1.language<a2.language")->query();
            while (($row = $dataReader->read()) !== false) {
                $oDB->createCommand("delete from  {{answers}} where aid={$row['aid']} and language='{$row['language']}'")->execute();
            }
            alterColumn('{{answers}}', 'aid', "pk", false);
            $oDB->createCommand()->dropColumn('{{answers}}', 'answer');
            $oDB->createCommand()->dropColumn('{{answers}}', 'language');    
            $oDB->createCommand()->dropindex('answer_idx_10', '{{answers}}');
            $oDB->createCommand()->createIndex('{{answers_idx}}', '{{answers}}', ['qid', 'code', 'scale_id'], true);
            
            // Labels table
            // label_l10ns
            $oDB->createCommand()->createTable('{{label_l10ns}}', array(
                'id' =>  "pk",
                'label_id' =>  "integer NOT NULL",
                'title' =>  "text",
                'language' =>  "string(20) NOT NULL DEFAULT 'en'"
            ));  
            $oDB->createCommand()->createIndex('{{idx1_label_l10ns}}', '{{label_l10ns}}', ['label_id', 'language'], true);
            
            alterColumn('{{labels}}', 'id', "int", true);
            dropPrimaryKey('labels');
            $dataReader = $oDB->createCommand("select lid,code from {{labels}} group by lid,code")->query();
            $iCounter = 1;
            while (($row = $dataReader->read()) !== false) {
                $oDB->createCommand("update {{labels}} set id={$iCounter} where lid={$row['lid']} and code='{$row['code']}'")->execute();
                $iCounter++;
            }
            $oDB->createCommand("INSERT INTO {{label_l10ns}} (label_id, title, language) select id, title, language from {{labels}}")->execute();
            $dataReader = $oDB->createCommand("select l1.language,l1.id FROM {{labels}} l1 INNER JOIN {{labels}} l2 WHERE l1.id = l2.id and l1.language<l2.language")->query();
            while (($row = $dataReader->read()) !== false) {
                $oDB->createCommand("delete from  {{labels}} where id={$row['id']} and language='{$row['language']}'")->execute();
            }
            alterColumn('{{labels}}', 'id', "pk", false);
            $oDB->createCommand()->dropColumn('{{labels}}', 'title');
            $oDB->createCommand()->dropColumn('{{labels}}', 'language');    
           

<<<<<<< HEAD
            // Extend language field on labelsets
            alterColumn('{{labelsets}}', 'languages', "string(255)", false);

            // Extend question type field length
            alterColumn('{{questions}}', 'type', 'string(30)', false, 'T');
            
            // Drop autoincrement on timings table primary key
            upgradeSurveyTimings350();
            
            $oDB->createCommand()->update('{{settings_global}}', array('stg_value'=>350), "stg_name='DBVersion'");
            $oTransaction->commit();
        }        
=======
        /**
         * Correct permission for survey menu email template (surveylocale, not assessments).
         */
        if ($iOldDBVersion < 347) {
            $oTransaction = $oDB->beginTransaction();
            $oDB->createCommand()->update(
                '{{surveymenu_entries}}',
                [
                    'permission' => 'surveylocale',
                ],
                'name=\'emailtemplates\''
            );
            $oDB->createCommand()->update('{{settings_global}}', ['stg_value'=>347], "stg_name='DBVersion'");
            $oTransaction->commit();
        }
>>>>>>> 51e310af

    } catch (Exception $e) {
        Yii::app()->setConfig('Updating', false);
        $oTransaction->rollback();
        // Activate schema caching
        $oDB->schemaCachingDuration = 3600;
        // Load all tables of the application in the schema
        $oDB->schema->getTables();
        // clear the cache of all loaded tables
        $oDB->schema->refresh();
        $trace = $e->getTrace();
        $fileInfo = explode('/', $trace[1]['file']);
        $file = end($fileInfo);
        Yii::app()->user->setFlash(
            'error',
            gT('An non-recoverable error happened during the update. Error details:')
            .'<p>'
            .htmlspecialchars($e->getMessage())
            .'</p><br />'
            . sprintf(gT('File %s, line %s.'), $file, $trace[1]['line'])
        );
        return false;
    }

    // Activate schema cache first - otherwise it won't be refreshed!
    $oDB->schemaCachingDuration = 3600;
    // Load all tables of the application in the schema
    $oDB->schema->getTables();
    // clear the cache of all loaded tables
    $oDB->schema->refresh();
    $oDB->active = false;
    $oDB->active = true;

    // Force User model to refresh meta data (for updates from very old versions)
    User::model()->refreshMetaData();
    Yii::app()->db->schema->getTable('{{surveys}}', true);
    Yii::app()->db->schema->getTable('{{templates}}', true);
    Survey::model()->refreshMetaData();
    Notification::model()->refreshMetaData();

    // Inform superadmin about update
    $superadmins = User::model()->getSuperAdmins();
    $currentDbVersion = $oDB->createCommand()->select('stg_value')->from('{{settings_global}}')->where("stg_name=:stg_name", array('stg_name'=>'DBVersion'))->queryRow();

    Notification::broadcast(array(
        'title' => gT('Database update'),
        'message' => sprintf(gT('The database has been updated from version %s to version %s.'), $iOldDBVersion, $currentDbVersion['stg_value'])
        ), $superadmins);

    fixLanguageConsistencyAllSurveys();

    Yii::app()->setConfig('Updating', false);
    return true;
}


function upgradeSurveyTimings350()
{
    $aTables = dbGetTablesLike("%timings");
    foreach ($aTables as $sTable) {
            alterColumn($sTable, 'id', "int", false);
    }
}



/**
 * @param CDbConnection $oDB
 *
 * @return void
 */
function resetTutorials337($oDB)
{
    $oDB->createCommand()->truncateTable('{{tutorials}}');
    $oDB->createCommand()->truncateTable('{{tutorial_entries}}');
    $oDB->createCommand()->truncateTable('{{tutorial_entry_relation}}');
}

/**
* @param CDbConnection $oDB
* @return void
*/
function upgrade333($oDB)
{
    $oDB->createCommand()->createTable('{{map_tutorial_users}}', array(
        'tid' => 'int NOT NULL',
        'uid' => 'int NOT NULL',
        'taken' => 'int DEFAULT 1',
    ));

    $oDB->createCommand()->addPrimaryKey('{{map_tutorial_users_pk}}', '{{map_tutorial_users}}', ['uid', 'tid']);

    $oDB->createCommand()->createTable('{{tutorial_entry_relation}}', array(
        'teid' => 'int NOT NULL',
        'tid' => 'int NOT NULL',
        'uid' => 'int DEFAULT NULL',
        'sid' => 'int DEFAULT NULL',
    ));

    $oDB->createCommand()->addPrimaryKey('{{tutorial_entry_relation_pk}}', '{{tutorial_entry_relation}}', ['teid', 'tid']);
    $oDB->createCommand()->createIndex('{{idx1_tutorial_entry_relation}}', '{{tutorial_entry_relation}}', 'uid', false);
    $oDB->createCommand()->createIndex('{{idx2_tutorial_entry_relation}}', '{{tutorial_entry_relation}}', 'sid', false);
    $oDB->createCommand()->createIndex('{{idx1_tutorials}}', '{{tutorials}}', 'name', true);

    $oDB->createCommand()->dropColumn('{{tutorial_entries}}', 'tid');
    $oDB->createCommand()->addColumn('{{tutorial_entries}}', 'ordering', 'int');

}

/**
* @param CDbConnection $oDB
* @return void
*/
function upgrade331($oDB)
{
    $oDB->createCommand()->update('{{templates}}', array(
        'name'        => 'bootswatch',
        'folder'      => 'bootswatch',
        'title'       => 'Bootswatch Theme',
        'description' => '<strong>LimeSurvey Bootwatch Theme</strong><br>Based on BootsWatch Themes: <a href=\'https://bootswatch.com/3/\'>Visit BootsWatch page</a>',
    ), "name='default'");

    $oDB->createCommand()->update('{{templates}}', array(
        'extends' => 'bootswatch',
    ), "extends='default'");

    $oDB->createCommand()->update('{{template_configuration}}', array(
            'template_name'   => 'bootswatch',
    ), "template_name='default'");

    $oDB->createCommand()->update('{{templates}}', array(
        'description' => '<strong>LimeSurvey Material Design Theme</strong><br> A theme based on FezVrasta\'s Material design for Bootstrap 3 <a href=\'https://cdn.rawgit.com/FezVrasta/bootstrap-material-design/gh-pages-v3/index.html\'></a>',
    ), "name='material'");

    $oDB->createCommand()->update('{{templates}}', array(
        'name'        => 'fruity',
        'folder'      => 'fruity',
        'title'       => 'Fruity Theme',
        'description' => '<strong>LimeSurvey Fruity Theme</strong><br>Some color themes for a flexible use. This theme offers many options.',
    ), "name='monochrome'");

    $oDB->createCommand()->update('{{templates}}', array(
        'extends' => 'fruity',
    ), "extends='monochrome'");

    $oDB->createCommand()->update('{{template_configuration}}', array(
            'template_name'   => 'fruity',
    ), "template_name='monochrome'");

    $oDB->createCommand()->update('{{settings_global}}', array('stg_value'=>'fruity'), "stg_name='defaulttheme'");

}

/**
* @param CDbConnection $oDB
* @return void
*/
function upgrade330($oDB)
{
    $oDB->createCommand()->update('{{template_configuration}}', array(
            'files_css'       => '{"add": ["css/animate.css","css/theme.css"]}',
            'files_js'        => '{"add": ["scripts/theme.js", "scripts/ajaxify.js"]}',
            'files_print_css' => '{"add":"css/print_theme.css"}',
    ), "template_name='default' AND  files_css != 'inherit' ");

    $oDB->createCommand()->update('{{template_configuration}}', array(
            'files_css'       => '{"add": ["css/bootstrap-material-design.css", "css/ripples.min.css", "css/theme.css"]}',
            'files_js'        => '{"add": ["scripts/theme.js", "scripts/material.js", "scripts/ripples.min.js", "scripts/ajaxify.js"]}',
            'files_print_css' => '{"add":"css/print_theme.css"}',
    ), "template_name='material' AND  files_css != 'inherit'");

    $oDB->createCommand()->update('{{template_configuration}}', array(
            'files_css'       => '{"add":["css/animate.css","css/ajaxify.css","css/sea_green.css", "css/theme.css"]}',
            'files_js'        => '{"add":["scripts/theme.js","scripts/ajaxify.js"]}',
            'files_print_css' => '{"add":"css/print_theme.css"}',
    ), "template_name='monochrome' AND  files_css != 'inherit'");

    $oDB->createCommand()->update('{{template_configuration}}', array(
            'files_css'         => '{"add":["css/ajaxify.css","css/theme.css","css/custom.css"]}',
            'files_js'          =>  '{"add":["scripts/theme.js","scripts/ajaxify.js","scripts/custom.js"]}',
            'files_print_css'   => '{"add":["css/print_theme.css"]}',
    ), "template_name='vanilla' AND  files_css != 'inherit'");
}

/**
* @param CDbConnection $oDB
* @return void
*/
function upgrade328($oDB)
{
    $oDB->createCommand()->update('{{templates}}', array(
            'description' =>  "<strong>LimeSurvey Advanced Theme</strong><br>A theme with custom options to show what it's possible to do with the new engines. Each theme provider will be able to offer its own option page (loaded from theme)",
    ), "name='default'");
}

/**
* @param CDbConnection $oDB
* @return void
*/
function upgrade327($oDB)
{
    // Update the box value so it uses to the the themeoptions controler
    $oDB->createCommand()->update('{{boxes}}', array(
        'position' =>  '6',
        'url'      =>  'admin/themeoptions',
        'title'    =>  'Themes',
        'ico'      =>  'templates',
        'desc'     =>  'Edit LimeSurvey Themes',
        'page'     =>  'welcome',
        'usergroup' => '-2',
    ), "url='admin/templateoptions'");

}

/**
 * @param CDbConnection $oDB
 */
function transferPasswordFieldToText($oDB)
{
    switch ($oDB->getDriverName()) {
        case 'mysql':
        case 'mysqli':
            $oDB->createCommand()->alterColumn('{{users}}', 'password', 'TEXT NOT NULL');
            break;
        case 'pgsql':

            $userPasswords = $oDB->createCommand()->select(['uid', "encode(password::bytea, 'escape') as password"])->from('{{users}}')->queryAll();

            $oDB->createCommand()->renameColumn('{{users}}', 'password', 'password_blob');
            $oDB->createCommand()->addColumn('{{users}}', 'password', "TEXT NOT NULL DEFAULT 'nopw'");

            foreach ($userPasswords as $userArray) {
                $oDB->createCommand()->update('{{users}}', ['password' => $userArray['password']], 'uid=:uid', [':uid'=> $userArray['uid']]);
            }

            $oDB->createCommand()->dropColumn('{{users}}', 'password_blob');
            break;
        case 'sqlsrv':
        case 'dblib':
        case 'mssql':
        default:
            break;
    }
}

/**
* @param CDbConnection $oDB
* @return void
*/
function createSurveyMenuTable(CDbConnection $oDB)
{
    // NB: Need to refresh here, since surveymenu table is
    // created in earlier version in same script.
    $oDB->schema->getTables();
    $oDB->schema->refresh();

    // Drop the old surveymenu_entries table.
    if (tableExists('{surveymenu_entries}')) {
        $oDB->createCommand()->dropTable('{{surveymenu_entries}}');
    }

    // Drop the old surveymenu table.
    if (tableExists('{surveymenu}')) {
        $oDB->createCommand()->dropTable('{{surveymenu}}');
    }

    $oDB->createCommand()->createTable('{{surveymenu}}', array(
        'id' => "pk",
        'parent_id' => "integer NULL",
        'survey_id' => "integer NULL",
        'user_id' => "integer NULL",
        'name' => "string(128)",
        'ordering' => "integer NULL DEFAULT '0'",
        'level' => "integer NULL DEFAULT '0'",
        'title' => "string(168)  NOT NULL DEFAULT ''",
        'position' => "string(192)  NOT NULL DEFAULT 'side'",
        'description' => "text ",
        'active' => "boolean NOT NULL DEFAULT '0'",
        'changed_at' => "datetime",
        'changed_by' => "integer NOT NULL DEFAULT '0'",
        'created_at' => "datetime",
        'created_by' => "integer NOT NULL DEFAULT '0'",
    ));

    $oDB->createCommand()->createIndex('{{surveymenu_name}}', '{{surveymenu}}', 'name', true);
    $oDB->createCommand()->createIndex('{{idx2_surveymenu}}', '{{surveymenu}}', 'title', false);

    $surveyMenuRowData = LsDefaultDataSets::getSurveyMenuData();
    foreach ($surveyMenuRowData as $surveyMenuRow) {
        $oDB->createCommand()->insert("{{surveymenu}}", $surveyMenuRow);
    }

    $oDB->createCommand()->createTable('{{surveymenu_entries}}', array(
        'id' =>  "pk",
        'menu_id' =>  "integer NULL",
        'user_id' =>  "integer NULL",
        'ordering' =>  "integer DEFAULT '0'",
        'name' =>  "string(168)  DEFAULT ''",
        'title' =>  "string(168)  NOT NULL DEFAULT ''",
        'menu_title' =>  "string(168)  NOT NULL DEFAULT ''",
        'menu_description' =>  "text ",
        'menu_icon' =>  "string(192)  NOT NULL DEFAULT ''",
        'menu_icon_type' =>  "string(192)  NOT NULL DEFAULT ''",
        'menu_class' =>  "string(192)  NOT NULL DEFAULT ''",
        'menu_link' =>  "string(192)  NOT NULL DEFAULT ''",
        'action' =>  "string(192)  NOT NULL DEFAULT ''",
        'template' =>  "string(192)  NOT NULL DEFAULT ''",
        'partial' =>  "string(192)  NOT NULL DEFAULT ''",
        'classes' =>  "string(192)  NOT NULL DEFAULT ''",
        'permission' =>  "string(192)  NOT NULL DEFAULT ''",
        'permission_grade' =>  "string(192)  NULL",
        'data' =>  "text ",
        'getdatamethod' =>  "string(192)  NOT NULL DEFAULT ''",
        'language' =>  "string(32)  NOT NULL DEFAULT 'en-GB'",
        'active' =>  "boolean NOT NULL DEFAULT '0'",
        'changed_at' =>  "datetime NULL",
        'changed_by' =>  "integer NOT NULL DEFAULT '0'",
        'created_at' =>  "datetime NULL",
        'created_by' =>  "integer NOT NULL DEFAULT '0'",
    ));

    $oDB->createCommand()->createIndex('{{idx1_surveymenu_entries}}', '{{surveymenu_entries}}', 'menu_id', false);
    $oDB->createCommand()->createIndex('{{idx5_surveymenu_entries}}', '{{surveymenu_entries}}', 'menu_title', false);
    $oDB->createCommand()->createIndex('{{surveymenu_entries_name}}', '{{surveymenu_entries}}', 'name', true);

    foreach ($surveyMenuEntryRowData = LsDefaultDataSets::getSurveyMenuEntryData() as $surveyMenuEntryRow) {
        $oDB->createCommand()->insert("{{surveymenu_entries}}", $surveyMenuEntryRow);
    }

}
/**
* @param CDbConnection $oDB
* @return void
*/
function createSurveyGroupTables306($oDB)
{
    // Drop the old survey groups table.
    if (tableExists('{surveys_groups}')) {
        $oDB->createCommand()->dropTable('{{surveys_groups}}');
    }


    // Create templates table
    $oDB->createCommand()->createTable('{{surveys_groups}}', array(
        'gsid'        => 'pk',
        'name'        => 'string(45) NOT NULL',
        'title'       => 'string(100) DEFAULT NULL',
        'description' => 'text DEFAULT NULL',
        'sortorder'   => 'integer NOT NULL',
        'owner_uid'   => 'integer DEFAULT NULL',
        'parent_id'   => 'integer DEFAULT NULL',
        'created'     => 'datetime',
        'modified'    => 'datetime',
        'created_by'  => 'integer NOT NULL'
    ));

    // Add default template
    $date = date("Y-m-d H:i:s");
    $oDB->createCommand()->insert('{{surveys_groups}}', array(
        'name'        => 'default',
        'title'       => 'Default Survey Group',
        'description' => 'LimeSurvey core default survey group',
        'sortorder'   => '0',
        'owner_uid'   => '1',
        'created'     => $date,
        'modified'    => $date,
        'created_by'  => '1'
    ));

    $oDB->createCommand()->addColumn('{{surveys}}', 'gsid', "integer DEFAULT 1");


}



/**
* @param CDbConnection $oDB
* @return void
*/
function upgradeTemplateTables304($oDB)
{
    // Drop the old survey rights table.
    if (tableExists('{{templates}}')) {
        $oDB->createCommand()->dropTable('{{templates}}');
    }

    if (tableExists('{{template_configuration}}')) {
        $oDB->createCommand()->dropTable('{{template_configuration}}');
    }

    // Create templates table
    $oDB->createCommand()->createTable('{{templates}}', array(
        'name'                   => 'string(150) NOT NULL',
        'folder'                 => 'string(45) DEFAULT NULL',
        'title'                  => 'string(100) NOT NULL',
        'creation_date'          => 'datetime',
        'author'                 => 'string(150) DEFAULT NULL',
        'author_email'           => 'string DEFAULT NULL',
        'author_url'             => 'string DEFAULT NULL',
        'copyright'              => 'TEXT',
        'license'                => 'TEXT',
        'version'                => 'string(45) DEFAULT NULL',
        'api_version'            => 'string(45) NOT NULL',
        'view_folder'            => 'string(45) NOT NULL',
        'files_folder'           => 'string(45) NOT NULL',
        'description'            => 'TEXT',
        'last_update'            => 'datetime DEFAULT NULL',
        'owner_id'               => 'integer DEFAULT NULL',
        'extends_template_name' => 'string(150) DEFAULT NULL',
        'PRIMARY KEY (name)'
    ));

    // Add default template
    $oDB->createCommand()->insert('{{templates}}', array(
        'name'                   => 'default',
        'folder'                 => 'default',
        'title'                  => 'Advanced Template',
        'creation_date'          => '2017-07-12 12:00:00',
        'author'                 => 'Louis Gac',
        'author_email'           => 'louis.gac@limesurvey.org',
        'author_url'             => 'https://www.limesurvey.org/',
        'copyright'              => 'Copyright (C) 2007-2017 The LimeSurvey Project Team\r\nAll rights reserved.',
        'license'                => 'License: GNU/GPL License v2 or later, see LICENSE.php\r\n\r\nLimeSurvey is free software. This version may have been modified pursuant to the GNU General Public License, and as distributed it includes or is derivative of works licensed under the GNU General Public License or other free or open source software licenses. See COPYRIGHT.php for copyright notices and details.',
        'version'                => '1.0',
        'api_version'            => '3.0',
        'view_folder'            => 'views',
        'files_folder'           => 'files',
        'description'            => "<strong>LimeSurvey Advanced Template</strong><br>A template with custom options to show what it's possible to do with the new engines. Each template provider will be able to offer its own option page (loaded from template)",
        'owner_id'               => '1',
        'extends_template_name' => '',
    ));

    // Add minimal template
    $oDB->createCommand()->insert('{{templates}}', array(
        'name'                   => 'minimal',
        'folder'                 => 'minimal',
        'title'                  => 'Minimal Template',
        'creation_date'          => '2017-07-12 12:00:00',
        'author'                 => 'Louis Gac',
        'author_email'           => 'louis.gac@limesurvey.org',
        'author_url'             => 'https://www.limesurvey.org/',
        'copyright'              => 'Copyright (C) 2007-2017 The LimeSurvey Project Team\r\nAll rights reserved.',
        'license'                => 'License: GNU/GPL License v2 or later, see LICENSE.php\r\n\r\nLimeSurvey is free software. This version may have been modified pursuant to the GNU General Public License, and as distributed it includes or is derivative of works licensed under the GNU General Public License or other free or open source software licenses. See COPYRIGHT.php for copyright notices and details.',
        'version'                => '1.0',
        'api_version'            => '3.0',
        'view_folder'            => 'views',
        'files_folder'           => 'files',
        'description'            => '<strong>LimeSurvey Minimal Template</strong><br>A clean and simple base that can be used by developers to create their own solution.',
        'owner_id'               => '1',
        'extends_template_name' => '',
    ));



    // Add material template
    $oDB->createCommand()->insert('{{templates}}', array(
        'name'                   => 'material',
        'folder'                 => 'material',
        'title'                  => 'Material Template',
        'creation_date'          => '2017-07-12 12:00:00',
        'author'                 => 'Louis Gac',
        'author_email'           => 'louis.gac@limesurvey.org',
        'author_url'             => 'https://www.limesurvey.org/',
        'copyright'              => 'Copyright (C) 2007-2017 The LimeSurvey Project Team\r\nAll rights reserved.',
        'license'                => 'License: GNU/GPL License v2 or later, see LICENSE.php\r\n\r\nLimeSurvey is free software. This version may have been modified pursuant to the GNU General Public License, and as distributed it includes or is derivative of works licensed under the GNU General Public License or other free or open source software licenses. See COPYRIGHT.php for copyright notices and details.',
        'version'                => '1.0',
        'api_version'            => '3.0',
        'view_folder'            => 'views',
        'files_folder'           => 'files',
        'description'            => "<strong>LimeSurvey Advanced Template</strong><br> A template extending default, to show the inheritance concept. Notice the options, differents from Default.<br><small>uses FezVrasta's Material design theme for Bootstrap 3</small>",
        'owner_id'               => '1',
        'extends_template_name' => 'default',
    ));


    // Add template configuration table
    $oDB->createCommand()->createTable('{{template_configuration}}', array(
        'id'                => 'pk',
        'templates_name'    => 'string(150) NOT NULL',
        'sid'               => 'integer DEFAULT NULL',
        'gsid'              => 'integer DEFAULT NULL',
        'uid'               => 'integer DEFAULT NULL',
        'files_css'         => 'TEXT',
        'files_js'          => 'TEXT',
        'files_print_css'   => 'TEXT',
        'options'           => 'TEXT',
        'cssframework_name' => 'string(45) DEFAULT NULL',
        'cssframework_css'  => 'TEXT',
        'cssframework_js'   => 'TEXT',
        'packages_to_load'  => 'TEXT',
    ));

    // Add global configuration for Advanced Template
    $oDB->createCommand()->insert('{{template_configuration}}', array(
        'templates_name'    => 'default',
        'files_css'         => '{"add": ["css/template.css", "css/animate.css"]}',
        'files_js'          => '{"add": ["scripts/template.js"]}',
        'files_print_css'   => '{"add":"css/print_template.css"}',
        'options'           => '{"ajaxmode":"on","brandlogo":"on", "brandlogofile":"./files/logo.png", "boxcontainer":"on", "backgroundimage":"off","animatebody":"off","bodyanimation":"fadeInRight","animatequestion":"off","questionanimation":"flipInX","animatealert":"off","alertanimation":"shake"}',
        'cssframework_name' => 'bootstrap',
        'cssframework_css'  => '{"replace": [["css/bootstrap.css","css/flatly.css"]]}',
        'cssframework_js'   => '',
        'packages_to_load'  => '["pjax"]',
    ));


    // Add global configuration for Minimal Template
    $oDB->createCommand()->insert('{{template_configuration}}', array(
        'templates_name'    => 'minimal',
        'files_css'         => '{"add": ["css/template.css"]}',
        'files_js'          => '{"add": ["scripts/template.js"]}',
        'files_print_css'   => '{"add":"css/print_template.css"}',
        'options'           => '{}',
        'cssframework_name' => 'bootstrap',
        'cssframework_css'  => '{}',
        'cssframework_js'   => '',
        'packages_to_load'  => '["pjax"]',
    ));

    // Add global configuration for Material Template
    $oDB->createCommand()->insert('{{template_configuration}}', array(
        'templates_name'    => 'material',
        'files_css'         => '{"add": ["css/template.css", "css/bootstrap-material-design.css", "css/ripples.min.css"]}',
        'files_js'          => '{"add": ["scripts/template.js", "scripts/material.js", "scripts/ripples.min.js"]}',
        'files_print_css'   => '{"add":"css/print_template.css"}',
        'options'           => '{"ajaxmode":"on","brandlogo":"on", "brandlogofile":"./files/logo.png", "animatebody":"off","bodyanimation":"fadeInRight","animatequestion":"off","questionanimation":"flipInX","animatealert":"off","alertanimation":"shake"}',
        'cssframework_name' => 'bootstrap',
        'cssframework_css'  => '{"replace": [["css/bootstrap.css","css/bootstrap.css"]]}',
        'cssframework_js'   => '',
        'packages_to_load'  => '["pjax"]',
    ));

}


/**
* @param CDbConnection $oDB
* @return void
*/
function upgradeTemplateTables298($oDB)
{
    // Add global configuration for Advanced Template
    $oDB->createCommand()->update('{{boxes}}', array(
        'url'=>'admin/templateoptions',
        'title'=>'Templates',
        'desc'=>'View templates list',
        ), "id=6");
}

function upgradeTokenTables256()
{
    $aTableNames = dbGetTablesLike("tokens%");
    $oDB = Yii::app()->getDb();
    foreach ($aTableNames as $sTableName) {
        try { setTransactionBookmark(); $oDB->createCommand()->dropIndex("idx_lime_{$sTableName}_efl", $sTableName); } catch (Exception $e) { rollBackToTransactionBookmark(); }
        alterColumn($sTableName, 'email', "text");
        alterColumn($sTableName, 'firstname', "string(150)");
        alterColumn($sTableName, 'lastname', "string(150)");
    }
}


function upgradeSurveyTables255()
{
    // We delete all the old boxes, and reinsert new ones
    Yii::app()->getDb()->createCommand(
        "DELETE FROM {{boxes}}"
    )->execute();

    // Then we recreate them
    $oDB = Yii::app()->db;
    $oDB->createCommand()->insert('{{boxes}}', array(
        'position' =>  '1',
        'url'      => 'admin/survey/sa/newsurvey',
        'title'    => 'Create survey',
        'ico'      => 'add',
        'desc'     => 'Create a new survey',
        'page'     => 'welcome',
        'usergroup' => '-2',
    ));

    $oDB->createCommand()->insert('{{boxes}}', array(
        'position' =>  '2',
        'url'      =>  'admin/survey/sa/listsurveys',
        'title'    =>  'List surveys',
        'ico'      =>  'list',
        'desc'     =>  'List available surveys',
        'page'     =>  'welcome',
        'usergroup' => '-1',
    ));

    $oDB->createCommand()->insert('{{boxes}}', array(
        'position' =>  '3',
        'url'      =>  'admin/globalsettings',
        'title'    =>  'Global settings',
        'ico'      =>  'global',
        'desc'     =>  'Edit global settings',
        'page'     =>  'welcome',
        'usergroup' => '-2',
    ));

    $oDB->createCommand()->insert('{{boxes}}', array(
        'position' =>  '4',
        'url'      =>  'admin/update',
        'title'    =>  'ComfortUpdate',
        'ico'      =>  'shield',
        'desc'     =>  'Stay safe and up to date',
        'page'     =>  'welcome',
        'usergroup' => '-2',
    ));

    $oDB->createCommand()->insert('{{boxes}}', array(
        'position' =>  '5',
        'url'      =>  'admin/labels/sa/view',
        'title'    =>  'Label sets',
        'ico'      =>  'labels',
        'desc'     =>  'Edit label sets',
        'page'     =>  'welcome',
        'usergroup' => '-2',
    ));

    $oDB->createCommand()->insert('{{boxes}}', array(
        'position' =>  '6',
        'url'      =>  'admin/themes/sa/view',
        'title'    =>  'Template editor',
        'ico'      =>  'templates',
        'desc'     =>  'Edit LimeSurvey templates',
        'page'     =>  'welcome',
        'usergroup' => '-2',
    ));

}

function upgradeSurveyTables254()
{
    Yii::app()->db->createCommand()->dropColumn('{{boxes}}', 'img');
    Yii::app()->db->createCommand()->addColumn('{{boxes}}', 'usergroup', 'integer');
}

function upgradeSurveyTables253()
{
    $oSchema = Yii::app()->db->schema;
    $aTables = dbGetTablesLike("survey\_%");
    foreach ($aTables as $sTable) {
        $oTableSchema = $oSchema->getTable($sTable);
        if (in_array('refurl', $oTableSchema->columnNames)) {
            alterColumn($sTable, 'refurl', "text");
        }
        if (in_array('ipaddr', $oTableSchema->columnNames)) {
            alterColumn($sTable, 'ipaddr', "text");
        }
    }
}


function upgradeBoxesTable251()
{
    Yii::app()->db->createCommand()->addColumn('{{boxes}}', 'ico', 'string');
    Yii::app()->db->createCommand()->update('{{boxes}}', array('ico'=>'add',
        'title'=>'Create survey')
        ,"id=1");
    Yii::app()->db->createCommand()->update('{{boxes}}', array('ico'=>'list')
        ,"id=2");
    Yii::app()->db->createCommand()->update('{{boxes}}', array('ico'=>'settings')
        ,"id=3");
    Yii::app()->db->createCommand()->update('{{boxes}}', array('ico'=>'shield')
        ,"id=4");
    Yii::app()->db->createCommand()->update('{{boxes}}', array('ico'=>'label')
        ,"id=5");
    Yii::app()->db->createCommand()->update('{{boxes}}', array('ico'=>'templates')
        ,"id=6");
}

/**
* Create boxes table
*/
function createBoxes250()
{
    $oDB = Yii::app()->db;
    $oDB->createCommand()->createTable('{{boxes}}', array(
        'id' => 'pk',
        'position' => 'integer',
        'url' => 'text',
        'title' => 'text',
        'img' => 'text',
        'desc' => 'text',
        'page'=>'text',
    ));

    $oDB->createCommand()->insert('{{boxes}}', array(
        'position' =>  '1',
        'url'      => 'admin/survey/sa/newsurvey',
        'title'    => 'Create survey',
        'img'      => 'add.png',
        'desc'     => 'Create a new survey',
        'page'     => 'welcome',
    ));

    $oDB->createCommand()->insert('{{boxes}}', array(
        'position' =>  '2',
        'url'      =>  'admin/survey/sa/listsurveys',
        'title'    =>  'List surveys',
        'img'      =>  'surveylist.png',
        'desc'     =>  'List available surveys',
        'page'     =>  'welcome',
    ));

    $oDB->createCommand()->insert('{{boxes}}', array(
        'position' =>  '3',
        'url'      =>  'admin/globalsettings',
        'title'    =>  'Global settings',
        'img'      =>  'global.png',
        'desc'     =>  'Edit global settings',
        'page'     =>  'welcome',
    ));

    $oDB->createCommand()->insert('{{boxes}}', array(
        'position' =>  '4',
        'url'      =>  'admin/update',
        'title'    =>  'ComfortUpdate',
        'img'      =>  'shield&#45;update.png',
        'desc'     =>  'Stay safe and up to date',
        'page'     =>  'welcome',
    ));

    $oDB->createCommand()->insert('{{boxes}}', array(
        'position' =>  '5',
        'url'      =>  'admin/labels/sa/view',
        'title'    =>  'Label sets',
        'img'      =>  'labels.png',
        'desc'     =>  'Edit label sets',
        'page'     =>  'welcome',
    ));

    $oDB->createCommand()->insert('{{boxes}}', array(
        'position' =>  '6',
        'url'      =>  'admin/themes/sa/view',
        'title'    =>  'Template editor',
        'img'      =>  'templates.png',
        'desc'     =>  'Edit LimeSurvey templates',
        'page'     =>  'welcome',
    ));
}


function fixLanguageConsistencyAllSurveys()
{
    $surveyidquery = "SELECT sid,additional_languages FROM ".App()->db->quoteColumnName('{{surveys}}');
    $surveyidresult = Yii::app()->db->createCommand($surveyidquery)->queryAll();
    foreach ($surveyidresult as $sv) {
        fixLanguageConsistency($sv['sid'], $sv['additional_languages']);
    }
}


/**
* @param string $sMySQLCollation
*/
function upgradeSurveyTables181($sMySQLCollation)
{
    $oDB = Yii::app()->db;
    $oSchema = Yii::app()->db->schema;
    if (Yii::app()->db->driverName != 'pgsql') {
        $aTables = dbGetTablesLike("survey\_%");
        foreach ($aTables as $sTableName) {
            $oTableSchema = $oSchema->getTable($sTableName);
            if (!in_array('token', $oTableSchema->columnNames)) {
                continue;
            }
            // No token field in this table
            switch (Yii::app()->db->driverName) {
                case 'sqlsrv':
                case 'dblib':
                case 'mssql': dropSecondaryKeyMSSQL('token', $sTableName);
                    alterColumn($sTableName, 'token', "string(35) COLLATE SQL_Latin1_General_CP1_CS_AS");
                    $oDB->createCommand()->createIndex("{{idx_{$sTableName}_".rand(1, 40000).'}}', $sTableName, 'token');
                    break;
                case 'mysql':
                case 'mysqli':
                    alterColumn($sTableName, 'token', "string(35) COLLATE '{$sMySQLCollation}'");
                    break;
                default: die('Unknown database driver');
            }
        }

    }
}

/**
* @param string $sMySQLCollation
*/
function upgradeTokenTables181($sMySQLCollation)
{
    $oDB = Yii::app()->db;
    if (Yii::app()->db->driverName != 'pgsql') {
        $aTables = dbGetTablesLike("tokens%");
        if (!empty($aTables)) {
            foreach ($aTables as $sTableName) {
                switch (Yii::app()->db->driverName) {
                    case 'sqlsrv':
                    case 'dblib':
                    case 'mssql': dropSecondaryKeyMSSQL('token', $sTableName);
                        alterColumn($sTableName, 'token', "string(35) COLLATE SQL_Latin1_General_CP1_CS_AS");
                        $oDB->createCommand()->createIndex("{{idx_{$sTableName}_".rand(1, 50000).'}}', $sTableName, 'token');
                        break;
                    case 'mysql':
                    case 'mysqli':
                        alterColumn($sTableName, 'token', "string(35) COLLATE '{$sMySQLCollation}'");
                        break;
                    default: die('Unknown database driver');
                }
            }
        }
    }
}

/**
* @param string $sFieldType
* @param string $sColumn
*/
function alterColumn($sTable, $sColumn, $sFieldType, $bAllowNull = true, $sDefault = 'NULL')
{
    $oDB = Yii::app()->db;
    switch (Yii::app()->db->driverName) {
        case 'mysql':
        case 'mysqli':
            $sType = $sFieldType;
            if ($bAllowNull !== true) {
                $sType .= ' NOT NULL';
            }
            if ($sDefault != 'NULL') {
                $sType .= " DEFAULT '{$sDefault}'";
            }
            $oDB->createCommand()->alterColumn($sTable, $sColumn, $sType);
            break;
        case 'dblib':
        case 'sqlsrv':
        case 'mssql':
            dropDefaultValueMSSQL($sColumn, $sTable);
            $sType = $sFieldType;
            if ($bAllowNull != true && $sDefault != 'NULL') {
                $oDB->createCommand("UPDATE {$sTable} SET [{$sColumn}]='{$sDefault}' where [{$sColumn}] is NULL;")->execute();
            }
            if ($bAllowNull != true) {
                $sType .= ' NOT NULL';
            } else {
                $sType .= ' NULL';
            }
            $oDB->createCommand()->alterColumn($sTable, $sColumn, $sType);
            if ($sDefault != 'NULL') {
                $oDB->createCommand("ALTER TABLE {$sTable} ADD default '{$sDefault}' FOR [{$sColumn}];")->execute();
            }
            break;
        case 'pgsql':
            $sType = $sFieldType;
            $oDB->createCommand()->alterColumn($sTable, $sColumn, $sType);
            try { $oDB->createCommand("ALTER TABLE {$sTable} ALTER COLUMN {$sColumn} DROP DEFAULT")->execute(); } catch (Exception $e) {};
            try { $oDB->createCommand("ALTER TABLE {$sTable} ALTER COLUMN {$sColumn} DROP NOT NULL")->execute(); } catch (Exception $e) {};

            if ($bAllowNull != true) {
                $oDB->createCommand("ALTER TABLE {$sTable} ALTER COLUMN {$sColumn} SET NOT NULL")->execute();
            }
            if ($sDefault != 'NULL') {
                $oDB->createCommand("ALTER TABLE {$sTable} ALTER COLUMN {$sColumn} SET DEFAULT '{$sDefault}'")->execute();
            }
            $oDB->createCommand()->alterColumn($sTable, $sColumn, $sType);
            break;
        default: die('Unknown database type');
    }
}

/**
* @param string $sType
*/
function addColumn($sTableName, $sColumn, $sType)
{
    Yii::app()->db->createCommand()->addColumn($sTableName, $sColumn, $sType);
}

/**
* Set a transaction bookmark - this is critical for Postgres because a transaction in Postgres cannot be continued unless you roll back to the transaction bookmark first
*
* @param mixed $sBookmark  Name of the bookmark
*/
function setTransactionBookmark($sBookmark = 'limesurvey')
{
    if (Yii::app()->db->driverName == 'pgsql') {
        Yii::app()->db->createCommand("SAVEPOINT {$sBookmark};")->execute();
    }
}

/**
* Roll back to a transaction bookmark
*
* @param mixed $sBookmark   Name of the bookmark
*/
function rollBackToTransactionBookmark($sBookmark = 'limesurvey')
{
    if (Yii::app()->db->driverName == 'pgsql') {
        Yii::app()->db->createCommand("ROLLBACK TO SAVEPOINT {$sBookmark};")->execute();
    }
}

/**
* Drop a default value in MSSQL
*
* @param string $fieldname
* @param mixed $tablename
*/
function dropDefaultValueMSSQL($fieldname, $tablename)
{
    // find out the name of the default constraint
    // Did I already mention that this is the most suckiest thing I have ever seen in MSSQL database?
    $dfquery = "SELECT c_obj.name AS constraint_name
    FROM sys.sysobjects AS c_obj INNER JOIN
    sys.sysobjects AS t_obj ON c_obj.parent_obj = t_obj.id INNER JOIN
    sys.sysconstraints AS con ON c_obj.id = con.constid INNER JOIN
    sys.syscolumns AS col ON t_obj.id = col.id AND con.colid = col.colid
    WHERE (c_obj.xtype = 'D') AND (col.name = '$fieldname') AND (t_obj.name='{$tablename}')";
    $defaultname = Yii::app()->getDb()->createCommand($dfquery)->queryRow();
    if ($defaultname != false) {
        Yii::app()->db->createCommand("ALTER TABLE {$tablename} DROP CONSTRAINT {$defaultname['constraint_name']}")->execute();
    }
}

/**
* This function drops a unique Key of an MSSQL database field by using the field name and the table name
*
* @param string $sFieldName
* @param string $sTableName
*/
function dropUniqueKeyMSSQL($sFieldName, $sTableName)
{
    $sQuery = "select TC.Constraint_Name, CC.Column_Name from information_schema.table_constraints TC
    inner join information_schema.constraint_column_usage CC on TC.Constraint_Name = CC.Constraint_Name
    where TC.constraint_type = 'Unique' and Column_name='{$sFieldName}' and TC.TABLE_NAME='{$sTableName}'";
    $aUniqueKeyName = Yii::app()->getDb()->createCommand($sQuery)->queryRow();
    if ($aUniqueKeyName != false) {
        Yii::app()->getDb()->createCommand("ALTER TABLE {$sTableName} DROP CONSTRAINT {$aUniqueKeyName['Constraint_Name']}")->execute();
    }
}

/**
* This function drops a secondary key of an MSSQL database field by using the field name and the table name
*
* @param string $sFieldName
* @param mixed $sTableName
*/
function dropSecondaryKeyMSSQL($sFieldName, $sTableName)
{
    $oDB = Yii::app()->getDb();
    $sQuery = "select
    i.name as IndexName
    from sys.indexes i
    join sys.objects o on i.object_id = o.object_id
    join sys.index_columns ic on ic.object_id = i.object_id
    and ic.index_id = i.index_id
    join sys.columns co on co.object_id = i.object_id
    and co.column_id = ic.column_id
    where i.[type] = 2
    and i.is_unique = 0
    and i.is_primary_key = 0
    and o.[type] = 'U'
    and ic.is_included_column = 0
    and o.name='{$sTableName}' and co.name='{$sFieldName}'";
    $aKeyName = Yii::app()->getDb()->createCommand($sQuery)->queryScalar();
    if ($aKeyName != false) {
        try { $oDB->createCommand()->dropIndex($aKeyName, $sTableName); } catch (Exception $e) { }
    }
}

/**
* Drops the primary key of a table
*
* @param string $sTablename
* @param string $oldPrimaryKeyColumn
*/
function dropPrimaryKey($sTablename, $oldPrimaryKeyColumn = null)
{
    switch (Yii::app()->db->driverName) {
        case 'mysql':
        if ($oldPrimaryKeyColumn !== null) {
            $sQuery = "ALTER TABLE {{".$sTablename."}} MODIFY {$oldPrimaryKeyColumn} INT NOT NULL";
            Yii::app()->db->createCommand($sQuery)->execute();
        }
            $sQuery = "ALTER TABLE {{".$sTablename."}} DROP PRIMARY KEY";
            Yii::app()->db->createCommand($sQuery)->execute();
            break;
        case 'pgsql':
        case 'sqlsrv':
        case 'dblib':
        case 'mssql':
            $pkquery = "SELECT CONSTRAINT_NAME "
            ."FROM INFORMATION_SCHEMA.TABLE_CONSTRAINTS "
            ."WHERE (TABLE_NAME = '{{{$sTablename}}}') AND (CONSTRAINT_TYPE = 'PRIMARY KEY')";

            $primarykey = Yii::app()->db->createCommand($pkquery)->queryRow(false);
            if ($primarykey !== false) {
                $sQuery = "ALTER TABLE {{".$sTablename."}} DROP CONSTRAINT ".$primarykey[0];
                Yii::app()->db->createCommand($sQuery)->execute();
            }
            break;
        default: die('Unknown database type');
    }

}

/**
* @param string $sTablename
*/
function addPrimaryKey($sTablename, $aColumns)
{
    return Yii::app()->db->createCommand()->addPrimaryKey('PK_'.$sTablename.'_'.randomChars(12, 'ABCDEFGHIJKLMNOPQRSTUVWXYZ1234567890'), '{{'.$sTablename.'}}', $aColumns);
}

/**
* Modifies a primary key in one command  - this is only tested on MySQL
*
* @param string $sTablename The table name
* @param string[] $aColumns Column names to be in the new key
*/
function modifyPrimaryKey($sTablename, $aColumns)
{
    Yii::app()->db->createCommand("ALTER TABLE {{".$sTablename."}} DROP PRIMARY KEY, ADD PRIMARY KEY (".implode(',', $aColumns).")")->execute();
}



/**
* @param string $sEncoding
* @param string $sCollation
*/
function fixMySQLCollations($sEncoding, $sCollation)
{
    $surveyidresult = dbGetTablesLike("%");
    foreach ($surveyidresult as $sTableName) {
        try {
            Yii::app()->getDb()->createCommand("ALTER TABLE {$sTableName} CONVERT TO CHARACTER SET {$sEncoding} COLLATE {$sCollation};")->execute();
        } catch (Exception $e) {
            // There are some big survey response tables that cannot be converted because the new charset probably uses
            // more bytes per character than the old one - we just leave them as they are for now.
        };
    }
    $sDatabaseName = getDBConnectionStringProperty('dbname');
    Yii::app()->getDb()->createCommand("ALTER DATABASE `$sDatabaseName` DEFAULT CHARACTER SET {$sEncoding} COLLATE {$sCollation};");
}<|MERGE_RESOLUTION|>--- conflicted
+++ resolved
@@ -946,12 +946,8 @@
             $oDB->createCommand()->update('{{settings_global}}', ['stg_value'=>345], "stg_name='DBVersion'");
             $oTransaction->commit();
         }
-<<<<<<< HEAD
-        
-=======
 
         //Reset Surveymenues and tutorials to fix translation issues
->>>>>>> 51e310af
         if ($iOldDBVersion < 346) {
             $oTransaction = $oDB->beginTransaction();
             createSurveyMenuTable($oDB);
@@ -961,6 +957,23 @@
             $oDB->createCommand()->update('{{settings_global}}', ['stg_value'=>346], "stg_name='DBVersion'");
             $oTransaction->commit();
         }        
+
+        /**
+         * Correct permission for survey menu email template (surveylocale, not assessments).
+         */
+        if ($iOldDBVersion < 347) {
+            $oTransaction = $oDB->beginTransaction();
+            $oDB->createCommand()->update(
+                '{{surveymenu_entries}}',
+                [
+                    'permission' => 'surveylocale',
+                ],
+                'name=\'emailtemplates\''
+            );
+            $oDB->createCommand()->update('{{settings_global}}', ['stg_value'=>347], "stg_name='DBVersion'");
+            $oTransaction->commit();
+        }
+
         
         if ($iOldDBVersion < 350) {
             // This update moves localization-dependant strings from question group/question/answer tables to related localization tables
@@ -1064,7 +1077,6 @@
             $oDB->createCommand()->dropColumn('{{labels}}', 'language');    
            
 
-<<<<<<< HEAD
             // Extend language field on labelsets
             alterColumn('{{labelsets}}', 'languages', "string(255)", false);
 
@@ -1077,23 +1089,6 @@
             $oDB->createCommand()->update('{{settings_global}}', array('stg_value'=>350), "stg_name='DBVersion'");
             $oTransaction->commit();
         }        
-=======
-        /**
-         * Correct permission for survey menu email template (surveylocale, not assessments).
-         */
-        if ($iOldDBVersion < 347) {
-            $oTransaction = $oDB->beginTransaction();
-            $oDB->createCommand()->update(
-                '{{surveymenu_entries}}',
-                [
-                    'permission' => 'surveylocale',
-                ],
-                'name=\'emailtemplates\''
-            );
-            $oDB->createCommand()->update('{{settings_global}}', ['stg_value'=>347], "stg_name='DBVersion'");
-            $oTransaction->commit();
-        }
->>>>>>> 51e310af
 
     } catch (Exception $e) {
         Yii::app()->setConfig('Updating', false);
