<?PHP
/*
* LimeSurvey
* Copyright (C) 2007-2011 The LimeSurvey Project Team / Carsten Schmitz
* All rights reserved.
* License: GNU/GPL License v2 or later, see LICENSE.php
* LimeSurvey is free software. This version may have been modified pursuant
* to the GNU General Public License, and as distributed it includes or
* is derivative of works licensed under the GNU General Public License or
* other free or open source software licenses.
* See COPYRIGHT.php for copyright notices and details.
*
*/

/* Rules:
- Never use models in the upgrade process - never ever!
- Use the provided addColumn, alterColumn, dropPrimaryKey etc. functions where applicable - they ensure cross-DB compatibility
- Never use foreign keys
- Do not use fancy database field types (like mediumtext, timestamp, etc) - only use the ones provided by Yii which are:

    pk: auto-incremental primary key type (“int(11) NOT NULL AUTO_INCREMENT PRIMARY KEY”).
    string: string type (“varchar(255)”).
    text: a long string type (“text”).
    integer: integer type (“int(11)”).
    boolean: boolean type (“tinyint(1)”).
    float: float number type (“float”).
    decimal: decimal number type (“decimal”).
    datetime: datetime type (“datetime”).
    timestamp: timestamp type (“timestamp”).
    time: time type (“time”).
    date: date type (“date”).
    binary: binary data type (“blob”).

    These are case-sensitive - only use lowercase!
- If you want to use database functions make sure they exist on all three supported database types
- Always prefix key names by using curly brackets {{ }}

*/

/**
* @param integer $iOldDBVersion The previous database version
* @param boolean $bSilent Run update silently with no output - this checks if the update can be run silently at all. If not it will not run any updates at all.
*/
function db_upgrade_all($iOldDBVersion, $bSilent = false)
{
    /**
     * If you add a new database version add any critical database version numbers to this array. See link
     * @link https://manual.limesurvey.org/Database_versioning for explanations
     * @var array $aCriticalDBVersions An array of cricital database version.
     */
    $aCriticalDBVersions = array(310, 400);
    $aAllUpdates         = range($iOldDBVersion + 1, Yii::app()->getConfig('dbversionnumber'));

    // If trying to update silenty check if it is really possible
    if ($bSilent && (count(array_intersect($aCriticalDBVersions, $aAllUpdates)) > 0)) {
        return false;
    }
    // If DBVersion is older than 184 don't allow database update
    If ($iOldDBVersion < 132) {
        return false;
    }

    /// This function does anything necessary to upgrade
    /// older versions to match current functionality

    Yii::app()->loadHelper('database');
    Yii::import('application.helpers.admin.import_helper', true);
    $sUserTemplateRootDir       = Yii::app()->getConfig('userthemerootdir');
    $sStandardTemplateRootDir   = Yii::app()->getConfig('standardthemerootdir');
    $oDB                        = Yii::app()->getDb();
    $oDB->schemaCachingDuration = 0; // Deactivate schema caching
    Yii::app()->setConfig('Updating', true);
    $options = "";
    // The engine has to be explicitely set because MYSQL 8 switches the default engine to INNODB
    if ( Yii::app()->db->driverName == 'mysql' ) {
        $options='ENGINE='.Yii::app()->getConfig('mysqlEngine').' DEFAULT CHARACTER SET utf8mb4 COLLATE utf8mb4_unicode_ci';
        if (Yii::app()->getConfig('mysqlEngine')=='INNODB') {
            $options .= ' ROW_FORMAT=DYNAMIC'; // Same than create-database
        }
    }
    try {

        // Version 1.80 had database version 132
        // This is currently the oldest version we need support to update from
        if ($iOldDBVersion < 133)
        {
            $oTransaction = $oDB->beginTransaction();
            addColumn('{{users}}','one_time_pw','binary');
            // Add new assessment setting
            addColumn('{{surveys}}','assessments',"string(1) NOT NULL default 'N'");
            // add new assessment value fields to answers & labels
            addColumn('{{answers}}','assessment_value',"integer NOT NULL default '0'");
            addColumn('{{labels}}','assessment_value',"integer NOT NULL default '0'");
            // copy any valid codes from code field to assessment field
            switch (Yii::app()->db->driverName){
                case 'mysql':
                    $oDB->createCommand("UPDATE {{answers}} SET assessment_value=CAST(`code` as SIGNED) where `code` REGEXP '^-?[0-9]+$'")->execute();
                    $oDB->createCommand("UPDATE {{labels}} SET assessment_value=CAST(`code` as SIGNED) where `code` REGEXP '^-?[0-9]+$'")->execute();
                    // copy assessment link to message since from now on we will have HTML assignment messages
                    $oDB->createCommand("UPDATE {{assessments}} set message=concat(replace(message,'/''',''''),'<br /><a href=\"',link,'\">',link,'</a>')")->execute();
                    break;
                case 'sqlsrv':
                case 'dblib':
                case 'mssql':
                try{
                    $oDB->createCommand("UPDATE {{answers}} SET assessment_value=CAST([code] as int) WHERE ISNUMERIC([code])=1")->execute();
                    $oDB->createCommand("UPDATE {{labels}} SET assessment_value=CAST([code] as int) WHERE ISNUMERIC([code])=1")->execute();
                } catch(Exception $e){};
                // copy assessment link to message since from now on we will have HTML assignment messages
                alterColumn('{{assessments}}','link',"text",false);
                alterColumn('{{assessments}}','message',"text",false);
                $oDB->createCommand("UPDATE {{assessments}} set message=replace(message,'/''','''')+'<br /><a href=\"'+link+'\">'+link+'</a>'")->execute();
                break;
                case 'pgsql':
                    $oDB->createCommand("UPDATE {{answers}} SET assessment_value=CAST(code as integer) where code ~ '^[0-9]+'")->execute();
                    $oDB->createCommand("UPDATE {{labels}} SET assessment_value=CAST(code as integer) where code ~ '^[0-9]+'")->execute();
                    // copy assessment link to message since from now on we will have HTML assignment messages
                    $oDB->createCommand("UPDATE {{assessments}} set message=replace(message,'/''','''')||'<br /><a href=\"'||link||'\">'||link||'</a>'")->execute();
                    break;
            }
            // activate assessment where assessment rules exist
            $oDB->createCommand("UPDATE {{surveys}} SET assessments='Y' where sid in (SELECT sid FROM {{assessments}} group by sid)")->execute();
            // add language field to assessment table
            addColumn('{{assessments}}','language',"string(20) NOT NULL default 'en'");
            // update language field with default language of that particular survey
            $oDB->createCommand("UPDATE {{assessments}} SET language=(select language from {{surveys}} where sid={{assessments}}.sid)")->execute();
            // drop the old link field
            dropColumn('{{assessments}}','link');

            // Add new fields to survey language settings
            addColumn('{{surveys_languagesettings}}','surveyls_url',"string");
            addColumn('{{surveys_languagesettings}}','surveyls_endtext','text');
            // copy old URL fields ot language specific entries
            $oDB->createCommand("UPDATE {{surveys_languagesettings}} set surveyls_url=(select url from {{surveys}} where sid={{surveys_languagesettings}}.surveyls_survey_id)")->execute();
            // drop old URL field
            dropColumn('{{surveys}}','url');
            $oDB->createCommand()->update('{{settings_global}}',array('stg_value'=>133),"stg_name='DBVersion'");
            $oTransaction->commit();
        }

        if ($iOldDBVersion < 134)
        {
            $oTransaction = $oDB->beginTransaction();
            // Add new tokens setting
            addColumn('{{surveys}}','usetokens',"string(1) NOT NULL default 'N'");
            addColumn('{{surveys}}','attributedescriptions','text');
            dropColumn('{{surveys}}','attribute1');
            dropColumn('{{surveys}}','attribute2');
            upgradeTokenTables134();
            $oDB->createCommand()->update('{{settings_global}}',array('stg_value'=>134),"stg_name='DBVersion'");
            $oTransaction->commit();
        }

        if ($iOldDBVersion < 135)
        {
            $oTransaction = $oDB->beginTransaction();
            alterColumn('{{question_attributes}}','value','text');
            $oDB->createCommand()->update('{{settings_global}}',array('stg_value'=>135),"stg_name='DBVersion'");
            $oTransaction->commit();
        }

        if ($iOldDBVersion < 136) //New Quota Functions
        {
            $oTransaction = $oDB->beginTransaction();
            addColumn('{{quota}}','autoload_url',"integer NOT NULL default 0");
            // Create quota table
            $aFields = array(
                'quotals_id' => 'pk',
                'quotals_quota_id' => 'integer NOT NULL DEFAULT 0',
                'quotals_language' => "string(45) NOT NULL default 'en'",
                'quotals_name' => 'string',
                'quotals_message' => 'text NOT NULL',
                'quotals_url' => 'string',
                'quotals_urldescrip' => 'string',
            );
            $oDB->createCommand()->createTable('{{quota_languagesettings}}',$aFields);
            $oDB->createCommand()->update('{{settings_global}}',array('stg_value'=>136),"stg_name='DBVersion'");
            $oTransaction->commit();
        }

        if ($iOldDBVersion < 137) //New Quota Functions
        {
            $oTransaction = $oDB->beginTransaction();
            addColumn('{{surveys_languagesettings}}','surveyls_dateformat',"integer NOT NULL default 1");
            addColumn('{{users}}','dateformat',"integer NOT NULL default 1");
            $oDB->createCommand()->update('{{surveys}}',array('startdate'=>NULL),"usestartdate='N'");
            $oDB->createCommand()->update('{{surveys}}',array('expires'=>NULL),"useexpiry='N'");
            dropColumn('{{surveys}}','useexpiry');
            dropColumn('{{surveys}}','usestartdate');
            $oDB->createCommand()->update('{{settings_global}}',array('stg_value'=>137),"stg_name='DBVersion'");
            $oTransaction->commit();
        }

        if ($iOldDBVersion < 138) //Modify quota field
        {
            $oTransaction = $oDB->beginTransaction();
            alterColumn('{{quota_members}}','code',"string(11)");
            $oDB->createCommand()->update('{{settings_global}}',array('stg_value'=>138),"stg_name='DBVersion'");
            $oTransaction->commit();
        }

        if ($iOldDBVersion < 139) //Modify quota field
        {
            $oTransaction = $oDB->beginTransaction();
            upgradeSurveyTables139();
            $oDB->createCommand()->update('{{settings_global}}',array('stg_value'=>139),"stg_name='DBVersion'");
            $oTransaction->commit();
        }

        if ($iOldDBVersion < 140) //Modify surveys table
        {
            $oTransaction = $oDB->beginTransaction();
            addColumn('{{surveys}}','emailresponseto','text');
            $oDB->createCommand()->update('{{settings_global}}',array('stg_value'=>140),"stg_name='DBVersion'");
            $oTransaction->commit();
        }

        if ($iOldDBVersion < 141) //Modify surveys table
        {
            $oTransaction = $oDB->beginTransaction();
            addColumn('{{surveys}}','tokenlength','integer NOT NULL default 15');
            $oDB->createCommand()->update('{{settings_global}}',array('stg_value'=>141),"stg_name='DBVersion'");
            $oTransaction->commit();
        }

        if ($iOldDBVersion < 142) //Modify surveys table
        {
            $oTransaction = $oDB->beginTransaction();
            upgradeQuestionAttributes142();
            $oDB->createCommand()->alterColumn('{{surveys}}','expires',"datetime");
            $oDB->createCommand()->alterColumn('{{surveys}}','startdate',"datetime");
            $oDB->createCommand()->update('{{question_attributes}}',array('value'=>0),"value='false'");
            $oDB->createCommand()->update('{{question_attributes}}',array('value'=>1),"value='true'");
            $oDB->createCommand()->update('{{settings_global}}',array('stg_value'=>142),"stg_name='DBVersion'");
            $oTransaction->commit();
        }

        if ($iOldDBVersion < 143)
        {

            $oTransaction = $oDB->beginTransaction();
            addColumn('{{questions}}','parent_qid','integer NOT NULL default 0');
            addColumn('{{answers}}','scale_id','integer NOT NULL default 0');
            addColumn('{{questions}}','scale_id','integer NOT NULL default 0');
            addColumn('{{questions}}','same_default','integer NOT NULL default 0');
            dropPrimaryKey('answers');
            addPrimaryKey('answers', array('qid','code','language','scale_id'));

            $aFields = array(
                'qid' => "integer NOT NULL default 0",
                'scale_id' => 'integer NOT NULL default 0',
                'sqid' => 'integer  NOT NULL default 0',
                'language' => 'string(20) NOT NULL',
                'specialtype' => "string(20) NOT NULL default ''",
                'defaultvalue' => 'text',
            );
            $oDB->createCommand()->createTable('{{defaultvalues}}',$aFields);
            addPrimaryKey('defaultvalues', array('qid','specialtype','language','scale_id','sqid'));

            // -Move all 'answers' that are subquestions to the questions table
            // -Move all 'labels' that are answers to the answers table
            // -Transscribe the default values where applicable
            // -Move default values from answers to questions
            upgradeTables143();

            dropColumn('{{answers}}','default_value');
            dropColumn('{{questions}}','lid');
            dropColumn('{{questions}}','lid1');

            $aFields = array(
                'sesskey' => "string(64) NOT NULL DEFAULT ''",
                'expiry' => "datetime NOT NULL",
                'expireref' => "string(250) DEFAULT ''",
                'created' => "datetime NOT NULL",
                'modified' => "datetime NOT NULL",
                'sessdata' => 'text'
            );
            $oDB->createCommand()->createTable('{{sessions}}',$aFields);
            addPrimaryKey('sessions',array('sesskey'));
            $oDB->createCommand()->createIndex('sess2_expiry','{{sessions}}','expiry');
            $oDB->createCommand()->createIndex('sess2_expireref','{{sessions}}','expireref');
            // Move all user templates to the new user template directory
            echo "<br>".sprintf(gT("Moving user templates to new location at %s..."),$sUserTemplateRootDir)."<br />";
            $hTemplateDirectory = opendir($sStandardTemplateRootDir);
            $aFailedTemplates=array();
            // get each entry
            while($entryName = readdir($hTemplateDirectory)) {
                if (!in_array($entryName,array('.','..','.svn')) && is_dir($sStandardTemplateRootDir.DIRECTORY_SEPARATOR.$entryName) && !Template::isStandardTemplate($entryName))
                {
                    if (!rename($sStandardTemplateRootDir.DIRECTORY_SEPARATOR.$entryName,$sUserTemplateRootDir.DIRECTORY_SEPARATOR.$entryName))
                    {
                        $aFailedTemplates[]=$entryName;
                    };
                }
            }
            if (count($aFailedTemplates)>0)
            {
                echo "The following templates at {$sStandardTemplateRootDir} could not be moved to the new location at {$sUserTemplateRootDir}:<br /><ul>";
                foreach ($aFailedTemplates as $sFailedTemplate)
                {
                    echo "<li>{$sFailedTemplate}</li>";
                }
                echo "</ul>Please move these templates manually after the upgrade has finished.<br />";
            }
            // close directory
            closedir($hTemplateDirectory);
            $oDB->createCommand()->update('{{settings_global}}',array('stg_value'=>143),"stg_name='DBVersion'");
            $oTransaction->commit();
        }

        if ($iOldDBVersion < 145)
        {
            $oTransaction = $oDB->beginTransaction();
            addColumn('{{surveys}}','savetimings',"string(1) NULL default 'N'");
            addColumn('{{surveys}}','showXquestions',"string(1) NULL default 'Y'");
            addColumn('{{surveys}}','showgroupinfo',"string(1) NULL default 'B'");
            addColumn('{{surveys}}','shownoanswer',"string(1) NULL default 'Y'");
            addColumn('{{surveys}}','showqnumcode',"string(1) NULL default 'X'");
            addColumn('{{surveys}}','bouncetime','integer');
            addColumn('{{surveys}}','bounceprocessing',"string(1) NULL default 'N'");
            addColumn('{{surveys}}','bounceaccounttype',"string(4)");
            addColumn('{{surveys}}','bounceaccounthost',"string(200)");
            addColumn('{{surveys}}','bounceaccountpass',"string(100)");
            addColumn('{{surveys}}','bounceaccountencryption',"string(3)");
            addColumn('{{surveys}}','bounceaccountuser',"string(200)");
            addColumn('{{surveys}}','showwelcome',"string(1) default 'Y'");
            addColumn('{{surveys}}','showprogress',"string(1) default 'Y'");
            addColumn('{{surveys}}','allowjumps',"string(1) default 'N'");
            addColumn('{{surveys}}','navigationdelay',"integer default 0");
            addColumn('{{surveys}}','nokeyboard',"string(1) default 'N'");
            addColumn('{{surveys}}','alloweditaftercompletion',"string(1) default 'N'");


            $aFields = array(
                'sid' => "integer NOT NULL",
                'uid' => "integer NOT NULL",
                'permission' => 'string(20) NOT NULL',
                'create_p' => "integer NOT NULL default 0",
                'read_p' => "integer NOT NULL default 0",
                'update_p' => "integer NOT NULL default 0",
                'delete_p' => "integer NOT NULL default 0",
                'import_p' => "integer NOT NULL default 0",
                'export_p' => "integer NOT NULL default 0"
            );
            $oDB->createCommand()->createTable('{{survey_permissions}}',$aFields);
            addPrimaryKey('survey_permissions', array('sid','uid','permission'));

            upgradeSurveyPermissions145();

            // drop the old survey rights table
            $oDB->createCommand()->dropTable('{{surveys_rights}}');

            // Add new fields for email templates
            addColumn('{{surveys_languagesettings}}','email_admin_notification_subj',"string");
            addColumn('{{surveys_languagesettings}}','email_admin_responses_subj',"string");
            addColumn('{{surveys_languagesettings}}','email_admin_notification',"text");
            addColumn('{{surveys_languagesettings}}','email_admin_responses',"text");

            //Add index to questions table to speed up subquestions
            $oDB->createCommand()->createIndex('parent_qid_idx','{{questions}}','parent_qid');

            addColumn('{{surveys}}','emailnotificationto',"text");

            upgradeSurveys145();
            dropColumn('{{surveys}}','notification');
            alterColumn('{{conditions}}','method',"string(5)",false,'');

            $oDB->createCommand()->renameColumn('{{surveys}}','private','anonymized');
            $oDB->createCommand()->update('{{surveys}}',array('anonymized'=>'N'),"anonymized is NULL");
            alterColumn('{{surveys}}','anonymized',"string(1)",false,'N');

            //now we clean up things that were not properly set in previous DB upgrades
            $oDB->createCommand()->update('{{answers}}',array('answer'=>''),"answer is NULL");
            $oDB->createCommand()->update('{{assessments}}',array('scope'=>''),"scope is NULL");
            $oDB->createCommand()->update('{{assessments}}',array('name'=>''),"name is NULL");
            $oDB->createCommand()->update('{{assessments}}',array('message'=>''),"message is NULL");
            $oDB->createCommand()->update('{{assessments}}',array('minimum'=>''),"minimum is NULL");
            $oDB->createCommand()->update('{{assessments}}',array('maximum'=>''),"maximum is NULL");
            $oDB->createCommand()->update('{{groups}}',array('group_name'=>''),"group_name is NULL");
            $oDB->createCommand()->update('{{labels}}',array('code'=>''),"code is NULL");
            $oDB->createCommand()->update('{{labelsets}}',array('label_name'=>''),"label_name is NULL");
            $oDB->createCommand()->update('{{questions}}',array('type'=>'T'),"type is NULL");
            $oDB->createCommand()->update('{{questions}}',array('title'=>''),"title is NULL");
            $oDB->createCommand()->update('{{questions}}',array('question'=>''),"question is NULL");
            $oDB->createCommand()->update('{{questions}}',array('other'=>'N'),"other is NULL");

            alterColumn('{{answers}}','answer',"text",false);
            alterColumn('{{answers}}','assessment_value','integer',false , '0');
            alterColumn('{{assessments}}','scope',"string(5)",false , '');
            alterColumn('{{assessments}}','name',"text",false);
            alterColumn('{{assessments}}','message',"text",false);
            alterColumn('{{assessments}}','minimum',"string(50)",false , '');
            alterColumn('{{assessments}}','maximum',"string(50)",false , '');
            // change the primary index to include language
            if (Yii::app()->db->driverName=='mysql') // special treatment for mysql because this needs to be in one step since an AUTOINC field is involved
            {
                modifyPrimaryKey('assessments', array('id', 'language'));
            }
            else
            {
                dropPrimaryKey('assessments');
                addPrimaryKey('assessments',array('id','language'));
            }


            alterColumn('{{conditions}}','cfieldname',"string(50)",false , '');
            dropPrimaryKey('defaultvalues');
            alterColumn('{{defaultvalues}}','specialtype',"string(20)",false , '');
            addPrimaryKey('defaultvalues', array('qid','specialtype','language','scale_id','sqid'));

            alterColumn('{{groups}}','group_name',"string(100)",false , '');
            alterColumn('{{labels}}','code',"string(5)",false , '');
            dropPrimaryKey('labels');
            alterColumn('{{labels}}','language',"string(20)",false , 'en');
            addPrimaryKey('labels', array('lid', 'sortorder', 'language'));
            alterColumn('{{labelsets}}','label_name',"string(100)",false , '');
            alterColumn('{{questions}}','parent_qid','integer',false ,'0');
            alterColumn('{{questions}}','title',"string(20)",false , '');
            alterColumn('{{questions}}','question',"text",false);
            try { setTransactionBookmark(); $oDB->createCommand()->dropIndex('questions_idx4','{{questions}}'); } catch(Exception $e) { rollBackToTransactionBookmark();}

            alterColumn('{{questions}}','type',"string(1)",false , 'T');
            try{ $oDB->createCommand()->createIndex('questions_idx4','{{questions}}','type');} catch(Exception $e){};
            alterColumn('{{questions}}','other',"string(1)",false , 'N');
            alterColumn('{{questions}}','mandatory',"string(1)");
            alterColumn('{{question_attributes}}','attribute',"string(50)");
            alterColumn('{{quota}}','qlimit','integer');

            $oDB->createCommand()->update('{{saved_control}}',array('identifier'=>''),"identifier is NULL");
            alterColumn('{{saved_control}}','identifier',"text",false);
            $oDB->createCommand()->update('{{saved_control}}',array('access_code'=>''),"access_code is NULL");
            alterColumn('{{saved_control}}','access_code',"text",false);
            alterColumn('{{saved_control}}','email',"string(320)");
            $oDB->createCommand()->update('{{saved_control}}',array('ip'=>''),"ip is NULL");
            alterColumn('{{saved_control}}','ip',"text",false);
            $oDB->createCommand()->update('{{saved_control}}',array('saved_thisstep'=>''),"saved_thisstep is NULL");
            alterColumn('{{saved_control}}','saved_thisstep',"text",false);
            $oDB->createCommand()->update('{{saved_control}}',array('status'=>''),"status is NULL");
            alterColumn('{{saved_control}}','status',"string(1)",false , '');
            $oDB->createCommand()->update('{{saved_control}}',array('saved_date'=>'1980-01-01 00:00:00'),"saved_date is NULL");
            alterColumn('{{saved_control}}','saved_date',"datetime",false);
            $oDB->createCommand()->update('{{settings_global}}',array('stg_value'=>''),"stg_value is NULL");
            alterColumn('{{settings_global}}','stg_value',"string",false , '');

            alterColumn('{{surveys}}','admin',"string(50)");
            $oDB->createCommand()->update('{{surveys}}',array('active'=>'N'),"active is NULL");

            alterColumn('{{surveys}}','active',"string(1)",false , 'N');

            alterColumn('{{surveys}}','startdate',"datetime");
            alterColumn('{{surveys}}','adminemail',"string(320)");
            alterColumn('{{surveys}}','anonymized',"string(1)",false , 'N');

            alterColumn('{{surveys}}','faxto',"string(20)");
            alterColumn('{{surveys}}','format',"string(1)");
            alterColumn('{{surveys}}','language',"string(50)");
            alterColumn('{{surveys}}','additional_languages',"string");
            alterColumn('{{surveys}}','printanswers',"string(1)",true , 'N');
            alterColumn('{{surveys}}','publicstatistics',"string(1)",true , 'N');
            alterColumn('{{surveys}}','publicgraphs',"string(1)",true , 'N');
            alterColumn('{{surveys}}','assessments',"string(1)",true , 'N');
            alterColumn('{{surveys}}','usetokens',"string(1)",true , 'N');
            alterColumn('{{surveys}}','bounce_email',"string(320)");
            alterColumn('{{surveys}}','tokenlength','integer',true , 15);

            $oDB->createCommand()->update('{{surveys_languagesettings}}',array('surveyls_title'=>''),"surveyls_title is NULL");
            alterColumn('{{surveys_languagesettings}}','surveyls_title',"string(200)",false);
            alterColumn('{{surveys_languagesettings}}','surveyls_endtext',"text");
            alterColumn('{{surveys_languagesettings}}','surveyls_url',"string");
            alterColumn('{{surveys_languagesettings}}','surveyls_urldescription',"string");
            alterColumn('{{surveys_languagesettings}}','surveyls_email_invite_subj',"string");
            alterColumn('{{surveys_languagesettings}}','surveyls_email_remind_subj',"string");
            alterColumn('{{surveys_languagesettings}}','surveyls_email_register_subj',"string");
            alterColumn('{{surveys_languagesettings}}','surveyls_email_confirm_subj',"string");
            alterColumn('{{surveys_languagesettings}}','surveyls_dateformat','integer',false , 1);

            $oDB->createCommand()->update('{{users}}',array('users_name'=>''),"users_name is NULL");
            $oDB->createCommand()->update('{{users}}',array('full_name'=>''),"full_name is NULL");
            alterColumn('{{users}}','users_name',"string(64)",false , '');
            alterColumn('{{users}}','full_name',"string(50)",false);
            alterColumn('{{users}}','lang',"string(20)");
            alterColumn('{{users}}','email',"string(320)");
            alterColumn('{{users}}','superadmin','integer',false , 0);
            alterColumn('{{users}}','htmleditormode',"string(7)",true,'default');
            alterColumn('{{users}}','dateformat','integer',false , 1);
            try{
                setTransactionBookmark();
                $oDB->createCommand()->dropIndex('email','{{users}}');
            }
            catch(Exception $e)
            {
                // do nothing
                rollBackToTransactionBookmark();
            }

            $oDB->createCommand()->update('{{user_groups}}',array('name'=>''),"name is NULL");
            $oDB->createCommand()->update('{{user_groups}}',array('description'=>''),"description is NULL");
            alterColumn('{{user_groups}}','name',"string(20)",false);
            alterColumn('{{user_groups}}','description',"text",false);

            try { $oDB->createCommand()->dropIndex('user_in_groups_idx1','{{user_in_groups}}'); } catch(Exception $e) {}
            try { addPrimaryKey('user_in_groups', array('ugid','uid')); } catch(Exception $e) {}

            addColumn('{{surveys_languagesettings}}','surveyls_numberformat',"integer NOT NULL DEFAULT 0");

            $oDB->createCommand()->createTable('{{failed_login_attempts}}',array(
                'id' => "pk",
                'ip' => 'string(37) NOT NULL',
                'last_attempt' => 'string(20) NOT NULL',
                'number_attempts' => "integer NOT NULL"
            ));
            upgradeTokens145();
            $oDB->createCommand()->update('{{settings_global}}',array('stg_value'=>145),"stg_name='DBVersion'");
            $oTransaction->commit();
        }

        if ($iOldDBVersion < 146) //Modify surveys table
        {
            $oTransaction = $oDB->beginTransaction();
            upgradeSurveyTimings146();
            // Fix permissions for new feature quick-translation
            try { setTransactionBookmark(); $oDB->createCommand("INSERT into {{survey_permissions}} (sid,uid,permission,read_p,update_p) SELECT sid,owner_id,'translations','1','1' from {{surveys}}")->execute();} catch(Exception $e) { rollBackToTransactionBookmark();}
            $oDB->createCommand()->update('{{settings_global}}',array('stg_value'=>146),"stg_name='DBVersion'");
            $oTransaction->commit();
        }

        if ($iOldDBVersion < 147)
        {
            $oTransaction = $oDB->beginTransaction();
            addColumn('{{users}}','templateeditormode',"string(7) NOT NULL default 'default'");
            addColumn('{{users}}','questionselectormode',"string(7) NOT NULL default 'default'");
            $oDB->createCommand()->update('{{settings_global}}',array('stg_value'=>147),"stg_name='DBVersion'");
            $oTransaction->commit();
        }

        if ($iOldDBVersion < 148)
        {
            $oTransaction = $oDB->beginTransaction();
            addColumn('{{users}}','participant_panel',"integer NOT NULL default 0");

            $oDB->createCommand()->createTable('{{participants}}',array(
                'participant_id' => 'string(50) NOT NULL',
                'firstname' => 'string(40) default NULL',
                'lastname' => 'string(40) default NULL',
                'email' => 'string(80) default NULL',
                'language' => 'string(40) default NULL',
                'blacklisted' => 'string(1) NOT NULL',
                'owner_uid' => "integer NOT NULL"
            ));
            addPrimaryKey('participants', array('participant_id'));

            $oDB->createCommand()->createTable('{{participant_attribute}}',array(
                'participant_id' => 'string(50) NOT NULL',
                'attribute_id' => "integer NOT NULL",
                'value' => 'string(50) NOT NULL'
            ));
            addPrimaryKey('participant_attribute', array('participant_id','attribute_id'));

            $oDB->createCommand()->createTable('{{participant_attribute_names}}',array(
                'attribute_id' => 'autoincrement',
                'attribute_type' => 'string(4) NOT NULL',
                'visible' => 'string(5) NOT NULL',
                'PRIMARY KEY (attribute_id,attribute_type)'
            ));

            $oDB->createCommand()->createTable('{{participant_attribute_names_lang}}',array(
                'attribute_id' => 'integer NOT NULL',
                'attribute_name' => 'string(30) NOT NULL',
                'lang' => 'string(20) NOT NULL'
            ));
            addPrimaryKey('participant_attribute_names_lang', array('attribute_id','lang'));

            $oDB->createCommand()->createTable('{{participant_attribute_values}}',array(
                'attribute_id' => 'integer NOT NULL',
                'value_id' => 'pk',
                'value' => 'string(20) NOT NULL'
            ));

            $oDB->createCommand()->createTable('{{participant_shares}}',array(
                'participant_id' => 'string(50) NOT NULL',
                'share_uid' => 'integer NOT NULL',
                'date_added' => 'datetime NOT NULL',
                'can_edit' => 'string(5) NOT NULL'
            ));
            addPrimaryKey('participant_shares', array('participant_id','share_uid'));

            $oDB->createCommand()->createTable('{{survey_links}}',array(
                'participant_id' => 'string(50) NOT NULL',
                'token_id' => 'integer NOT NULL',
                'survey_id' => 'integer NOT NULL',
                'date_created' => 'datetime NOT NULL'
            ));
            addPrimaryKey('survey_links', array('participant_id','token_id','survey_id'));
            // Add language field to question_attributes table
            addColumn('{{question_attributes}}','language',"string(20)");
            upgradeQuestionAttributes148();
            fixSubquestions();
            $oDB->createCommand()->update('{{settings_global}}',array('stg_value'=>148),"stg_name='DBVersion'");
            $oTransaction->commit();
        }

        if ($iOldDBVersion < 149)
        {
            $oTransaction = $oDB->beginTransaction();
            $aFields = array(
                'id' => 'integer',
                'sid' => 'integer',
                'parameter' => 'string(50)',
                'targetqid' => 'integer',
                'targetsqid' => 'integer'
            );
            $oDB->createCommand()->createTable('{{survey_url_parameters}}',$aFields);
            $oDB->createCommand()->update('{{settings_global}}',array('stg_value'=>149),"stg_name='DBVersion'");
            $oTransaction->commit();
        }

        if ($iOldDBVersion < 150)
        {
            $oTransaction = $oDB->beginTransaction();
            addColumn('{{questions}}','relevance','text');
            $oDB->createCommand()->update('{{settings_global}}',array('stg_value'=>150),"stg_name='DBVersion'");
            $oTransaction->commit();
        }

        if ($iOldDBVersion < 151)
        {
            $oTransaction = $oDB->beginTransaction();
            addColumn('{{groups}}','randomization_group',"string(20) NOT NULL default ''");
            $oDB->createCommand()->update('{{settings_global}}',array('stg_value'=>151),"stg_name='DBVersion'");
            $oTransaction->commit();
        }

        if ($iOldDBVersion < 152)
        {
            $oTransaction = $oDB->beginTransaction();
            $oDB->createCommand()->createIndex('question_attributes_idx3','{{question_attributes}}','attribute');
            $oDB->createCommand()->update('{{settings_global}}',array('stg_value'=>152),"stg_name='DBVersion'");
            $oTransaction->commit();
        }

        if ($iOldDBVersion < 153)
        {
            $oTransaction = $oDB->beginTransaction();
            $oDB->createCommand()->createTable('{{expression_errors}}',array(
                'id' => 'pk',
                'errortime' => 'string(50)',
                'sid' => 'integer',
                'gid' => 'integer',
                'qid' => 'integer',
                'gseq' => 'integer',
                'qseq' => 'integer',
                'type' => 'string(50)',
                'eqn' => 'text',
                'prettyprint' => 'text'
            ));
            $oDB->createCommand()->update('{{settings_global}}',array('stg_value'=>153),"stg_name='DBVersion'");
            $oTransaction->commit();
        }

        if ($iOldDBVersion < 154)
        {
            $oTransaction = $oDB->beginTransaction();
            $oDB->createCommand()->addColumn('{{groups}}','grelevance',"text");
            $oDB->createCommand()->update('{{settings_global}}',array('stg_value'=>154),"stg_name='DBVersion'");
            $oTransaction->commit();
        }

        if ($iOldDBVersion < 155)
        {
            $oTransaction = $oDB->beginTransaction();
            addColumn('{{surveys}}','googleanalyticsstyle',"string(1)");
            addColumn('{{surveys}}','googleanalyticsapikey',"string(25)");
            try { setTransactionBookmark(); $oDB->createCommand()->renameColumn('{{surveys}}','showXquestions','showxquestions');} catch(Exception $e) { rollBackToTransactionBookmark();}
            $oDB->createCommand()->update('{{settings_global}}',array('stg_value'=>155),"stg_name='DBVersion'");
            $oTransaction->commit();
        }


        if ($iOldDBVersion < 156)
        {
            $oTransaction = $oDB->beginTransaction();
            try
            {
                $oDB->createCommand()->dropTable('{{survey_url_parameters}}');
            }
            catch(Exception $e)
            {
                // do nothing
            }
            $oDB->createCommand()->createTable('{{survey_url_parameters}}',array(
                'id' => 'pk',
                'sid' => 'integer NOT NULL',
                'parameter' => 'string(50) NOT NULL',
                'targetqid' => 'integer',
                'targetsqid' => 'integer'
            ));

            try
            {
                $oDB->createCommand()->dropTable('{{sessions}}');
            }
            catch(Exception $e)
            {
                // do nothing
            }
            if (Yii::app()->db->driverName=='mysql')
            {
                $oDB->createCommand()->createTable('{{sessions}}',array(
                    'id' => 'string(32) NOT NULL',
                    'expire' => 'integer',
                    'data' => 'longtext'
                ));
            }
            else
            {
                $oDB->createCommand()->createTable('{{sessions}}',array(
                    'id' => 'string(32) NOT NULL',
                    'expire' => 'integer',
                    'data' => 'text'
                ));
            }

            addPrimaryKey('sessions', array('id'));
            addColumn('{{surveys_languagesettings}}','surveyls_attributecaptions',"text");
            addColumn('{{surveys}}','sendconfirmation',"string(1) default 'Y'");

            upgradeSurveys156();

            // If a survey has an deleted owner, re-own the survey to the superadmin
            $sSurveyQuery = "SELECT sid, uid  from {{surveys}} LEFT JOIN {{users}} ON uid=owner_id WHERE uid IS null";
            $oSurveyResult = $oDB->createCommand($sSurveyQuery)->queryAll();
            foreach ( $oSurveyResult as $row ) {
                    $oDB->createCommand("UPDATE {{surveys}} SET owner_id=1 WHERE sid={$row['sid']}")->execute();
            }
            $oDB->createCommand()->update('{{settings_global}}',array('stg_value'=>156),"stg_name='DBVersion'");
            $oTransaction->commit();
        }

        if ($iOldDBVersion < 157)
        {
            $oTransaction = $oDB->beginTransaction();
            // MySQL DB corrections
            try { setTransactionBookmark(); $oDB->createCommand()->dropIndex('questions_idx4','{{questions}}'); } catch(Exception $e) { rollBackToTransactionBookmark();}

            alterColumn('{{answers}}','assessment_value','integer',false , '0');
            dropPrimaryKey('answers');
            alterColumn('{{answers}}','scale_id','integer',false , '0');
            addPrimaryKey('answers', array('qid','code','language','scale_id'));
            alterColumn('{{conditions}}','method',"string(5)",false , '');
            alterColumn('{{participants}}','owner_uid','integer',false);
            alterColumn('{{participant_attribute_names}}','visible','string(5)',false);
            alterColumn('{{questions}}','type',"string(1)",false , 'T');
            alterColumn('{{questions}}','other',"string(1)",false , 'N');
            alterColumn('{{questions}}','mandatory',"string(1)");
            alterColumn('{{questions}}','scale_id','integer',false , '0');
            alterColumn('{{questions}}','parent_qid','integer',false ,'0');

            alterColumn('{{questions}}','same_default','integer',false , '0');
            alterColumn('{{quota}}','qlimit','integer');
            alterColumn('{{quota}}','action','integer');
            alterColumn('{{quota}}','active','integer',false , '1');
            alterColumn('{{quota}}','autoload_url','integer',false , '0');
            alterColumn('{{saved_control}}','status',"string(1)",false , '');
            try { setTransactionBookmark(); alterColumn('{{sessions}}','id',"string(32)",false); } catch(Exception $e) { rollBackToTransactionBookmark();}
            alterColumn('{{surveys}}','active',"string(1)",false , 'N');
            alterColumn('{{surveys}}','anonymized',"string(1)",false,'N');
            alterColumn('{{surveys}}','format',"string(1)");
            alterColumn('{{surveys}}','savetimings',"string(1)",false , 'N');
            alterColumn('{{surveys}}','datestamp',"string(1)",false , 'N');
            alterColumn('{{surveys}}','usecookie',"string(1)",false , 'N');
            alterColumn('{{surveys}}','allowregister',"string(1)",false , 'N');
            alterColumn('{{surveys}}','allowsave',"string(1)",false , 'Y');
            alterColumn('{{surveys}}','autonumber_start','integer' ,false, '0');
            alterColumn('{{surveys}}','autoredirect',"string(1)",false , 'N');
            alterColumn('{{surveys}}','allowprev',"string(1)",false , 'N');
            alterColumn('{{surveys}}','printanswers',"string(1)",false , 'N');
            alterColumn('{{surveys}}','ipaddr',"string(1)",false , 'N');
            alterColumn('{{surveys}}','refurl',"string(1)",false , 'N');
            alterColumn('{{surveys}}','publicstatistics',"string(1)",false , 'N');
            alterColumn('{{surveys}}','publicgraphs',"string(1)",false , 'N');
            alterColumn('{{surveys}}','listpublic',"string(1)",false , 'N');
            alterColumn('{{surveys}}','htmlemail',"string(1)",false , 'N');
            alterColumn('{{surveys}}','sendconfirmation',"string(1)",false , 'Y');
            alterColumn('{{surveys}}','tokenanswerspersistence',"string(1)",false , 'N');
            alterColumn('{{surveys}}','assessments',"string(1)",false , 'N');
            alterColumn('{{surveys}}','usecaptcha',"string(1)",false , 'N');
            alterColumn('{{surveys}}','usetokens',"string(1)",false , 'N');
            alterColumn('{{surveys}}','tokenlength','integer',false, '15');
            alterColumn('{{surveys}}','showxquestions',"string(1)", true , 'Y');
            alterColumn('{{surveys}}','showgroupinfo',"string(1) ", true , 'B');
            alterColumn('{{surveys}}','shownoanswer',"string(1) ", true , 'Y');
            alterColumn('{{surveys}}','showqnumcode',"string(1) ", true , 'X');
            alterColumn('{{surveys}}','bouncetime','integer');
            alterColumn('{{surveys}}','showwelcome',"string(1)", true , 'Y');
            alterColumn('{{surveys}}','showprogress',"string(1)", true , 'Y');
            alterColumn('{{surveys}}','allowjumps',"string(1)", true , 'N');
            alterColumn('{{surveys}}','navigationdelay','integer', false , '0');
            alterColumn('{{surveys}}','nokeyboard',"string(1)", true , 'N');
            alterColumn('{{surveys}}','alloweditaftercompletion',"string(1)", true , 'N');
            alterColumn('{{surveys}}','googleanalyticsstyle',"string(1)");

            alterColumn('{{surveys_languagesettings}}','surveyls_dateformat','integer',false , 1);
            try { setTransactionBookmark(); alterColumn('{{survey_permissions}}','sid',"integer",false); } catch(Exception $e) { rollBackToTransactionBookmark();}
            try { setTransactionBookmark(); alterColumn('{{survey_permissions}}','uid',"integer",false); } catch(Exception $e) { rollBackToTransactionBookmark();}
            alterColumn('{{survey_permissions}}','create_p', 'integer',false , '0');
            alterColumn('{{survey_permissions}}','read_p', 'integer',false , '0');
            alterColumn('{{survey_permissions}}','update_p','integer',false , '0');
            alterColumn('{{survey_permissions}}','delete_p' ,'integer',false , '0');
            alterColumn('{{survey_permissions}}','import_p','integer',false , '0');
            alterColumn('{{survey_permissions}}','export_p' ,'integer',false , '0');

            alterColumn('{{survey_url_parameters}}','targetqid' ,'integer');
            alterColumn('{{survey_url_parameters}}','targetsqid' ,'integer');

            alterColumn('{{templates_rights}}','use','integer',false );

            alterColumn('{{users}}','create_survey','integer',false, '0');
            alterColumn('{{users}}','create_user','integer',false, '0');
            alterColumn('{{users}}','participant_panel','integer',false, '0');
            alterColumn('{{users}}','delete_user','integer',false, '0');
            alterColumn('{{users}}','superadmin','integer',false, '0');
            alterColumn('{{users}}','configurator','integer',false, '0');
            alterColumn('{{users}}','manage_template','integer',false, '0');
            alterColumn('{{users}}','manage_label','integer',false, '0');
            alterColumn('{{users}}','dateformat','integer',false, 1);
            alterColumn('{{users}}','participant_panel','integer',false , '0');
            alterColumn('{{users}}','parent_id','integer',false);
            try { setTransactionBookmark(); alterColumn('{{surveys_languagesettings}}','surveyls_survey_id',"integer",false); } catch(Exception $e) { rollBackToTransactionBookmark(); }
            alterColumn('{{user_groups}}','owner_id',"integer",false);
            dropPrimaryKey('user_in_groups');
            alterColumn('{{user_in_groups}}','ugid',"integer",false);
            alterColumn('{{user_in_groups}}','uid',"integer",false);

            // Additional corrections for Postgres
            try{ setTransactionBookmark(); $oDB->createCommand()->createIndex('questions_idx3','{{questions}}','gid');} catch(Exception $e) { rollBackToTransactionBookmark(); };
            try{ setTransactionBookmark(); $oDB->createCommand()->createIndex('conditions_idx3','{{conditions}}','cqid');} catch(Exception $e) { rollBackToTransactionBookmark(); };
            try{ setTransactionBookmark(); $oDB->createCommand()->createIndex('questions_idx4','{{questions}}','type');} catch(Exception $e) { rollBackToTransactionBookmark(); };
            try{ setTransactionBookmark(); $oDB->createCommand()->dropIndex('user_in_groups_idx1','{{user_in_groups}}');} catch(Exception $e) { rollBackToTransactionBookmark(); };
            try{ setTransactionBookmark(); $oDB->createCommand()->dropIndex('{{user_name_key}}','{{users}}');} catch(Exception $e) { rollBackToTransactionBookmark(); };
            try{ setTransactionBookmark(); $oDB->createCommand()->createIndex('users_name','{{users}}','users_name',true);} catch(Exception $e) { rollBackToTransactionBookmark(); };
            try{ setTransactionBookmark(); addPrimaryKey('user_in_groups', array('ugid','uid'));} catch(Exception $e) { rollBackToTransactionBookmark(); };

            alterColumn('{{participant_attribute}}','value',"string(50)", false);
            try{ setTransactionBookmark(); alterColumn('{{participant_attribute_names}}','attribute_type',"string(4)", false);} catch(Exception $e) { rollBackToTransactionBookmark(); };
            try{ setTransactionBookmark(); dropColumn('{{participant_attribute_names_lang}}','id');} catch(Exception $e) { rollBackToTransactionBookmark(); };
            try{ setTransactionBookmark(); addPrimaryKey('participant_attribute_names_lang',array('attribute_id','lang'));} catch(Exception $e) { rollBackToTransactionBookmark(); };
            try{ setTransactionBookmark(); $oDB->createCommand()->renameColumn('{{participant_shares}}','shared_uid','share_uid');} catch(Exception $e) { rollBackToTransactionBookmark(); };
            alterColumn('{{participant_shares}}','date_added',"datetime", false);
            alterColumn('{{participants}}','firstname',"string(40)");
            alterColumn('{{participants}}','lastname',"string(40)");
            alterColumn('{{participants}}','email',"string(80)");
            alterColumn('{{participants}}','language',"string(40)");
            alterColumn('{{quota_languagesettings}}','quotals_name',"string");
            try{ setTransactionBookmark(); alterColumn('{{survey_permissions}}','sid','integer',false); } catch(Exception $e) { rollBackToTransactionBookmark(); };
            try{ setTransactionBookmark(); alterColumn('{{survey_permissions}}','uid','integer',false); } catch(Exception $e) { rollBackToTransactionBookmark(); };
            alterColumn('{{users}}','htmleditormode',"string(7)",true,'default');

            // Sometimes the survey_links table was deleted before this step, if so
            // we recreate it (copied from line 663)
            if (!tableExists('{survey_links}')) {
                $oDB->createCommand()->createTable('{{survey_links}}',array(
                    'participant_id' => 'string(50) NOT NULL',
                    'token_id' => 'integer NOT NULL',
                    'survey_id' => 'integer NOT NULL',
                    'date_created' => 'datetime NOT NULL'
                ));
                addPrimaryKey('survey_links', array('participant_id','token_id','survey_id'));
            }
            alterColumn('{{survey_links}}','date_created',"datetime",true);
            alterColumn('{{saved_control}}','identifier',"text",false);
            alterColumn('{{saved_control}}','email',"string(320)");
            alterColumn('{{surveys}}','adminemail',"string(320)");
            alterColumn('{{surveys}}','bounce_email',"string(320)");
            alterColumn('{{users}}','email',"string(320)");

            try{ setTransactionBookmark(); $oDB->createCommand()->dropIndex('assessments_idx','{{assessments}}');} catch(Exception $e) { rollBackToTransactionBookmark(); };
            try{ setTransactionBookmark(); $oDB->createCommand()->createIndex('assessments_idx3','{{assessments}}','gid');} catch(Exception $e) { rollBackToTransactionBookmark(); };

            try{ setTransactionBookmark(); $oDB->createCommand()->dropIndex('ixcode','{{labels}}');} catch(Exception $e) { rollBackToTransactionBookmark(); };
            try{ setTransactionBookmark(); $oDB->createCommand()->dropIndex('{{labels_ixcode_idx}}','{{labels}}');} catch(Exception $e) { rollBackToTransactionBookmark(); };
            try{ setTransactionBookmark(); $oDB->createCommand()->createIndex('labels_code_idx','{{labels}}','code');} catch(Exception $e) { rollBackToTransactionBookmark(); };



            if (Yii::app()->db->driverName=='pgsql')
            {
                try{ setTransactionBookmark(); $oDB->createCommand("ALTER TABLE ONLY {{user_groups}} ADD PRIMARY KEY (ugid); ")->execute;} catch(Exception $e) { rollBackToTransactionBookmark(); };
                try{ setTransactionBookmark(); $oDB->createCommand("ALTER TABLE ONLY {{users}} ADD PRIMARY KEY (uid); ")->execute;} catch(Exception $e) { rollBackToTransactionBookmark(); };
            }

            // Additional corrections for MSSQL
            alterColumn('{{answers}}','answer',"text",false);
            alterColumn('{{assessments}}','name',"text",false);
            alterColumn('{{assessments}}','message',"text",false);
            alterColumn('{{defaultvalues}}','defaultvalue',"text");
            alterColumn('{{expression_errors}}','eqn',"text");
            alterColumn('{{expression_errors}}','prettyprint',"text");
            alterColumn('{{groups}}','description',"text");
            alterColumn('{{groups}}','grelevance',"text");
            alterColumn('{{labels}}','title',"text");
            alterColumn('{{question_attributes}}','value',"text");
            alterColumn('{{questions}}','preg',"text");
            alterColumn('{{questions}}','help',"text");
            alterColumn('{{questions}}','relevance',"text");
            alterColumn('{{questions}}','question',"text",false);
            alterColumn('{{quota_languagesettings}}','quotals_quota_id',"integer",false);
            alterColumn('{{quota_languagesettings}}','quotals_message',"text",false);
            alterColumn('{{saved_control}}','refurl',"text");
            alterColumn('{{saved_control}}','access_code',"text",false);
            alterColumn('{{saved_control}}','ip',"text",false);
            alterColumn('{{saved_control}}','saved_thisstep',"text",false);
            alterColumn('{{saved_control}}','saved_date',"datetime",false);
            alterColumn('{{surveys}}','attributedescriptions',"text");
            alterColumn('{{surveys}}','emailresponseto',"text");
            alterColumn('{{surveys}}','emailnotificationto',"text");

            alterColumn('{{surveys_languagesettings}}','surveyls_description',"text");
            alterColumn('{{surveys_languagesettings}}','surveyls_welcometext',"text");
            alterColumn('{{surveys_languagesettings}}','surveyls_email_invite',"text");
            alterColumn('{{surveys_languagesettings}}','surveyls_email_remind',"text");
            alterColumn('{{surveys_languagesettings}}','surveyls_email_register',"text");
            alterColumn('{{surveys_languagesettings}}','surveyls_email_confirm',"text");
            alterColumn('{{surveys_languagesettings}}','surveyls_attributecaptions',"text");
            alterColumn('{{surveys_languagesettings}}','email_admin_notification',"text");
            alterColumn('{{surveys_languagesettings}}','email_admin_responses',"text");
            alterColumn('{{surveys_languagesettings}}','surveyls_endtext',"text");
            alterColumn('{{user_groups}}','description',"text",false);



            alterColumn('{{conditions}}','value','string',false,'');
            alterColumn('{{participant_shares}}','can_edit',"string(5)",false);

             alterColumn('{{users}}','password',"binary",false);
            dropColumn('{{users}}','one_time_pw');
            addColumn('{{users}}','one_time_pw','binary');


            $oDB->createCommand()->update('{{question_attributes}}',array('value'=>'1'),"attribute = 'random_order' and value = '2'");

            $oDB->createCommand()->update('{{settings_global}}',array('stg_value'=>157),"stg_name='DBVersion'");
            $oTransaction->commit();
        }

        if ($iOldDBVersion < 158)
        {
            $oTransaction = $oDB->beginTransaction();
            LimeExpressionManager::UpgradeConditionsToRelevance();
            $oDB->createCommand()->update('{{settings_global}}',array('stg_value'=>158),"stg_name='DBVersion'");
            $oTransaction->commit();
        }

        if ($iOldDBVersion < 159)
        {
            $oTransaction = $oDB->beginTransaction();
            alterColumn('{{failed_login_attempts}}', 'ip', "string(40)",false);
            $oDB->createCommand()->update('{{settings_global}}',array('stg_value'=>159),"stg_name='DBVersion'");
            $oTransaction->commit();
        }

        if ($iOldDBVersion < 160)
        {
            $oTransaction = $oDB->beginTransaction();
            alterLanguageCode('it','it-informal');
            alterLanguageCode('it-formal','it');
            $oDB->createCommand()->update('{{settings_global}}',array('stg_value'=>160),"stg_name='DBVersion'");
            $oTransaction->commit();
        }
        if ($iOldDBVersion < 161)
        {
            $oTransaction = $oDB->beginTransaction();
            addColumn('{{survey_links}}','date_invited','datetime NULL default NULL');
            addColumn('{{survey_links}}','date_completed','datetime NULL default NULL');
            $oDB->createCommand()->update('{{settings_global}}',array('stg_value'=>161),"stg_name='DBVersion'");
            $oTransaction->commit();
        }
        if ($iOldDBVersion < 162)
        {
            $oTransaction = $oDB->beginTransaction();
            // Fix participant db types
            alterColumn('{{participant_attribute}}', 'value', "text", false);
            alterColumn('{{participant_attribute_names_lang}}', 'attribute_name', "string(255)", false);
            alterColumn('{{participant_attribute_values}}', 'value', "text", false);
            $oDB->createCommand()->update('{{settings_global}}',array('stg_value'=>162),"stg_name='DBVersion'");
            $oTransaction->commit();
        }
        if ($iOldDBVersion < 163) {
            // Removed because it was obsolete template changes
        }

        if ($iOldDBVersion < 164)
        {
            $oTransaction = $oDB->beginTransaction();
            upgradeTokens148(); // this should have bee done in 148 - that's why it is named this way
            // fix survey tables for missing or incorrect token field
            upgradeSurveyTables164();
            $oDB->createCommand()->update('{{settings_global}}',array('stg_value'=>164),"stg_name='DBVersion'");
            $oTransaction->commit();

            // Not updating settings table as upgrade process takes care of that step now
        }

        if ($iOldDBVersion < 165)
        {
            $oTransaction = $oDB->beginTransaction();
            $oDB->createCommand()->createTable('{{plugins}}', array(
                'id' => 'pk',
                'name' => 'string NOT NULL',
                'active' => 'boolean'
            ));
            $oDB->createCommand()->createTable('{{plugin_settings}}', array(
                'id' => 'pk',
                'plugin_id' => 'integer NOT NULL',
                'model' => 'string',
                'model_id' => 'integer',
                'key' => 'string',
                'value' => 'text'
            ));
            alterColumn('{{surveys_languagesettings}}','surveyls_url',"text");
            $oDB->createCommand()->update('{{settings_global}}',array('stg_value'=>165),"stg_name='DBVersion'");
            $oTransaction->commit();
        }

        if ($iOldDBVersion < 166)
        {
            $oTransaction = $oDB->beginTransaction();
            $oDB->createCommand()->renameTable('{{survey_permissions}}', '{{permissions}}');
            dropPrimaryKey('permissions');
            alterColumn('{{permissions}}', 'permission', "string(100)", false);
            $oDB->createCommand()->renameColumn('{{permissions}}','sid','entity_id');
            alterColumn('{{permissions}}', 'entity_id', "string(100)", false);
            addColumn('{{permissions}}','entity',"string(50)");
            $oDB->createCommand("update {{permissions}} set entity='survey'")->query();
            addColumn('{{permissions}}','id','pk');
            try { setTransactionBookmark(); $oDB->createCommand()->createIndex('idxPermissions','{{permissions}}','entity_id,entity,permission,uid',true); } catch(Exception $e) { rollBackToTransactionBookmark();}
            upgradePermissions166();
            dropColumn('{{users}}','create_survey');
            dropColumn('{{users}}','create_user');
            dropColumn('{{users}}','delete_user');
            dropColumn('{{users}}','superadmin');
            dropColumn('{{users}}','configurator');
            dropColumn('{{users}}','manage_template');
            dropColumn('{{users}}','manage_label');
            dropColumn('{{users}}','participant_panel');
            $oDB->createCommand()->dropTable('{{templates_rights}}');
            $oDB->createCommand()->update('{{settings_global}}',array('stg_value'=>166),"stg_name='DBVersion'");
            $oTransaction->commit();
        }

        if ($iOldDBVersion < 167)
        {
            $oTransaction = $oDB->beginTransaction();
            addColumn('{{surveys_languagesettings}}', 'attachments', 'text');
            addColumn('{{users}}', 'created', 'datetime');
            addColumn('{{users}}', 'modified', 'datetime');
            $oDB->createCommand()->update('{{settings_global}}',array('stg_value'=>167),"stg_name='DBVersion'");
            $oTransaction->commit();
        }

        if ($iOldDBVersion < 168)
        {
            $oTransaction = $oDB->beginTransaction();
            addColumn('{{participants}}', 'created', 'datetime');
            addColumn('{{participants}}', 'modified', 'datetime');
            addColumn('{{participants}}', 'created_by', 'integer');
            $oDB->createCommand('update {{participants}} set created_by=owner_uid')->query();
            alterColumn('{{participants}}', 'created_by', "integer", false);
            $oDB->createCommand()->update('{{settings_global}}',array('stg_value'=>168),"stg_name='DBVersion'");
            $oTransaction->commit();
        }

        if ($iOldDBVersion < 169)
        {
            $oTransaction = $oDB->beginTransaction();
            // Add new column for question index options.
            addColumn('{{surveys}}', 'questionindex', 'integer not null default 0');
            // Set values for existing surveys.
            $oDB->createCommand("update {{surveys}} set questionindex = 0 where allowjumps <> 'Y'")->query();
            $oDB->createCommand("update {{surveys}} set questionindex = 1 where allowjumps = 'Y'")->query();

            // Remove old column.
            dropColumn('{{surveys}}', 'allowjumps');
            $oDB->createCommand()->update('{{settings_global}}',array('stg_value'=>169),"stg_name='DBVersion'");
            $oTransaction->commit();
        }

        if ($iOldDBVersion < 170)
        {
            $oTransaction = $oDB->beginTransaction();
            // renamed advanced attributes fields dropdown_dates_year_min/max
            $oDB->createCommand()->update('{{question_attributes}}',array('attribute'=>'date_min'),"attribute='dropdown_dates_year_min'");
            $oDB->createCommand()->update('{{question_attributes}}',array('attribute'=>'date_max'),"attribute='dropdown_dates_year_max'");
            $oDB->createCommand()->update('{{settings_global}}',array('stg_value'=>170),"stg_name='DBVersion'");
            $oTransaction->commit();
        }

        if ($iOldDBVersion < 171)
        {
            $oTransaction = $oDB->beginTransaction();
            try {
                dropColumn('{{sessions}}','data');
            }
            catch (Exception $e) {

            }
            switch (Yii::app()->db->driverName){
                case 'mysql':
                    addColumn('{{sessions}}', 'data', 'longbinary');
                    break;
                case 'sqlsrv':
                case 'dblib':
                case 'mssql':
                    addColumn('{{sessions}}', 'data', 'VARBINARY(MAX)');
                    break;
                case 'pgsql':
                    addColumn('{{sessions}}', 'data', 'BYTEA');
                    break;
            }
            $oDB->createCommand()->update('{{settings_global}}',array('stg_value'=>171),"stg_name='DBVersion'");
            $oTransaction->commit();
        }
        if ($iOldDBVersion < 172)
        {
            $oTransaction = $oDB->beginTransaction();
            switch (Yii::app()->db->driverName){
                case 'pgsql':
                    // Special treatment for Postgres as it is too dumb to convert a string to a number without explicit being told to do so ... seriously?
                    alterColumn('{{permissions}}', 'entity_id', "INTEGER USING (entity_id::integer)", false);
                    break;
                case 'sqlsrv':
                case 'dblib':
                case 'mssql':
                    try{ setTransactionBookmark(); $oDB->createCommand()->dropIndex('permissions_idx2','{{permissions}}');} catch(Exception $e) { rollBackToTransactionBookmark(); };
                    try{ setTransactionBookmark(); $oDB->createCommand()->dropIndex('idxPermissions','{{permissions}}');} catch(Exception $e) { rollBackToTransactionBookmark(); };
                    alterColumn('{{permissions}}', 'entity_id', "INTEGER", false);
                    $oDB->createCommand()->createIndex('permissions_idx2','{{permissions}}','entity_id,entity,permission,uid',true);
                    break;
                default:
                    alterColumn('{{permissions}}', 'entity_id', "INTEGER", false);
            }
            $oDB->createCommand()->update('{{settings_global}}',array('stg_value'=>172),"stg_name='DBVersion'");
            $oTransaction->commit();
        }
        if ($iOldDBVersion < 173)
        {
            $oTransaction = $oDB->beginTransaction();
            addColumn('{{participant_attribute_names}}','defaultname',"string(50) NOT NULL default ''");
            upgradeCPDBAttributeDefaultNames173();
            $oDB->createCommand()->update('{{settings_global}}',array('stg_value'=>173),"stg_name='DBVersion'");
            $oTransaction->commit();
        }
        if ($iOldDBVersion < 174)
        {
            $oTransaction = $oDB->beginTransaction();
            alterColumn('{{participants}}', 'email', "string(254)");
            alterColumn('{{saved_control}}', 'email', "string(254)");
            alterColumn('{{surveys}}', 'adminemail', "string(254)");
            alterColumn('{{surveys}}', 'bounce_email', "string(254)");
            switch (Yii::app()->db->driverName){
                case 'sqlsrv':
                case 'dblib':
                case 'mssql': dropUniqueKeyMSSQL('email','{{users}}');
            }
            alterColumn('{{users}}', 'email', "string(254)");
            $oDB->createCommand()->update('{{settings_global}}',array('stg_value'=>174),"stg_name='DBVersion'");
            $oTransaction->commit();
        }
        if ($iOldDBVersion < 175)
        {
            $oTransaction = $oDB->beginTransaction();
            switch (Yii::app()->db->driverName){
                case 'pgsql':
                    // Special treatment for Postgres as it is too dumb to convert a boolean to a number without explicit being told to do so
                    alterColumn('{{plugins}}', 'active', "INTEGER USING (active::integer)", false);
                    break;
                default:
                    alterColumn('{{plugins}}', 'active', "integer",false,'0');
            }
            $oDB->createCommand()->update('{{settings_global}}',array('stg_value'=>175),"stg_name='DBVersion'");
            $oTransaction->commit();
        }
        if ($iOldDBVersion < 176)
        {
            $oTransaction = $oDB->beginTransaction();
            upgradeTokens176();
            $oDB->createCommand()->update('{{settings_global}}',array('stg_value'=>176),"stg_name='DBVersion'");
            $oTransaction->commit();
        }
        if ($iOldDBVersion < 177)
        {
            $oTransaction = $oDB->beginTransaction();
            if ( Yii::app()->getConfig('auth_webserver') === true ) {
                // using auth webserver, now activate the plugin with default settings.
                if (!class_exists('Authwebserver', false)) {
                    $plugin = Plugin::model()->findByAttributes(array('name'=>'Authwebserver'));
                    if (!$plugin) {
                        $plugin = new Plugin();
                        $plugin->name = 'Authwebserver';
                        $plugin->active = 1;
                        $plugin->save();
                        $plugin = App()->getPluginManager()->loadPlugin('Authwebserver', $plugin->id);
                        $aPluginSettings = $plugin->getPluginSettings(true);
                        $aDefaultSettings = array();
                        foreach ($aPluginSettings as $key => $settings) {
                            if (is_array($settings) && array_key_exists('current', $settings) ) {
                                $aDefaultSettings[$key] = $settings['current'];
                            }
                        }
                        $plugin->saveSettings($aDefaultSettings);
                    } else {
                        $plugin->active = 1;
                        $plugin->save();
                    }
                }
            }
            upgradeSurveys177();
            $oDB->createCommand()->update('{{settings_global}}',array('stg_value'=>177),"stg_name='DBVersion'");
            $oTransaction->commit();
        }
        if ($iOldDBVersion < 178)
        {
            $oTransaction = $oDB->beginTransaction();
            if (Yii::app()->db->driverName=='mysql')
            {
                modifyPrimaryKey('questions', array('qid','language'));
            }
            $oDB->createCommand()->update('{{settings_global}}',array('stg_value'=>178),"stg_name='DBVersion'");
            $oTransaction->commit();
        }
        if ($iOldDBVersion < 179)
        {
            $oTransaction = $oDB->beginTransaction();
            upgradeSurveys177(); // Needs to be run again to make sure
            upgradeTokenTables179();
            alterColumn('{{participants}}', 'email', "string(254)", false);
            alterColumn('{{participants}}', 'firstname', "string(150)", false);
            alterColumn('{{participants}}', 'lastname', "string(150)", false);
            $oDB->createCommand()->update('{{settings_global}}',array('stg_value'=>179),"stg_name='DBVersion'");
            $oTransaction->commit();
        }
        if ($iOldDBVersion < 180)
        {
            $oTransaction = $oDB->beginTransaction();
            $aUsers = User::model()->findAll();
            $aPerm = array(
                'entity_id' => 0,
                'entity' => 'global',
                'uid' => 0,
                'permission' => 'auth_db',
                'create_p' => 0,
                'read_p' => 1,
                'update_p' => 0,
                'delete_p' => 0,
                'import_p' => 0,
                'export_p' => 0
            );

            foreach ($aUsers as $oUser)
            {
                if (!Permission::model()->hasGlobalPermission('auth_db','read',$oUser->uid))
                {
                    $oPermission = new Permission;
                    foreach ($aPerm as $k => $v)
                    {
                        $oPermission->$k = $v;
                    }
                    $oPermission->uid = $oUser->uid;
                    $oPermission->save();
                }
            }
            $oDB->createCommand()->update('{{settings_global}}',array('stg_value'=>180),"stg_name='DBVersion'");
            $oTransaction->commit();
        }
        if ($iOldDBVersion < 181)
        {
            $oTransaction = $oDB->beginTransaction();
            upgradeTokenTables181('utf8_bin');
            upgradeSurveyTables181('utf8_bin');
            $oDB->createCommand()->update('{{settings_global}}',array('stg_value'=>181),"stg_name='DBVersion'");
            $oTransaction->commit();
        }
        if ($iOldDBVersion < 183)
        {
            $oTransaction = $oDB->beginTransaction();
            upgradeSurveyTables183();
            $oDB->createCommand()->update('{{settings_global}}',array('stg_value'=>183),"stg_name='DBVersion'");
            $oTransaction->commit();
        }
        if ($iOldDBVersion < 184)
        {
            $oTransaction = $oDB->beginTransaction();
            fixKCFinder184();
            $oDB->createCommand()->update('{{settings_global}}',array('stg_value'=>184),"stg_name='DBVersion'");
            $oTransaction->commit();
        }
        // LS 2.5 table start at 250
        if ($iOldDBVersion < 250) {
            $oTransaction = $oDB->beginTransaction();
            createBoxes250();
            $oDB->createCommand()->update('{{settings_global}}', array('stg_value'=>250), "stg_name='DBVersion'");
            $oTransaction->commit();
        }

        if ($iOldDBVersion < 251) {
            $oTransaction = $oDB->beginTransaction();
            upgradeBoxesTable251();

            // Update DBVersion
            $oDB->createCommand()->update('{{settings_global}}', array('stg_value'=>251), "stg_name='DBVersion'");
            $oTransaction->commit();
        }

        if ($iOldDBVersion < 252) {
            $oTransaction = $oDB->beginTransaction();
            Yii::app()->db->createCommand()->addColumn('{{questions}}', 'modulename', 'string');
            // Update DBVersion
            $oDB->createCommand()->update('{{settings_global}}', array('stg_value'=>252), "stg_name='DBVersion'");
            $oTransaction->commit();
        }
        if ($iOldDBVersion < 253) {
            $oTransaction = $oDB->beginTransaction();
            upgradeSurveyTables253();

            // Update DBVersion
            $oDB->createCommand()->update('{{settings_global}}', array('stg_value'=>253), "stg_name='DBVersion'");
            $oTransaction->commit();
        }
        if ($iOldDBVersion < 254) {
            $oTransaction = $oDB->beginTransaction();
            upgradeSurveyTables254();
            // Update DBVersion
            $oDB->createCommand()->update('{{settings_global}}', array('stg_value'=>254), "stg_name='DBVersion'");
            $oTransaction->commit();
        }
        if ($iOldDBVersion < 255) {
            $oTransaction = $oDB->beginTransaction();
            upgradeSurveyTables255();
            // Update DBVersion
            $oDB->createCommand()->update('{{settings_global}}', array('stg_value'=>255), "stg_name='DBVersion'");
            $oTransaction->commit();
        }
        if ($iOldDBVersion < 256) {
            $oTransaction = $oDB->beginTransaction();
            upgradeTokenTables256();
            alterColumn('{{participants}}', 'email', "text", false);
            $oDB->createCommand()->update('{{settings_global}}', array('stg_value'=>256), "stg_name='DBVersion'");
            $oTransaction->commit();
        }

        if ($iOldDBVersion < 257) {
            $oTransaction = $oDB->beginTransaction();
            switch (Yii::app()->db->driverName) {
                case 'pgsql':
                    $sSubstringCommand = 'substr';
                    break;
                default:
                    $sSubstringCommand = 'substring';
            }
            $oDB->createCommand("UPDATE {{templates}} set folder={$sSubstringCommand}(folder,1,50)")->execute();
            try { dropPrimaryKey('templates'); } catch(Exception $e){};
            alterColumn('{{templates}}', 'folder', "string(50)", false);
            addPrimaryKey('templates', 'folder');
            dropPrimaryKey('participant_attribute_names_lang');
            alterColumn('{{participant_attribute_names_lang}}', 'lang', "string(20)", false);
            addPrimaryKey('participant_attribute_names_lang', array('attribute_id', 'lang'));
            //Fixes the collation for the complete DB, tables and columns
            if (Yii::app()->db->driverName == 'mysql') {
                fixMySQLCollations('utf8mb4', 'utf8mb4_unicode_ci');
                // Also apply again fixes from DBVersion 181 again for case sensitive token fields
                upgradeSurveyTables181('utf8mb4_bin');
                upgradeTokenTables181('utf8mb4_bin');
            }
            $oDB->createCommand()->update('{{settings_global}}', array('stg_value'=>257), "stg_name='DBVersion'");
            $oTransaction->commit();
        }

        /**
         * Remove adminimageurl from global settings
         */
        if ($iOldDBVersion < 258) {
            $oTransaction = $oDB->beginTransaction();
            Yii::app()->getDb()->createCommand(
                "DELETE FROM {{settings_global}} WHERE stg_name='adminimageurl'"
            )->execute();
            $oDB->createCommand()->update('{{settings_global}}', array('stg_value'=>258), "stg_name='DBVersion'");
            $oTransaction->commit();
        }

        /**
         * Add table for notifications
         * @since 2016-08-04
         * @author Olle Haerstedt
         */
        if ($iOldDBVersion < 259) {
            $oTransaction = $oDB->beginTransaction();
            $oDB->createCommand()->createTable('{{notifications}}', array(
                'id' => 'pk',
                'entity' => 'string(15) not null',
                'entity_id' => 'integer not null',
                'title' => 'string not null', // varchar(255) in postgres
                'message' => 'text not null',
                'status' => "string(15) not null default 'new' ",
                'importance' => 'integer not null default 1',
                'display_class' => "string(31) default 'default'",
                'created' => 'datetime',
                'first_read' => 'datetime'
            ));
            $oDB->createCommand()->createIndex('{{notif_index}}', '{{notifications}}', 'entity, entity_id, status', false);
            $oDB->createCommand()->update('{{settings_global}}', array('stg_value'=>259), "stg_name='DBVersion'");
            $oTransaction->commit();
        }

        if ($iOldDBVersion < 260) {
            $oTransaction = $oDB->beginTransaction();
            alterColumn('{{participant_attribute_names}}', 'defaultname', "string(255)", false);
            alterColumn('{{participant_attribute_names_lang}}', 'attribute_name', "string(255)", false);
            $oDB->createCommand()->update('{{settings_global}}', array('stg_value'=>260), "stg_name='DBVersion'");
            $oTransaction->commit();
        }

        if ($iOldDBVersion < 261) {
            $oTransaction = $oDB->beginTransaction();
            /*
            * The hash value of a notification is used to calculate uniqueness.
            * @since 2016-08-10
            * @author Olle Haerstedt
            */
            addColumn('{{notifications}}', 'hash', 'string(64)');
            $oDB->createCommand()->createIndex('{{notif_hash_index}}', '{{notifications}}', 'hash', false);
            $oDB->createCommand()->update('{{settings_global}}', array('stg_value'=>261), "stg_name='DBVersion'");
            $oTransaction->commit();
        }

        if ($iOldDBVersion < 262) {
            $oTransaction = $oDB->beginTransaction();
            alterColumn('{{settings_global}}', 'stg_value', "text", false);
            $oDB->createCommand()->update('{{settings_global}}', array('stg_value'=>262), "stg_name='DBVersion'");
            $oTransaction->commit();
        }

        if ($iOldDBVersion < 263) {
            $oTransaction = $oDB->beginTransaction();
            // Dummy version update for hash column in installation SQL.
            $oDB->createCommand()->update('{{settings_global}}', array('stg_value'=>263), "stg_name='DBVersion'");
            $oTransaction->commit();
        }

        /**
         * Add seed column in all active survey tables
         * Might take time to execute
         * @since 2016-09-01
         */
        if ($iOldDBVersion < 290) {
            $oTransaction = $oDB->beginTransaction();
            $aTables = dbGetTablesLike("survey\_%");
            $oSchema = Yii::app()->db->schema;
            foreach ($aTables as $sTableName) {
                $oTableSchema = $oSchema->getTable($sTableName);
                // Only update the table if it really is a survey response table - there are other tables that start the same
                if (!in_array('lastpage', $oTableSchema->columnNames)) {
                    continue;
                }
                //If seed already exists, due to whatsoever
                if (in_array('seed', $oTableSchema->columnNames)) {
                    continue;
                }
                // If survey has active table, create seed column
                Yii::app()->db->createCommand()->addColumn($sTableName, 'seed', 'string(31)');

                // RAND is RANDOM in Postgres
                switch (Yii::app()->db->driverName) {
                    case 'pgsql':
                        Yii::app()->db->createCommand("UPDATE {$sTableName} SET seed = ROUND(RANDOM() * 10000000)")->execute();
                        break;
                    default:
                        Yii::app()->db->createCommand("UPDATE {$sTableName} SET seed = ROUND(RAND() * 10000000, 0)")->execute();
                        break;
                }
            }
            $oDB->createCommand()->update('{{settings_global}}', array('stg_value'=>290), "stg_name='DBVersion'");
            $oTransaction->commit();
        }

        /**
         * Plugin JSON config file
         * @since 2016-08-22
         */
        if ($iOldDBVersion < 291) {
            $oTransaction = $oDB->beginTransaction();

            addColumn('{{plugins}}', 'version', 'string(32)');

            $oDB->createCommand()->update('{{settings_global}}', array('stg_value'=>291), "stg_name='DBVersion'");
            $oTransaction->commit();
        }


        /**
         * Survey menue table
         * @since 2017-07-03
         */
        if ($iOldDBVersion < 293) {
            $oTransaction = $oDB->beginTransaction();
            $oDB->createCommand()->update('{{settings_global}}', array('stg_value'=>293), "stg_name='DBVersion'");
            $oTransaction->commit();
        }

        /**
         * Survey menue table update
         * @since 2017-07-03
         */
        if ($iOldDBVersion < 294) {
            $oTransaction = $oDB->beginTransaction();


            $oDB->createCommand()->update('{{settings_global}}', array('stg_value'=>294), "stg_name='DBVersion'");
            $oTransaction->commit();
        }

        /**
         * Survey menue table update
         * @since 2017-07-12
         */
        if ($iOldDBVersion < 296) {
            $oTransaction = $oDB->beginTransaction();


            $oDB->createCommand()->update('{{settings_global}}', array('stg_value'=>296), "stg_name='DBVersion'");
            $oTransaction->commit();
        }

        /**
         * Template tables
         * @since 2017-07-12
         */
        if ($iOldDBVersion < 298) {
            $oTransaction = $oDB->beginTransaction();
            upgradeTemplateTables298($oDB);
            $oTransaction->commit();
            $oDB->createCommand()->update('{{settings_global}}', array('stg_value'=>298), "stg_name='DBVersion'");
        }

        /**
         * Template tables
         * @since 2017-07-12
         */
        if ($iOldDBVersion < 304) {
            $oTransaction = $oDB->beginTransaction();
            upgradeTemplateTables304($oDB);
            $oTransaction->commit();
            $oDB->createCommand()->update('{{settings_global}}', array('stg_value'=>304), "stg_name='DBVersion'");
        }

        /**
         * Update to sidemenu rendering
         */
        if ($iOldDBVersion < 305) {
            $oTransaction = $oDB->beginTransaction();
            $oTransaction->commit();
            $oDB->createCommand()->update('{{settings_global}}', array('stg_value'=>305), "stg_name='DBVersion'");
        }

        /**
         * Template tables
         * @since 2017-07-12
         */
        if ($iOldDBVersion < 306) {
            $oTransaction = $oDB->beginTransaction();
            createSurveyGroupTables306($oDB);
            $oTransaction->commit();
            $oDB->createCommand()->update('{{settings_global}}', array('stg_value'=>306), "stg_name='DBVersion'");
        }

        /**
         * User settings table
         * @since 2016-08-29
         */
        if ($iOldDBVersion < 307) {
            $oTransaction = $oDB->beginTransaction();
            if (tableExists('{settings_user}')) {
                $oDB->createCommand()->dropTable('{{settings_user}}');
            }
            $oDB->createCommand()->createTable('{{settings_user}}', array(
                'id' => 'pk',
                'uid' => 'integer NOT NULL',
                'entity' => 'string(15)',
                'entity_id' => 'string(31)',
                'stg_name' => 'string(63) not null',
                'stg_value' => 'text',

            ));
            $oDB->createCommand()->update('{{settings_global}}', array('stg_value'=>307), "stg_name='DBVersion'");
            $oTransaction->commit();
        }

        /*
        * Change dbfieldnames to be more functional
        */
        if ($iOldDBVersion < 308) {
            $oTransaction = $oDB->beginTransaction();
            $oDB->createCommand()->update('{{settings_global}}', array('stg_value'=>308), "stg_name='DBVersion'");
            $oTransaction->commit();
        }
        /*
        * Add survey template editing to menu
        */
        if ($iOldDBVersion < 309) {
            $oTransaction = $oDB->beginTransaction();

            $oDB->createCommand()->update('{{settings_global}}', array('stg_value'=>309), "stg_name='DBVersion'");
            $oTransaction->commit();
        }

        /*
        * Reset all surveymenu tables, because there were too many errors
        */
        if ($iOldDBVersion < 310) {
            $oTransaction = $oDB->beginTransaction();
            $oDB->createCommand()->update('{{settings_global}}', array('stg_value'=>310), "stg_name='DBVersion'");
            $oTransaction->commit();
        }

        /*
        * Add template settings to survey groups
        */
        if ($iOldDBVersion < 311) {
            $oTransaction = $oDB->beginTransaction();
            addColumn('{{surveys_groups}}', 'template', "string(128) DEFAULT 'default'");
            $oDB->createCommand()->update('{{settings_global}}', array('stg_value'=>311), "stg_name='DBVersion'");
            $oTransaction->commit();
        }


        /*
        * Add ltr/rtl capability to template configuration
        */
        if ($iOldDBVersion < 312) {
            $oTransaction = $oDB->beginTransaction();
            // Already added in beta 2 but with wrong type
            try { setTransactionBookmark(); $oDB->createCommand()->dropColumn('{{template_configuration}}', 'packages_ltr'); } catch (Exception $e) { rollBackToTransactionBookmark(); }
            try { setTransactionBookmark(); $oDB->createCommand()->dropColumn('{{template_configuration}}', 'packages_rtl'); } catch (Exception $e) { rollBackToTransactionBookmark(); }

            addColumn('{{template_configuration}}', 'packages_ltr', "text");
            addColumn('{{template_configuration}}', 'packages_rtl', "text");
            $oDB->createCommand()->update('{{settings_global}}', array('stg_value'=>312), "stg_name='DBVersion'");
            $oTransaction->commit();
        }

        /*
        * Add ltr/rtl capability to template configuration
        */
        if ($iOldDBVersion < 313) {
            $oTransaction = $oDB->beginTransaction();

            $oDB->createCommand()->update('{{settings_global}}', array('stg_value'=>313), "stg_name='DBVersion'");
            $oTransaction->commit();
        }

        /*
        * Add ltr/rtl capability to template configuration
        */
        if ($iOldDBVersion < 314) {
            $oTransaction = $oDB->beginTransaction();


            $oDB->createCommand()->update('{{settings_global}}', array('stg_value'=>314), "stg_name='DBVersion'");
            $oTransaction->commit();
        }

        if ($iOldDBVersion < 315) {
            $oTransaction = $oDB->beginTransaction();

            $oDB->createCommand()->update('{{template_configuration}}',
                array('packages_to_load'=>'["pjax"]'),
                "templates_name='default' OR templates_name='material'"
            );

            $oDB->createCommand()->update('{{settings_global}}', array('stg_value'=>315), "stg_name='DBVersion'");
            $oTransaction->commit();
        }

        if ($iOldDBVersion < 316) {
            $oTransaction = $oDB->beginTransaction();

            //$oDB->createCommand()->renameColumn('{{template_configuration}}', 'templates_name', 'template_name');

            $oDB->createCommand()->update('{{settings_global}}', array('stg_value'=>316), "stg_name='DBVersion'");
            $oTransaction->commit();
        }

        //Transition of the password field to a TEXT type

        if ($iOldDBVersion < 317) {
            $oTransaction = $oDB->beginTransaction();

            transferPasswordFieldToText($oDB);

            $oDB->createCommand()->update('{{settings_global}}', array('stg_value'=>317), "stg_name='DBVersion'");
            $oTransaction->commit();
        }



        //Rename order to sortorder

        if ($iOldDBVersion < 318) {
            $oTransaction = $oDB->beginTransaction();

            $oDB->createCommand()->update('{{settings_global}}', array('stg_value'=>318), "stg_name='DBVersion'");
            $oTransaction->commit();
        }

        //force panelintegration to a full reload

        if ($iOldDBVersion < 319) {
            $oTransaction = $oDB->beginTransaction();

            $oDB->createCommand()->update('{{settings_global}}', array('stg_value'=>319), "stg_name='DBVersion'");

            $table = Yii::app()->db->schema->getTable('{{surveys_groups}}');
            if (isset($table->columns['order'])) {
                $oDB->createCommand()->renameColumn('{{surveys_groups}}', 'order', 'sortorder');
            }

            $table = Yii::app()->db->schema->getTable('{{templates}}');
            if (isset($table->columns['extends_template_name'])) {
                $oDB->createCommand()->renameColumn('{{templates}}', 'extends_template_name', 'extends');
            }

            $oTransaction->commit();
        }

        if ($iOldDBVersion < 320) {
            $oTransaction = $oDB->beginTransaction();
            $oDB->createCommand()->update('{{settings_global}}', array('stg_value'=>320), "stg_name='DBVersion'");
            $oTransaction->commit();
        }

        if ($iOldDBVersion < 321) {
            $oTransaction = $oDB->beginTransaction();

            $oDB->createCommand()->update('{{settings_global}}', array('stg_value'=>321), "stg_name='DBVersion'");
            $oTransaction->commit();
        }

        if ($iOldDBVersion < 322) {
            $oTransaction = $oDB->beginTransaction();
            $oDB->createCommand()->createTable(
                '{{tutorials}}', [
                    'tid' =>  'pk',
                    'name' =>  'string(128)',
                    'description' =>  'text',
                    'active' =>  'integer DEFAULT 0',
                    'settings' => 'text',
                    'permission' =>  'string(128) NOT NULL',
                    'permission_grade' =>  'string(128) NOT NULL'
                ]
            );
            $oDB->createCommand()->createTable(
                '{{tutorial_entries}}', [
                    'teid' =>  'pk',
                    'tid' =>  'integer NOT NULL',
                    'title' =>  'text',
                    'content' =>  'text',
                    'settings' => 'text'
                ]
            );
            $oDB->createCommand()->update('{{settings_global}}', array('stg_value'=>322), "stg_name='DBVersion'");
            $oTransaction->commit();
        }

        if ($iOldDBVersion < 323) {
            $oTransaction = $oDB->beginTransaction();    
            dropPrimaryKey('labels', 'lid');
            $oDB->createCommand()->addColumn('{{labels}}', 'id', 'pk');
            $oDB->createCommand()->createIndex('{{idx4_labels}}', '{{labels}}', ['lid', 'sortorder', 'language'], false);
            $oDB->createCommand()->update('{{settings_global}}', array('stg_value'=>323), "stg_name='DBVersion'");
            $oTransaction->commit();
        }

        if ($iOldDBVersion < 324) {
            $oTransaction = $oDB->beginTransaction();

            $oDB->createCommand()->update('{{settings_global}}', array('stg_value'=>324), "stg_name='DBVersion'");
            $oTransaction->commit();
        }

        if ($iOldDBVersion < 325) {
            $oTransaction = $oDB->beginTransaction();
            $oDB->createCommand()->dropTable('{{templates}}');
            $oDB->createCommand()->dropTable('{{template_configuration}}');

            // templates
            $oDB->createCommand()->createTable('{{templates}}', array(
                'id' =>  "pk",
                'name' =>  "string(150) NOT NULL",
                'folder' =>  "string(45) NULL",
                'title' =>  "string(100) NOT NULL",
                'creation_date' =>  "datetime NULL",
                'author' =>  "string(150) NULL",
                'author_email' =>  "string(255) NULL",
                'author_url' =>  "string(255) NULL",
                'copyright' =>  "text ",
                'license' =>  "text ",
                'version' =>  "string(45) NULL",
                'api_version' =>  "string(45) NOT NULL",
                'view_folder' =>  "string(45) NOT NULL",
                'files_folder' =>  "string(45) NOT NULL",
                'description' =>  "text ",
                'last_update' =>  "datetime NULL",
                'owner_id' =>  "integer NULL",
                'extends' =>  "string(150)  NULL",
            ));

            $oDB->createCommand()->createIndex('{{idx1_templates}}', '{{templates}}', 'name', false);
            $oDB->createCommand()->createIndex('{{idx2_templates}}', '{{templates}}', 'title', false);
            $oDB->createCommand()->createIndex('{{idx3_templates}}', '{{templates}}', 'owner_id', false);
            $oDB->createCommand()->createIndex('{{idx4_templates}}', '{{templates}}', 'extends', false);

            $headerArray = ['name', 'folder', 'title', 'creation_date', 'author', 'author_email', 'author_url', 'copyright', 'license', 'version', 'api_version', 'view_folder', 'files_folder', 'description', 'last_update', 'owner_id', 'extends'];
            $oDB->createCommand()->insert("{{templates}}", array_combine($headerArray, ['default', 'default', 'Advanced Template', date('Y-m-d H:i:s'), 'Louis Gac', 'louis.gac@limesurvey.org', 'https://www.limesurvey.org/', 'Copyright (C) 2007-2017 The LimeSurvey Project Team\\r\\nAll rights reserved.', 'License: GNU/GPL License v2 or later, see LICENSE.php\\r\\n\\r\\nLimeSurvey is free software. This version may have been modified pursuant to the GNU General Public License, and as distributed it includes or is derivative of works licensed under the GNU General Public License or other free or open source software licenses. See COPYRIGHT.php for copyright notices and details.', '1.0', '3.0', 'views', 'files', "<strong>LimeSurvey Advanced Template</strong><br>A template with custom options to show what it's possible to do with the new engines. Each template provider will be able to offer its own option page (loaded from template)", null, 1, '']));

            $oDB->createCommand()->insert("{{templates}}", array_combine($headerArray, ['material', 'material', 'Material Template', date('Y-m-d H:i:s'), 'Louis Gac', 'louis.gac@limesurvey.org', 'https://www.limesurvey.org/', 'Copyright (C) 2007-2017 The LimeSurvey Project Team\\r\\nAll rights reserved.', 'License: GNU/GPL License v2 or later, see LICENSE.php\\r\\n\\r\\nLimeSurvey is free software. This version may have been modified pursuant to the GNU General Public License, and as distributed it includes or is derivative of works licensed under the GNU General Public License or other free or open source software licenses. See COPYRIGHT.php for copyright notices and details.', '1.0', '3.0', 'views', 'files', '<strong>LimeSurvey Advanced Template</strong><br> A template extending default, to show the inheritance concept. Notice the options, differents from Default.<br><small>uses FezVrasta\'s Material design theme for Bootstrap 3</small>', null, 1, 'default']));

            $oDB->createCommand()->insert("{{templates}}", array_combine($headerArray, ['monochrome', 'monochrome', 'Monochrome Templates', date('Y-m-d H:i:s'), 'Louis Gac', 'louis.gac@limesurvey.org', 'https://www.limesurvey.org/', 'Copyright (C) 2007-2017 The LimeSurvey Project Team\\r\\nAll rights reserved.', 'License: GNU/GPL License v2 or later, see LICENSE.php\\r\\n\\r\\nLimeSurvey is free software. This version may have been modified pursuant to the GNU General Public License, and as distributed it includes or is derivative of works licensed under the GNU General Public License or other free or open source software licenses. See COPYRIGHT.php for copyright notices and details.', '1.0', '3.0', 'views', 'files', '<strong>LimeSurvey Monochrome Templates</strong><br>A template with monochrome colors for easy customization.', null, 1, '']));


            // template_configuration
            $oDB->createCommand()->createTable('{{template_configuration}}', array(
                'id' => "pk",
                'template_name' => "string(150)  NOT NULL",
                'sid' => "integer NULL",
                'gsid' => "integer NULL",
                'uid' => "integer NULL",
                'files_css' => "text",
                'files_js' => "text",
                'files_print_css' => "text",
                'options' => "text ",
                'cssframework_name' => "string(45) NULL",
                'cssframework_css' => "text",
                'cssframework_js' => "text",
                'packages_to_load' => "text",
                'packages_ltr' => "text",
                'packages_rtl' => "text",
            ));

            $oDB->createCommand()->createIndex('{{idx1_template_configuration}}', '{{template_configuration}}', 'template_name', false);
            $oDB->createCommand()->createIndex('{{idx2_template_configuration}}', '{{template_configuration}}', 'sid', false);
            $oDB->createCommand()->createIndex('{{idx3_template_configuration}}', '{{template_configuration}}', 'gsid', false);
            $oDB->createCommand()->createIndex('{{idx4_template_configuration}}', '{{template_configuration}}', 'uid', false);

            $headerArray = ['template_name', 'sid', 'gsid', 'uid', 'files_css', 'files_js', 'files_print_css', 'options', 'cssframework_name', 'cssframework_css', 'cssframework_js', 'packages_to_load', 'packages_ltr', 'packages_rtl'];
            $oDB->createCommand()->insert("{{template_configuration}}", array_combine($headerArray, ['default', null, null, null, '{"add": ["css/animate.css","css/template.css"]}', '{"add": ["scripts/template.js", "scripts/ajaxify.js"]}', '{"add":"css/print_template.css"}', '{"ajaxmode":"off","brandlogo":"on", "brandlogofile": "./files/logo.png", "boxcontainer":"on", "backgroundimage":"off","animatebody":"off","bodyanimation":"fadeInRight","animatequestion":"off","questionanimation":"flipInX","animatealert":"off","alertanimation":"shake"}', 'bootstrap', '{"replace": [["css/bootstrap.css","css/flatly.css"]]}', '', '["pjax"]', '', '']));

            $oDB->createCommand()->insert("{{template_configuration}}", array_combine($headerArray, ['material', null, null, null, '{"add": ["css/bootstrap-material-design.css", "css/ripples.min.css", "css/template.css"]}', '{"add": ["scripts/template.js", "scripts/material.js", "scripts/ripples.min.js", "scripts/ajaxify.js"]}', '{"add":"css/print_template.css"}', '{"ajaxmode":"off","brandlogo":"on", "brandlogofile": "./files/logo.png", "animatebody":"off","bodyanimation":"fadeInRight","animatequestion":"off","questionanimation":"flipInX","animatealert":"off","alertanimation":"shake"}', 'bootstrap', '{"replace": [["css/bootstrap.css","css/bootstrap.css"]]}', '', '["pjax"]', '', '']));

            $oDB->createCommand()->insert("{{template_configuration}}", array_combine($headerArray, ['monochrome', null, null, null, '{"add":["css/animate.css","css/ajaxify.css","css/sea_green.css", "css/template.css"]}', '{"add":["scripts/template.js","scripts/ajaxify.js"]}', '{"add":"css/print_template.css"}', '{"ajaxmode":"off","brandlogo":"on","brandlogofile":".\/files\/logo.png","boxcontainer":"on","backgroundimage":"off","animatebody":"off","bodyanimation":"fadeInRight","animatequestion":"off","questionanimation":"flipInX","animatealert":"off","alertanimation":"shake"}', 'bootstrap', '{}', '', '["pjax"]', '', '']));

            $oDB->createCommand()->update('{{settings_global}}', array('stg_value'=>325), "stg_name='DBVersion'");
            $oTransaction->commit();
        }

        if ($iOldDBVersion < 326) {
            $oTransaction = $oDB->beginTransaction();
            $oDB->createCommand()->alterColumn('{{surveys}}', 'datecreated', 'datetime');
            $oDB->createCommand()->update('{{settings_global}}', array('stg_value'=>326), "stg_name='DBVersion'");
            $oTransaction->commit();
        }

        if ($iOldDBVersion < 327) {
            $oTransaction = $oDB->beginTransaction();
            upgrade327($oDB);
            $oDB->createCommand()->update('{{settings_global}}', array('stg_value'=>327), "stg_name='DBVersion'");
            $oTransaction->commit();
        }

        if ($iOldDBVersion < 328) {
            $oTransaction = $oDB->beginTransaction();
            upgrade328($oDB);
            $oDB->createCommand()->update('{{settings_global}}', array('stg_value'=>328), "stg_name='DBVersion'");
            $oTransaction->commit();
        }

        if ($iOldDBVersion < 329) {
            $oTransaction = $oDB->beginTransaction();
            $oDB->createCommand()->update('{{settings_global}}', array('stg_value'=>329), "stg_name='DBVersion'");
            $oTransaction->commit();
        }

        if ($iOldDBVersion < 330) {
            $oTransaction = $oDB->beginTransaction();
            upgrade330($oDB);
            $oDB->createCommand()->update('{{settings_global}}', array('stg_value'=>330), "stg_name='DBVersion'");
            $oTransaction->commit();
        }


        if ($iOldDBVersion < 331) {
            $oTransaction = $oDB->beginTransaction();
            upgrade331($oDB);
            $oDB->createCommand()->update('{{settings_global}}', array('stg_value'=>331), "stg_name='DBVersion'");
            $oTransaction->commit();
        }

        if ($iOldDBVersion < 332) {
            $oTransaction = $oDB->beginTransaction();
            $oDB->createCommand()->update('{{settings_global}}', array('stg_value'=>332), "stg_name='DBVersion'");
            $oTransaction->commit();
        }

        if ($iOldDBVersion < 333) {
            $oTransaction = $oDB->beginTransaction();
            upgrade333($oDB);
            $oDB->createCommand()->update('{{settings_global}}', array('stg_value'=>333), "stg_name='DBVersion'");
            $oTransaction->commit();
        }

        if ($iOldDBVersion < 334) {
            $oTransaction = $oDB->beginTransaction();
            $oDB->createCommand()->addColumn('{{tutorials}}', 'title', 'string(192)');
            $oDB->createCommand()->addColumn('{{tutorials}}', 'icon', 'string(64)');
            $oDB->createCommand()->update('{{settings_global}}', array('stg_value'=>334), "stg_name='DBVersion'");
            $oTransaction->commit();
        }

        if ($iOldDBVersion < 335) {
            $oTransaction = $oDB->beginTransaction();
            $oDB->createCommand()->update('{{settings_global}}', array('stg_value'=>335), "stg_name='DBVersion'");
            $oTransaction->commit();
        }

        if ($iOldDBVersion < 336) {
            $oTransaction = $oDB->beginTransaction();
            $oDB->createCommand()->update('{{settings_global}}', array('stg_value'=>336), "stg_name='DBVersion'");
            $oTransaction->commit();
        }

        if ($iOldDBVersion < 337) {
            $oTransaction = $oDB->beginTransaction();
            resetTutorials337($oDB);
            $oDB->createCommand()->update('{{settings_global}}', array('stg_value'=>337), "stg_name='DBVersion'");
            $oTransaction->commit();
        }

        if ($iOldDBVersion < 338) {
            $oTransaction = $oDB->beginTransaction();
            $rowToRemove = $oDB->createCommand()->select("position, id")->from("{{boxes}}")->where('ico=:ico', [':ico' => 'templates'])->queryRow();
            $position = 6;
            if ($rowToRemove !== false) {
                $oDB->createCommand()->delete("{{boxes}}", 'id=:id', [':id' => $rowToRemove['id']]);
                $position = $rowToRemove['position'];
            }
            $oDB->createCommand()->insert(
                "{{boxes}}",
                [
                    'position' => $position,
                    'url' => 'admin/themeoptions',
                    'title' => 'Themes',
                    'ico' => 'templates',
                    'desc' => 'Themes',
                    'page' => 'welcome',
                    'usergroup' => '-2'
                ]
            );

            $oDB->createCommand()->update('{{settings_global}}', array('stg_value'=>338), "stg_name='DBVersion'");
            $oTransaction->commit();
        }

        if ($iOldDBVersion < 339) {
            $oTransaction = $oDB->beginTransaction();

            $oDB->createCommand()->update('{{settings_global}}', array('stg_value'=>339), "stg_name='DBVersion'");
            $oTransaction->commit();
        }

        /**
         * Rename 'First start tour' to 'Take beginner tour'.
         */
        If ($iOldDBVersion < 340) {
            $oTransaction = $oDB->beginTransaction();
            $oDB->createCommand()->update('{{settings_global}}', array('stg_value'=>340), "stg_name='DBVersion'");
            $oTransaction->commit();
        }

        /**
         * Recreate basic tour again from DefaultDataSet
         */
        If ($iOldDBVersion < 341) {
            $oTransaction = $oDB->beginTransaction();

            $oDB->createCommand()->truncateTable('{{tutorials}}');
            $oDB->createCommand()->truncateTable('{{tutorial_entries}}');
            $oDB->createCommand()->truncateTable('{{tutorial_entry_relation}}');


            $oDB->createCommand()->update('{{settings_global}}', array('stg_value'=>341), "stg_name='DBVersion'");
            $oTransaction->commit();
        }
        /**
         * Url parameter "surveyid" should be "sid" for this link.
         */
        If ($iOldDBVersion < 342) {
            $oTransaction = $oDB->beginTransaction();
            $oDB->createCommand()->update('{{settings_global}}', array('stg_value'=>342), "stg_name='DBVersion'");
            $oTransaction->commit();
        }

        /**
         * Column assessment_value not null but default to 0.
         */
        if ($iOldDBVersion < 343) {
            $oTransaction = $oDB->beginTransaction();
            alterColumn('{{answers}}', 'assessment_value', 'integer', false, '0');
            $oDB->createCommand()->update('{{settings_global}}', array('stg_value'=>343), "stg_name='DBVersion'");
            $oTransaction->commit();
        }

        /**
         * Fix missing database values for templates after updating
         * from 2.7x.
         */
        if ($iOldDBVersion < 344) {
            $oTransaction = $oDB->beginTransaction();

            // All templates should inherit from vanilla as default (if extends is empty).
            $oDB->createCommand()->update(
                '{{templates}}',
                [
                    'extends' => 'vanilla',
                ],
                "extends = '' AND name != 'vanilla'"
            );

            // If vanilla template is missing, install it.
            $vanilla = $oDB
                ->createCommand()
                ->select('*')
                ->from('{{templates}}')
                ->where('name=:name', ['name'=>'vanilla'])
                ->queryRow();
            if (empty($vanilla)) {
                $vanillaData = [
                    'name'          => 'vanilla',
                    'folder'        => 'vanilla',
                    'title'         => 'Vanilla Theme',
                    'creation_date' => date('Y-m-d H:i:s'),
                    'author'        =>'Louis Gac',
                    'author_email'  => 'louis.gac@limesurvey.org',
                    'author_url'    => 'https://www.limesurvey.org/',
                    'copyright'     => 'Copyright (C) 2007-2017 The LimeSurvey Project Team\\r\\nAll rights reserved.',
                    'license'       => 'License: GNU/GPL License v2 or later, see LICENSE.php\\r\\n\\r\\nLimeSurvey is free software. This version may have been modified pursuant to the GNU General Public License, and as distributed it includes or is derivative of works licensed under the GNU General Public License or other free or open source software licenses. See COPYRIGHT.php for copyright notices and details.',
                    'version'       => '3.0',
                    'api_version'   => '3.0',
                    'view_folder'   => 'views',
                    'files_folder'  => 'files',
                    'description'   => '<strong>LimeSurvey Bootstrap Vanilla Survey Theme</strong><br>A clean and simple base that can be used by developers to create their own Bootstrap based theme.',
                    'last_update'   => null,
                    'owner_id'      => 1,
                    'extends'       => '',
                ];
                $oDB->createCommand()->insert('{{templates}}', $vanillaData);
            }
            $vanillaConf = $oDB
                ->createCommand()
                ->select('*')
                ->from('{{template_configuration}}')
                ->where('template_name=:template_name', ['template_name'=>'vanilla'])
                ->queryRow();
            if (empty($vanillaConf)) {
                $vanillaConfData = [
                    'template_name'     =>  'vanilla',
                    'sid'               =>  null,
                    'gsid'              =>  null,
                    'uid'               =>  null,
                    'files_css'         => '{"add":["css/ajaxify.css","css/theme.css","css/custom.css"]}',
                    'files_js'          =>  '{"add":["scripts/theme.js","scripts/ajaxify.js","scripts/custom.js"]}',
                    'files_print_css'   => '{"add":["css/print_theme.css"]}',
                    'options'           => '{"ajaxmode":"off","brandlogo":"on","container":"on","brandlogofile":"./files/logo.png","font":"noto"}',
                    'cssframework_name' => 'bootstrap',
                    'cssframework_css'  => '{}',
                    'cssframework_js'   => '',
                    'packages_to_load'  => '{"add":["pjax","font-noto"]}',
                    'packages_ltr'      => null,
                    'packages_rtl'      => null
                ];
                $oDB->createCommand()->insert('{{template_configuration}}', $vanillaConfData);
            }

            $oDB->createCommand()->update('{{settings_global}}', ['stg_value'=>344], "stg_name='DBVersion'");
            $oTransaction->commit();
        }

        /**
         * Fruit template configuration might be faulty when updating
         * from 2.7x, as well as bootswatch.
         */
        if ($iOldDBVersion < 345) {
            $oTransaction = $oDB->beginTransaction();
            $fruityConf = $oDB
                ->createCommand()
                ->select('*')
                ->from('{{template_configuration}}')
                ->where('template_name=:template_name', ['template_name'=>'fruity'])
                ->queryRow();
            if ($fruityConf) {
                // Brute force way. Just have to hope noone changed the default
                // config yet.
                $oDB->createCommand()->update(
                    '{{template_configuration}}',
                    [
                        'files_css'         => '{"add":["css/ajaxify.css","css/animate.css","css/variations/sea_green.css","css/theme.css","css/custom.css"]}',
                        'files_js'          => '{"add":["scripts/theme.js","scripts/ajaxify.js","scripts/custom.js"]}',
                        'files_print_css'   => '{"add":["css/print_theme.css"]}',
                        'options'           => '{"ajaxmode":"off","brandlogo":"on","brandlogofile":"./files/logo.png","container":"on","backgroundimage":"off","backgroundimagefile":"./files/pattern.png","animatebody":"off","bodyanimation":"fadeInRight","bodyanimationduration":"1.0","animatequestion":"off","questionanimation":"flipInX","questionanimationduration":"1.0","animatealert":"off","alertanimation":"shake","alertanimationduration":"1.0","font":"noto","bodybackgroundcolor":"#ffffff","fontcolor":"#444444","questionbackgroundcolor":"#ffffff","questionborder":"on","questioncontainershadow":"on","checkicon":"f00c","animatecheckbox":"on","checkboxanimation":"rubberBand","checkboxanimationduration":"0.5","animateradio":"on","radioanimation":"zoomIn","radioanimationduration":"0.3","showpopups":"1", "showclearall":"off", "questionhelptextposition":"top"}',
                        'cssframework_name' => 'bootstrap',
                        'cssframework_css'  => '{}',
                        'cssframework_js'   => '',
                        'packages_to_load'  => '{"add":["pjax","font-noto","moment"]}',
                    ],
                    "template_name = 'fruity'"
                );
            } else {
                $fruityConfData = [
                    'template_name'     =>  'fruity',
                    'sid'               =>  null,
                    'gsid'              =>  null,
                    'uid'               =>  null,
                    'files_css'         => '{"add":["css/ajaxify.css","css/animate.css","css/variations/sea_green.css","css/theme.css","css/custom.css"]}',
                    'files_js'          => '{"add":["scripts/theme.js","scripts/ajaxify.js","scripts/custom.js"]}',
                    'files_print_css'   => '{"add":["css/print_theme.css"]}',
                    'options'           => '{"ajaxmode":"off","brandlogo":"on","brandlogofile":"./files/logo.png","container":"on","backgroundimage":"off","backgroundimagefile":"./files/pattern.png","animatebody":"off","bodyanimation":"fadeInRight","bodyanimationduration":"1.0","animatequestion":"off","questionanimation":"flipInX","questionanimationduration":"1.0","animatealert":"off","alertanimation":"shake","alertanimationduration":"1.0","font":"noto","bodybackgroundcolor":"#ffffff","fontcolor":"#444444","questionbackgroundcolor":"#ffffff","questionborder":"on","questioncontainershadow":"on","checkicon":"f00c","animatecheckbox":"on","checkboxanimation":"rubberBand","checkboxanimationduration":"0.5","animateradio":"on","radioanimation":"zoomIn","radioanimationduration":"0.3","showpopups":"1", "showclearall":"off", "questionhelptextposition":"top"}',
                    'cssframework_name' => 'bootstrap',
                    'cssframework_css'  => '{}',
                    'cssframework_js'   => '',
                    'packages_to_load'  => '{"add":["pjax","font-noto","moment"]}',
                    'packages_ltr'      => null,
                    'packages_rtl'      => null
                ];
                $oDB->createCommand()->insert('{{template_configuration}}', $fruityConfData);
            }
            $bootswatchConf = $oDB
                ->createCommand()
                ->select('*')
                ->from('{{template_configuration}}')
                ->where('template_name=:template_name', ['template_name'=>'bootswatch'])
                ->queryRow();
            if ($bootswatchConf) {
                $oDB->createCommand()->update(
                    '{{template_configuration}}',
                    [
                        'files_css'         => '{"add":["css/ajaxify.css","css/theme.css","css/custom.css"]}',
                        'files_js'          =>  '{"add":["scripts/theme.js","scripts/ajaxify.js","scripts/custom.js"]}',
                        'files_print_css'   => '{"add":["css/print_theme.css"]}',
                        'options'           => '{"ajaxmode":"off","brandlogo":"on","container":"on","brandlogofile":"./files/logo.png"}',
                        'cssframework_name' => 'bootstrap',
                        'cssframework_css'  => '{"replace":[["css/bootstrap.css","css/variations/flatly.min.css"]]}',
                        'cssframework_js'   => '',
                        'packages_to_load'  => '{"add":["pjax","font-noto"]}',
                    ],
                    "template_name = 'bootswatch'"
                );
            } else {
                $bootswatchConfData = [
                    'template_name'     =>  'bootswatch',
                    'sid'               =>  null,
                    'gsid'              =>  null,
                    'uid'               =>  null,
                    'files_css'         => '{"add":["css/ajaxify.css","css/theme.css","css/custom.css"]}',
                    'files_js'          =>  '{"add":["scripts/theme.js","scripts/ajaxify.js","scripts/custom.js"]}',
                    'files_print_css'   => '{"add":["css/print_theme.css"]}',
                    'options'           => '{"ajaxmode":"off","brandlogo":"on","container":"on","brandlogofile":"./files/logo.png"}',
                    'cssframework_name' => 'bootstrap',
                    'cssframework_css'  => '{"replace":[["css/bootstrap.css","css/variations/flatly.min.css"]]}',
                    'cssframework_js'   => '',
                    'packages_to_load'  => '{"add":["pjax","font-noto"]}',
                    'packages_ltr'      => null,
                    'packages_rtl'      => null
                ];
                $oDB->createCommand()->insert('{{template_configuration}}', $bootswatchConfData);
            }
            $oDB->createCommand()->update('{{settings_global}}', ['stg_value'=>345], "stg_name='DBVersion'");
            $oTransaction->commit();
        }

        //Reset Surveymenues and tutorials to fix translation issues
        if ($iOldDBVersion < 346) {
            $oTransaction = $oDB->beginTransaction();
            createSurveyMenuTable($oDB);
            $oDB->createCommand()->truncateTable('{{tutorials}}');
            $oDB->createCommand()->truncateTable('{{tutorial_entries}}');
            $oDB->createCommand()->truncateTable('{{tutorial_entry_relation}}');
            $oDB->createCommand()->update('{{settings_global}}', ['stg_value'=>346], "stg_name='DBVersion'");
            $oTransaction->commit();
        }        

        /**
         * Correct permission for survey menu email template (surveylocale, not assessments).
         */
        if ($iOldDBVersion < 347) {
            $oTransaction = $oDB->beginTransaction();
            $oDB->createCommand()->update(
                '{{surveymenu_entries}}',
                [
                    'permission' => 'surveylocale',
                ],
                'name=\'emailtemplates\''
            );
            $oDB->createCommand()->update('{{settings_global}}', ['stg_value'=>347], "stg_name='DBVersion'");
            $oTransaction->commit();
        }

        /**
         * Adding security message and settings
         */
        if ($iOldDBVersion < 348) {
            $oTransaction = $oDB->beginTransaction();
            $oDB->createCommand()->addColumn('{{surveys_languagesettings}}', 'surveyls_policy_notice', 'text');
            $oDB->createCommand()->addColumn('{{surveys_languagesettings}}', 'surveyls_policy_error', 'text');
            $oDB->createCommand()->addColumn('{{surveys_languagesettings}}', 'surveyls_policy_notice_label', 'string(192)');
            $oDB->createCommand()->addColumn('{{surveys}}', 'showsurveypolicynotice', 'integer DEFAULT 0');

            $oDB->createCommand()->update('{{settings_global}}', ['stg_value'=>348], "stg_name='DBVersion'");
            $oTransaction->commit();
        }

        if ($iOldDBVersion < 349) {
            $oTransaction = $oDB->beginTransaction();
            dropColumn('{{users}}','one_time_pw');
            addColumn('{{users}}','one_time_pw','text');
            $oDB->createCommand()->update('{{settings_global}}', ['stg_value'=>349], "stg_name='DBVersion'");
            $oTransaction->commit();
        }

        /**
         * Adding asset version to allow to reset asset without write inside
         */
        if ($iOldDBVersion < 350) {
            $oTransaction = $oDB->beginTransaction();
            $oDB->createCommand()->createTable('{{asset_version}}',array(
                'id' => 'pk',
                'path' => 'text NOT NULL',
                'version' => 'integer NOT NULL',
            ));
            $oDB->createCommand()->update('{{settings_global}}', ['stg_value'=>350], "stg_name='DBVersion'");
            $oTransaction->commit();
        }

        /**
         * Turning on ajax mode at global level for all themes (survey level not affected)
         */
        if ($iOldDBVersion < 351) {
            $oTransaction = $oDB->beginTransaction();

            $aTHemes = TemplateConfiguration::model()->findAll();

            foreach ($aTHemes as $oTheme){
                $oTheme->setGlobalOption("ajaxmode", "on");
            }

            $oDB->createCommand()->update('{{settings_global}}', ['stg_value'=>351], "stg_name='DBVersion'");
            $oTransaction->commit();
        }

        if ($iOldDBVersion < 352) {
            $oTransaction = $oDB->beginTransaction();
            dropColumn('{{sessions}}','data');
            addColumn('{{sessions}}','data','binary');

            $aTHemes = TemplateConfiguration::model()->findAll();

            foreach ($aTHemes as $oTheme){
                $oTheme->setGlobalOption("ajaxmode", "off");
            }

            $oDB->createCommand()->update('{{settings_global}}', ['stg_value'=>352], "stg_name='DBVersion'");
            $oTransaction->commit();
        }

        if ($iOldDBVersion < 353) {
            $oTransaction = $oDB->beginTransaction();

            $aTHemes = TemplateConfiguration::model()->findAll();

            foreach ($aTHemes as $oTheme){
                $oTheme->addOptionFromXMLToLiveTheme();
            }

            $oDB->createCommand()->update('{{settings_global}}', ['stg_value'=>353], "stg_name='DBVersion'");
            $oTransaction->commit();
        }


        if ($iOldDBVersion < 354) {
            $oTransaction = $oDB->beginTransaction();
            $surveymenuTable = Yii::app()->db->schema->getTable('{{surveymenu}}');

            if (!isset($surveymenuTable->columns['showincollapse'])) {
                $oDB->createCommand()->addColumn('{{surveymenu}}', 'showincollapse', 'integer DEFAULT 0');
            }

            $surveymenuEntryTable = Yii::app()->db->schema->getTable('{{surveymenu}}');
            if (!isset($surveymenuEntryTable->columns['showincollapse'])) {
                $oDB->createCommand()->addColumn('{{surveymenu_entries}}', 'showincollapse', 'integer DEFAULT 0');
            }

            $aIdMap = [];
            $aDefaultSurveyMenus = LsDefaultDataSets::getSurveyMenuData();
            switchMSSQLIdentityInsert('surveymenu', true);
            foreach ($aDefaultSurveyMenus as $i => $aSurveymenu) {
                $oDB->createCommand()->delete('{{surveymenu}}', 'name=:name', [':name' => $aSurveymenu['name']]);
                $oDB->createCommand()->delete('{{surveymenu}}', 'id=:id', [':id' => $aSurveymenu['id']]);
                $oDB->createCommand()->insert('{{surveymenu}}', $aSurveymenu);
                $aIdMap[$aSurveymenu['name']] = $aSurveymenu['id'];
            }
            switchMSSQLIdentityInsert('surveymenu', false);

            $aDefaultSurveyMenuEntries = LsDefaultDataSets::getSurveyMenuEntryData();
            foreach($aDefaultSurveyMenuEntries as $i => $aSurveymenuentry) {
                $oDB->createCommand()->delete('{{surveymenu_entries}}', 'name=:name', [':name' => $aSurveymenuentry['name']]);
                switch($aSurveymenuentry['menu_id']) {
                    case 1: $aSurveymenuentry['menu_id'] = $aIdMap['settings']; break;
                    case 2: $aSurveymenuentry['menu_id'] = $aIdMap['mainmenu']; break;
                    case 3: $aSurveymenuentry['menu_id'] = $aIdMap['quickmenu']; break;
                    case 4: $aSurveymenuentry['menu_id'] = $aIdMap['pluginmenu']; break;
                }
                $oDB->createCommand()->insert('{{surveymenu_entries}}', $aSurveymenuentry);
            }

            $oDB->createCommand()->update('{{settings_global}}', ['stg_value'=>354], "stg_name='DBVersion'");
            $oTransaction->commit();
        }

        if ($iOldDBVersion < 355) {
            $oTransaction = $oDB->beginTransaction();

            $aIdMap = [];
            $aDefaultSurveyMenus = LsDefaultDataSets::getSurveyMenuData();
            foreach($aDefaultSurveyMenus as $i => $aSurveymenu) {
                $aIdMap[$aSurveymenu['name']] = $oDB->createCommand()
                ->select(['id'])
                ->from('{{surveymenu}}')
                ->where('name=:name', [':name' => $aSurveymenu['name']])
                ->queryScalar();
            }

            $aDefaultSurveyMenuEntries = LsDefaultDataSets::getSurveyMenuEntryData();
            foreach($aDefaultSurveyMenuEntries as $i => $aSurveymenuentry) {
                $oDB->createCommand()->delete('{{surveymenu_entries}}', 'name=:name', [':name' => $aSurveymenuentry['name']]);
                switch($aSurveymenuentry['menu_id']) {
                    case 1: $aSurveymenuentry['menu_id'] = $aIdMap['settings']; break;
                    case 2: $aSurveymenuentry['menu_id'] = $aIdMap['mainmenu']; break;
                    case 3: $aSurveymenuentry['menu_id'] = $aIdMap['quickmenu']; break;
                    case 4: $aSurveymenuentry['menu_id'] = $aIdMap['pluginmenu']; break;
                }
                $oDB->createCommand()->insert('{{surveymenu_entries}}', $aSurveymenuentry);
            }


            $oDB->createCommand()->update('{{settings_global}}', ['stg_value'=>355], "stg_name='DBVersion'");
            $oTransaction->commit();
        }

        // Replace "Label sets" box with "LimeStore" box.
        if ($iOldDBVersion < 356) {
            $oTransaction = $oDB->beginTransaction();
            switch (Yii::app()->db->driverName) {
                case 'sqlsrv':
                case 'dblib':
                case 'mssql':
                    $oDB->createCommand("UPDATE {{boxes}} SET ico = 'icon-' + ico")->execute();
                    break;
                default:
                    $oDB->createCommand("UPDATE {{boxes}} SET ico = CONCAT('icon-', ico)")->execute();
                    break;
            }
            // Only change label box if it's there.
            $labelBox = $oDB->createCommand("SELECT * FROM {{boxes}} WHERE id = 5 AND position = 5 AND title = 'Label sets'")->queryRow();
            if ($labelBox) {
                $oDB
                    ->createCommand()
                    ->update(
                        '{{boxes}}',
                        [
                            'title' => 'LimeStore',
                            'ico'   => 'fa fa-cart-plus',
                            'desc'  => 'LimeSurvey extension marketplace',
                            'url'   => 'https://account.limesurvey.org/limestore'
                        ],
                        'id = 5'
                    );
            }
            $oDB->createCommand()->update('{{settings_global}}', ['stg_value'=>356], "stg_name='DBVersion'");
            $oTransaction->commit();
        }

        if ($iOldDBVersion < 357) {
            $oTransaction = $oDB->beginTransaction();
            //// IKI
            $oDB->createCommand()->renameColumn('{{surveys_groups}}','owner_uid','owner_id');
            $oDB->createCommand()->update('{{settings_global}}', ['stg_value'=>357], "stg_name='DBVersion'");
            $oTransaction->commit();
        }

        if ($iOldDBVersion < 358) {
            $oTransaction = $oDB->beginTransaction();
            dropColumn('{{sessions}}','data');
            addColumn('{{sessions}}','data','longbinary');
            $oDB->createCommand()->update('{{settings_global}}', ['stg_value'=>358], "stg_name='DBVersion'");
            $oTransaction->commit();
        }
        
        if ($iOldDBVersion < 359) {
            $oTransaction = $oDB->beginTransaction();
            alterColumn('{{notifications}}','message',"text",false);
            alterColumn('{{settings_user}}','stg_value',"text",true);
            alterColumn('{{surveys_languagesettings}}','surveyls_description',"text",true);
            alterColumn('{{surveys_languagesettings}}','surveyls_welcometext',"text",true);
            alterColumn('{{surveys_languagesettings}}','surveyls_endtext',"text",true);
            alterColumn('{{surveys_languagesettings}}','surveyls_policy_notice',"text",true);
            alterColumn('{{surveys_languagesettings}}','surveyls_policy_error',"text",true);
            alterColumn('{{surveys_languagesettings}}','surveyls_url',"text",true);
            alterColumn('{{surveys_languagesettings}}','surveyls_email_invite',"text",true);
            alterColumn('{{surveys_languagesettings}}','surveyls_email_remind',"text",true);
            alterColumn('{{surveys_languagesettings}}','surveyls_email_register',"text",true);
            alterColumn('{{surveys_languagesettings}}','surveyls_email_confirm',"text",true);
            alterColumn('{{surveys_languagesettings}}','surveyls_attributecaptions',"text",true);
            alterColumn('{{surveys_languagesettings}}','email_admin_notification',"text",true);
            alterColumn('{{surveys_languagesettings}}','email_admin_responses',"text",true);
            alterColumn('{{surveys_languagesettings}}','surveyls_numberformat',"integer",false,'0');
            alterColumn('{{user_groups}}','description',"text",false);
            $oDB->createCommand()->update('{{settings_global}}', ['stg_value'=>359], "stg_name='DBVersion'");
            $oTransaction->commit();
        }        

        if ($iOldDBVersion < 400) {
            // Fix database default collation, again
            if (Yii::app()->db->driverName == 'mysql') {
                Yii::app()->db->createCommand("ALTER DATABASE `".getDBConnectionStringProperty('dbname')."` DEFAULT CHARACTER SET utf8mb4 COLLATE utf8mb4_unicode_ci;");
            }

            // This update moves localization-dependant strings from question group/question/answer tables to related localization tables
            $oTransaction = $oDB->beginTransaction();

            // Question table 
            /* l10ns question table */
            if(Yii::app()->db->schema->getTable('{{question_l10ns}}')){
                $oDB->createCommand()->dropTable('{{question_l10ns}}');
            }
            $oDB->createCommand()->createTable('{{question_l10ns}}', array(
                'id' =>  "pk",
                'qid' =>  "integer NOT NULL",
                'question' =>  "text NOT NULL",
                'help' =>  "text",
                'language' =>  "string(20) NOT NULL"
            ), $options);
            $oDB->createCommand()->createIndex('{{idx1_question_l10ns}}', '{{question_l10ns}}', ['qid', 'language'], true);
            $oDB->createCommand("INSERT INTO {{question_l10ns}} (qid, question, help, language) select qid, question, help, language from {{questions}}")->execute();
            /* questions by rename/insert */
            if(Yii::app()->db->schema->getTable('{{questions_update400}}')){
                $oDB->createCommand()->dropTable('{{questions_update400}}');
            }
            $oDB->createCommand()->renameTable('{{questions}}', '{{questions_update400}}');
            $oDB->createCommand()->createTable('{{questions}}', array(
                'qid' =>  "pk",
                'parent_qid' =>  "integer NOT NULL default '0'",
                'sid' =>  "integer NOT NULL default '0'",
                'gid' =>  "integer NOT NULL default '0'",
                'type' =>  "string(30) NOT NULL default 'T'",
                'title' =>  "string(20) NOT NULL default ''",
                'preg' =>  "text",
                'other' =>  "string(1) NOT NULL default 'N'",
                'mandatory' =>  "string(1) NULL",
                //'encrypted' =>  "string(1) NULL default 'N'", DB version 406
                'question_order' =>  "integer NOT NULL",
                'scale_id' =>  "integer NOT NULL default '0'",
                'same_default' =>  "integer NOT NULL default '0'",
                'relevance' =>  "text",
                'modulename' =>  "string(255) NULL"
            ), $options);
            switchMSSQLIdentityInsert('questions', true); // Untested
            $oDB->createCommand("INSERT INTO {{questions}}
                (qid, parent_qid, sid, gid, type, title, preg, other, mandatory, question_order, scale_id, same_default, relevance, modulename)
                SELECT qid, parent_qid, {{questions_update400}}.sid, gid, type, title, COALESCE(preg,''), other, COALESCE(mandatory,''), question_order, scale_id, same_default, COALESCE(relevance,''), COALESCE(modulename,'')
                FROM {{questions_update400}}
                    INNER JOIN {{surveys}} ON {{questions_update400}}.sid = {{surveys}}.sid AND {{questions_update400}}.language = {{surveys}}.language
                ")->execute();
            switchMSSQLIdentityInsert('questions', false); // Untested
            $oDB->createCommand()->dropTable('{{questions_update400}}'); // Drop the table before create index for pgsql
            $oDB->createCommand()->createIndex('{{idx1_questions}}', '{{questions}}', 'sid', false);
            $oDB->createCommand()->createIndex('{{idx2_questions}}', '{{questions}}', 'gid', false);
            $oDB->createCommand()->createIndex('{{idx3_questions}}', '{{questions}}', 'type', false);
            $oDB->createCommand()->createIndex('{{idx4_questions}}', '{{questions}}', 'title', false);
            $oDB->createCommand()->createIndex('{{idx5_questions}}', '{{questions}}', 'parent_qid', false);

            // Groups table
            if(Yii::app()->db->schema->getTable('{{group_l10ns}}')){
                $oDB->createCommand()->dropTable('{{group_l10ns}}');
            }
            $oDB->createCommand()->createTable('{{group_l10ns}}', array(
                'id' =>  "pk",
                'gid' =>  "integer NOT NULL",
                'group_name' =>  "text NOT NULL",
                'description' =>  "text",
                'language' =>  "string(20) NOT NULL"
            ), $options);
            $oDB->createCommand()->createIndex('{{idx1_group_l10ns}}', '{{group_l10ns}}', ['gid', 'language'], true);
            $oDB->createCommand("INSERT INTO {{group_l10ns}} (gid, group_name, description, language) select gid, group_name, description, language from {{groups}}")->execute();
            if(Yii::app()->db->schema->getTable('{{groups_update400}}')){
                $oDB->createCommand()->dropTable('{{groups_update400}}');
            }
            $oDB->createCommand()->renameTable('{{groups}}', '{{groups_update400}}');
            $oDB->createCommand()->createTable('{{groups}}', array(
                'gid' =>  "pk",
                'sid' =>  "integer NOT NULL default '0'",
                'group_order' =>  "integer NOT NULL default '0'",
                'randomization_group' =>  "string(20) NOT NULL default ''",
                'grelevance' =>  "text NULL"
            ), $options);
            switchMSSQLIdentityInsert('groups', true); // Untested
            $oDB->createCommand("INSERT INTO {{groups}}
                (gid, sid, group_order, randomization_group, grelevance)
                SELECT gid, {{groups_update400}}.sid, group_order, randomization_group, COALESCE(grelevance,'')
                FROM {{groups_update400}}
                    INNER JOIN {{surveys}} ON {{groups_update400}}.sid = {{surveys}}.sid AND {{groups_update400}}.language = {{surveys}}.language
                ")->execute();
            switchMSSQLIdentityInsert('groups', false); // Untested
            $oDB->createCommand()->dropTable('{{groups_update400}}'); // Drop the table before create index for pgsql
            $oDB->createCommand()->createIndex('{{idx1_groups}}', '{{groups}}', 'sid', false);

            // Answers table
            if(Yii::app()->db->schema->getTable('{{answer_l10ns}}')){
                $oDB->createCommand()->dropTable('{{answer_l10ns}}');
            }
            $oDB->createCommand()->createTable('{{answer_l10ns}}', array(
                'id' =>  "pk",
                'aid' =>  "integer NOT NULL",
                'answer' =>  "text NOT NULL",
                'language' =>  "string(20) NOT NULL"
            ), $options);
            $oDB->createCommand()->createIndex('{{idx1_answer_l10ns}}', '{{answer_l10ns}}', ['aid', 'language'], true);
            /* Renaming old without pk answers */
            if(Yii::app()->db->schema->getTable('{{answers_update400}}')){
                $oDB->createCommand()->dropTable('{{answers_update400}}');
            }
            $oDB->createCommand()->renameTable('{{answers}}', '{{answers_update400}}');
            /* Create new answers with pk and copy answers_update400 Grouping by unique part */
            $oDB->createCommand()->createTable('{{answers}}',[
                'aid' =>  'pk',
                'qid' => 'integer NOT NULL',
                'code' => 'string(5) NOT NULL',
                'sortorder' => 'integer NOT NULL',
                'assessment_value' => 'integer NOT NULL DEFAULT 0',
                'scale_id' => 'integer NOT NULL DEFAULT 0'
            ], $options);
            $oDB->createCommand()->createIndex('answer_update400_idx_10', '{{answers_update400}}', ['qid', 'code', 'scale_id']);
            /* No pk in insert */
            $oDB->createCommand("INSERT INTO {{answers}}
                (qid, code, sortorder, assessment_value, scale_id)
                SELECT {{answers_update400}}.qid, {{answers_update400}}.code, {{answers_update400}}.sortorder, {{answers_update400}}.assessment_value, {{answers_update400}}.scale_id
                FROM {{answers_update400}}
                    INNER JOIN {{questions}} ON {{answers_update400}}.qid = {{questions}}.qid
                    INNER JOIN {{surveys}} ON {{questions}}.sid = {{surveys}}.sid AND {{surveys}}.language = {{answers_update400}}.language
                ")->execute();
            /* no pk in insert, get aid by INNER join */
            $oDB->createCommand("INSERT INTO {{answer_l10ns}}
                (aid, answer, language)
                SELECT {{answers}}.aid, {{answers_update400}}.answer, {{answers_update400}}.language
                FROM {{answers_update400}}
                INNER JOIN {{answers}}
                ON {{answers_update400}}.qid = {{answers}}.qid AND {{answers_update400}}.code = {{answers}}.code AND {{answers_update400}}.scale_id = {{answers}}.scale_id
            ")->execute();

            $oDB->createCommand()->dropTable('{{answers_update400}}');
            $oDB->createCommand()->createIndex('{{answers_idx}}', '{{answers}}', ['qid', 'code', 'scale_id'], true);
            $oDB->createCommand()->createIndex('{{answers_idx2}}', '{{answers}}', 'sortorder', false);

            // Labels table
            if(Yii::app()->db->schema->getTable('{{label_l10ns}}')){
                $oDB->createCommand()->dropTable('{{label_l10ns}}');
            }
            if(Yii::app()->db->schema->getTable('{{labels_update400}}')){
                $oDB->createCommand()->dropTable('{{labels_update400}}');
            }
            $oDB->createCommand()->renameTable('{{labels}}', '{{labels_update400}}');
            $oDB->createCommand()->createTable('{{labels}}',[
                'id' =>  "pk",
                'lid' => 'integer NOT NULL',
                'code' => 'string(5) NOT NULL',
                'sortorder' => 'integer NOT NULL',
                'assessment_value' => 'integer NOT NULL DEFAULT 0'
            ], $options);
            /* The previous id is broken and can not be used, create a new one */
            /* we can groub by lid and code, adding min(sortorder), min(assessment_value) if they are different (this fix different value for deifferent language) */
            $oDB->createCommand("INSERT INTO {{labels}}
                (lid, code, sortorder, assessment_value)
                SELECT lid, code, min(sortorder), min(assessment_value)
                FROM {{labels_update400}}
                GROUP BY lid, code")->execute();
            $oDB->createCommand()->createTable('{{label_l10ns}}', array(
                'id' =>  "pk",
                'label_id' =>  "integer NOT NULL",
                'title' =>  "text",
                'language' =>  "string(20) NOT NULL DEFAULT 'en'"
            ), $options);
            $oDB->createCommand()->createIndex('{{idx1_label_l10ns}}', '{{label_l10ns}}', ['label_id', 'language'], true);
            // Remove invalid labels, otherwise update will fail because of index duplicates in the next query
            $oDB->createCommand("delete from {{labels_update400}} WHERE code=''")->execute();
            $oDB->createCommand("INSERT INTO {{label_l10ns}}
                (label_id, title, language)
                SELECT {{labels}}.id ,{{labels_update400}}.title,{{labels_update400}}.language
                FROM {{labels_update400}}
                    INNER JOIN {{labels}} ON {{labels_update400}}.lid = {{labels}}.lid AND {{labels_update400}}.code = {{labels}}.code 
                ")->execute();
            $oDB->createCommand()->dropTable('{{labels_update400}}');

            // Extend language field on labelsets
            alterColumn('{{labelsets}}', 'languages', "string(255)", false);

            // Extend question type field length
            alterColumn('{{questions}}', 'type', 'string(30)', false, 'T');
            
            // Drop autoincrement on timings table primary key
            upgradeSurveyTimings350();

            $oDB->createCommand()->update('{{settings_global}}', array('stg_value'=>400), "stg_name='DBVersion'");

            $oTransaction->commit();
        }

        /**
         * Add load_error and load_error_message to plugin system.
         */
        if ($iOldDBVersion < 401) {
            $oTransaction = $oDB->beginTransaction();

            $oDB->createCommand()->addColumn('{{plugins}}', 'load_error', 'int default 0');
            $oDB->createCommand()->addColumn('{{plugins}}', 'load_error_message', 'text');

            $oDB->createCommand()->update('{{settings_global}}', array('stg_value'=>401), "stg_name='DBVersion'");

            $oTransaction->commit();
        }

        if ($iOldDBVersion < 402) {
            $oTransaction = $oDB->beginTransaction();

            // Plugin type is either "core", "user" or "upload" (different folder locations).
            $oDB->createCommand()->addColumn('{{plugins}}', 'plugin_type', "string(6) default 'user'");

            $oDB->createCommand()->update('{{settings_global}}', array('stg_value'=>402), "stg_name='DBVersion'");

            $oTransaction->commit();
        }
            
        /**
         * Make tokens fit UUID 36 chars
         */
        if ($iOldDBVersion < 403) {
            $oTransaction = $oDB->beginTransaction();
            upgradeTokenTables402('utf8mb4_bin');
            upgradeSurveyTables402('utf8mb4_bin');
            $oDB->createCommand()->update('{{settings_global}}',array('stg_value'=>403),"stg_name='DBVersion'");
            $oTransaction->commit();
        }

        /**
         * Add sureys_groupsettings table and update settings_global table 
         */
        if ($iOldDBVersion < 404) {
            $oTransaction = $oDB->beginTransaction();
            createSurveysGroupSettingsTable($oDB);
            $oDB->createCommand()->update('{{settings_global}}',array('stg_value'=>404),"stg_name='DBVersion'");
            $oTransaction->commit();
        }

        // In case any LS4 user missed database update from version 356.
        if ($iOldDBVersion < 405) {
            $oTransaction = $oDB->beginTransaction();
            $oDB->createCommand("
                UPDATE
                    {{boxes}}
                SET ico = CASE
                    WHEN ico IN ('add', 'list', 'settings', 'shield', 'templates', 'label') THEN CONCAT('icon-', ico)
                    ELSE ico
                END
                "
            )->execute();
            $oDB->createCommand()->update('{{settings_global}}',array('stg_value'=>405),"stg_name='DBVersion'");
            $oTransaction->commit();
        }

        /**
         * Database modification for encryption feature
         */
        if ($iOldDBVersion < 406) {
            $oTransaction = $oDB->beginTransaction();
            // surveys
            $oDB->createCommand()->addColumn('{{surveys}}', 'tokenencryptionoptions', "text");
            $oDB->createCommand()->update('{{surveys}}',array('tokenencryptionoptions'=>json_encode(Token::getDefaultEncryptionOptions())));
            // participants
            try { setTransactionBookmark(); $oDB->createCommand()->dropIndex('{{idx1_participants}}', '{{participants}}'); } catch(Exception $e) { rollBackToTransactionBookmark();}
            try { setTransactionBookmark(); $oDB->createCommand()->dropIndex('{{idx2_participants}}', '{{participants}}'); } catch(Exception $e) { rollBackToTransactionBookmark();}
            alterColumn('{{participants}}', 'firstname', "text");
            alterColumn('{{participants}}', 'lastname', "text");
            $oDB->createCommand()->addColumn('{{participant_attribute_names}}', 'encrypted', "string(5) NOT NULL");
            $oDB->createCommand()->addColumn('{{participant_attribute_names}}', 'core_attribute', "string(5) NOT NULL");
            $aCoreAttributes = array('firstname', 'lastname', 'email');
            foreach($aCoreAttributes as $attribute){
                $oDB->createCommand()->insert('{{participant_attribute_names}}', array(
                    'attribute_type'    => 'TB',
                    'defaultname'       => $attribute,
                    'visible'           => 'TRUE',
                    'encrypted'         => 'N',
                    'core_attribute'    => 'Y'
                ));
            }
            $oDB->createCommand()->addColumn('{{questions}}', 'encrypted', "string(1) NULL default 'N'");

            $oDB->createCommand()->update('{{settings_global}}',array('stg_value'=>406),"stg_name='DBVersion'");
            $oTransaction->commit();
        }

        if ($iOldDBVersion < 407) {
            $oTransaction = $oDB->beginTransaction();
            // defaultvalues
            if(Yii::app()->db->schema->getTable('{{defaultvalue_l10ns}}')){
                $oDB->createCommand()->dropTable('{{defaultvalue_l10ns}}');
            }
            $oDB->createCommand()->createTable('{{defaultvalue_l10ns}}', array(
                'id' =>  "pk",
                'dvid' =>  "integer NOT NULL default '0'",
                'language' =>  "string(20) NOT NULL",
                'defaultvalue' =>  "text",
            ), $options);
            $oDB->createCommand()->createIndex('{{idx1_defaultvalue_l10ns}}', '{{defaultvalue_l10ns}}', ['dvid', 'language'], true);
            if(Yii::app()->db->schema->getTable('{{defaultvalues_update407}}')){
                $oDB->createCommand()->dropTable('{{defaultvalues_update407}}');
            }
            $oDB->createCommand()->renameTable('{{defaultvalues}}', '{{defaultvalues_update407}}');
            $oDB->createCommand()->createIndex('defaultvalues_update407_idx_10', '{{defaultvalues_update407}}', ['qid', 'scale_id', 'sqid', 'specialtype', 'language']);
            $oDB->createCommand()->createTable('{{defaultvalues}}',[
                'dvid' =>  "pk",
                'qid' =>  "integer NOT NULL default '0'",
                'scale_id' =>  "integer NOT NULL default '0'",
                'sqid' =>  "integer NOT NULL default '0'",
                'specialtype' =>  "string(20) NOT NULL default ''",
            ], $options);
            /* Get only survey->language */
            $oDB->createCommand("INSERT INTO {{defaultvalues}} (qid, sqid, scale_id, specialtype)
                SELECT qid, sqid, scale_id, specialtype
                FROM {{defaultvalues_update407}}
                GROUP BY qid, sqid, scale_id, specialtype
                ")->execute();
            $oDB->createCommand()->createIndex('{{idx1_defaultvalue}}', '{{defaultvalues}}', ['qid', 'scale_id', 'sqid', 'specialtype'], false);
            $oDB->createCommand("INSERT INTO {{defaultvalue_l10ns}} (dvid, language, defaultvalue)
                SELECT {{defaultvalues}}.dvid, {{defaultvalues_update407}}.language, {{defaultvalues_update407}}.defaultvalue
                FROM {{defaultvalues}}
                INNER JOIN {{defaultvalues_update407}}
                    ON {{defaultvalues}}.qid = {{defaultvalues_update407}}.qid AND {{defaultvalues}}.sqid = {{defaultvalues_update407}}.sqid AND {{defaultvalues}}.scale_id = {{defaultvalues_update407}}.scale_id AND {{defaultvalues}}.specialtype = {{defaultvalues_update407}}.specialtype
                ")->execute();
            $oDB->createCommand()->dropTable('{{defaultvalues_update407}}');

            $oDB->createCommand()->update('{{settings_global}}',array('stg_value'=>407),"stg_name='DBVersion'");
            $oTransaction->commit();
        }

        if ($iOldDBVersion < 408) {
            $oTransaction = $oDB->beginTransaction();            
            $oDB->createCommand()->update('{{participant_attribute_names}}',array('encrypted'=>'Y'),"core_attribute='Y'");
            $oDB->createCommand()->update('{{settings_global}}',array('stg_value'=>408),"stg_name='DBVersion'");
            $oTransaction->commit();
        }

        if ($iOldDBVersion < 409) {

            $oTransaction = $oDB->beginTransaction();
            
            $sEncrypted = 'N';
            $oDB->createCommand()->update('{{participant_attribute_names}}',array('encrypted'=>$sEncrypted),"core_attribute='Y'");
            $oDB->createCommand()->update('{{settings_global}}',array('stg_value'=>409),"stg_name='DBVersion'");
            $oTransaction->commit();
        }

        if ($iOldDBVersion < 410) {
            $oTransaction = $oDB->beginTransaction();            
            $oDB->createCommand()->addColumn('{{question_l10ns}}', 'script', " text NULL default NULL");
            $oDB->createCommand()->update('{{settings_global}}',array('stg_value'=>410),"stg_name='DBVersion'");
            $oTransaction->commit();
        }

        if($iOldDBVersion < 411) {
            $oTransaction = $oDB->beginTransaction();
            $oDB->createCommand()->addColumn('{{plugins}}','priority',"int NOT NULL default 0");
            $oDB->createCommand()->update('{{settings_global}}',array('stg_value'=>411),"stg_name='DBVersion'");
            $oTransaction->commit();
        }

        if($iOldDBVersion < 412) {
            $oTransaction = $oDB->beginTransaction();
            $aGroups = array_keys(SurveysGroups::model()->findAll(array('index'=>'gsid')));
            $aGroupSettings = array_keys(SurveysGroupsettings::model()->findAll(array('index'=>'gsid')));
            foreach ($aGroups as $group){
                if (!array_key_exists($group, $aGroupSettings)){
                    $settings = new SurveysGroupsettings;
                    $settings->setToInherit();
                    $settings->gsid = $group;
                    $oDB->createCommand()->insert("{{surveys_groupsettings}}", $settings->attributes);
                }
            }
            $oDB->createCommand()->update('{{settings_global}}',array('stg_value'=>412),"stg_name='DBVersion'");
            $oTransaction->commit();
        }

        if($iOldDBVersion < 413) {
            /*
             *  changes for this version are removed, but this block stays for the continuity
             */
            
            $oTransaction = $oDB->beginTransaction();
            $oDB->createCommand()->update('{{settings_global}}',array('stg_value'=>413),"stg_name='DBVersion'");
            $oTransaction->commit();
        }

        if($iOldDBVersion < 414) {
            $oTransaction = $oDB->beginTransaction();
            $oDB->createCommand()->addColumn('{{users}}', 'lastLogin', "datetime NULL");
            $oDB->createCommand()->update('{{settings_global}}',array('stg_value'=>414),"stg_name='DBVersion'");
            $oTransaction->commit();
        }

        if($iOldDBVersion < 415) {
            $oTransaction = $oDB->beginTransaction();
            
            $oDB->createCommand()->update('{{surveymenu_entries}}', [
                "menu_link" => "admin/filemanager",
                "action" => '',
                "template" => '',
                "partial" => '',
                "classes" => '',
                "data" => '{"render": { "link": {"data": {"surveyid": ["survey","sid"]}}}}',
            ], 'name=:name', [':name' => 'resources']);
            $oDB->createCommand()->update('{{settings_global}}',array('stg_value'=>415),"stg_name='DBVersion'");
            $oTransaction->commit();
        }

        if($iOldDBVersion < 416) {
            $oTransaction = $oDB->beginTransaction();
            
            // encrypt values in db
            SettingGlobal::setSetting('emailsmtppassword', LSActiveRecord::encryptSingle(App()->getConfig('emailsmtppassword')));
            SettingGlobal::setSetting('bounceaccountpass', LSActiveRecord::encryptSingle(App()->getConfig('bounceaccountpass')));
            
            // encrypt bounceaccountpass value in db
            alterColumn('{{surveys}}','bounceaccountpass',"text",true,'NULL');
            $aSurveys = Survey::model()->findAll();
            foreach($aSurveys as $oSurvey){
                if (!empty($oSurvey->bounceaccountpass)){
                    $oSurvey->bounceaccountpass = LSActiveRecord::encryptSingle($oSurvey->bounceaccountpass);
                    $oSurvey->save();
                }
            }

            $oDB->createCommand()->update('{{settings_global}}',array('stg_value'=>416),"stg_name='DBVersion'");
            $oTransaction->commit();
        }

        if($iOldDBVersion < 417) {
            $oTransaction = $oDB->beginTransaction();
            $oDB->createCommand()->delete('{{surveymenu_entries}}', 'name=:name', [':name' => 'reorder']);
            $oDB->createCommand()->update('{{settings_global}}',array('stg_value'=>417),"stg_name='DBVersion'");
            $oTransaction->commit();
            
            SurveymenuEntries::reorderMenu(2);
        }

        if($iOldDBVersion < 418) {
            $oTransaction = $oDB->beginTransaction();
            $oDB->createCommand()->insert("{{plugins}}", [
                'name'               => 'PasswordRequirement',
                'plugin_type'        => 'core',
                'active'             => 1,
                'version'            => '1.0.0',
                'load_error'         => 0,
                'load_error_message' => null
            ]);
            
            $oDB->createCommand()->update('{{settings_global}}',array('stg_value'=>418),"stg_name='DBVersion'");
            $oTransaction->commit();
            
            SurveymenuEntries::reorderMenu(2);
        }

        if($iOldDBVersion < 419) {
            $oTransaction = $oDB->beginTransaction();
            $oDB->createCommand()->createTable("{{permissiontemplates}}", [
                'ptid' =>  "pk",
                'name' =>  "string(127) NOT NULL",
                'description' =>  "text NULL",
                'renewed_last' =>  "datetime NULL",
                'created_at' =>  "datetime NOT NULL",
                'created_by' =>  "int NOT NULL"
            ]);
            
            $oDB->createCommand()->createIndex('{{idx1_name}}', '{{permissiontemplates}}', 'name', true);

            $oDB->createCommand()->createTable('{{user_in_permissionrole}}', array(
                    'ptid' => "integer NOT NULL",
                    'uid' => "integer NOT NULL",
                ), $options);
        
            $oDB->createCommand()->addPrimaryKey('{{user_in_permissionrole_pk}}', '{{user_in_permissionrole}}', ['ptid','uid']);
            
            $oDB->createCommand()->update('{{settings_global}}',array('stg_value'=>419),"stg_name='DBVersion'");
            $oTransaction->commit();
        }

        if($iOldDBVersion < 420) {
            $oTransaction = $oDB->beginTransaction();
            $oDB->createCommand()->update(
                "{{surveymenu_entries}}",
                [
                    'name' =>  "listSurveyGroups",
                    'title' =>  gT('Group list','unescaped'),
                    'menu_title' =>  gT('Group list','unescaped'),
                    'menu_description' =>  gT('List question groups','unescaped'),
                ],
                'name=\'listQuestionGroups\''
            );

            $oDB->createCommand()->update('{{settings_global}}',array('stg_value'=>420),"stg_name='DBVersion'");
            $oTransaction->commit();
        }

        if($iOldDBVersion < 421) {
            $oTransaction = $oDB->beginTransaction();
            // question_themes
            $oDB->createCommand()->createTable('{{question_themes}}', [
                'id' => "pk",
                'name' => "string(150) NOT NULL",
                'visible' => "string(1) NULL",
                'xml_path' => "string(255) NULL",
                'image_path' => 'string(255) NULL',
                'title' => "string(100) NOT NULL",
                'creation_date' => "datetime NULL",
                'author' => "string(150) NULL",
                'author_email' => "string(255) NULL",
                'author_url' => "string(255) NULL",
                'copyright' => "text",
                'license' => "text",
                'version' => "string(45) NULL",
                'api_version' => "string(45) NOT NULL",
                'description' => "text",
                'last_update' => "datetime NULL",
                'owner_id' => "integer NULL",
                'theme_type' => "string(150)",
                'question_type' => "string(150) NOT NULL",
                'core_theme' => 'boolean',
                'extends' => "string(150) NULL",
                'group' => "string(150)",
                'settings' => "text"
            ], $options);

            $oDB->createCommand()->createIndex('{{idx1_question_themes}}', '{{question_themes}}', 'name', false);

            $baseQuestionThemeEntries = LsDefaultDataSets::getBaseQuestionThemeEntries();
            foreach ($baseQuestionThemeEntries as $baseQuestionThemeEntry) {
                $oDB->createCommand()->insert("{{question_themes}}", $baseQuestionThemeEntry);
            }

            $oDB->createCommand()->update('{{settings_global}}',array('stg_value'=>421),"stg_name='DBVersion'");
            $oTransaction->commit();
        }

        if($iOldDBVersion < 422) {
            $oTransaction = $oDB->beginTransaction();
            //update core themes api_version
            $oDB->createCommand()->update('{{templates}}', array(
                'api_version' =>  "4.0",
                'version' =>  "4.0",
                'copyright' =>  "Copyright (C) 2007-2019 The LimeSurvey Project Team\r\nAll rights reserved."
            ), "name='fruity'");
            $oDB->createCommand()->update('{{templates}}', array(
                'api_version' =>  "4.0",
                'version' =>  "4.0",
                'copyright' =>  "Copyright (C) 2007-2019 The LimeSurvey Project Team\r\nAll rights reserved."
            ), "name='vanilla'");
            $oDB->createCommand()->update('{{templates}}', array(
                'api_version' =>  "4.0",
                'version' =>  "4.0",
                'copyright' =>  "Copyright (C) 2007-2019 The LimeSurvey Project Team\r\nAll rights reserved."
            ), "name='bootwatch'");
            $oDB->createCommand()->update('{{settings_global}}',array('stg_value'=>422),"stg_name='DBVersion'");
            $oTransaction->commit();
        }

        if($iOldDBVersion < 423) {
            $oTransaction = $oDB->beginTransaction();
            //update core themes api_version
            $oDB->createCommand()->update('{{templates}}', array(
                'api_version' =>  "3.0",
                'version' =>  "3.0",
                'copyright' =>  "Copyright (C) 2007-2019 The LimeSurvey Project Team\r\nAll rights reserved."
            ), "name='fruity'");
            $oDB->createCommand()->update('{{templates}}', array(
                'api_version' =>  "3.0",
                'version' =>  "3.0",
                'copyright' =>  "Copyright (C) 2007-2019 The LimeSurvey Project Team\r\nAll rights reserved."
            ), "name='vanilla'");
            $oDB->createCommand()->update('{{templates}}', array(
                'api_version' =>  "3.0",
                'version' =>  "3.0",
                'copyright' =>  "Copyright (C) 2007-2019 The LimeSurvey Project Team\r\nAll rights reserved."
            ), "name='bootwatch'");
            $oDB->createCommand()->update('{{settings_global}}',array('stg_value'=>423),"stg_name='DBVersion'");
            $oTransaction->commit();
        }

        if ($iOldDBVersion < 424) {
            $oTransaction = $oDB->beginTransaction();
            $installedPlugins = $oDB->createCommand('SELECT name FROM {{plugins}}')->queryAll();
            /**
             * @param string $name Name of plugin
             * @param int $active
             */
            $insertPlugin = function ($name, $active = 0) use ($installedPlugins, $oDB) {
                if (!in_array($name, $installedPlugins)) {
                    $oDB->createCommand()->insert("{{plugins}}", [
                        'name'               => $name,
                        'plugin_type'        => 'core',
                        'active'             => $active,
                        'version'            => '1.0.0',
                        'load_error'         => 0,
                        'load_error_message' => null
                    ]);
                }
            };
            $insertPlugin('AuthLDAP');
            $insertPlugin('AuditLog');
            $insertPlugin('Authwebserver');
            $insertPlugin('ExportR', 1);
            $insertPlugin('ExportSTATAxml', 1);
            $insertPlugin('oldUrlCompat');
            $insertPlugin('expressionQuestionHelp');
            $insertPlugin('expressionQuestionForAll');
            $insertPlugin('expressionFixedDbVar');
            $insertPlugin('customToken');
            $insertPlugin('mailSenderToFrom');
            $oDB->createCommand()->update('{{settings_global}}', array('stg_value'=>424), "stg_name='DBVersion'");
            $oTransaction->commit();
        }
        if ($iOldDBVersion < 425) {
            $oTransaction = $oDB->beginTransaction();
            $aUserDirectory = QuestionTheme::getAllQuestionXMLPaths(false, false, true);
            if (!empty($aUserDirectory)) {
                reset($aUserDirectory);
                $aUserXMLPaths = key($aUserDirectory);
                foreach ($aUserDirectory[$aUserXMLPaths] as $sXMLDirectoryPath) {
                    $aSuccess = QuestionTheme::convertLS3toLS4($sXMLDirectoryPath);
                    if ($aSuccess['success']) {
                        $oQuestionTheme = new QuestionTheme;
                        $oQuestionTheme->importManifest($sXMLDirectoryPath, true);
                    };
                }
            }
            $oDB->createCommand()->update('{{settings_global}}', array('stg_value' => 425), "stg_name='DBVersion'");
            $oTransaction->commit();
        }
        if($iOldDBVersion < 426){
            $oTransaction = $oDB->beginTransaction();

            $oDB->createCommand()->addColumn('{{surveys_groupsettings}}', 'ipanonymize', "string(1) NOT NULL default 'N'");
            $oDB->createCommand()->addColumn('{{surveys}}', 'ipanonymize', "string(1) NOT NULL default 'N'");

            //all groups (except default group gsid=0), must have inheritance value
            $oDB->createCommand()->update('{{surveys_groupsettings}}',array('ipanonymize' => 'I'), 'gsid<>0');

            //change gsid=1 for inheritance logic ...(redundant, but for better understanding and securit)
            $oDB->createCommand()->update('{{surveys_groupsettings}}',array('ipanonymize' => 'I'), 'gsid=1');

            //for all non active surveys,the value must be "I" for inheritance ...
            $oDB->createCommand()->update('{{surveys}}', array('ipanonymize' => 'I'), "active='N'");

            $oDB->createCommand()->update('{{settings_global}}', array('stg_value' => 426), "stg_name='DBVersion'");
            $oTransaction->commit();
        }
        if ($iOldDBVersion < 427) {
            $oTransaction = $oDB->beginTransaction();

            // Menu Link needs to be updated, cause we will revert the filemanager and enable the older one.
            $oDB->createCommand()->update(
                '{{surveymenu_entries}}',
                array(
                    'menu_link' => '',
                    'action'    => 'updatesurveylocalsettings',
                    'template'  => 'editLocalSettings_main_view',
                    'partial'   => '/admin/survey/subview/accordion/_resources_panel'
                ),
                "name='resources'"
            );
            $oDB->createCommand()->update('{{settings_global}}', array('stg_value' => 427), "stg_name='DBVersion'");
            $oTransaction->commit();
        }

        /**
         * Add missing noTablesOnMobile.css to vanilla and bootswatch configs
         */
        if ($iOldDBVersion < 428) {
            $oTransaction = $oDB->beginTransaction();
            // Update vanilla config
            $oDB->createCommand()->update(
                '{{template_configuration}}',
                [
                    'files_css' => '{"add":["css/base.css","css/theme.css","css/custom.css","css/noTablesOnMobile.css"]}',
                ],
                "template_name = 'vanilla' AND files_css != 'inherit'"
            );
            // Update bootswatch config
            $oDB->createCommand()->update(
                '{{template_configuration}}',
                [
                    'files_css' => '{"add":["css/base.css","css/theme.css","css/custom.css","css/noTablesOnMobile.css"]}',
                ],
                "template_name = 'bootswatch' AND files_css != 'inherit'"
            );
            $oDB->createCommand()->update('{{settings_global}}', array('stg_value' => 428), "stg_name='DBVersion'");
            $oTransaction->commit();
        }

<<<<<<< HEAD
        //todo change number when ready ...
        if ($iOldDBVersion <429) { //REFACTORING surveyadmin to surveyAdministrationController ...
            $oTransaction = $oDB->beginTransaction();
            $oDB->createCommand()->update(
                '{{boxes}}',
                array(
                    'url' => 'surveyAdministration/listsurveys',
                ),
                "url='admin/survey/sa/listsurveys'"
            );
            $oDB->createCommand()->update(
                '{{boxes}}',
                array(
                    'url' => 'surveyAdministration/newSurvey',
                ),
                "url='admin/survey/sa/newSurvey'"
            );
            $oDB->createCommand()->update(
                '{{surveymenu_entries}}',
                array(
                    'menu_link' => 'questionGroupsAdministration/listquestiongroups',
                ),
                "name='listQuestionGroups'"
            );
            $oDB->createCommand()->update(
                '{{surveymenu_entries}}',
                array(
                    'menu_link' => 'questionAdministration/listQuestions',
                ),
                "name='listQuestions'"
            );
            $oDB->createCommand()->update(
                '{{surveymenu_entries}}',
                array(
                    'menu_link' => 'surveyAdministration/view',
                ),
                "name='overview'"
            );
            $oDB->createCommand()->update(
                '{{surveymenu_entries}}',
                array(
                    'menu_link' => 'surveyAdministration/activate',
                ),
                "name='activateSurvey'"
            );
            $oDB->createCommand()->update(
                '{{surveymenu_entries}}',
                array(
                    'menu_link' => 'surveyAdministration/deactivate',
                ),
                "name='deactivateSurvey'"
            );
            $oDB->createCommand()->update(
                '{{surveymenu_entries}}',
                array(
                    'getdatamethod' => 'generalTabEditSurvey',
                ),
                "name='generalsettings'"
            );
            $oDB->createCommand()->update(
                '{{surveymenu_entries}}',
                array(
                    'getdatamethod' => 'getTextEditData',
                ),
                "name='surveytexts'"
            );
            $oDB->createCommand()->update(
                '{{surveymenu_entries}}',
                array(
                    'getdatamethod' => 'getDataSecurityEditData',
                ),
                "name='datasecurity'"
            );
            $oDB->createCommand()->update(
                '{{surveymenu_entries}}',
                array(
                    'getdatamethod' => 'tabPresentationNavigation',
                ),
                "name='presentation'"
            );
            $oDB->createCommand()->update(
                '{{surveymenu_entries}}',
                array(
                    'getdatamethod' => 'tabTokens',
                ),
                "name='tokens'"
            );
            $oDB->createCommand()->update(
                '{{surveymenu_entries}}',
                array(
                    'getdatamethod' => 'tabNotificationDataManagement',
                ),
                "name='notification'"
            );
            $oDB->createCommand()->update(
                '{{surveymenu_entries}}',
                array(
                    'getdatamethod' => 'tabPublicationAccess',
                ),
                "name='publication'"
            );
            $oDB->createCommand()->update(
                '{{surveymenu_entries}}',
                array(
                    'getdatamethod' => 'tabPanelIntegration',
                ),
                "name='panelintegration'"
            );
            $oDB->createCommand()->update(
                '{{surveymenu_entries}}',
                array(
                    'getdatamethod' => 'pluginTabSurvey',
                ),
                "name='plugins'"
=======
        if ($iOldDBVersion < 429) {
            // Update the Resources Entry in Survey Menu Entries (cause of refactoring resources controller)
            $oTransaction = $oDB->beginTransaction();
            $oDB->createCommand()->update(
                '{{surveymenu_entries}}',
                array(
                    'menu_link' => '',
                    'action'    => 'updatesurveylocalesettings',
                    'template'  => 'editLocalSettings_main_view',
                    'partial'   => '/admin/survey/subview/accordion/_resources_panel',
                    'getdatamethod' => '_tabResourceManagement'
                ),
                "name='resources'"
>>>>>>> ab6cd530
            );

            $oDB->createCommand()->update('{{settings_global}}', array('stg_value' => 429), "stg_name='DBVersion'");
            $oTransaction->commit();
        }

<<<<<<< HEAD

=======
>>>>>>> ab6cd530
    } catch (Exception $e) {
        Yii::app()->setConfig('Updating', false);
        $oTransaction->rollback();
        // Activate schema caching
        $oDB->schemaCachingDuration = 3600;
        // Load all tables of the application in the schema
        $oDB->schema->getTables();
        // clear the cache of all loaded tables
        $oDB->schema->refresh();
        $trace = $e->getTrace();
        $fileInfo = explode('/', $trace[1]['file']);
        $file = end($fileInfo);
        Yii::app()->user->setFlash(
            'error',
            gT('An non-recoverable error happened during the update. Error details:')
            .'<p>'
            .htmlspecialchars($e->getMessage())
            .'</p><br />'
            . sprintf(gT('File %s, line %s.'), $file, $trace[1]['line'])
        );
        // If we're debugging, re-throw the exception.
        if (defined('YII_DEBUG') && YII_DEBUG) {
            throw $e;
        }
        return false;
    }

    // Activate schema cache first - otherwise it won't be refreshed!
    $oDB->schemaCachingDuration = 3600;
    // Load all tables of the application in the schema
    $oDB->schema->getTables();
    // clear the cache of all loaded tables
    $oDB->schema->refresh();
    $oDB->active = false;
    $oDB->active = true;

    // Force User model to refresh meta data (for updates from very old versions)
    User::model()->refreshMetaData();
    Yii::app()->db->schema->getTable('{{surveys}}', true);
    Yii::app()->db->schema->getTable('{{templates}}', true);
    Survey::model()->refreshMetaData();
    Notification::model()->refreshMetaData();

    // Try to clear tmp/runtime (database cache files).
    // Related to problems like https://bugs.limesurvey.org/view.php?id=13699.
    // Some cache implementations may not have 'flush' method. Only call flush if method exists.
    if (method_exists(Yii::app()->cache, 'flush')) {
        Yii::app()->cache->flush();
    }
    // Some cache implementations (ex: CRedisCache, CDummyCache) may not have 'gc' method. Only call gc if method exists.
    if (method_exists(Yii::app()->cache, 'gc')) {
        Yii::app()->cache->gc();
    }

    // Inform superadmin about update
    $superadmins = User::model()->getSuperAdmins();
    $currentDbVersion = $oDB->createCommand()->select('stg_value')->from('{{settings_global}}')->where("stg_name=:stg_name", array('stg_name'=>'DBVersion'))->queryRow();
    // Update the global config object because it is static and set at start of App
    Yii::app()->setConfig('DBVersion', $currentDbVersion['stg_value']);

    Notification::broadcast(array(
        'title' => gT('Database update'),
        'message' => sprintf(gT('The database has been updated from version %s to version %s.'), $iOldDBVersion, $currentDbVersion['stg_value'])
        ), $superadmins);

    fixLanguageConsistencyAllSurveys();

    Yii::app()->setConfig('Updating', false);
    return true;
}


/**
 * @param string $sMySQLCollation
 */
function upgradeSurveyTables402($sMySQLCollation)
{
    $oDB = Yii::app()->db;
    $oSchema = Yii::app()->db->schema;
    if (Yii::app()->db->driverName != 'pgsql') {
        $aTables = dbGetTablesLike("survey\_%");
        foreach ($aTables as $sTableName) {
            $oTableSchema = $oSchema->getTable($sTableName);
            if (!in_array('token', $oTableSchema->columnNames)) {
                continue;
            }
            // No token field in this table
            switch (Yii::app()->db->driverName) {
                case 'sqlsrv':
                case 'dblib':
                case 'mssql': dropSecondaryKeyMSSQL('token', $sTableName);
                    alterColumn($sTableName, 'token', "string(36) COLLATE SQL_Latin1_General_CP1_CS_AS");
                    break;
                case 'mysql':
                    alterColumn($sTableName, 'token', "string(36) COLLATE '{$sMySQLCollation}'");
                    break;
                default: die('Unknown database driver');
            }
        }

    }
}

/**
 * @param string $sMySQLCollation
 */
function upgradeTokenTables402($sMySQLCollation)
{
    $oDB = Yii::app()->db;
    if (Yii::app()->db->driverName != 'pgsql') {
        $aTables = dbGetTablesLike("tokens%");
        if (!empty($aTables)) {
            foreach ($aTables as $sTableName) {
                switch (Yii::app()->db->driverName) {
                    case 'sqlsrv':
                    case 'dblib':
                    case 'mssql': dropSecondaryKeyMSSQL('token', $sTableName);
                        alterColumn($sTableName, 'token', "string(36) COLLATE SQL_Latin1_General_CP1_CS_AS");
                        break;
                    case 'mysql':
                        alterColumn($sTableName, 'token', "string(36) COLLATE '{$sMySQLCollation}'");
                        break;
                    default: die('Unknown database driver');
                }
            }
        }
    }
}
function upgradeSurveyTimings350()
{
    $aTables = dbGetTablesLike("%timings");
    foreach ($aTables as $sTable) {
            alterColumn($sTable, 'id', "int", false);
    }
}



/**
 * @param CDbConnection $oDB
 *
 * @return void
 */
function resetTutorials337($oDB)
{
    $oDB->createCommand()->truncateTable('{{tutorials}}');
    $oDB->createCommand()->truncateTable('{{tutorial_entries}}');
    $oDB->createCommand()->truncateTable('{{tutorial_entry_relation}}');
}

/**
* @param CDbConnection $oDB
* @return void
*/
function upgrade333($oDB)
{
    $oDB->createCommand()->createTable('{{map_tutorial_users}}', array(
        'tid' => 'integer NOT NULL',
        'uid' => 'integer NOT NULL',
        'taken' => 'integer DEFAULT 1',
    ));

    $oDB->createCommand()->addPrimaryKey('{{map_tutorial_users_pk}}', '{{map_tutorial_users}}', ['uid', 'tid']);

    $oDB->createCommand()->createTable('{{tutorial_entry_relation}}', array(
        'teid' => 'integer NOT NULL',
        'tid' => 'integer NOT NULL',
        'uid' => 'integer DEFAULT NULL',
        'sid' => 'integer DEFAULT NULL',
    ));

    $oDB->createCommand()->addPrimaryKey('{{tutorial_entry_relation_pk}}', '{{tutorial_entry_relation}}', ['teid', 'tid']);
    $oDB->createCommand()->createIndex('{{idx1_tutorial_entry_relation}}', '{{tutorial_entry_relation}}', 'uid', false);
    $oDB->createCommand()->createIndex('{{idx2_tutorial_entry_relation}}', '{{tutorial_entry_relation}}', 'sid', false);
    $oDB->createCommand()->createIndex('{{idx1_tutorials}}', '{{tutorials}}', 'name', true);

    $oDB->createCommand()->dropColumn('{{tutorial_entries}}', 'tid');
    $oDB->createCommand()->addColumn('{{tutorial_entries}}', 'ordering', 'integer');

}

/**
* @param CDbConnection $oDB
* @return void
*/
function upgrade331($oDB)
{
    $oDB->createCommand()->update('{{templates}}', array(
        'name'        => 'bootswatch',
        'folder'      => 'bootswatch',
        'title'       => 'Bootswatch Theme',
        'description' => '<strong>LimeSurvey Bootwatch Theme</strong><br>Based on BootsWatch Themes: <a href=\'https://bootswatch.com/3/\'>Visit BootsWatch page</a>',
    ), "name='default'");

    $oDB->createCommand()->update('{{templates}}', array(
        'extends' => 'bootswatch',
    ), "extends='default'");

    $oDB->createCommand()->update('{{template_configuration}}', array(
            'template_name'   => 'bootswatch',
    ), "template_name='default'");

    $oDB->createCommand()->update('{{templates}}', array(
        'description' => '<strong>LimeSurvey Material Design Theme</strong><br> A theme based on FezVrasta\'s Material design for Bootstrap 3 <a href=\'https://cdn.rawgit.com/FezVrasta/bootstrap-material-design/gh-pages-v3/index.html\'></a>',
    ), "name='material'");

    $oDB->createCommand()->update('{{templates}}', array(
        'name'        => 'fruity',
        'folder'      => 'fruity',
        'title'       => 'Fruity Theme',
        'description' => '<strong>LimeSurvey Fruity Theme</strong><br>Some color themes for a flexible use. This theme offers many options.',
    ), "name='monochrome'");

    $oDB->createCommand()->update('{{templates}}', array(
        'extends' => 'fruity',
    ), "extends='monochrome'");

    $oDB->createCommand()->update('{{template_configuration}}', array(
            'template_name'   => 'fruity',
    ), "template_name='monochrome'");

    $oDB->createCommand()->update('{{settings_global}}', array('stg_value'=>'fruity'), "stg_name='defaulttheme'");

}

/**
* @param CDbConnection $oDB
* @return void
*/
function upgrade330($oDB)
{
    $oDB->createCommand()->update('{{template_configuration}}', array(
            'files_css'       => '{"add": ["css/animate.css","css/theme.css"]}',
            'files_js'        => '{"add": ["scripts/theme.js", "scripts/ajaxify.js"]}',
            'files_print_css' => '{"add":"css/print_theme.css"}',
    ), "template_name='default' AND  files_css != 'inherit' ");

    $oDB->createCommand()->update('{{template_configuration}}', array(
            'files_css'       => '{"add": ["css/bootstrap-material-design.css", "css/ripples.min.css", "css/theme.css"]}',
            'files_js'        => '{"add": ["scripts/theme.js", "scripts/material.js", "scripts/ripples.min.js", "scripts/ajaxify.js"]}',
            'files_print_css' => '{"add":"css/print_theme.css"}',
    ), "template_name='material' AND  files_css != 'inherit'");

    $oDB->createCommand()->update('{{template_configuration}}', array(
            'files_css'       => '{"add":["css/animate.css","css/ajaxify.css","css/sea_green.css", "css/theme.css"]}',
            'files_js'        => '{"add":["scripts/theme.js","scripts/ajaxify.js"]}',
            'files_print_css' => '{"add":"css/print_theme.css"}',
    ), "template_name='monochrome' AND  files_css != 'inherit'");

    $oDB->createCommand()->update('{{template_configuration}}', array(
            'files_css'         => '{"add":["css/ajaxify.css","css/theme.css","css/custom.css"]}',
            'files_js'          =>  '{"add":["scripts/theme.js","scripts/ajaxify.js","scripts/custom.js"]}',
            'files_print_css'   => '{"add":["css/print_theme.css"]}',
    ), "template_name='vanilla' AND  files_css != 'inherit'");
}

/**
* @param CDbConnection $oDB
* @return void
*/
function upgrade328($oDB)
{
    $oDB->createCommand()->update('{{templates}}', array(
            'description' =>  "<strong>LimeSurvey Advanced Theme</strong><br>A theme with custom options to show what it's possible to do with the new engines. Each theme provider will be able to offer its own option page (loaded from theme)",
    ), "name='default'");
}

/**
* @param CDbConnection $oDB
* @return void
*/
function upgrade327($oDB)
{
    // Update the box value so it uses to the the themeoptions controler
    $oDB->createCommand()->update('{{boxes}}', array(
        'position' =>  '6',
        'url'      =>  'admin/themeoptions',
        'title'    =>  'Themes',
        'ico'      =>  'templates',
        'desc'     =>  'Edit LimeSurvey Themes',
        'page'     =>  'welcome',
        'usergroup' => '-2',
    ), "url='admin/templateoptions'");

}

/**
 * @param CDbConnection $oDB
 */
function transferPasswordFieldToText($oDB)
{
    switch ($oDB->getDriverName()) {
        case 'mysql':
            $oDB->createCommand()->alterColumn('{{users}}', 'password', 'text NOT NULL');
            break;
        case 'pgsql':

            $userPasswords = $oDB->createCommand()->select(['uid', "encode(password::bytea, 'escape') as password"])->from('{{users}}')->queryAll();

            $oDB->createCommand()->renameColumn('{{users}}', 'password', 'password_blob');
            $oDB->createCommand()->addColumn('{{users}}', 'password', "text NOT NULL DEFAULT 'nopw'");

            foreach ($userPasswords as $userArray) {
                $oDB->createCommand()->update('{{users}}', ['password' => $userArray['password']], 'uid=:uid', [':uid'=> $userArray['uid']]);
            }

            $oDB->createCommand()->dropColumn('{{users}}', 'password_blob');
            break;
        case 'sqlsrv':
        case 'dblib':
        case 'mssql':
        default:
            break;
    }
}

/**
* @param CDbConnection $oDB
* @return void
*/
function createSurveyMenuTable(CDbConnection $oDB)
{
    // NB: Need to refresh here, since surveymenu table is
    // created in earlier version in same script.
    $oDB->schema->getTables();
    $oDB->schema->refresh();

    // Drop the old surveymenu_entries table.
    if (tableExists('{surveymenu_entries}')) {
        $oDB->createCommand()->dropTable('{{surveymenu_entries}}');
    }

    // Drop the old surveymenu table.
    if (tableExists('{surveymenu}')) {
        $oDB->createCommand()->dropTable('{{surveymenu}}');
    }

    $oDB->createCommand()->createTable('{{surveymenu}}', array(
        'id' => "pk",
        'parent_id' => "integer NULL",
        'survey_id' => "integer NULL",
        'user_id' => "integer NULL",
        'name' => "string(128)",
        'ordering' => "integer NULL DEFAULT '0'",
        'level' => "integer NULL DEFAULT '0'",
        'title' => "string(168)  NOT NULL DEFAULT ''",
        'position' => "string(192)  NOT NULL DEFAULT 'side'",
        'description' => "text ",
        'active' => "integer NOT NULL DEFAULT '0'",
        'showincollapse' =>  "integer DEFAULT 0",
        'changed_at' => "datetime",
        'changed_by' => "integer NOT NULL DEFAULT '0'",
        'created_at' => "datetime",
        'created_by' => "integer NOT NULL DEFAULT '0'",
    ));

    $oDB->createCommand()->createIndex('{{surveymenu_name}}', '{{surveymenu}}', 'name', true);
    $oDB->createCommand()->createIndex('{{idx2_surveymenu}}', '{{surveymenu}}', 'title', false);

    $surveyMenuRowData = LsDefaultDataSets::getSurveyMenuData();
    switchMSSQLIdentityInsert('surveymenu', true);
    foreach ($surveyMenuRowData as $surveyMenuRow) {
        $oDB->createCommand()->insert("{{surveymenu}}", $surveyMenuRow);
    }
    switchMSSQLIdentityInsert('surveymenu', false);

    $oDB->createCommand()->createTable('{{surveymenu_entries}}', array(
        'id' =>  "pk",
        'menu_id' =>  "integer NULL",
        'user_id' =>  "integer NULL",
        'ordering' =>  "integer DEFAULT '0'",
        'name' =>  "string(168)  DEFAULT ''",
        'title' =>  "string(168)  NOT NULL DEFAULT ''",
        'menu_title' =>  "string(168)  NOT NULL DEFAULT ''",
        'menu_description' =>  "text ",
        'menu_icon' =>  "string(192)  NOT NULL DEFAULT ''",
        'menu_icon_type' =>  "string(192)  NOT NULL DEFAULT ''",
        'menu_class' =>  "string(192)  NOT NULL DEFAULT ''",
        'menu_link' =>  "string(192)  NOT NULL DEFAULT ''",
        'action' =>  "string(192)  NOT NULL DEFAULT ''",
        'template' =>  "string(192)  NOT NULL DEFAULT ''",
        'partial' =>  "string(192)  NOT NULL DEFAULT ''",
        'classes' =>  "string(192)  NOT NULL DEFAULT ''",
        'permission' =>  "string(192)  NOT NULL DEFAULT ''",
        'permission_grade' =>  "string(192)  NULL",
        'data' =>  "text ",
        'getdatamethod' =>  "string(192)  NOT NULL DEFAULT ''",
        'language' =>  "string(32)  NOT NULL DEFAULT 'en-GB'",
        'active' =>  "integer NOT NULL DEFAULT '0'",
        'showincollapse' =>  "integer DEFAULT 0",
        'changed_at' =>  "datetime NULL",
        'changed_by' =>  "integer NOT NULL DEFAULT '0'",
        'created_at' =>  "datetime NULL",
        'created_by' =>  "integer NOT NULL DEFAULT '0'",
    ));

    $oDB->createCommand()->createIndex('{{idx1_surveymenu_entries}}', '{{surveymenu_entries}}', 'menu_id', false);
    $oDB->createCommand()->createIndex('{{idx5_surveymenu_entries}}', '{{surveymenu_entries}}', 'menu_title', false);
    $oDB->createCommand()->createIndex('{{surveymenu_entries_name}}', '{{surveymenu_entries}}', 'name', true);

    foreach ($surveyMenuEntryRowData = LsDefaultDataSets::getSurveyMenuEntryData() as $surveyMenuEntryRow) {
        $oDB->createCommand()->insert("{{surveymenu_entries}}", $surveyMenuEntryRow);
    }

}

/**
* @param CDbConnection $oDB
* @return void
*/
function createSurveysGroupSettingsTable(CDbConnection $oDB)
{
    // Drop the old surveys_groupsettings table.
    if (tableExists('{surveys_groupsettings}')) {
        $oDB->createCommand()->dropTable('{{surveys_groupsettings}}');
    }

    // create surveys_groupsettings table
    $oDB->createCommand()->createTable('{{surveys_groupsettings}}', array(
        'gsid' => "integer NOT NULL",
        'owner_id' => "integer NULL DEFAULT NULL",
        'admin' => "string(50) NULL DEFAULT NULL",
        'adminemail' => "string(254) NULL DEFAULT NULL",
        'anonymized' => "string(1) NOT NULL DEFAULT 'N'",
        'format' => "string(1) NULL DEFAULT NULL",
        'savetimings' => "string(1) NOT NULL DEFAULT 'N'",
        'template' => "string(100) NULL DEFAULT 'default'",
        'datestamp' => "string(1) NOT NULL DEFAULT 'N'",
        'usecookie' => "string(1) NOT NULL DEFAULT 'N'",
        'allowregister' => "string(1) NOT NULL DEFAULT 'N'",
        'allowsave' => "string(1) NOT NULL DEFAULT 'Y'",
        'autonumber_start' => "integer NULL DEFAULT '0'",
        'autoredirect' => "string(1) NOT NULL DEFAULT 'N'",
        'allowprev' => "string(1) NOT NULL DEFAULT 'N'",
        'printanswers' => "string(1) NOT NULL DEFAULT 'N'",
        'ipaddr' => "string(1) NOT NULL DEFAULT 'N'",
        'refurl' => "string(1) NOT NULL DEFAULT 'N'",
        'showsurveypolicynotice' => "integer NULL DEFAULT '0'",
        'publicstatistics' => "string(1) NOT NULL DEFAULT 'N'",
        'publicgraphs' => "string(1) NOT NULL DEFAULT 'N'",
        'listpublic' => "string(1) NOT NULL DEFAULT 'N'",
        'htmlemail' => "string(1) NOT NULL DEFAULT 'N'",
        'sendconfirmation' => "string(1) NOT NULL DEFAULT 'Y'",
        'tokenanswerspersistence' => "string(1) NOT NULL DEFAULT 'N'",
        'assessments' => "string(1) NOT NULL DEFAULT 'N'",
        'usecaptcha' => "string(1) NOT NULL DEFAULT 'N'",
        'bounce_email' => "string(254) NULL DEFAULT NULL",
        'attributedescriptions' => "text NULL",
        'emailresponseto' => "text NULL",
        'emailnotificationto' => "text NULL",
        'tokenlength' => "integer NULL DEFAULT '15'",
        'showxquestions' => "string(1) NULL DEFAULT 'Y'",
        'showgroupinfo' => "string(1) NULL DEFAULT 'B'",
        'shownoanswer' => "string(1) NULL DEFAULT 'Y'",
        'showqnumcode' => "string(1) NULL DEFAULT 'X'",
        'showwelcome' => "string(1) NULL DEFAULT 'Y'",
        'showprogress' => "string(1) NULL DEFAULT 'Y'",
        'questionindex' => "integer NULL DEFAULT '0'",
        'navigationdelay' => "integer NULL DEFAULT '0'",
        'nokeyboard' => "string(1) NULL DEFAULT 'N'",
        'alloweditaftercompletion' => "string(1) NULL DEFAULT 'N'"
    ));
    addPrimaryKey('surveys_groupsettings', array('gsid'));

    // insert settings for global level
    $settings1 = new SurveysGroupsettings;
    $settings1->setToDefault();
    $settings1->gsid = 0;
    // get global settings from db
    $globalSetting1 = $oDB->createCommand()->select('stg_value')->from('{{settings_global}}')->where("stg_name=:stg_name", array('stg_name'=>'showqnumcode'))->queryRow();
    $globalSetting2 = $oDB->createCommand()->select('stg_value')->from('{{settings_global}}')->where("stg_name=:stg_name", array('stg_name'=>'showgroupinfo'))->queryRow();
    $globalSetting3 = $oDB->createCommand()->select('stg_value')->from('{{settings_global}}')->where("stg_name=:stg_name", array('stg_name'=>'shownoanswer'))->queryRow();
    $globalSetting4 = $oDB->createCommand()->select('stg_value')->from('{{settings_global}}')->where("stg_name=:stg_name", array('stg_name'=>'showxquestions'))->queryRow();
    // set db values to model
    $settings1->showqnumcode = ($globalSetting1 === false || $globalSetting1['stg_value'] == 'choose') ? 'X' : str_replace(array('both', 'number', 'code', 'none'), array('B', 'N', 'C', 'X'), $globalSetting1['stg_value']);
    $settings1->showgroupinfo = ($globalSetting2 === false || $globalSetting2['stg_value'] == 'choose') ? 'B' : str_replace(array('both', 'name', 'description', 'none'), array('B', 'N', 'D', 'X'), $globalSetting2['stg_value']);
    $settings1->shownoanswer = ($globalSetting3 === false || $globalSetting3['stg_value'] == '2') ? 'Y' : str_replace(array('1', '0'), array('Y', 'N'), $globalSetting3['stg_value']);
    $settings1->showxquestions = ($globalSetting4 === false || $globalSetting4['stg_value'] == 'choose') ? 'Y' : str_replace(array('show', 'hide'), array('Y', 'N'), $globalSetting4['stg_value']);

    // Quick hack to remote ipanonymize.
    // TODO: Don't use models in updatedb_helper.
    $attributes = $settings1->attributes;
    unset($attributes['ipanonymize']);

    $oDB->createCommand()->insert("{{surveys_groupsettings}}", $attributes);

    //this will fail because of using model in updatedb_helper ...
    // insert settings for default survey group
    //$settings2 = new SurveysGroupsettings;
    //$settings2->gsid = 1;
    //$settings2->setToInherit(); //we can not use this function because of ipanonymize (again: never use models in update_helper)

    $attributes2 =  array(
        "gsid" => 1,
        "owner_id" => -1,
        "admin" => "inherit",
        "adminemail" => "inherit",
        "anonymized" => "I",
        "format" => "I",
        "savetimings" => "I",
        "template" => "inherit",
        "datestamp" => "I",
        "usecookie" => "I",
        "allowregister" => "I",
        "allowsave" => "I",
        "autonumber_start" => 0,
        "autoredirect" => "I",
        "allowprev" => "I",
        "printanswers" => "I",
        "ipaddr" => "I",
        "refurl" => "I",
        "showsurveypolicynotice" => 0,
        "publicstatistics" => "I",
        "publicgraphs" => "I",
        "listpublic" => "I",
        "htmlemail" => "I",
        "sendconfirmation" => "I",
        "tokenanswerspersistence" => "I",
        "assessments" => "I",
        "usecaptcha" => "E",
        "bounce_email" => "inherit",
        "attributedescriptions" => NULL,
        "emailresponseto" => "inherit",
        "emailnotificationto" => "inherit",
        "tokenlength" => -1,
        "showxquestions" => "I",
        "showgroupinfo" => "I",
        "shownoanswer" => "I",
        "showqnumcode" => "I",
        "showwelcome" => "I",
        "showprogress" => "I",
        "questionindex" => -1,
        "navigationdelay" => -1,
        "nokeyboard" => "I",
        "alloweditaftercompletion" => "I",
    );

    $oDB->createCommand()->insert("{{surveys_groupsettings}}", $attributes2);
}
/**
* @param CDbConnection $oDB
* @return void
*/
function createSurveyGroupTables306($oDB)
{
    // Drop the old survey groups table.
    if (tableExists('{surveys_groups}')) {
        $oDB->createCommand()->dropTable('{{surveys_groups}}');
    }


    // Create templates table
    $oDB->createCommand()->createTable('{{surveys_groups}}', array(
        'gsid'        => 'pk',
        'name'        => 'string(45) NOT NULL',
        'title'       => 'string(100) DEFAULT NULL',
        'description' => 'text DEFAULT NULL',
        'sortorder'   => 'integer NOT NULL',
        'owner_uid'   => 'integer DEFAULT NULL',
        'parent_id'   => 'integer DEFAULT NULL',
        'created'     => 'datetime',
        'modified'    => 'datetime',
        'created_by'  => 'integer NOT NULL'
    ));

    // Add default template
    $date = date("Y-m-d H:i:s");
    $oDB->createCommand()->insert('{{surveys_groups}}', array(
        'name'        => 'default',
        'title'       => 'Default Survey Group',
        'description' => 'LimeSurvey core default survey group',
        'sortorder'   => '0',
        'owner_uid'   => '1',
        'created'     => $date,
        'modified'    => $date,
        'created_by'  => '1'
    ));

    $oDB->createCommand()->addColumn('{{surveys}}', 'gsid', "integer DEFAULT 1");


}



/**
* @param CDbConnection $oDB
* @return void
*/
function upgradeTemplateTables304($oDB)
{
    // Drop the old survey rights table.
    if (tableExists('{{templates}}')) {
        $oDB->createCommand()->dropTable('{{templates}}');
    }

    if (tableExists('{{template_configuration}}')) {
        $oDB->createCommand()->dropTable('{{template_configuration}}');
    }

    // Create templates table
    $oDB->createCommand()->createTable('{{templates}}', array(
        'name'                   => 'string(150) NOT NULL',
        'folder'                 => 'string(45) DEFAULT NULL',
        'title'                  => 'string(100) NOT NULL',
        'creation_date'          => 'datetime',
        'author'                 => 'string(150) DEFAULT NULL',
        'author_email'           => 'string DEFAULT NULL',
        'author_url'             => 'string DEFAULT NULL',
        'copyright'              => 'text',
        'license'                => 'text',
        'version'                => 'string(45) DEFAULT NULL',
        'api_version'            => 'string(45) NOT NULL',
        'view_folder'            => 'string(45) NOT NULL',
        'files_folder'           => 'string(45) NOT NULL',
        'description'            => 'text',
        'last_update'            => 'datetime DEFAULT NULL',
        'owner_id'               => 'integer DEFAULT NULL',
        'extends_template_name' => 'string(150) DEFAULT NULL',
        'PRIMARY KEY (name)'
    ));

    // Add default template
    $oDB->createCommand()->insert('{{templates}}', array(
        'name'                   => 'default',
        'folder'                 => 'default',
        'title'                  => 'Advanced Template',
        'creation_date'          => '2017-07-12 12:00:00',
        'author'                 => 'Louis Gac',
        'author_email'           => 'louis.gac@limesurvey.org',
        'author_url'             => 'https://www.limesurvey.org/',
        'copyright'              => 'Copyright (C) 2007-2017 The LimeSurvey Project Team\r\nAll rights reserved.',
        'license'                => 'License: GNU/GPL License v2 or later, see LICENSE.php\r\n\r\nLimeSurvey is free software. This version may have been modified pursuant to the GNU General Public License, and as distributed it includes or is derivative of works licensed under the GNU General Public License or other free or open source software licenses. See COPYRIGHT.php for copyright notices and details.',
        'version'                => '1.0',
        'api_version'            => '3.0',
        'view_folder'            => 'views',
        'files_folder'           => 'files',
        'description'            => "<strong>LimeSurvey Advanced Template</strong><br>A template with custom options to show what it's possible to do with the new engines. Each template provider will be able to offer its own option page (loaded from template)",
        'owner_id'               => '1',
        'extends_template_name' => '',
    ));

    // Add minimal template
    $oDB->createCommand()->insert('{{templates}}', array(
        'name'                   => 'minimal',
        'folder'                 => 'minimal',
        'title'                  => 'Minimal Template',
        'creation_date'          => '2017-07-12 12:00:00',
        'author'                 => 'Louis Gac',
        'author_email'           => 'louis.gac@limesurvey.org',
        'author_url'             => 'https://www.limesurvey.org/',
        'copyright'              => 'Copyright (C) 2007-2017 The LimeSurvey Project Team\r\nAll rights reserved.',
        'license'                => 'License: GNU/GPL License v2 or later, see LICENSE.php\r\n\r\nLimeSurvey is free software. This version may have been modified pursuant to the GNU General Public License, and as distributed it includes or is derivative of works licensed under the GNU General Public License or other free or open source software licenses. See COPYRIGHT.php for copyright notices and details.',
        'version'                => '1.0',
        'api_version'            => '3.0',
        'view_folder'            => 'views',
        'files_folder'           => 'files',
        'description'            => '<strong>LimeSurvey Minimal Template</strong><br>A clean and simple base that can be used by developers to create their own solution.',
        'owner_id'               => '1',
        'extends_template_name' => '',
    ));



    // Add material template
    $oDB->createCommand()->insert('{{templates}}', array(
        'name'                   => 'material',
        'folder'                 => 'material',
        'title'                  => 'Material Template',
        'creation_date'          => '2017-07-12 12:00:00',
        'author'                 => 'Louis Gac',
        'author_email'           => 'louis.gac@limesurvey.org',
        'author_url'             => 'https://www.limesurvey.org/',
        'copyright'              => 'Copyright (C) 2007-2017 The LimeSurvey Project Team\r\nAll rights reserved.',
        'license'                => 'License: GNU/GPL License v2 or later, see LICENSE.php\r\n\r\nLimeSurvey is free software. This version may have been modified pursuant to the GNU General Public License, and as distributed it includes or is derivative of works licensed under the GNU General Public License or other free or open source software licenses. See COPYRIGHT.php for copyright notices and details.',
        'version'                => '1.0',
        'api_version'            => '3.0',
        'view_folder'            => 'views',
        'files_folder'           => 'files',
        'description'            => "<strong>LimeSurvey Advanced Template</strong><br> A template extending default, to show the inheritance concept. Notice the options, differents from Default.<br><small>uses FezVrasta's Material design theme for Bootstrap 3</small>",
        'owner_id'               => '1',
        'extends_template_name' => 'default',
    ));


    // Add template configuration table
    $oDB->createCommand()->createTable('{{template_configuration}}', array(
        'id'                => 'pk',
        'templates_name'    => 'string(150) NOT NULL',
        'sid'               => 'integer DEFAULT NULL',
        'gsid'              => 'integer DEFAULT NULL',
        'uid'               => 'integer DEFAULT NULL',
        'files_css'         => 'text',
        'files_js'          => 'text',
        'files_print_css'   => 'text',
        'options'           => 'text',
        'cssframework_name' => 'string(45) DEFAULT NULL',
        'cssframework_css'  => 'text',
        'cssframework_js'   => 'text',
        'packages_to_load'  => 'text',
    ));

    // Add global configuration for Advanced Template
    $oDB->createCommand()->insert('{{template_configuration}}', array(
        'templates_name'    => 'default',
        'files_css'         => '{"add": ["css/template.css", "css/animate.css"]}',
        'files_js'          => '{"add": ["scripts/template.js"]}',
        'files_print_css'   => '{"add":"css/print_template.css"}',
        'options'           => '{"ajaxmode":"off","brandlogo":"on", "brandlogofile":"./files/logo.png", "boxcontainer":"on", "backgroundimage":"off","animatebody":"off","bodyanimation":"fadeInRight","animatequestion":"off","questionanimation":"flipInX","animatealert":"off","alertanimation":"shake"}',
        'cssframework_name' => 'bootstrap',
        'cssframework_css'  => '{"replace": [["css/bootstrap.css","css/flatly.css"]]}',
        'cssframework_js'   => '',
        'packages_to_load'  => '["pjax"]',
    ));


    // Add global configuration for Minimal Template
    $oDB->createCommand()->insert('{{template_configuration}}', array(
        'templates_name'    => 'minimal',
        'files_css'         => '{"add": ["css/template.css"]}',
        'files_js'          => '{"add": ["scripts/template.js"]}',
        'files_print_css'   => '{"add":"css/print_template.css"}',
        'options'           => '{}',
        'cssframework_name' => 'bootstrap',
        'cssframework_css'  => '{}',
        'cssframework_js'   => '',
        'packages_to_load'  => '["pjax"]',
    ));

    // Add global configuration for Material Template
    $oDB->createCommand()->insert('{{template_configuration}}', array(
        'templates_name'    => 'material',
        'files_css'         => '{"add": ["css/template.css", "css/bootstrap-material-design.css", "css/ripples.min.css"]}',
        'files_js'          => '{"add": ["scripts/template.js", "scripts/material.js", "scripts/ripples.min.js"]}',
        'files_print_css'   => '{"add":"css/print_template.css"}',
        'options'           => '{"ajaxmode":"off","brandlogo":"on", "brandlogofile":"./files/logo.png", "animatebody":"off","bodyanimation":"fadeInRight","animatequestion":"off","questionanimation":"flipInX","animatealert":"off","alertanimation":"shake"}',
        'cssframework_name' => 'bootstrap',
        'cssframework_css'  => '{"replace": [["css/bootstrap.css","css/bootstrap.css"]]}',
        'cssframework_js'   => '',
        'packages_to_load'  => '["pjax"]',
    ));

}


/**
* @param CDbConnection $oDB
* @return void
*/
function upgradeTemplateTables298($oDB)
{
    // Add global configuration for Advanced Template
    $oDB->createCommand()->update('{{boxes}}', array(
        'url'=>'admin/templateoptions',
        'title'=>'Templates',
        'desc'=>'View templates list',
        ), "id=6");
}

function upgradeTokenTables256()
{
    $aTableNames = dbGetTablesLike("tokens%");
    $oDB = Yii::app()->getDb();
    foreach ($aTableNames as $sTableName) {
        try { setTransactionBookmark(); $oDB->createCommand()->dropIndex("idx_lime_{$sTableName}_efl", $sTableName); } catch (Exception $e) { rollBackToTransactionBookmark(); }
        alterColumn($sTableName, 'email', "text");
        alterColumn($sTableName, 'firstname', "string(150)");
        alterColumn($sTableName, 'lastname', "string(150)");
    }
}


function upgradeSurveyTables255()
{
    // We delete all the old boxes, and reinsert new ones
    Yii::app()->getDb()->createCommand(
        "DELETE FROM {{boxes}}"
    )->execute();

    // Then we recreate them
    $oDB = Yii::app()->db;
    $oDB->createCommand()->insert('{{boxes}}', array(
        'position' =>  '1',
        'url'      => 'admin/survey/sa/newsurvey',
        'title'    => 'Create survey',
        'ico'      => 'add',
        'desc'     => 'Create a new survey',
        'page'     => 'welcome',
        'usergroup' => '-2',
    ));

    $oDB->createCommand()->insert('{{boxes}}', array(
        'position' =>  '2',
        'url'      =>  'admin/survey/sa/listsurveys',
        'title'    =>  'List surveys',
        'ico'      =>  'list',
        'desc'     =>  'List available surveys',
        'page'     =>  'welcome',
        'usergroup' => '-1',
    ));

    $oDB->createCommand()->insert('{{boxes}}', array(
        'position' =>  '3',
        'url'      =>  'admin/globalsettings',
        'title'    =>  'Global settings',
        'ico'      =>  'global',
        'desc'     =>  'Edit global settings',
        'page'     =>  'welcome',
        'usergroup' => '-2',
    ));

    $oDB->createCommand()->insert('{{boxes}}', array(
        'position' =>  '4',
        'url'      =>  'admin/update',
        'title'    =>  'ComfortUpdate',
        'ico'      =>  'shield',
        'desc'     =>  'Stay safe and up to date',
        'page'     =>  'welcome',
        'usergroup' => '-2',
    ));

    $oDB->createCommand()->insert('{{boxes}}', array(
        'position' =>  '5',
        'url'      =>  'admin/labels/sa/view',
        'title'    =>  'Label sets',
        'ico'      =>  'labels',
        'desc'     =>  'Edit label sets',
        'page'     =>  'welcome',
        'usergroup' => '-2',
    ));

    $oDB->createCommand()->insert('{{boxes}}', array(
        'position' =>  '6',
        'url'      =>  'admin/themes/sa/view',
        'title'    =>  'Template editor',
        'ico'      =>  'templates',
        'desc'     =>  'Edit LimeSurvey templates',
        'page'     =>  'welcome',
        'usergroup' => '-2',
    ));

}

function upgradeSurveyTables254()
{
    Yii::app()->db->createCommand()->dropColumn('{{boxes}}', 'img');
    Yii::app()->db->createCommand()->addColumn('{{boxes}}', 'usergroup', 'integer');
}

function upgradeSurveyTables253()
{
    $oSchema = Yii::app()->db->schema;
    $aTables = dbGetTablesLike("survey\_%");
    foreach ($aTables as $sTable) {
        $oTableSchema = $oSchema->getTable($sTable);
        if (in_array('refurl', $oTableSchema->columnNames)) {
            alterColumn($sTable, 'refurl', "text");
        }
        if (in_array('ipaddr', $oTableSchema->columnNames)) {
            alterColumn($sTable, 'ipaddr', "text");
        }
    }
}


function upgradeBoxesTable251()
{
    Yii::app()->db->createCommand()->addColumn('{{boxes}}', 'ico', 'string');
    Yii::app()->db->createCommand()->update('{{boxes}}', array('ico'=>'add',
        'title'=>'Create survey')
        ,"id=1");
    Yii::app()->db->createCommand()->update('{{boxes}}', array('ico'=>'list')
        ,"id=2");
    Yii::app()->db->createCommand()->update('{{boxes}}', array('ico'=>'settings')
        ,"id=3");
    Yii::app()->db->createCommand()->update('{{boxes}}', array('ico'=>'shield')
        ,"id=4");
    Yii::app()->db->createCommand()->update('{{boxes}}', array('ico'=>'label')
        ,"id=5");
    Yii::app()->db->createCommand()->update('{{boxes}}', array('ico'=>'templates')
        ,"id=6");
}

/**
* Create boxes table
*/
function createBoxes250()
{
    $oDB = Yii::app()->db;
    $oDB->createCommand()->createTable('{{boxes}}', array(
        'id' => 'pk',
        'position' => 'integer',
        'url' => 'text',
        'title' => 'text',
        'img' => 'text',
        'desc' => 'text',
        'page'=>'text',
    ));

    $oDB->createCommand()->insert('{{boxes}}', array(
        'position' =>  '1',
        'url'      => 'admin/survey/sa/newsurvey',
        'title'    => 'Create survey',
        'img'      => 'add.png',
        'desc'     => 'Create a new survey',
        'page'     => 'welcome',
    ));

    $oDB->createCommand()->insert('{{boxes}}', array(
        'position' =>  '2',
        'url'      =>  'admin/survey/sa/listsurveys',
        'title'    =>  'List surveys',
        'img'      =>  'surveylist.png',
        'desc'     =>  'List available surveys',
        'page'     =>  'welcome',
    ));

    $oDB->createCommand()->insert('{{boxes}}', array(
        'position' =>  '3',
        'url'      =>  'admin/globalsettings',
        'title'    =>  'Global settings',
        'img'      =>  'global.png',
        'desc'     =>  'Edit global settings',
        'page'     =>  'welcome',
    ));

    $oDB->createCommand()->insert('{{boxes}}', array(
        'position' =>  '4',
        'url'      =>  'admin/update',
        'title'    =>  'ComfortUpdate',
        'img'      =>  'shield&#45;update.png',
        'desc'     =>  'Stay safe and up to date',
        'page'     =>  'welcome',
    ));

    $oDB->createCommand()->insert('{{boxes}}', array(
        'position' =>  '5',
        'url'      =>  'admin/labels/sa/view',
        'title'    =>  'Label sets',
        'img'      =>  'labels.png',
        'desc'     =>  'Edit label sets',
        'page'     =>  'welcome',
    ));

    $oDB->createCommand()->insert('{{boxes}}', array(
        'position' =>  '6',
        'url'      =>  'admin/themes/sa/view',
        'title'    =>  'Template editor',
        'img'      =>  'templates.png',
        'desc'     =>  'Edit LimeSurvey templates',
        'page'     =>  'welcome',
    ));
}

function fixKCFinder184()
{
    $sThirdPartyDir=Yii::app()->getConfig('homedir').DIRECTORY_SEPARATOR.'third_party'.DIRECTORY_SEPARATOR;
    rmdirr($sThirdPartyDir.'ckeditor/plugins/toolbar');
    rmdirr($sThirdPartyDir.'ckeditor/plugins/toolbar/ls-office2003');
    $aUnlink = glob($sThirdPartyDir.'kcfinder/cache/*.js');
    if ($aUnlink !== false) {
        array_map('unlink', $aUnlink);
    }
    $aUnlink = glob($sThirdPartyDir.'kcfinder/cache/*.css');
    if ($aUnlink !== false) {
        array_map('unlink', $aUnlink);
    }
    rmdirr($sThirdPartyDir.'kcfinder/upload/files');
    rmdirr($sThirdPartyDir.'kcfinder/upload/.thumbs');
}

function upgradeSurveyTables183()
{
    $oSchema = Yii::app()->db->schema;
    $aTables = dbGetTablesLike("survey\_%");
    if (!empty($aTables))
    {
        foreach ( $aTables as $sTableName )
        {
            $oTableSchema=$oSchema->getTable($sTableName);
            if (empty($oTableSchema->primaryKey))
            {
                addPrimaryKey(substr($sTableName,strlen(Yii::app()->getDb()->tablePrefix)), 'id');
            }
        }
    }
}

/**
* @param string $sMySQLCollation
*/
function upgradeSurveyTables181($sMySQLCollation)
{
    $oDB = Yii::app()->db;
    $oSchema = Yii::app()->db->schema;
    if (Yii::app()->db->driverName != 'pgsql') {
        $aTables = dbGetTablesLike("survey\_%");
        foreach ($aTables as $sTableName) {
            $oTableSchema = $oSchema->getTable($sTableName);
            if (!in_array('token', $oTableSchema->columnNames)) {
                continue;
            }
            // No token field in this table
            switch (Yii::app()->db->driverName) {
                case 'sqlsrv':
                case 'dblib':
                case 'mssql': dropSecondaryKeyMSSQL('token', $sTableName);
                    alterColumn($sTableName, 'token', "string(35) COLLATE SQL_Latin1_General_CP1_CS_AS");
                    $oDB->createCommand()->createIndex("{{idx_{$sTableName}_".rand(1, 40000).'}}', $sTableName, 'token');
                    break;
                case 'mysql':
                    alterColumn($sTableName, 'token', "string(35) COLLATE '{$sMySQLCollation}'");
                    break;
                default: die('Unknown database driver');
            }
        }

    }
}

/**
* @param string $sMySQLCollation
*/
function upgradeTokenTables181($sMySQLCollation)
{
    $oDB = Yii::app()->db;
    if (Yii::app()->db->driverName != 'pgsql') {
        $aTables = dbGetTablesLike("tokens%");
        if (!empty($aTables)) {
            foreach ($aTables as $sTableName) {
                switch (Yii::app()->db->driverName) {
                    case 'sqlsrv':
                    case 'dblib':
                    case 'mssql': dropSecondaryKeyMSSQL('token', $sTableName);
                        alterColumn($sTableName, 'token', "string(35) COLLATE SQL_Latin1_General_CP1_CS_AS");
                        $oDB->createCommand()->createIndex("{{idx_{$sTableName}_".rand(1, 50000).'}}', $sTableName, 'token');
                        break;
                    case 'mysql':
                        alterColumn($sTableName, 'token', "string(35) COLLATE '{$sMySQLCollation}'");
                        break;
                    default: die('Unknown database driver');
                }
            }
        }
    }
}

function upgradeTokenTables179()
{
    $oDB = Yii::app()->db;
    $oSchema = Yii::app()->db->schema;
    switch (Yii::app()->db->driverName){
        case 'pgsql':
            $sSubstringCommand='substr';
            break;
        default:
            $sSubstringCommand='substring';
    }
    $surveyidresult = dbGetTablesLike("tokens%");
    if ($surveyidresult)
    {
        foreach ( $surveyidresult as $sTableName )
        {
            $oTableSchema=$oSchema->getTable($sTableName);
            foreach ($oTableSchema->columnNames as $sColumnName)
            {
                if (strpos($sColumnName,'attribute_')===0)
                {
                    alterColumn($sTableName, $sColumnName, "text");
                }
            }
            $oDB->createCommand("UPDATE {$sTableName} set email={$sSubstringCommand}(email,1,254)")->execute();
            try { setTransactionBookmark(); $oDB->createCommand()->dropIndex("idx_{$sTableName}_efl",$sTableName); } catch(Exception $e) { rollBackToTransactionBookmark();}
            try { setTransactionBookmark(); alterColumn($sTableName, 'email', "string(254)"); } catch(Exception $e) { rollBackToTransactionBookmark();}
            try { setTransactionBookmark(); alterColumn($sTableName, 'firstname', "string(150)"); } catch(Exception $e) { rollBackToTransactionBookmark();}
            try { setTransactionBookmark(); alterColumn($sTableName, 'lastname', "string(150)"); } catch(Exception $e) { rollBackToTransactionBookmark();}
        }
    }
}


function upgradeSurveys177()
{
    $oDB = Yii::app()->db;
    $sSurveyQuery = "SELECT surveyls_attributecaptions,surveyls_survey_id,surveyls_language FROM {{surveys_languagesettings}}";
    $oSurveyResult = $oDB->createCommand($sSurveyQuery)->queryAll();
    $sSurveyLSUpdateQuery= "update {{surveys_languagesettings}} set surveyls_attributecaptions=:attributecaptions where surveyls_survey_id=:surveyid and surveyls_language=:language";
    foreach ( $oSurveyResult as $aSurveyRow )
    {
        $aAttributeDescriptions=decodeTokenAttributes($aSurveyRow['surveyls_attributecaptions']);
        if (!$aAttributeDescriptions) $aAttributeDescriptions=array();
        $oDB->createCommand($sSurveyLSUpdateQuery)->execute(
            array(':language'=>$aSurveyRow['surveyls_language'],
                ':surveyid'=>$aSurveyRow['surveyls_survey_id'],
                ':attributecaptions'=>json_encode($aAttributeDescriptions)));
    }
    $sSurveyQuery = "SELECT sid,attributedescriptions FROM {{surveys}}";
    $oSurveyResult = $oDB->createCommand($sSurveyQuery)->queryAll();
    $sSurveyUpdateQuery= "update {{surveys}} set attributedescriptions=:attributedescriptions where sid=:surveyid";
    foreach ( $oSurveyResult as $aSurveyRow )
    {
        $aAttributeDescriptions=decodeTokenAttributes($aSurveyRow['attributedescriptions']);
        if (!$aAttributeDescriptions) $aAttributeDescriptions=array();
        $oDB->createCommand($sSurveyUpdateQuery)->execute(array(':attributedescriptions'=>json_encode($aAttributeDescriptions),':surveyid'=>$aSurveyRow['sid']));
    }
}



/**
* This function removes the old CPDB fields in token tables
* replaces them with standard attribute fields
* and records the mapping information in the attributedescription field in the survey table instead
*/
function upgradeTokens176()
{
    $oDB = Yii::app()->db;
    $arSurveys = $oDB
    ->createCommand()
    ->select('*')
    ->from('{{surveys}}')
    ->queryAll();
    // Fix any active token tables
    foreach ( $arSurveys as $arSurvey )
    {
        $sTokenTableName='tokens_'.$arSurvey['sid'];
        if (tableExists($sTokenTableName))
        {
            $aColumnNames=$aColumnNamesIterator=$oDB->schema->getTable('{{'.$sTokenTableName.'}}')->columnNames;
            $aAttributes = $arSurvey['attributedescriptions'];
            foreach($aColumnNamesIterator as $sColumnName)
            {
                // Check if an old atttribute_cpdb column exists in that token table
                if (strpos($sColumnName,'attribute_cpdb')!==false)
                {
                    $i=1;
                    // Look for a an attribute ID that is available
                    while (in_array('attribute_'.$i,$aColumnNames)) $i++;
                    $sNewName='attribute_'.$i;
                    $aColumnNames[]=$sNewName;
                    $oDB->createCommand()->renameColumn('{{'.$sTokenTableName.'}}',$sColumnName,$sNewName);
                    // Update attribute descriptions with the new mapping
                    if (isset($aAttributes[$sColumnName]))
                    {
                        $aAttributes[$sNewName]['cpdbmap']=substr($sColumnName,15);
                        unset($aAttributes[$sColumnName]);
                    }
                }
            }
            $oDB->createCommand()->update('{{surveys}}',array('attributedescriptions'=>serialize($aAttributes)),"sid=".$arSurvey['sid']);
        }
    }
    unset($arSurveys);
    // Now fix all 'old' token tables
    $aTables = dbGetTablesLike("%old_tokens%");
    foreach ( $aTables as $sTable )
    {
        $aColumnNames=$aColumnNamesIterator=$oDB->schema->getTable($sTable)->columnNames;
        foreach($aColumnNamesIterator as $sColumnName)
        {
            // Check if an old atttribute_cpdb column exists in that token table
            if (strpos($sColumnName,'attribute_cpdb')!==false)
            {
                $i=1;
                // Look for a an attribute ID that is available
                while (in_array('attribute_'.$i,$aColumnNames)) $i++;
                $sNewName='attribute_'.$i;
                $aColumnNames[]=$sNewName;
                $oDB->createCommand()->renameColumn($sTable,$sColumnName,$sNewName);
            }
        }
    }
}

function upgradeCPDBAttributeDefaultNames173()
{
    $sQuery = "SELECT attribute_id,attribute_name,COALESCE(lang,NULL)
    FROM {{participant_attribute_names_lang}}
    group by attribute_id, attribute_name, lang
    order by attribute_id";
    $oResult = Yii::app()->db->createCommand($sQuery)->queryAll();
    foreach ( $oResult as $aAttribute )
    {
        Yii::app()->getDb()->createCommand()->update('{{participant_attribute_names}}',array('defaultname'=>substr($aAttribute['attribute_name'],0,50)),"attribute_id={$aAttribute['attribute_id']}");
    }
}

/**
* Converts global permissions from users table to the new permission system,
* and converts template permissions from template_rights to new permission table
*/
function upgradePermissions166()
{
    Permission::model()->refreshMetaData();  // Needed because otherwise Yii tries to use the outdate permission schema for the permission table
    $oUsers=User::model()->findAll();
    foreach($oUsers as $oUser)
    {
        if ($oUser->create_survey==1)
        {
            $oPermission=new Permission;
            $oPermission->entity_id=0;
            $oPermission->entity='global';
            $oPermission->uid=$oUser->uid;
            $oPermission->permission='surveys';
            $oPermission->create_p=1;
            $oPermission->save();
        }
        if ($oUser->create_user==1 || $oUser->delete_user==1)
        {
            $oPermission=new Permission;
            $oPermission->entity_id=0;
            $oPermission->entity='global';
            $oPermission->uid=$oUser->uid;
            $oPermission->permission='users';
            $oPermission->create_p=$oUser->create_user;
            $oPermission->delete_p=$oUser->delete_user;
            $oPermission->update_p=1;
            $oPermission->read_p=1;
            $oPermission->save();
        }
        if ($oUser->superadmin==1)
        {
            $oPermission=new Permission;
            $oPermission->entity_id=0;
            $oPermission->entity='global';
            $oPermission->uid=$oUser->uid;
            $oPermission->permission='superadmin';
            $oPermission->read_p=1;
            $oPermission->save();
        }
        if ($oUser->configurator==1)
        {
            $oPermission=new Permission;
            $oPermission->entity_id=0;
            $oPermission->entity='global';
            $oPermission->uid=$oUser->uid;
            $oPermission->permission='settings';
            $oPermission->update_p=1;
            $oPermission->read_p=1;
            $oPermission->save();
        }
        if ($oUser->manage_template==1)
        {
            $oPermission=new Permission;
            $oPermission->entity_id=0;
            $oPermission->entity='global';
            $oPermission->uid=$oUser->uid;
            $oPermission->permission='templates';
            $oPermission->create_p=1;
            $oPermission->read_p=1;
            $oPermission->update_p=1;
            $oPermission->delete_p=1;
            $oPermission->import_p=1;
            $oPermission->export_p=1;
            $oPermission->save();
        }
        if ($oUser->manage_label==1)
        {
            $oPermission=new Permission;
            $oPermission->entity_id=0;
            $oPermission->entity='global';
            $oPermission->uid=$oUser->uid;
            $oPermission->permission='labelsets';
            $oPermission->create_p=1;
            $oPermission->read_p=1;
            $oPermission->update_p=1;
            $oPermission->delete_p=1;
            $oPermission->import_p=1;
            $oPermission->export_p=1;
            $oPermission->save();
        }
        if ($oUser->participant_panel==1)
        {
            $oPermission=new Permission;
            $oPermission->entity_id=0;
            $oPermission->entity='global';
            $oPermission->uid=$oUser->uid;
            $oPermission->permission='participantpanel';
            $oPermission->create_p=1;
            $oPermission->save();
        }
    }
    $sQuery = "SELECT * FROM {{templates_rights}}";
    $oResult = Yii::app()->getDb()->createCommand($sQuery)->queryAll();
    foreach ( $oResult as $aRow )
    {
        $oPermission=new Permission;
        $oPermission->entity_id=0;
        $oPermission->entity='template';
        $oPermission->uid=$aRow['uid'];
        $oPermission->permission=$aRow['folder'];
        $oPermission->read_p=1;
        $oPermission->save();
    }
}

/**
*  Make sure all active tables have the right sized token field
*
*  During a small period in the 2.0 cycle some survey tables got no
*  token field or a token field that was too small. This patch makes
*  sure all surveys that are not anonymous have a token field with the
*  right size
*
* @return string|null
*/
function upgradeSurveyTables164()
{
    $sQuery = "SELECT sid FROM {{surveys}} WHERE active='Y' and anonymized='N'";
    $aResult = Yii::app()->getDb()->createCommand($sQuery)->queryAll();
    if (!$aResult) {
        return "Database Error";
    } else {
        foreach ( $aResult as $sv )
        {
            $sSurveyTableName='survey_'.$sv['sid'];
            $aColumnNames=$aColumnNamesIterator=Yii::app()->db->schema->getTable('{{'.$sSurveyTableName.'}}')->columnNames;
            if (!in_array('token',$aColumnNames)) {
                addColumn('{{survey_'.$sv['sid'].'}}','token','string(36)');
            } else {
                alterColumn('{{survey_'.$sv['sid'].'}}','token','string(36)');
            }
        }
    }
}


function upgradeSurveys156()
{
    $sSurveyQuery = "SELECT * FROM {{surveys_languagesettings}}";
    $oSurveyResult = Yii::app()->getDb()->createCommand($sSurveyQuery)->queryAll();
    foreach ( $oSurveyResult as $aSurveyRow )
    {
        $aDefaultTexts=templateDefaultTexts($aSurveyRow['surveyls_language'],'unescaped');
        if (trim(strip_tags($aSurveyRow['surveyls_email_confirm'])) == '')
        {
            $sSurveyUpdateQuery= "update {{surveys}} set sendconfirmation='N' where sid=".$aSurveyRow['surveyls_survey_id'];
            Yii::app()->getDb()->createCommand($sSurveyUpdateQuery)->execute();

            $aValues=array('surveyls_email_confirm_subj'=>$aDefaultTexts['confirmation_subject'],
                'surveyls_email_confirm'=>$aDefaultTexts['confirmation']);
            SurveyLanguageSetting::model()->updateAll($aValues,'surveyls_survey_id=:sid',array(':sid'=>$aSurveyRow['surveyls_survey_id']));
        }
    }
}

// Add the usesleft field to all existing token tables
function upgradeTokens148()
{
    $aTables = dbGetTablesLike("tokens%");
    foreach ( $aTables as $sTable )
    {
        addColumn($sTable, 'participant_id', "string(50)");
        addColumn($sTable, 'blacklisted', "string(17)");
    }
}



function upgradeQuestionAttributes148()
{
    $sSurveyQuery = "SELECT sid,language,additional_languages FROM {{surveys}}";
    $oSurveyResult = dbExecuteAssoc($sSurveyQuery);
    $aAllAttributes=\LimeSurvey\Helpers\questionHelper::getAttributesDefinitions();
    foreach ( $oSurveyResult->readAll()  as $aSurveyRow)
    {
        $iSurveyID=$aSurveyRow['sid'];
        $aLanguages=array_merge(array($aSurveyRow['language']), explode(' ',$aSurveyRow['additional_languages']));
        $sAttributeQuery = "select q.qid,attribute,value from {{question_attributes}} qa , {{questions}} q where q.qid=qa.qid and sid={$iSurveyID}";
        $oAttributeResult = dbExecuteAssoc($sAttributeQuery);
        foreach ( $oAttributeResult->readAll() as $aAttributeRow)
        {
            if (isset($aAllAttributes[$aAttributeRow['attribute']]['i18n']) && $aAllAttributes[$aAttributeRow['attribute']]['i18n'])
            {
                Yii::app()->getDb()->createCommand("delete from {{question_attributes}} where qid={$aAttributeRow['qid']} and attribute='{$aAttributeRow['attribute']}'")->execute();
                foreach ($aLanguages as $sLanguage)
                {
                    $sAttributeInsertQuery="insert into {{question_attributes}} (qid,attribute,value,language) VALUES({$aAttributeRow['qid']},'{$aAttributeRow['attribute']}','{$aAttributeRow['value']}','{$sLanguage}' )";
                    modifyDatabase("",$sAttributeInsertQuery);
                }
            }
        }
    }
}


function upgradeSurveyTimings146()
{
    $aTables = dbGetTablesLike("%timings");
    foreach ($aTables as $sTable) {
        Yii::app()->getDb()->createCommand()->renameColumn($sTable,'interviewTime','interviewtime');
    }
}


// Add the usesleft field to all existing token tables
function upgradeTokens145()
{
    $aTables = dbGetTablesLike("tokens%");
    foreach ( $aTables as $sTable )
    {
        addColumn($sTable,'usesleft',"integer NOT NULL default 1");
        Yii::app()->getDb()->createCommand()->update($sTable,array('usesleft'=>'0'),"completed<>'N'");
    }
}


function upgradeSurveys145()
{
    $sSurveyQuery = "SELECT * FROM {{surveys}} where notification<>'0'";
    $oSurveyResult = dbExecuteAssoc($sSurveyQuery);
    foreach ( $oSurveyResult->readAll() as $aSurveyRow )
    {
        if ($aSurveyRow['notification']=='1' && trim($aSurveyRow['adminemail'])!='')
        {
            $aEmailAddresses=explode(';',$aSurveyRow['adminemail']);
            $sAdminEmailAddress=$aEmailAddresses[0];
            $sEmailnNotificationAddresses=implode(';',$aEmailAddresses);
            $sSurveyUpdateQuery= "update {{surveys}} set adminemail='{$sAdminEmailAddress}', emailnotificationto='{$sEmailnNotificationAddresses}' where sid=".$aSurveyRow['sid'];
            Yii::app()->getDb()->createCommand($sSurveyUpdateQuery)->execute();
        }
        else
        {
            $aEmailAddresses=explode(';',$aSurveyRow['adminemail']);
            $sAdminEmailAddress=$aEmailAddresses[0];
            $sEmailDetailedNotificationAddresses=implode(';',$aEmailAddresses);
            if (trim($aSurveyRow['emailresponseto'])!='')
            {
                $sEmailDetailedNotificationAddresses=$sEmailDetailedNotificationAddresses.';'.trim($aSurveyRow['emailresponseto']);
            }
            $sSurveyUpdateQuery= "update {{surveys}} set adminemail='{$sAdminEmailAddress}', emailnotificationto='{$sEmailDetailedNotificationAddresses}' where sid=".$aSurveyRow['sid'];
            Yii::app()->getDb()->createCommand($sSurveyUpdateQuery)->execute();
        }
    }
    $sSurveyQuery = "SELECT * FROM {{surveys_languagesettings}}";
    $oSurveyResult = Yii::app()->getDb()->createCommand($sSurveyQuery)->queryAll();
    foreach ( $oSurveyResult as $aSurveyRow )
    {
        $sLanguage = App()->language;
        $aDefaultTexts=templateDefaultTexts($sLanguage,'unescaped');
        unset($sLanguage);
        $aDefaultTexts['admin_detailed_notification']=$aDefaultTexts['admin_detailed_notification'].$aDefaultTexts['admin_detailed_notification_css'];
        $sSurveyUpdateQuery = "update {{surveys_languagesettings}} set
        email_admin_responses_subj=".$aDefaultTexts['admin_detailed_notification_subject'].",
        email_admin_responses=".$aDefaultTexts['admin_detailed_notification'].",
        email_admin_notification_subj=".$aDefaultTexts['admin_notification_subject'].",
        email_admin_notification=".$aDefaultTexts['admin_notification']."
        where surveyls_survey_id=".$aSurveyRow['surveyls_survey_id'];
        Yii::app()->getDb()->createCommand()->update('{{surveys_languagesettings}}',array('email_admin_responses_subj'=>$aDefaultTexts['admin_detailed_notification_subject'],
            'email_admin_responses'=>$aDefaultTexts['admin_detailed_notification'],
            'email_admin_notification_subj'=>$aDefaultTexts['admin_notification_subject'],
            'email_admin_notification'=>$aDefaultTexts['admin_notification']
            ),"surveyls_survey_id={$aSurveyRow['surveyls_survey_id']}");
    }

}


function upgradeSurveyPermissions145()
{
    $sPermissionQuery = "SELECT * FROM {{surveys_rights}}";
    $oPermissionResult = Yii::app()->getDb()->createCommand($sPermissionQuery)->queryAll();
    if (empty($oPermissionResult)) {return "Database Error";}
    else
    {
        $sTableName = '{{survey_permissions}}';
        foreach ( $oPermissionResult as $aPermissionRow )
        {

            $sPermissionInsertQuery=Yii::app()->getDb()->createCommand()->insert($sTableName, array('permission'=>'assessments',
                'create_p'=>$aPermissionRow['define_questions'],
                'read_p'=>$aPermissionRow['define_questions'],
                'update_p'=>$aPermissionRow['define_questions'],
                'delete_p'=>$aPermissionRow['define_questions'],
                'sid'=>$aPermissionRow['sid'],
                'uid'=>$aPermissionRow['uid']));

            $sPermissionInsertQuery=Yii::app()->getDb()->createCommand()->insert($sTableName,array('permission'=>'quotas',
                'create_p'=>$aPermissionRow['define_questions'],
                'read_p'=>$aPermissionRow['define_questions'],
                'update_p'=>$aPermissionRow['define_questions'],
                'delete_p'=>$aPermissionRow['define_questions'],
                'sid'=>$aPermissionRow['sid'],
                'uid'=>$aPermissionRow['uid']));

            $sPermissionInsertQuery=Yii::app()->getDb()->createCommand()->insert($sTableName,array('permission'=>'responses',
                'create_p'=>$aPermissionRow['browse_response'],
                'read_p'=>$aPermissionRow['browse_response'],
                'update_p'=>$aPermissionRow['browse_response'],
                'delete_p'=>$aPermissionRow['delete_survey'],
                'export_p'=>$aPermissionRow['export'],
                'import_p'=>$aPermissionRow['browse_response'],
                'sid'=>$aPermissionRow['sid'],
                'uid'=>$aPermissionRow['uid']));

            $sPermissionInsertQuery=Yii::app()->getDb()->createCommand()->insert($sTableName,array('permission'=>'statistics',
                'read_p'=>$aPermissionRow['browse_response'],
                'sid'=>$aPermissionRow['sid'],
                'uid'=>$aPermissionRow['uid']));

            $sPermissionInsertQuery=Yii::app()->getDb()->createCommand()->insert($sTableName,array('permission'=>'survey',
                'read_p'=>1,
                'delete_p'=>$aPermissionRow['delete_survey'],
                'sid'=>$aPermissionRow['sid'],
                'uid'=>$aPermissionRow['uid']));

            $sPermissionInsertQuery=Yii::app()->getDb()->createCommand()->insert($sTableName,array('permission'=>'surveyactivation',
                'update_p'=>$aPermissionRow['activate_survey'],
                'sid'=>$aPermissionRow['sid'],
                'uid'=>$aPermissionRow['uid']));

            $sPermissionInsertQuery=Yii::app()->getDb()->createCommand()->insert($sTableName,array('permission'=>'surveycontent',
                'create_p'=>$aPermissionRow['define_questions'],
                'read_p'=>$aPermissionRow['define_questions'],
                'update_p'=>$aPermissionRow['define_questions'],
                'delete_p'=>$aPermissionRow['define_questions'],
                'export_p'=>$aPermissionRow['export'],
                'import_p'=>$aPermissionRow['define_questions'],
                'sid'=>$aPermissionRow['sid'],
                'uid'=>$aPermissionRow['uid']));

            $sPermissionInsertQuery=Yii::app()->getDb()->createCommand()->insert($sTableName,array('permission'=>'surveylocale',
                'read_p'=>$aPermissionRow['edit_survey_property'],
                'update_p'=>$aPermissionRow['edit_survey_property'],
                'sid'=>$aPermissionRow['sid'],
                'uid'=>$aPermissionRow['uid']));

            $sPermissionInsertQuery=Yii::app()->getDb()->createCommand()->insert($sTableName,array('permission'=>'surveysettings',
                'read_p'=>$aPermissionRow['edit_survey_property'],
                'update_p'=>$aPermissionRow['edit_survey_property'],
                'sid'=>$aPermissionRow['sid'],
                'uid'=>$aPermissionRow['uid']));

            $sPermissionInsertQuery=Yii::app()->getDb()->createCommand()->insert($sTableName,array('permission'=>'tokens',
                'create_p'=>$aPermissionRow['activate_survey'],
                'read_p'=>$aPermissionRow['activate_survey'],
                'update_p'=>$aPermissionRow['activate_survey'],
                'delete_p'=>$aPermissionRow['activate_survey'],
                'export_p'=>$aPermissionRow['export'],
                'import_p'=>$aPermissionRow['activate_survey'],
                'sid'=>$aPermissionRow['sid'],
                'uid'=>$aPermissionRow['uid']));
        }
    }
}

function upgradeTables143()
{

    $aQIDReplacements=array();
    $answerquery = "select a.*, q.sid, q.gid from {{answers}} a,{{questions}} q where a.qid=q.qid and q.type in ('L','O','!') and a.default_value='Y'";
    $answerresult = Yii::app()->getDb()->createCommand($answerquery)->queryAll();
    foreach ( $answerresult as $row )
    {
        modifyDatabase("","INSERT INTO {{defaultvalues}} (qid, scale_id,language,specialtype,defaultvalue) VALUES ({$row['qid']},0,".dbQuoteAll($row['language']).",'',".dbQuoteAll($row['code']).")");
    }

    // Convert answers to subquestions

    $answerquery = "select a.*, q.sid, q.gid, q.type from {{answers}} a,{{questions}} q where a.qid=q.qid and a.language=q.language and q.type in ('1','A','B','C','E','F','H','K',';',':','M','P','Q')";
    $answerresult = Yii::app()->getDb()->createCommand($answerquery)->queryAll();
    foreach ( $answerresult as $row )
    {

        $aInsert=array();
        if (isset($aQIDReplacements[$row['qid'].'_'.$row['code']]))
        {
            $aInsert['qid']=$aQIDReplacements[$row['qid'].'_'.$row['code']];
        }
        $aInsert['sid']=$row['sid'];
        $aInsert['gid']=$row['gid'];
        $aInsert['parent_qid']=$row['qid'];
        $aInsert['type']=$row['type'];
        $aInsert['title']=$row['code'];
        $aInsert['question']=$row['answer'];
        $aInsert['question_order']=$row['sortorder'];
        $aInsert['language']=$row['language'];

        $iLastInsertID=Question::model()->insertRecords($aInsert);
        if (!isset($aInsert['qid']))
        {
            $aQIDReplacements[$row['qid'].'_'.$row['code']]=$iLastInsertID;
            $iSaveSQID=$aQIDReplacements[$row['qid'].'_'.$row['code']];
        }
        else
        {
            $iSaveSQID=$aInsert['qid'];
        }
        if (($row['type']=='M' || $row['type']=='P') && $row['default_value']=='Y')
        {
            modifyDatabase("","INSERT INTO {{defaultvalues}} (qid, sqid, scale_id,language,specialtype,defaultvalue) VALUES ({$row['qid']},{$iSaveSQID},0,".dbQuoteAll($row['language']).",'','Y')");
        }
    }
    // Sanitize data
    if (Yii::app()->db->driverName=='pgsql')
    {
        modifyDatabase("","delete from {{answers}} USING {{questions}} WHERE {{answers}}.qid={{questions}}.qid AND {{questions}}.type in ('1','F','H','M','P','W','Z')");
    }
    else
    {
        modifyDatabase("","delete {{answers}} from {{answers}} LEFT join {{questions}} ON {{answers}}.qid={{questions}}.qid where {{questions}}.type in ('1','F','H','M','P','W','Z')");
    }

    // Convert labels to answers
    $answerquery = "select qid ,type ,lid ,lid1, language from {{questions}} where parent_qid=0 and type in ('1','F','H','M','P','W','Z')";
    $answerresult = Yii::app()->getDb()->createCommand($answerquery)->queryAll();
    foreach ( $answerresult as $row )
    {
        $labelquery="Select * from {{labels}} where lid={$row['lid']} and language=".dbQuoteAll($row['language']);
        $labelresult = Yii::app()->getDb()->createCommand($labelquery)->queryAll();
        foreach ( $labelresult as $lrow )
        {
            modifyDatabase("","INSERT INTO {{answers}} (qid, code, answer, sortorder, language, assessment_value) VALUES ({$row['qid']},".dbQuoteAll($lrow['code']).",".dbQuoteAll($lrow['title']).",{$lrow['sortorder']},".dbQuoteAll($lrow['language']).",{$lrow['assessment_value']})");
            //$labelids[]
        }
        if ($row['type']=='1')
        {
            $labelquery="Select * from {{labels}} where lid={$row['lid1']} and language=".dbQuoteAll($row['language']);
            $labelresult = Yii::app()->getDb()->createCommand($labelquery)->queryAll();
            foreach ( $labelresult as $lrow )
            {
                modifyDatabase("","INSERT INTO {{answers}} (qid, code, answer, sortorder, language, scale_id, assessment_value) VALUES ({$row['qid']},".dbQuoteAll($lrow['code']).",".dbQuoteAll($lrow['title']).",{$lrow['sortorder']},".dbQuoteAll($lrow['language']).",1,{$lrow['assessment_value']})");
            }
        }
    }

    // Convert labels to subquestions
    $answerquery = "select * from {{questions}} where parent_qid=0 and type in (';',':')";
    $answerresult = Yii::app()->getDb()->createCommand($answerquery)->queryAll();
    foreach ( $answerresult as $row )
    {
        $labelquery="Select * from {{labels}} where lid={$row['lid']} and language=".dbQuoteAll($row['language']);
        $labelresult = Yii::app()->getDb()->createCommand($labelquery)->queryAll();
        foreach ( $labelresult as $lrow )
        {
            $aInsert=array();
            if (isset($aQIDReplacements[$row['qid'].'_'.$lrow['code'].'_1']))
            {
                $aInsert['qid']=$aQIDReplacements[$row['qid'].'_'.$lrow['code'].'_1'];
            }
            $aInsert['sid']=$row['sid'];
            $aInsert['gid']=$row['gid'];
            $aInsert['parent_qid']=$row['qid'];
            $aInsert['type']=$row['type'];
            $aInsert['title']=$lrow['code'];
            $aInsert['question']=$lrow['title'];
            $aInsert['question_order']=$lrow['sortorder'];
            $aInsert['language']=$lrow['language'];
            $aInsert['scale_id']=1;
            $iLastInsertID=Question::model()->insertRecords($aInsert);

            if (isset($aInsert['qid']))
            {
                $aQIDReplacements[$row['qid'].'_'.$lrow['code'].'_1']=$iLastInsertID;
            }
        }
    }



    $updatequery = "update {{questions}} set type='!' where type='W'";
    modifyDatabase("",$updatequery);
    $updatequery = "update {{questions}} set type='L' where type='Z'";
    modifyDatabase("",$updatequery);
}


function upgradeQuestionAttributes142()
{
    $attributequery="Select qid from {{question_attributes}} where attribute='exclude_all_other'  group by qid having count(qid)>1 ";
    $questionids = Yii::app()->getDb()->createCommand($attributequery)->queryRow();
    if(!is_array($questionids)) { return "Database Error"; }
    else
    {
        foreach ($questionids as $questionid)
        {
            //Select all affected question attributes
            $attributevalues=Yii::app()->getDb()->createCommand("SELECT value from {{question_attributes}} where attribute='exclude_all_other' and qid=".$questionid)->queryColumn();
            modifyDatabase("","delete from {{question_attributes}} where attribute='exclude_all_other' and qid=".$questionid);
            $record['value']=implode(';',$attributevalues);
            $record['attribute']='exclude_all_other';
            $record['qid']=$questionid;
            Yii::app()->getDb()->createCommand()->insert('{{question_attributes}}', $record)->execute();
        }
    }
}

function upgradeSurveyTables139()
{
    $aTables = dbGetTablesLike("survey\_%");
    foreach ( $aTables as $sTable )
    {
        addColumn($sTable,'lastpage','integer');
    }
}


// Add the reminders tracking fields
function upgradeTokenTables134()
{
    $aTables = dbGetTablesLike("tokens%");
    foreach ( $aTables as $sTable )
    {
        addColumn($sTable,'validfrom',"datetime");
        addColumn($sTable,'validuntil',"datetime");
    }
}

/**
* @param string $sFieldType
* @param string $sColumn
*/
function alterColumn($sTable, $sColumn, $sFieldType, $bAllowNull = true, $sDefault = 'NULL')
{
    $oDB = Yii::app()->db;
    switch (Yii::app()->db->driverName) {
        case 'mysql':
            $sType = $sFieldType;
            if ($bAllowNull !== true) {
                $sType .= ' NOT NULL';
            }
            if ($sDefault != 'NULL') {
                $sType .= " DEFAULT '{$sDefault}'";
            }
            $oDB->createCommand()->alterColumn($sTable, $sColumn, $sType);
            break;
        case 'dblib':
        case 'sqlsrv':
        case 'mssql':
            dropDefaultValueMSSQL($sColumn, $sTable);
            $sType = $sFieldType;
            if ($bAllowNull != true && $sDefault != 'NULL') {
                $oDB->createCommand("UPDATE {$sTable} SET [{$sColumn}]='{$sDefault}' where [{$sColumn}] is NULL;")->execute();
            }
            if ($bAllowNull != true) {
                $sType .= ' NOT NULL';
            } else {
                $sType .= ' NULL';
            }
            $oDB->createCommand()->alterColumn($sTable, $sColumn, $sType);
            if ($sDefault != 'NULL') {
                $oDB->createCommand("ALTER TABLE {$sTable} ADD default '{$sDefault}' FOR [{$sColumn}];")->execute();
            }
            break;
        case 'pgsql':
            $sType = $sFieldType;
            $oDB->createCommand()->alterColumn($sTable, $sColumn, $sType);

            try {
                setTransactionBookmark();
                $oDB->createCommand("ALTER TABLE {$sTable} ALTER COLUMN {$sColumn} DROP DEFAULT")->execute();
            } catch (Exception $e) {
                rollBackToTransactionBookmark();
            };

            try {
                setTransactionBookmark();
                $oDB->createCommand("ALTER TABLE {$sTable} ALTER COLUMN {$sColumn} DROP NOT NULL")->execute();
            } catch (Exception $e) {
                rollBackToTransactionBookmark();
            };

            if ($bAllowNull != true) {
                $oDB->createCommand("ALTER TABLE {$sTable} ALTER COLUMN {$sColumn} SET NOT NULL")->execute();
            }
            if ($sDefault != 'NULL') {
                $oDB->createCommand("ALTER TABLE {$sTable} ALTER COLUMN {$sColumn} SET DEFAULT '{$sDefault}'")->execute();
            }
            $oDB->createCommand()->alterColumn($sTable, $sColumn, $sType);
            break;
        default: die('Unknown database type');
    }
}

/**
* @param string $sType
*/
function addColumn($sTableName, $sColumn, $sType)
{
    Yii::app()->db->createCommand()->addColumn($sTableName, $sColumn, $sType);
}

/**
* Set a transaction bookmark - this is critical for Postgres because a transaction in Postgres cannot be continued unless you roll back to the transaction bookmark first
*
* @param mixed $sBookmark  Name of the bookmark
*/
function setTransactionBookmark($sBookmark = 'limesurvey')
{
    if (Yii::app()->db->driverName == 'pgsql') {
        Yii::app()->db->createCommand("SAVEPOINT {$sBookmark};")->execute();
    }
}

/**
* Roll back to a transaction bookmark
*
* @param mixed $sBookmark   Name of the bookmark
*/
function rollBackToTransactionBookmark($sBookmark = 'limesurvey')
{
    if (Yii::app()->db->driverName == 'pgsql') {
        Yii::app()->db->createCommand("ROLLBACK TO SAVEPOINT {$sBookmark};")->execute();
    }
}

/**
* Drop a default value in MSSQL
*
* @param string $fieldname
* @param mixed $tablename
*/
function dropDefaultValueMSSQL($fieldname, $tablename)
{
    // find out the name of the default constraint
    // Did I already mention that this is the most suckiest thing I have ever seen in MSSQL database?
    $dfquery = "SELECT c_obj.name AS constraint_name
    FROM sys.sysobjects AS c_obj INNER JOIN
    sys.sysobjects AS t_obj ON c_obj.parent_obj = t_obj.id INNER JOIN
    sys.sysconstraints AS con ON c_obj.id = con.constid INNER JOIN
    sys.syscolumns AS col ON t_obj.id = col.id AND con.colid = col.colid
    WHERE (c_obj.xtype = 'D') AND (col.name = '$fieldname') AND (t_obj.name='{$tablename}')";
    $defaultname = Yii::app()->getDb()->createCommand($dfquery)->queryRow();
    if ($defaultname != false) {
        Yii::app()->db->createCommand("ALTER TABLE {$tablename} DROP CONSTRAINT {$defaultname['constraint_name']}")->execute();
    }
}

/**
* This function drops a unique Key of an MSSQL database field by using the field name and the table name
*
* @param string $sFieldName
* @param string $sTableName
*/
function dropUniqueKeyMSSQL($sFieldName, $sTableName)
{
    $sQuery = "select TC.Constraint_Name, CC.Column_Name from information_schema.table_constraints TC
    inner join information_schema.constraint_column_usage CC on TC.Constraint_Name = CC.Constraint_Name
    where TC.constraint_type = 'Unique' and Column_name='{$sFieldName}' and TC.TABLE_NAME='{$sTableName}'";
    $aUniqueKeyName = Yii::app()->getDb()->createCommand($sQuery)->queryRow();
    if ($aUniqueKeyName != false) {
        Yii::app()->getDb()->createCommand("ALTER TABLE {$sTableName} DROP CONSTRAINT {$aUniqueKeyName['Constraint_Name']}")->execute();
    }
}

/**
* This function drops a secondary key of an MSSQL database field by using the field name and the table name
*
* @param string $sFieldName
* @param mixed $sTableName
*/
function dropSecondaryKeyMSSQL($sFieldName, $sTableName)
{
    $oDB = Yii::app()->getDb();
    $sQuery = "select
    i.name as IndexName
    from sys.indexes i
    join sys.objects o on i.object_id = o.object_id
    join sys.index_columns ic on ic.object_id = i.object_id
    and ic.index_id = i.index_id
    join sys.columns co on co.object_id = i.object_id
    and co.column_id = ic.column_id
    where i.[type] = 2
    and i.is_unique = 0
    and i.is_primary_key = 0
    and o.[type] = 'U'
    and ic.is_included_column = 0
    and o.name='{$sTableName}' and co.name='{$sFieldName}'";
    $aKeyName = Yii::app()->getDb()->createCommand($sQuery)->queryScalar();
    if ($aKeyName != false) {
        try { $oDB->createCommand()->dropIndex($aKeyName, $sTableName); } catch (Exception $e) { }
    }
}

/**
* Drops the primary key of a table
*
* @param string $sTablename
* @param string $oldPrimaryKeyColumn
*/
function dropPrimaryKey($sTablename, $oldPrimaryKeyColumn = null)
{
    switch (Yii::app()->db->driverName) {
        case 'mysql':
        if ($oldPrimaryKeyColumn !== null) {
            $sQuery = "ALTER TABLE {{".$sTablename."}} MODIFY {$oldPrimaryKeyColumn} INT NOT NULL";
            Yii::app()->db->createCommand($sQuery)->execute();
        }
            $sQuery = "ALTER TABLE {{".$sTablename."}} DROP PRIMARY KEY";
            Yii::app()->db->createCommand($sQuery)->execute();
            break;
        case 'pgsql':
        case 'sqlsrv':
        case 'dblib':
        case 'mssql':
            $pkquery = "SELECT CONSTRAINT_NAME "
            ."FROM INFORMATION_SCHEMA.TABLE_CONSTRAINTS "
            ."WHERE (TABLE_NAME = '{{{$sTablename}}}') AND (CONSTRAINT_TYPE = 'PRIMARY KEY')";

            $primarykey = Yii::app()->db->createCommand($pkquery)->queryRow(false);
            if ($primarykey !== false) {
                $sQuery = "ALTER TABLE {{".$sTablename."}} DROP CONSTRAINT ".$primarykey[0];
                Yii::app()->db->createCommand($sQuery)->execute();
            }
            break;
        default: die('Unknown database type');
    }

}

/**
* @param string $sTablename
*/
function addPrimaryKey($sTablename, $aColumns)
{
    return Yii::app()->db->createCommand()->addPrimaryKey('PK_'.$sTablename.'_'.randomChars(12, 'ABCDEFGHIJKLMNOPQRSTUVWXYZ1234567890'), '{{'.$sTablename.'}}', $aColumns);
}

/**
* Modifies a primary key in one command  - this is only tested on MySQL
*
* @param string $sTablename The table name
* @param string[] $aColumns Column names to be in the new key
*/
function modifyPrimaryKey($sTablename, $aColumns)
{
    switch (Yii::app()->db->driverName) {
        case 'mysql':
            Yii::app()->db->createCommand("ALTER TABLE {{".$sTablename."}} DROP PRIMARY KEY, ADD PRIMARY KEY (".implode(',', $aColumns).")")->execute();
            break;
        case 'pgsql':
        case 'sqlsrv':
        case 'dblib':
        case 'mssql':
            $pkquery = "SELECT CONSTRAINT_NAME "
            ."FROM INFORMATION_SCHEMA.TABLE_CONSTRAINTS "
            ."WHERE (TABLE_NAME = '{{{$sTablename}}}') AND (CONSTRAINT_TYPE = 'PRIMARY KEY')";

            $primarykey = Yii::app()->db->createCommand($pkquery)->queryRow(false);
            if ($primarykey !== false) {
                Yii::app()->db->createCommand("ALTER TABLE {{".$sTablename."}} DROP CONSTRAINT ".$primarykey[0])->execute();
                Yii::app()->db->createCommand("ALTER TABLE {{".$sTablename."}} ADD PRIMARY KEY (".implode(',', $aColumns).")")->execute();
            }
            break;
        default: die('Unknown database type');
    }

}



/**
* @param string $sEncoding
* @param string $sCollation
*/
function fixMySQLCollations($sEncoding, $sCollation)
{
    $surveyidresult = dbGetTablesLike("%");
    foreach ($surveyidresult as $sTableName) {
        try {
            Yii::app()->getDb()->createCommand("ALTER TABLE {$sTableName} CONVERT TO CHARACTER SET {$sEncoding} COLLATE {$sCollation};")->execute();
        } catch (Exception $e) {
            // There are some big survey response tables that cannot be converted because the new charset probably uses
            // more bytes per character than the old one - we just leave them as they are for now.
        };
    }
    $sDatabaseName = getDBConnectionStringProperty('dbname');
    Yii::app()->getDb()->createCommand("ALTER DATABASE `$sDatabaseName` DEFAULT CHARACTER SET {$sEncoding} COLLATE {$sCollation};");
}

/**
*  Drops a column, automatically removes blocking default value on MSSQL
 * @param string $sTableName
 * @param string $sColumnName
 */
function dropColumn($sTableName, $sColumnName)
{
    if (Yii::app()->db->getDriverName()=='mssql' || Yii::app()->db->getDriverName()=='sqlsrv' || Yii::app()->db->getDriverName()=='dblib')
    {
        dropDefaultValueMSSQL($sColumnName,$sTableName);
    }
    try {
        Yii::app()->db->createCommand()->dropColumn($sTableName,$sColumnName);
    } catch (Exception $e) {
       // If it cannot be dropped we assume it is already gone
    };

}


/**
*  Renames a language code in the whole LimeSurvey database
 * @param string $sOldLanguageCode
 * @param string $sNewLanguageCode
 */
function alterLanguageCode($sOldLanguageCode,$sNewLanguageCode)
{
    $oDB = Yii::app()->db;
    $oDB->createCommand()->update('{{answers}}',array('language'=>$sNewLanguageCode),'language=:lang',array(':lang'=>$sOldLanguageCode));
    $oDB->createCommand()->update('{{questions}}',array('language'=>$sNewLanguageCode),'language=:lang',array(':lang'=>$sOldLanguageCode));
    $oDB->createCommand()->update('{{groups}}',array('language'=>$sNewLanguageCode),'language=:lang',array(':lang'=>$sOldLanguageCode));
    $oDB->createCommand()->update('{{labels}}',array('language'=>$sNewLanguageCode),'language=:lang',array(':lang'=>$sOldLanguageCode));
    $oDB->createCommand()->update('{{surveys}}',array('language'=>$sNewLanguageCode),'language=:lang',array(':lang'=>$sOldLanguageCode));
    $oDB->createCommand()->update('{{surveys_languagesettings}}',array('surveyls_language'=>$sNewLanguageCode),'surveyls_language=:lang',array(':lang'=>$sOldLanguageCode));
    $oDB->createCommand()->update('{{users}}',array('lang'=>$sNewLanguageCode),'lang=:language',array(':language'=>$sOldLanguageCode));

    $resultdata=$oDB->createCommand("select * from {{labelsets}}");
    foreach ($resultdata->queryAll() as $datarow){
        $aLanguages=explode(' ',$datarow['languages']);
        foreach ($aLanguages as &$sLanguage)
        {
            if ($sLanguage==$sOldLanguageCode) $sLanguage=$sNewLanguageCode;
        }
        $toreplace=implode(' ',$aLanguages);
        $oDB->createCommand()->update('{{labelsets}}',array('languages'=>$toreplace),'lid=:lid',array(':lid'=>$datarow['lid']));
    }

    $resultdata=$oDB->createCommand("select * from {{surveys}}");
    foreach ($resultdata->queryAll() as $datarow){
        $aLanguages=explode(' ',$datarow['additional_languages']);
        foreach ($aLanguages as &$sLanguage)
        {
            if ($sLanguage==$sOldLanguageCode) $sLanguage=$sNewLanguageCode;
        }
        $toreplace=implode(' ',$aLanguages);
        $oDB->createCommand()->update('{{surveys}}',array('additional_languages'=>$toreplace),'sid=:sid',array(':sid'=>$datarow['sid']));
    }
}


function fixLanguageConsistencyAllSurveys()
{
    $surveyidquery = "SELECT sid,additional_languages FROM ".App()->db->quoteColumnName('{{surveys}}');
    $surveyidresult = Yii::app()->db->createCommand($surveyidquery)->queryAll();
    foreach ($surveyidresult as $sv) {
        fixLanguageConsistency($sv['sid'], $sv['additional_languages']);
    }
}

function runAddPrimaryKeyonAnswersTable400(&$oDB) {
    if (!in_array($oDB->getDriverName(), array('mssql', 'sqlsrv', 'dblib'))) {
        dropPrimaryKey('answers');
        addColumn('{{answers}}', 'aid', 'pk');
        modifyPrimaryKey('answers', array('aid'));        
        $oDB->createCommand()->createIndex('answer_idx_10', '{{answers}}', ['qid', 'code', 'scale_id']);
        $dataReader = $oDB->createCommand("SELECT qid, code, scale_id FROM {{answers}} group by qid, code, scale_id")->query();
        $iCounter = 1;
        while (($row = $dataReader->read()) !== false) {
            $oDB->createCommand("UPDATE {{answers}} SET aid={$iCounter} WHERE qid={$row['qid']} AND code='{$row['code']}' AND scale_id={$row['scale_id']}")->execute();
            $iCounter++;
        }
        $oDB->createCommand()->dropindex('answer_idx_10', '{{answers}}');

    } else {
        $oDB->createCommand()->renameTable('{{answers}}', 'answertemp');
        $oDB->createCommand()->createIndex('answer_idx_10', 'answertemp', ['qid', 'code', 'scale_id']);

        $dataReader = $oDB->createCommand("SELECT qid, code, scale_id FROM answertemp group by qid, code, scale_id")->query();

        $oDB->createCommand()->createTable('{{answers}}',[
            'aid' =>  "pk",
            'qid' => 'integer NOT NULL',
            'code' => 'string(5) NOT NULL',
            'sortorder' => 'integer NOT NULL',
            'assessment_value' => 'integer NOT NULL DEFAULT 0',
            'scale_id' => 'integer NOT NULL DEFAULT 0',
            'answer' => 'text NOT NULL',
            'language' =>  "string(20) NOT NULL DEFAULT 'en'"
        ]);

        $dataReader = $oDB->createCommand("SELECT qid, code, scale_id FROM answertemp group by qid, code, scale_id")->query();
        $iCounter = 1;
        while (($row = $dataReader->read()) !== false) {
            $dataBlock = $oDB->createCommand("SELECT * FROM answertemp WHERE qid={$row['qid']} AND code='{$row['code']}' AND scale_id={$row['scale_id']}")->queryRow();
            $oDB->createCommand()->insert('{{answers}}', $dataBlock);
        }
        $oDB->createCommand()->dropindex('answer_idx_10', 'answertemp');
        $oDB->createCommand()->dropTable('answertemp');
    }

}<|MERGE_RESOLUTION|>--- conflicted
+++ resolved
@@ -3084,6 +3084,7 @@
             $oDB->createCommand()->update('{{settings_global}}', array('stg_value' => 426), "stg_name='DBVersion'");
             $oTransaction->commit();
         }
+
         if ($iOldDBVersion < 427) {
             $oTransaction = $oDB->beginTransaction();
 
@@ -3127,7 +3128,26 @@
             $oTransaction->commit();
         }
 
-<<<<<<< HEAD
+        if ($iOldDBVersion < 429) {
+            // Update the Resources Entry in Survey Menu Entries (cause of refactoring resources controller)
+            $oTransaction = $oDB->beginTransaction();
+            $oDB->createCommand()->update(
+                '{{surveymenu_entries}}',
+                array(
+                    'menu_link' => '',
+                    'action'    => 'updatesurveylocalesettings',
+                    'template'  => 'editLocalSettings_main_view',
+                    'partial'   => '/admin/survey/subview/accordion/_resources_panel',
+                    'getdatamethod' => '_tabResourceManagement'
+                ),
+                "name='resources'"
+            );
+
+            $oDB->createCommand()->update('{{settings_global}}', array('stg_value' => 429), "stg_name='DBVersion'");
+            $oTransaction->commit();
+        }
+
+
         //todo change number when ready ...
         if ($iOldDBVersion <429) { //REFACTORING surveyadmin to surveyAdministrationController ...
             $oTransaction = $oDB->beginTransaction();
@@ -3242,31 +3262,13 @@
                     'getdatamethod' => 'pluginTabSurvey',
                 ),
                 "name='plugins'"
-=======
-        if ($iOldDBVersion < 429) {
-            // Update the Resources Entry in Survey Menu Entries (cause of refactoring resources controller)
-            $oTransaction = $oDB->beginTransaction();
-            $oDB->createCommand()->update(
-                '{{surveymenu_entries}}',
-                array(
-                    'menu_link' => '',
-                    'action'    => 'updatesurveylocalesettings',
-                    'template'  => 'editLocalSettings_main_view',
-                    'partial'   => '/admin/survey/subview/accordion/_resources_panel',
-                    'getdatamethod' => '_tabResourceManagement'
-                ),
-                "name='resources'"
->>>>>>> ab6cd530
             );
 
             $oDB->createCommand()->update('{{settings_global}}', array('stg_value' => 429), "stg_name='DBVersion'");
             $oTransaction->commit();
         }
 
-<<<<<<< HEAD
-
-=======
->>>>>>> ab6cd530
+
     } catch (Exception $e) {
         Yii::app()->setConfig('Updating', false);
         $oTransaction->rollback();
