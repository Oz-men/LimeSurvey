--- conflicted
+++ resolved
@@ -1688,12 +1688,8 @@
 * @param CDbConnection $oDB
 * @return void
 */
-<<<<<<< HEAD
-function upgrade333($oDB) {
-=======
 function upgrade333($oDB)
 {
->>>>>>> 35c4bd92
 
     $oDB->createCommand()->createTable('{{map_tutorial_users}}', array(
         'tid' => 'int NOT NULL',
