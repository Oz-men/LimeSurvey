--- conflicted
+++ resolved
@@ -1432,8 +1432,6 @@
             ));
             $oDB->createCommand()->createIndex('notif_index', '{{notifications}}', 'entity, entity_id, status', false);
             $oDB->createCommand()->update('{{settings_global}}',array('stg_value'=>259),"stg_name='DBVersion'");
-<<<<<<< HEAD
-
         }
 
         /**
@@ -1441,28 +1439,12 @@
          * @since 2016-08-10
          * @author Olle Haerstedt
          */
-        if ($iOldDBVersion < 260)
-        {
+        if ($iOldDBVersion < 260) {
             addColumn('{{notifications}}', 'hash', 'string(64)');
             $oDB->createCommand()->createIndex('notif_hash_index', '{{notifications}}', 'hash', false);
 
             $oDB->createCommand()->update('{{settings_global}}',array('stg_value'=>260),"stg_name='DBVersion'");
-
-=======
->>>>>>> 7069e460
-        }
-        if ($iOldDBVersion < 260) {
-            alterColumn('{{participant_attribute_names}}','defaultname',"string(255)",false);
-            alterColumn('{{participant_attribute_names_lang}}','attribute_name',"string(255)",false);
-            $oDB->createCommand()->update('{{settings_global}}',array('stg_value'=>260),"stg_name='DBVersion'");
-        }
-        // Inform superadmin about update
-        $superadmins = User::model()->getSuperAdmins();
-        Notification::broadcast(array(
-            'title' => gT('Database update'),
-            'message' => sprintf(gT('The database has been updated from version %s to version %s.'), $iOldDBVersion, '260')
-        ), $superadmins);
-
+        }
 
         /**
          * Plugin JSON config file
@@ -1475,12 +1457,18 @@
             $oDB->createCommand()->update('{{settings_global}}',array('stg_value'=>261),"stg_name='DBVersion'");
         }
 
+        if ($iOldDBVersion < 262) {
+            alterColumn('{{participant_attribute_names}}','defaultname',"string(255)",false);
+            alterColumn('{{participant_attribute_names_lang}}','attribute_name',"string(255)",false);
+            $oDB->createCommand()->update('{{settings_global}}',array('stg_value'=>262),"stg_name='DBVersion'");
+        }
+
         // Inform superadmin about update
         // TODO: DON'T FORGET TO UPDATE THIS
         $superadmins = User::model()->getSuperAdmins();
         Notification::broadcast(array(
             'title' => gT('Database update'),
-            'message' => sprintf(gT('The database has been updated from version %s to version %s.'), $iOldDBVersion, '261')  // <--- UPDATE THIS
+            'message' => sprintf(gT('The database has been updated from version %s to version %s.'), $iOldDBVersion, '262')  // <--- UPDATE THIS
         ), $superadmins);
 
         $oTransaction->commit();
