--- conflicted
+++ resolved
@@ -3102,7 +3102,6 @@
             $oDB->createCommand()->update('{{settings_global}}', array('stg_value' => 427), "stg_name='DBVersion'");
             $oTransaction->commit();
         }
-<<<<<<< HEAD
         if ($iOldDBVersion <428) { //REFACTORING surveyadmin to surveyAdministrationController ...
             $oTransaction = $oDB->beginTransaction();
             $oDB->createCommand()->update(
@@ -3118,7 +3117,10 @@
                     'url' => 'surveyAdministration/newSurvey',
                 ),
                 "url='admin/survey/sa/newSurvey'"
-=======
+            );
+            $oDB->createCommand()->update('{{settings_global}}', array('stg_value' => 428), "stg_name='DBVersion'");
+            $oTransaction->commit();
+        }
 
         /**
          * Add missing noTablesOnMobile.css to vanilla and bootswatch configs
@@ -3140,7 +3142,6 @@
                     'files_css' => '{"add":["css/base.css","css/theme.css","css/custom.css","css/noTablesOnMobile.css"]}',
                 ],
                 "template_name = 'bootswatch' AND files_css != 'inherit'"
->>>>>>> 5555d163
             );
             $oDB->createCommand()->update('{{settings_global}}', array('stg_value' => 428), "stg_name='DBVersion'");
             $oTransaction->commit();
