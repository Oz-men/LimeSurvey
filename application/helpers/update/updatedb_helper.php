--- conflicted
+++ resolved
@@ -1369,7 +1369,6 @@
     $sThirdPartyDir=Yii::app()->getConfig('homedir').DIRECTORY_SEPARATOR.'third_party'.DIRECTORY_SEPARATOR;
     rmdirr($sThirdPartyDir.'ckeditor/plugins/toolbar');
     rmdirr($sThirdPartyDir.'ckeditor/plugins/toolbar/ls-office2003');
-<<<<<<< HEAD
     $aUnlink = glob($sThirdPartyDir.'kcfinder/cache/*.js');
     if ($aUnlink !== false) {
         array_map('unlink', $aUnlink); 
@@ -1378,14 +1377,8 @@
     if ($aUnlink !== false) {
         array_map('unlink', $aUnlink);
     }
-    rmdirr($sThirdPartyDir.'kcfinder/upload/files'); 
-    rmdirr($sThirdPartyDir.'kcfinder/upload/.thumbs'); 
-=======
-    array_map('unlink', glob($sThirdPartyDir.'kcfinder/cache/*.js'));
-    array_map('unlink', glob($sThirdPartyDir.'kcfinder/cache/*.css'));
     rmdirr($sThirdPartyDir.'kcfinder/upload/files');
     rmdirr($sThirdPartyDir.'kcfinder/upload/.thumbs');
->>>>>>> eaacf42b
 }
 
 
