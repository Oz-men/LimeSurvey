--- conflicted
+++ resolved
@@ -50,7 +50,7 @@
      * @link https://manual.limesurvey.org/Database_versioning for explanations
      * @var array $aCriticalDBVersions An array of cricital database version.
      */
-    $aCriticalDBVersions = array(310, 400, 450);
+    $aCriticalDBVersions = array(310, 400, 451);
     $aAllUpdates         = range($iOldDBVersion + 1, Yii::app()->getConfig('dbversionnumber'));
 
     // If trying to update silenty check if it is really possible
@@ -4630,7 +4630,6 @@
             $oDB->createCommand()->update('{{settings_global}}', array('stg_value' => 449), "stg_name='DBVersion'");
             $oTransaction->commit();
         }
-<<<<<<< HEAD
         if ($iOldDBVersion < 450) { //ExportSPSSsav plugin
             $oTransaction = $oDB->beginTransaction();
             $installedPlugins = array_map(
@@ -4668,14 +4667,15 @@
                 }
             };
             $insertPlugin('ExportSPSSsav', 1);
-=======
-        if ($iOldDBVersion < 450) {
-            $oTransaction = $oDB->beginTransaction();
-
-            updateEncryptedValues450($oDB);
-
->>>>>>> 8414afd6
             $oDB->createCommand()->update('{{settings_global}}', array('stg_value' => 450), "stg_name='DBVersion'");
+            $oTransaction->commit();
+        }
+        if ($iOldDBVersion < 451) {
+            $oTransaction = $oDB->beginTransaction();
+
+            updateEncryptedValues451($oDB);
+
+            $oDB->createCommand()->update('{{settings_global}}', array('stg_value' => 451), "stg_name='DBVersion'");
             $oTransaction->commit();
         }
     } catch (Exception $e) {
@@ -4754,13 +4754,13 @@
  * @param CDbConnection $oDB
  * @throws CException
  */
-function updateEncryptedValues450(CDbConnection $oDB)
+function updateEncryptedValues451(CDbConnection $oDB)
 {
     Yii::app()->sodium;
-    decryptarchivedtables450($oDB);
-    decryptResponseTables450($oDB);
-    decryptParticipantTables450($oDB);
-    decryptCPDBTable450($oDB);
+    decryptarchivedtables451($oDB);
+    decryptResponseTables451($oDB);
+    decryptParticipantTables451($oDB);
+    decryptCPDBTable451($oDB);
 }
 
 /**
@@ -4769,7 +4769,7 @@
  * @param CDbConnection $oDB
  * @return void
  */
-function decryptCPDBTable450($oDB)
+function decryptCPDBTable451($oDB)
 {
     // decrypt CPDB participants
     $CPDBParticipants = $oDB->createCommand()
@@ -4799,7 +4799,7 @@
  * @param CDbConnection $oDB
  * @return void
  */
-function decryptParticipantTables450($oDB)
+function decryptParticipantTables451($oDB)
 {
     // decrypt survey participants
     $surveys = $oDB->createCommand()
@@ -4862,7 +4862,7 @@
  * @return void
  * @throws CException
  */
-function decryptResponseTables450($oDB)
+function decryptResponseTables451($oDB)
 {
     $surveys = $oDB->createCommand()
         ->select('*')
@@ -4878,7 +4878,7 @@
             ->select('*')
             ->from("{{survey_{$survey['sid']}}}")
             ->queryAll();
-        $fieldmapFields = createFieldMap450($survey);
+        $fieldmapFields = createFieldMap451($survey);
         foreach ($responses as $response) {
             $recryptedResponse = [];
             foreach ($fieldmapFields as $fieldname => $field) {
@@ -4904,7 +4904,7 @@
  * @throws CDbException
  * @throws CException
  */
-function decryptArchivedTables450($oDB)
+function decryptArchivedTables451($oDB)
 {
     $archivedTablesSettings = $oDB->createCommand('SELECT * FROM {{archived_table_settings}}')->queryAll();
     foreach ($archivedTablesSettings as $archivedTableSettings) {
@@ -5010,7 +5010,7 @@
  * @return array
  * @throws CException
  */
-function createFieldMap450($survey): array
+function createFieldMap451($survey): array
 {
     // Main query
     $style = 'full';
