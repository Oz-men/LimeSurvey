--- conflicted
+++ resolved
@@ -2374,7 +2374,14 @@
             $oTransaction->commit();
         }
 
-<<<<<<< HEAD
+        if ($iOldDBVersion < 357) {
+            $oTransaction = $oDB->beginTransaction();
+            //// IKI
+            $oDB->createCommand()->renameColumn('{{surveys_groups}}','owner_uid','owner_id');
+            $oDB->createCommand()->update('{{settings_global}}', ['stg_value'=>357], "stg_name='DBVersion'");
+            $oTransaction->commit();
+        }
+
         if ($iOldDBVersion < 400) {
             // This update moves localization-dependant strings from question group/question/answer tables to related localization tables
             $oTransaction = $oDB->beginTransaction();
@@ -2664,20 +2671,7 @@
             $oDB->createCommand()->update('{{settings_global}}',array('stg_value'=>408),"stg_name='DBVersion'");
             $oTransaction->commit();
         }
-      
-=======
-
-
-
-        if ($iOldDBVersion < 357) {
-            $oTransaction = $oDB->beginTransaction();
-//// IKI
-            $oDB->createCommand()->renameColumn('{{surveys_groups}}','owner_uid','owner_id');
-            $oDB->createCommand()->update('{{settings_global}}', ['stg_value'=>357], "stg_name='DBVersion'");
-            $oTransaction->commit();
-        }
-
->>>>>>> af2fdb88
+
     } catch (Exception $e) {
         Yii::app()->setConfig('Updating', false);
         $oTransaction->rollback();
