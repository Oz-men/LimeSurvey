--- conflicted
+++ resolved
@@ -1441,7 +1441,6 @@
         }
 
         /**
-<<<<<<< HEAD
          * Add seed column in all active survey tables
          * Might take time to execute
          * @since 2016-09-01
@@ -1481,34 +1480,36 @@
                 }
             }
             $oDB->createCommand()->update('{{settings_global}}',array('stg_value'=>261),"stg_name='DBVersion'");
-=======
+        }
+
+        /*
          * The hash value of a notification is used to calculate uniqueness.
          * @since 2016-08-10
          * @author Olle Haerstedt
          */
-        if ($iOldDBVersion < 261) {
+        if ($iOldDBVersion < 262) {
             addColumn('{{notifications}}', 'hash', 'string(64)');
             $oDB->createCommand()->createIndex('notif_hash_index', '{{notifications}}', 'hash', false);
 
-            $oDB->createCommand()->update('{{settings_global}}',array('stg_value'=>261),"stg_name='DBVersion'");
+            $oDB->createCommand()->update('{{settings_global}}',array('stg_value'=>262),"stg_name='DBVersion'");
         }
 
         /**
          * Plugin JSON config file
          * @since 2016-08-22
          */
-        if ($iOldDBVersion < 262)
+        if ($iOldDBVersion < 263)
         {
             addColumn('{{plugins}}', 'version', 'string(32)');
 
-            $oDB->createCommand()->update('{{settings_global}}',array('stg_value'=>262),"stg_name='DBVersion'");
+            $oDB->createCommand()->update('{{settings_global}}',array('stg_value'=>263),"stg_name='DBVersion'");
         }
 
         /**
          * User settings table
          * @since 2016-08-29
          */
-        if ($iOldDBVersion < 263) {
+        if ($iOldDBVersion < 264) {
             $oDB->createCommand()->createTable('{{settings_user}}', array(
                 'uid' => 'integer NOT NULL',
                 'entity' => 'string(15)',
@@ -1517,8 +1518,7 @@
                 'stg_value' => 'text',
                 'PRIMARY KEY (uid, entity, entity_id, stg_name)'
             ));
-            $oDB->createCommand()->update('{{settings_global}}',array('stg_value'=>263),"stg_name='DBVersion'");
->>>>>>> f810693f
+            $oDB->createCommand()->update('{{settings_global}}',array('stg_value'=>264),"stg_name='DBVersion'");
         }
 
         // Inform superadmin about update
@@ -1526,11 +1526,7 @@
         $superadmins = User::model()->getSuperAdmins();
         Notification::broadcast(array(
             'title' => gT('Database update'),
-<<<<<<< HEAD
-            'message' => sprintf(gT('The database has been updated from version %s to version %s.'), $iOldDBVersion, '261')
-=======
             'message' => sprintf(gT('The database has been updated from version %s to version %s.'), $iOldDBVersion, '263')  // <--- UPDATE THIS
->>>>>>> f810693f
         ), $superadmins);
 
         $oTransaction->commit();
