--- conflicted
+++ resolved
@@ -3084,7 +3084,6 @@
             $oDB->createCommand()->update('{{settings_global}}', array('stg_value' => 426), "stg_name='DBVersion'");
             $oTransaction->commit();
         }
-
         if ($iOldDBVersion < 427) {
             $oTransaction = $oDB->beginTransaction();
 
@@ -3103,26 +3102,6 @@
             $oTransaction->commit();
         }
 
-<<<<<<< HEAD
-        if ($iOldDBVersion < 428) {
-            // Update the Resources Entry in Survey Menu Entries (cause of refactoring resources controller)
-            $oTransaction = $oDB->beginTransaction();
-            $oDB->createCommand()->update(
-                '{{surveymenu_entries}}',
-                array(
-                    'menu_link' => '',
-                    'action'    => 'actionRenderResources',
-                    'template'  => 'editLocalSettings_main_view',
-                    'partial'   => '/admin/survey/subview/accordion/_resources_panel',
-                ),
-                "name='resources'"
-            );
-
-            $oDB->createCommand()->update('{{settings_global}}', array('stg_value' => 428), "stg_name='DBVersion'");
-            $oTransaction->commit();
-        }
-
-=======
         /**
          * Add missing noTablesOnMobile.css to vanilla and bootswatch configs
          */
@@ -3147,7 +3126,25 @@
             $oDB->createCommand()->update('{{settings_global}}', array('stg_value' => 428), "stg_name='DBVersion'");
             $oTransaction->commit();
         }
->>>>>>> de1e8e53
+
+        if ($iOldDBVersion < 428) {
+            // Update the Resources Entry in Survey Menu Entries (cause of refactoring resources controller)
+            $oTransaction = $oDB->beginTransaction();
+            $oDB->createCommand()->update(
+                '{{surveymenu_entries}}',
+                array(
+                    'menu_link' => '',
+                    'action'    => 'actionRenderResources',
+                    'template'  => 'editLocalSettings_main_view',
+                    'partial'   => '/admin/survey/subview/accordion/_resources_panel',
+                ),
+                "name='resources'"
+            );
+
+            $oDB->createCommand()->update('{{settings_global}}', array('stg_value' => 428), "stg_name='DBVersion'");
+            $oTransaction->commit();
+        }
+
     } catch (Exception $e) {
         Yii::app()->setConfig('Updating', false);
         $oTransaction->rollback();
