<?PHP
/*
* LimeSurvey
* Copyright (C) 2007-2011 The LimeSurvey Project Team / Carsten Schmitz
* All rights reserved.
* License: GNU/GPL License v2 or later, see LICENSE.php
* LimeSurvey is free software. This version may have been modified pursuant
* to the GNU General Public License, and as distributed it includes or
* is derivative of works licensed under the GNU General Public License or
* other free or open source software licenses.
* See COPYRIGHT.php for copyright notices and details.
*
*/

/* Rules:
- Never use models in the upgrade process - never ever!
- Use the provided addColumn, alterColumn, dropPrimaryKey etc. functions where applicable - they ensure cross-DB compatibility
- Never use foreign keys
- Do not use fancy database field types (like mediumtext, timestamp, etc) - only use the ones provided by Yii
- If you want to use database functions make sure they exist on all three supported database types
- Always prefix key names by using curly brackets {{ }}

*/

/**
* @param integer $iOldDBVersion The previous database version
* @param boolean $bSilent Run update silently with no output - this checks if the update can be run silently at all. If not it will not run any updates at all.
*/
function db_upgrade_all($iOldDBVersion, $bSilent = false)
{
    /**
     * If you add a new database version add any critical database version numbers to this array. See link
     * @link https://manual.limesurvey.org/Database_versioning for explanations
     * @var array $aCriticalDBVersions An array of cricital database version.
     */
    $aCriticalDBVersions = array(310, 400);
    $aAllUpdates         = range($iOldDBVersion + 1, Yii::app()->getConfig('dbversionnumber'));

    // If trying to update silenty check if it is really possible
    if ($bSilent && (count(array_intersect($aCriticalDBVersions, $aAllUpdates)) > 0)) {
        return false;
    }
    // If DBVersion is older than 184 don't allow database update
    If ($iOldDBVersion < 132) {
        return false;
    }

    /// This function does anything necessary to upgrade
    /// older versions to match current functionality

    Yii::app()->loadHelper('database');
    Yii::import('application.helpers.admin.import_helper', true);
    $sUserTemplateRootDir       = Yii::app()->getConfig('userthemerootdir');
    $sStandardTemplateRootDir   = Yii::app()->getConfig('standardthemerootdir');
    $oDB                        = Yii::app()->getDb();
    $oDB->schemaCachingDuration = 0; // Deactivate schema caching
    Yii::app()->setConfig('Updating', true);

    try {

        // Version 1.80 had database version 132
        // This is currently the oldest version we need support to update from
        if ($iOldDBVersion < 133)
        {
            $oTransaction = $oDB->beginTransaction();
            addColumn('{{users}}','one_time_pw','binary');
            // Add new assessment setting
            addColumn('{{surveys}}','assessments',"string(1) NOT NULL default 'N'");
            // add new assessment value fields to answers & labels
            addColumn('{{answers}}','assessment_value',"integer NOT NULL default '0'");
            addColumn('{{labels}}','assessment_value',"integer NOT NULL default '0'");
            // copy any valid codes from code field to assessment field
            switch (Yii::app()->db->driverName){
                case 'mysql':
                case 'mysqli':
                    $oDB->createCommand("UPDATE {{answers}} SET assessment_value=CAST(`code` as SIGNED) where `code` REGEXP '^-?[0-9]+$'")->execute();
                    $oDB->createCommand("UPDATE {{labels}} SET assessment_value=CAST(`code` as SIGNED) where `code` REGEXP '^-?[0-9]+$'")->execute();
                    // copy assessment link to message since from now on we will have HTML assignment messages
                    $oDB->createCommand("UPDATE {{assessments}} set message=concat(replace(message,'/''',''''),'<br /><a href=\"',link,'\">',link,'</a>')")->execute();
                    break;
                case 'sqlsrv':
                case 'dblib':
                case 'mssql':
                try{
                    $oDB->createCommand("UPDATE {{answers}} SET assessment_value=CAST([code] as int) WHERE ISNUMERIC([code])=1")->execute();
                    $oDB->createCommand("UPDATE {{labels}} SET assessment_value=CAST([code] as int) WHERE ISNUMERIC([code])=1")->execute();
                } catch(Exception $e){};
                // copy assessment link to message since from now on we will have HTML assignment messages
                alterColumn('{{assessments}}','link',"text",false);
                alterColumn('{{assessments}}','message',"text",false);
                $oDB->createCommand("UPDATE {{assessments}} set message=replace(message,'/''','''')+'<br /><a href=\"'+link+'\">'+link+'</a>'")->execute();
                break;
                case 'pgsql':
                    $oDB->createCommand("UPDATE {{answers}} SET assessment_value=CAST(code as integer) where code ~ '^[0-9]+'")->execute();
                    $oDB->createCommand("UPDATE {{labels}} SET assessment_value=CAST(code as integer) where code ~ '^[0-9]+'")->execute();
                    // copy assessment link to message since from now on we will have HTML assignment messages
                    $oDB->createCommand("UPDATE {{assessments}} set message=replace(message,'/''','''')||'<br /><a href=\"'||link||'\">'||link||'</a>'")->execute();
                    break;
            }
            // activate assessment where assessment rules exist
            $oDB->createCommand("UPDATE {{surveys}} SET assessments='Y' where sid in (SELECT sid FROM {{assessments}} group by sid)")->execute();
            // add language field to assessment table
            addColumn('{{assessments}}','language',"string(20) NOT NULL default 'en'");
            // update language field with default language of that particular survey
            $oDB->createCommand("UPDATE {{assessments}} SET language=(select language from {{surveys}} where sid={{assessments}}.sid)")->execute();
            // drop the old link field
            dropColumn('{{assessments}}','link');

            // Add new fields to survey language settings
            addColumn('{{surveys_languagesettings}}','surveyls_url',"string");
            addColumn('{{surveys_languagesettings}}','surveyls_endtext','text');
            // copy old URL fields ot language specific entries
            $oDB->createCommand("UPDATE {{surveys_languagesettings}} set surveyls_url=(select url from {{surveys}} where sid={{surveys_languagesettings}}.surveyls_survey_id)")->execute();
            // drop old URL field
            dropColumn('{{surveys}}','url');
            $oDB->createCommand()->update('{{settings_global}}',array('stg_value'=>133),"stg_name='DBVersion'");
            $oTransaction->commit();
        }

        if ($iOldDBVersion < 134)
        {
            $oTransaction = $oDB->beginTransaction();
            // Add new tokens setting
            addColumn('{{surveys}}','usetokens',"string(1) NOT NULL default 'N'");
            addColumn('{{surveys}}','attributedescriptions','text');
            dropColumn('{{surveys}}','attribute1');
            dropColumn('{{surveys}}','attribute2');
            upgradeTokenTables134();
            $oDB->createCommand()->update('{{settings_global}}',array('stg_value'=>134),"stg_name='DBVersion'");
            $oTransaction->commit();
        }

        if ($iOldDBVersion < 135)
        {
            $oTransaction = $oDB->beginTransaction();
            alterColumn('{{question_attributes}}','value','text');
            $oDB->createCommand()->update('{{settings_global}}',array('stg_value'=>135),"stg_name='DBVersion'");
            $oTransaction->commit();
        }

        if ($iOldDBVersion < 136) //New Quota Functions
        {
            $oTransaction = $oDB->beginTransaction();
            addColumn('{{quota}}','autoload_url',"integer NOT NULL default 0");
            // Create quota table
            $aFields = array(
                'quotals_id' => 'pk',
                'quotals_quota_id' => 'integer NOT NULL DEFAULT 0',
                'quotals_language' => "string(45) NOT NULL default 'en'",
                'quotals_name' => 'string',
                'quotals_message' => 'text NOT NULL',
                'quotals_url' => 'string',
                'quotals_urldescrip' => 'string',
            );
            $oDB->createCommand()->createTable('{{quota_languagesettings}}',$aFields);
            $oDB->createCommand()->update('{{settings_global}}',array('stg_value'=>136),"stg_name='DBVersion'");
            $oTransaction->commit();
        }

        if ($iOldDBVersion < 137) //New Quota Functions
        {
            $oTransaction = $oDB->beginTransaction();
            addColumn('{{surveys_languagesettings}}','surveyls_dateformat',"integer NOT NULL default 1");
            addColumn('{{users}}','dateformat',"integer NOT NULL default 1");
            $oDB->createCommand()->update('{{surveys}}',array('startdate'=>NULL),"usestartdate='N'");
            $oDB->createCommand()->update('{{surveys}}',array('expires'=>NULL),"useexpiry='N'");
            dropColumn('{{surveys}}','useexpiry');
            dropColumn('{{surveys}}','usestartdate');
            $oDB->createCommand()->update('{{settings_global}}',array('stg_value'=>137),"stg_name='DBVersion'");
            $oTransaction->commit();
        }

        if ($iOldDBVersion < 138) //Modify quota field
        {
            $oTransaction = $oDB->beginTransaction();
            alterColumn('{{quota_members}}','code',"string(11)");
            $oDB->createCommand()->update('{{settings_global}}',array('stg_value'=>138),"stg_name='DBVersion'");
            $oTransaction->commit();
        }

        if ($iOldDBVersion < 139) //Modify quota field
        {
            $oTransaction = $oDB->beginTransaction();
            upgradeSurveyTables139();
            $oDB->createCommand()->update('{{settings_global}}',array('stg_value'=>139),"stg_name='DBVersion'");
            $oTransaction->commit();
        }

        if ($iOldDBVersion < 140) //Modify surveys table
        {
            $oTransaction = $oDB->beginTransaction();
            addColumn('{{surveys}}','emailresponseto','text');
            $oDB->createCommand()->update('{{settings_global}}',array('stg_value'=>140),"stg_name='DBVersion'");
            $oTransaction->commit();
        }

        if ($iOldDBVersion < 141) //Modify surveys table
        {
            $oTransaction = $oDB->beginTransaction();
            addColumn('{{surveys}}','tokenlength','integer NOT NULL default 15');
            $oDB->createCommand()->update('{{settings_global}}',array('stg_value'=>141),"stg_name='DBVersion'");
            $oTransaction->commit();
        }

        if ($iOldDBVersion < 142) //Modify surveys table
        {
            $oTransaction = $oDB->beginTransaction();
            upgradeQuestionAttributes142();
            $oDB->createCommand()->alterColumn('{{surveys}}','expires',"datetime");
            $oDB->createCommand()->alterColumn('{{surveys}}','startdate',"datetime");
            $oDB->createCommand()->update('{{question_attributes}}',array('value'=>0),"value='false'");
            $oDB->createCommand()->update('{{question_attributes}}',array('value'=>1),"value='true'");
            $oDB->createCommand()->update('{{settings_global}}',array('stg_value'=>142),"stg_name='DBVersion'");
            $oTransaction->commit();
        }

        if ($iOldDBVersion < 143)
        {

            $oTransaction = $oDB->beginTransaction();
            addColumn('{{questions}}','parent_qid','integer NOT NULL default 0');
            addColumn('{{answers}}','scale_id','integer NOT NULL default 0');
            addColumn('{{questions}}','scale_id','integer NOT NULL default 0');
            addColumn('{{questions}}','same_default','integer NOT NULL default 0');
            dropPrimaryKey('answers');
            addPrimaryKey('answers', array('qid','code','language','scale_id'));

            $aFields = array(
                'qid' => "integer NOT NULL default 0",
                'scale_id' => 'integer NOT NULL default 0',
                'sqid' => 'integer  NOT NULL default 0',
                'language' => 'string(20) NOT NULL',
                'specialtype' => "string(20) NOT NULL default ''",
                'defaultvalue' => 'text',
            );
            $oDB->createCommand()->createTable('{{defaultvalues}}',$aFields);
            addPrimaryKey('defaultvalues', array('qid','specialtype','language','scale_id','sqid'));

            // -Move all 'answers' that are subquestions to the questions table
            // -Move all 'labels' that are answers to the answers table
            // -Transscribe the default values where applicable
            // -Move default values from answers to questions
            upgradeTables143();

            dropColumn('{{answers}}','default_value');
            dropColumn('{{questions}}','lid');
            dropColumn('{{questions}}','lid1');

            $aFields = array(
                'sesskey' => "string(64) NOT NULL DEFAULT ''",
                'expiry' => "datetime NOT NULL",
                'expireref' => "string(250) DEFAULT ''",
                'created' => "datetime NOT NULL",
                'modified' => "datetime NOT NULL",
                'sessdata' => 'text'
            );
            $oDB->createCommand()->createTable('{{sessions}}',$aFields);
            addPrimaryKey('sessions',array('sesskey'));
            $oDB->createCommand()->createIndex('sess2_expiry','{{sessions}}','expiry');
            $oDB->createCommand()->createIndex('sess2_expireref','{{sessions}}','expireref');
            // Move all user templates to the new user template directory
            echo "<br>".sprintf(gT("Moving user templates to new location at %s..."),$sUserTemplateRootDir)."<br />";
            $hTemplateDirectory = opendir($sStandardTemplateRootDir);
            $aFailedTemplates=array();
            // get each entry
            while($entryName = readdir($hTemplateDirectory)) {
                if (!in_array($entryName,array('.','..','.svn')) && is_dir($sStandardTemplateRootDir.DIRECTORY_SEPARATOR.$entryName) && !Template::isStandardTemplate($entryName))
                {
                    if (!rename($sStandardTemplateRootDir.DIRECTORY_SEPARATOR.$entryName,$sUserTemplateRootDir.DIRECTORY_SEPARATOR.$entryName))
                    {
                        $aFailedTemplates[]=$entryName;
                    };
                }
            }
            if (count($aFailedTemplates)>0)
            {
                echo "The following templates at {$sStandardTemplateRootDir} could not be moved to the new location at {$sUserTemplateRootDir}:<br /><ul>";
                foreach ($aFailedTemplates as $sFailedTemplate)
                {
                    echo "<li>{$sFailedTemplate}</li>";
                }
                echo "</ul>Please move these templates manually after the upgrade has finished.<br />";
            }
            // close directory
            closedir($hTemplateDirectory);
            $oDB->createCommand()->update('{{settings_global}}',array('stg_value'=>143),"stg_name='DBVersion'");
            $oTransaction->commit();
        }

        if ($iOldDBVersion < 145)
        {
            $oTransaction = $oDB->beginTransaction();
            addColumn('{{surveys}}','savetimings',"string(1) NULL default 'N'");
            addColumn('{{surveys}}','showXquestions',"string(1) NULL default 'Y'");
            addColumn('{{surveys}}','showgroupinfo',"string(1) NULL default 'B'");
            addColumn('{{surveys}}','shownoanswer',"string(1) NULL default 'Y'");
            addColumn('{{surveys}}','showqnumcode',"string(1) NULL default 'X'");
            addColumn('{{surveys}}','bouncetime','integer');
            addColumn('{{surveys}}','bounceprocessing',"string(1) NULL default 'N'");
            addColumn('{{surveys}}','bounceaccounttype',"string(4)");
            addColumn('{{surveys}}','bounceaccounthost',"string(200)");
            addColumn('{{surveys}}','bounceaccountpass',"string(100)");
            addColumn('{{surveys}}','bounceaccountencryption',"string(3)");
            addColumn('{{surveys}}','bounceaccountuser',"string(200)");
            addColumn('{{surveys}}','showwelcome',"string(1) default 'Y'");
            addColumn('{{surveys}}','showprogress',"string(1) default 'Y'");
            addColumn('{{surveys}}','allowjumps',"string(1) default 'N'");
            addColumn('{{surveys}}','navigationdelay',"integer default 0");
            addColumn('{{surveys}}','nokeyboard',"string(1) default 'N'");
            addColumn('{{surveys}}','alloweditaftercompletion',"string(1) default 'N'");


            $aFields = array(
                'sid' => "integer NOT NULL",
                'uid' => "integer NOT NULL",
                'permission' => 'string(20) NOT NULL',
                'create_p' => "integer NOT NULL default 0",
                'read_p' => "integer NOT NULL default 0",
                'update_p' => "integer NOT NULL default 0",
                'delete_p' => "integer NOT NULL default 0",
                'import_p' => "integer NOT NULL default 0",
                'export_p' => "integer NOT NULL default 0"
            );
            $oDB->createCommand()->createTable('{{survey_permissions}}',$aFields);
            addPrimaryKey('survey_permissions', array('sid','uid','permission'));

            upgradeSurveyPermissions145();

            // drop the old survey rights table
            $oDB->createCommand()->dropTable('{{surveys_rights}}');

            // Add new fields for email templates
            addColumn('{{surveys_languagesettings}}','email_admin_notification_subj',"string");
            addColumn('{{surveys_languagesettings}}','email_admin_responses_subj',"string");
            addColumn('{{surveys_languagesettings}}','email_admin_notification',"text");
            addColumn('{{surveys_languagesettings}}','email_admin_responses',"text");

            //Add index to questions table to speed up subquestions
            $oDB->createCommand()->createIndex('parent_qid_idx','{{questions}}','parent_qid');

            addColumn('{{surveys}}','emailnotificationto',"text");

            upgradeSurveys145();
            dropColumn('{{surveys}}','notification');
            alterColumn('{{conditions}}','method',"string(5)",false,'');

            $oDB->createCommand()->renameColumn('{{surveys}}','private','anonymized');
            $oDB->createCommand()->update('{{surveys}}',array('anonymized'=>'N'),"anonymized is NULL");
            alterColumn('{{surveys}}','anonymized',"string(1)",false,'N');

            //now we clean up things that were not properly set in previous DB upgrades
            $oDB->createCommand()->update('{{answers}}',array('answer'=>''),"answer is NULL");
            $oDB->createCommand()->update('{{assessments}}',array('scope'=>''),"scope is NULL");
            $oDB->createCommand()->update('{{assessments}}',array('name'=>''),"name is NULL");
            $oDB->createCommand()->update('{{assessments}}',array('message'=>''),"message is NULL");
            $oDB->createCommand()->update('{{assessments}}',array('minimum'=>''),"minimum is NULL");
            $oDB->createCommand()->update('{{assessments}}',array('maximum'=>''),"maximum is NULL");
            $oDB->createCommand()->update('{{groups}}',array('group_name'=>''),"group_name is NULL");
            $oDB->createCommand()->update('{{labels}}',array('code'=>''),"code is NULL");
            $oDB->createCommand()->update('{{labelsets}}',array('label_name'=>''),"label_name is NULL");
            $oDB->createCommand()->update('{{questions}}',array('type'=>'T'),"type is NULL");
            $oDB->createCommand()->update('{{questions}}',array('title'=>''),"title is NULL");
            $oDB->createCommand()->update('{{questions}}',array('question'=>''),"question is NULL");
            $oDB->createCommand()->update('{{questions}}',array('other'=>'N'),"other is NULL");

            alterColumn('{{answers}}','answer',"text",false);
            alterColumn('{{answers}}','assessment_value','integer',false , '0');
            alterColumn('{{assessments}}','scope',"string(5)",false , '');
            alterColumn('{{assessments}}','name',"text",false);
            alterColumn('{{assessments}}','message',"text",false);
            alterColumn('{{assessments}}','minimum',"string(50)",false , '');
            alterColumn('{{assessments}}','maximum',"string(50)",false , '');
            // change the primary index to include language
            if (Yii::app()->db->driverName=='mysql') // special treatment for mysql because this needs to be in one step since an AUTOINC field is involved
            {
                modifyPrimaryKey('assessments', array('id', 'language'));
            }
            else
            {
                dropPrimaryKey('assessments');
                addPrimaryKey('assessments',array('id','language'));
            }


            alterColumn('{{conditions}}','cfieldname',"string(50)",false , '');
            dropPrimaryKey('defaultvalues');
            alterColumn('{{defaultvalues}}','specialtype',"string(20)",false , '');
            addPrimaryKey('defaultvalues', array('qid','specialtype','language','scale_id','sqid'));

            alterColumn('{{groups}}','group_name',"string(100)",false , '');
            alterColumn('{{labels}}','code',"string(5)",false , '');
            dropPrimaryKey('labels');
            alterColumn('{{labels}}','language',"string(20)",false , 'en');
            addPrimaryKey('labels', array('lid', 'sortorder', 'language'));
            alterColumn('{{labelsets}}','label_name',"string(100)",false , '');
            alterColumn('{{questions}}','parent_qid','integer',false ,'0');
            alterColumn('{{questions}}','title',"string(20)",false , '');
            alterColumn('{{questions}}','question',"text",false);
            try { setTransactionBookmark(); $oDB->createCommand()->dropIndex('questions_idx4','{{questions}}'); } catch(Exception $e) { rollBackToTransactionBookmark();}

            alterColumn('{{questions}}','type',"string(1)",false , 'T');
            try{ $oDB->createCommand()->createIndex('questions_idx4','{{questions}}','type');} catch(Exception $e){};
            alterColumn('{{questions}}','other',"string(1)",false , 'N');
            alterColumn('{{questions}}','mandatory',"string(1)");
            alterColumn('{{question_attributes}}','attribute',"string(50)");
            alterColumn('{{quota}}','qlimit','integer');

            $oDB->createCommand()->update('{{saved_control}}',array('identifier'=>''),"identifier is NULL");
            alterColumn('{{saved_control}}','identifier',"text",false);
            $oDB->createCommand()->update('{{saved_control}}',array('access_code'=>''),"access_code is NULL");
            alterColumn('{{saved_control}}','access_code',"text",false);
            alterColumn('{{saved_control}}','email',"string(320)");
            $oDB->createCommand()->update('{{saved_control}}',array('ip'=>''),"ip is NULL");
            alterColumn('{{saved_control}}','ip',"text",false);
            $oDB->createCommand()->update('{{saved_control}}',array('saved_thisstep'=>''),"saved_thisstep is NULL");
            alterColumn('{{saved_control}}','saved_thisstep',"text",false);
            $oDB->createCommand()->update('{{saved_control}}',array('status'=>''),"status is NULL");
            alterColumn('{{saved_control}}','status',"string(1)",false , '');
            $oDB->createCommand()->update('{{saved_control}}',array('saved_date'=>'1980-01-01 00:00:00'),"saved_date is NULL");
            alterColumn('{{saved_control}}','saved_date',"datetime",false);
            $oDB->createCommand()->update('{{settings_global}}',array('stg_value'=>''),"stg_value is NULL");
            alterColumn('{{settings_global}}','stg_value',"string",false , '');

            alterColumn('{{surveys}}','admin',"string(50)");
            $oDB->createCommand()->update('{{surveys}}',array('active'=>'N'),"active is NULL");

            alterColumn('{{surveys}}','active',"string(1)",false , 'N');

            alterColumn('{{surveys}}','startdate',"datetime");
            alterColumn('{{surveys}}','adminemail',"string(320)");
            alterColumn('{{surveys}}','anonymized',"string(1)",false , 'N');

            alterColumn('{{surveys}}','faxto',"string(20)");
            alterColumn('{{surveys}}','format',"string(1)");
            alterColumn('{{surveys}}','language',"string(50)");
            alterColumn('{{surveys}}','additional_languages',"string");
            alterColumn('{{surveys}}','printanswers',"string(1)",true , 'N');
            alterColumn('{{surveys}}','publicstatistics',"string(1)",true , 'N');
            alterColumn('{{surveys}}','publicgraphs',"string(1)",true , 'N');
            alterColumn('{{surveys}}','assessments',"string(1)",true , 'N');
            alterColumn('{{surveys}}','usetokens',"string(1)",true , 'N');
            alterColumn('{{surveys}}','bounce_email',"string(320)");
            alterColumn('{{surveys}}','tokenlength','integer',true , 15);

            $oDB->createCommand()->update('{{surveys_languagesettings}}',array('surveyls_title'=>''),"surveyls_title is NULL");
            alterColumn('{{surveys_languagesettings}}','surveyls_title',"string(200)",false);
            alterColumn('{{surveys_languagesettings}}','surveyls_endtext',"text");
            alterColumn('{{surveys_languagesettings}}','surveyls_url',"string");
            alterColumn('{{surveys_languagesettings}}','surveyls_urldescription',"string");
            alterColumn('{{surveys_languagesettings}}','surveyls_email_invite_subj',"string");
            alterColumn('{{surveys_languagesettings}}','surveyls_email_remind_subj',"string");
            alterColumn('{{surveys_languagesettings}}','surveyls_email_register_subj',"string");
            alterColumn('{{surveys_languagesettings}}','surveyls_email_confirm_subj',"string");
            alterColumn('{{surveys_languagesettings}}','surveyls_dateformat','integer',false , 1);

            $oDB->createCommand()->update('{{users}}',array('users_name'=>''),"users_name is NULL");
            $oDB->createCommand()->update('{{users}}',array('full_name'=>''),"full_name is NULL");
            alterColumn('{{users}}','users_name',"string(64)",false , '');
            alterColumn('{{users}}','full_name',"string(50)",false);
            alterColumn('{{users}}','lang',"string(20)");
            alterColumn('{{users}}','email',"string(320)");
            alterColumn('{{users}}','superadmin','integer',false , 0);
            alterColumn('{{users}}','htmleditormode',"string(7)",true,'default');
            alterColumn('{{users}}','dateformat','integer',false , 1);
            try{
                setTransactionBookmark();
                $oDB->createCommand()->dropIndex('email','{{users}}');
            }
            catch(Exception $e)
            {
                // do nothing
                rollBackToTransactionBookmark();
            }

            $oDB->createCommand()->update('{{user_groups}}',array('name'=>''),"name is NULL");
            $oDB->createCommand()->update('{{user_groups}}',array('description'=>''),"description is NULL");
            alterColumn('{{user_groups}}','name',"string(20)",false);
            alterColumn('{{user_groups}}','description',"text",false);

            try { $oDB->createCommand()->dropIndex('user_in_groups_idx1','{{user_in_groups}}'); } catch(Exception $e) {}
            try { addPrimaryKey('user_in_groups', array('ugid','uid')); } catch(Exception $e) {}

            addColumn('{{surveys_languagesettings}}','surveyls_numberformat',"integer NOT NULL DEFAULT 0");

            $oDB->createCommand()->createTable('{{failed_login_attempts}}',array(
                'id' => "pk",
                'ip' => 'string(37) NOT NULL',
                'last_attempt' => 'string(20) NOT NULL',
                'number_attempts' => "integer NOT NULL"
            ));
            upgradeTokens145();
            $oDB->createCommand()->update('{{settings_global}}',array('stg_value'=>145),"stg_name='DBVersion'");
            $oTransaction->commit();
        }

        if ($iOldDBVersion < 146) //Modify surveys table
        {
            $oTransaction = $oDB->beginTransaction();
            upgradeSurveyTimings146();
            // Fix permissions for new feature quick-translation
            try { setTransactionBookmark(); $oDB->createCommand("INSERT into {{survey_permissions}} (sid,uid,permission,read_p,update_p) SELECT sid,owner_id,'translations','1','1' from {{surveys}}")->execute();} catch(Exception $e) { rollBackToTransactionBookmark();}
            $oDB->createCommand()->update('{{settings_global}}',array('stg_value'=>146),"stg_name='DBVersion'");
            $oTransaction->commit();
        }

        if ($iOldDBVersion < 147)
        {
            $oTransaction = $oDB->beginTransaction();
            addColumn('{{users}}','templateeditormode',"string(7) NOT NULL default 'default'");
            addColumn('{{users}}','questionselectormode',"string(7) NOT NULL default 'default'");
            $oDB->createCommand()->update('{{settings_global}}',array('stg_value'=>147),"stg_name='DBVersion'");
            $oTransaction->commit();
        }

        if ($iOldDBVersion < 148)
        {
            $oTransaction = $oDB->beginTransaction();
            addColumn('{{users}}','participant_panel',"integer NOT NULL default 0");

            $oDB->createCommand()->createTable('{{participants}}',array(
                'participant_id' => 'string(50) NOT NULL',
                'firstname' => 'string(40) default NULL',
                'lastname' => 'string(40) default NULL',
                'email' => 'string(80) default NULL',
                'language' => 'string(40) default NULL',
                'blacklisted' => 'string(1) NOT NULL',
                'owner_uid' => "integer NOT NULL"
            ));
            addPrimaryKey('participants', array('participant_id'));

            $oDB->createCommand()->createTable('{{participant_attribute}}',array(
                'participant_id' => 'string(50) NOT NULL',
                'attribute_id' => "integer NOT NULL",
                'value' => 'string(50) NOT NULL'
            ));
            addPrimaryKey('participant_attribute', array('participant_id','attribute_id'));

            $oDB->createCommand()->createTable('{{participant_attribute_names}}',array(
                'attribute_id' => 'autoincrement',
                'attribute_type' => 'string(4) NOT NULL',
                'visible' => 'string(5) NOT NULL',
                'PRIMARY KEY (attribute_id,attribute_type)'
            ));

            $oDB->createCommand()->createTable('{{participant_attribute_names_lang}}',array(
                'attribute_id' => 'integer NOT NULL',
                'attribute_name' => 'string(30) NOT NULL',
                'lang' => 'string(20) NOT NULL'
            ));
            addPrimaryKey('participant_attribute_names_lang', array('attribute_id','lang'));

            $oDB->createCommand()->createTable('{{participant_attribute_values}}',array(
                'attribute_id' => 'integer NOT NULL',
                'value_id' => 'pk',
                'value' => 'string(20) NOT NULL'
            ));

            $oDB->createCommand()->createTable('{{participant_shares}}',array(
                'participant_id' => 'string(50) NOT NULL',
                'share_uid' => 'integer NOT NULL',
                'date_added' => 'datetime NOT NULL',
                'can_edit' => 'string(5) NOT NULL'
            ));
            addPrimaryKey('participant_shares', array('participant_id','share_uid'));

            $oDB->createCommand()->createTable('{{survey_links}}',array(
                'participant_id' => 'string(50) NOT NULL',
                'token_id' => 'integer NOT NULL',
                'survey_id' => 'integer NOT NULL',
                'date_created' => 'datetime NOT NULL'
            ));
            addPrimaryKey('survey_links', array('participant_id','token_id','survey_id'));
            // Add language field to question_attributes table
            addColumn('{{question_attributes}}','language',"string(20)");
            upgradeQuestionAttributes148();
            fixSubquestions();
            $oDB->createCommand()->update('{{settings_global}}',array('stg_value'=>148),"stg_name='DBVersion'");
            $oTransaction->commit();
        }

        if ($iOldDBVersion < 149)
        {
            $oTransaction = $oDB->beginTransaction();
            $aFields = array(
                'id' => 'integer',
                'sid' => 'integer',
                'parameter' => 'string(50)',
                'targetqid' => 'integer',
                'targetsqid' => 'integer'
            );
            $oDB->createCommand()->createTable('{{survey_url_parameters}}',$aFields);
            $oDB->createCommand()->update('{{settings_global}}',array('stg_value'=>149),"stg_name='DBVersion'");
            $oTransaction->commit();
        }

        if ($iOldDBVersion < 150)
        {
            $oTransaction = $oDB->beginTransaction();
            addColumn('{{questions}}','relevance','TEXT');
            $oDB->createCommand()->update('{{settings_global}}',array('stg_value'=>150),"stg_name='DBVersion'");
            $oTransaction->commit();
        }

        if ($iOldDBVersion < 151)
        {
            $oTransaction = $oDB->beginTransaction();
            addColumn('{{groups}}','randomization_group',"string(20) NOT NULL default ''");
            $oDB->createCommand()->update('{{settings_global}}',array('stg_value'=>151),"stg_name='DBVersion'");
            $oTransaction->commit();
        }

        if ($iOldDBVersion < 152)
        {
            $oTransaction = $oDB->beginTransaction();
            $oDB->createCommand()->createIndex('question_attributes_idx3','{{question_attributes}}','attribute');
            $oDB->createCommand()->update('{{settings_global}}',array('stg_value'=>152),"stg_name='DBVersion'");
            $oTransaction->commit();
        }

        if ($iOldDBVersion < 153)
        {
            $oTransaction = $oDB->beginTransaction();
            $oDB->createCommand()->createTable('{{expression_errors}}',array(
                'id' => 'pk',
                'errortime' => 'string(50)',
                'sid' => 'integer',
                'gid' => 'integer',
                'qid' => 'integer',
                'gseq' => 'integer',
                'qseq' => 'integer',
                'type' => 'string(50)',
                'eqn' => 'text',
                'prettyprint' => 'text'
            ));
            $oDB->createCommand()->update('{{settings_global}}',array('stg_value'=>153),"stg_name='DBVersion'");
            $oTransaction->commit();
        }

        if ($iOldDBVersion < 154)
        {
            $oTransaction = $oDB->beginTransaction();
            $oDB->createCommand()->addColumn('{{groups}}','grelevance',"text");
            $oDB->createCommand()->update('{{settings_global}}',array('stg_value'=>154),"stg_name='DBVersion'");
            $oTransaction->commit();
        }

        if ($iOldDBVersion < 155)
        {
            $oTransaction = $oDB->beginTransaction();
            addColumn('{{surveys}}','googleanalyticsstyle',"string(1)");
            addColumn('{{surveys}}','googleanalyticsapikey',"string(25)");
            try { setTransactionBookmark(); $oDB->createCommand()->renameColumn('{{surveys}}','showXquestions','showxquestions');} catch(Exception $e) { rollBackToTransactionBookmark();}
            $oDB->createCommand()->update('{{settings_global}}',array('stg_value'=>155),"stg_name='DBVersion'");
            $oTransaction->commit();
        }


        if ($iOldDBVersion < 156)
        {
            $oTransaction = $oDB->beginTransaction();
            try
            {
                $oDB->createCommand()->dropTable('{{survey_url_parameters}}');
            }
            catch(Exception $e)
            {
                // do nothing
            }
            $oDB->createCommand()->createTable('{{survey_url_parameters}}',array(
                'id' => 'pk',
                'sid' => 'integer NOT NULL',
                'parameter' => 'string(50) NOT NULL',
                'targetqid' => 'integer',
                'targetsqid' => 'integer'
            ));

            try
            {
                $oDB->createCommand()->dropTable('{{sessions}}');
            }
            catch(Exception $e)
            {
                // do nothing
            }
            if (Yii::app()->db->driverName=='mysql')
            {
                $oDB->createCommand()->createTable('{{sessions}}',array(
                    'id' => 'string(32) NOT NULL',
                    'expire' => 'integer',
                    'data' => 'longtext'
                ));
            }
            else
            {
                $oDB->createCommand()->createTable('{{sessions}}',array(
                    'id' => 'string(32) NOT NULL',
                    'expire' => 'integer',
                    'data' => 'text'
                ));
            }

            addPrimaryKey('sessions', array('id'));
            addColumn('{{surveys_languagesettings}}','surveyls_attributecaptions',"TEXT");
            addColumn('{{surveys}}','sendconfirmation',"string(1) default 'Y'");

            upgradeSurveys156();

            // If a survey has an deleted owner, re-own the survey to the superadmin
            $sSurveyQuery = "SELECT sid, uid  from {{surveys}} LEFT JOIN {{users}} ON uid=owner_id WHERE uid IS null";
            $oSurveyResult = $oDB->createCommand($sSurveyQuery)->queryAll();
            foreach ( $oSurveyResult as $row ) {
                    $oDB->createCommand("UPDATE {{surveys}} SET owner_id=1 WHERE sid={$row['sid']}")->execute();
            }
            $oDB->createCommand()->update('{{settings_global}}',array('stg_value'=>156),"stg_name='DBVersion'");
            $oTransaction->commit();
        }

        if ($iOldDBVersion < 157)
        {
            $oTransaction = $oDB->beginTransaction();
            // MySQL DB corrections
            try { setTransactionBookmark(); $oDB->createCommand()->dropIndex('questions_idx4','{{questions}}'); } catch(Exception $e) { rollBackToTransactionBookmark();}

            alterColumn('{{answers}}','assessment_value','integer',false , '0');
            dropPrimaryKey('answers');
            alterColumn('{{answers}}','scale_id','integer',false , '0');
            addPrimaryKey('answers', array('qid','code','language','scale_id'));
            alterColumn('{{conditions}}','method',"string(5)",false , '');
            alterColumn('{{participants}}','owner_uid','integer',false);
            alterColumn('{{participant_attribute_names}}','visible','string(5)',false);
            alterColumn('{{questions}}','type',"string(1)",false , 'T');
            alterColumn('{{questions}}','other',"string(1)",false , 'N');
            alterColumn('{{questions}}','mandatory',"string(1)");
            alterColumn('{{questions}}','scale_id','integer',false , '0');
            alterColumn('{{questions}}','parent_qid','integer',false ,'0');

            alterColumn('{{questions}}','same_default','integer',false , '0');
            alterColumn('{{quota}}','qlimit','integer');
            alterColumn('{{quota}}','action','integer');
            alterColumn('{{quota}}','active','integer',false , '1');
            alterColumn('{{quota}}','autoload_url','integer',false , '0');
            alterColumn('{{saved_control}}','status',"string(1)",false , '');
            try { setTransactionBookmark(); alterColumn('{{sessions}}','id',"string(32)",false); } catch(Exception $e) { rollBackToTransactionBookmark();}
            alterColumn('{{surveys}}','active',"string(1)",false , 'N');
            alterColumn('{{surveys}}','anonymized',"string(1)",false,'N');
            alterColumn('{{surveys}}','format',"string(1)");
            alterColumn('{{surveys}}','savetimings',"string(1)",false , 'N');
            alterColumn('{{surveys}}','datestamp',"string(1)",false , 'N');
            alterColumn('{{surveys}}','usecookie',"string(1)",false , 'N');
            alterColumn('{{surveys}}','allowregister',"string(1)",false , 'N');
            alterColumn('{{surveys}}','allowsave',"string(1)",false , 'Y');
            alterColumn('{{surveys}}','autonumber_start','integer' ,false, '0');
            alterColumn('{{surveys}}','autoredirect',"string(1)",false , 'N');
            alterColumn('{{surveys}}','allowprev',"string(1)",false , 'N');
            alterColumn('{{surveys}}','printanswers',"string(1)",false , 'N');
            alterColumn('{{surveys}}','ipaddr',"string(1)",false , 'N');
            alterColumn('{{surveys}}','refurl',"string(1)",false , 'N');
            alterColumn('{{surveys}}','publicstatistics',"string(1)",false , 'N');
            alterColumn('{{surveys}}','publicgraphs',"string(1)",false , 'N');
            alterColumn('{{surveys}}','listpublic',"string(1)",false , 'N');
            alterColumn('{{surveys}}','htmlemail',"string(1)",false , 'N');
            alterColumn('{{surveys}}','sendconfirmation',"string(1)",false , 'Y');
            alterColumn('{{surveys}}','tokenanswerspersistence',"string(1)",false , 'N');
            alterColumn('{{surveys}}','assessments',"string(1)",false , 'N');
            alterColumn('{{surveys}}','usecaptcha',"string(1)",false , 'N');
            alterColumn('{{surveys}}','usetokens',"string(1)",false , 'N');
            alterColumn('{{surveys}}','tokenlength','integer',false, '15');
            alterColumn('{{surveys}}','showxquestions',"string(1)", true , 'Y');
            alterColumn('{{surveys}}','showgroupinfo',"string(1) ", true , 'B');
            alterColumn('{{surveys}}','shownoanswer',"string(1) ", true , 'Y');
            alterColumn('{{surveys}}','showqnumcode',"string(1) ", true , 'X');
            alterColumn('{{surveys}}','bouncetime','integer');
            alterColumn('{{surveys}}','showwelcome',"string(1)", true , 'Y');
            alterColumn('{{surveys}}','showprogress',"string(1)", true , 'Y');
            alterColumn('{{surveys}}','allowjumps',"string(1)", true , 'N');
            alterColumn('{{surveys}}','navigationdelay','integer', false , '0');
            alterColumn('{{surveys}}','nokeyboard',"string(1)", true , 'N');
            alterColumn('{{surveys}}','alloweditaftercompletion',"string(1)", true , 'N');
            alterColumn('{{surveys}}','googleanalyticsstyle',"string(1)");

            alterColumn('{{surveys_languagesettings}}','surveyls_dateformat','integer',false , 1);
            try { setTransactionBookmark(); alterColumn('{{survey_permissions}}','sid',"integer",false); } catch(Exception $e) { rollBackToTransactionBookmark();}
            try { setTransactionBookmark(); alterColumn('{{survey_permissions}}','uid',"integer",false); } catch(Exception $e) { rollBackToTransactionBookmark();}
            alterColumn('{{survey_permissions}}','create_p', 'integer',false , '0');
            alterColumn('{{survey_permissions}}','read_p', 'integer',false , '0');
            alterColumn('{{survey_permissions}}','update_p','integer',false , '0');
            alterColumn('{{survey_permissions}}','delete_p' ,'integer',false , '0');
            alterColumn('{{survey_permissions}}','import_p','integer',false , '0');
            alterColumn('{{survey_permissions}}','export_p' ,'integer',false , '0');

            alterColumn('{{survey_url_parameters}}','targetqid' ,'integer');
            alterColumn('{{survey_url_parameters}}','targetsqid' ,'integer');

            alterColumn('{{templates_rights}}','use','integer',false );

            alterColumn('{{users}}','create_survey','integer',false, '0');
            alterColumn('{{users}}','create_user','integer',false, '0');
            alterColumn('{{users}}','participant_panel','integer',false, '0');
            alterColumn('{{users}}','delete_user','integer',false, '0');
            alterColumn('{{users}}','superadmin','integer',false, '0');
            alterColumn('{{users}}','configurator','integer',false, '0');
            alterColumn('{{users}}','manage_template','integer',false, '0');
            alterColumn('{{users}}','manage_label','integer',false, '0');
            alterColumn('{{users}}','dateformat','integer',false, 1);
            alterColumn('{{users}}','participant_panel','integer',false , '0');
            alterColumn('{{users}}','parent_id','integer',false);
            try { setTransactionBookmark(); alterColumn('{{surveys_languagesettings}}','surveyls_survey_id',"integer",false); } catch(Exception $e) { rollBackToTransactionBookmark(); }
            alterColumn('{{user_groups}}','owner_id',"integer",false);
            dropPrimaryKey('user_in_groups');
            alterColumn('{{user_in_groups}}','ugid',"integer",false);
            alterColumn('{{user_in_groups}}','uid',"integer",false);

            // Additional corrections for Postgres
            try{ setTransactionBookmark(); $oDB->createCommand()->createIndex('questions_idx3','{{questions}}','gid');} catch(Exception $e) { rollBackToTransactionBookmark(); };
            try{ setTransactionBookmark(); $oDB->createCommand()->createIndex('conditions_idx3','{{conditions}}','cqid');} catch(Exception $e) { rollBackToTransactionBookmark(); };
            try{ setTransactionBookmark(); $oDB->createCommand()->createIndex('questions_idx4','{{questions}}','type');} catch(Exception $e) { rollBackToTransactionBookmark(); };
            try{ setTransactionBookmark(); $oDB->createCommand()->dropIndex('user_in_groups_idx1','{{user_in_groups}}');} catch(Exception $e) { rollBackToTransactionBookmark(); };
            try{ setTransactionBookmark(); $oDB->createCommand()->dropIndex('{{user_name_key}}','{{users}}');} catch(Exception $e) { rollBackToTransactionBookmark(); };
            try{ setTransactionBookmark(); $oDB->createCommand()->createIndex('users_name','{{users}}','users_name',true);} catch(Exception $e) { rollBackToTransactionBookmark(); };
            try{ setTransactionBookmark(); addPrimaryKey('user_in_groups', array('ugid','uid'));} catch(Exception $e) { rollBackToTransactionBookmark(); };

            alterColumn('{{participant_attribute}}','value',"string(50)", false);
            try{ setTransactionBookmark(); alterColumn('{{participant_attribute_names}}','attribute_type',"string(4)", false);} catch(Exception $e) { rollBackToTransactionBookmark(); };
            try{ setTransactionBookmark(); dropColumn('{{participant_attribute_names_lang}}','id');} catch(Exception $e) { rollBackToTransactionBookmark(); };
            try{ setTransactionBookmark(); addPrimaryKey('participant_attribute_names_lang',array('attribute_id','lang'));} catch(Exception $e) { rollBackToTransactionBookmark(); };
            try{ setTransactionBookmark(); $oDB->createCommand()->renameColumn('{{participant_shares}}','shared_uid','share_uid');} catch(Exception $e) { rollBackToTransactionBookmark(); };
            alterColumn('{{participant_shares}}','date_added',"datetime", false);
            alterColumn('{{participants}}','firstname',"string(40)");
            alterColumn('{{participants}}','lastname',"string(40)");
            alterColumn('{{participants}}','email',"string(80)");
            alterColumn('{{participants}}','language',"string(40)");
            alterColumn('{{quota_languagesettings}}','quotals_name',"string");
            try{ setTransactionBookmark(); alterColumn('{{survey_permissions}}','sid','integer',false); } catch(Exception $e) { rollBackToTransactionBookmark(); };
            try{ setTransactionBookmark(); alterColumn('{{survey_permissions}}','uid','integer',false); } catch(Exception $e) { rollBackToTransactionBookmark(); };
            alterColumn('{{users}}','htmleditormode',"string(7)",true,'default');

            // Sometimes the survey_links table was deleted before this step, if so
            // we recreate it (copied from line 663)
            if (!tableExists('{survey_links}')) {
                $oDB->createCommand()->createTable('{{survey_links}}',array(
                    'participant_id' => 'string(50) NOT NULL',
                    'token_id' => 'integer NOT NULL',
                    'survey_id' => 'integer NOT NULL',
                    'date_created' => 'datetime NOT NULL'
                ));
                addPrimaryKey('survey_links', array('participant_id','token_id','survey_id'));
            }
            alterColumn('{{survey_links}}','date_created',"datetime",true);
            alterColumn('{{saved_control}}','identifier',"text",false);
            alterColumn('{{saved_control}}','email',"string(320)");
            alterColumn('{{surveys}}','adminemail',"string(320)");
            alterColumn('{{surveys}}','bounce_email',"string(320)");
            alterColumn('{{users}}','email',"string(320)");

            try{ setTransactionBookmark(); $oDB->createCommand()->dropIndex('assessments_idx','{{assessments}}');} catch(Exception $e) { rollBackToTransactionBookmark(); };
            try{ setTransactionBookmark(); $oDB->createCommand()->createIndex('assessments_idx3','{{assessments}}','gid');} catch(Exception $e) { rollBackToTransactionBookmark(); };

            try{ setTransactionBookmark(); $oDB->createCommand()->dropIndex('ixcode','{{labels}}');} catch(Exception $e) { rollBackToTransactionBookmark(); };
            try{ setTransactionBookmark(); $oDB->createCommand()->dropIndex('{{labels_ixcode_idx}}','{{labels}}');} catch(Exception $e) { rollBackToTransactionBookmark(); };
            try{ setTransactionBookmark(); $oDB->createCommand()->createIndex('labels_code_idx','{{labels}}','code');} catch(Exception $e) { rollBackToTransactionBookmark(); };



            if (Yii::app()->db->driverName=='pgsql')
            {
                try{ setTransactionBookmark(); $oDB->createCommand("ALTER TABLE ONLY {{user_groups}} ADD PRIMARY KEY (ugid); ")->execute;} catch(Exception $e) { rollBackToTransactionBookmark(); };
                try{ setTransactionBookmark(); $oDB->createCommand("ALTER TABLE ONLY {{users}} ADD PRIMARY KEY (uid); ")->execute;} catch(Exception $e) { rollBackToTransactionBookmark(); };
            }

            // Additional corrections for MSSQL
            alterColumn('{{answers}}','answer',"text",false);
            alterColumn('{{assessments}}','name',"text",false);
            alterColumn('{{assessments}}','message',"text",false);
            alterColumn('{{defaultvalues}}','defaultvalue',"text");
            alterColumn('{{expression_errors}}','eqn',"text");
            alterColumn('{{expression_errors}}','prettyprint',"text");
            alterColumn('{{groups}}','description',"text");
            alterColumn('{{groups}}','grelevance',"text");
            alterColumn('{{labels}}','title',"text");
            alterColumn('{{question_attributes}}','value',"text");
            alterColumn('{{questions}}','preg',"text");
            alterColumn('{{questions}}','help',"text");
            alterColumn('{{questions}}','relevance',"text");
            alterColumn('{{questions}}','question',"text",false);
            alterColumn('{{quota_languagesettings}}','quotals_quota_id',"integer",false);
            alterColumn('{{quota_languagesettings}}','quotals_message',"text",false);
            alterColumn('{{saved_control}}','refurl',"text");
            alterColumn('{{saved_control}}','access_code',"text",false);
            alterColumn('{{saved_control}}','ip',"text",false);
            alterColumn('{{saved_control}}','saved_thisstep',"text",false);
            alterColumn('{{saved_control}}','saved_date',"datetime",false);
            alterColumn('{{surveys}}','attributedescriptions',"text");
            alterColumn('{{surveys}}','emailresponseto',"text");
            alterColumn('{{surveys}}','emailnotificationto',"text");

            alterColumn('{{surveys_languagesettings}}','surveyls_description',"text");
            alterColumn('{{surveys_languagesettings}}','surveyls_welcometext',"text");
            alterColumn('{{surveys_languagesettings}}','surveyls_email_invite',"text");
            alterColumn('{{surveys_languagesettings}}','surveyls_email_remind',"text");
            alterColumn('{{surveys_languagesettings}}','surveyls_email_register',"text");
            alterColumn('{{surveys_languagesettings}}','surveyls_email_confirm',"text");
            alterColumn('{{surveys_languagesettings}}','surveyls_attributecaptions',"text");
            alterColumn('{{surveys_languagesettings}}','email_admin_notification',"text");
            alterColumn('{{surveys_languagesettings}}','email_admin_responses',"text");
            alterColumn('{{surveys_languagesettings}}','surveyls_endtext',"text");
            alterColumn('{{user_groups}}','description',"text",false);



            alterColumn('{{conditions}}','value','string',false,'');
            alterColumn('{{participant_shares}}','can_edit',"string(5)",false);

             alterColumn('{{users}}','password',"binary",false);
            dropColumn('{{users}}','one_time_pw');
            addColumn('{{users}}','one_time_pw','binary');


            $oDB->createCommand()->update('{{question_attributes}}',array('value'=>'1'),"attribute = 'random_order' and value = '2'");

            $oDB->createCommand()->update('{{settings_global}}',array('stg_value'=>157),"stg_name='DBVersion'");
            $oTransaction->commit();
        }

        if ($iOldDBVersion < 158)
        {
            $oTransaction = $oDB->beginTransaction();
            LimeExpressionManager::UpgradeConditionsToRelevance();
            $oDB->createCommand()->update('{{settings_global}}',array('stg_value'=>158),"stg_name='DBVersion'");
            $oTransaction->commit();
        }

        if ($iOldDBVersion < 159)
        {
            $oTransaction = $oDB->beginTransaction();
            alterColumn('{{failed_login_attempts}}', 'ip', "string(40)",false);
            $oDB->createCommand()->update('{{settings_global}}',array('stg_value'=>159),"stg_name='DBVersion'");
            $oTransaction->commit();
        }

        if ($iOldDBVersion < 160)
        {
            $oTransaction = $oDB->beginTransaction();
            alterLanguageCode('it','it-informal');
            alterLanguageCode('it-formal','it');
            $oDB->createCommand()->update('{{settings_global}}',array('stg_value'=>160),"stg_name='DBVersion'");
            $oTransaction->commit();
        }
        if ($iOldDBVersion < 161)
        {
            $oTransaction = $oDB->beginTransaction();
            addColumn('{{survey_links}}','date_invited','datetime NULL default NULL');
            addColumn('{{survey_links}}','date_completed','datetime NULL default NULL');
            $oDB->createCommand()->update('{{settings_global}}',array('stg_value'=>161),"stg_name='DBVersion'");
            $oTransaction->commit();
        }
        if ($iOldDBVersion < 162)
        {
            $oTransaction = $oDB->beginTransaction();
            // Fix participant db types
            alterColumn('{{participant_attribute}}', 'value', "text", false);
            alterColumn('{{participant_attribute_names_lang}}', 'attribute_name', "string(255)", false);
            alterColumn('{{participant_attribute_values}}', 'value', "text", false);
            $oDB->createCommand()->update('{{settings_global}}',array('stg_value'=>162),"stg_name='DBVersion'");
            $oTransaction->commit();
        }
        if ($iOldDBVersion < 163) {
            // Removed because it was obsolete template changes
        }

        if ($iOldDBVersion < 164)
        {
            $oTransaction = $oDB->beginTransaction();
            upgradeTokens148(); // this should have bee done in 148 - that's why it is named this way
            // fix survey tables for missing or incorrect token field
            upgradeSurveyTables164();
            $oDB->createCommand()->update('{{settings_global}}',array('stg_value'=>164),"stg_name='DBVersion'");
            $oTransaction->commit();

            // Not updating settings table as upgrade process takes care of that step now
        }

        if ($iOldDBVersion < 165)
        {
            $oTransaction = $oDB->beginTransaction();
            $oDB->createCommand()->createTable('{{plugins}}', array(
                'id' => 'pk',
                'name' => 'string NOT NULL',
                'active' => 'boolean'
            ));
            $oDB->createCommand()->createTable('{{plugin_settings}}', array(
                'id' => 'pk',
                'plugin_id' => 'integer NOT NULL',
                'model' => 'string',
                'model_id' => 'integer',
                'key' => 'string',
                'value' => 'text'
            ));
            alterColumn('{{surveys_languagesettings}}','surveyls_url',"text");
            $oDB->createCommand()->update('{{settings_global}}',array('stg_value'=>165),"stg_name='DBVersion'");
            $oTransaction->commit();
        }

        if ($iOldDBVersion < 166)
        {
            $oTransaction = $oDB->beginTransaction();
            $oDB->createCommand()->renameTable('{{survey_permissions}}', '{{permissions}}');
            dropPrimaryKey('permissions');
            alterColumn('{{permissions}}', 'permission', "string(100)", false);
            $oDB->createCommand()->renameColumn('{{permissions}}','sid','entity_id');
            alterColumn('{{permissions}}', 'entity_id', "string(100)", false);
            addColumn('{{permissions}}','entity',"string(50)");
            $oDB->createCommand("update {{permissions}} set entity='survey'")->query();
            addColumn('{{permissions}}','id','pk');
            try { setTransactionBookmark(); $oDB->createCommand()->createIndex('idxPermissions','{{permissions}}','entity_id,entity,permission,uid',true); } catch(Exception $e) { rollBackToTransactionBookmark();}
            upgradePermissions166();
            dropColumn('{{users}}','create_survey');
            dropColumn('{{users}}','create_user');
            dropColumn('{{users}}','delete_user');
            dropColumn('{{users}}','superadmin');
            dropColumn('{{users}}','configurator');
            dropColumn('{{users}}','manage_template');
            dropColumn('{{users}}','manage_label');
            dropColumn('{{users}}','participant_panel');
            $oDB->createCommand()->dropTable('{{templates_rights}}');
            $oDB->createCommand()->update('{{settings_global}}',array('stg_value'=>166),"stg_name='DBVersion'");
            $oTransaction->commit();
        }

        if ($iOldDBVersion < 167)
        {
            $oTransaction = $oDB->beginTransaction();
            addColumn('{{surveys_languagesettings}}', 'attachments', 'text');
            addColumn('{{users}}', 'created', 'datetime');
            addColumn('{{users}}', 'modified', 'datetime');
            $oDB->createCommand()->update('{{settings_global}}',array('stg_value'=>167),"stg_name='DBVersion'");
            $oTransaction->commit();
        }

        if ($iOldDBVersion < 168)
        {
            $oTransaction = $oDB->beginTransaction();
            addColumn('{{participants}}', 'created', 'datetime');
            addColumn('{{participants}}', 'modified', 'datetime');
            addColumn('{{participants}}', 'created_by', 'integer');
            $oDB->createCommand('update {{participants}} set created_by=owner_uid')->query();
            alterColumn('{{participants}}', 'created_by', "integer", false);
            $oDB->createCommand()->update('{{settings_global}}',array('stg_value'=>168),"stg_name='DBVersion'");
            $oTransaction->commit();
        }

        if ($iOldDBVersion < 169)
        {
            $oTransaction = $oDB->beginTransaction();
            // Add new column for question index options.
            addColumn('{{surveys}}', 'questionindex', 'integer not null default 0');
            // Set values for existing surveys.
            $oDB->createCommand("update {{surveys}} set questionindex = 0 where allowjumps <> 'Y'")->query();
            $oDB->createCommand("update {{surveys}} set questionindex = 1 where allowjumps = 'Y'")->query();

            // Remove old column.
            dropColumn('{{surveys}}', 'allowjumps');
            $oDB->createCommand()->update('{{settings_global}}',array('stg_value'=>169),"stg_name='DBVersion'");
            $oTransaction->commit();
        }

        if ($iOldDBVersion < 170)
        {
            $oTransaction = $oDB->beginTransaction();
            // renamed advanced attributes fields dropdown_dates_year_min/max
            $oDB->createCommand()->update('{{question_attributes}}',array('attribute'=>'date_min'),"attribute='dropdown_dates_year_min'");
            $oDB->createCommand()->update('{{question_attributes}}',array('attribute'=>'date_max'),"attribute='dropdown_dates_year_max'");
            $oDB->createCommand()->update('{{settings_global}}',array('stg_value'=>170),"stg_name='DBVersion'");
            $oTransaction->commit();
        }

        if ($iOldDBVersion < 171)
        {
            $oTransaction = $oDB->beginTransaction();
            try {
                dropColumn('{{sessions}}','data');
            }
            catch (Exception $e) {

            }
            switch (Yii::app()->db->driverName){
                case 'mysql':
                case 'mysqli':
                    addColumn('{{sessions}}', 'data', 'longbinary');
                    break;
                case 'sqlsrv':
                case 'dblib':
                case 'mssql':
                    addColumn('{{sessions}}', 'data', 'VARBINARY(MAX)');
                    break;
                case 'pgsql':
                    addColumn('{{sessions}}', 'data', 'BYTEA');
                    break;
            }
            $oDB->createCommand()->update('{{settings_global}}',array('stg_value'=>171),"stg_name='DBVersion'");
            $oTransaction->commit();
        }
        if ($iOldDBVersion < 172)
        {
            $oTransaction = $oDB->beginTransaction();
            switch (Yii::app()->db->driverName){
                case 'pgsql':
                    // Special treatment for Postgres as it is too dumb to convert a string to a number without explicit being told to do so ... seriously?
                    alterColumn('{{permissions}}', 'entity_id', "INTEGER USING (entity_id::integer)", false);
                    break;
                case 'sqlsrv':
                case 'dblib':
                case 'mssql':
                    try{ setTransactionBookmark(); $oDB->createCommand()->dropIndex('permissions_idx2','{{permissions}}');} catch(Exception $e) { rollBackToTransactionBookmark(); };
                    try{ setTransactionBookmark(); $oDB->createCommand()->dropIndex('idxPermissions','{{permissions}}');} catch(Exception $e) { rollBackToTransactionBookmark(); };
                    alterColumn('{{permissions}}', 'entity_id', "INTEGER", false);
                    $oDB->createCommand()->createIndex('permissions_idx2','{{permissions}}','entity_id,entity,permission,uid',true);
                    break;
                default:
                    alterColumn('{{permissions}}', 'entity_id', "INTEGER", false);
            }
            $oDB->createCommand()->update('{{settings_global}}',array('stg_value'=>172),"stg_name='DBVersion'");
            $oTransaction->commit();
        }
        if ($iOldDBVersion < 173)
        {
            $oTransaction = $oDB->beginTransaction();
            addColumn('{{participant_attribute_names}}','defaultname',"string(50) NOT NULL default ''");
            upgradeCPDBAttributeDefaultNames173();
            $oDB->createCommand()->update('{{settings_global}}',array('stg_value'=>173),"stg_name='DBVersion'");
            $oTransaction->commit();
        }
        if ($iOldDBVersion < 174)
        {
            $oTransaction = $oDB->beginTransaction();
            alterColumn('{{participants}}', 'email', "string(254)");
            alterColumn('{{saved_control}}', 'email', "string(254)");
            alterColumn('{{surveys}}', 'adminemail', "string(254)");
            alterColumn('{{surveys}}', 'bounce_email', "string(254)");
            switch (Yii::app()->db->driverName){
                case 'sqlsrv':
                case 'dblib':
                case 'mssql': dropUniqueKeyMSSQL('email','{{users}}');
            }
            alterColumn('{{users}}', 'email', "string(254)");
            $oDB->createCommand()->update('{{settings_global}}',array('stg_value'=>174),"stg_name='DBVersion'");
            $oTransaction->commit();
        }
        if ($iOldDBVersion < 175)
        {
            $oTransaction = $oDB->beginTransaction();
            switch (Yii::app()->db->driverName){
                case 'pgsql':
                    // Special treatment for Postgres as it is too dumb to convert a boolean to a number without explicit being told to do so
                    alterColumn('{{plugins}}', 'active', "INTEGER USING (active::integer)", false);
                    break;
                default:
                    alterColumn('{{plugins}}', 'active', "integer",false,'0');
            }
            $oDB->createCommand()->update('{{settings_global}}',array('stg_value'=>175),"stg_name='DBVersion'");
            $oTransaction->commit();
        }
        if ($iOldDBVersion < 176)
        {
            $oTransaction = $oDB->beginTransaction();
            upgradeTokens176();
            $oDB->createCommand()->update('{{settings_global}}',array('stg_value'=>176),"stg_name='DBVersion'");
            $oTransaction->commit();
        }
        if ($iOldDBVersion < 177)
        {
            $oTransaction = $oDB->beginTransaction();
            if ( Yii::app()->getConfig('auth_webserver') === true ) {
                // using auth webserver, now activate the plugin with default settings.
                if (!class_exists('Authwebserver', false)) {
                    $plugin = Plugin::model()->findByAttributes(array('name'=>'Authwebserver'));
                    if (!$plugin) {
                        $plugin = new Plugin();
                        $plugin->name = 'Authwebserver';
                        $plugin->active = 1;
                        $plugin->save();
                        $plugin = App()->getPluginManager()->loadPlugin('Authwebserver', $plugin->id);
                        $aPluginSettings = $plugin->getPluginSettings(true);
                        $aDefaultSettings = array();
                        foreach ($aPluginSettings as $key => $settings) {
                            if (is_array($settings) && array_key_exists('current', $settings) ) {
                                $aDefaultSettings[$key] = $settings['current'];
                            }
                        }
                        $plugin->saveSettings($aDefaultSettings);
                    } else {
                        $plugin->active = 1;
                        $plugin->save();
                    }
                }
            }
            upgradeSurveys177();
            $oDB->createCommand()->update('{{settings_global}}',array('stg_value'=>177),"stg_name='DBVersion'");
            $oTransaction->commit();
        }
        if ($iOldDBVersion < 178)
        {
            $oTransaction = $oDB->beginTransaction();
            if (Yii::app()->db->driverName=='mysql' || Yii::app()->db->driverName=='mysqli')
            {
                modifyPrimaryKey('questions', array('qid','language'));
            }
            $oDB->createCommand()->update('{{settings_global}}',array('stg_value'=>178),"stg_name='DBVersion'");
            $oTransaction->commit();
        }
        if ($iOldDBVersion < 179)
        {
            $oTransaction = $oDB->beginTransaction();
            upgradeSurveys177(); // Needs to be run again to make sure
            upgradeTokenTables179();
            alterColumn('{{participants}}', 'email', "string(254)", false);
            alterColumn('{{participants}}', 'firstname', "string(150)", false);
            alterColumn('{{participants}}', 'lastname', "string(150)", false);
            $oDB->createCommand()->update('{{settings_global}}',array('stg_value'=>179),"stg_name='DBVersion'");
            $oTransaction->commit();
        }
        if ($iOldDBVersion < 180)
        {
            $oTransaction = $oDB->beginTransaction();
            $aUsers = User::model()->findAll();
            $aPerm = array(
                'entity_id' => 0,
                'entity' => 'global',
                'uid' => 0,
                'permission' => 'auth_db',
                'create_p' => 0,
                'read_p' => 1,
                'update_p' => 0,
                'delete_p' => 0,
                'import_p' => 0,
                'export_p' => 0
            );

            foreach ($aUsers as $oUser)
            {
                if (!Permission::model()->hasGlobalPermission('auth_db','read',$oUser->uid))
                {
                    $oPermission = new Permission;
                    foreach ($aPerm as $k => $v)
                    {
                        $oPermission->$k = $v;
                    }
                    $oPermission->uid = $oUser->uid;
                    $oPermission->save();
                }
            }
            $oDB->createCommand()->update('{{settings_global}}',array('stg_value'=>180),"stg_name='DBVersion'");
            $oTransaction->commit();
        }
        if ($iOldDBVersion < 181)
        {
            $oTransaction = $oDB->beginTransaction();
            upgradeTokenTables181('utf8_bin');
            upgradeSurveyTables181('utf8_bin');
            $oDB->createCommand()->update('{{settings_global}}',array('stg_value'=>181),"stg_name='DBVersion'");
            $oTransaction->commit();
        }
        if ($iOldDBVersion < 183)
        {
            $oTransaction = $oDB->beginTransaction();
            upgradeSurveyTables183();
            $oDB->createCommand()->update('{{settings_global}}',array('stg_value'=>183),"stg_name='DBVersion'");
            $oTransaction->commit();
        }
        if ($iOldDBVersion < 184)
        {
            $oTransaction = $oDB->beginTransaction();
            fixKCFinder184();
            $oDB->createCommand()->update('{{settings_global}}',array('stg_value'=>184),"stg_name='DBVersion'");
            $oTransaction->commit();
        }
        // LS 2.5 table start at 250
        if ($iOldDBVersion < 250) {
            $oTransaction = $oDB->beginTransaction();
            createBoxes250();
            $oDB->createCommand()->update('{{settings_global}}', array('stg_value'=>250), "stg_name='DBVersion'");
            $oTransaction->commit();
        }

        if ($iOldDBVersion < 251) {
            $oTransaction = $oDB->beginTransaction();
            upgradeBoxesTable251();

            // Update DBVersion
            $oDB->createCommand()->update('{{settings_global}}', array('stg_value'=>251), "stg_name='DBVersion'");
            $oTransaction->commit();
        }

        if ($iOldDBVersion < 252) {
            $oTransaction = $oDB->beginTransaction();
            Yii::app()->db->createCommand()->addColumn('{{questions}}', 'modulename', 'string');
            // Update DBVersion
            $oDB->createCommand()->update('{{settings_global}}', array('stg_value'=>252), "stg_name='DBVersion'");
            $oTransaction->commit();
        }
        if ($iOldDBVersion < 253) {
            $oTransaction = $oDB->beginTransaction();
            upgradeSurveyTables253();

            // Update DBVersion
            $oDB->createCommand()->update('{{settings_global}}', array('stg_value'=>253), "stg_name='DBVersion'");
            $oTransaction->commit();
        }
        if ($iOldDBVersion < 254) {
            $oTransaction = $oDB->beginTransaction();
            upgradeSurveyTables254();
            // Update DBVersion
            $oDB->createCommand()->update('{{settings_global}}', array('stg_value'=>254), "stg_name='DBVersion'");
            $oTransaction->commit();
        }
        if ($iOldDBVersion < 255) {
            $oTransaction = $oDB->beginTransaction();
            upgradeSurveyTables255();
            // Update DBVersion
            $oDB->createCommand()->update('{{settings_global}}', array('stg_value'=>255), "stg_name='DBVersion'");
            $oTransaction->commit();
        }
        if ($iOldDBVersion < 256) {
            $oTransaction = $oDB->beginTransaction();
            upgradeTokenTables256();
            alterColumn('{{participants}}', 'email', "text", false);
            $oDB->createCommand()->update('{{settings_global}}', array('stg_value'=>256), "stg_name='DBVersion'");
            $oTransaction->commit();
        }

        if ($iOldDBVersion < 257) {
            $oTransaction = $oDB->beginTransaction();
            switch (Yii::app()->db->driverName) {
                case 'pgsql':
                    $sSubstringCommand = 'substr';
                    break;
                default:
                    $sSubstringCommand = 'substring';
            }
            $oDB->createCommand("UPDATE {{templates}} set folder={$sSubstringCommand}(folder,1,50)")->execute();
            try { dropPrimaryKey('templates'); } catch(Exception $e){};
            alterColumn('{{templates}}', 'folder', "string(50)", false);
            addPrimaryKey('templates', 'folder');
            dropPrimaryKey('participant_attribute_names_lang');
            alterColumn('{{participant_attribute_names_lang}}', 'lang', "string(20)", false);
            addPrimaryKey('participant_attribute_names_lang', array('attribute_id', 'lang'));
            //Fixes the collation for the complete DB, tables and columns
            if (Yii::app()->db->driverName == 'mysql') {
                fixMySQLCollations('utf8mb4', 'utf8mb4_unicode_ci');
                // Also apply again fixes from DBVersion 181 again for case sensitive token fields
                upgradeSurveyTables181('utf8mb4_bin');
                upgradeTokenTables181('utf8mb4_bin');
            }
            $oDB->createCommand()->update('{{settings_global}}', array('stg_value'=>257), "stg_name='DBVersion'");
            $oTransaction->commit();
        }

        /**
         * Remove adminimageurl from global settings
         */
        if ($iOldDBVersion < 258) {
            $oTransaction = $oDB->beginTransaction();
            Yii::app()->getDb()->createCommand(
                "DELETE FROM {{settings_global}} WHERE stg_name='adminimageurl'"
            )->execute();
            $oDB->createCommand()->update('{{settings_global}}', array('stg_value'=>258), "stg_name='DBVersion'");
            $oTransaction->commit();
        }

        /**
         * Add table for notifications
         * @since 2016-08-04
         * @author Olle Haerstedt
         */
        if ($iOldDBVersion < 259) {
            $oTransaction = $oDB->beginTransaction();
            $oDB->createCommand()->createTable('{{notifications}}', array(
                'id' => 'pk',
                'entity' => 'string(15) not null',
                'entity_id' => 'integer not null',
                'title' => 'string not null', // varchar(255) in postgres
                'message' => 'text not null',
                'status' => "string(15) not null default 'new' ",
                'importance' => 'integer not null default 1',
                'display_class' => "string(31) default 'default'",
                'created' => 'datetime',
                'first_read' => 'datetime'
            ));
            $oDB->createCommand()->createIndex('{{notif_index}}', '{{notifications}}', 'entity, entity_id, status', false);
            $oDB->createCommand()->update('{{settings_global}}', array('stg_value'=>259), "stg_name='DBVersion'");
            $oTransaction->commit();
        }

        if ($iOldDBVersion < 260) {
            $oTransaction = $oDB->beginTransaction();
            alterColumn('{{participant_attribute_names}}', 'defaultname', "string(255)", false);
            alterColumn('{{participant_attribute_names_lang}}', 'attribute_name', "string(255)", false);
            $oDB->createCommand()->update('{{settings_global}}', array('stg_value'=>260), "stg_name='DBVersion'");
            $oTransaction->commit();
        }

        if ($iOldDBVersion < 261) {
            $oTransaction = $oDB->beginTransaction();
            /*
            * The hash value of a notification is used to calculate uniqueness.
            * @since 2016-08-10
            * @author Olle Haerstedt
            */
            addColumn('{{notifications}}', 'hash', 'string(64)');
            $oDB->createCommand()->createIndex('{{notif_hash_index}}', '{{notifications}}', 'hash', false);
            $oDB->createCommand()->update('{{settings_global}}', array('stg_value'=>261), "stg_name='DBVersion'");
            $oTransaction->commit();
        }

        if ($iOldDBVersion < 262) {
            $oTransaction = $oDB->beginTransaction();
            alterColumn('{{settings_global}}', 'stg_value', "text", false);
            $oDB->createCommand()->update('{{settings_global}}', array('stg_value'=>262), "stg_name='DBVersion'");
            $oTransaction->commit();
        }

        if ($iOldDBVersion < 263) {
            $oTransaction = $oDB->beginTransaction();
            // Dummy version update for hash column in installation SQL.
            $oDB->createCommand()->update('{{settings_global}}', array('stg_value'=>263), "stg_name='DBVersion'");
            $oTransaction->commit();
        }

        /**
         * Add seed column in all active survey tables
         * Might take time to execute
         * @since 2016-09-01
         */
        if ($iOldDBVersion < 290) {
            $oTransaction = $oDB->beginTransaction();
            $aTables = dbGetTablesLike("survey\_%");
            $oSchema = Yii::app()->db->schema;
            foreach ($aTables as $sTableName) {
                $oTableSchema = $oSchema->getTable($sTableName);
                // Only update the table if it really is a survey response table - there are other tables that start the same
                if (!in_array('lastpage', $oTableSchema->columnNames)) {
                    continue;
                }
                //If seed already exists, due to whatsoever
                if (in_array('seed', $oTableSchema->columnNames)) {
                    continue;
                }
                // If survey has active table, create seed column
                Yii::app()->db->createCommand()->addColumn($sTableName, 'seed', 'string(31)');

                // RAND is RANDOM in Postgres
                switch (Yii::app()->db->driverName) {
                    case 'pgsql':
                        Yii::app()->db->createCommand("UPDATE {$sTableName} SET seed = ROUND(RANDOM() * 10000000)")->execute();
                        break;
                    default:
                        Yii::app()->db->createCommand("UPDATE {$sTableName} SET seed = ROUND(RAND() * 10000000, 0)")->execute();
                        break;
                }
            }
            $oDB->createCommand()->update('{{settings_global}}', array('stg_value'=>290), "stg_name='DBVersion'");
            $oTransaction->commit();
        }

        /**
         * Plugin JSON config file
         * @since 2016-08-22
         */
        if ($iOldDBVersion < 291) {
            $oTransaction = $oDB->beginTransaction();

            addColumn('{{plugins}}', 'version', 'string(32)');

            $oDB->createCommand()->update('{{settings_global}}', array('stg_value'=>291), "stg_name='DBVersion'");
            $oTransaction->commit();
        }


        /**
         * Survey menue table
         * @since 2017-07-03
         */
        if ($iOldDBVersion < 293) {
            $oTransaction = $oDB->beginTransaction();
            $oDB->createCommand()->update('{{settings_global}}', array('stg_value'=>293), "stg_name='DBVersion'");
            $oTransaction->commit();
        }

        /**
         * Survey menue table update
         * @since 2017-07-03
         */
        if ($iOldDBVersion < 294) {
            $oTransaction = $oDB->beginTransaction();


            $oDB->createCommand()->update('{{settings_global}}', array('stg_value'=>294), "stg_name='DBVersion'");
            $oTransaction->commit();
        }

        /**
         * Survey menue table update
         * @since 2017-07-12
         */
        if ($iOldDBVersion < 296) {
            $oTransaction = $oDB->beginTransaction();


            $oDB->createCommand()->update('{{settings_global}}', array('stg_value'=>296), "stg_name='DBVersion'");
            $oTransaction->commit();
        }

        /**
         * Template tables
         * @since 2017-07-12
         */
        if ($iOldDBVersion < 298) {
            $oTransaction = $oDB->beginTransaction();
            upgradeTemplateTables298($oDB);
            $oTransaction->commit();
            $oDB->createCommand()->update('{{settings_global}}', array('stg_value'=>298), "stg_name='DBVersion'");
        }

        /**
         * Template tables
         * @since 2017-07-12
         */
        if ($iOldDBVersion < 304) {
            $oTransaction = $oDB->beginTransaction();
            upgradeTemplateTables304($oDB);
            $oTransaction->commit();
            $oDB->createCommand()->update('{{settings_global}}', array('stg_value'=>304), "stg_name='DBVersion'");
        }

        /**
         * Update to sidemenu rendering
         */
        if ($iOldDBVersion < 305) {
            $oTransaction = $oDB->beginTransaction();
            $oTransaction->commit();
            $oDB->createCommand()->update('{{settings_global}}', array('stg_value'=>305), "stg_name='DBVersion'");
        }

        /**
         * Template tables
         * @since 2017-07-12
         */
        if ($iOldDBVersion < 306) {
            $oTransaction = $oDB->beginTransaction();
            createSurveyGroupTables306($oDB);
            $oTransaction->commit();
            $oDB->createCommand()->update('{{settings_global}}', array('stg_value'=>306), "stg_name='DBVersion'");
        }

        /**
         * User settings table
         * @since 2016-08-29
         */
        if ($iOldDBVersion < 307) {
            $oTransaction = $oDB->beginTransaction();
            if (tableExists('{settings_user}')) {
                $oDB->createCommand()->dropTable('{{settings_user}}');
            }
            $oDB->createCommand()->createTable('{{settings_user}}', array(
                'id' => 'pk',
                'uid' => 'integer NOT NULL',
                'entity' => 'string(15)',
                'entity_id' => 'string(31)',
                'stg_name' => 'string(63) not null',
                'stg_value' => 'text',

            ));
            $oDB->createCommand()->update('{{settings_global}}', array('stg_value'=>307), "stg_name='DBVersion'");
            $oTransaction->commit();
        }

        /*
        * Change dbfieldnames to be more functional
        */
        if ($iOldDBVersion < 308) {
            $oTransaction = $oDB->beginTransaction();
            $oDB->createCommand()->update('{{settings_global}}', array('stg_value'=>308), "stg_name='DBVersion'");
            $oTransaction->commit();
        }
        /*
        * Add survey template editing to menu
        */
        if ($iOldDBVersion < 309) {
            $oTransaction = $oDB->beginTransaction();

            $oDB->createCommand()->update('{{settings_global}}', array('stg_value'=>309), "stg_name='DBVersion'");
            $oTransaction->commit();
        }

        /*
        * Reset all surveymenu tables, because there were too many errors
        */
        if ($iOldDBVersion < 310) {
            $oTransaction = $oDB->beginTransaction();
            $oDB->createCommand()->update('{{settings_global}}', array('stg_value'=>310), "stg_name='DBVersion'");
            $oTransaction->commit();
        }

        /*
        * Add template settings to survey groups
        */
        if ($iOldDBVersion < 311) {
            $oTransaction = $oDB->beginTransaction();
            addColumn('{{surveys_groups}}', 'template', "string(128) DEFAULT 'default'");
            $oDB->createCommand()->update('{{settings_global}}', array('stg_value'=>311), "stg_name='DBVersion'");
            $oTransaction->commit();
        }


        /*
        * Add ltr/rtl capability to template configuration
        */
        if ($iOldDBVersion < 312) {
            $oTransaction = $oDB->beginTransaction();
            // Already added in beta 2 but with wrong type
            try { setTransactionBookmark(); $oDB->createCommand()->dropColumn('{{template_configuration}}', 'packages_ltr'); } catch (Exception $e) { rollBackToTransactionBookmark(); }
            try { setTransactionBookmark(); $oDB->createCommand()->dropColumn('{{template_configuration}}', 'packages_rtl'); } catch (Exception $e) { rollBackToTransactionBookmark(); }

            addColumn('{{template_configuration}}', 'packages_ltr', "text");
            addColumn('{{template_configuration}}', 'packages_rtl', "text");
            $oDB->createCommand()->update('{{settings_global}}', array('stg_value'=>312), "stg_name='DBVersion'");
            $oTransaction->commit();
        }

        /*
        * Add ltr/rtl capability to template configuration
        */
        if ($iOldDBVersion < 313) {
            $oTransaction = $oDB->beginTransaction();

            $oDB->createCommand()->update('{{settings_global}}', array('stg_value'=>313), "stg_name='DBVersion'");
            $oTransaction->commit();
        }

        /*
        * Add ltr/rtl capability to template configuration
        */
        if ($iOldDBVersion < 314) {
            $oTransaction = $oDB->beginTransaction();


            $oDB->createCommand()->update('{{settings_global}}', array('stg_value'=>314), "stg_name='DBVersion'");
            $oTransaction->commit();
        }

        if ($iOldDBVersion < 315) {
            $oTransaction = $oDB->beginTransaction();

            $oDB->createCommand()->update('{{template_configuration}}',
                array('packages_to_load'=>'["pjax"]'),
                "templates_name='default' OR templates_name='material'"
            );

            $oDB->createCommand()->update('{{settings_global}}', array('stg_value'=>315), "stg_name='DBVersion'");
            $oTransaction->commit();
        }

        if ($iOldDBVersion < 316) {
            $oTransaction = $oDB->beginTransaction();

            //$oDB->createCommand()->renameColumn('{{template_configuration}}', 'templates_name', 'template_name');

            $oDB->createCommand()->update('{{settings_global}}', array('stg_value'=>316), "stg_name='DBVersion'");
            $oTransaction->commit();
        }

        //Transition of the password field to a TEXT type

        if ($iOldDBVersion < 317) {
            $oTransaction = $oDB->beginTransaction();

            transferPasswordFieldToText($oDB);

            $oDB->createCommand()->update('{{settings_global}}', array('stg_value'=>317), "stg_name='DBVersion'");
            $oTransaction->commit();
        }



        //Rename order to sortorder

        if ($iOldDBVersion < 318) {
            $oTransaction = $oDB->beginTransaction();

            $oDB->createCommand()->update('{{settings_global}}', array('stg_value'=>318), "stg_name='DBVersion'");
            $oTransaction->commit();
        }

        //force panelintegration to a full reload

        if ($iOldDBVersion < 319) {
            $oTransaction = $oDB->beginTransaction();

            $oDB->createCommand()->update('{{settings_global}}', array('stg_value'=>319), "stg_name='DBVersion'");

            $table = Yii::app()->db->schema->getTable('{{surveys_groups}}');
            if (isset($table->columns['order'])) {
                $oDB->createCommand()->renameColumn('{{surveys_groups}}', 'order', 'sortorder');
            }

            $table = Yii::app()->db->schema->getTable('{{templates}}');
            if (isset($table->columns['extends_template_name'])) {
                $oDB->createCommand()->renameColumn('{{templates}}', 'extends_template_name', 'extends');
            }

            $oTransaction->commit();
        }

        if ($iOldDBVersion < 320) {
            $oTransaction = $oDB->beginTransaction();
            $oDB->createCommand()->update('{{settings_global}}', array('stg_value'=>320), "stg_name='DBVersion'");
            $oTransaction->commit();
        }

        if ($iOldDBVersion < 321) {
            $oTransaction = $oDB->beginTransaction();

            $oDB->createCommand()->update('{{settings_global}}', array('stg_value'=>321), "stg_name='DBVersion'");
            $oTransaction->commit();
        }

        if ($iOldDBVersion < 322) {
            $oTransaction = $oDB->beginTransaction();
            $oDB->createCommand()->createTable(
                '{{tutorials}}', [
                    'tid' =>  'pk',
                    'name' =>  'string(128)',
                    'description' =>  'text',
                    'active' =>  'int DEFAULT 0',
                    'settings' => 'text',
                    'permission' =>  'string(128) NOT NULL',
                    'permission_grade' =>  'string(128) NOT NULL'
                ]
            );
            $oDB->createCommand()->createTable(
                '{{tutorial_entries}}', [
                    'teid' =>  'pk',
                    'tid' =>  'int NOT NULL',
                    'title' =>  'text',
                    'content' =>  'text',
                    'settings' => 'text'
                ]
            );
            $oDB->createCommand()->update('{{settings_global}}', array('stg_value'=>322), "stg_name='DBVersion'");
            $oTransaction->commit();
        }

        if ($iOldDBVersion < 323) {
            $oTransaction = $oDB->beginTransaction();    
            dropPrimaryKey('labels', 'lid');
            $oDB->createCommand()->addColumn('{{labels}}', 'id', 'pk');
            $oDB->createCommand()->createIndex('{{idx4_labels}}', '{{labels}}', ['lid', 'sortorder', 'language'], false);
            $oDB->createCommand()->update('{{settings_global}}', array('stg_value'=>323), "stg_name='DBVersion'");
            $oTransaction->commit();
        }

        if ($iOldDBVersion < 324) {
            $oTransaction = $oDB->beginTransaction();

            $oDB->createCommand()->update('{{settings_global}}', array('stg_value'=>324), "stg_name='DBVersion'");
            $oTransaction->commit();
        }

        if ($iOldDBVersion < 325) {
            $oTransaction = $oDB->beginTransaction();
            $oDB->createCommand()->dropTable('{{templates}}');
            $oDB->createCommand()->dropTable('{{template_configuration}}');

            // templates
            $oDB->createCommand()->createTable('{{templates}}', array(
                'id' =>  "pk",
                'name' =>  "string(150) NOT NULL",
                'folder' =>  "string(45) NULL",
                'title' =>  "string(100) NOT NULL",
                'creation_date' =>  "datetime NULL",
                'author' =>  "string(150) NULL",
                'author_email' =>  "string(255) NULL",
                'author_url' =>  "string(255) NULL",
                'copyright' =>  "text ",
                'license' =>  "text ",
                'version' =>  "string(45) NULL",
                'api_version' =>  "string(45) NOT NULL",
                'view_folder' =>  "string(45) NOT NULL",
                'files_folder' =>  "string(45) NOT NULL",
                'description' =>  "text ",
                'last_update' =>  "datetime NULL",
                'owner_id' =>  "integer NULL",
                'extends' =>  "string(150)  NULL",
            ));

            $oDB->createCommand()->createIndex('{{idx1_templates}}', '{{templates}}', 'name', false);
            $oDB->createCommand()->createIndex('{{idx2_templates}}', '{{templates}}', 'title', false);
            $oDB->createCommand()->createIndex('{{idx3_templates}}', '{{templates}}', 'owner_id', false);
            $oDB->createCommand()->createIndex('{{idx4_templates}}', '{{templates}}', 'extends', false);

            $headerArray = ['name', 'folder', 'title', 'creation_date', 'author', 'author_email', 'author_url', 'copyright', 'license', 'version', 'api_version', 'view_folder', 'files_folder', 'description', 'last_update', 'owner_id', 'extends'];
            $oDB->createCommand()->insert("{{templates}}", array_combine($headerArray, ['default', 'default', 'Advanced Template', date('Y-m-d H:i:s'), 'Louis Gac', 'louis.gac@limesurvey.org', 'https://www.limesurvey.org/', 'Copyright (C) 2007-2017 The LimeSurvey Project Team\\r\\nAll rights reserved.', 'License: GNU/GPL License v2 or later, see LICENSE.php\\r\\n\\r\\nLimeSurvey is free software. This version may have been modified pursuant to the GNU General Public License, and as distributed it includes or is derivative of works licensed under the GNU General Public License or other free or open source software licenses. See COPYRIGHT.php for copyright notices and details.', '1.0', '3.0', 'views', 'files', "<strong>LimeSurvey Advanced Template</strong><br>A template with custom options to show what it's possible to do with the new engines. Each template provider will be able to offer its own option page (loaded from template)", null, 1, '']));

            $oDB->createCommand()->insert("{{templates}}", array_combine($headerArray, ['material', 'material', 'Material Template', date('Y-m-d H:i:s'), 'Louis Gac', 'louis.gac@limesurvey.org', 'https://www.limesurvey.org/', 'Copyright (C) 2007-2017 The LimeSurvey Project Team\\r\\nAll rights reserved.', 'License: GNU/GPL License v2 or later, see LICENSE.php\\r\\n\\r\\nLimeSurvey is free software. This version may have been modified pursuant to the GNU General Public License, and as distributed it includes or is derivative of works licensed under the GNU General Public License or other free or open source software licenses. See COPYRIGHT.php for copyright notices and details.', '1.0', '3.0', 'views', 'files', '<strong>LimeSurvey Advanced Template</strong><br> A template extending default, to show the inheritance concept. Notice the options, differents from Default.<br><small>uses FezVrasta\'s Material design theme for Bootstrap 3</small>', null, 1, 'default']));

            $oDB->createCommand()->insert("{{templates}}", array_combine($headerArray, ['monochrome', 'monochrome', 'Monochrome Templates', date('Y-m-d H:i:s'), 'Louis Gac', 'louis.gac@limesurvey.org', 'https://www.limesurvey.org/', 'Copyright (C) 2007-2017 The LimeSurvey Project Team\\r\\nAll rights reserved.', 'License: GNU/GPL License v2 or later, see LICENSE.php\\r\\n\\r\\nLimeSurvey is free software. This version may have been modified pursuant to the GNU General Public License, and as distributed it includes or is derivative of works licensed under the GNU General Public License or other free or open source software licenses. See COPYRIGHT.php for copyright notices and details.', '1.0', '3.0', 'views', 'files', '<strong>LimeSurvey Monochrome Templates</strong><br>A template with monochrome colors for easy customization.', null, 1, '']));


            // template_configuration
            $oDB->createCommand()->createTable('{{template_configuration}}', array(
                'id' => "pk",
                'template_name' => "string(150)  NOT NULL",
                'sid' => "integer NULL",
                'gsid' => "integer NULL",
                'uid' => "integer NULL",
                'files_css' => "text",
                'files_js' => "text",
                'files_print_css' => "text",
                'options' => "text ",
                'cssframework_name' => "string(45) NULL",
                'cssframework_css' => "text",
                'cssframework_js' => "text",
                'packages_to_load' => "text",
                'packages_ltr' => "text",
                'packages_rtl' => "text",
            ));

            $oDB->createCommand()->createIndex('{{idx1_template_configuration}}', '{{template_configuration}}', 'template_name', false);
            $oDB->createCommand()->createIndex('{{idx2_template_configuration}}', '{{template_configuration}}', 'sid', false);
            $oDB->createCommand()->createIndex('{{idx3_template_configuration}}', '{{template_configuration}}', 'gsid', false);
            $oDB->createCommand()->createIndex('{{idx4_template_configuration}}', '{{template_configuration}}', 'uid', false);

            $headerArray = ['template_name', 'sid', 'gsid', 'uid', 'files_css', 'files_js', 'files_print_css', 'options', 'cssframework_name', 'cssframework_css', 'cssframework_js', 'packages_to_load', 'packages_ltr', 'packages_rtl'];
            $oDB->createCommand()->insert("{{template_configuration}}", array_combine($headerArray, ['default', null, null, null, '{"add": ["css/animate.css","css/template.css"]}', '{"add": ["scripts/template.js", "scripts/ajaxify.js"]}', '{"add":"css/print_template.css"}', '{"ajaxmode":"off","brandlogo":"on", "brandlogofile": "./files/logo.png", "boxcontainer":"on", "backgroundimage":"off","animatebody":"off","bodyanimation":"fadeInRight","animatequestion":"off","questionanimation":"flipInX","animatealert":"off","alertanimation":"shake"}', 'bootstrap', '{"replace": [["css/bootstrap.css","css/flatly.css"]]}', '', '["pjax"]', '', '']));

            $oDB->createCommand()->insert("{{template_configuration}}", array_combine($headerArray, ['material', null, null, null, '{"add": ["css/bootstrap-material-design.css", "css/ripples.min.css", "css/template.css"]}', '{"add": ["scripts/template.js", "scripts/material.js", "scripts/ripples.min.js", "scripts/ajaxify.js"]}', '{"add":"css/print_template.css"}', '{"ajaxmode":"off","brandlogo":"on", "brandlogofile": "./files/logo.png", "animatebody":"off","bodyanimation":"fadeInRight","animatequestion":"off","questionanimation":"flipInX","animatealert":"off","alertanimation":"shake"}', 'bootstrap', '{"replace": [["css/bootstrap.css","css/bootstrap.css"]]}', '', '["pjax"]', '', '']));

            $oDB->createCommand()->insert("{{template_configuration}}", array_combine($headerArray, ['monochrome', null, null, null, '{"add":["css/animate.css","css/ajaxify.css","css/sea_green.css", "css/template.css"]}', '{"add":["scripts/template.js","scripts/ajaxify.js"]}', '{"add":"css/print_template.css"}', '{"ajaxmode":"off","brandlogo":"on","brandlogofile":".\/files\/logo.png","boxcontainer":"on","backgroundimage":"off","animatebody":"off","bodyanimation":"fadeInRight","animatequestion":"off","questionanimation":"flipInX","animatealert":"off","alertanimation":"shake"}', 'bootstrap', '{}', '', '["pjax"]', '', '']));

            $oDB->createCommand()->update('{{settings_global}}', array('stg_value'=>325), "stg_name='DBVersion'");
            $oTransaction->commit();
        }

        if ($iOldDBVersion < 326) {
            $oTransaction = $oDB->beginTransaction();
            $oDB->createCommand()->alterColumn('{{surveys}}', 'datecreated', 'datetime');
            $oDB->createCommand()->update('{{settings_global}}', array('stg_value'=>326), "stg_name='DBVersion'");
            $oTransaction->commit();
        }

        if ($iOldDBVersion < 327) {
            $oTransaction = $oDB->beginTransaction();
            upgrade327($oDB);
            $oDB->createCommand()->update('{{settings_global}}', array('stg_value'=>327), "stg_name='DBVersion'");
            $oTransaction->commit();
        }

        if ($iOldDBVersion < 328) {
            $oTransaction = $oDB->beginTransaction();
            upgrade328($oDB);
            $oDB->createCommand()->update('{{settings_global}}', array('stg_value'=>328), "stg_name='DBVersion'");
            $oTransaction->commit();
        }

        if ($iOldDBVersion < 329) {
            $oTransaction = $oDB->beginTransaction();
            $oDB->createCommand()->update('{{settings_global}}', array('stg_value'=>329), "stg_name='DBVersion'");
            $oTransaction->commit();
        }

        if ($iOldDBVersion < 330) {
            $oTransaction = $oDB->beginTransaction();
            upgrade330($oDB);
            $oDB->createCommand()->update('{{settings_global}}', array('stg_value'=>330), "stg_name='DBVersion'");
            $oTransaction->commit();
        }


        if ($iOldDBVersion < 331) {
            $oTransaction = $oDB->beginTransaction();
            upgrade331($oDB);
            $oDB->createCommand()->update('{{settings_global}}', array('stg_value'=>331), "stg_name='DBVersion'");
            $oTransaction->commit();
        }

        if ($iOldDBVersion < 332) {
            $oTransaction = $oDB->beginTransaction();
            $oDB->createCommand()->update('{{settings_global}}', array('stg_value'=>332), "stg_name='DBVersion'");
            $oTransaction->commit();
        }

        if ($iOldDBVersion < 333) {
            $oTransaction = $oDB->beginTransaction();
            upgrade333($oDB);
            $oDB->createCommand()->update('{{settings_global}}', array('stg_value'=>333), "stg_name='DBVersion'");
            $oTransaction->commit();
        }

        if ($iOldDBVersion < 334) {
            $oTransaction = $oDB->beginTransaction();
            $oDB->createCommand()->addColumn('{{tutorials}}', 'title', 'string(192)');
            $oDB->createCommand()->addColumn('{{tutorials}}', 'icon', 'string(64)');
            $oDB->createCommand()->update('{{settings_global}}', array('stg_value'=>334), "stg_name='DBVersion'");
            $oTransaction->commit();
        }

        if ($iOldDBVersion < 335) {
            $oTransaction = $oDB->beginTransaction();
            $oDB->createCommand()->update('{{settings_global}}', array('stg_value'=>335), "stg_name='DBVersion'");
            $oTransaction->commit();
        }

        if ($iOldDBVersion < 336) {
            $oTransaction = $oDB->beginTransaction();
            $oDB->createCommand()->update('{{settings_global}}', array('stg_value'=>336), "stg_name='DBVersion'");
            $oTransaction->commit();
        }

        if ($iOldDBVersion < 337) {
            $oTransaction = $oDB->beginTransaction();
            resetTutorials337($oDB);
            $oDB->createCommand()->update('{{settings_global}}', array('stg_value'=>337), "stg_name='DBVersion'");
            $oTransaction->commit();
        }

        if ($iOldDBVersion < 338) {
            $oTransaction = $oDB->beginTransaction();
            $rowToRemove = $oDB->createCommand()->select("position, id")->from("{{boxes}}")->where('ico=:ico', [':ico' => 'templates'])->queryRow();
            $position = 6;
            if ($rowToRemove !== false) {
                $oDB->createCommand()->delete("{{boxes}}", 'id=:id', [':id' => $rowToRemove['id']]);
                $position = $rowToRemove['position'];
            }
            $oDB->createCommand()->insert(
                "{{boxes}}",
                [
                    'position' => $position,
                    'url' => 'admin/themeoptions',
                    'title' => 'Themes',
                    'ico' => 'templates',
                    'desc' => 'Themes',
                    'page' => 'welcome',
                    'usergroup' => '-2'
                ]
            );

            $oDB->createCommand()->update('{{settings_global}}', array('stg_value'=>338), "stg_name='DBVersion'");
            $oTransaction->commit();
        }

        if ($iOldDBVersion < 339) {
            $oTransaction = $oDB->beginTransaction();

            $oDB->createCommand()->update('{{settings_global}}', array('stg_value'=>339), "stg_name='DBVersion'");
            $oTransaction->commit();
        }

        /**
         * Rename 'First start tour' to 'Take beginner tour'.
         */
        If ($iOldDBVersion < 340) {
            $oTransaction = $oDB->beginTransaction();
            $oDB->createCommand()->update('{{settings_global}}', array('stg_value'=>340), "stg_name='DBVersion'");
            $oTransaction->commit();
        }

        /**
         * Recreate basic tour again from DefaultDataSet
         */
        If ($iOldDBVersion < 341) {
            $oTransaction = $oDB->beginTransaction();

            $oDB->createCommand()->truncateTable('{{tutorials}}');
            $oDB->createCommand()->truncateTable('{{tutorial_entries}}');
            $oDB->createCommand()->truncateTable('{{tutorial_entry_relation}}');


            $oDB->createCommand()->update('{{settings_global}}', array('stg_value'=>341), "stg_name='DBVersion'");
            $oTransaction->commit();
        }
        /**
         * Url parameter "surveyid" should be "sid" for this link.
         */
        If ($iOldDBVersion < 342) {
            $oTransaction = $oDB->beginTransaction();
            $oDB->createCommand()->update('{{settings_global}}', array('stg_value'=>342), "stg_name='DBVersion'");
            $oTransaction->commit();
        }

        /**
         * Column assessment_value not null but default to 0.
         */
        if ($iOldDBVersion < 343) {
            $oTransaction = $oDB->beginTransaction();
            alterColumn('{{answers}}', 'assessment_value', 'integer', false, '0');
            $oDB->createCommand()->update('{{settings_global}}', array('stg_value'=>343), "stg_name='DBVersion'");
            $oTransaction->commit();
        }

        /**
         * Fix missing database values for templates after updating
         * from 2.7x.
         */
        if ($iOldDBVersion < 344) {
            $oTransaction = $oDB->beginTransaction();

            // All templates should inherit from vanilla as default (if extends is empty).
            $oDB->createCommand()->update(
                '{{templates}}',
                [
                    'extends' => 'vanilla',
                ],
                "extends = '' AND name != 'vanilla'"
            );

            // If vanilla template is missing, install it.
            $vanilla = $oDB
                ->createCommand()
                ->select('*')
                ->from('{{templates}}')
                ->where('name=:name', ['name'=>'vanilla'])
                ->queryRow();
            if (empty($vanilla)) {
                $vanillaData = [
                    'name'          => 'vanilla',
                    'folder'        => 'vanilla',
                    'title'         => 'Vanilla Theme',
                    'creation_date' => date('Y-m-d H:i:s'),
                    'author'        =>'Louis Gac',
                    'author_email'  => 'louis.gac@limesurvey.org',
                    'author_url'    => 'https://www.limesurvey.org/',
                    'copyright'     => 'Copyright (C) 2007-2017 The LimeSurvey Project Team\\r\\nAll rights reserved.',
                    'license'       => 'License: GNU/GPL License v2 or later, see LICENSE.php\\r\\n\\r\\nLimeSurvey is free software. This version may have been modified pursuant to the GNU General Public License, and as distributed it includes or is derivative of works licensed under the GNU General Public License or other free or open source software licenses. See COPYRIGHT.php for copyright notices and details.',
                    'version'       => '3.0',
                    'api_version'   => '3.0',
                    'view_folder'   => 'views',
                    'files_folder'  => 'files',
                    'description'   => '<strong>LimeSurvey Bootstrap Vanilla Survey Theme</strong><br>A clean and simple base that can be used by developers to create their own Bootstrap based theme.',
                    'last_update'   => null,
                    'owner_id'      => 1,
                    'extends'       => '',
                ];
                $oDB->createCommand()->insert('{{templates}}', $vanillaData);
            }
            $vanillaConf = $oDB
                ->createCommand()
                ->select('*')
                ->from('{{template_configuration}}')
                ->where('template_name=:template_name', ['template_name'=>'vanilla'])
                ->queryRow();
            if (empty($vanillaConf)) {
                $vanillaConfData = [
                    'template_name'     =>  'vanilla',
                    'sid'               =>  null,
                    'gsid'              =>  null,
                    'uid'               =>  null,
                    'files_css'         => '{"add":["css/ajaxify.css","css/theme.css","css/custom.css"]}',
                    'files_js'          =>  '{"add":["scripts/theme.js","scripts/ajaxify.js","scripts/custom.js"]}',
                    'files_print_css'   => '{"add":["css/print_theme.css"]}',
                    'options'           => '{"ajaxmode":"off","brandlogo":"on","container":"on","brandlogofile":"./files/logo.png","font":"noto"}',
                    'cssframework_name' => 'bootstrap',
                    'cssframework_css'  => '{}',
                    'cssframework_js'   => '',
                    'packages_to_load'  => '{"add":["pjax","font-noto"]}',
                    'packages_ltr'      => null,
                    'packages_rtl'      => null
                ];
                $oDB->createCommand()->insert('{{template_configuration}}', $vanillaConfData);
            }

            $oDB->createCommand()->update('{{settings_global}}', ['stg_value'=>344], "stg_name='DBVersion'");
            $oTransaction->commit();
        }

        /**
         * Fruit template configuration might be faulty when updating
         * from 2.7x, as well as bootswatch.
         */
        if ($iOldDBVersion < 345) {
            $oTransaction = $oDB->beginTransaction();
            $fruityConf = $oDB
                ->createCommand()
                ->select('*')
                ->from('{{template_configuration}}')
                ->where('template_name=:template_name', ['template_name'=>'fruity'])
                ->queryRow();
            if ($fruityConf) {
                // Brute force way. Just have to hope noone changed the default
                // config yet.
                $oDB->createCommand()->update(
                    '{{template_configuration}}',
                    [
                        'files_css'         => '{"add":["css/ajaxify.css","css/animate.css","css/variations/sea_green.css","css/theme.css","css/custom.css"]}',
                        'files_js'          => '{"add":["scripts/theme.js","scripts/ajaxify.js","scripts/custom.js"]}',
                        'files_print_css'   => '{"add":["css/print_theme.css"]}',
                        'options'           => '{"ajaxmode":"off","brandlogo":"on","brandlogofile":"./files/logo.png","container":"on","backgroundimage":"off","backgroundimagefile":"./files/pattern.png","animatebody":"off","bodyanimation":"fadeInRight","bodyanimationduration":"1.0","animatequestion":"off","questionanimation":"flipInX","questionanimationduration":"1.0","animatealert":"off","alertanimation":"shake","alertanimationduration":"1.0","font":"noto","bodybackgroundcolor":"#ffffff","fontcolor":"#444444","questionbackgroundcolor":"#ffffff","questionborder":"on","questioncontainershadow":"on","checkicon":"f00c","animatecheckbox":"on","checkboxanimation":"rubberBand","checkboxanimationduration":"0.5","animateradio":"on","radioanimation":"zoomIn","radioanimationduration":"0.3","showpopups":"1", "showclearall":"off", "questionhelptextposition":"top"}',
                        'cssframework_name' => 'bootstrap',
                        'cssframework_css'  => '{}',
                        'cssframework_js'   => '',
                        'packages_to_load'  => '{"add":["pjax","font-noto","moment"]}',
                    ],
                    "template_name = 'fruity'"
                );
            } else {
                $fruityConfData = [
                    'template_name'     =>  'fruity',
                    'sid'               =>  null,
                    'gsid'              =>  null,
                    'uid'               =>  null,
                    'files_css'         => '{"add":["css/ajaxify.css","css/animate.css","css/variations/sea_green.css","css/theme.css","css/custom.css"]}',
                    'files_js'          => '{"add":["scripts/theme.js","scripts/ajaxify.js","scripts/custom.js"]}',
                    'files_print_css'   => '{"add":["css/print_theme.css"]}',
                    'options'           => '{"ajaxmode":"off","brandlogo":"on","brandlogofile":"./files/logo.png","container":"on","backgroundimage":"off","backgroundimagefile":"./files/pattern.png","animatebody":"off","bodyanimation":"fadeInRight","bodyanimationduration":"1.0","animatequestion":"off","questionanimation":"flipInX","questionanimationduration":"1.0","animatealert":"off","alertanimation":"shake","alertanimationduration":"1.0","font":"noto","bodybackgroundcolor":"#ffffff","fontcolor":"#444444","questionbackgroundcolor":"#ffffff","questionborder":"on","questioncontainershadow":"on","checkicon":"f00c","animatecheckbox":"on","checkboxanimation":"rubberBand","checkboxanimationduration":"0.5","animateradio":"on","radioanimation":"zoomIn","radioanimationduration":"0.3","showpopups":"1", "showclearall":"off", "questionhelptextposition":"top"}',
                    'cssframework_name' => 'bootstrap',
                    'cssframework_css'  => '{}',
                    'cssframework_js'   => '',
                    'packages_to_load'  => '{"add":["pjax","font-noto","moment"]}',
                    'packages_ltr'      => null,
                    'packages_rtl'      => null
                ];
                $oDB->createCommand()->insert('{{template_configuration}}', $fruityConfData);
            }
            $bootswatchConf = $oDB
                ->createCommand()
                ->select('*')
                ->from('{{template_configuration}}')
                ->where('template_name=:template_name', ['template_name'=>'bootswatch'])
                ->queryRow();
            if ($bootswatchConf) {
                $oDB->createCommand()->update(
                    '{{template_configuration}}',
                    [
                        'files_css'         => '{"add":["css/ajaxify.css","css/theme.css","css/custom.css"]}',
                        'files_js'          =>  '{"add":["scripts/theme.js","scripts/ajaxify.js","scripts/custom.js"]}',
                        'files_print_css'   => '{"add":["css/print_theme.css"]}',
                        'options'           => '{"ajaxmode":"off","brandlogo":"on","container":"on","brandlogofile":"./files/logo.png"}',
                        'cssframework_name' => 'bootstrap',
                        'cssframework_css'  => '{"replace":[["css/bootstrap.css","css/variations/flatly.min.css"]]}',
                        'cssframework_js'   => '',
                        'packages_to_load'  => '{"add":["pjax","font-noto"]}',
                    ],
                    "template_name = 'bootswatch'"
                );
            } else {
                $bootswatchConfData = [
                    'template_name'     =>  'bootswatch',
                    'sid'               =>  null,
                    'gsid'              =>  null,
                    'uid'               =>  null,
                    'files_css'         => '{"add":["css/ajaxify.css","css/theme.css","css/custom.css"]}',
                    'files_js'          =>  '{"add":["scripts/theme.js","scripts/ajaxify.js","scripts/custom.js"]}',
                    'files_print_css'   => '{"add":["css/print_theme.css"]}',
                    'options'           => '{"ajaxmode":"off","brandlogo":"on","container":"on","brandlogofile":"./files/logo.png"}',
                    'cssframework_name' => 'bootstrap',
                    'cssframework_css'  => '{"replace":[["css/bootstrap.css","css/variations/flatly.min.css"]]}',
                    'cssframework_js'   => '',
                    'packages_to_load'  => '{"add":["pjax","font-noto"]}',
                    'packages_ltr'      => null,
                    'packages_rtl'      => null
                ];
                $oDB->createCommand()->insert('{{template_configuration}}', $bootswatchConfData);
            }
            $oDB->createCommand()->update('{{settings_global}}', ['stg_value'=>345], "stg_name='DBVersion'");
            $oTransaction->commit();
        }

        //Reset Surveymenues and tutorials to fix translation issues
        if ($iOldDBVersion < 346) {
            $oTransaction = $oDB->beginTransaction();
            createSurveyMenuTable($oDB);
            $oDB->createCommand()->truncateTable('{{tutorials}}');
            $oDB->createCommand()->truncateTable('{{tutorial_entries}}');
            $oDB->createCommand()->truncateTable('{{tutorial_entry_relation}}');
            $oDB->createCommand()->update('{{settings_global}}', ['stg_value'=>346], "stg_name='DBVersion'");
            $oTransaction->commit();
        }        

        /**
         * Correct permission for survey menu email template (surveylocale, not assessments).
         */
        if ($iOldDBVersion < 347) {
            $oTransaction = $oDB->beginTransaction();
            $oDB->createCommand()->update(
                '{{surveymenu_entries}}',
                [
                    'permission' => 'surveylocale',
                ],
                'name=\'emailtemplates\''
            );
            $oDB->createCommand()->update('{{settings_global}}', ['stg_value'=>347], "stg_name='DBVersion'");
            $oTransaction->commit();
        }

        /**
         * Adding security message and settings
         */
        if ($iOldDBVersion < 348) {
            $oTransaction = $oDB->beginTransaction();
            $oDB->createCommand()->addColumn('{{surveys_languagesettings}}', 'surveyls_policy_notice', 'text');
            $oDB->createCommand()->addColumn('{{surveys_languagesettings}}', 'surveyls_policy_error', 'text');
            $oDB->createCommand()->addColumn('{{surveys_languagesettings}}', 'surveyls_policy_notice_label', 'string(192)');
            $oDB->createCommand()->addColumn('{{surveys}}', 'showsurveypolicynotice', 'integer DEFAULT 0');

            $oDB->createCommand()->update('{{settings_global}}', ['stg_value'=>348], "stg_name='DBVersion'");
            $oTransaction->commit();
        }

        if ($iOldDBVersion < 349) {
            $oTransaction = $oDB->beginTransaction();
            dropColumn('{{users}}','one_time_pw');
            addColumn('{{users}}','one_time_pw','text');
            $oDB->createCommand()->update('{{settings_global}}', ['stg_value'=>349], "stg_name='DBVersion'");
            $oTransaction->commit();
        }

        /**
         * Adding asset version to allow to reset asset without write inside
         */
        if ($iOldDBVersion < 350) {
            $oTransaction = $oDB->beginTransaction();
            $oDB->createCommand()->createTable('{{asset_version}}',array(
                'id' => 'pk',
                'path' => 'text NOT NULL',
                'version' => 'integer NOT NULL',
            ));
            $oDB->createCommand()->update('{{settings_global}}', ['stg_value'=>350], "stg_name='DBVersion'");
            $oTransaction->commit();
        }

        /**
         * Turning on ajax mode at global level for all themes (survey level not affected)
         */
        if ($iOldDBVersion < 351) {
            $oTransaction = $oDB->beginTransaction();

            $aTHemes = TemplateConfiguration::model()->findAll();

            foreach ($aTHemes as $oTheme){
                $oTheme->setGlobalOption("ajaxmode", "on");
            }

            $oDB->createCommand()->update('{{settings_global}}', ['stg_value'=>351], "stg_name='DBVersion'");
            $oTransaction->commit();
        }

        if ($iOldDBVersion < 352) {
            $oTransaction = $oDB->beginTransaction();
            dropColumn('{{sessions}}','data');
            addColumn('{{sessions}}','data','binary');

            $aTHemes = TemplateConfiguration::model()->findAll();

            foreach ($aTHemes as $oTheme){
                $oTheme->setGlobalOption("ajaxmode", "off");
            }

            $oDB->createCommand()->update('{{settings_global}}', ['stg_value'=>352], "stg_name='DBVersion'");
            $oTransaction->commit();
        }

        if ($iOldDBVersion < 353) {
            $oTransaction = $oDB->beginTransaction();

            $aTHemes = TemplateConfiguration::model()->findAll();

            foreach ($aTHemes as $oTheme){
                $oTheme->addOptionFromXMLToLiveTheme();
            }

            $oDB->createCommand()->update('{{settings_global}}', ['stg_value'=>353], "stg_name='DBVersion'");
            $oTransaction->commit();
        }


        if ($iOldDBVersion < 354) {
            $oTransaction = $oDB->beginTransaction();
            $surveymenuTable = Yii::app()->db->schema->getTable('{{surveymenu}}');

            if (!isset($surveymenuTable->columns['showincollapse'])) {
                $oDB->createCommand()->addColumn('{{surveymenu}}', 'showincollapse', 'integer DEFAULT 0');
            }

            $surveymenuEntryTable = Yii::app()->db->schema->getTable('{{surveymenu}}');
            if (!isset($surveymenuEntryTable->columns['showincollapse'])) {
                $oDB->createCommand()->addColumn('{{surveymenu_entries}}', 'showincollapse', 'integer DEFAULT 0');
            }

            $aIdMap = [];
            $aDefaultSurveyMenus = LsDefaultDataSets::getSurveyMenuData();
            switchMSSQLIdentityInsert('surveymenu', true);
            foreach ($aDefaultSurveyMenus as $i => $aSurveymenu) {
                $oDB->createCommand()->delete('{{surveymenu}}', 'name=:name', [':name' => $aSurveymenu['name']]);
                $oDB->createCommand()->delete('{{surveymenu}}', 'id=:id', [':id' => $aSurveymenu['id']]);
                $oDB->createCommand()->insert('{{surveymenu}}', $aSurveymenu);
                $aIdMap[$aSurveymenu['name']] = $aSurveymenu['id'];
            }
            switchMSSQLIdentityInsert('surveymenu', false);

            $aDefaultSurveyMenuEntries = LsDefaultDataSets::getSurveyMenuEntryData();
            foreach($aDefaultSurveyMenuEntries as $i => $aSurveymenuentry) {
                $oDB->createCommand()->delete('{{surveymenu_entries}}', 'name=:name', [':name' => $aSurveymenuentry['name']]);
                switch($aSurveymenuentry['menu_id']) {
                    case 1: $aSurveymenuentry['menu_id'] = $aIdMap['settings']; break;
                    case 2: $aSurveymenuentry['menu_id'] = $aIdMap['mainmenu']; break;
                    case 3: $aSurveymenuentry['menu_id'] = $aIdMap['quickmenu']; break;
                    case 4: $aSurveymenuentry['menu_id'] = $aIdMap['pluginmenu']; break;
                }
                $oDB->createCommand()->insert('{{surveymenu_entries}}', $aSurveymenuentry);
            }

            $oDB->createCommand()->update('{{settings_global}}', ['stg_value'=>354], "stg_name='DBVersion'");
            $oTransaction->commit();
        }

        if ($iOldDBVersion < 355) {
            $oTransaction = $oDB->beginTransaction();

            $aIdMap = [];
            $aDefaultSurveyMenus = LsDefaultDataSets::getSurveyMenuData();
            foreach($aDefaultSurveyMenus as $i => $aSurveymenu) {
                $aIdMap[$aSurveymenu['name']] = $oDB->createCommand()
                ->select(['id'])
                ->from('{{surveymenu}}')
                ->where('name=:name', [':name' => $aSurveymenu['name']])
                ->queryScalar();
            }

            $aDefaultSurveyMenuEntries = LsDefaultDataSets::getSurveyMenuEntryData();
            foreach($aDefaultSurveyMenuEntries as $i => $aSurveymenuentry) {
                $oDB->createCommand()->delete('{{surveymenu_entries}}', 'name=:name', [':name' => $aSurveymenuentry['name']]);
                switch($aSurveymenuentry['menu_id']) {
                    case 1: $aSurveymenuentry['menu_id'] = $aIdMap['settings']; break;
                    case 2: $aSurveymenuentry['menu_id'] = $aIdMap['mainmenu']; break;
                    case 3: $aSurveymenuentry['menu_id'] = $aIdMap['quickmenu']; break;
                    case 4: $aSurveymenuentry['menu_id'] = $aIdMap['pluginmenu']; break;
                }
                $oDB->createCommand()->insert('{{surveymenu_entries}}', $aSurveymenuentry);
            }


            $oDB->createCommand()->update('{{settings_global}}', ['stg_value'=>355], "stg_name='DBVersion'");
            $oTransaction->commit();
        }

        // Replace "Label sets" box with "LimeStore" box.
        if ($iOldDBVersion < 356) {
            $oTransaction = $oDB->beginTransaction();
            switch (Yii::app()->db->driverName) {
                case 'sqlsrv':
                case 'dblib':
                case 'mssql':
                    $oDB->createCommand("UPDATE {{boxes}} SET ico = 'icon-' + ico")->execute();
                    break;
                default:
                    $oDB->createCommand("UPDATE {{boxes}} SET ico = CONCAT('icon-', ico)")->execute();
                    break;
            }
            // Only change label box if it's there.
            $labelBox = $oDB->createCommand("SELECT * FROM {{boxes}} WHERE id = 5 AND position = 5 AND title = 'Label sets'")->queryRow();
            if ($labelBox) {
                $oDB
                    ->createCommand()
                    ->update(
                        '{{boxes}}',
                        [
                            'title' => 'LimeStore',
                            'ico'   => 'fa fa-cart-plus',
                            'desc'  => 'LimeSurvey extension marketplace',
                            'url'   => 'https://www.limesurvey.org/limestore'
                        ],
                        'id = 5'
                    );
            }
            $oDB->createCommand()->update('{{settings_global}}', ['stg_value'=>356], "stg_name='DBVersion'");
            $oTransaction->commit();
        }

        if ($iOldDBVersion < 357) {
            $oTransaction = $oDB->beginTransaction();
            //// IKI
            $oDB->createCommand()->renameColumn('{{surveys_groups}}','owner_uid','owner_id');
            $oDB->createCommand()->update('{{settings_global}}', ['stg_value'=>357], "stg_name='DBVersion'");
            $oTransaction->commit();
        }

<<<<<<< HEAD
        if ($iOldDBVersion < 400) {
            // This update moves localization-dependant strings from question group/question/answer tables to related localization tables
            $oTransaction = $oDB->beginTransaction();
            
            // Question table 
            $oDB->createCommand()->createTable('{{question_l10ns}}', array(
                'id' =>  "pk",
                'qid' =>  "integer NOT NULL",
                'question' =>  "text NOT NULL",
                'help' =>  "text",
                'language' =>  "string(20) NOT NULL"
            ));        
            $oDB->createCommand()->createIndex('{{idx1_question_l10ns}}', '{{question_l10ns}}', ['qid', 'language'], true);
            $oDB->createCommand("INSERT INTO {{question_l10ns}} (qid, question, help, language) select qid, question, help, language from {{questions}}")->execute();
            $dataReader = $oDB->createCommand("SELECT q1.language, q1.qid FROM {{questions}} q1 INNER JOIN {{questions}} q2 ON q1.qid = q2.qid WHERE q1.language < q2.language")->query();
            while (($row = $dataReader->read()) !== false) {
                $oDB->createCommand("delete from  {{questions}} where qid={$row['qid']} and language='{$row['language']}'")->execute();
            }
            modifyPrimaryKey('questions', array('qid'));
            dropColumn('{{questions}}', 'question');
            dropColumn('{{questions}}', 'help');
            dropColumn('{{questions}}', 'language');

            // Groups table
            $oDB->createCommand()->createTable('{{group_l10ns}}', array(
                'id' =>  "pk",
                'gid' =>  "integer NOT NULL",
                'group_name' =>  "text NOT NULL",
                'description' =>  "text",
                'language' =>  "string(20) NOT NULL"
            ));        
            $oDB->createCommand()->createIndex('{{idx1_group_l10ns}}', '{{group_l10ns}}', ['gid', 'language'], true);
            $oDB->createCommand("INSERT INTO {{group_l10ns}} (gid, group_name, description, language) select gid, group_name, description, language from {{groups}}")->execute();
            $dataReader = $oDB->createCommand("select g1.language,g1.gid FROM {{groups}} g1 INNER JOIN {{groups}} g2 ON g1.gid = g2.gid and g1.language<g2.language")->query();
            while (($row = $dataReader->read()) !== false) {
                $oDB->createCommand("delete from  {{groups}} where gid={$row['gid']} and language='{$row['language']}'")->execute();
            }
            modifyPrimaryKey('groups', array('gid'));
            try{ setTransactionBookmark(); $oDB->createCommand()->dropIndex('idx2_groups','{{groups}}');} catch(Exception $e) { rollBackToTransactionBookmark(); };
            try{ setTransactionBookmark(); $oDB->createCommand()->dropIndex('idx3_groups','{{groups}}');} catch(Exception $e) { rollBackToTransactionBookmark(); };
            dropColumn('{{groups}}', 'group_name');
            dropColumn('{{groups}}', 'description');
            dropColumn('{{groups}}', 'language');

            // Answers table
            // Answers now have a proper answer ID - wohoo!
            $oDB->createCommand()->createTable('{{answer_l10ns}}', array(
                'id' =>  "pk",
                'aid' =>  "integer NOT NULL",
                'answer' =>  "text NOT NULL",
                'language' =>  "string(20) NOT NULL"
            ));        
            $oDB->createCommand()->createIndex('{{idx1_answer_l10ns}}', '{{answer_l10ns}}', ['aid', 'language'], true);
            
            $oDB->createCommand()->renameTable('{{answers}}', 'answertemp');
            $oDB->createCommand()->createIndex('answer_idx_10', 'answertemp', ['qid', 'code', 'scale_id']);
            $oDB->createCommand()->createTable('{{answers}}',[
                'aid' =>  "pk",
                'qid' => 'integer NOT NULL',
                'code' => 'string(5) NOT NULL',
                'sortorder' => 'integer NOT NULL',
                'assessment_value' => 'integer NOT NULL DEFAULT 0',
                'scale_id' => 'integer NOT NULL DEFAULT 0'
            ]);
            $iCounter1 = 0;
            $iPrevQid = 0;
            $sPrevCode = '';
            $iPrevScaleId = 0;
            $dataReader = $oDB->createCommand("SELECT * FROM answertemp order by qid, code, scale_id")->query();
            while (($row = $dataReader->read()) !== false) {
                if ($iPrevQid != $row['qid'] || $sPrevCode != $row['code'] || $iPrevScaleId != $row['scale_id']){
                    $iCounter1++;
                    switchMSSQLIdentityInsert('answers', true);
                    $oDB->createCommand()->insert('{{answers}}', array('aid' => $iCounter1, 'qid' => $row['qid'], 'code' => $row['code'], 'scale_id' => $row['scale_id'], 'sortorder' => $row['sortorder'], 'assessment_value' => $row['assessment_value']));
                    switchMSSQLIdentityInsert('answers', false);
                }

                $oDB->createCommand()->insert('{{answer_l10ns}}', array('aid' => $iCounter1, 'language' => $row['language'], 'answer' => $row['answer']));

                $iPrevQid = $row['qid'];
                $sPrevCode = $row['code'];
                $iPrevScaleId = $row['scale_id'];
            }
            try{ setTransactionBookmark(); $oDB->createCommand()->dropIndex('answer_idx_10','{{answertemp}}');} catch(Exception $e) { rollBackToTransactionBookmark(); };
            $oDB->createCommand()->dropTable('answertemp');
            $oDB->createCommand()->createIndex('{{answer_idx_10}}', '{{answers}}', ['qid', 'code', 'scale_id'], true);
            
            // Labels table
            // label_l10ns
            $oDB->createCommand()->createTable('{{label_l10ns}}', array(
                'id' =>  "pk",
                'label_id' =>  "integer NOT NULL",
                'title' =>  "text",
                'language' =>  "string(20) NOT NULL DEFAULT 'en'"
            ));  
            $oDB->createCommand()->createIndex('{{idx1_label_l10ns}}', '{{label_l10ns}}', ['label_id', 'language'], true);
            
            $oDB->createCommand()->renameTable('{{labels}}', 'labelstemp');
            $oDB->createCommand()->createIndex('label_idx_10', 'labelstemp', ['lid', 'sortorder', 'language']);
            $oDB->createCommand()->createTable('{{labels}}',[
                'id' =>  "pk",
                'lid' => 'integer NOT NULL',
                'code' => 'string(5) NOT NULL',
                'sortorder' => 'integer NOT NULL',
                'assessment_value' => 'integer NOT NULL DEFAULT 0'
            ]);               
        
            $iCounter1 = 0;
            $iPrevLid = 0;
            $sPrevCode = '';
            switchMSSQLIdentityInsert('labels', true);
            $dataReader = $oDB->createCommand("SELECT * FROM labelstemp order by lid, sortorder, code, language")->query();
            while (($row = $dataReader->read()) !== false) {
                if ($iPrevLid != $row['lid'] || $sPrevCode != $row['code']){
                    $iCounter1++;
                    $oDB->createCommand()->insert('{{labels}}', array('id' => $iCounter1, 'lid' => $row['lid'], 'code' => $row['code'],'sortorder' => $row['sortorder'], 'assessment_value' => $row['assessment_value']));
                }
                $oDB->createCommand()->insert('{{label_l10ns}}', array('label_id' => $iCounter1, 'language' => $row['language'], 'title' => $row['title']));
                
                $iPrevLid = $row['lid'];
                $sPrevCode = $row['code'];
            }
            switchMSSQLIdentityInsert('labels', false);
            try{ setTransactionBookmark(); $oDB->createCommand()->dropIndex('label_idx_10','{{labelstemp}}');} catch(Exception $e) { rollBackToTransactionBookmark(); };
            $oDB->createCommand()->dropTable('labelstemp');
            $oDB->createCommand()->createIndex('{{label_idx_10}}', '{{labels}}', ['lid', 'sortorder'], true);

            // Extend language field on labelsets
            alterColumn('{{labelsets}}', 'languages', "string(255)", false);

            // Extend question type field length
            alterColumn('{{questions}}', 'type', 'string(30)', false, 'T');
            
            // Drop autoincrement on timings table primary key
            upgradeSurveyTimings350();

            $oDB->createCommand()->update('{{settings_global}}', array('stg_value'=>400), "stg_name='DBVersion'");

            $oTransaction->commit();
        }   

        /**
         * Add load_error and load_error_message to plugin system.
         */
        if ($iOldDBVersion < 401) {
            $oTransaction = $oDB->beginTransaction();

            $oDB->createCommand()->addColumn('{{plugins}}', 'load_error', 'int default 0');
            $oDB->createCommand()->addColumn('{{plugins}}', 'load_error_message', 'text');

            $oDB->createCommand()->update('{{settings_global}}', array('stg_value'=>401), "stg_name='DBVersion'");

            $oTransaction->commit();
        }

        if ($iOldDBVersion < 402) {
            $oTransaction = $oDB->beginTransaction();

            // Plugin type is either "core", "user" or "upload" (different folder locations).
            $oDB->createCommand()->addColumn('{{plugins}}', 'plugin_type', "string(6) default 'user'");

            $oDB->createCommand()->update('{{settings_global}}', array('stg_value'=>402), "stg_name='DBVersion'");

            $oTransaction->commit();
        }
            
        /**
         * Make tokens fit UUID 36 chars
         */
        if ($iOldDBVersion < 403) {
            $oTransaction = $oDB->beginTransaction();
            upgradeTokenTables402('utf8mb4_bin');
            upgradeSurveyTables402('utf8mb4_bin');
            $oDB->createCommand()->update('{{settings_global}}',array('stg_value'=>403),"stg_name='DBVersion'");
            $oTransaction->commit();
        }

        /**
         * Add sureys_groupsettings table and update settings_global table 
         */
        if ($iOldDBVersion < 404) {
            $oTransaction = $oDB->beginTransaction();
            createSurveysGroupSettingsTable($oDB);
            $oDB->createCommand()->update('{{settings_global}}',array('stg_value'=>404),"stg_name='DBVersion'");
            $oTransaction->commit();
        }

        // In case any LS4 user missed database update from version 356.
        if ($iOldDBVersion < 405) {
            $oTransaction = $oDB->beginTransaction();
            $oDB->createCommand("
                UPDATE
                    {{boxes}}
                SET ico = CASE
                    WHEN ico IN ('add', 'list', 'settings', 'shield', 'templates', 'label') THEN CONCAT('icon-', ico)
                    ELSE ico
                END
                "
            )->execute();
            $oDB->createCommand()->update('{{settings_global}}',array('stg_value'=>405),"stg_name='DBVersion'");
            $oTransaction->commit();
        }

        /**
         * Database modification for encryption feature
         */
        if ($iOldDBVersion < 406) {
            $oTransaction = $oDB->beginTransaction();
            // surveys
            $oDB->createCommand()->addColumn('{{surveys}}', 'tokenencryptionoptions', "text");
            $oDB->createCommand()->update('{{surveys}}',array('tokenencryptionoptions'=>json_encode(Token::getDefaultEncryptionOptions())));
            // participants
            try { setTransactionBookmark(); $oDB->createCommand()->dropIndex('{{idx1_participants}}', '{{participants}}'); } catch(Exception $e) { rollBackToTransactionBookmark();}
            try { setTransactionBookmark(); $oDB->createCommand()->dropIndex('{{idx2_participants}}', '{{participants}}'); } catch(Exception $e) { rollBackToTransactionBookmark();}
            alterColumn('{{participants}}', 'firstname', "text", false);
            alterColumn('{{participants}}', 'lastname', "text", false);
            $oDB->createCommand()->addColumn('{{participant_attribute_names}}', 'encrypted', "string(5)");
            $oDB->createCommand()->addColumn('{{participant_attribute_names}}', 'core_attribute', "string(5)");
            $aCoreAttributes = array('firstname', 'lastname', 'email');
            foreach($aCoreAttributes as $attribute){
                $oDB->createCommand()->insert('{{participant_attribute_names}}', array(
                    'attribute_type'    => 'TB',
                    'defaultname'       => $attribute,
                    'visible'           => 'TRUE',
                    'encrypted'         => 'N',
                    'core_attribute'    => 'Y'
                ));
            }
            $oDB->createCommand()->addColumn('{{questions}}', 'encrypted', "string(1) NULL default 'N'");

            $oDB->createCommand()->update('{{settings_global}}',array('stg_value'=>406),"stg_name='DBVersion'");
            $oTransaction->commit();
        }

        if ($iOldDBVersion < 407) {
            $oTransaction = $oDB->beginTransaction();
            // defaultvalues
            $oDB->createCommand()->createTable('{{defaultvalue_l10ns}}', array(
                'id' =>  "pk",
                'dvid' =>  "integer NOT NULL default '0'",
                'language' =>  "string(20) NOT NULL",
                'defaultvalue' =>  "text",
            ));  
            $oDB->createCommand()->createIndex('{{idx1_defaultvalue_l10ns}}', '{{defaultvalue_l10ns}}', ['dvid', 'language'], true);
            
            $oDB->createCommand()->renameTable('{{defaultvalues}}', 'defaultvaluestemp');
            $oDB->createCommand()->createIndex('defaultvalues_idx_10', 'defaultvaluestemp', ['qid', 'scale_id', 'sqid', 'specialtype', 'language']);
            $oDB->createCommand()->createTable('{{defaultvalues}}',[
                'dvid' =>  "pk",
                'qid' =>  "integer NOT NULL default '0'",
                'scale_id' =>  "integer NOT NULL default '0'",
                'sqid' =>  "integer NOT NULL default '0'",
                'specialtype' =>  "string(20) NOT NULL default ''",
            ]);               
        
            $iCounter1 = 0;
            $iPrevQid = 0;
            $iPrevScaleId = 0;
            $iPrevSqid = 0;
            $iPrevSpecialType = '';
            switchMSSQLIdentityInsert('defaultvalues', true);
            $dataReader = $oDB->createCommand("SELECT * FROM defaultvaluestemp order by qid, scale_id, sqid, specialtype, language")->query();
            while (($row = $dataReader->read()) !== false) {
                if ($iPrevQid != $row['qid'] || $iPrevScaleId != $row['scale_id'] || $iPrevSqid != $row['sqid'] || $iPrevSpecialType != $row['specialtype']){
                    $iCounter1++;
                    $oDB->createCommand()->insert('{{defaultvalues}}', array('dvid' => $iCounter1, 'qid' => $row['qid'], 'scale_id' => $row['scale_id'],'sqid' => $row['sqid'], 'specialtype' => $row['specialtype']));
                }
                $oDB->createCommand()->insert('{{defaultvalue_l10ns}}', array('dvid' => $iCounter1, 'language' => $row['language'], 'defaultvalue' => $row['defaultvalue']));
                
                $iPrevQid = $row['qid'];
                $iPrevScaleId = $row['scale_id'];
                $iPrevSqid = $row['sqid'];
                $iPrevSpecialType = $row['specialtype'];
            }
            switchMSSQLIdentityInsert('defaultvalues', false);
            try{ setTransactionBookmark(); $oDB->createCommand()->dropIndex('label_idx_10','{{defaultvaluestemp}}');} catch(Exception $e) { rollBackToTransactionBookmark(); };
            $oDB->createCommand()->dropTable('defaultvaluestemp');
            $oDB->createCommand()->createIndex('{{idx1_defaultvalue}}', '{{defaultvalues}}', ['qid', 'scale_id', 'sqid', 'specialtype'], true);

            $oDB->createCommand()->update('{{settings_global}}',array('stg_value'=>407),"stg_name='DBVersion'");
            $oTransaction->commit();
        }

        if ($iOldDBVersion < 408) {
            $oTransaction = $oDB->beginTransaction();            
            $oDB->createCommand()->update('{{participant_attribute_names}}',array('encrypted'=>'Y'),"core_attribute='Y'");
            $oDB->createCommand()->update('{{settings_global}}',array('stg_value'=>408),"stg_name='DBVersion'");
            $oTransaction->commit();
        }

        if ($iOldDBVersion < 409) {

            $oTransaction = $oDB->beginTransaction();
            
            // load sodium library
            $sodium = Yii::app()->sodium;
            // check if sodium library exists
            if ($sodium->bLibraryExists === true){
                $sEncrypted = 'Y';
            } else {
                $sEncrypted = 'N';
            }

            $oDB->createCommand()->update('{{participant_attribute_names}}',array('encrypted'=>$sEncrypted),"core_attribute='Y'");
            $oDB->createCommand()->update('{{settings_global}}',array('stg_value'=>409),"stg_name='DBVersion'");
            $oTransaction->commit();
        }

        if ($iOldDBVersion < 410) {
            $oTransaction = $oDB->beginTransaction();            
            $oDB->createCommand()->addColumn('{{question_l10ns}}', 'script', " text NULL default NULL");
            $oDB->createCommand()->update('{{settings_global}}',array('stg_value'=>410),"stg_name='DBVersion'");
            $oTransaction->commit();
        }
      
=======
        if ($iOldDBVersion < 358) {
            $oTransaction = $oDB->beginTransaction();
            dropColumn('{{sessions}}','data');
            addColumn('{{sessions}}','data','longbinary');
            $oDB->createCommand()->update('{{settings_global}}', ['stg_value'=>358], "stg_name='DBVersion'");
            $oTransaction->commit();
        }

>>>>>>> 1bdd9714
    } catch (Exception $e) {
        Yii::app()->setConfig('Updating', false);
        $oTransaction->rollback();
        // Activate schema caching
        $oDB->schemaCachingDuration = 3600;
        // Load all tables of the application in the schema
        $oDB->schema->getTables();
        // clear the cache of all loaded tables
        $oDB->schema->refresh();
        $trace = $e->getTrace();
        $fileInfo = explode('/', $trace[1]['file']);
        $file = end($fileInfo);
        Yii::app()->user->setFlash(
            'error',
            gT('An non-recoverable error happened during the update. Error details:')
            .'<p>'
            .htmlspecialchars($e->getMessage())
            .'</p><br />'
            . sprintf(gT('File %s, line %s.'), $file, $trace[1]['line'])
        );
        // If we're debugging, re-throw the exception.
        if (defined('YII_DEBUG') && YII_DEBUG) {
            throw $e;
        }
        return false;
    }

    // Activate schema cache first - otherwise it won't be refreshed!
    $oDB->schemaCachingDuration = 3600;
    // Load all tables of the application in the schema
    $oDB->schema->getTables();
    // clear the cache of all loaded tables
    $oDB->schema->refresh();
    $oDB->active = false;
    $oDB->active = true;

    // Force User model to refresh meta data (for updates from very old versions)
    User::model()->refreshMetaData();
    Yii::app()->db->schema->getTable('{{surveys}}', true);
    Yii::app()->db->schema->getTable('{{templates}}', true);
    Survey::model()->refreshMetaData();
    Notification::model()->refreshMetaData();

    // Try to clear tmp/runtime (database cache files).
    // Related to problems like https://bugs.limesurvey.org/view.php?id=13699.
    // Some cache implementations may not have 'flush' method. Only call flush if method exists.
    if (method_exists(Yii::app()->cache, 'flush')) {
        Yii::app()->cache->flush();
    }
    // Some cache implementations (ex: CRedisCache, CDummyCache) may not have 'gc' method. Only call gc if method exists.
    if (method_exists(Yii::app()->cache, 'gc')) {
        Yii::app()->cache->gc();
    }

    // Inform superadmin about update
    $superadmins = User::model()->getSuperAdmins();
    $currentDbVersion = $oDB->createCommand()->select('stg_value')->from('{{settings_global}}')->where("stg_name=:stg_name", array('stg_name'=>'DBVersion'))->queryRow();
    // Update the global config object because it is static and set at start of App
    Yii::app()->setConfig('DBVersion', $currentDbVersion['stg_value']);

    Notification::broadcast(array(
        'title' => gT('Database update'),
        'message' => sprintf(gT('The database has been updated from version %s to version %s.'), $iOldDBVersion, $currentDbVersion['stg_value'])
        ), $superadmins);

    fixLanguageConsistencyAllSurveys();

    Yii::app()->setConfig('Updating', false);
    return true;
}

<<<<<<< HEAD

/**
 * @param string $sMySQLCollation
 */
function upgradeSurveyTables402($sMySQLCollation)
{
    $oDB = Yii::app()->db;
    $oSchema = Yii::app()->db->schema;
    if (Yii::app()->db->driverName != 'pgsql') {
        $aTables = dbGetTablesLike("survey\_%");
        foreach ($aTables as $sTableName) {
            $oTableSchema = $oSchema->getTable($sTableName);
            if (!in_array('token', $oTableSchema->columnNames)) {
                continue;
            }
            // No token field in this table
            switch (Yii::app()->db->driverName) {
                case 'sqlsrv':
                case 'dblib':
                case 'mssql': dropSecondaryKeyMSSQL('token', $sTableName);
                    alterColumn($sTableName, 'token', "string(36) COLLATE SQL_Latin1_General_CP1_CS_AS");
                    break;
                case 'mysql':
                case 'mysqli':
                    alterColumn($sTableName, 'token', "string(36) COLLATE '{$sMySQLCollation}'");
                    break;
                default: die('Unknown database driver');
            }
        }

    }
}

/**
 * @param string $sMySQLCollation
 */
function upgradeTokenTables402($sMySQLCollation)
{
    $oDB = Yii::app()->db;
    if (Yii::app()->db->driverName != 'pgsql') {
        $aTables = dbGetTablesLike("tokens%");
        if (!empty($aTables)) {
            foreach ($aTables as $sTableName) {
                switch (Yii::app()->db->driverName) {
                    case 'sqlsrv':
                    case 'dblib':
                    case 'mssql': dropSecondaryKeyMSSQL('token', $sTableName);
                        alterColumn($sTableName, 'token', "string(36) COLLATE SQL_Latin1_General_CP1_CS_AS");
                        break;
                    case 'mysql':
                    case 'mysqli':
                        alterColumn($sTableName, 'token', "string(36) COLLATE '{$sMySQLCollation}'");
                        break;
                    default: die('Unknown database driver');
                }
            }
        }
    }
}
function upgradeSurveyTimings350()
{
    $aTables = dbGetTablesLike("%timings");
    foreach ($aTables as $sTable) {
            alterColumn($sTable, 'id', "int", false);
    }
}



=======
>>>>>>> 1bdd9714
/**
 * @param CDbConnection $oDB
 *
 * @return void
 */
function resetTutorials337($oDB)
{
    $oDB->createCommand()->truncateTable('{{tutorials}}');
    $oDB->createCommand()->truncateTable('{{tutorial_entries}}');
    $oDB->createCommand()->truncateTable('{{tutorial_entry_relation}}');
}

/**
* @param CDbConnection $oDB
* @return void
*/
function upgrade333($oDB)
{
    $oDB->createCommand()->createTable('{{map_tutorial_users}}', array(
        'tid' => 'int NOT NULL',
        'uid' => 'int NOT NULL',
        'taken' => 'int DEFAULT 1',
    ));

    $oDB->createCommand()->addPrimaryKey('{{map_tutorial_users_pk}}', '{{map_tutorial_users}}', ['uid', 'tid']);

    $oDB->createCommand()->createTable('{{tutorial_entry_relation}}', array(
        'teid' => 'int NOT NULL',
        'tid' => 'int NOT NULL',
        'uid' => 'int DEFAULT NULL',
        'sid' => 'int DEFAULT NULL',
    ));

    $oDB->createCommand()->addPrimaryKey('{{tutorial_entry_relation_pk}}', '{{tutorial_entry_relation}}', ['teid', 'tid']);
    $oDB->createCommand()->createIndex('{{idx1_tutorial_entry_relation}}', '{{tutorial_entry_relation}}', 'uid', false);
    $oDB->createCommand()->createIndex('{{idx2_tutorial_entry_relation}}', '{{tutorial_entry_relation}}', 'sid', false);
    $oDB->createCommand()->createIndex('{{idx1_tutorials}}', '{{tutorials}}', 'name', true);

    $oDB->createCommand()->dropColumn('{{tutorial_entries}}', 'tid');
    $oDB->createCommand()->addColumn('{{tutorial_entries}}', 'ordering', 'int');

}

/**
* @param CDbConnection $oDB
* @return void
*/
function upgrade331($oDB)
{
    $oDB->createCommand()->update('{{templates}}', array(
        'name'        => 'bootswatch',
        'folder'      => 'bootswatch',
        'title'       => 'Bootswatch Theme',
        'description' => '<strong>LimeSurvey Bootwatch Theme</strong><br>Based on BootsWatch Themes: <a href=\'https://bootswatch.com/3/\'>Visit BootsWatch page</a>',
    ), "name='default'");

    $oDB->createCommand()->update('{{templates}}', array(
        'extends' => 'bootswatch',
    ), "extends='default'");

    $oDB->createCommand()->update('{{template_configuration}}', array(
            'template_name'   => 'bootswatch',
    ), "template_name='default'");

    $oDB->createCommand()->update('{{templates}}', array(
        'description' => '<strong>LimeSurvey Material Design Theme</strong><br> A theme based on FezVrasta\'s Material design for Bootstrap 3 <a href=\'https://cdn.rawgit.com/FezVrasta/bootstrap-material-design/gh-pages-v3/index.html\'></a>',
    ), "name='material'");

    $oDB->createCommand()->update('{{templates}}', array(
        'name'        => 'fruity',
        'folder'      => 'fruity',
        'title'       => 'Fruity Theme',
        'description' => '<strong>LimeSurvey Fruity Theme</strong><br>Some color themes for a flexible use. This theme offers many options.',
    ), "name='monochrome'");

    $oDB->createCommand()->update('{{templates}}', array(
        'extends' => 'fruity',
    ), "extends='monochrome'");

    $oDB->createCommand()->update('{{template_configuration}}', array(
            'template_name'   => 'fruity',
    ), "template_name='monochrome'");

    $oDB->createCommand()->update('{{settings_global}}', array('stg_value'=>'fruity'), "stg_name='defaulttheme'");

}

/**
* @param CDbConnection $oDB
* @return void
*/
function upgrade330($oDB)
{
    $oDB->createCommand()->update('{{template_configuration}}', array(
            'files_css'       => '{"add": ["css/animate.css","css/theme.css"]}',
            'files_js'        => '{"add": ["scripts/theme.js", "scripts/ajaxify.js"]}',
            'files_print_css' => '{"add":"css/print_theme.css"}',
    ), "template_name='default' AND  files_css != 'inherit' ");

    $oDB->createCommand()->update('{{template_configuration}}', array(
            'files_css'       => '{"add": ["css/bootstrap-material-design.css", "css/ripples.min.css", "css/theme.css"]}',
            'files_js'        => '{"add": ["scripts/theme.js", "scripts/material.js", "scripts/ripples.min.js", "scripts/ajaxify.js"]}',
            'files_print_css' => '{"add":"css/print_theme.css"}',
    ), "template_name='material' AND  files_css != 'inherit'");

    $oDB->createCommand()->update('{{template_configuration}}', array(
            'files_css'       => '{"add":["css/animate.css","css/ajaxify.css","css/sea_green.css", "css/theme.css"]}',
            'files_js'        => '{"add":["scripts/theme.js","scripts/ajaxify.js"]}',
            'files_print_css' => '{"add":"css/print_theme.css"}',
    ), "template_name='monochrome' AND  files_css != 'inherit'");

    $oDB->createCommand()->update('{{template_configuration}}', array(
            'files_css'         => '{"add":["css/ajaxify.css","css/theme.css","css/custom.css"]}',
            'files_js'          =>  '{"add":["scripts/theme.js","scripts/ajaxify.js","scripts/custom.js"]}',
            'files_print_css'   => '{"add":["css/print_theme.css"]}',
    ), "template_name='vanilla' AND  files_css != 'inherit'");
}

/**
* @param CDbConnection $oDB
* @return void
*/
function upgrade328($oDB)
{
    $oDB->createCommand()->update('{{templates}}', array(
            'description' =>  "<strong>LimeSurvey Advanced Theme</strong><br>A theme with custom options to show what it's possible to do with the new engines. Each theme provider will be able to offer its own option page (loaded from theme)",
    ), "name='default'");
}

/**
* @param CDbConnection $oDB
* @return void
*/
function upgrade327($oDB)
{
    // Update the box value so it uses to the the themeoptions controler
    $oDB->createCommand()->update('{{boxes}}', array(
        'position' =>  '6',
        'url'      =>  'admin/themeoptions',
        'title'    =>  'Themes',
        'ico'      =>  'templates',
        'desc'     =>  'Edit LimeSurvey Themes',
        'page'     =>  'welcome',
        'usergroup' => '-2',
    ), "url='admin/templateoptions'");

}

/**
 * @param CDbConnection $oDB
 */
function transferPasswordFieldToText($oDB)
{
    switch ($oDB->getDriverName()) {
        case 'mysql':
        case 'mysqli':
            $oDB->createCommand()->alterColumn('{{users}}', 'password', 'TEXT NOT NULL');
            break;
        case 'pgsql':

            $userPasswords = $oDB->createCommand()->select(['uid', "encode(password::bytea, 'escape') as password"])->from('{{users}}')->queryAll();

            $oDB->createCommand()->renameColumn('{{users}}', 'password', 'password_blob');
            $oDB->createCommand()->addColumn('{{users}}', 'password', "TEXT NOT NULL DEFAULT 'nopw'");

            foreach ($userPasswords as $userArray) {
                $oDB->createCommand()->update('{{users}}', ['password' => $userArray['password']], 'uid=:uid', [':uid'=> $userArray['uid']]);
            }

            $oDB->createCommand()->dropColumn('{{users}}', 'password_blob');
            break;
        case 'sqlsrv':
        case 'dblib':
        case 'mssql':
        default:
            break;
    }
}

/**
* @param CDbConnection $oDB
* @return void
*/
function createSurveyMenuTable(CDbConnection $oDB)
{
    // NB: Need to refresh here, since surveymenu table is
    // created in earlier version in same script.
    $oDB->schema->getTables();
    $oDB->schema->refresh();

    // Drop the old surveymenu_entries table.
    if (tableExists('{surveymenu_entries}')) {
        $oDB->createCommand()->dropTable('{{surveymenu_entries}}');
    }

    // Drop the old surveymenu table.
    if (tableExists('{surveymenu}')) {
        $oDB->createCommand()->dropTable('{{surveymenu}}');
    }

    $oDB->createCommand()->createTable('{{surveymenu}}', array(
        'id' => "pk",
        'parent_id' => "integer NULL",
        'survey_id' => "integer NULL",
        'user_id' => "integer NULL",
        'name' => "string(128)",
        'ordering' => "integer NULL DEFAULT '0'",
        'level' => "integer NULL DEFAULT '0'",
        'title' => "string(168)  NOT NULL DEFAULT ''",
        'position' => "string(192)  NOT NULL DEFAULT 'side'",
        'description' => "text ",
        'active' => "integer NOT NULL DEFAULT '0'",
        'showincollapse' =>  "integer DEFAULT 0",
        'changed_at' => "datetime",
        'changed_by' => "integer NOT NULL DEFAULT '0'",
        'created_at' => "datetime",
        'created_by' => "integer NOT NULL DEFAULT '0'",
    ));

    $oDB->createCommand()->createIndex('{{surveymenu_name}}', '{{surveymenu}}', 'name', true);
    $oDB->createCommand()->createIndex('{{idx2_surveymenu}}', '{{surveymenu}}', 'title', false);

    $surveyMenuRowData = LsDefaultDataSets::getSurveyMenuData();
    foreach ($surveyMenuRowData as $surveyMenuRow) {
        $oDB->createCommand()->insert("{{surveymenu}}", $surveyMenuRow);
    }

    $oDB->createCommand()->createTable('{{surveymenu_entries}}', array(
        'id' =>  "pk",
        'menu_id' =>  "integer NULL",
        'user_id' =>  "integer NULL",
        'ordering' =>  "integer DEFAULT '0'",
        'name' =>  "string(168)  DEFAULT ''",
        'title' =>  "string(168)  NOT NULL DEFAULT ''",
        'menu_title' =>  "string(168)  NOT NULL DEFAULT ''",
        'menu_description' =>  "text ",
        'menu_icon' =>  "string(192)  NOT NULL DEFAULT ''",
        'menu_icon_type' =>  "string(192)  NOT NULL DEFAULT ''",
        'menu_class' =>  "string(192)  NOT NULL DEFAULT ''",
        'menu_link' =>  "string(192)  NOT NULL DEFAULT ''",
        'action' =>  "string(192)  NOT NULL DEFAULT ''",
        'template' =>  "string(192)  NOT NULL DEFAULT ''",
        'partial' =>  "string(192)  NOT NULL DEFAULT ''",
        'classes' =>  "string(192)  NOT NULL DEFAULT ''",
        'permission' =>  "string(192)  NOT NULL DEFAULT ''",
        'permission_grade' =>  "string(192)  NULL",
        'data' =>  "text ",
        'getdatamethod' =>  "string(192)  NOT NULL DEFAULT ''",
        'language' =>  "string(32)  NOT NULL DEFAULT 'en-GB'",
        'active' =>  "integer NOT NULL DEFAULT '0'",
        'showincollapse' =>  "integer DEFAULT 0",
        'changed_at' =>  "datetime NULL",
        'changed_by' =>  "integer NOT NULL DEFAULT '0'",
        'created_at' =>  "datetime NULL",
        'created_by' =>  "integer NOT NULL DEFAULT '0'",
    ));

    $oDB->createCommand()->createIndex('{{idx1_surveymenu_entries}}', '{{surveymenu_entries}}', 'menu_id', false);
    $oDB->createCommand()->createIndex('{{idx5_surveymenu_entries}}', '{{surveymenu_entries}}', 'menu_title', false);
    $oDB->createCommand()->createIndex('{{surveymenu_entries_name}}', '{{surveymenu_entries}}', 'name', true);

    foreach ($surveyMenuEntryRowData = LsDefaultDataSets::getSurveyMenuEntryData() as $surveyMenuEntryRow) {
        $oDB->createCommand()->insert("{{surveymenu_entries}}", $surveyMenuEntryRow);
    }

}

/**
* @param CDbConnection $oDB
* @return void
*/
function createSurveysGroupSettingsTable(CDbConnection $oDB)
{
    // Drop the old surveys_groupsettings table.
    if (tableExists('{surveys_groupsettings}')) {
        $oDB->createCommand()->dropTable('{{surveys_groupsettings}}');
    }

    // create surveys_groupsettings table
    $oDB->createCommand()->createTable('{{surveys_groupsettings}}', array(
        'gsid' => "integer NOT NULL",
        'owner_id' => "integer NULL DEFAULT NULL",
        'admin' => "string(50) NULL DEFAULT NULL",
        'adminemail' => "string(254) NULL DEFAULT NULL",
        'anonymized' => "string(1) NOT NULL DEFAULT 'N'",
        'format' => "string(1) NULL DEFAULT NULL",
        'savetimings' => "string(1) NOT NULL DEFAULT 'N'",
        'template' => "string(100) NULL DEFAULT 'default'",
        'datestamp' => "string(1) NOT NULL DEFAULT 'N'",
        'usecookie' => "string(1) NOT NULL DEFAULT 'N'",
        'allowregister' => "string(1) NOT NULL DEFAULT 'N'",
        'allowsave' => "string(1) NOT NULL DEFAULT 'Y'",
        'autonumber_start' => "integer NULL DEFAULT '0'",
        'autoredirect' => "string(1) NOT NULL DEFAULT 'N'",
        'allowprev' => "string(1) NOT NULL DEFAULT 'N'",
        'printanswers' => "string(1) NOT NULL DEFAULT 'N'",
        'ipaddr' => "string(1) NOT NULL DEFAULT 'N'",
        'refurl' => "string(1) NOT NULL DEFAULT 'N'",
        'showsurveypolicynotice' => "integer NULL DEFAULT '0'",
        'publicstatistics' => "string(1) NOT NULL DEFAULT 'N'",
        'publicgraphs' => "string(1) NOT NULL DEFAULT 'N'",
        'listpublic' => "string(1) NOT NULL DEFAULT 'N'",
        'htmlemail' => "string(1) NOT NULL DEFAULT 'N'",
        'sendconfirmation' => "string(1) NOT NULL DEFAULT 'Y'",
        'tokenanswerspersistence' => "string(1) NOT NULL DEFAULT 'N'",
        'assessments' => "string(1) NOT NULL DEFAULT 'N'",
        'usecaptcha' => "string(1) NOT NULL DEFAULT 'N'",
        'bounce_email' => "string(254) NULL DEFAULT NULL",
        'attributedescriptions' => "text NULL",
        'emailresponseto' => "text NULL",
        'emailnotificationto' => "text NULL",
        'tokenlength' => "integer NULL DEFAULT '15'",
        'showxquestions' => "string(1) NULL DEFAULT 'Y'",
        'showgroupinfo' => "string(1) NULL DEFAULT 'B'",
        'shownoanswer' => "string(1) NULL DEFAULT 'Y'",
        'showqnumcode' => "string(1) NULL DEFAULT 'X'",
        'showwelcome' => "string(1) NULL DEFAULT 'Y'",
        'showprogress' => "string(1) NULL DEFAULT 'Y'",
        'questionindex' => "integer NULL DEFAULT '0'",
        'navigationdelay' => "integer NULL DEFAULT '0'",
        'nokeyboard' => "string(1) NULL DEFAULT 'N'",
        'alloweditaftercompletion' => "string(1) NULL DEFAULT 'N'"
    ));
    addPrimaryKey('surveys_groupsettings', array('gsid'));

    // insert settings for global level
    $settings1 = new SurveysGroupsettings;
    $settings1->setToDefault();
    $settings1->gsid = 0;
    // get global settings from db
    $globalSetting1 = $oDB->createCommand()->select('stg_value')->from('{{settings_global}}')->where("stg_name=:stg_name", array('stg_name'=>'showqnumcode'))->queryRow();
    $globalSetting2 = $oDB->createCommand()->select('stg_value')->from('{{settings_global}}')->where("stg_name=:stg_name", array('stg_name'=>'showgroupinfo'))->queryRow();
    $globalSetting3 = $oDB->createCommand()->select('stg_value')->from('{{settings_global}}')->where("stg_name=:stg_name", array('stg_name'=>'shownoanswer'))->queryRow();
    $globalSetting4 = $oDB->createCommand()->select('stg_value')->from('{{settings_global}}')->where("stg_name=:stg_name", array('stg_name'=>'showxquestions'))->queryRow();
    // set db values to model
    $settings1->showqnumcode = ($globalSetting1 === false || $globalSetting1['stg_value'] == 'choose') ? 'X' : str_replace(array('both', 'number', 'code', 'none'), array('B', 'N', 'C', 'X'), $globalSetting1['stg_value']);
    $settings1->showgroupinfo = ($globalSetting2 === false || $globalSetting2['stg_value'] == 'choose') ? 'B' : str_replace(array('both', 'name', 'description', 'none'), array('B', 'N', 'D', 'X'), $globalSetting2['stg_value']);
    $settings1->shownoanswer = ($globalSetting3 === false || $globalSetting3['stg_value'] == '2') ? 'Y' : str_replace(array('1', '0'), array('Y', 'N'), $globalSetting3['stg_value']);
    $settings1->showxquestions = ($globalSetting4 === false || $globalSetting4['stg_value'] == 'choose') ? 'Y' : str_replace(array('show', 'hide'), array('Y', 'N'), $globalSetting4['stg_value']);
    $oDB->createCommand()->insert("{{surveys_groupsettings}}", $settings1->attributes);

    // insert settings for default survey group
    $settings2 = new SurveysGroupsettings;
    $settings2->setToInherit();
    $settings2->gsid = 1;
    $oDB->createCommand()->insert("{{surveys_groupsettings}}", $settings2->attributes);

}
/**
* @param CDbConnection $oDB
* @return void
*/
function createSurveyGroupTables306($oDB)
{
    // Drop the old survey groups table.
    if (tableExists('{surveys_groups}')) {
        $oDB->createCommand()->dropTable('{{surveys_groups}}');
    }


    // Create templates table
    $oDB->createCommand()->createTable('{{surveys_groups}}', array(
        'gsid'        => 'pk',
        'name'        => 'string(45) NOT NULL',
        'title'       => 'string(100) DEFAULT NULL',
        'description' => 'text DEFAULT NULL',
        'sortorder'   => 'integer NOT NULL',
        'owner_uid'   => 'integer DEFAULT NULL',
        'parent_id'   => 'integer DEFAULT NULL',
        'created'     => 'datetime',
        'modified'    => 'datetime',
        'created_by'  => 'integer NOT NULL'
    ));

    // Add default template
    $date = date("Y-m-d H:i:s");
    $oDB->createCommand()->insert('{{surveys_groups}}', array(
        'name'        => 'default',
        'title'       => 'Default Survey Group',
        'description' => 'LimeSurvey core default survey group',
        'sortorder'   => '0',
        'owner_uid'   => '1',
        'created'     => $date,
        'modified'    => $date,
        'created_by'  => '1'
    ));

    $oDB->createCommand()->addColumn('{{surveys}}', 'gsid', "integer DEFAULT 1");


}



/**
* @param CDbConnection $oDB
* @return void
*/
function upgradeTemplateTables304($oDB)
{
    // Drop the old survey rights table.
    if (tableExists('{{templates}}')) {
        $oDB->createCommand()->dropTable('{{templates}}');
    }

    if (tableExists('{{template_configuration}}')) {
        $oDB->createCommand()->dropTable('{{template_configuration}}');
    }

    // Create templates table
    $oDB->createCommand()->createTable('{{templates}}', array(
        'name'                   => 'string(150) NOT NULL',
        'folder'                 => 'string(45) DEFAULT NULL',
        'title'                  => 'string(100) NOT NULL',
        'creation_date'          => 'datetime',
        'author'                 => 'string(150) DEFAULT NULL',
        'author_email'           => 'string DEFAULT NULL',
        'author_url'             => 'string DEFAULT NULL',
        'copyright'              => 'TEXT',
        'license'                => 'TEXT',
        'version'                => 'string(45) DEFAULT NULL',
        'api_version'            => 'string(45) NOT NULL',
        'view_folder'            => 'string(45) NOT NULL',
        'files_folder'           => 'string(45) NOT NULL',
        'description'            => 'TEXT',
        'last_update'            => 'datetime DEFAULT NULL',
        'owner_id'               => 'integer DEFAULT NULL',
        'extends_template_name' => 'string(150) DEFAULT NULL',
        'PRIMARY KEY (name)'
    ));

    // Add default template
    $oDB->createCommand()->insert('{{templates}}', array(
        'name'                   => 'default',
        'folder'                 => 'default',
        'title'                  => 'Advanced Template',
        'creation_date'          => '2017-07-12 12:00:00',
        'author'                 => 'Louis Gac',
        'author_email'           => 'louis.gac@limesurvey.org',
        'author_url'             => 'https://www.limesurvey.org/',
        'copyright'              => 'Copyright (C) 2007-2017 The LimeSurvey Project Team\r\nAll rights reserved.',
        'license'                => 'License: GNU/GPL License v2 or later, see LICENSE.php\r\n\r\nLimeSurvey is free software. This version may have been modified pursuant to the GNU General Public License, and as distributed it includes or is derivative of works licensed under the GNU General Public License or other free or open source software licenses. See COPYRIGHT.php for copyright notices and details.',
        'version'                => '1.0',
        'api_version'            => '3.0',
        'view_folder'            => 'views',
        'files_folder'           => 'files',
        'description'            => "<strong>LimeSurvey Advanced Template</strong><br>A template with custom options to show what it's possible to do with the new engines. Each template provider will be able to offer its own option page (loaded from template)",
        'owner_id'               => '1',
        'extends_template_name' => '',
    ));

    // Add minimal template
    $oDB->createCommand()->insert('{{templates}}', array(
        'name'                   => 'minimal',
        'folder'                 => 'minimal',
        'title'                  => 'Minimal Template',
        'creation_date'          => '2017-07-12 12:00:00',
        'author'                 => 'Louis Gac',
        'author_email'           => 'louis.gac@limesurvey.org',
        'author_url'             => 'https://www.limesurvey.org/',
        'copyright'              => 'Copyright (C) 2007-2017 The LimeSurvey Project Team\r\nAll rights reserved.',
        'license'                => 'License: GNU/GPL License v2 or later, see LICENSE.php\r\n\r\nLimeSurvey is free software. This version may have been modified pursuant to the GNU General Public License, and as distributed it includes or is derivative of works licensed under the GNU General Public License or other free or open source software licenses. See COPYRIGHT.php for copyright notices and details.',
        'version'                => '1.0',
        'api_version'            => '3.0',
        'view_folder'            => 'views',
        'files_folder'           => 'files',
        'description'            => '<strong>LimeSurvey Minimal Template</strong><br>A clean and simple base that can be used by developers to create their own solution.',
        'owner_id'               => '1',
        'extends_template_name' => '',
    ));



    // Add material template
    $oDB->createCommand()->insert('{{templates}}', array(
        'name'                   => 'material',
        'folder'                 => 'material',
        'title'                  => 'Material Template',
        'creation_date'          => '2017-07-12 12:00:00',
        'author'                 => 'Louis Gac',
        'author_email'           => 'louis.gac@limesurvey.org',
        'author_url'             => 'https://www.limesurvey.org/',
        'copyright'              => 'Copyright (C) 2007-2017 The LimeSurvey Project Team\r\nAll rights reserved.',
        'license'                => 'License: GNU/GPL License v2 or later, see LICENSE.php\r\n\r\nLimeSurvey is free software. This version may have been modified pursuant to the GNU General Public License, and as distributed it includes or is derivative of works licensed under the GNU General Public License or other free or open source software licenses. See COPYRIGHT.php for copyright notices and details.',
        'version'                => '1.0',
        'api_version'            => '3.0',
        'view_folder'            => 'views',
        'files_folder'           => 'files',
        'description'            => "<strong>LimeSurvey Advanced Template</strong><br> A template extending default, to show the inheritance concept. Notice the options, differents from Default.<br><small>uses FezVrasta's Material design theme for Bootstrap 3</small>",
        'owner_id'               => '1',
        'extends_template_name' => 'default',
    ));


    // Add template configuration table
    $oDB->createCommand()->createTable('{{template_configuration}}', array(
        'id'                => 'pk',
        'templates_name'    => 'string(150) NOT NULL',
        'sid'               => 'integer DEFAULT NULL',
        'gsid'              => 'integer DEFAULT NULL',
        'uid'               => 'integer DEFAULT NULL',
        'files_css'         => 'TEXT',
        'files_js'          => 'TEXT',
        'files_print_css'   => 'TEXT',
        'options'           => 'TEXT',
        'cssframework_name' => 'string(45) DEFAULT NULL',
        'cssframework_css'  => 'TEXT',
        'cssframework_js'   => 'TEXT',
        'packages_to_load'  => 'TEXT',
    ));

    // Add global configuration for Advanced Template
    $oDB->createCommand()->insert('{{template_configuration}}', array(
        'templates_name'    => 'default',
        'files_css'         => '{"add": ["css/template.css", "css/animate.css"]}',
        'files_js'          => '{"add": ["scripts/template.js"]}',
        'files_print_css'   => '{"add":"css/print_template.css"}',
        'options'           => '{"ajaxmode":"off","brandlogo":"on", "brandlogofile":"./files/logo.png", "boxcontainer":"on", "backgroundimage":"off","animatebody":"off","bodyanimation":"fadeInRight","animatequestion":"off","questionanimation":"flipInX","animatealert":"off","alertanimation":"shake"}',
        'cssframework_name' => 'bootstrap',
        'cssframework_css'  => '{"replace": [["css/bootstrap.css","css/flatly.css"]]}',
        'cssframework_js'   => '',
        'packages_to_load'  => '["pjax"]',
    ));


    // Add global configuration for Minimal Template
    $oDB->createCommand()->insert('{{template_configuration}}', array(
        'templates_name'    => 'minimal',
        'files_css'         => '{"add": ["css/template.css"]}',
        'files_js'          => '{"add": ["scripts/template.js"]}',
        'files_print_css'   => '{"add":"css/print_template.css"}',
        'options'           => '{}',
        'cssframework_name' => 'bootstrap',
        'cssframework_css'  => '{}',
        'cssframework_js'   => '',
        'packages_to_load'  => '["pjax"]',
    ));

    // Add global configuration for Material Template
    $oDB->createCommand()->insert('{{template_configuration}}', array(
        'templates_name'    => 'material',
        'files_css'         => '{"add": ["css/template.css", "css/bootstrap-material-design.css", "css/ripples.min.css"]}',
        'files_js'          => '{"add": ["scripts/template.js", "scripts/material.js", "scripts/ripples.min.js"]}',
        'files_print_css'   => '{"add":"css/print_template.css"}',
        'options'           => '{"ajaxmode":"off","brandlogo":"on", "brandlogofile":"./files/logo.png", "animatebody":"off","bodyanimation":"fadeInRight","animatequestion":"off","questionanimation":"flipInX","animatealert":"off","alertanimation":"shake"}',
        'cssframework_name' => 'bootstrap',
        'cssframework_css'  => '{"replace": [["css/bootstrap.css","css/bootstrap.css"]]}',
        'cssframework_js'   => '',
        'packages_to_load'  => '["pjax"]',
    ));

}


/**
* @param CDbConnection $oDB
* @return void
*/
function upgradeTemplateTables298($oDB)
{
    // Add global configuration for Advanced Template
    $oDB->createCommand()->update('{{boxes}}', array(
        'url'=>'admin/templateoptions',
        'title'=>'Templates',
        'desc'=>'View templates list',
        ), "id=6");
}

function upgradeTokenTables256()
{
    $aTableNames = dbGetTablesLike("tokens%");
    $oDB = Yii::app()->getDb();
    foreach ($aTableNames as $sTableName) {
        try { setTransactionBookmark(); $oDB->createCommand()->dropIndex("idx_lime_{$sTableName}_efl", $sTableName); } catch (Exception $e) { rollBackToTransactionBookmark(); }
        alterColumn($sTableName, 'email', "text");
        alterColumn($sTableName, 'firstname', "string(150)");
        alterColumn($sTableName, 'lastname', "string(150)");
    }
}


function upgradeSurveyTables255()
{
    // We delete all the old boxes, and reinsert new ones
    Yii::app()->getDb()->createCommand(
        "DELETE FROM {{boxes}}"
    )->execute();

    // Then we recreate them
    $oDB = Yii::app()->db;
    $oDB->createCommand()->insert('{{boxes}}', array(
        'position' =>  '1',
        'url'      => 'admin/survey/sa/newsurvey',
        'title'    => 'Create survey',
        'ico'      => 'add',
        'desc'     => 'Create a new survey',
        'page'     => 'welcome',
        'usergroup' => '-2',
    ));

    $oDB->createCommand()->insert('{{boxes}}', array(
        'position' =>  '2',
        'url'      =>  'admin/survey/sa/listsurveys',
        'title'    =>  'List surveys',
        'ico'      =>  'list',
        'desc'     =>  'List available surveys',
        'page'     =>  'welcome',
        'usergroup' => '-1',
    ));

    $oDB->createCommand()->insert('{{boxes}}', array(
        'position' =>  '3',
        'url'      =>  'admin/globalsettings',
        'title'    =>  'Global settings',
        'ico'      =>  'global',
        'desc'     =>  'Edit global settings',
        'page'     =>  'welcome',
        'usergroup' => '-2',
    ));

    $oDB->createCommand()->insert('{{boxes}}', array(
        'position' =>  '4',
        'url'      =>  'admin/update',
        'title'    =>  'ComfortUpdate',
        'ico'      =>  'shield',
        'desc'     =>  'Stay safe and up to date',
        'page'     =>  'welcome',
        'usergroup' => '-2',
    ));

    $oDB->createCommand()->insert('{{boxes}}', array(
        'position' =>  '5',
        'url'      =>  'admin/labels/sa/view',
        'title'    =>  'Label sets',
        'ico'      =>  'labels',
        'desc'     =>  'Edit label sets',
        'page'     =>  'welcome',
        'usergroup' => '-2',
    ));

    $oDB->createCommand()->insert('{{boxes}}', array(
        'position' =>  '6',
        'url'      =>  'admin/themes/sa/view',
        'title'    =>  'Template editor',
        'ico'      =>  'templates',
        'desc'     =>  'Edit LimeSurvey templates',
        'page'     =>  'welcome',
        'usergroup' => '-2',
    ));

}

function upgradeSurveyTables254()
{
    Yii::app()->db->createCommand()->dropColumn('{{boxes}}', 'img');
    Yii::app()->db->createCommand()->addColumn('{{boxes}}', 'usergroup', 'integer');
}

function upgradeSurveyTables253()
{
    $oSchema = Yii::app()->db->schema;
    $aTables = dbGetTablesLike("survey\_%");
    foreach ($aTables as $sTable) {
        $oTableSchema = $oSchema->getTable($sTable);
        if (in_array('refurl', $oTableSchema->columnNames)) {
            alterColumn($sTable, 'refurl', "text");
        }
        if (in_array('ipaddr', $oTableSchema->columnNames)) {
            alterColumn($sTable, 'ipaddr', "text");
        }
    }
}


function upgradeBoxesTable251()
{
    Yii::app()->db->createCommand()->addColumn('{{boxes}}', 'ico', 'string');
    Yii::app()->db->createCommand()->update('{{boxes}}', array('ico'=>'add',
        'title'=>'Create survey')
        ,"id=1");
    Yii::app()->db->createCommand()->update('{{boxes}}', array('ico'=>'list')
        ,"id=2");
    Yii::app()->db->createCommand()->update('{{boxes}}', array('ico'=>'settings')
        ,"id=3");
    Yii::app()->db->createCommand()->update('{{boxes}}', array('ico'=>'shield')
        ,"id=4");
    Yii::app()->db->createCommand()->update('{{boxes}}', array('ico'=>'label')
        ,"id=5");
    Yii::app()->db->createCommand()->update('{{boxes}}', array('ico'=>'templates')
        ,"id=6");
}

/**
* Create boxes table
*/
function createBoxes250()
{
    $oDB = Yii::app()->db;
    $oDB->createCommand()->createTable('{{boxes}}', array(
        'id' => 'pk',
        'position' => 'integer',
        'url' => 'text',
        'title' => 'text',
        'img' => 'text',
        'desc' => 'text',
        'page'=>'text',
    ));

    $oDB->createCommand()->insert('{{boxes}}', array(
        'position' =>  '1',
        'url'      => 'admin/survey/sa/newsurvey',
        'title'    => 'Create survey',
        'img'      => 'add.png',
        'desc'     => 'Create a new survey',
        'page'     => 'welcome',
    ));

    $oDB->createCommand()->insert('{{boxes}}', array(
        'position' =>  '2',
        'url'      =>  'admin/survey/sa/listsurveys',
        'title'    =>  'List surveys',
        'img'      =>  'surveylist.png',
        'desc'     =>  'List available surveys',
        'page'     =>  'welcome',
    ));

    $oDB->createCommand()->insert('{{boxes}}', array(
        'position' =>  '3',
        'url'      =>  'admin/globalsettings',
        'title'    =>  'Global settings',
        'img'      =>  'global.png',
        'desc'     =>  'Edit global settings',
        'page'     =>  'welcome',
    ));

    $oDB->createCommand()->insert('{{boxes}}', array(
        'position' =>  '4',
        'url'      =>  'admin/update',
        'title'    =>  'ComfortUpdate',
        'img'      =>  'shield&#45;update.png',
        'desc'     =>  'Stay safe and up to date',
        'page'     =>  'welcome',
    ));

    $oDB->createCommand()->insert('{{boxes}}', array(
        'position' =>  '5',
        'url'      =>  'admin/labels/sa/view',
        'title'    =>  'Label sets',
        'img'      =>  'labels.png',
        'desc'     =>  'Edit label sets',
        'page'     =>  'welcome',
    ));

    $oDB->createCommand()->insert('{{boxes}}', array(
        'position' =>  '6',
        'url'      =>  'admin/themes/sa/view',
        'title'    =>  'Template editor',
        'img'      =>  'templates.png',
        'desc'     =>  'Edit LimeSurvey templates',
        'page'     =>  'welcome',
    ));
}

function fixKCFinder184()
{
    $sThirdPartyDir=Yii::app()->getConfig('homedir').DIRECTORY_SEPARATOR.'third_party'.DIRECTORY_SEPARATOR;
    rmdirr($sThirdPartyDir.'ckeditor/plugins/toolbar');
    rmdirr($sThirdPartyDir.'ckeditor/plugins/toolbar/ls-office2003');
    $aUnlink = glob($sThirdPartyDir.'kcfinder/cache/*.js');
    if ($aUnlink !== false) {
        array_map('unlink', $aUnlink);
    }
    $aUnlink = glob($sThirdPartyDir.'kcfinder/cache/*.css');
    if ($aUnlink !== false) {
        array_map('unlink', $aUnlink);
    }
    rmdirr($sThirdPartyDir.'kcfinder/upload/files');
    rmdirr($sThirdPartyDir.'kcfinder/upload/.thumbs');
}

function upgradeSurveyTables183()
{
    $oSchema = Yii::app()->db->schema;
    $aTables = dbGetTablesLike("survey\_%");
    if (!empty($aTables))
    {
        foreach ( $aTables as $sTableName )
        {
            $oTableSchema=$oSchema->getTable($sTableName);
            if (empty($oTableSchema->primaryKey))
            {
                addPrimaryKey(substr($sTableName,strlen(Yii::app()->getDb()->tablePrefix)), 'id');
            }
        }
    }
}

/**
* @param string $sMySQLCollation
*/
function upgradeSurveyTables181($sMySQLCollation)
{
    $oDB = Yii::app()->db;
    $oSchema = Yii::app()->db->schema;
    if (Yii::app()->db->driverName != 'pgsql') {
        $aTables = dbGetTablesLike("survey\_%");
        foreach ($aTables as $sTableName) {
            $oTableSchema = $oSchema->getTable($sTableName);
            if (!in_array('token', $oTableSchema->columnNames)) {
                continue;
            }
            // No token field in this table
            switch (Yii::app()->db->driverName) {
                case 'sqlsrv':
                case 'dblib':
                case 'mssql': dropSecondaryKeyMSSQL('token', $sTableName);
                    alterColumn($sTableName, 'token', "string(35) COLLATE SQL_Latin1_General_CP1_CS_AS");
                    $oDB->createCommand()->createIndex("{{idx_{$sTableName}_".rand(1, 40000).'}}', $sTableName, 'token');
                    break;
                case 'mysql':
                case 'mysqli':
                    alterColumn($sTableName, 'token', "string(35) COLLATE '{$sMySQLCollation}'");
                    break;
                default: die('Unknown database driver');
            }
        }

    }
}

/**
* @param string $sMySQLCollation
*/
function upgradeTokenTables181($sMySQLCollation)
{
    $oDB = Yii::app()->db;
    if (Yii::app()->db->driverName != 'pgsql') {
        $aTables = dbGetTablesLike("tokens%");
        if (!empty($aTables)) {
            foreach ($aTables as $sTableName) {
                switch (Yii::app()->db->driverName) {
                    case 'sqlsrv':
                    case 'dblib':
                    case 'mssql': dropSecondaryKeyMSSQL('token', $sTableName);
                        alterColumn($sTableName, 'token', "string(35) COLLATE SQL_Latin1_General_CP1_CS_AS");
                        $oDB->createCommand()->createIndex("{{idx_{$sTableName}_".rand(1, 50000).'}}', $sTableName, 'token');
                        break;
                    case 'mysql':
                    case 'mysqli':
                        alterColumn($sTableName, 'token', "string(35) COLLATE '{$sMySQLCollation}'");
                        break;
                    default: die('Unknown database driver');
                }
            }
        }
    }
}

function upgradeTokenTables179()
{
    $oDB = Yii::app()->db;
    $oSchema = Yii::app()->db->schema;
    switch (Yii::app()->db->driverName){
        case 'pgsql':
            $sSubstringCommand='substr';
            break;
        default:
            $sSubstringCommand='substring';
    }
    $surveyidresult = dbGetTablesLike("tokens%");
    if ($surveyidresult)
    {
        foreach ( $surveyidresult as $sTableName )
        {
            $oTableSchema=$oSchema->getTable($sTableName);
            foreach ($oTableSchema->columnNames as $sColumnName)
            {
                if (strpos($sColumnName,'attribute_')===0)
                {
                    alterColumn($sTableName, $sColumnName, "text");
                }
            }
            $oDB->createCommand("UPDATE {$sTableName} set email={$sSubstringCommand}(email,1,254)")->execute();
            try { setTransactionBookmark(); $oDB->createCommand()->dropIndex("idx_{$sTableName}_efl",$sTableName); } catch(Exception $e) { rollBackToTransactionBookmark();}
            try { setTransactionBookmark(); alterColumn($sTableName, 'email', "string(254)"); } catch(Exception $e) { rollBackToTransactionBookmark();}
            try { setTransactionBookmark(); alterColumn($sTableName, 'firstname', "string(150)"); } catch(Exception $e) { rollBackToTransactionBookmark();}
            try { setTransactionBookmark(); alterColumn($sTableName, 'lastname', "string(150)"); } catch(Exception $e) { rollBackToTransactionBookmark();}
        }
    }
}


function upgradeSurveys177()
{
    $oDB = Yii::app()->db;
    $sSurveyQuery = "SELECT surveyls_attributecaptions,surveyls_survey_id,surveyls_language FROM {{surveys_languagesettings}}";
    $oSurveyResult = $oDB->createCommand($sSurveyQuery)->queryAll();
    $sSurveyLSUpdateQuery= "update {{surveys_languagesettings}} set surveyls_attributecaptions=:attributecaptions where surveyls_survey_id=:surveyid and surveyls_language=:language";
    foreach ( $oSurveyResult as $aSurveyRow )
    {
        $aAttributeDescriptions=decodeTokenAttributes($aSurveyRow['surveyls_attributecaptions']);
        if (!$aAttributeDescriptions) $aAttributeDescriptions=array();
        $oDB->createCommand($sSurveyLSUpdateQuery)->execute(
            array(':language'=>$aSurveyRow['surveyls_language'],
                ':surveyid'=>$aSurveyRow['surveyls_survey_id'],
                ':attributecaptions'=>json_encode($aAttributeDescriptions)));
    }
    $sSurveyQuery = "SELECT sid,attributedescriptions FROM {{surveys}}";
    $oSurveyResult = $oDB->createCommand($sSurveyQuery)->queryAll();
    $sSurveyUpdateQuery= "update {{surveys}} set attributedescriptions=:attributedescriptions where sid=:surveyid";
    foreach ( $oSurveyResult as $aSurveyRow )
    {
        $aAttributeDescriptions=decodeTokenAttributes($aSurveyRow['attributedescriptions']);
        if (!$aAttributeDescriptions) $aAttributeDescriptions=array();
        $oDB->createCommand($sSurveyUpdateQuery)->execute(array(':attributedescriptions'=>json_encode($aAttributeDescriptions),':surveyid'=>$aSurveyRow['sid']));
    }
}



/**
* This function removes the old CPDB fields in token tables
* replaces them with standard attribute fields
* and records the mapping information in the attributedescription field in the survey table instead
*/
function upgradeTokens176()
{
    $oDB = Yii::app()->db;
    $arSurveys = $oDB
    ->createCommand()
    ->select('*')
    ->from('{{surveys}}')
    ->queryAll();
    // Fix any active token tables
    foreach ( $arSurveys as $arSurvey )
    {
        $sTokenTableName='tokens_'.$arSurvey['sid'];
        if (tableExists($sTokenTableName))
        {
            $aColumnNames=$aColumnNamesIterator=$oDB->schema->getTable('{{'.$sTokenTableName.'}}')->columnNames;
            $aAttributes = $arSurvey['attributedescriptions'];
            foreach($aColumnNamesIterator as $sColumnName)
            {
                // Check if an old atttribute_cpdb column exists in that token table
                if (strpos($sColumnName,'attribute_cpdb')!==false)
                {
                    $i=1;
                    // Look for a an attribute ID that is available
                    while (in_array('attribute_'.$i,$aColumnNames)) $i++;
                    $sNewName='attribute_'.$i;
                    $aColumnNames[]=$sNewName;
                    $oDB->createCommand()->renameColumn('{{'.$sTokenTableName.'}}',$sColumnName,$sNewName);
                    // Update attribute descriptions with the new mapping
                    if (isset($aAttributes[$sColumnName]))
                    {
                        $aAttributes[$sNewName]['cpdbmap']=substr($sColumnName,15);
                        unset($aAttributes[$sColumnName]);
                    }
                }
            }
            $oDB->createCommand()->update('{{surveys}}',array('attributedescriptions'=>serialize($aAttributes)),"sid=".$arSurvey['sid']);
        }
    }
    unset($arSurveys);
    // Now fix all 'old' token tables
    $aTables = dbGetTablesLike("%old_tokens%");
    foreach ( $aTables as $sTable )
    {
        $aColumnNames=$aColumnNamesIterator=$oDB->schema->getTable($sTable)->columnNames;
        foreach($aColumnNamesIterator as $sColumnName)
        {
            // Check if an old atttribute_cpdb column exists in that token table
            if (strpos($sColumnName,'attribute_cpdb')!==false)
            {
                $i=1;
                // Look for a an attribute ID that is available
                while (in_array('attribute_'.$i,$aColumnNames)) $i++;
                $sNewName='attribute_'.$i;
                $aColumnNames[]=$sNewName;
                $oDB->createCommand()->renameColumn($sTable,$sColumnName,$sNewName);
            }
        }
    }
}

function upgradeCPDBAttributeDefaultNames173()
{
    $sQuery = "SELECT attribute_id,attribute_name,COALESCE(lang,NULL)
    FROM {{participant_attribute_names_lang}}
    group by attribute_id, attribute_name, lang
    order by attribute_id";
    $oResult = Yii::app()->db->createCommand($sQuery)->queryAll();
    foreach ( $oResult as $aAttribute )
    {
        Yii::app()->getDb()->createCommand()->update('{{participant_attribute_names}}',array('defaultname'=>substr($aAttribute['attribute_name'],0,50)),"attribute_id={$aAttribute['attribute_id']}");
    }
}

/**
* Converts global permissions from users table to the new permission system,
* and converts template permissions from template_rights to new permission table
*/
function upgradePermissions166()
{
    Permission::model()->refreshMetaData();  // Needed because otherwise Yii tries to use the outdate permission schema for the permission table
    $oUsers=User::model()->findAll();
    foreach($oUsers as $oUser)
    {
        if ($oUser->create_survey==1)
        {
            $oPermission=new Permission;
            $oPermission->entity_id=0;
            $oPermission->entity='global';
            $oPermission->uid=$oUser->uid;
            $oPermission->permission='surveys';
            $oPermission->create_p=1;
            $oPermission->save();
        }
        if ($oUser->create_user==1 || $oUser->delete_user==1)
        {
            $oPermission=new Permission;
            $oPermission->entity_id=0;
            $oPermission->entity='global';
            $oPermission->uid=$oUser->uid;
            $oPermission->permission='users';
            $oPermission->create_p=$oUser->create_user;
            $oPermission->delete_p=$oUser->delete_user;
            $oPermission->update_p=1;
            $oPermission->read_p=1;
            $oPermission->save();
        }
        if ($oUser->superadmin==1)
        {
            $oPermission=new Permission;
            $oPermission->entity_id=0;
            $oPermission->entity='global';
            $oPermission->uid=$oUser->uid;
            $oPermission->permission='superadmin';
            $oPermission->read_p=1;
            $oPermission->save();
        }
        if ($oUser->configurator==1)
        {
            $oPermission=new Permission;
            $oPermission->entity_id=0;
            $oPermission->entity='global';
            $oPermission->uid=$oUser->uid;
            $oPermission->permission='settings';
            $oPermission->update_p=1;
            $oPermission->read_p=1;
            $oPermission->save();
        }
        if ($oUser->manage_template==1)
        {
            $oPermission=new Permission;
            $oPermission->entity_id=0;
            $oPermission->entity='global';
            $oPermission->uid=$oUser->uid;
            $oPermission->permission='templates';
            $oPermission->create_p=1;
            $oPermission->read_p=1;
            $oPermission->update_p=1;
            $oPermission->delete_p=1;
            $oPermission->import_p=1;
            $oPermission->export_p=1;
            $oPermission->save();
        }
        if ($oUser->manage_label==1)
        {
            $oPermission=new Permission;
            $oPermission->entity_id=0;
            $oPermission->entity='global';
            $oPermission->uid=$oUser->uid;
            $oPermission->permission='labelsets';
            $oPermission->create_p=1;
            $oPermission->read_p=1;
            $oPermission->update_p=1;
            $oPermission->delete_p=1;
            $oPermission->import_p=1;
            $oPermission->export_p=1;
            $oPermission->save();
        }
        if ($oUser->participant_panel==1)
        {
            $oPermission=new Permission;
            $oPermission->entity_id=0;
            $oPermission->entity='global';
            $oPermission->uid=$oUser->uid;
            $oPermission->permission='participantpanel';
            $oPermission->create_p=1;
            $oPermission->save();
        }
    }
    $sQuery = "SELECT * FROM {{templates_rights}}";
    $oResult = Yii::app()->getDb()->createCommand($sQuery)->queryAll();
    foreach ( $oResult as $aRow )
    {
        $oPermission=new Permission;
        $oPermission->entity_id=0;
        $oPermission->entity='template';
        $oPermission->uid=$aRow['uid'];
        $oPermission->permission=$aRow['folder'];
        $oPermission->read_p=1;
        $oPermission->save();
    }
}

/**
*  Make sure all active tables have the right sized token field
*
*  During a small period in the 2.0 cycle some survey tables got no
*  token field or a token field that was too small. This patch makes
*  sure all surveys that are not anonymous have a token field with the
*  right size
*
* @return string|null
*/
function upgradeSurveyTables164()
{
    $sQuery = "SELECT sid FROM {{surveys}} WHERE active='Y' and anonymized='N'";
    $aResult = Yii::app()->getDb()->createCommand($sQuery)->queryAll();
    if (!$aResult) {
        return "Database Error";
    } else {
        foreach ( $aResult as $sv )
        {
            $sSurveyTableName='survey_'.$sv['sid'];
            $aColumnNames=$aColumnNamesIterator=Yii::app()->db->schema->getTable('{{'.$sSurveyTableName.'}}')->columnNames;
            if (!in_array('token',$aColumnNames)) {
                addColumn('{{survey_'.$sv['sid'].'}}','token','string(36)');
            } else {
                alterColumn('{{survey_'.$sv['sid'].'}}','token','string(36)');
            }
        }
    }
}


function upgradeSurveys156()
{
    $sSurveyQuery = "SELECT * FROM {{surveys_languagesettings}}";
    $oSurveyResult = Yii::app()->getDb()->createCommand($sSurveyQuery)->queryAll();
    foreach ( $oSurveyResult as $aSurveyRow )
    {
        $aDefaultTexts=templateDefaultTexts($aSurveyRow['surveyls_language'],'unescaped');
        if (trim(strip_tags($aSurveyRow['surveyls_email_confirm'])) == '')
        {
            $sSurveyUpdateQuery= "update {{surveys}} set sendconfirmation='N' where sid=".$aSurveyRow['surveyls_survey_id'];
            Yii::app()->getDb()->createCommand($sSurveyUpdateQuery)->execute();

            $aValues=array('surveyls_email_confirm_subj'=>$aDefaultTexts['confirmation_subject'],
                'surveyls_email_confirm'=>$aDefaultTexts['confirmation']);
            SurveyLanguageSetting::model()->updateAll($aValues,'surveyls_survey_id=:sid',array(':sid'=>$aSurveyRow['surveyls_survey_id']));
        }
    }
}

// Add the usesleft field to all existing token tables
function upgradeTokens148()
{
    $aTables = dbGetTablesLike("tokens%");
    foreach ( $aTables as $sTable )
    {
        addColumn($sTable, 'participant_id', "string(50)");
        addColumn($sTable, 'blacklisted', "string(17)");
    }
}



function upgradeQuestionAttributes148()
{
    $sSurveyQuery = "SELECT sid,language,additional_languages FROM {{surveys}}";
    $oSurveyResult = dbExecuteAssoc($sSurveyQuery);
    $aAllAttributes=\LimeSurvey\Helpers\questionHelper::getAttributesDefinitions();
    foreach ( $oSurveyResult->readAll()  as $aSurveyRow)
    {
        $iSurveyID=$aSurveyRow['sid'];
        $aLanguages=array_merge(array($aSurveyRow['language']), explode(' ',$aSurveyRow['additional_languages']));
        $sAttributeQuery = "select q.qid,attribute,value from {{question_attributes}} qa , {{questions}} q where q.qid=qa.qid and sid={$iSurveyID}";
        $oAttributeResult = dbExecuteAssoc($sAttributeQuery);
        foreach ( $oAttributeResult->readAll() as $aAttributeRow)
        {
            if (isset($aAllAttributes[$aAttributeRow['attribute']]['i18n']) && $aAllAttributes[$aAttributeRow['attribute']]['i18n'])
            {
                Yii::app()->getDb()->createCommand("delete from {{question_attributes}} where qid={$aAttributeRow['qid']} and attribute='{$aAttributeRow['attribute']}'")->execute();
                foreach ($aLanguages as $sLanguage)
                {
                    $sAttributeInsertQuery="insert into {{question_attributes}} (qid,attribute,value,language) VALUES({$aAttributeRow['qid']},'{$aAttributeRow['attribute']}','{$aAttributeRow['value']}','{$sLanguage}' )";
                    modifyDatabase("",$sAttributeInsertQuery);
                }
            }
        }
    }
}


function upgradeSurveyTimings146()
{
    $aTables = dbGetTablesLike("%timings");
    foreach ($aTables as $sTable) {
        Yii::app()->getDb()->createCommand()->renameColumn($sTable,'interviewTime','interviewtime');
    }
}


// Add the usesleft field to all existing token tables
function upgradeTokens145()
{
    $aTables = dbGetTablesLike("tokens%");
    foreach ( $aTables as $sTable )
    {
        addColumn($sTable,'usesleft',"integer NOT NULL default 1");
        Yii::app()->getDb()->createCommand()->update($sTable,array('usesleft'=>'0'),"completed<>'N'");
    }
}


function upgradeSurveys145()
{
    $sSurveyQuery = "SELECT * FROM {{surveys}} where notification<>'0'";
    $oSurveyResult = dbExecuteAssoc($sSurveyQuery);
    foreach ( $oSurveyResult->readAll() as $aSurveyRow )
    {
        if ($aSurveyRow['notification']=='1' && trim($aSurveyRow['adminemail'])!='')
        {
            $aEmailAddresses=explode(';',$aSurveyRow['adminemail']);
            $sAdminEmailAddress=$aEmailAddresses[0];
            $sEmailnNotificationAddresses=implode(';',$aEmailAddresses);
            $sSurveyUpdateQuery= "update {{surveys}} set adminemail='{$sAdminEmailAddress}', emailnotificationto='{$sEmailnNotificationAddresses}' where sid=".$aSurveyRow['sid'];
            Yii::app()->getDb()->createCommand($sSurveyUpdateQuery)->execute();
        }
        else
        {
            $aEmailAddresses=explode(';',$aSurveyRow['adminemail']);
            $sAdminEmailAddress=$aEmailAddresses[0];
            $sEmailDetailedNotificationAddresses=implode(';',$aEmailAddresses);
            if (trim($aSurveyRow['emailresponseto'])!='')
            {
                $sEmailDetailedNotificationAddresses=$sEmailDetailedNotificationAddresses.';'.trim($aSurveyRow['emailresponseto']);
            }
            $sSurveyUpdateQuery= "update {{surveys}} set adminemail='{$sAdminEmailAddress}', emailnotificationto='{$sEmailDetailedNotificationAddresses}' where sid=".$aSurveyRow['sid'];
            Yii::app()->getDb()->createCommand($sSurveyUpdateQuery)->execute();
        }
    }
    $sSurveyQuery = "SELECT * FROM {{surveys_languagesettings}}";
    $oSurveyResult = Yii::app()->getDb()->createCommand($sSurveyQuery)->queryAll();
    foreach ( $oSurveyResult as $aSurveyRow )
    {
        $sLanguage = App()->language;
        $aDefaultTexts=templateDefaultTexts($sLanguage,'unescaped');
        unset($sLanguage);
        $aDefaultTexts['admin_detailed_notification']=$aDefaultTexts['admin_detailed_notification'].$aDefaultTexts['admin_detailed_notification_css'];
        $sSurveyUpdateQuery = "update {{surveys_languagesettings}} set
        email_admin_responses_subj=".$aDefaultTexts['admin_detailed_notification_subject'].",
        email_admin_responses=".$aDefaultTexts['admin_detailed_notification'].",
        email_admin_notification_subj=".$aDefaultTexts['admin_notification_subject'].",
        email_admin_notification=".$aDefaultTexts['admin_notification']."
        where surveyls_survey_id=".$aSurveyRow['surveyls_survey_id'];
        Yii::app()->getDb()->createCommand()->update('{{surveys_languagesettings}}',array('email_admin_responses_subj'=>$aDefaultTexts['admin_detailed_notification_subject'],
            'email_admin_responses'=>$aDefaultTexts['admin_detailed_notification'],
            'email_admin_notification_subj'=>$aDefaultTexts['admin_notification_subject'],
            'email_admin_notification'=>$aDefaultTexts['admin_notification']
            ),"surveyls_survey_id={$aSurveyRow['surveyls_survey_id']}");
    }

}


function upgradeSurveyPermissions145()
{
    $sPermissionQuery = "SELECT * FROM {{surveys_rights}}";
    $oPermissionResult = Yii::app()->getDb()->createCommand($sPermissionQuery)->queryAll();
    if (empty($oPermissionResult)) {return "Database Error";}
    else
    {
        $sTableName = '{{survey_permissions}}';
        foreach ( $oPermissionResult as $aPermissionRow )
        {

            $sPermissionInsertQuery=Yii::app()->getDb()->createCommand()->insert($sTableName, array('permission'=>'assessments',
                'create_p'=>$aPermissionRow['define_questions'],
                'read_p'=>$aPermissionRow['define_questions'],
                'update_p'=>$aPermissionRow['define_questions'],
                'delete_p'=>$aPermissionRow['define_questions'],
                'sid'=>$aPermissionRow['sid'],
                'uid'=>$aPermissionRow['uid']));

            $sPermissionInsertQuery=Yii::app()->getDb()->createCommand()->insert($sTableName,array('permission'=>'quotas',
                'create_p'=>$aPermissionRow['define_questions'],
                'read_p'=>$aPermissionRow['define_questions'],
                'update_p'=>$aPermissionRow['define_questions'],
                'delete_p'=>$aPermissionRow['define_questions'],
                'sid'=>$aPermissionRow['sid'],
                'uid'=>$aPermissionRow['uid']));

            $sPermissionInsertQuery=Yii::app()->getDb()->createCommand()->insert($sTableName,array('permission'=>'responses',
                'create_p'=>$aPermissionRow['browse_response'],
                'read_p'=>$aPermissionRow['browse_response'],
                'update_p'=>$aPermissionRow['browse_response'],
                'delete_p'=>$aPermissionRow['delete_survey'],
                'export_p'=>$aPermissionRow['export'],
                'import_p'=>$aPermissionRow['browse_response'],
                'sid'=>$aPermissionRow['sid'],
                'uid'=>$aPermissionRow['uid']));

            $sPermissionInsertQuery=Yii::app()->getDb()->createCommand()->insert($sTableName,array('permission'=>'statistics',
                'read_p'=>$aPermissionRow['browse_response'],
                'sid'=>$aPermissionRow['sid'],
                'uid'=>$aPermissionRow['uid']));

            $sPermissionInsertQuery=Yii::app()->getDb()->createCommand()->insert($sTableName,array('permission'=>'survey',
                'read_p'=>1,
                'delete_p'=>$aPermissionRow['delete_survey'],
                'sid'=>$aPermissionRow['sid'],
                'uid'=>$aPermissionRow['uid']));

            $sPermissionInsertQuery=Yii::app()->getDb()->createCommand()->insert($sTableName,array('permission'=>'surveyactivation',
                'update_p'=>$aPermissionRow['activate_survey'],
                'sid'=>$aPermissionRow['sid'],
                'uid'=>$aPermissionRow['uid']));

            $sPermissionInsertQuery=Yii::app()->getDb()->createCommand()->insert($sTableName,array('permission'=>'surveycontent',
                'create_p'=>$aPermissionRow['define_questions'],
                'read_p'=>$aPermissionRow['define_questions'],
                'update_p'=>$aPermissionRow['define_questions'],
                'delete_p'=>$aPermissionRow['define_questions'],
                'export_p'=>$aPermissionRow['export'],
                'import_p'=>$aPermissionRow['define_questions'],
                'sid'=>$aPermissionRow['sid'],
                'uid'=>$aPermissionRow['uid']));

            $sPermissionInsertQuery=Yii::app()->getDb()->createCommand()->insert($sTableName,array('permission'=>'surveylocale',
                'read_p'=>$aPermissionRow['edit_survey_property'],
                'update_p'=>$aPermissionRow['edit_survey_property'],
                'sid'=>$aPermissionRow['sid'],
                'uid'=>$aPermissionRow['uid']));

            $sPermissionInsertQuery=Yii::app()->getDb()->createCommand()->insert($sTableName,array('permission'=>'surveysettings',
                'read_p'=>$aPermissionRow['edit_survey_property'],
                'update_p'=>$aPermissionRow['edit_survey_property'],
                'sid'=>$aPermissionRow['sid'],
                'uid'=>$aPermissionRow['uid']));

            $sPermissionInsertQuery=Yii::app()->getDb()->createCommand()->insert($sTableName,array('permission'=>'tokens',
                'create_p'=>$aPermissionRow['activate_survey'],
                'read_p'=>$aPermissionRow['activate_survey'],
                'update_p'=>$aPermissionRow['activate_survey'],
                'delete_p'=>$aPermissionRow['activate_survey'],
                'export_p'=>$aPermissionRow['export'],
                'import_p'=>$aPermissionRow['activate_survey'],
                'sid'=>$aPermissionRow['sid'],
                'uid'=>$aPermissionRow['uid']));
        }
    }
}

function upgradeTables143()
{

    $aQIDReplacements=array();
    $answerquery = "select a.*, q.sid, q.gid from {{answers}} a,{{questions}} q where a.qid=q.qid and q.type in ('L','O','!') and a.default_value='Y'";
    $answerresult = Yii::app()->getDb()->createCommand($answerquery)->queryAll();
    foreach ( $answerresult as $row )
    {
        modifyDatabase("","INSERT INTO {{defaultvalues}} (qid, scale_id,language,specialtype,defaultvalue) VALUES ({$row['qid']},0,".dbQuoteAll($row['language']).",'',".dbQuoteAll($row['code']).")");
    }

    // Convert answers to subquestions

    $answerquery = "select a.*, q.sid, q.gid, q.type from {{answers}} a,{{questions}} q where a.qid=q.qid and a.language=q.language and q.type in ('1','A','B','C','E','F','H','K',';',':','M','P','Q')";
    $answerresult = Yii::app()->getDb()->createCommand($answerquery)->queryAll();
    foreach ( $answerresult as $row )
    {

        $aInsert=array();
        if (isset($aQIDReplacements[$row['qid'].'_'.$row['code']]))
        {
            $aInsert['qid']=$aQIDReplacements[$row['qid'].'_'.$row['code']];
        }
        $aInsert['sid']=$row['sid'];
        $aInsert['gid']=$row['gid'];
        $aInsert['parent_qid']=$row['qid'];
        $aInsert['type']=$row['type'];
        $aInsert['title']=$row['code'];
        $aInsert['question']=$row['answer'];
        $aInsert['question_order']=$row['sortorder'];
        $aInsert['language']=$row['language'];

        $iLastInsertID=Question::model()->insertRecords($aInsert);
        if (!isset($aInsert['qid']))
        {
            $aQIDReplacements[$row['qid'].'_'.$row['code']]=$iLastInsertID;
            $iSaveSQID=$aQIDReplacements[$row['qid'].'_'.$row['code']];
        }
        else
        {
            $iSaveSQID=$aInsert['qid'];
        }
        if (($row['type']=='M' || $row['type']=='P') && $row['default_value']=='Y')
        {
            modifyDatabase("","INSERT INTO {{defaultvalues}} (qid, sqid, scale_id,language,specialtype,defaultvalue) VALUES ({$row['qid']},{$iSaveSQID},0,".dbQuoteAll($row['language']).",'','Y')");
        }
    }
    // Sanitize data
    if (Yii::app()->db->driverName=='pgsql')
    {
        modifyDatabase("","delete from {{answers}} USING {{questions}} WHERE {{answers}}.qid={{questions}}.qid AND {{questions}}.type in ('1','F','H','M','P','W','Z')");
    }
    else
    {
        modifyDatabase("","delete {{answers}} from {{answers}} LEFT join {{questions}} ON {{answers}}.qid={{questions}}.qid where {{questions}}.type in ('1','F','H','M','P','W','Z')");
    }

    // Convert labels to answers
    $answerquery = "select qid ,type ,lid ,lid1, language from {{questions}} where parent_qid=0 and type in ('1','F','H','M','P','W','Z')";
    $answerresult = Yii::app()->getDb()->createCommand($answerquery)->queryAll();
    foreach ( $answerresult as $row )
    {
        $labelquery="Select * from {{labels}} where lid={$row['lid']} and language=".dbQuoteAll($row['language']);
        $labelresult = Yii::app()->getDb()->createCommand($labelquery)->queryAll();
        foreach ( $labelresult as $lrow )
        {
            modifyDatabase("","INSERT INTO {{answers}} (qid, code, answer, sortorder, language, assessment_value) VALUES ({$row['qid']},".dbQuoteAll($lrow['code']).",".dbQuoteAll($lrow['title']).",{$lrow['sortorder']},".dbQuoteAll($lrow['language']).",{$lrow['assessment_value']})");
            //$labelids[]
        }
        if ($row['type']=='1')
        {
            $labelquery="Select * from {{labels}} where lid={$row['lid1']} and language=".dbQuoteAll($row['language']);
            $labelresult = Yii::app()->getDb()->createCommand($labelquery)->queryAll();
            foreach ( $labelresult as $lrow )
            {
                modifyDatabase("","INSERT INTO {{answers}} (qid, code, answer, sortorder, language, scale_id, assessment_value) VALUES ({$row['qid']},".dbQuoteAll($lrow['code']).",".dbQuoteAll($lrow['title']).",{$lrow['sortorder']},".dbQuoteAll($lrow['language']).",1,{$lrow['assessment_value']})");
            }
        }
    }

    // Convert labels to subquestions
    $answerquery = "select * from {{questions}} where parent_qid=0 and type in (';',':')";
    $answerresult = Yii::app()->getDb()->createCommand($answerquery)->queryAll();
    foreach ( $answerresult as $row )
    {
        $labelquery="Select * from {{labels}} where lid={$row['lid']} and language=".dbQuoteAll($row['language']);
        $labelresult = Yii::app()->getDb()->createCommand($labelquery)->queryAll();
        foreach ( $labelresult as $lrow )
        {
            $aInsert=array();
            if (isset($aQIDReplacements[$row['qid'].'_'.$lrow['code'].'_1']))
            {
                $aInsert['qid']=$aQIDReplacements[$row['qid'].'_'.$lrow['code'].'_1'];
            }
            $aInsert['sid']=$row['sid'];
            $aInsert['gid']=$row['gid'];
            $aInsert['parent_qid']=$row['qid'];
            $aInsert['type']=$row['type'];
            $aInsert['title']=$lrow['code'];
            $aInsert['question']=$lrow['title'];
            $aInsert['question_order']=$lrow['sortorder'];
            $aInsert['language']=$lrow['language'];
            $aInsert['scale_id']=1;
            $iLastInsertID=Question::model()->insertRecords($aInsert);

            if (isset($aInsert['qid']))
            {
                $aQIDReplacements[$row['qid'].'_'.$lrow['code'].'_1']=$iLastInsertID;
            }
        }
    }



    $updatequery = "update {{questions}} set type='!' where type='W'";
    modifyDatabase("",$updatequery);
    $updatequery = "update {{questions}} set type='L' where type='Z'";
    modifyDatabase("",$updatequery);
}


function upgradeQuestionAttributes142()
{
    $attributequery="Select qid from {{question_attributes}} where attribute='exclude_all_other'  group by qid having count(qid)>1 ";
    $questionids = Yii::app()->getDb()->createCommand($attributequery)->queryRow();
    if(!is_array($questionids)) { return "Database Error"; }
    else
    {
        foreach ($questionids as $questionid)
        {
            //Select all affected question attributes
            $attributevalues=Yii::app()->getDb()->createCommand("SELECT value from {{question_attributes}} where attribute='exclude_all_other' and qid=".$questionid)->queryColumn();
            modifyDatabase("","delete from {{question_attributes}} where attribute='exclude_all_other' and qid=".$questionid);
            $record['value']=implode(';',$attributevalues);
            $record['attribute']='exclude_all_other';
            $record['qid']=$questionid;
            Yii::app()->getDb()->createCommand()->insert('{{question_attributes}}', $record)->execute();
        }
    }
}

function upgradeSurveyTables139()
{
    $aTables = dbGetTablesLike("survey\_%");
    foreach ( $aTables as $sTable )
    {
        addColumn($sTable,'lastpage','integer');
    }
}


// Add the reminders tracking fields
function upgradeTokenTables134()
{
    $aTables = dbGetTablesLike("tokens%");
    foreach ( $aTables as $sTable )
    {
        addColumn($sTable,'validfrom',"datetime");
        addColumn($sTable,'validuntil',"datetime");
    }
}

/**
* @param string $sFieldType
* @param string $sColumn
*/
function alterColumn($sTable, $sColumn, $sFieldType, $bAllowNull = true, $sDefault = 'NULL')
{
    $oDB = Yii::app()->db;
    switch (Yii::app()->db->driverName) {
        case 'mysql':
        case 'mysqli':
            $sType = $sFieldType;
            if ($bAllowNull !== true) {
                $sType .= ' NOT NULL';
            }
            if ($sDefault != 'NULL') {
                $sType .= " DEFAULT '{$sDefault}'";
            }
            $oDB->createCommand()->alterColumn($sTable, $sColumn, $sType);
            break;
        case 'dblib':
        case 'sqlsrv':
        case 'mssql':
            dropDefaultValueMSSQL($sColumn, $sTable);
            $sType = $sFieldType;
            if ($bAllowNull != true && $sDefault != 'NULL') {
                $oDB->createCommand("UPDATE {$sTable} SET [{$sColumn}]='{$sDefault}' where [{$sColumn}] is NULL;")->execute();
            }
            if ($bAllowNull != true) {
                $sType .= ' NOT NULL';
            } else {
                $sType .= ' NULL';
            }
            $oDB->createCommand()->alterColumn($sTable, $sColumn, $sType);
            if ($sDefault != 'NULL') {
                $oDB->createCommand("ALTER TABLE {$sTable} ADD default '{$sDefault}' FOR [{$sColumn}];")->execute();
            }
            break;
        case 'pgsql':
            $sType = $sFieldType;
            $oDB->createCommand()->alterColumn($sTable, $sColumn, $sType);

            try {
                setTransactionBookmark();
                $oDB->createCommand("ALTER TABLE {$sTable} ALTER COLUMN {$sColumn} DROP DEFAULT")->execute();
            } catch (Exception $e) {
                rollBackToTransactionBookmark();
            };

            try {
                setTransactionBookmark();
                $oDB->createCommand("ALTER TABLE {$sTable} ALTER COLUMN {$sColumn} DROP NOT NULL")->execute();
            } catch (Exception $e) {
                rollBackToTransactionBookmark();
            };

            if ($bAllowNull != true) {
                $oDB->createCommand("ALTER TABLE {$sTable} ALTER COLUMN {$sColumn} SET NOT NULL")->execute();
            }
            if ($sDefault != 'NULL') {
                $oDB->createCommand("ALTER TABLE {$sTable} ALTER COLUMN {$sColumn} SET DEFAULT '{$sDefault}'")->execute();
            }
            $oDB->createCommand()->alterColumn($sTable, $sColumn, $sType);
            break;
        default: die('Unknown database type');
    }
}

/**
* @param string $sType
*/
function addColumn($sTableName, $sColumn, $sType)
{
    Yii::app()->db->createCommand()->addColumn($sTableName, $sColumn, $sType);
}

/**
* Set a transaction bookmark - this is critical for Postgres because a transaction in Postgres cannot be continued unless you roll back to the transaction bookmark first
*
* @param mixed $sBookmark  Name of the bookmark
*/
function setTransactionBookmark($sBookmark = 'limesurvey')
{
    if (Yii::app()->db->driverName == 'pgsql') {
        Yii::app()->db->createCommand("SAVEPOINT {$sBookmark};")->execute();
    }
}

/**
* Roll back to a transaction bookmark
*
* @param mixed $sBookmark   Name of the bookmark
*/
function rollBackToTransactionBookmark($sBookmark = 'limesurvey')
{
    if (Yii::app()->db->driverName == 'pgsql') {
        Yii::app()->db->createCommand("ROLLBACK TO SAVEPOINT {$sBookmark};")->execute();
    }
}

/**
* Drop a default value in MSSQL
*
* @param string $fieldname
* @param mixed $tablename
*/
function dropDefaultValueMSSQL($fieldname, $tablename)
{
    // find out the name of the default constraint
    // Did I already mention that this is the most suckiest thing I have ever seen in MSSQL database?
    $dfquery = "SELECT c_obj.name AS constraint_name
    FROM sys.sysobjects AS c_obj INNER JOIN
    sys.sysobjects AS t_obj ON c_obj.parent_obj = t_obj.id INNER JOIN
    sys.sysconstraints AS con ON c_obj.id = con.constid INNER JOIN
    sys.syscolumns AS col ON t_obj.id = col.id AND con.colid = col.colid
    WHERE (c_obj.xtype = 'D') AND (col.name = '$fieldname') AND (t_obj.name='{$tablename}')";
    $defaultname = Yii::app()->getDb()->createCommand($dfquery)->queryRow();
    if ($defaultname != false) {
        Yii::app()->db->createCommand("ALTER TABLE {$tablename} DROP CONSTRAINT {$defaultname['constraint_name']}")->execute();
    }
}

/**
* This function drops a unique Key of an MSSQL database field by using the field name and the table name
*
* @param string $sFieldName
* @param string $sTableName
*/
function dropUniqueKeyMSSQL($sFieldName, $sTableName)
{
    $sQuery = "select TC.Constraint_Name, CC.Column_Name from information_schema.table_constraints TC
    inner join information_schema.constraint_column_usage CC on TC.Constraint_Name = CC.Constraint_Name
    where TC.constraint_type = 'Unique' and Column_name='{$sFieldName}' and TC.TABLE_NAME='{$sTableName}'";
    $aUniqueKeyName = Yii::app()->getDb()->createCommand($sQuery)->queryRow();
    if ($aUniqueKeyName != false) {
        Yii::app()->getDb()->createCommand("ALTER TABLE {$sTableName} DROP CONSTRAINT {$aUniqueKeyName['Constraint_Name']}")->execute();
    }
}

/**
* This function drops a secondary key of an MSSQL database field by using the field name and the table name
*
* @param string $sFieldName
* @param mixed $sTableName
*/
function dropSecondaryKeyMSSQL($sFieldName, $sTableName)
{
    $oDB = Yii::app()->getDb();
    $sQuery = "select
    i.name as IndexName
    from sys.indexes i
    join sys.objects o on i.object_id = o.object_id
    join sys.index_columns ic on ic.object_id = i.object_id
    and ic.index_id = i.index_id
    join sys.columns co on co.object_id = i.object_id
    and co.column_id = ic.column_id
    where i.[type] = 2
    and i.is_unique = 0
    and i.is_primary_key = 0
    and o.[type] = 'U'
    and ic.is_included_column = 0
    and o.name='{$sTableName}' and co.name='{$sFieldName}'";
    $aKeyName = Yii::app()->getDb()->createCommand($sQuery)->queryScalar();
    if ($aKeyName != false) {
        try { $oDB->createCommand()->dropIndex($aKeyName, $sTableName); } catch (Exception $e) { }
    }
}

/**
* Drops the primary key of a table
*
* @param string $sTablename
* @param string $oldPrimaryKeyColumn
*/
function dropPrimaryKey($sTablename, $oldPrimaryKeyColumn = null)
{
    switch (Yii::app()->db->driverName) {
        case 'mysql':
        if ($oldPrimaryKeyColumn !== null) {
            $sQuery = "ALTER TABLE {{".$sTablename."}} MODIFY {$oldPrimaryKeyColumn} INT NOT NULL";
            Yii::app()->db->createCommand($sQuery)->execute();
        }
            $sQuery = "ALTER TABLE {{".$sTablename."}} DROP PRIMARY KEY";
            Yii::app()->db->createCommand($sQuery)->execute();
            break;
        case 'pgsql':
        case 'sqlsrv':
        case 'dblib':
        case 'mssql':
            $pkquery = "SELECT CONSTRAINT_NAME "
            ."FROM INFORMATION_SCHEMA.TABLE_CONSTRAINTS "
            ."WHERE (TABLE_NAME = '{{{$sTablename}}}') AND (CONSTRAINT_TYPE = 'PRIMARY KEY')";

            $primarykey = Yii::app()->db->createCommand($pkquery)->queryRow(false);
            if ($primarykey !== false) {
                $sQuery = "ALTER TABLE {{".$sTablename."}} DROP CONSTRAINT ".$primarykey[0];
                Yii::app()->db->createCommand($sQuery)->execute();
            }
            break;
        default: die('Unknown database type');
    }

}

/**
* @param string $sTablename
*/
function addPrimaryKey($sTablename, $aColumns)
{
    return Yii::app()->db->createCommand()->addPrimaryKey('PK_'.$sTablename.'_'.randomChars(12, 'ABCDEFGHIJKLMNOPQRSTUVWXYZ1234567890'), '{{'.$sTablename.'}}', $aColumns);
}

/**
* Modifies a primary key in one command  - this is only tested on MySQL
*
* @param string $sTablename The table name
* @param string[] $aColumns Column names to be in the new key
*/
function modifyPrimaryKey($sTablename, $aColumns)
{
    switch (Yii::app()->db->driverName) {
        case 'mysql':
            Yii::app()->db->createCommand("ALTER TABLE {{".$sTablename."}} DROP PRIMARY KEY, ADD PRIMARY KEY (".implode(',', $aColumns).")")->execute();
            break;
        case 'pgsql':
        case 'sqlsrv':
        case 'dblib':
        case 'mssql':
            $pkquery = "SELECT CONSTRAINT_NAME "
            ."FROM INFORMATION_SCHEMA.TABLE_CONSTRAINTS "
            ."WHERE (TABLE_NAME = '{{{$sTablename}}}') AND (CONSTRAINT_TYPE = 'PRIMARY KEY')";

            $primarykey = Yii::app()->db->createCommand($pkquery)->queryRow(false);
            if ($primarykey !== false) {
                Yii::app()->db->createCommand("ALTER TABLE {{".$sTablename."}} DROP CONSTRAINT ".$primarykey[0])->execute();
                Yii::app()->db->createCommand("ALTER TABLE {{".$sTablename."}} ADD PRIMARY KEY (".implode(',', $aColumns).")")->execute();
            }
            break;
        default: die('Unknown database type');
    }

}



/**
* @param string $sEncoding
* @param string $sCollation
*/
function fixMySQLCollations($sEncoding, $sCollation)
{
    $surveyidresult = dbGetTablesLike("%");
    foreach ($surveyidresult as $sTableName) {
        try {
            Yii::app()->getDb()->createCommand("ALTER TABLE {$sTableName} CONVERT TO CHARACTER SET {$sEncoding} COLLATE {$sCollation};")->execute();
        } catch (Exception $e) {
            // There are some big survey response tables that cannot be converted because the new charset probably uses
            // more bytes per character than the old one - we just leave them as they are for now.
        };
    }
    $sDatabaseName = getDBConnectionStringProperty('dbname');
    Yii::app()->getDb()->createCommand("ALTER DATABASE `$sDatabaseName` DEFAULT CHARACTER SET {$sEncoding} COLLATE {$sCollation};");
}

/**
*  Drops a column, automatically removes blocking default value on MSSQL
 * @param string $sTableName
 * @param string $sColumnName
 */
function dropColumn($sTableName, $sColumnName)
{
    if (Yii::app()->db->getDriverName()=='mssql' || Yii::app()->db->getDriverName()=='sqlsrv' || Yii::app()->db->getDriverName()=='dblib')
    {
        dropDefaultValueMSSQL($sColumnName,$sTableName);
    }
    try {
        Yii::app()->db->createCommand()->dropColumn($sTableName,$sColumnName);
    } catch (Exception $e) {
       // If it cannot be dropped we assume it is already gone
    };

}


/**
*  Renames a language code in the whole LimeSurvey database
 * @param string $sOldLanguageCode
 * @param string $sNewLanguageCode
 */
function alterLanguageCode($sOldLanguageCode,$sNewLanguageCode)
{
    $oDB = Yii::app()->db;
    $oDB->createCommand()->update('{{answers}}',array('language'=>$sNewLanguageCode),'language=:lang',array(':lang'=>$sOldLanguageCode));
    $oDB->createCommand()->update('{{questions}}',array('language'=>$sNewLanguageCode),'language=:lang',array(':lang'=>$sOldLanguageCode));
    $oDB->createCommand()->update('{{groups}}',array('language'=>$sNewLanguageCode),'language=:lang',array(':lang'=>$sOldLanguageCode));
    $oDB->createCommand()->update('{{labels}}',array('language'=>$sNewLanguageCode),'language=:lang',array(':lang'=>$sOldLanguageCode));
    $oDB->createCommand()->update('{{surveys}}',array('language'=>$sNewLanguageCode),'language=:lang',array(':lang'=>$sOldLanguageCode));
    $oDB->createCommand()->update('{{surveys_languagesettings}}',array('surveyls_language'=>$sNewLanguageCode),'surveyls_language=:lang',array(':lang'=>$sOldLanguageCode));
    $oDB->createCommand()->update('{{users}}',array('lang'=>$sNewLanguageCode),'lang=:language',array(':language'=>$sOldLanguageCode));

    $resultdata=$oDB->createCommand("select * from {{labelsets}}");
    foreach ($resultdata->queryAll() as $datarow){
        $aLanguages=explode(' ',$datarow['languages']);
        foreach ($aLanguages as &$sLanguage)
        {
            if ($sLanguage==$sOldLanguageCode) $sLanguage=$sNewLanguageCode;
        }
        $toreplace=implode(' ',$aLanguages);
        $oDB->createCommand()->update('{{labelsets}}',array('languages'=>$toreplace),'lid=:lid',array(':lid'=>$datarow['lid']));
    }

    $resultdata=$oDB->createCommand("select * from {{surveys}}");
    foreach ($resultdata->queryAll() as $datarow){
        $aLanguages=explode(' ',$datarow['additional_languages']);
        foreach ($aLanguages as &$sLanguage)
        {
            if ($sLanguage==$sOldLanguageCode) $sLanguage=$sNewLanguageCode;
        }
        $toreplace=implode(' ',$aLanguages);
        $oDB->createCommand()->update('{{surveys}}',array('additional_languages'=>$toreplace),'sid=:sid',array(':sid'=>$datarow['sid']));
    }
}


function fixLanguageConsistencyAllSurveys()
{
    $surveyidquery = "SELECT sid,additional_languages FROM ".App()->db->quoteColumnName('{{surveys}}');
    $surveyidresult = Yii::app()->db->createCommand($surveyidquery)->queryAll();
    foreach ($surveyidresult as $sv) {
        fixLanguageConsistency($sv['sid'], $sv['additional_languages']);
    }
}

function runAddPrimaryKeyonAnswersTable400(&$oDB) {
    if (!in_array($oDB->getDriverName(), array('mssql', 'sqlsrv', 'dblib'))) {
        dropPrimaryKey('answers');
        addColumn('{{answers}}', 'aid', 'pk');
        modifyPrimaryKey('answers', array('aid'));        
        $oDB->createCommand()->createIndex('answer_idx_10', '{{answers}}', ['qid', 'code', 'scale_id']);
        $dataReader = $oDB->createCommand("SELECT qid, code, scale_id FROM {{answers}} group by qid, code, scale_id")->query();
        $iCounter = 1;
        while (($row = $dataReader->read()) !== false) {
            $oDB->createCommand("UPDATE {{answers}} SET aid={$iCounter} WHERE qid={$row['qid']} AND code='{$row['code']}' AND scale_id={$row['scale_id']}")->execute();
            $iCounter++;
        }
        $oDB->createCommand()->dropindex('answer_idx_10', '{{answers}}');

    } else {
        $oDB->createCommand()->renameTable('{{answers}}', 'answertemp');
        $oDB->createCommand()->createIndex('answer_idx_10', 'answertemp', ['qid', 'code', 'scale_id']);

        $dataReader = $oDB->createCommand("SELECT qid, code, scale_id FROM answertemp group by qid, code, scale_id")->query();

        $oDB->createCommand()->createTable('{{answers}}',[
            'aid' =>  "pk",
            'qid' => 'integer NOT NULL',
            'code' => 'string(5) NOT NULL',
            'sortorder' => 'integer NOT NULL',
            'assessment_value' => 'integer NOT NULL DEFAULT 0',
            'scale_id' => 'integer NOT NULL DEFAULT 0',
            'answer' => 'text NOT NULL',
            'language' =>  "string(20) NOT NULL DEFAULT 'en'"
        ]);

        $dataReader = $oDB->createCommand("SELECT qid, code, scale_id FROM answertemp group by qid, code, scale_id")->query();
        $iCounter = 1;
        while (($row = $dataReader->read()) !== false) {
            $dataBlock = $oDB->createCommand("SELECT * FROM answertemp WHERE qid={$row['qid']} AND code='{$row['code']}' AND scale_id={$row['scale_id']}")->queryRow();
            $oDB->createCommand()->insert('{{answers}}', $dataBlock);
        }
        $oDB->createCommand()->dropindex('answer_idx_10', 'answertemp');
        $oDB->createCommand()->dropTable('answertemp');
    }

}<|MERGE_RESOLUTION|>--- conflicted
+++ resolved
@@ -2382,7 +2382,14 @@
             $oTransaction->commit();
         }
 
-<<<<<<< HEAD
+        if ($iOldDBVersion < 358) {
+            $oTransaction = $oDB->beginTransaction();
+            dropColumn('{{sessions}}','data');
+            addColumn('{{sessions}}','data','longbinary');
+            $oDB->createCommand()->update('{{settings_global}}', ['stg_value'=>358], "stg_name='DBVersion'");
+            $oTransaction->commit();
+        }
+
         if ($iOldDBVersion < 400) {
             // This update moves localization-dependant strings from question group/question/answer tables to related localization tables
             $oTransaction = $oDB->beginTransaction();
@@ -2698,16 +2705,6 @@
             $oTransaction->commit();
         }
       
-=======
-        if ($iOldDBVersion < 358) {
-            $oTransaction = $oDB->beginTransaction();
-            dropColumn('{{sessions}}','data');
-            addColumn('{{sessions}}','data','longbinary');
-            $oDB->createCommand()->update('{{settings_global}}', ['stg_value'=>358], "stg_name='DBVersion'");
-            $oTransaction->commit();
-        }
-
->>>>>>> 1bdd9714
     } catch (Exception $e) {
         Yii::app()->setConfig('Updating', false);
         $oTransaction->rollback();
@@ -2779,7 +2776,6 @@
     return true;
 }
 
-<<<<<<< HEAD
 
 /**
  * @param string $sMySQLCollation
@@ -2849,8 +2845,6 @@
 
 
 
-=======
->>>>>>> 1bdd9714
 /**
  * @param CDbConnection $oDB
  *
