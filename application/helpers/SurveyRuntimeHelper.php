--- conflicted
+++ resolved
@@ -199,20 +199,12 @@
         if (!isset($_SESSION[$this->LEMsessid]['step'])) {
             $this->showTokenOrCaptchaFormsIfNeeded();
         }
-
-<<<<<<< HEAD
-        $this->checkForDataSecurityAccepted();
-        $this->initMove(); // main methods to init session, LEM, moves, errors, etc
-
-        if (EmCacheHelper::useCache()) {
-            $this->aSurveyInfo['emcache'] = true;
-        }
-
-=======
->>>>>>> f8fb291c
         if (!$this->previewgrp && !$this->previewquestion) {
             $this->checkForDataSecurityAccepted();
             $this->initMove(); // main methods to init session, LEM, moves, errors, etc
+            if (EmCacheHelper::useCache()) {
+                $this->aSurveyInfo['emcache'] = true;
+            }
             $this->checkQuotas(); // check quotas (then the process will stop here)
             $this->displayFirstPageIfNeeded();
             $this->saveAllIfNeeded();
@@ -780,11 +772,7 @@
     private function initFirstStep()
     {
         // First time the survey is loaded
-<<<<<<< HEAD
-        if (!isset($_SESSION[$this->LEMsessid]['step']) || ($this->previewquestion || $this->previewgrp)) {
-=======
         if (!isset($_SESSION[$this->LEMsessid]['step']) ) {
->>>>>>> f8fb291c
             // Init session, randomization and filed array
             buildsurveysession($this->iSurveyid);
             $fieldmap = randomizationGroupsAndQuestions($this->iSurveyid);
