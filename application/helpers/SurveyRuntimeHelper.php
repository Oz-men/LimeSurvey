--- conflicted
+++ resolved
@@ -1132,7 +1132,7 @@
             $blocks = array();
 
             foreach ($event->getAllContent() as $blockData) {
-                /* @var $blockData \LimeSurvey\PluginManager\PluginEventContent */
+                /* @var $blockData PluginEventContent */
                 $blocks[] = CHtml::tag('div', array('id' => $blockData->getCssId(), 'class' => $blockData->getCssClass()), $blockData->getContent());
             }
 
@@ -1140,20 +1140,6 @@
             $this->aSurveyInfo['aCompleted']['sSurveylsUrl'] = $this->aSurveyInfo['surveyls_url'];
             $this->aSurveyInfo['surveyls_url']               = $this->processString($this->aSurveyInfo['surveyls_url']);
             $this->aSurveyInfo['aCompleted']['sSurveylsUrl'] = $this->aSurveyInfo['surveyls_url'];
-<<<<<<< HEAD
-
-            $aStandardsReplacementFields = array();
-            if (strpos($this->aSurveyInfo['surveyls_url'], "{") !== false) {
-                // process string anyway so that it can be pretty-printed
-                $aStandardsReplacementFields = getStandardsReplacementFields($this->aSurveyInfo);
-
-                    $this->aSurveyInfo['surveyls_url'] = LimeExpressionManager::ProcessString($this->aSurveyInfo['surveyls_url'], null, $aStandardsReplacementFields);
-
-                }
-
-                $this->aSurveyInfo['aCompleted']['sSurveylsUrl'] = $this->aSurveyInfo['surveyls_url'];
-=======
->>>>>>> 5ce54690
 
 
             if (isset($this->aSurveyInfo['autoredirect']) && $this->aSurveyInfo['autoredirect'] == "Y" && $this->aSurveyInfo['surveyls_url']) {
