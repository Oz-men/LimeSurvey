--- conflicted
+++ resolved
@@ -4867,17 +4867,12 @@
             $fn++;
         }
 
-        $responsewidth  = ($right_exists) ? 100-$answerwidth:100-$answerwidth*2;
         $answer = doRender('/survey/questions/arrays/array/dropdown/answer', array
         (
             'extraclass' => $extraclass,
             'sRows'      => $sRows,
             'answerwidth'=> $answerwidth,
-<<<<<<< HEAD
-            'responsewidth'=> $responsewidth,
-=======
             'columnswidth'=> $columnswidth,
->>>>>>> 8ca6dc5f
             'right_exists'=> $right_exists,
         ),  true);
 
