<?php
/*
* LimeSurvey
* Copyright (C) 2007-2011 The LimeSurvey Project Team / Carsten Schmitz
* All rights reserved.
* License: GNU/GPL License v2 or later, see LICENSE.php
* LimeSurvey is free software. This version may have been modified pursuant
* to the GNU General Public License, and as distributed it includes or
* is derivative of works licensed under the GNU General Public License or
* other free or open source software licenses.
* See COPYRIGHT.php for copyright notices and details.
*/

// Security Checked: POST, GET, SESSION, REQUEST, returnGlobal, DB

//if (!isset($homedir) || isset($_REQUEST['$homedir'])) {die("Cannot run this script directly");}

/*
* Let's explain what this strange $ia var means
*
* The $ia string comes from the $_SESSION['survey_'.Yii::app()->getConfig('surveyID')]['insertarray'] variable which is built at the commencement of the survey.
* See index.php, function "buildsurveysession()"
* One $ia array exists for every question in the survey. The $_SESSION['survey_'.Yii::app()->getConfig('surveyID')]['insertarray']
* string is an array of $ia arrays.
*
* $ia[0] => question id
* $ia[1] => fieldname
* $ia[2] => title
* $ia[3] => question text
* $ia[4] => type --  text, radio, select, array, etc
* $ia[5] => group id
* $ia[6] => mandatory Y || N
* $ia[7] => conditions exist for this question
* $ia[8] => other questions have conditions which rely on this question (including array_filter and array_filter_exclude attributes)
* $ia[9] => incremental question count (used by {QUESTION_NUMBER})
*
* $conditions element structure
* $condition[n][0] => qid = question id
* $condition[n][1] => cqid = question id of the target question, or 0 for TokenAttr leftOperand
* $condition[n][2] => field name of element [1] (Except for type M or P)
* $condition[n][3] => value to be evaluated on answers labeled.
* $condition[n][4] => type of question
* $condition[n][5] => SGQ code of element [1] (sub-part of [2])
* $condition[n][6] => method used to evaluate
* $condition[n][7] => scenario *NEW BY R.L.J. van den Burg*
*/

/**
* setNoAnswerMode
*/
function setNoAnswerMode($thissurvey)
{
    if (getGlobalSetting('shownoanswer') == 1)
    {
        define('SHOW_NO_ANSWER', 1);
    }
    elseif (getGlobalSetting('shownoanswer') == 0)
    {
        define('SHOW_NO_ANSWER', 0);
    }
    elseif ($thissurvey['shownoanswer'] == 'N')
    {
        define('SHOW_NO_ANSWER', 0);
    }
    else
    {
        define('SHOW_NO_ANSWER', 1);
    }
}

/**
* This function returns an array containing the "question/answer" html display
* and a list of the question/answer fieldnames associated. It is called from
* question.php, group.php, survey.php or preview.php
*
* @param mixed $ia
* @return mixed
*/
function retrieveAnswers($ia)
{
    //globalise required config variables
    global $thissurvey; //These are set by index.php

    //


    //DISPLAY
    $display = $ia[7];

    //QUESTION NAME
    $name = $ia[0];

    $qtitle=$ia[3];
    $inputnames=array();

    $aQuestionAttributes = getQuestionAttributeValues($ia[0]);
    //Create the question/answer html
    $answer = "";
    // Previously in limesurvey, it was virtually impossible to control how the start of questions were formatted.
    // this is an attempt to allow users (or rather system admins) some control over how the starting text is formatted.
    $number = isset($ia[9]) ? $ia[9] : '';

    // TMSW - populate this directly from LEM? - this this is global
    $question_text = array(
    'all' => '' // All has been added for backwards compatibility with templates that use question_start.pstpl (now redundant)
    ,'text' => $qtitle
    ,'code' => $ia[2]
    ,'number' => $number
    ,'help' => ''
    ,'mandatory' => ''
    ,'man_message' => ''
    ,'valid_message' => ''
    ,'file_valid_message' => ''
    ,'class' => ''
    ,'man_class' => ''
    ,'input_error_class' => ''// provides a class.
    ,'essentials' => ''
    );

    switch ($ia[4])
    {
        case 'X': //BOILERPLATE QUESTION
            $values = do_boilerplate($ia);
            break;
        case '5': //5 POINT CHOICE radio-buttons
            $values = do_5pointchoice($ia);
            break;
        case 'D': //DATE
            $values = do_date($ia);
            // if a drop box style date was answered incompletely (dropbox), print an error/help message
            if (($_SESSION['survey_'.Yii::app()->getConfig('surveyID')]['step'] != $_SESSION['survey_'.Yii::app()->getConfig('surveyID')]['maxstep']) ||
                ($_SESSION['survey_'.Yii::app()->getConfig('surveyID')]['step'] == $_SESSION['survey_'.Yii::app()->getConfig('surveyID')]['prevstep']))
            {
                if (isset($_SESSION['survey_'.Yii::app()->getConfig('surveyID')]['qattribute_answer'.$ia[1]]))
                $question_text['help'] = '<span class="error">'.$_SESSION['survey_'.Yii::app()->getConfig('surveyID')]['qattribute_answer'.$ia[1]].'</span>';
            }
            break;
        case 'L': //LIST drop-down/radio-button list
            $values = do_list_radio($ia);
            if ($aQuestionAttributes['hide_tip']==0)
            {
                $qtitle .= "<br />\n<span class=\"questionhelp\">"
                . gT('Choose one of the following answers').'</span>';
                $question_text['help'] = gT('Choose one of the following answers');
            }
            break;
        case '!': //List - dropdown
            $values=do_list_dropdown($ia);
            if ($aQuestionAttributes['hide_tip']==0)
            {
                $qtitle .= "<br />\n<span class=\"questionhelp\">"
                . gT('Choose one of the following answers').'</span>';
                $question_text['help'] = gT('Choose one of the following answers');
            }
            break;
        case 'O': //LIST WITH COMMENT drop-down/radio-button list + textarea
            $values=do_listwithcomment($ia);
            if (count($values[1]) > 1 && $aQuestionAttributes['hide_tip']==0)
            {
                $qtitle .= "<br />\n<span class=\"questionhelp\">"
                . gT('Choose one of the following answers').'</span>';
                $question_text['help'] = gT('Choose one of the following answers');
            }
            break;
        case 'R': //RANKING STYLE
            $values=do_ranking($ia);
            break;
        case 'M': //Multiple choice checkbox
            $values=do_multiplechoice($ia);
            if (count($values[1]) > 1 && $aQuestionAttributes['hide_tip']==0)
            {
                $maxansw=trim($aQuestionAttributes['max_answers']);
                $minansw=trim($aQuestionAttributes['min_answers']);
                if (!($maxansw || $minansw))
                {
                    $qtitle .= "<br />\n<span class=\"questionhelp\">"
                    . gT('Check any that apply').'</span>';
                    $question_text['help'] = gT('Check any that apply');
                }
            }
            break;

        case 'I': //Language Question
            $values=do_language($ia);
            if (count($values[1]) > 1)
            {
                $qtitle .= "<br />\n<span class=\"questionhelp\">"
                . gT('Choose your language').'</span>';
                $question_text['help'] = gT('Choose your language');
            }
            break;
        case 'P': //Multiple choice with comments checkbox + text
            $values=do_multiplechoice_withcomments($ia);
            if (count($values[1]) > 1 && $aQuestionAttributes['hide_tip']==0)
            {
                $maxansw=trim($aQuestionAttributes["max_answers"]);
                $minansw=trim($aQuestionAttributes["min_answers"]);
                if (!($maxansw || $minansw))
                {
                    $qtitle .= "<br />\n<span class=\"questionhelp\">"
                    . gT('Check any that apply').'</span>';
                    $question_text['help'] = gT('Check any that apply');
                }
            }
            break;
        case '|': //File Upload
            $values=do_file_upload($ia);
            break;
        case 'Q': //MULTIPLE SHORT TEXT
            $values=do_multipleshorttext($ia);
            break;
        case 'K': //MULTIPLE NUMERICAL QUESTION
            $values=do_multiplenumeric($ia);
            break;
        case 'N': //NUMERICAL QUESTION TYPE
            $values=do_numerical($ia);
            break;
        case 'S': //SHORT FREE TEXT
            $values=do_shortfreetext($ia);
            break;
        case 'T': //LONG FREE TEXT
            $values=do_longfreetext($ia);
            break;
        case 'U': //HUGE FREE TEXT
            $values=do_hugefreetext($ia);
            break;
        case 'Y': //YES/NO radio-buttons
            $values=do_yesno($ia);
            break;
        case 'G': //GENDER drop-down list
            $values=do_gender($ia);
            break;
        case 'A': //ARRAY (5 POINT CHOICE) radio-buttons
            $values=do_array_5point($ia);
            break;
        case 'B': //ARRAY (10 POINT CHOICE) radio-buttons
            $values=do_array_10point($ia);
            break;
        case 'C': //ARRAY (YES/UNCERTAIN/NO) radio-buttons
            $values=do_array_yesnouncertain($ia);
            break;
        case 'E': //ARRAY (Increase/Same/Decrease) radio-buttons
            $values=do_array_increasesamedecrease($ia);
            break;
        case 'F': //ARRAY (Flexible) - Row Format
            $values=do_array($ia);
            break;
        case 'H': //ARRAY (Flexible) - Column Format
            $values=do_arraycolumns($ia);
            break;
        case ':': //ARRAY (Multi Flexi) 1 to 10
            $values=do_array_multiflexi($ia);
            break;
        case ';': //ARRAY (Multi Flexi) Text
            $values=do_array_multitext($ia);  //It's like the "5th element" movie, come to life
            break;
        case '1': //Array (Flexible Labels) dual scale
            $values=do_array_dual($ia);
            break;
        case '*': // Equation
            $values=do_equation($ia);
            break;
    } //End Switch

    if (isset($values)) //Break apart $values array returned from switch
    {
        //$answer is the html code to be printed
        //$inputnames is an array containing the names of each input field
        list($answer, $inputnames)=$values;
    }

    if ($ia[6] == 'Y')
    {
        $qtitle = '<span class="asterisk">'.gT('*').'</span>'.$qtitle;
        $question_text['mandatory'] = gT('*');
    }
    //If this question is mandatory but wasn't answered in the last page
    //add a message HIGHLIGHTING the question
    if (($_SESSION['survey_'.Yii::app()->getConfig('surveyID')]['step'] != $_SESSION['survey_'.Yii::app()->getConfig('surveyID')]['maxstep']) || ($_SESSION['survey_'.Yii::app()->getConfig('surveyID')]['step'] == $_SESSION['survey_'.Yii::app()->getConfig('surveyID')]['prevstep'])) {
        $mandatory_msg = mandatory_message($ia);
    }
    else {
        $mandatory_msg = '';
    }
    $qtitle .= $mandatory_msg;
    $question_text['man_message'] = $mandatory_msg;

    //    if (($_SESSION['survey_'.Yii::app()->getConfig('surveyID')]['step'] != $_SESSION['survey_'.Yii::app()->getConfig('surveyID')]['maxstep']) || ($_SESSION['survey_'.Yii::app()->getConfig('surveyID')]['step'] == $_SESSION['survey_'.Yii::app()->getConfig('surveyID')]['prevstep'])) {
    if (!isset($aQuestionAttributes['hide_tip']) || $aQuestionAttributes['hide_tip']==0) {
        $_vshow = true; // whether should initially be visible - TODO should also depend upon 'hidetip'?
    }
    else {
        $_vshow = false;
    }
    list($validation_msg,$isValid) = validation_message($ia,$_vshow);

    $qtitle .= $validation_msg;
    $question_text['valid_message'] = $validation_msg;

    if (($_SESSION['survey_'.Yii::app()->getConfig('surveyID')]['step'] != $_SESSION['survey_'.Yii::app()->getConfig('surveyID')]['maxstep']) || ($_SESSION['survey_'.Yii::app()->getConfig('surveyID')]['step'] == $_SESSION['survey_'.Yii::app()->getConfig('surveyID')]['prevstep'])) {
        $file_validation_msg = file_validation_message($ia);
    }
    else {
        $file_validation_msg = '';
        $isValid = true;    // don't want to show any validation messages.
    }
    $qtitle .= $ia[4] == "|" ? $file_validation_msg : "";
    $question_text['file_valid_message'] = $ia[4] == "|" ? $file_validation_msg : "";

    if(!empty($question_text['man_message']) || !$isValid || !empty($question_text['file_valid_message']))
    {
        $question_text['input_error_class'] = ' input-error';// provides a class to style question wrapper differently if there is some kind of user input error;
    }

    // =====================================================
    // START: legacy question_start.pstpl code
    // The following section adds to the templating system by allowing
    // templaters to control where the various parts of the question text
    // are put.

    $sTemplate = isset($thissurvey['template']) ? $thissurvey['template'] : NULL;
    if(is_file('templates/'.$sTemplate.'/question_start.pstpl'))
    {
        $qtitle_custom = '';

        $replace=array();
        foreach($question_text as $key => $value)
        {
            $find[] = '{QUESTION_'.strtoupper($key).'}'; // Match key words from template
            $replace[] = $value; // substitue text
        };
        if(!defined('QUESTION_START'))
        {
            define('QUESTION_START' , file_get_contents(getTemplatePath($thissurvey['template']).'/question_start.pstpl' , true));
        };
        $qtitle_custom = str_replace( $find , $replace , QUESTION_START);

        $c = 1;
        // START: <EMBED> work-around step 1
        $qtitle_custom = preg_replace( '/(<embed[^>]+>)(<\/embed>)/i' , '\1NOT_EMPTY\2' , $qtitle_custom );
        // END <EMBED> work-around step 1
        while($c > 0) // This recursively strips any empty tags to minimise rendering bugs.
        {
            $matches = 0;
            $oldtitle=$qtitle_custom;
            $qtitle_custom = preg_replace( '/<([^ >]+)[^>]*>[\r\n\t ]*<\/\1>[\r\n\t ]*/isU' , '' , $qtitle_custom , -1); // I removed the $count param because it is PHP 5.1 only.

            $c = ($qtitle_custom!=$oldtitle)?1:0;
        };
        // START <EMBED> work-around step 2
        $qtitle_custom = preg_replace( '/(<embed[^>]+>)NOT_EMPTY(<\/embed>)/i' , '\1\2' , $qtitle_custom );
        // END <EMBED> work-around step 2
        while($c > 0) // This recursively strips any empty tags to minimise rendering bugs.
        {
            $matches = 0;
            $oldtitle=$qtitle_custom;
            $qtitle_custom = preg_replace( '/(<br(?: ?\/)?>(?:&nbsp;|\r\n|\n\r|\r|\n| )*)+$/i' , '' , $qtitle_custom , -1 ); // I removed the $count param because it is PHP 5.1 only.
            $c = ($qtitle_custom!=$oldtitle)?1:0;
        };

        $question_text['all'] = $qtitle_custom;
    }
    else
    {
        $question_text['all'] = $qtitle;
    };
    // END: legacy question_start.pstpl code
    //===================================================================
    $qtitle = $question_text;
    // =====================================================

    $qanda=array($qtitle, $answer, 'help', $display, $name, $ia[2], $ia[5], $ia[1] );
    //New Return
    return array($qanda, $inputnames);
}

function mandatory_message($ia)
{
    $qinfo = LimeExpressionManager::GetQuestionStatus($ia[0]);
    if ($qinfo['mandViolation']) {
        return $qinfo['mandTip'];
    }
    else {
        return "";
    }
}

/**
*
* @param <type> $ia
* @param <type> $show - true if should initially be visible
* @return <type>
*/
function validation_message($ia,$show)
{
    $qinfo = LimeExpressionManager::GetQuestionStatus($ia[0]);
    $class = "questionhelp";
    if (!$show) {
        $class .= ' hide-tip';
    }
    $tip = CHtml::tag('div',array('class'=>$class,'id'=>"vmsg_{$ia[0]}"),$qinfo['validTip']); // div inside div (w3c)
    $isValid = $qinfo['valid'];
    return array($tip,$isValid);
}

// TMSW Validation -> EM
function file_validation_message($ia)
{
    global $filenotvalidated;


    $qtitle = "";
    if (isset($filenotvalidated) && is_array($filenotvalidated) && $ia[4] == "|")
    {
        global $filevalidationpopup, $popup;

        foreach ($filenotvalidated as $k => $v)
        {
            if ($ia[1] == $k || strpos($k, "_") && $ia[1] == substr(0, strpos($k, "_") - 1));
            //$qtitle .= '<br /><span class="errormandatory">'.gT($filenotvalidated[$k]).'</span><br />';
            $qtitle .= '
                        <div class="alert alert-danger" role="alert">'.
                                gT($filenotvalidated[$k])
                            .'
                        </div>';
        }
    }
    return $qtitle;
}

// TMSW Validation -> EM
function mandatory_popup($ia, $notanswered=null)
{

    //This sets the mandatory popup message to show if required
    //Called from question.php, group.php or survey.php
    if ($notanswered === null) {unset($notanswered);}
    if (isset($notanswered) && is_array($notanswered)) //ADD WARNINGS TO QUESTIONS IF THEY WERE MANDATORY BUT NOT ANSWERED
    {
        global $mandatorypopup, $popup;
        //POPUP WARNING
        if (!isset($mandatorypopup) && ($ia[4] == 'T' || $ia[4] == 'S' || $ia[4] == 'U'))
        {
            $popup=gT("You cannot proceed until you enter some text for one or more questions.");
            $mandatorypopup="Y";
        }else
        {
            $popup=gT("One or more mandatory questions have not been answered. You cannot proceed until these have been completed.");
            $mandatorypopup="Y";
        }
        return array($mandatorypopup, $popup);
    }
    else
    {
        return false;
    }
}

// TMSW Validation -> EM
function validation_popup($ia, $notvalidated=null)
{

    //This sets the validation popup message to show if required
    //Called from question.php, group.php or survey.php
    if ($notvalidated === null) {unset($notvalidated);}
    $qtitle="";
    if (isset($notvalidated) && is_array($notvalidated) )  //ADD WARNINGS TO QUESTIONS IF THEY ARE NOT VALID
    {
        global $validationpopup, $vpopup;
        //POPUP WARNING
        if (!isset($validationpopup))
        {
            $vpopup=gT("One or more questions have not been answered in a valid manner. You cannot proceed until these answers are valid.");
            $validationpopup="Y";
        }
        return array($validationpopup, $vpopup);
    }
    else
    {
        return false;
    }
}

// TMSW Validation -> EM
function file_validation_popup($ia, $filenotvalidated = null)
{

    if ($filenotvalidated === null) { unset($filenotvalidated); }
    if (isset($filenotvalidated) && is_array($filenotvalidated))
    {
        global $filevalidationpopup, $fpopup;

        if (!isset($filevalidationpopup))
        {
            $fpopup=gT("One or more file have either exceeded the filesize/are not in the right format or the minimum number of required files have not been uploaded. You cannot proceed until these have been completed");
            $filevalidationpopup = "Y";
        }
        return array($filevalidationpopup, $fpopup);
    }
    else
        return false;
}

function return_timer_script($aQuestionAttributes, $ia, $disable=null) {
    global $thissurvey;


    Yii::app()->getClientScript()->registerScriptFile(Yii::app()->getConfig("generalscripts").'coookies.js');

    /* The following lines cover for previewing questions, because no $_SESSION['survey_'.Yii::app()->getConfig('surveyID')]['fieldarray'] exists.
    This just stops error messages occuring */
    if(!isset($_SESSION['survey_'.Yii::app()->getConfig('surveyID')]['fieldarray']))
    {
        $_SESSION['survey_'.Yii::app()->getConfig('surveyID')]['fieldarray'] = array();
    }

    /* End */

    if(isset($thissurvey['timercount']))
    {
        $thissurvey['timercount']++; //Used to count how many timer questions in a page, and ensure scripts only load once
    } else {
        $thissurvey['timercount']=1;
    }

    if($thissurvey['format'] != "S")
    {
        if($thissurvey['format'] != "G")
        {
            return "\n\n<!-- TIMER MODE DISABLED DUE TO INCORRECT SURVEY FORMAT -->\n\n";
            //We don't do the timer in any format other than question-by-question
        }
    }

    $time_limit=$aQuestionAttributes['time_limit'];

    $disable_next=trim($aQuestionAttributes['time_limit_disable_next']) != '' ? $aQuestionAttributes['time_limit_disable_next'] : 0;
    $disable_prev=trim($aQuestionAttributes['time_limit_disable_prev']) != '' ? $aQuestionAttributes['time_limit_disable_prev'] : 0;
    $time_limit_action=trim($aQuestionAttributes['time_limit_action']) != '' ? $aQuestionAttributes['time_limit_action'] : 1;
    $time_limit_message_delay=trim($aQuestionAttributes['time_limit_message_delay']) != '' ? $aQuestionAttributes['time_limit_message_delay']*1000 : 1000;
    $time_limit_message=trim($aQuestionAttributes['time_limit_message'][$_SESSION['survey_'.Yii::app()->getConfig('surveyID')]['s_lang']]) != '' ? htmlspecialchars($aQuestionAttributes['time_limit_message'][$_SESSION['survey_'.Yii::app()->getConfig('surveyID')]['s_lang']], ENT_QUOTES) : gT("Your time to answer this question has expired");
    $time_limit_warning=trim($aQuestionAttributes['time_limit_warning']) != '' ? $aQuestionAttributes['time_limit_warning'] : 0;
    $time_limit_warning_2=trim($aQuestionAttributes['time_limit_warning_2']) != '' ? $aQuestionAttributes['time_limit_warning_2'] : 0;
    $time_limit_countdown_message=trim($aQuestionAttributes['time_limit_countdown_message'][$_SESSION['survey_'.Yii::app()->getConfig('surveyID')]['s_lang']]) != '' ? htmlspecialchars($aQuestionAttributes['time_limit_countdown_message'][$_SESSION['survey_'.Yii::app()->getConfig('surveyID')]['s_lang']], ENT_QUOTES) : gT("Time remaining");
    $time_limit_warning_message=trim($aQuestionAttributes['time_limit_warning_message'][$_SESSION['survey_'.Yii::app()->getConfig('surveyID')]['s_lang']]) != '' ? htmlspecialchars($aQuestionAttributes['time_limit_warning_message'][$_SESSION['survey_'.Yii::app()->getConfig('surveyID')]['s_lang']], ENT_QUOTES) : gT("Your time to answer this question has nearly expired. You have {TIME} remaining.");
    $time_limit_warning_message=str_replace("{TIME}", "<div style='display: inline' id='LS_question".$ia[0]."_Warning'> </div>", $time_limit_warning_message);
    $time_limit_warning_display_time=trim($aQuestionAttributes['time_limit_warning_display_time']) != '' ? $aQuestionAttributes['time_limit_warning_display_time']+1 : 0;
    $time_limit_warning_2_message=trim($aQuestionAttributes['time_limit_warning_2_message'][$_SESSION['survey_'.Yii::app()->getConfig('surveyID')]['s_lang']]) != '' ? htmlspecialchars($aQuestionAttributes['time_limit_warning_2_message'][$_SESSION['survey_'.Yii::app()->getConfig('surveyID')]['s_lang']], ENT_QUOTES) : gT("Your time to answer this question has nearly expired. You have {TIME} remaining.");
    $time_limit_warning_2_message=str_replace("{TIME}", "<div style='display: inline' id='LS_question".$ia[0]."_Warning_2'> </div>", $time_limit_warning_2_message);
    $time_limit_warning_2_display_time=trim($aQuestionAttributes['time_limit_warning_2_display_time']) != '' ? $aQuestionAttributes['time_limit_warning_2_display_time']+1 : 0;
    $time_limit_message_style=trim($aQuestionAttributes['time_limit_message_style']) != '' ? $aQuestionAttributes['time_limit_message_style'] : "";
    $time_limit_message_style.="\n        display: none;"; //Important to hide time limit message at start
    $time_limit_warning_style=trim($aQuestionAttributes['time_limit_warning_style']) != '' ? $aQuestionAttributes['time_limit_warning_style'] : "";
    $time_limit_warning_style.="\n        display: none;"; //Important to hide time limit warning at the start
    $time_limit_warning_2_style=trim($aQuestionAttributes['time_limit_warning_2_style']) != '' ? $aQuestionAttributes['time_limit_warning_2_style'] : "";
    $time_limit_warning_2_style.="\n        display: none;"; //Important to hide time limit warning at the start
    $time_limit_timer_style=trim($aQuestionAttributes['time_limit_timer_style']) != '' ? $aQuestionAttributes['time_limit_timer_style'] : "position: relative;";



    $timersessionname="timer_question_".$ia[0];
    if(isset($_SESSION['survey_'.Yii::app()->getConfig('surveyID')][$timersessionname])) {
        $time_limit=$_SESSION['survey_'.Yii::app()->getConfig('surveyID')][$timersessionname];
    }

    $output = '<div class="row">';
    $output .= '<div class="col-xs-12">';
    $output .= "
    <input type='hidden' name='timerquestion' value='".$timersessionname."' />
    <input type='hidden' name='".$timersessionname."' id='".$timersessionname."' value='".$time_limit."' />\n";
    if($thissurvey['timercount'] < 2)
    {
        $output .="
        <script type='text/javascript'>
        <!--
        function freezeFrame(elementid) {
            $('#'+elementid).prop('readonly',true);
        };
        //-->
        </script>";
        $output .= "
        <script type='text/javascript'>
        <!--\n
        function countdown(questionid,timer,action,warning,warning2,warninghide,warning2hide,disable){
        if(!timeleft) { var timeleft=timer;}
        if(!warning) { var warning=0;}
        if(!warning2) { var warning2=0;}
        if(!warninghide) { var warninghide=0;}
        if(!warning2hide) { var warning2hide=0;}";

        if(isset($thissurvey['format']) && $thissurvey['format'] == "G")
        {
            global $gid;
            $qcount=0;
            foreach($_SESSION['survey_'.Yii::app()->getConfig('surveyID')]['fieldarray'] as $ib)
            {
                if($ib[5] == $gid)
                {
                    $qcount++;
                }
            }
            // Override all other options and just allow freezing, survey is presented in group by group mode
            // Why don't allow submit in Group by group mode, this surely broke 'mandatory' question, but this remove a great system for user (Denis 140224)
            if($qcount > 1) {
                $output .="
                action = 3;";
            }
        }

        /* If this is a preview, don't allow the page to submit/reload */
        $thisaction=returnglobal('action');
        if($thisaction == "previewquestion" || $thisaction == "previewgroup") {
            $output .="
            action = 3;";
        }

        $output .="
        var timerdisplay='LS_question'+questionid+'_Timer';
        var warningtimedisplay='LS_question'+questionid+'_Warning';
        var warningdisplay='LS_question'+questionid+'_warning';
        var warning2timedisplay='LS_question'+questionid+'_Warning_2';
        var warning2display='LS_question'+questionid+'_warning_2';
        var expireddisplay='question'+questionid+'_timer';
        var timersessionname='timer_question_'+questionid;
        $('#'+timersessionname).val(timeleft);
        timeleft--;
        cookietimer=subcookiejar.fetch('limesurvey_timers',timersessionname);
        if(cookietimer && cookietimer <= timeleft) {
            timeleft=cookietimer;
        }
        var timeleftobject=new Object();
        subcookiejar.crumble('limesurvey_timers', timersessionname);
        timeleftobject[timersessionname]=timeleft;
        subcookiejar.bake('limesurvey_timers', timeleftobject, 7)\n";
        if($disable_next > 0) {// $disable_next can be 1 or 0 (it's a select).
            $output .= "
            if(timeleft > $disable_next) {
            $('#movenextbtn').prop('disabled',true);$('#movenextbtn.ui-button').button( 'option', 'disabled', true );
            } else if ($disable_next >= 1 && timeleft <= $disable_next) {
            $('#movenextbtn').prop('disabled',false);$('#movenextbtn.ui-button').button( 'option', 'disabled', false );
            }\n";
        }
        if($disable_prev > 0) {
            $output .= "
            if(timeleft > $disable_prev) {
            $('#moveprevbtn').prop('disabled',true);$('#moveprevbtn.ui-button').button( 'option', 'disabled', true );
            } else if ($disable_prev >= 1 && timeleft <= $disable_prev) {
            $('#moveprevbtn').prop('disabled',false);$('#moveprevbtn.ui-button').button( 'option', 'disabled', false );
            }\n";
        }
        if(!is_numeric($disable_prev) && false) {
            $output .= "
            $('#moveprevbtn').prop('disabled',true);$('#moveprevbtn.ui-button').button( 'option', 'disabled', true );
            ";
        }
        $output .="
        if(warning > 0 && timeleft<=warning) {
            var wsecs=warning%60;
            if(wsecs<10) wsecs='0' + wsecs;
            var WT1 = (warning - wsecs) / 60;
            var wmins = WT1 % 60; if (wmins < 10) wmins = '0' + wmins;
            var whours = (WT1 - wmins) / 60;
            var dmins='';
            var dhours='';
            var dsecs='';
            if (whours < 10) whours = '0' + whours;
            if (whours > 0) dhours = whours + ' ".gT('hours').", ';
            if (wmins > 0) dmins = wmins + ' ".gT('mins').", ';
            if (wsecs > 0) dsecs = wsecs + ' ".gT('seconds')."';
            $('#'+warningtimedisplay).html(dhours+dmins+dsecs);
            $('#'+warningdisplay).show();
            if(warninghide > 0 ) {
                setTimeout(function(){ $('#'+warningdisplay).hide(); },warninghide*1000);
            }
            warning=0;
        }
        if(warning2 > 0 && timeleft<=warning2) {
            var w2secs=warning2%60;
            if(wsecs<10) w2secs='0' + wsecs;
            var W2T1 = (warning2 - w2secs) / 60;
            var w2mins = W2T1 % 60; if (w2mins < 10) w2mins = '0' + w2mins;
            var w2hours = (W2T1 - w2mins) / 60;
            var d2mins='';
            var d2hours='';
            var d2secs='';
            if (w2hours < 10) w2hours = '0' + w2hours;
            if (w2hours > 0) d2hours = w2hours + ' ".gT('hours').", ';
            if (w2mins > 0) d2mins = w2mins + ' ".gT('mins').", ';
            if (w2secs > 0) d2secs = w2secs + ' ".gT('seconds')."';
            $('#'+warning2timedisplay).html(dhours+dmins+dsecs);
            $('#'+warning2display).show();
            if(warning2hide > 0 ) {
                setTimeout(function(){ $('#'+warning2display).hide(); },warning2hide*1000);
            }
            warning2=0;
        }
        var secs = timeleft % 60;
        if (secs < 10) secs = '0'+secs;
        var T1 = (timeleft - secs) / 60;
        var mins = T1 % 60; if (mins < 10) mins = '0'+mins;
        var hours = (T1 - mins) / 60;
        if (hours < 10) hours = '0'+hours;
        var d2hours='';
        var d2mins='';
        var d2secs='';
        if (hours > 0) d2hours = hours+' ".gT('hours').": ';
        if (mins > 0) d2mins = mins+' ".gT('mins').": ';
        if (secs > 0) d2secs = secs+' ".gT('seconds')."';
        if (secs < 1) d2secs = '0 ".gT('seconds')."';
        $('#'+timerdisplay).html('".$time_limit_countdown_message."<br />'+d2hours + d2mins + d2secs);
        if (timeleft>0){
            var text='countdown('+questionid+', '+timeleft+', '+action+', '+warning+', '+warning2+', '+warninghide+', '+warning2hide+', \"'+disable+'\")';
            setTimeout(text,1000);
        } else {
            //Countdown is finished, now do action
            switch(action) {
                case 2: //Just move on, no warning
                    $('#movenextbtn').prop('disabled',false);$('#movenextbtn.ui-button').button( 'option', 'disabled', false );
                    $('#moveprevbtn').prop('disabled',false);$('#moveprevbtn.ui-button').button( 'option', 'disabled', false );
                    freezeFrame(disable);
                    subcookiejar.crumble('limesurvey_timers', timersessionname);
                    $('#defaultbtn').click();
                    break;
                case 3: //Just warn, don't move on
                    $('#'+expireddisplay).show();
                    $('#movenextbtn').prop('disabled',false);$('#movenextbtn.ui-button').button( 'option', 'disabled', false );
                    $('#moveprevbtn').prop('disabled',false);$('#moveprevbtn.ui-button').button( 'option', 'disabled', false );
                    freezeFrame(disable);
                    $('#limesurvey').submit(function(){ subcookiejar.crumble('limesurvey_timers', timersessionname); });
                    break;
                default: //Warn and move on
                    $('#'+expireddisplay).show();
                    $('#movenextbtn').prop('disabled',false);$('#movenextbtn.ui-button').button( 'option', 'disabled', false );
                    $('#moveprevbtn').prop('disabled',false);$('#moveprevbtn.ui-button').button( 'option', 'disabled', false );
                    freezeFrame(disable);
                    subcookiejar.crumble('limesurvey_timers', timersessionname);
                    setTimeout($('#defaultbtn').click(), ".$time_limit_message_delay.");
                    break;
            }
        }
        }
        //-->
        </script>";
    }
    $output .= "<div id='question".$ia[0]."_timer' style='".$time_limit_message_style."'>".$time_limit_message."</div>\n\n";

    $output .= "<div id='LS_question".$ia[0]."_warning' style='".$time_limit_warning_style."'>".$time_limit_warning_message."</div>\n\n";
    $output .= "<div id='LS_question".$ia[0]."_warning_2' style='".$time_limit_warning_2_style."'>".$time_limit_warning_2_message."</div>\n\n";
    $output .= "<div id='LS_question".$ia[0]."_Timer' style='".$time_limit_timer_style."'></div>\n\n";
    //Call the countdown script
    $output .= "<script type='text/javascript'>
    $(document).ready(function() {
    countdown(".$ia[0].", ".$time_limit.", ".$time_limit_action.", ".$time_limit_warning.", ".$time_limit_warning_2.", ".$time_limit_warning_display_time.", ".$time_limit_warning_2_display_time.", '".$disable."');
    });
    </script>\n\n";

    $output .= '</div></div>';

    return $output;
}

function return_array_filter_strings($ia, $aQuestionAttributes, $thissurvey, $ansrow, $rowname, $trbc='', $valuename, $method="tbody", $class=null) {
    $htmltbody2 = "\n\n\t<$method id='javatbd$rowname'";
    $htmltbody2 .= ($class !== null) ? " class='$class'": "";
    $surveyid=$thissurvey['sid'];
    if (isset($_SESSION["survey_{$surveyid}"]['relevanceStatus'][$rowname]) && !$_SESSION["survey_{$surveyid}"]['relevanceStatus'][$rowname])
    {
        // If using exclude_all_others, then need to know whether irrelevant rows should be hidden or disabled
        if (isset($aQuestionAttributes['exclude_all_others']))
        {
            $disableit=false;
            foreach(explode(';',trim($aQuestionAttributes['exclude_all_others'])) as $eo)
            {
                $eorow = $ia[1] . $eo;
                if ((!isset($_SESSION["survey_{$surveyid}"]['relevanceStatus'][$eorow]) || $_SESSION["survey_{$surveyid}"]['relevanceStatus'][$eorow])
                    && (isset($_SESSION[$eorow]) && $_SESSION[$eorow] == "Y"))
                {
                    $disableit = true;
                }
            }
            if ($disableit)
            {
                $htmltbody2 .= " disabled='disabled'";
            }
            else
            {
                if (!isset($aQuestionAttributes['array_filter_style']) || $aQuestionAttributes['array_filter_style'] == '0')
                {
                    $htmltbody2 .= " style='display: none'";
                }
                else
                {
                    $htmltbody2 .= " disabled='disabled'";
                }
            }
        }
        else
        {
            if (!isset($aQuestionAttributes['array_filter_style']) || $aQuestionAttributes['array_filter_style'] == '0')
            {
                $htmltbody2 .= " style='display: none'";
            }
            else
            {
                $htmltbody2 .= " disabled='disabled'";
            }
        }
    }
    $htmltbody2 .= ">\n";
    return array($htmltbody2, "");
}

// ==================================================================
// setting constants for 'checked' and 'selected' inputs
define('CHECKED' , ' checked="checked"' , true);
define('SELECTED' , ' selected="selected"' , true);

// ==================================================================
// QUESTION METHODS =================================================

function do_boilerplate($ia)
{
    $aQuestionAttributes = getQuestionAttributeValues($ia[0]);
    $answer='';

    if (trim($aQuestionAttributes['time_limit'])!='')
    {
        $answer .= return_timer_script($aQuestionAttributes, $ia);
    }

    $answer .= '<input class="boilerplate" type="hidden" name="'.$ia[1].'" id="answer'.$ia[1].'" value="" />';
    $inputnames[]=$ia[1];

    return array($answer, $inputnames);
}

function do_equation($ia)
{
    $aQuestionAttributes= getQuestionAttributeValues($ia[0]);
    $sEquation=(trim($aQuestionAttributes['equation'])) ? $aQuestionAttributes['equation'] : $ia[3];
    $answer='<input type="hidden" name="'.$ia[1].'" id="java'.$ia[1].'" value="';
    $answer .= htmlspecialchars($_SESSION['survey_'.Yii::app()->getConfig('surveyID')][$ia[1]],ENT_QUOTES);
    $answer .= '">';
    $answer .="<div class='em_equation equation hidden' style='display:none;visibility:hidden'>{$sEquation}</div>";
    $inputnames[]=$ia[1];

    return array($answer, $inputnames);
}

// ---------------------------------------------------------------
function do_5pointchoice($ia)
{
    $imageurl = Yii::app()->getConfig("imageurl");
    $checkconditionFunction = "checkconditions";
    $aQuestionAttributes=  getQuestionAttributeValues($ia[0]);
    $id = 'slider'.time().rand(0,100);
    //$answer = "\n<ul id=\"{$id}\" class=\"list-unstyled answers-list radio-list\">\n";
    $answer = "\n<div id=\"{$id}\" class=\"answers-list five-point-choice radio-list\">\n";
    for ($fp=1; $fp<=5; $fp++)
    {
        $answer .= "\t<div class=\"col-xs-2 answer-item radio-item\">\n<input class=\"radio\" type=\"radio\" name=\"$ia[1]\" id=\"answer$ia[1]$fp\" value=\"$fp\"";
        if ($_SESSION['survey_'.Yii::app()->getConfig('surveyID')][$ia[1]] == $fp)
        {
            $answer .= CHECKED;
        }
        $answer .= " onclick=\"$checkconditionFunction(this.value, this.name, this.type)\" />\n<label for=\"answer$ia[1]$fp\" class=\"answertext\">$fp</label>\n\t</div>\n";
    }
    if ($ia[6] != "Y"  && SHOW_NO_ANSWER == 1) // Add "No Answer" option if question is not mandatory
    {
        $answer .= "\t<div class=\"col-xs-2 answer-item radio-item noanswer-item\">\n<input class=\"radio\" type=\"radio\" name=\"$ia[1]\" id=\"answer".$ia[1]."NANS\" value=\"\"";
        if (!$_SESSION['survey_'.Yii::app()->getConfig('surveyID')][$ia[1]])
        {
            $answer .= CHECKED;
        }
        $answer .= " onclick=\"$checkconditionFunction(this.value, this.name, this.type)\" />\n<label for=\"answer".$ia[1]."NANS\" class=\"answertext\">".gT('No answer')."</label>\n\t</div>\n";

    }
    $answer .= "</div>\n<input type=\"hidden\" name=\"java$ia[1]\" id=\"java$ia[1]\" value=\"".$_SESSION['survey_'.Yii::app()->getConfig('surveyID')][$ia[1]]."\" />\n";
    $inputnames[]=$ia[1];

    if($aQuestionAttributes['slider_rating']==1){
        Yii::app()->getClientScript()->registerCssFile(Yii::app()->getConfig('publicstyleurl') . 'star-rating.css');
        Yii::app()->getClientScript()->registerScriptFile(Yii::app()->getConfig('generalscripts')."star-rating.js");
        $answer .= "<script type='text/javascript'>\n"
        . "  <!--\n"
        ." doRatingStar({$ia[0]});\n"
        ." -->\n"
        ."</script>\n";
    }

    if($aQuestionAttributes['slider_rating']==2){
        Yii::app()->getClientScript()->registerCssFile(Yii::app()->getConfig('publicstyleurl') . 'slider-rating.css');
        Yii::app()->getClientScript()->registerScriptFile(Yii::app()->getConfig('generalscripts')."slider-rating.js");
        $answer .= "<script type='text/javascript'>\n"
        . " <!--\n"
        ." doRatingSlider({$ia[0]});\n"
        ." -->\n"
        ."</script>\n";
    }
    return array($answer, $inputnames);
}

// ---------------------------------------------------------------
function do_date($ia)
{
    global $thissurvey;
    $aQuestionAttributes=getQuestionAttributeValues($ia[0],$ia[4]);
    $sDateLangvarJS=" translt = {
         alertInvalidDate: '" . gT('Date entered is invalid!','js') . "',
         infoCompleteAll: '" . gT('Please complete all parts of the date!','js') . "'
        };";
    App()->getClientScript()->registerScript("sDateLangvarJS",$sDateLangvarJS,CClientScript::POS_HEAD);
    App()->getClientScript()->registerScriptFile(Yii::app()->getConfig("generalscripts").'date.js');
    App()->getClientScript()->registerScriptFile(Yii::app()->getConfig("third_party").'jstoolbox/date.js');
    $checkconditionFunction = "checkconditions";

    $dateformatdetails = getDateFormatDataForQID($aQuestionAttributes,$thissurvey);
    $numberformatdatat = getRadixPointData($thissurvey['surveyls_numberformat']);

    // date_min: Determine whether we have an expression, a full date (YYYY-MM-DD) or only a year(YYYY)
    if (trim($aQuestionAttributes['date_min'])!='')
    {
        $date_min=$aQuestionAttributes['date_min'];
        if (preg_match("/^[0-9]{4}-(0[1-9]|1[0-2])-(0[1-9]|[1-2][0-9]|3[0-1])/",$date_min))
        {
            $mindate=$date_min;
        }
        elseif (ctype_digit($date_min) && (strlen($date_min)==4) && ($date_min>=1900) && ($date_min<=2099))
        {
            // backward compatibility: if only a year is given, add month and day
            $mindate=$date_min.'-01-01';
        }
        else
        {
            $mindate='{'.$aQuestionAttributes['date_min'].'}';
        }
    }
    else
    {
        $mindate='1900-01-01'; // Why 1900 ?
    }

    // date_max: Determine whether we have an expression, a full date (YYYY-MM-DD) or only a year(YYYY)
    if (trim($aQuestionAttributes['date_max'])!='')
    {
        $date_max=$aQuestionAttributes['date_max'];
        if (preg_match("/^[0-9]{4}-(0[1-9]|1[0-2])-(0[1-9]|[1-2][0-9]|3[0-1])/",$date_max))
        {
            $maxdate=$date_max;
        }
        elseif (ctype_digit($date_max) && (strlen($date_max)==4) && ($date_max>=1900) && ($date_max<=2099))
        {
            // backward compatibility: if only a year is given, add month and day
            $maxdate=$date_max.'-12-31';
        }
        else
        {
            $maxdate='{'.$aQuestionAttributes['date_max'].'}';
        }
    }
    else
    {
        $maxdate='2037-12-31'; // Why 2037 ?
    }

    if (trim($aQuestionAttributes['dropdown_dates'])==1) {
        if (!empty($_SESSION['survey_'.Yii::app()->getConfig('surveyID')][$ia[1]]) &
           ($_SESSION['survey_'.Yii::app()->getConfig('surveyID')][$ia[1]]!='INVALID'))
        {
            $datetimeobj = new Date_Time_Converter($_SESSION['survey_'.Yii::app()->getConfig('surveyID')][$ia[1]], "Y-m-d H:i:s");
            $currentyear = $datetimeobj->years;
            $currentmonth = $datetimeobj->months;
            $currentdate = $datetimeobj->days;
            $currenthour = $datetimeobj->hours;
            $currentminute = $datetimeobj->minutes;
        } else {
            $currentdate='';
            $currentmonth='';
            $currentyear='';
            $currenthour = '';
            $currentminute = '';
        }

        $dateorder = preg_split('/([-\.\/ :])/', $dateformatdetails['phpdate'],-1,PREG_SPLIT_DELIM_CAPTURE );
        $answer='<p class="question date answer-item dropdown-item date-item">';
        foreach($dateorder as $datepart)
        {
            switch($datepart)
            {
                // Show day select box
                case 'j':
                case 'd':   $answer .= '<label for="day'.$ia[1].'" class="hide">'.gT('Day').'</label><select id="day'.$ia[1].'" name="day'.$ia[1].'" class="form-control day">
                    <option value="">'.gT('Day')."</option>\n";
                    for ($i=1; $i<=31; $i++) {
                        if ($i == $currentdate)
                        {
                            $i_date_selected = SELECTED;
                        }
                        else
                        {
                            $i_date_selected = '';
                        }
                        $answer .= '<option value="'.sprintf('%02d', $i).'"'.$i_date_selected.'>'.sprintf('%02d', $i)."</option>\n";
                    }
                    $answer .='</select>';
                    break;
                    // Show month select box
                case 'n':
                case 'm':   $answer .= '<label for="month'.$ia[1].'" class="hide">'.gT('Month').'</label><select id="month'.$ia[1].'" name="month'.$ia[1].'" class="month form-control">
                    <option value="">'.gT('Month')."</option>\n";
                    switch ((int)trim($aQuestionAttributes['dropdown_dates_month_style']))
                    {
                        case 0:
                            $montharray=array(
                             gT('Jan'),
                             gT('Feb'),
                             gT('Mar'),
                             gT('Apr'),
                             gT('May'),
                             gT('Jun'),
                             gT('Jul'),
                             gT('Aug'),
                             gT('Sep'),
                             gT('Oct'),
                             gT('Nov'),
                             gT('Dec'));
                             break;
                        case 1:
                            $montharray=array(
                             gT('January'),
                             gT('February'),
                             gT('March'),
                             gT('April'),
                             gT('May'),
                             gT('June'),
                             gT('July'),
                             gT('August'),
                             gT('September'),
                             gT('October'),
                             gT('November'),
                             gT('December'));
                             break;
                        case 2:
                            $montharray=array('01','02','03','04','05','06','07','08','09','10','11','12');
                            break;
                    }

                    for ($i=1; $i<=12; $i++) {
                        if ($i == $currentmonth)
                        {
                            $i_date_selected = SELECTED;
                        }
                        else
                        {
                            $i_date_selected = '';
                        }
                        $answer .= '<option value="'.sprintf('%02d', $i).'"'.$i_date_selected.'>'.$montharray[$i-1].'</option>';
                    }
                    $answer .= '</select>';
                    break;
                    // Show year select box
                case 'y':
                case 'Y':   $answer .= '<label for="year'.$ia[1].'" class="hide">'.gT('Year').'</label><select id="year'.$ia[1].'" name="year'.$ia[1].'" class="year form-control">
                    <option value="">'.gT('Year').'</option>';

                    /*
                    * yearmin = Minimum year value for dropdown list, if not set default is 1900
                    * yearmax = Maximum year value for dropdown list, if not set default is 2037
                    * if full dates (format: YYYY-MM-DD) are given, only the year is used
                    * expressions are not supported because contents of dropbox cannot be easily updated dynamically
                    */
                    $yearmin = (int)substr($mindate,0,4);
                    if (!isset($yearmin) || $yearmin<1900 || $yearmin>2037)
                    {
                        $yearmin = 1900;
                    }

                    $yearmax = (int)substr($maxdate, 0, 4);
                    if (!isset($yearmax) || $yearmax<1900 || $yearmax>2037)
                    {
                        $yearmax = 2037;
                    }

                    if ($yearmin > $yearmax)
                    {
                        $yearmin = 1900;
                        $yearmax = 2037;
                    }

                    if ($aQuestionAttributes['reverse']==1)
                    {
                        $tmp = $yearmin;
                        $yearmin = $yearmax;
                        $yearmax = $tmp;
                        $step = 1;
                        $reverse = true;
                    }
                    else
                    {
                        $step = -1;
                        $reverse = false;
                    }

                    for ($i=$yearmax; ($reverse? $i<=$yearmin: $i>=$yearmin); $i+=$step) {
                        if ($i == $currentyear)
                        {
                            $i_date_selected = SELECTED;
                        }
                        else
                        {
                            $i_date_selected = '';
                        }
                        $answer .= '<option value="'.$i.'"'.$i_date_selected.'>'.$i.'</option>';
                    }
                    $answer .= '</select>';

                    break;
                case 'H':
                case 'h':
                case 'g':
                case 'G':
                    $answer .= '<label for="hour'.$ia[1].'" class="hide">'.gT('Hour').'</label><select id="hour'.$ia[1].'" name="hour'.$ia[1].'" class="hour form-control"><option value="">'.gT('Hour').'</option>';
                    for ($i=0; $i<24; $i++) {
                        if ($i === (int)$currenthour && is_numeric($currenthour))
                        {
                            $i_date_selected = SELECTED;
                        }
                        else
                        {
                            $i_date_selected = '';
                        }
                        if ($datepart=='H')
                        {
                            $answer .= '<option value="'.$i.'"'.$i_date_selected.'>'.sprintf('%02d', $i).'</option>';
                        }
                        else
                        {
                            $answer .= '<option value="'.$i.'"'.$i_date_selected.'>'.$i.'</option>';

                        }
                    }
                    $answer .= '</select>';

                    break;
                case 'i':   $answer .= '<label for="minute'.$ia[1].'" class="hide">'.gT('Minute').'</label><select id="minute'.$ia[1].'" name="minute'.$ia[1].'" class="minute">
                    <option value="">'.gT('Minute').'</option>';

                    for ($i=0; $i<60; $i+=$aQuestionAttributes['dropdown_dates_minute_step']) {
                        if ($i === (int)$currentminute && is_numeric($currentminute))
                        {
                            $i_date_selected = SELECTED;
                        }
                        else
                        {
                            $i_date_selected = '';
                        }
                        if ($datepart=='i')
                        {
                            $answer .= '<option value="'.$i.'"'.$i_date_selected.'>'.sprintf('%02d', $i).'</option>';
                        }
                        else
                        {
                            $answer .= '<option value="'.$i.'"'.$i_date_selected.'>'.$i.'</option>';

                        }
                    }
                    $answer .= '</select>';

                    break;
                default:  $answer .= $datepart;
            }
        }

        // Format the date  for output
        $dateoutput=trim($_SESSION['survey_'.Yii::app()->getConfig('surveyID')][$ia[1]]);
        if ($dateoutput!='' & $dateoutput!='INVALID')
        {
            $datetimeobj = new Date_Time_Converter($dateoutput , "Y-m-d H:i");
            $dateoutput = $datetimeobj->convert($dateformatdetails['phpdate']);
        }

        $answer .= '<input class="text" type="text" size="10" name="'.$ia[1].'" style="display: none" id="answer'.$ia[1].'" value="'.htmlspecialchars($dateoutput,ENT_QUOTES,'utf-8').'" maxlength="10" alt="'.gT('Answer').'" onchange="'.$checkconditionFunction.'(this.value, this.name, this.type)" title="'.sprintf(gT('Date in the format : %s'),$dateformatdetails['dateformat']).'" />
        </p>';
        $answer .= '
        <input type="hidden" id="qattribute_answer'.$ia[1].'" name="qattribute_answer'.$ia[1].'" value="'.$ia[1].'"/>
        <input type="hidden" id="dateformat'.$ia[1].'" value="'.$dateformatdetails['jsdate'].'"/>';
        App()->getClientScript()->registerScript("doDropDownDate{$ia[0]}","doDropDownDate({$ia[0]});",CClientScript::POS_HEAD);
        // MayDo:
        // add js code to
        //        - fill dropdown boxes according to min/max
        //        - if one datefield box is changed update all others
        //        - would need a LOT of JS
    }
    else
    {
        //register timepicker extension
        App()->getClientScript()->registerPackage('jqueryui-timepicker');

        // Locale for datepicker and timpicker extension

        if (App()->language !== 'en')
        {
            Yii::app()->getClientScript()->registerScriptFile(App()->getConfig('third_party')."/jqueryui/development-bundle/ui/i18n/jquery.ui.datepicker-".App()->language.".js");
            Yii::app()->getClientScript()->registerScriptFile(App()->getConfig('third_party')."/jquery-ui-timepicker-addon/i18n/jquery-ui-timepicker-".App()->language.".js");
        }
        // Format the date  for output
        $dateoutput=trim($_SESSION['survey_'.Yii::app()->getConfig('surveyID')][$ia[1]]);
        if ($dateoutput!='' & $dateoutput!='INVALID')
        {
            $datetimeobj = new Date_Time_Converter($dateoutput , "Y-m-d H:i");
            $dateoutput = $datetimeobj->convert($dateformatdetails['phpdate']);
        }

        $goodchars = str_replace( array("m","d","y"), "", $dateformatdetails['jsdate']);
        $goodchars = "0123456789".substr($goodchars,0,1);
        // Max length of date : Get the date of 1999-12-30 at 32:59:59 to be sure to have space with non leading 0 format
        // "+1" makes room for a trailing space in date/time values
        $iLength=strlen(date($dateformatdetails['phpdate'],mktime(23,59,59,12,30,1999)))+1;


        // HTML for date question using datepicker
        $answer="<p class='question answer-item text-item date-item'><label for='answer{$ia[1]}' class='hide label'>".sprintf(gT('Date in the format: %s'),$dateformatdetails['dateformat'])."</label>
        <input class='popupdate' type=\"text\" size=\"{$iLength}\" name=\"{$ia[1]}\" id=\"answer{$ia[1]}\" value=\"$dateoutput\" maxlength=\"{$iLength}\" onkeypress=\"return goodchars(event,'".$goodchars."')\" onchange=\"$checkconditionFunction(this.value, this.name, this.type)\" />
        <input  type='hidden' name='dateformat{$ia[1]}' id='dateformat{$ia[1]}' value='{$dateformatdetails['jsdate']}'  />
        <input  type='hidden' name='datelanguage{$ia[1]}' id='datelanguage{$ia[1]}' value='".App()->language."'  />
        </p>";

        // adds min and max date as a hidden element to the page so EM creates the needed LEM_tailor_Q_XX sections
        $answer.="<div class='hidden nodisplay' style='display:none'>"
               . "<div id='datemin{$ia[1]}'>{$mindate}</div>"
               . "<div id='datemax{$ia[1]}'>{$maxdate}</div>"
               . "</div>";

        if (trim($aQuestionAttributes['hide_tip'])==0) {
            $answer.="<p class=\"tip\">".sprintf(gT('Format: %s'),$dateformatdetails['dateformat'])."</p>";
        }
        //App()->getClientScript()->registerScript("doPopupDate{$ia[0]}","doPopupDate({$ia[0]})",CClientScript::POS_END);// Beter if just afetre answers part
        $answer .= "<script type='text/javascript'>\n"
        . "  /*<![CDATA[*/\n"
        ." doPopupDate({$ia[0]});\n"
        ." /*]]>*/\n"
        ."</script>\n";
    }
    $inputnames[]=$ia[1];

    return array($answer, $inputnames);
}

// ---------------------------------------------------------------
function do_language($ia)
{



    $checkconditionFunction = "checkconditions";

    $answerlangs = Survey::model()->findByPk(Yii::app()->getConfig('surveyID'))->additionalLanguages;
    $answerlangs [] = Survey::model()->findByPk(Yii::app()->getConfig('surveyID'))->language;
    // Get actual answer
    $sLang=$_SESSION['survey_'.Yii::app()->getConfig('surveyID')]['s_lang'];
    if(!in_array($sLang,$answerlangs))
    {
        $sLang=Survey::model()->findByPk(Yii::app()->getConfig('surveyID'))->language;
    }
    $answer = "\n\t<p class=\"question answer-item dropdown-item langage-item\">\n"
    ."<label for='answer{$ia[1]}' class='hide label'>".gT('Choose your language')."</label>"
    ."<select name=\"$ia[1]\" id=\"answer$ia[1]\" onchange=\"$checkconditionFunction(this.value, this.name, this.type);\" class=\"languagesurvey form-control\">\n";
    foreach ($answerlangs as $ansrow)
    {
        $answer .= "\t<option value=\"{$ansrow}\"";
        if ($sLang == $ansrow)
        {
            $answer .= SELECTED;
        }
        $aLanguage=getLanguageNameFromCode($ansrow, true);
        $answer .= '>'.$aLanguage[1]."</option>\n";
    }
    $answer .= "</select>\n";
    $answer .= "<input type=\"hidden\" name=\"java{$ia[1]}\" id=\"java{$ia[1]}\" value=\"{$sLang}\" />\n";
    $inputnames[]=$ia[1];

    $answer .= "<script type='text/javascript'>\n"
    . "/*<![CDATA[*/\n"
    ."$('#answer{$ia[1]}').change(function(){ "
    ."$('<input type=\"hidden\">').attr('name','lang').val($(this).val()).appendTo($('form#limesurvey'));"
    ." })\n"
    ." /*]]>*/\n"
    ."</script>\n";
    return array($answer, $inputnames);
}

// ---------------------------------------------------------------
// TMSW TODO - Can remove DB query by passing in answer list from EM
function do_list_dropdown($ia)
{
    $checkconditionFunction = "checkconditions";

    $aQuestionAttributes = getQuestionAttributeValues($ia[0]);

    if (trim($aQuestionAttributes['other_replace_text'][$_SESSION['survey_'.Yii::app()->getConfig('surveyID')]['s_lang']])!='')
    {
        $othertext=$aQuestionAttributes['other_replace_text'][$_SESSION['survey_'.Yii::app()->getConfig('surveyID')]['s_lang']];
    }
    else
    {
        $othertext=gT('Other:');
    }

    if (trim($aQuestionAttributes['category_separator'])!='')
    {
        $optCategorySeparator = $aQuestionAttributes['category_separator'];
    }

    $answer='';

    //Time Limit Code
    if (trim($aQuestionAttributes['time_limit'])!='')
    {
        $answer .= return_timer_script($aQuestionAttributes, $ia);
    }
    //End Time Limit Code

    $query = "SELECT other FROM {{questions}} WHERE qid=".$ia[0]." AND language='".$_SESSION['survey_'.Yii::app()->getConfig('surveyID')]['s_lang']."' ";
    $other = Yii::app()->db->createCommand($query)->queryScalar();     //Checked

    //question attribute random order set?
    if ($aQuestionAttributes['random_order']==1)
    {
        $ansquery = "SELECT * FROM {{answers}} WHERE qid=$ia[0] AND language='".$_SESSION['survey_'.Yii::app()->getConfig('surveyID')]['s_lang']."' and scale_id=0 ORDER BY ".dbRandom();
    }
    //question attribute alphasort set?
    elseif ($aQuestionAttributes['alphasort']==1)
    {
        $ansquery = "SELECT * FROM {{answers}} WHERE qid=$ia[0] AND language='".$_SESSION['survey_'.Yii::app()->getConfig('surveyID')]['s_lang']."' and scale_id=0 ORDER BY answer";
    }
    //no question attributes -> order by sortorder
    else
    {
        $ansquery = "SELECT * FROM {{answers}} WHERE qid=$ia[0] AND language='".$_SESSION['survey_'.Yii::app()->getConfig('surveyID')]['s_lang']."' and scale_id=0 ORDER BY sortorder, answer";
    }

    $ansresult = Yii::app()->db->createCommand($ansquery)->query() or safeDie('Couldn\'t get answers<br />'.$ansquery.'<br />');    //Checked
    $ansresult= $ansresult->readAll();
    $dropdownSize = '';
    if (isset($aQuestionAttributes['dropdown_size']) && $aQuestionAttributes['dropdown_size'] > 0)
    {
        $_height = sanitize_int($aQuestionAttributes['dropdown_size']) ;
        $_maxHeight = count($ansresult);
        if ((!empty($_SESSION['survey_'.Yii::app()->getConfig('surveyID')][$ia[1]])) && $ia[6] != 'Y' && $ia[6] != 'Y' && SHOW_NO_ANSWER == 1) {
            ++$_maxHeight;  // for No Answer
        }
        if (isset($other) && $other=='Y') {
            ++$_maxHeight;  // for Other
        }
        if (!$_SESSION['survey_'.Yii::app()->getConfig('surveyID')][$ia[1]]) {
            ++$_maxHeight;  // for 'Please choose:'
        }

        if ($_height > $_maxHeight) {
            $_height = $_maxHeight;
        }
        $dropdownSize = ' size="'.$_height.'"';
    }

    $prefixStyle = 0;
    if (isset($aQuestionAttributes['dropdown_prefix']))
    {
        $prefixStyle = sanitize_int($aQuestionAttributes['dropdown_prefix']) ;
    }
    $_rowNum=0;
    $_prefix='';

    if (!isset($optCategorySeparator))
    {
        foreach ($ansresult as $ansrow)
        {
            $opt_select = '';
            if ($_SESSION['survey_'.Yii::app()->getConfig('surveyID')][$ia[1]] == $ansrow['code'])
            {
                $opt_select = SELECTED;
            }
            if ($prefixStyle == 1) {
                $_prefix = ++$_rowNum . ') ';
            }
            $answer .= "<option value='{$ansrow['code']}' {$opt_select}>".flattenText($_prefix.$ansrow['answer'])."</option>\n";
        }
    }
    else
    {
        $defaultopts = Array();
        $optgroups = Array();
        foreach ($ansresult as $ansrow)
        {
            // Let's sort answers in an array indexed by subcategories
            @list ($categorytext, $answertext) = explode($optCategorySeparator,$ansrow['answer']);
            // The blank category is left at the end outside optgroups
            if ($categorytext == '')
            {
                $defaultopts[] = array ( 'code' => $ansrow['code'], 'answer' => $answertext);
            }
            else
            {
                $optgroups[$categorytext][] = array ( 'code' => $ansrow['code'], 'answer' => $answertext);
            }
        }

        foreach ($optgroups as $categoryname => $optionlistarray)
        {
            $answer .= '                                   <optgroup class="dropdowncategory" label="'.flattenText($categoryname).'">
            ';

            foreach ($optionlistarray as $optionarray)
            {
                if ($_SESSION['survey_'.Yii::app()->getConfig('surveyID')][$ia[1]] == $optionarray['code'])
                {
                    $opt_select = SELECTED;
                }
                else
                {
                    $opt_select = '';
                }

                $answer .= '                         <option value="'.$optionarray['code'].'"'.$opt_select.'>'.flattenText($optionarray['answer']).'</option>
                ';
            }

            $answer .= '                                   </optgroup>';
        }
        $opt_select='';
        foreach ($defaultopts as $optionarray)
        {
            if ($_SESSION['survey_'.Yii::app()->getConfig('surveyID')][$ia[1]] == $optionarray['code'])
            {
                $opt_select = SELECTED;
            }
            else
            {
                $opt_select = '';
            }

            $answer .= '                         <option value="'.$optionarray['code'].'"'.$opt_select.'>'.flattenText($optionarray['answer']).'</option>
            ';
        }
    }

    if (!$_SESSION['survey_'.Yii::app()->getConfig('surveyID')][$ia[1]])
    {
        $answer = '                    <option value=""'.SELECTED.'>'.gT('Please choose...').'</option>'."\n".$answer;
    }

    if (isset($other) && $other=='Y')
    {
        if ($_SESSION['survey_'.Yii::app()->getConfig('surveyID')][$ia[1]] == '-oth-')
        {
            $opt_select = SELECTED;
        }
        else
        {
            $opt_select = '';
        }
        if ($prefixStyle == 1) {
            $_prefix = ++$_rowNum . ') ';
        }
        $answer .= '                    <option value="-oth-"'.$opt_select.'>'.flattenText($_prefix.$othertext)."</option>\n";
    }

    if (($_SESSION['survey_'.Yii::app()->getConfig('surveyID')][$ia[1]] || $_SESSION['survey_'.Yii::app()->getConfig('surveyID')][$ia[1]] != '') && $ia[6] != 'Y' && SHOW_NO_ANSWER == 1)
    {
        if ($prefixStyle == 1) {
            $_prefix = ++$_rowNum . ') ';
        }
        $answer .= '<option class="noanswer-item" value="">'.$_prefix.gT('No answer')."</option>\n";
    }
    $answer .= '                </select>
    <input type="hidden" name="java'.$ia[1].'" id="java'.$ia[1].'" value="'.$_SESSION['survey_'.Yii::app()->getConfig('surveyID')][$ia[1]].'" />';

    if (isset($other) && $other=='Y')
    {
        $sselect_show_hide = ' showhideother(this.name, this.value);';
    }
    else
    {
        $sselect_show_hide = '';
    }
    $sselect = '
    <p class="question answer-item dropdown-item"><label for="answer'.$ia[1].'" class="hide label">'.gT('Please choose').'</label>
    <select class="form-control list-question-select" name="'.$ia[1].'" id="answer'.$ia[1].'"'.$dropdownSize.' onchange="'.$checkconditionFunction.'(this.value, this.name, this.type);'.$sselect_show_hide.'">
    ';
    $answer = $sselect.$answer;

    if (isset($other) && $other=='Y')
    {
        $answer = "\n<script type=\"text/javascript\">\n"
        ."<!--\n"
        ."function showhideother(name, value)\n"
        ."\t{\n"
        ."\tvar hiddenothername='othertext'+name;\n"
        ."\tif (value == \"-oth-\")\n"
        ."{\n"
        ."document.getElementById(hiddenothername).style.display='';\n"
        ."document.getElementById(hiddenothername).focus();\n"
        ."}\n"
        ."\telse\n"
        ."{\n"
        ."document.getElementById(hiddenothername).style.display='none';\n"
        ."document.getElementById(hiddenothername).value='';\n" // reset othercomment field
        ."}\n"
        ."\t}\n"
        ."//--></script>\n".$answer;
        $answer .= '                <input type="text" id="othertext'.$ia[1].'" name="'.$ia[1].'other" style="display:';

        $inputnames[]=$ia[1].'other';

        if ($_SESSION['survey_'.Yii::app()->getConfig('surveyID')][$ia[1]] != '-oth-')
        {
            $answer .= 'none';
        }

        //        // --> START BUG FIX - text field for other was not repopulating when returning to page via << PREV
        $answer .= '"';
        //        $thisfieldname=$ia[1].'other';
        //        if (isset($_SESSION['survey_'.Yii::app()->getConfig('surveyID')][$thisfieldname])) { $answer .= ' value="'.htmlspecialchars($_SESSION['survey_'.Yii::app()->getConfig('surveyID')][$thisfieldname],ENT_QUOTES).'" ';}
        //        // --> END BUG FIX

        // --> START NEW FEATURE - SAVE
        $answer .= "  alt='".gT('Other answer')."' onchange='$checkconditionFunction(this.value, this.name, this.type);'";
        $thisfieldname="$ia[1]other";
        if (isset($_SESSION['survey_'.Yii::app()->getConfig('surveyID')][$thisfieldname])) { $answer .= " value='".htmlspecialchars($_SESSION['survey_'.Yii::app()->getConfig('surveyID')][$thisfieldname],ENT_QUOTES)."' ";}
        $answer .= ' />';
        $answer .= "</p>";
        // --> END NEW FEATURE - SAVE
        $inputnames[]=$ia[1]."other";
    }
    else
    {
        $answer .= "</p>";
    }

    //    $checkotherscript = "";
    //    if (isset($other) && $other == 'Y' && $aQuestionAttributes['other_comment_mandatory']==1)
    //    {
    //        $checkotherscript = "\n<script type='text/javascript'>\n"
    //        . "\t<!--\n"
    //        . "oldonsubmitOther_{$ia[0]} = document.limesurvey.onsubmit;\n"
    //        . "function ensureOther_{$ia[0]}()\n"
    //        . "{\n"
    //        . "\tothercommentval=document.getElementById('othertext{$ia[1]}').value;\n"
    //        . "\totherval=document.getElementById('answer{$ia[1]}').value;\n"
    //        . "\tif (otherval == '-oth-' && othercommentval == '') {\n"
    //        . "alert('".sprintf(gT("You've selected the \"%s\" answer for question \"%s\". Please also fill in the accompanying \"other comment\" field.","js"),trim(javascriptEscape($othertext,true,true)),trim(javascriptEscape($ia[3],true,true)))."');\n"
    //        . "return false;\n"
    //        . "\t}\n"
    //        . "\telse {\n"
    //        . "if(typeof oldonsubmitOther_{$ia[0]} == 'function') {\n"
    //        . "\treturn oldonsubmitOther_{$ia[0]}();\n"
    //        . "}\n"
    //        . "\t}\n"
    //        . "}\n"
    //        . "document.limesurvey.onsubmit = ensureOther_{$ia[0]};\n"
    //        . "\t-->\n"
    //        . "</script>\n";
    //    }
    //    $answer = $checkotherscript . $answer;

    $inputnames[]=$ia[1];
    return array($answer, $inputnames);
}

// ---------------------------------------------------------------
// TMSW TODO - Can remove DB query by passing in answer list from EM
function do_list_radio($ia)
{
    global $dropdownthreshold;
    global $thissurvey;
    if ($thissurvey['nokeyboard']=='Y')
    {
        includeKeypad();
        $kpclass = "text-keypad";
    }
    else
    {
        $kpclass = "";
    }

    $checkconditionFunction = "checkconditions";

    $aQuestionAttributes = getQuestionAttributeValues($ia[0]);

    $query = "SELECT other FROM {{questions}} WHERE qid=".$ia[0]." AND language='".$_SESSION['survey_'.Yii::app()->getConfig('surveyID')]['s_lang']."' ";
    $result = Yii::app()->db->createCommand($query)->query();
    foreach ($result->readAll() as $row)
    {
        $other = $row['other'];
    }

    //question attribute random order set?
    if ($aQuestionAttributes['random_order']==1) {
        $ansquery = "SELECT * FROM {{answers}} WHERE qid=$ia[0] AND language='".$_SESSION['survey_'.Yii::app()->getConfig('surveyID')]['s_lang']."' and scale_id=0 ORDER BY ".dbRandom();
    }

    //question attribute alphasort set?
    elseif ($aQuestionAttributes['alphasort']==1)
    {
        $ansquery = "SELECT * FROM {{answers}} WHERE qid=$ia[0] AND language='".$_SESSION['survey_'.Yii::app()->getConfig('surveyID')]['s_lang']."' and scale_id=0 ORDER BY answer";
    }

    //no question attributes -> order by sortorder
    else
    {
        $ansquery = "SELECT * FROM {{answers}} WHERE qid=$ia[0] AND language='".$_SESSION['survey_'.Yii::app()->getConfig('surveyID')]['s_lang']."' and scale_id=0 ORDER BY sortorder, answer";
    }

    $ansresult = dbExecuteAssoc($ansquery)->readAll();  //Checked
    $anscount = count($ansresult);

    if (trim($aQuestionAttributes['display_columns'])!='') {
        $dcols = $aQuestionAttributes['display_columns'];
    }
    else
    {
        $dcols= 1;
    }

    if (trim($aQuestionAttributes['other_replace_text'][$_SESSION['survey_'.Yii::app()->getConfig('surveyID')]['s_lang']])!='')
    {
        $othertext=$aQuestionAttributes['other_replace_text'][$_SESSION['survey_'.Yii::app()->getConfig('surveyID')]['s_lang']];
    }
    else
    {
        $othertext=gT('Other:');
    }

    if (isset($other) && $other=='Y') {$anscount++;} //Count up for the Other answer
    if ($ia[6] != 'Y' && SHOW_NO_ANSWER == 1) {$anscount++;} //Count up if "No answer" is showing

    $wrapper = setupColumns($dcols , $anscount,"answers-list radio-list","answer-item radio-item");
    $answer = $wrapper['whole-start'];

    //Time Limit Code
    if (trim($aQuestionAttributes['time_limit'])!='')
    {
        $answer .= return_timer_script($aQuestionAttributes, $ia);
    }
    //End Time Limit Code

    // Get array_filter stuff

    $rowcounter = 0;
    $colcounter = 1;
    $trbc='';

    foreach ($ansresult as $key=>$ansrow)
    {
        $myfname = $ia[1].$ansrow['code'];
        $check_ans = '';
        if ($_SESSION['survey_'.Yii::app()->getConfig('surveyID')][$ia[1]] == $ansrow['code'])
        {
            $check_ans = CHECKED;
        }

        list($htmltbody2, $hiddenfield)=return_array_filter_strings($ia, $aQuestionAttributes, $thissurvey, $ansrow, $myfname, $trbc, $myfname, "li","answer-item radio-item");
        if(substr($wrapper['item-start'],0,4) == "\t<li")
        {
            $startitem = "\t$htmltbody2\n";
        } else {
            $startitem = $wrapper['item-start'];
        }

        $answer .= $startitem;
        $answer .= "\t$hiddenfield\n";
        $answer .='        <input class="radio" type="radio" value="'.$ansrow['code'].'" name="'.$ia[1].'" id="answer'.$ia[1].$ansrow['code'].'"'.$check_ans.' onclick="if (document.getElementById(\'answer'.$ia[1].'othertext\') != null) document.getElementById(\'answer'.$ia[1].'othertext\').value=\'\';'.$checkconditionFunction.'(this.value, this.name, this.type)" />
        <label for="answer'.$ia[1].$ansrow['code'].'" class="answertext">'.$ansrow['answer'].'</label>
        '.$wrapper['item-end'];

        ++$rowcounter;
        if ($rowcounter == $wrapper['maxrows'] && $colcounter < $wrapper['cols'] || (count($ansresult)-$key)==$wrapper['cols']-$colcounter)
        {
            if($colcounter == $wrapper['cols'] - 1 )
            {
                $answer .= $wrapper['col-devide-last'];
            }
            else
            {
                $answer .= $wrapper['col-devide'];
            }
            $rowcounter = 0;
            ++$colcounter;
        }
    }

    if (isset($other) && $other=='Y')
    {

        $sSeparator = getRadixPointData($thissurvey['surveyls_numberformat']);
        $sSeparator = $sSeparator['separator'];

        if ($aQuestionAttributes['other_numbers_only']==1)
        {
            $oth_checkconditionFunction = 'fixnum_checkconditions';
        }
        else
        {
            $oth_checkconditionFunction = 'checkconditions';
        }


        if ($_SESSION['survey_'.Yii::app()->getConfig('surveyID')][$ia[1]] == '-oth-')
        {
            $check_ans = CHECKED;
        }
        else
        {
            $check_ans = '';
        }

        $thisfieldname=$ia[1].'other';
        if (isset($_SESSION['survey_'.Yii::app()->getConfig('surveyID')][$thisfieldname]))
        {
            $dispVal = $_SESSION['survey_'.Yii::app()->getConfig('surveyID')][$thisfieldname];
            if ($aQuestionAttributes['other_numbers_only']==1)
            {
                $dispVal = str_replace('.',$sSeparator,$dispVal);
            }
            $answer_other = ' value="'.htmlspecialchars($dispVal,ENT_QUOTES).'"';
        }
        else
        {
            $answer_other = ' value=""';
        }

        list($htmltbody2, $hiddenfield)=return_array_filter_strings($ia, $aQuestionAttributes, $thissurvey, array("code"=>"other"), $thisfieldname, $trbc, $myfname, "li", "answer-item radio-item other-item other");

        if(substr($wrapper['item-start-other'],0,4) == "\t<li")
        {
            $startitem = "\t$htmltbody2\n";
        } else {
            $startitem = $wrapper['item-start-other'];
        }
        $answer .= $startitem;
        $answer .= "\t$hiddenfield\n";
        $answer .= '        <input class="radio" type="radio" value="-oth-" name="'.$ia[1].'" id="SOTH'.$ia[1].'"'.$check_ans.' onclick="'.$checkconditionFunction.'(this.value, this.name, this.type)" />
        <label for="SOTH'.$ia[1].'" class="answertext">'.$othertext.'</label>
        <label for="answer'.$ia[1].'othertext">
        <input type="text" class="text '.$kpclass.'" id="answer'.$ia[1].'othertext" name="'.$ia[1].'other" title="'.gT('Other').'"'.$answer_other.' onkeyup="if($.trim($(this).val())!=\'\'){ $(\'#SOTH'.$ia[1].'\').click(); }; '.$oth_checkconditionFunction.'(this.value, this.name, this.type);" />
        </label>
        '.$wrapper['item-end'];

        $inputnames[]=$thisfieldname;

        ++$rowcounter;
        if ($rowcounter == $wrapper['maxrows'] && $colcounter < $wrapper['cols'])
        {
            if($colcounter == $wrapper['cols'] - 1)
            {
                $answer .= $wrapper['col-devide-last'];
            }
            else
            {
                $answer .= $wrapper['col-devide'];
            }
            $rowcounter = 0;
            ++$colcounter;
        }
    }

    if ($ia[6] != 'Y' && SHOW_NO_ANSWER == 1)
    {
        if ((!isset($_SESSION['survey_'.Yii::app()->getConfig('surveyID')][$ia[1]]) || $_SESSION['survey_'.Yii::app()->getConfig('surveyID')][$ia[1]] == '') || ($_SESSION['survey_'.Yii::app()->getConfig('surveyID')][$ia[1]] == ' ' ))
        {
            $check_ans = CHECKED; //Check the "no answer" radio button if there is no answer in session.
        }
        else
        {
            $check_ans = '';
        }

        $answer .= $wrapper['item-start-noanswer'].'        <input class="radio" type="radio" name="'.$ia[1].'" id="answer'.$ia[1].'NANS" value=""'.$check_ans.' onclick="if (document.getElementById(\'answer'.$ia[1].'othertext\') != null) document.getElementById(\'answer'.$ia[1].'othertext\').value=\'\';'.$checkconditionFunction.'(this.value, this.name, this.type)" />
        <label for="answer'.$ia[1].'NANS" class="answertext">'.gT('No answer').'</label>
        '.$wrapper['item-end'];
        // --> END NEW FEATURE - SAVE

        ++$rowcounter;
        if ($rowcounter == $wrapper['maxrows'] && $colcounter < $wrapper['cols'])
        {
            if($colcounter == $wrapper['cols'] - 1)
            {
                $answer .= $wrapper['col-devide-last'];
            }
            else
            {
                $answer .= $wrapper['col-devide'];
            }
            $rowcounter = 0;
            ++$colcounter;
        }

    }
    //END OF ITEMS
    $answer .= $wrapper['whole-end'].'
    <input type="hidden" name="java'.$ia[1].'" id="java'.$ia[1]."\" value=\"".$_SESSION['survey_'.Yii::app()->getConfig('surveyID')][$ia[1]]."\" />\n";

    $inputnames[]=$ia[1];
    return array($answer, $inputnames);
}

// ---------------------------------------------------------------
// TMSW TODO - Can remove DB query by passing in answer list from EM
function do_listwithcomment($ia)
{
    global $maxoptionsize, $thissurvey;
    $dropdownthreshold = Yii::app()->getConfig("dropdownthreshold");

    if ($thissurvey['nokeyboard']=='Y')
    {
        includeKeypad();
        $kpclass = "text-keypad";
    }
    else
    {
        $kpclass = "";
    }

    $checkconditionFunction = "checkconditions";

    $answer = '';

    $aQuestionAttributes = getQuestionAttributeValues($ia[0]);
    if (!isset($maxoptionsize)) {$maxoptionsize=35;}

    //question attribute random order set?
    if ($aQuestionAttributes['random_order']==1) {
        $ansquery = "SELECT * FROM {{answers}} WHERE qid=$ia[0] AND language='".$_SESSION['survey_'.Yii::app()->getConfig('surveyID')]['s_lang']."' and scale_id=0 ORDER BY ".dbRandom();
    }
    //question attribute alphasort set?
    elseif ($aQuestionAttributes['alphasort']==1)
    {
        $ansquery = "SELECT * FROM {{answers}} WHERE qid=$ia[0] AND language='".$_SESSION['survey_'.Yii::app()->getConfig('surveyID')]['s_lang']."' and scale_id=0 ORDER BY answer";
    }
    //no question attributes -> order by sortorder
    else
    {
        $ansquery = "SELECT * FROM {{answers}} WHERE qid=$ia[0] AND language='".$_SESSION['survey_'.Yii::app()->getConfig('surveyID')]['s_lang']."' and scale_id=0 ORDER BY sortorder, answer";
    }

    $ansresult=Yii::app()->db->createCommand($ansquery)->query()->readAll();
    $anscount = count($ansresult);


    $hint_comment = gT('Please enter your comment here');
    if ($aQuestionAttributes['use_dropdown']!=1 && $anscount <= $dropdownthreshold)
    {
        $answer .= '<div class="list">
        <ul class="list-unstyled answers-list radio-list">
        ';

        foreach ($ansresult as $ansrow)
        {
            $check_ans = '';
            if ($_SESSION['survey_'.Yii::app()->getConfig('surveyID')][$ia[1]] == $ansrow['code'])
            {
                $check_ans = CHECKED;
            }
            $answer .= '        <li class="answer-item radio-item">
            <input type="radio" name="'.$ia[1].'" id="answer'.$ia[1].$ansrow['code'].'" value="'.$ansrow['code'].'" class="radio" '.$check_ans.' onclick="'.$checkconditionFunction.'(this.value, this.name, this.type)" />
            <label for="answer'.$ia[1].$ansrow['code'].'" class="answertext">'.$ansrow['answer'].'</label>
            </li>
            ';
        }

        if ($ia[6] != 'Y' && SHOW_NO_ANSWER == 1)
        {
            if ((!isset($_SESSION['survey_'.Yii::app()->getConfig('surveyID')][$ia[1]]) || $_SESSION['survey_'.Yii::app()->getConfig('surveyID')][$ia[1]] == '') ||($_SESSION['survey_'.Yii::app()->getConfig('surveyID')][$ia[1]] == ' ' ))
            {
                $check_ans = CHECKED;
            }
            elseif (($_SESSION['survey_'.Yii::app()->getConfig('surveyID')][$ia[1]] || $_SESSION['survey_'.Yii::app()->getConfig('surveyID')][$ia[1]] != ''))
            {
                $check_ans = '';
            }
            $answer .= '        <li class="answer-item radio-item noanswer-item">
            <input class="radio" type="radio" name="'.$ia[1].'" id="answer'.$ia[1].'" value=" " onclick="'.$checkconditionFunction.'(this.value, this.name, this.type)"'.$check_ans.' />
            <label for="answer'.$ia[1].'" class="answertext">'.gT('No answer').'</label>
            </li>
            ';
        }

        $fname2 = $ia[1].'comment';
        if ($anscount > 8) {$tarows = $anscount/1.2;} else {$tarows = 4;}
        // --> START NEW FEATURE - SAVE
        //    --> START ORIGINAL
        //        $answer .= "\t<td valign='top'>\n"
        //                 . "<textarea class='textarea' name='$ia[1]comment' id='answer$ia[1]comment' rows='$tarows' cols='30'>";
        //    --> END ORIGINAL
        $answer .= '    </ul>
        </div>

        <p class="comment answer-item text-item">
        <label for="answer'.$ia[1].'comment">'.$hint_comment.':</label>

        <textarea class="textarea form-control'.$kpclass.'" name="'.$ia[1].'comment" id="answer'.$ia[1].'comment" rows="'.floor($tarows).'" cols="30" >';
        // --> END NEW FEATURE - SAVE
        if (isset($_SESSION['survey_'.Yii::app()->getConfig('surveyID')][$fname2]) && $_SESSION['survey_'.Yii::app()->getConfig('surveyID')][$fname2])
        {
            $answer .= htmlspecialchars($_SESSION['survey_'.Yii::app()->getConfig('surveyID')][$fname2]);
        }
        $answer .= '</textarea>
        </p>

        <input class="radio" type="hidden" name="java'.$ia[1].'" id="java'.$ia[1].'" value="'.$_SESSION['survey_'.Yii::app()->getConfig('surveyID')][$ia[1]].'" />
        ';
        $inputnames[]=$ia[1];
        $inputnames[]=$ia[1].'comment';
    }
    else //Dropdown list
    {
        $answer .= '<p class="select answer-item dropdown-item">
        <select class="select form-control" name="'.$ia[1].'" id="answer'.$ia[1].'" onchange="'.$checkconditionFunction.'(this.value, this.name, this.type)" >
        ';
        if (is_null($_SESSION['survey_'.Yii::app()->getConfig('surveyID')][$ia[1]]))
        {
            $answer .= '<option class="noanswer-item" value=""'.SELECTED.'>'.gT('Please choose...').'</option>'."\n";
        }
        foreach ($ansresult as $ansrow)
        {
            $check_ans = '';
            if ($_SESSION['survey_'.Yii::app()->getConfig('surveyID')][$ia[1]] == $ansrow['code'])
            {
                $check_ans = SELECTED;
            }
            $answer .= '        <option value="'.$ansrow['code'].'"'.$check_ans.'>'.$ansrow['answer']."</option>\n";

            if (strlen($ansrow['answer']) > $maxoptionsize)
            {
                $maxoptionsize = strlen($ansrow['answer']);
            }
        }
        if ($ia[6] != 'Y' && SHOW_NO_ANSWER == 1 && !is_null($_SESSION['survey_'.Yii::app()->getConfig('surveyID')][$ia[1]]))
        {
            $check_ans="";
            if (trim($_SESSION['survey_'.Yii::app()->getConfig('surveyID')][$ia[1]]) == '')
            {
                $check_ans = SELECTED;
            }
            $answer .= '<option class="noanswer-item" value=""'.$check_ans.'>'.gT('No answer')."</option>\n";
        }
        $answer .= '    </select>
        </p>
        ';
        $fname2 = $ia[1].'comment';
        if ($anscount > 8) {$tarows = $anscount/1.2;} else {$tarows = 4;}
        if ($tarows > 15) {$tarows=15;}
        $maxoptionsize=$maxoptionsize*0.72;
        if ($maxoptionsize < 33) {$maxoptionsize=33;}
        if ($maxoptionsize > 70) {$maxoptionsize=70;}
        $answer .= '<p class="comment answer-item text-item">
        <label for="answer'.$ia[1].'comment">'.$hint_comment.':</label>
        <textarea class="form-control textarea '.$kpclass.'" name="'.$ia[1].'comment" id="answer'.$ia[1].'comment" rows="'.$tarows.'" cols="'.$maxoptionsize.'" >';
        // --> END NEW FEATURE - SAVE
        if (isset($_SESSION['survey_'.Yii::app()->getConfig('surveyID')][$fname2]) && $_SESSION['survey_'.Yii::app()->getConfig('surveyID')][$fname2])
        {
            $answer .= htmlspecialchars( $_SESSION['survey_'.Yii::app()->getConfig('surveyID')][$fname2]);
        }
        $answer .= '</textarea>
        <input class="radio" type="hidden" name="java'.$ia[1].'" id="java'.$ia[1].'" value="'.$_SESSION['survey_'.Yii::app()->getConfig('surveyID')][$ia[1]].'" /></p>';
        $inputnames[]=$ia[1];
        $inputnames[]=$ia[1].'comment';
    }
    return array($answer, $inputnames);
}

// ---------------------------------------------------------------
// TMSW TODO - Can remove DB query by passing in answer list from EM
function do_ranking($ia)
{
    // note to self: this function needs to define:
    // inputnames, answer, among others
    global $thissurvey;
    $imageurl = Yii::app()->getConfig("imageurl");

    $checkconditionFunction = "checkconditions";

    $aQuestionAttributes = getQuestionAttributeValues($ia[0]);
    if ($aQuestionAttributes['random_order']==1) {
        $ansquery = "SELECT * FROM {{answers}} WHERE qid=$ia[0] AND language='".$_SESSION['survey_'.Yii::app()->getConfig('surveyID')]['s_lang']."' and scale_id=0 ORDER BY ".dbRandom();
    } else {
        $ansquery = "SELECT * FROM {{answers}} WHERE qid=$ia[0] AND language='".$_SESSION['survey_'.Yii::app()->getConfig('surveyID')]['s_lang']."' and scale_id=0 ORDER BY sortorder, answer";
    }
    $ansresult = Yii::app()->db->createCommand($ansquery)->query()->readAll();   //Checked
    $anscount= count($ansresult);
    if (trim($aQuestionAttributes["max_answers"])!='')
    {
        $max_answers=trim($aQuestionAttributes["max_answers"]);
    } else {
        $max_answers=$anscount;
    }
    // Get the max number of line needed
    if(ctype_digit($max_answers) && intval($max_answers)<$anscount)
    {
        $iMaxLine=$max_answers;
    }
    else
    {
        $iMaxLine=$anscount;
    }
    if (trim($aQuestionAttributes["min_answers"])!='')
    {
        $min_answers=trim($aQuestionAttributes["min_answers"]);
    } else {
        $min_answers=0;
    }
    $answer = '';
    // First start by a ranking without javascript : just a list of select box
    // construction select box
    $answers= array();
    foreach ($ansresult as $ansrow)
    {
        $answers[] = $ansrow;
    }
    $answer .= '<div class="ranking-answers">
    <ul class="list-unstyled answers-list select-list">';
    for ($i=1; $i<=$iMaxLine; $i++)
    {
        $myfname=$ia[1].$i;
        $answer .= "\n<li class=\"select-item\">";
        $answer .="<label for=\"answer{$myfname}\">";
        if($i==1){
            $answer .=gT('First choice');
        }else{
            $answer .=sprintf(gT('Choice of rank %s'),$i);
        }
        $answer .= "</label>";
        $answer .= "<select  class='form-control' name=\"{$myfname}\" id=\"answer{$myfname}\">\n";
        if (!$_SESSION['survey_'.Yii::app()->getConfig('surveyID')][$myfname])
        {
            $answer .= "\t<option value=\"\"".SELECTED.">".gT('Please choose...')."</option>\n";
        }
        foreach ($answers as $ansrow)
        {
            $thisvalue="";
            $answer .="\t<option value=\"{$ansrow['code']}\"";
                if (isset($_SESSION['survey_'.Yii::app()->getConfig('surveyID')][$myfname]) && $_SESSION['survey_'.Yii::app()->getConfig('surveyID')][$myfname] == $ansrow['code'])
                {
                    $answer .= SELECTED;
                    $thisvalue=$_SESSION['survey_'.Yii::app()->getConfig('surveyID')][$myfname];
                }
            $answer .=">".flattenText($ansrow['answer'])."</option>\n";
        }
        $answer .="</select>";
        // Hidden form: maybe can be replaced with ranking.js
        $answer .="<input type=\"hidden\" id=\"java{$myfname}\" disabled=\"disabled\" value=\"{$thisvalue}\"/>";
        $answer .="</li>";
        $inputnames[]=$myfname;
    }
    $answer .="</ul>"
        . "<div style='display:none' id='ranking-{$ia[0]}-maxans'>{".$max_answers."}</div>"
        . "<div style='display:none' id='ranking-{$ia[0]}-minans'>{".$min_answers."}</div>"
        . "<div style='display:none' id='ranking-{$ia[0]}-name'>".$ia[1]."</div>"
        . "</div>";
    // The list with HTML answers
    $answer .="<div style=\"display:none\">";
    foreach ($answers as $ansrow)
    {
        $answer.="<div id=\"htmlblock-{$ia['0']}-{$ansrow['code']}\">{$ansrow['answer']}</div>";
    }
    $answer .="</div>";
    App()->getClientScript()->registerPackage('jquery-actual'); // Needed to with jq1.9 ?
    Yii::app()->getClientScript()->registerScriptFile(Yii::app()->getConfig('generalscripts')."ranking.js");
    Yii::app()->getClientScript()->registerCssFile(Yii::app()->getConfig('publicstyleurl') . "ranking.css");

    if(trim($aQuestionAttributes['choice_title'][App()->language]) != '')
    {
        $choice_title=htmlspecialchars(trim($aQuestionAttributes['choice_title'][App()->language]), ENT_QUOTES);
    }
    else
    {
        $choice_title=gT("Your Choices",'js');
    }
    if(trim($aQuestionAttributes['rank_title'][App()->language]) != '')
    {
        $rank_title=htmlspecialchars(trim($aQuestionAttributes['rank_title'][App()->language]), ENT_QUOTES);
    }
    else
    {
        $rank_title=gT("Your Ranking",'js');
    }
    // hide_tip is managed by css with EM
    $rank_help = gT("Double-click or drag-and-drop items in the left list to move them to the right - your highest ranking item should be on the top right, moving through to your lowest ranking item.",'js');

    $answer .= "<script type='text/javascript'>\n"
    . "  <!--\n"
    . "var aRankingTranslations = {
             choicetitle: '{$choice_title}',
             ranktitle: '{$rank_title}',
             rankhelp: '{$rank_help}'
            };\n"
    ." doDragDropRank({$ia[0]},{$aQuestionAttributes["showpopups"]},{$aQuestionAttributes["samechoiceheight"]},{$aQuestionAttributes["samelistheight"]});\n"
    ." -->\n"
    ."</script>\n";
    return array($answer, $inputnames);
}


// ---------------------------------------------------------------
// TMSW TODO - Can remove DB query by passing in answer list from EM
function do_multiplechoice($ia)
{
    global $thissurvey;


    if ($thissurvey['nokeyboard']=='Y')
    {
        includeKeypad();
        $kpclass = "text-keypad";
    }
    else
    {
        $kpclass = "";
    }

    // Find out if any questions have attributes which reference this questions
    // based on value of attribute. This could be array_filter and array_filter_exclude

    $attribute_ref=false;
    $inputnames=array();

    $qaquery = "SELECT qid,attribute FROM {{question_attributes}} WHERE value LIKE '".strtolower($ia[2])."' and (attribute='array_filter' or attribute='array_filter_exclude')";
    $qaresult = Yii::app()->db->createCommand($qaquery)->query();     //Checked
    foreach ($qaresult->readAll() as $qarow)
    {
        $qquery = "SELECT count(qid) FROM {{questions}} WHERE sid=".$thissurvey['sid']." AND scale_id=0 AND qid=".$qarow['qid'];
        $qresult = Yii::app()->db->createCommand($qquery)->queryScalar();     //Checked
        if ($qresult > 0)
        {
            $attribute_ref = true;
        }
    }

    $checkconditionFunction = "checkconditions";

    $aQuestionAttributes = getQuestionAttributeValues($ia[0]);

    if (trim($aQuestionAttributes['other_replace_text'][$_SESSION['survey_'.Yii::app()->getConfig('surveyID')]['s_lang']])!='')
    {
        $othertext=$aQuestionAttributes['other_replace_text'][$_SESSION['survey_'.Yii::app()->getConfig('surveyID')]['s_lang']];
    }
    else
    {
        $othertext=gT('Other:');
    }

    if (trim($aQuestionAttributes['display_columns'])!='')
    {
        $dcols = $aQuestionAttributes['display_columns'];
    }
    else
    {
        $dcols = 1;
    }

    if ($aQuestionAttributes['other_numbers_only']==1)
    {
        $sSeparator = getRadixPointData($thissurvey['surveyls_numberformat']);
        $sSeparator= $sSeparator['separator'];
        $oth_checkconditionFunction = "fixnum_checkconditions";
    }
    else
    {
        $oth_checkconditionFunction = "checkconditions";
    }

    $qquery = "SELECT other FROM {{questions}} WHERE qid=".$ia[0]." AND language='".$_SESSION['survey_'.Yii::app()->getConfig('surveyID')]['s_lang']."' and parent_qid=0";
    $other = Yii::app()->db->createCommand($qquery)->queryScalar(); //Checked

    if ($aQuestionAttributes['random_order']==1) {
        $ansquery = "SELECT * FROM {{questions}} WHERE parent_qid=$ia[0] AND scale_id=0 AND language='".$_SESSION['survey_'.Yii::app()->getConfig('surveyID')]['s_lang']."' ORDER BY ".dbRandom();
    }
    else
    {
        $ansquery = "SELECT * FROM {{questions}} WHERE parent_qid=$ia[0] AND scale_id=0 AND language='".$_SESSION['survey_'.Yii::app()->getConfig('surveyID')]['s_lang']."' ORDER BY question_order";
    }

    $ansresult = dbExecuteAssoc($ansquery)->readAll();  //Checked
    $anscount = count($ansresult);

    if (trim($aQuestionAttributes['exclude_all_others'])!='' && $aQuestionAttributes['random_order']==1)
    {
        //if  exclude_all_others is set then the related answer should keep its position at all times
        //thats why we have to re-position it if it has been randomized
        $position=0;
        foreach ($ansresult as $answer)
        {
            if ((trim($aQuestionAttributes['exclude_all_others']) != '')  &&    ($answer['title']==trim($aQuestionAttributes['exclude_all_others'])))
            {
                if ($position==$answer['question_order']-1) break; //already in the right position
                $tmp  = array_splice($ansresult, $position, 1);
                array_splice($ansresult, $answer['question_order']-1, 0, $tmp);
                break;
            }
            $position++;
        }
    }

    if ($other == 'Y')
    {
        $anscount++; //COUNT OTHER AS AN ANSWER FOR MANDATORY CHECKING!
    }

    $wrapper = setupColumns($dcols, $anscount,"subquestions-list questions-list checkbox-list list-unstyled","question-item answer-item checkbox-item");

    $answer = '<input type="hidden" name="MULTI'.$ia[1].'" value="'.$anscount."\" />\n\n".$wrapper['whole-start'];

    $fn = 1;
    if (!isset($multifields))
    {
        $multifields = '';
    }

    $rowcounter = 0;
    $colcounter = 1;
    $startitem='';
    $postrow = '';
    $trbc='';
    foreach ($ansresult as $ansrow)
    {
        $myfname = $ia[1].$ansrow['title'];
        $extra_class="";

        $trbc='';

        /* Check for array_filter */
        list($htmltbody2, $hiddenfield)=return_array_filter_strings($ia, $aQuestionAttributes, $thissurvey, $ansrow, $myfname, $trbc, $myfname, "li","responsive-content question-item answer-item checkbox-item form-group".$extra_class);

        if(substr($wrapper['item-start'],0,4) == "\t<li")
        {
            $startitem = "\t$htmltbody2\n";
        } else {
            $startitem = $wrapper['item-start'];
        }

        /* Print out the checkbox */
        $answer .= $startitem;
        $answer .= "\t$hiddenfield\n";


        $nbCol = round(strlen($ansrow['question'])/10)+1;
        $nbColLabelLg = ($nbCol > 12)?12:$nbCol;
        $nbColInputLg = 12 - $nbColLabelLg;
        $nbColInputLg = ($nbColInputLg < 1)?12:$nbColInputLg;

        $nbColLabelXs = $nbColLabelLg + 5;
        $nbColLabelXs = ($nbColLabelXs > 12)?12:$nbColLabelXs;
        $nbColInputXs = 12 - $nbColLabelXs;
        $nbColInputXs = ($nbColInputXs < 1)?12:$nbColInputXs;



        $answer .= "<label for=\"answer$ia[1]{$ansrow['title']}\" class=\"control-label col-xs-{$nbColLabelXs} col-lg-{$nbColLabelLg} answertext\">".  $ansrow['question'].  "</label>\n";
        $answer .= '<div class="col-lg-'.$nbColInputLg.' col-xs-'.$nbColInputXs.'">';
        $answer .= '        <input class="checkbox" type="checkbox" name="'.$ia[1].$ansrow['title'].'" id="answer'.$ia[1].$ansrow['title'].'" value="Y"';

        /* If the question has already been ticked, check the checkbox */
        if (isset($_SESSION['survey_'.Yii::app()->getConfig('surveyID')][$myfname]))
        {
            if ($_SESSION['survey_'.Yii::app()->getConfig('surveyID')][$myfname] == 'Y')
            {
                $answer .= CHECKED;
            }
        }
        $answer .= " onclick='cancelBubbleThis(event);";

        $answer .= ''
        .  "$checkconditionFunction(this.value, this.name, this.type)' />\n";
        $answer .= '</div>';
        //.  "<label for=\"answer$ia[1]{$ansrow['title']}\" class=\"answertext\">"
        //.  $ansrow['question']
        //.  "</label>\n";


        //        if ($maxansw > 0) {$maxanswscript .= "\tif (document.getElementById('answer".$myfname."').checked) { count += 1; }\n";}
        //        if ($minansw > 0) {$minanswscript .= "\tif (document.getElementById('answer".$myfname."').checked) { count += 1; }\n";}

        ++$fn;
        /* Now add the hidden field to contain information about this answer */
        $answer .= '        <input type="hidden" name="java'.$myfname.'" id="java'.$myfname.'" value="';
        if (isset($_SESSION['survey_'.Yii::app()->getConfig('surveyID')][$myfname]))
        {
            $answer .= $_SESSION['survey_'.Yii::app()->getConfig('surveyID')][$myfname];
        }
        $answer .= "\" />\n{$wrapper['item-end']}";

        $inputnames[]=$myfname;

        ++$rowcounter;
        if ($rowcounter == $wrapper['maxrows'] && $colcounter < $wrapper['cols'])
        {
            if($colcounter == $wrapper['cols'] - 1)
            {
                $answer .= $wrapper['col-devide-last'];
            }
            else
            {
                $answer .= $wrapper['col-devide'];
            }
            $rowcounter = 0;
            ++$colcounter;
        }
    }

    if ($other == 'Y')
    {
        $myfname = $ia[1].'other';
        list($htmltbody2, $hiddenfield)=return_array_filter_strings($ia, $aQuestionAttributes, $thissurvey, array("code"=>"other"), $myfname, $trbc, $myfname, "li","question-item answer-item checkbox-item other-item");

        if(substr($wrapper['item-start-other'],0,4) == "\t<li")
        {
            $startitem = "\t$htmltbody2\n";
        } else {
            $startitem = $wrapper['item-start-other'];
        }
        $answer .= $startitem;
        $answer .= $hiddenfield.'
        <input class="checkbox other-checkbox dontread" style="visibility:hidden" type="checkbox" name="'.$myfname.'cbox" id="answer'.$myfname.'cbox"';
        // othercbox can be not display, because only input text goes to database

        if (isset($_SESSION['survey_'.Yii::app()->getConfig('surveyID')][$myfname]) && trim($_SESSION['survey_'.Yii::app()->getConfig('surveyID')][$myfname])!='')
        {
            $answer .= CHECKED;
        }
        $answer .= " />
        <label for=\"answer$myfname\" class=\"answertext\">".$othertext."</label>
        <input class=\"text ".$kpclass."\" type=\"text\" name=\"$myfname\" id=\"answer$myfname\" value=\"";
        if (isset($_SESSION['survey_'.Yii::app()->getConfig('surveyID')][$myfname]))
        {
            $dispVal = $_SESSION['survey_'.Yii::app()->getConfig('surveyID')][$myfname];
            if ($aQuestionAttributes['other_numbers_only']==1)
            {
                $dispVal = str_replace('.',$sSeparator,$dispVal);
            }
            $answer .= htmlspecialchars($dispVal,ENT_QUOTES);
        }
        $answer .="\" />\n";
        $answer .="<script type='text/javascript'>\n/*<![CDATA[*/\n";
        $answer .="$('#answer{$myfname}cbox').prop('aria-hidden', 'true').css('visibility','');";
        $answer .="$('#answer{$myfname}').bind('keyup focusout',function(event){\n";
        $answer .= " if ($.trim($(this).val()).length>0) { $(\"#answer{$myfname}cbox\").prop(\"checked\",true); } else { \$(\"#answer{$myfname}cbox\").prop(\"checked\",false); }; $(\"#java{$myfname}\").val($(this).val());LEMflagMandOther(\"$myfname\",$('#answer{$myfname}cbox').is(\":checked\")); $oth_checkconditionFunction(this.value, this.name, this.type); \n";
        $answer .="});\n";
        $answer .="$('#answer{$myfname}cbox').click(function(event){\n";
        $answer .= " if (($(this)).is(':checked') && $.trim($(\"#answer{$myfname}\").val()).length==0) { $(\"#answer{$myfname}\").focus();LEMflagMandOther(\"$myfname\",true);return false; } else {  $(\"#answer{$myfname}\").val('');{$checkconditionFunction}(\"\", \"{$myfname}\", \"text\");LEMflagMandOther(\"$myfname\",false); return true; }; \n";
        $answer .="});\n";
        $answer .="/*]]>*/\n</script>\n";
        $answer .= '<input type="hidden" name="java'.$myfname.'" id="java'.$myfname.'" value="';

        //        if ($maxansw > 0)
        //        {
        //            // For multiplechoice question there is no DB field for the other Checkbox
        //            // I've added a javascript which will warn a user if no other comment is given while the other checkbox is checked
        //            // For the maxanswer script, I will alert the participant
        //            // if the limit is reached when he checks the other cbox
        //            // even if the -other- input field is still empty
        //            $maxanswscript .= "\tif (document.getElementById('answer".$myfname."cbox').checked ) { count += 1; }\n";
        //        }
        //        if ($minansw > 0)
        //        {
        //            //
        //            // For multiplechoice question there is no DB field for the other Checkbox
        //            // We only count the -other- as valid if both the cbox and the other text is filled
        //            $minanswscript .= "\tif (document.getElementById('answer".$myfname."').value != '' && document.getElementById('answer".$myfname."cbox').checked ) { count += 1; }\n";
        //        }


        if (isset($_SESSION['survey_'.Yii::app()->getConfig('surveyID')][$myfname]))
        {
            $dispVal = $_SESSION['survey_'.Yii::app()->getConfig('surveyID')][$myfname];
            if ($aQuestionAttributes['other_numbers_only']==1)
            {
                $dispVal = str_replace('.',$sSeparator,$dispVal);
            }
            $answer .= htmlspecialchars($dispVal,ENT_QUOTES);
        }

        $answer .= "\" />\n{$wrapper['item-end']}";
        $inputnames[]=$myfname;
        ++$anscount;

        ++$rowcounter;
        if ($rowcounter == $wrapper['maxrows'] && $colcounter < $wrapper['cols'])
        {
            if($colcounter == $wrapper['cols'] - 1)
            {
                $answer .= $wrapper['col-devide-last'];
            }
            else
            {
                $answer .= $wrapper['col-devide'];
            }
            $rowcounter = 0;
            ++$colcounter;
        }
    }
    $answer .= $wrapper['whole-end'];
    //    if ( $maxansw > 0 )
    //    {
    //        $maxanswscript .= "
    //        if (count > max)
    //        {
    //            alert('".sprintf(gT("Please choose at most %d answers for question \"%s\"","js"), $maxansw, trim(javascriptEscape(str_replace(array("\n", "\r"), "", $ia[3]),true,true)))."');
    //            if (me.type == 'checkbox') { me.checked = false; }
    //            if (me.type == 'text') {
    //                me.value = '';
    //                if (document.getElementById('answer'+me.name + 'cbox') ){
    //                    document.getElementById('answer'+me.name + 'cbox').checked = false;
    //                }
    //            }
    //            return max;
    //        }
    //        }
    //        //-->
    //        </script>\n";
    //        $answer = $maxanswscript . $answer;
    //    }
    //
    //
    //    if ( $minansw > 0 )
    //    {
    //        $minanswscript .=
    //        "\tif (count < {$minansw} && document.getElementById('display{$ia[0]}').value == 'on'){\n"
    //        . "alert('".sprintf(gT("Please choose at least %d answer(s) for question \"%s\"","js"),
    //        $minansw, trim(javascriptEscape(str_replace(array("\n", "\r"), "",$ia[3]),true,true)))."');\n"
    //        . "return false;\n"
    //        . "\t} else {\n"
    //        . "if (oldonsubmit_{$ia[0]}){\n"
    //        . "\treturn oldonsubmit_{$ia[0]}();\n"
    //        . "}\n"
    //        . "return true;\n"
    //        . "\t}\n"
    //        . "}\n"
    //        . "document.limesurvey.onsubmit = ensureminansw_{$ia[0]}\n"
    //        . "-->\n"
    //        . "\t</script>\n";
    //        //$answer = $minanswscript . $answer;
    //    }

#   No need $checkotherscript : already done by check mandatory
#   TODO move it to EM
#    $checkotherscript = "";
#    if ($other == 'Y')
#    {
#        // Multiple choice with 'other' is a specific case as the checkbox isn't recorded into DB
#        // this means that if it is cehcked We must force the end-user to enter text in the input
#        // box
#        $checkotherscript = "<script type='text/javascript'>\n"
#        . "\t<!--\n"
#        . "oldonsubmitOther_{$ia[0]} = document.limesurvey.onsubmit;\n"
#        . "function ensureOther_{$ia[0]}()\n"
#        . "{\n"
#        . "\tothercboxval=document.getElementById('answer".$myfname."cbox').checked;\n"
#        . "\totherval=document.getElementById('answer".$myfname."').value;\n"
#        . "\tif (otherval != '' || othercboxval != true) {\n"
#        . "if(typeof oldonsubmitOther_{$ia[0]} == 'function') {\n"
#        . "\treturn oldonsubmitOther_{$ia[0]}();\n"
#        . "}\n"
#        . "\t}\n"
#        . "\telse {\n"
#        . "alert('".sprintf(gT("You've marked the 'Other:' field for question '%s'. Please also fill in the accompanying comment field.","js"),trim(javascriptEscape($ia[3],true,true)))."');\n"
#        . "return false;\n"
#        . "\t}\n"
#        . "}\n"
#        . "document.limesurvey.onsubmit = ensureOther_{$ia[0]};\n"
#        . "\t-->\n"
#        . "</script>\n";
#    }

#    $answer = $checkotherscript . $answer;

    $answer .= $postrow;
    return array($answer, $inputnames);
}

// ---------------------------------------------------------------
// TMSW TODO - Can remove DB query by passing in answer list from EM
function do_multiplechoice_withcomments($ia)
{
    global $thissurvey;


    $inputnames= array();
    if ($thissurvey['nokeyboard']=='Y')
    {
        includeKeypad();
        $kpclass = "text-keypad";
    }
    else
    {
        $kpclass = "";
    }

    $inputnames = array();
    $attribute_ref=false;
    $qaquery = "SELECT qid,attribute FROM {{question_attributes}} WHERE value LIKE '".strtolower($ia[2])."'";
    $qaresult = Yii::app()->db->createCommand($qaquery)->query();     //Checked

    $attribute_ref=false;
    foreach($qaresult->readAll() as $qarow)
    {
        $qquery = "SELECT qid FROM {{questions}} WHERE sid=".$thissurvey['sid']." AND qid=".$qarow['qid'];
        $qresult = Yii::app()->db->createCommand($qquery)->query(); //Checked
        if (count($qresult)> 0)
        {
            $attribute_ref = true;
        }
    }

    $checkconditionFunction = "checkconditions";

    $aQuestionAttributes = getQuestionAttributeValues($ia[0]);

    if ($aQuestionAttributes['other_numbers_only']==1)
    {
        $sSeparator = getRadixPointData($thissurvey['surveyls_numberformat']);
        $sSeparator = $sSeparator['separator'];
        $oth_checkconditionFunction = "fixnum_checkconditions";
    }
    else
    {
        $oth_checkconditionFunction = "checkconditions";
    }

    if (trim($aQuestionAttributes['other_replace_text'][$_SESSION['survey_'.Yii::app()->getConfig('surveyID')]['s_lang']])!='')
    {
        $othertext=$aQuestionAttributes['other_replace_text'][$_SESSION['survey_'.Yii::app()->getConfig('surveyID')]['s_lang']];
    }
    else
    {
        $othertext=gT('Other:');
    }

    $qquery = "SELECT other FROM {{questions}} WHERE qid=".$ia[0]." AND language='".$_SESSION['survey_'.Yii::app()->getConfig('surveyID')]['s_lang']."' and parent_qid=0";
    $other = Yii::app()->db->createCommand($qquery)->queryScalar(); //Checked
    if ($aQuestionAttributes['random_order']==1) {
        $ansquery = "SELECT * FROM {{questions}} WHERE parent_qid=$ia[0]  AND language='".$_SESSION['survey_'.Yii::app()->getConfig('surveyID')]['s_lang']."' ORDER BY ".dbRandom();
    } else {
        $ansquery = "SELECT * FROM {{questions}} WHERE parent_qid=$ia[0]  AND language='".$_SESSION['survey_'.Yii::app()->getConfig('surveyID')]['s_lang']."' ORDER BY question_order";
    }
    $ansresult = Yii::app()->db->createCommand($ansquery)->query();  //Checked
    $anscount = count($ansresult)*2;

    $answer = "<input type='hidden' name='MULTI$ia[1]' value='$anscount' />\n";
    $answer_main = '';

    $fn = 1;
    if (!isset($other)){
        $other = 'N';
    }
    if($other == 'Y')
    {
        $label_width = 25;
    }
    else
    {
        $label_width = 0;
    }


    // Size of elements depends on longest text item
    $toIterate = $ansresult->readAll();
    $longest_question = 0;
    foreach ( $toIterate as $ansrow)
    {
        $current_length = round((strlen($ansrow['question'])/10)+1);
        $longest_question = ( $longest_question > $current_length)?$longest_question:$current_length;
    }

    $nbCol = $longest_question;
    $nbColLabelLg = ($nbCol > 11)?11:$nbCol;
    $nbColInputLg = 11 - $nbColLabelLg;
    $nbColInputLg = ($nbColInputLg < 1)?11:$nbColInputLg;

    $nbColLabelXs = $nbColLabelLg + 5;
    $nbColLabelXs = ($nbColLabelXs > 11)?11:$nbColLabelXs;
    //$nbColInputXs = 11 - $nbColLabelXs;
    //$nbColInputXs = ($nbColInputXs < 1)?11:$nbColInputXs;
    $nbColInputXs = 12;

    foreach ($toIterate as $ansrow)
    {
        $myfname = $ia[1].$ansrow['title'];
        $trbc='';
        /* Check for array_filter */

        list($htmltbody2, $hiddenfield)=return_array_filter_strings($ia, $aQuestionAttributes, $thissurvey, $ansrow, $myfname, $trbc, $myfname, "li","responsive-content question-item answer-item checkbox-text-item");

        if($label_width < strlen(trim(strip_tags($ansrow['question']))))
        {
            $label_width = strlen(trim(strip_tags($ansrow['question'])));
        }

        $myfname2 = $myfname."comment";
        $startitem = "\t$htmltbody2\n";
        /* Print out the checkbox */
        $answer_main .= $startitem;
        $answer_main .= "\t$hiddenfield\n";
        $answer_main .= "<span class=\"option\">\n"
        . "\t<input class=\"col-xs-1 checkbox\" type=\"checkbox\" name=\"$myfname\" id=\"answer$myfname\" value=\"Y\"";

        /* If the question has already been ticked, check the checkbox */
        if (isset($_SESSION['survey_'.Yii::app()->getConfig('surveyID')][$myfname]))
        {
            if ($_SESSION['survey_'.Yii::app()->getConfig('surveyID')][$myfname] == 'Y')
            {
                $answer_main .= CHECKED;
            }
        }
        $answer_main .=" onclick='$checkconditionFunction(this.value, this.name, this.type);' />\n";


        $answer_main .= "\t<label for=\"answer$myfname\" class=\"answertext col-lg-{$nbColLabelLg} col-xs-{$nbColLabelXs} \">\n"
        . $ansrow['question']."</label>\n";

        $answer_main .= "<input type='hidden' name='java$myfname' id='java$myfname' value='";
        if (isset($_SESSION['survey_'.Yii::app()->getConfig('surveyID')][$myfname]))
        {
            $answer_main .= $_SESSION['survey_'.Yii::app()->getConfig('surveyID')][$myfname];
        }
        $answer_main .= "' />\n";
        $fn++;

        /////////////////////////////

        $answer_main .= "</span>\n<span class=\"comment\">\n\t<label for='answer$myfname2' class=\"answer-comment hide \">".gT('Make a comment on your choice here:')."</label>\n"
        ."<input class='col-lg-{$nbColInputLg} col-xs-{$nbColInputXs} text ".$kpclass."' type='text' size='40' id='answer$myfname2' name='$myfname2' value='";
        if (isset($_SESSION['survey_'.Yii::app()->getConfig('surveyID')][$myfname2])) {$answer_main .= htmlspecialchars($_SESSION['survey_'.Yii::app()->getConfig('surveyID')][$myfname2],ENT_QUOTES);}
        $answer_main .= "' onkeyup='$checkconditionFunction(this.value,this.name,this.type);' />\n</span>\n"
        . "\t</li>\n";

        $fn++;
        $inputnames[]=$myfname;
        $inputnames[]=$myfname2;
    }
    if ($other == 'Y')
    {
        $myfname = $ia[1].'other';
        $myfname2 = $myfname.'comment';
        $anscount = $anscount + 2;
        $answer_main .= "\t<li class=\"other question-item answer-item checkbox-text-item other-item\" id=\"javatbd$myfname\">\n<span class=\"option\">\n"
        . "\t<label for=\"answer$myfname\" class=\"answertext\">\n".$othertext."\n<input class=\"text other ".$kpclass."\" type=\"text\" name=\"$myfname\" id=\"answer$myfname\" title=\"".gT('Other').'" size="10"';
        $answer_main .= " onkeyup='$oth_checkconditionFunction(this.value, this.name, this.type);'";
        if (isset($_SESSION['survey_'.Yii::app()->getConfig('surveyID')][$myfname]) && $_SESSION['survey_'.Yii::app()->getConfig('surveyID')][$myfname])
        {
            $dispVal = $_SESSION['survey_'.Yii::app()->getConfig('surveyID')][$myfname];
            if ($aQuestionAttributes['other_numbers_only']==1)
            {
                $dispVal = str_replace('.',$sSeparator,$dispVal);
            }
            $answer_main .= ' value="'.htmlspecialchars($dispVal,ENT_QUOTES).'"';
        }
        $fn++;
        // --> START NEW FEATURE - SAVE
        $answer_main .= " />\n\t</label>\n</span>\n"
        . "<span class=\"comment\">\n\t<label for=\"answer$myfname2\" class=\"answer-comment hide\">".gT('Make a comment on your choice here:')."\t</label>\n"
        . '<input class="text '.$kpclass.'" type="text" size="40" name="'.$myfname2.'" id="answer'.$myfname2.'"'
        . " onkeyup='$checkconditionFunction(this.value,this.name,this.type);'"
        . ' title="'.gT('Make a comment on your choice here:').'" value="';
        // --> END NEW FEATURE - SAVE

        if (isset($_SESSION['survey_'.Yii::app()->getConfig('surveyID')][$myfname2])) {$answer_main .= htmlspecialchars($_SESSION['survey_'.Yii::app()->getConfig('surveyID')][$myfname2],ENT_QUOTES);}
        $answer_main .= "\"/>\n";
        $answer_main .= "</span>\n\t</li>\n";

        $inputnames[]=$myfname;
        $inputnames[]=$myfname2;
    }
    $answer .= "<ul class=\"list-unstyled subquestions-list questions-list checkbox-text-list\">\n".$answer_main."</ul>\n";
    if($aQuestionAttributes['commented_checkbox']!="allways" && $aQuestionAttributes['commented_checkbox_auto'])
    {
        Yii::app()->getClientScript()->registerScriptFile(Yii::app()->getConfig('generalscripts')."multiplechoice_withcomments.js");
#        $script= " doMultipleChoiceWithComments({$ia[0]},'{$aQuestionAttributes["commented_checkbox"]}');\n";
#        App()->getClientScript()->registerScript("doMultipleChoiceWithComments",$script,CClientScript::POS_HEAD);// Deactivate now: need to be after question, and just after
        $answer .= "<script type='text/javascript'>\n"
        . "  /*<![CDATA[*/\n"
        ." doMultipleChoiceWithComments({$ia[0]},'{$aQuestionAttributes["commented_checkbox"]}');\n"
        ." /*]]>*/\n"
        ."</script>\n";
    }
    return array($answer, $inputnames);
}

// ---------------------------------------------------------------
function do_file_upload($ia)
{
    global $thissurvey;

    $checkconditionFunction = "checkconditions";

    $aQuestionAttributes=getQuestionAttributeValues($ia[0]);

    // Fetch question attributes
    $_SESSION['survey_'.Yii::app()->getConfig('surveyID')]['fieldname'] = $ia[1];

    $scriptloc = Yii::app()->getController()->createUrl('uploader/index');
    $bPreview=Yii::app()->request->getParam('action')=="previewgroup" || Yii::app()->request->getParam('action')=="previewquestion" || $thissurvey['active'] != "Y";

    if ($bPreview)
    {
        $_SESSION['survey_'.Yii::app()->getConfig('surveyID')]['preview'] = 1 ;
        $questgrppreview = 1;   // Preview is launched from Question or group level

    }
    elseif ($thissurvey['active'] != "Y")
    {
        $_SESSION['survey_'.Yii::app()->getConfig('surveyID')]['preview'] = 1;
        $questgrppreview = 0;
    }
    else
    {
        $_SESSION['survey_'.Yii::app()->getConfig('surveyID')]['preview'] = 0;
        $questgrppreview = 0;
    }

    $uploadbutton = "<div class='upload-button'><a id='upload_".$ia[1]."' class='upload' ";
    $uploadbutton .= " href='#' onclick='javascript:upload_$ia[1]();'";
    $uploadbutton .=">" .gT('Upload files'). "</a></div>";

    $answer = "<script type='text/javascript'>
        function upload_$ia[1]() {
            var uploadurl = '{$scriptloc}?sid=".Yii::app()->getConfig('surveyID')."&fieldname={$ia[1]}&qid={$ia[0]}';
            uploadurl += '&preview={$questgrppreview}&show_title={$aQuestionAttributes['show_title']}';
            uploadurl += '&show_comment={$aQuestionAttributes['show_comment']}';
            uploadurl += '&minfiles=' + LEMval('{$aQuestionAttributes['min_num_of_files']}');
            uploadurl += '&maxfiles=' + LEMval('{$aQuestionAttributes['max_num_of_files']}');
            $('#upload_$ia[1]').attr('href',uploadurl);
        }
        var uploadLang = {
             title: '" . gT('Upload your files','js') . "',
             returnTxt: '" . gT('Return to survey','js') . "',
             headTitle: '" . gT('Title','js') . "',
             headComment: '" . gT('Comment','js') . "',
             headFileName: '" . gT('File name','js') . "',
             deleteFile : '".gT('Delete')."',
             editFile : '".gT('Edit')."'
            };
        var imageurl =  '".Yii::app()->getConfig('imageurl')."';
        var uploadurl =  '".$scriptloc."';
    </script>\n";
    Yii::app()->getClientScript()->registerScriptFile(Yii::app()->getConfig('generalscripts')."modaldialog.js");
    Yii::app()->getClientScript()->registerCssFile(Yii::app()->getConfig('publicstyleurl') . "uploader-files.css");
    // Modal dialog
    $answer .= $uploadbutton;

    $answer .= "<input type='hidden' id='".$ia[1]."' name='".$ia[1]."' value='".htmlspecialchars($_SESSION['survey_'.Yii::app()->getConfig('surveyID')][$ia[1]],ENT_QUOTES,'utf-8')."' />";
    $answer .= "<input type='hidden' id='".$ia[1]."_filecount' name='".$ia[1]."_filecount' value=";

    if (array_key_exists($ia[1]."_filecount", $_SESSION['survey_'.Yii::app()->getConfig('surveyID')]))
    {
        $tempval = $_SESSION['survey_'.Yii::app()->getConfig('surveyID')][$ia[1]."_filecount"];
        if (is_numeric($tempval))
        {
            $answer .= $tempval . " />";
        }
        else
        {
            $answer .= "0 />";
        }
    }
    else {
        $answer .= "0 />";
    }

    $answer .= "<div id='".$ia[1]."_uploadedfiles'></div>";

    $answer .= '<script type="text/javascript">
    var surveyid = '.Yii::app()->getConfig('surveyID').';
    $(document).ready(function(){
    var fieldname = "'.$ia[1].'";
    var filecount = $("#"+fieldname+"_filecount").val();
    var json = $("#"+fieldname).val();
    var show_title = "'.$aQuestionAttributes["show_title"].'";
    var show_comment = "'.$aQuestionAttributes["show_comment"].'";
    displayUploadedFiles(json, filecount, fieldname, show_title, show_comment);
    });
    </script>';

    $answer .= '<script type="text/javascript">
    $(".basic_'.$ia[1].'").change(function() {
    var i;
    var jsonstring = "[";

    for (i = 1, filecount = 0; i <= LEMval("'.$aQuestionAttributes['max_num_of_files'].'"); i++)
    {
    if ($("#'.$ia[1].'_"+i).val() == "")
    continue;

    filecount++;
    if (i != 1)
    jsonstring += ", ";

    if ($("#answer'.$ia[1].'_"+i).val() != "")
    jsonstring += "{ ';

    if (isset($_SESSION['survey_'.Yii::app()->getConfig('surveyID')]['show_title']))
        $answer .= '\"title\":\""+$("#'.$ia[1].'_title_"+i).val()+"\",';
    else
        $answer .= '\"title\":\"\",';

    if (isset($_SESSION['survey_'.Yii::app()->getConfig('surveyID')]['show_comment']))
        $answer .= '\"comment\":\""+$("#'.$ia[1].'_comment_"+i).val()+"\",';
    else
        $answer .= '\"comment\":\"\",';

    $answer .= '\"size\":\"\",\"name\":\"\",\"ext\":\"\"}";
    }
    jsonstring += "]";

    $("#'.$ia[1].'").val(jsonstring);
    $("#'.$ia[1].'_filecount").val(filecount);
    });
    </script>';

    $inputnames[] = $ia[1];
    $inputnames[] = $ia[1]."_filecount";
    return array($answer, $inputnames);
}

// ---------------------------------------------------------------
// TMSW TODO - Can remove DB query by passing in answer list from EM
function do_multipleshorttext($ia)
{
    global $thissurvey;


    $extraclass ="";
    $answer='';
    $aQuestionAttributes = getQuestionAttributeValues($ia[0]);

    if ($aQuestionAttributes['numbers_only']==1)
    {
        $sSeparator = getRadixPointData($thissurvey['surveyls_numberformat']);
        $sSeparator = $sSeparator['separator'];
        $extraclass .=" numberonly";
        $checkconditionFunction = "fixnum_checkconditions";
    }
    else
    {
        $checkconditionFunction = "checkconditions";
    }
    if (intval(trim($aQuestionAttributes['maximum_chars']))>0)
    {
        // Only maxlength attribute, use textarea[maxlength] jquery selector for textarea
        $maximum_chars= intval(trim($aQuestionAttributes['maximum_chars']));
        $maxlength= "maxlength='{$maximum_chars}' ";
        $extraclass .=" maxchars maxchars-".$maximum_chars;
    }
    else
    {
        $maxlength= "";
    }
    if (trim($aQuestionAttributes['text_input_width'])!='')
    {
        $tiwidth=$aQuestionAttributes['text_input_width'];
        //$extraclass .=" inputwidth".trim($aQuestionAttributes['text_input_width']);
        $col = ($aQuestionAttributes['text_input_width']<=12)?$aQuestionAttributes['text_input_width']:12;
        $extraclass .=" col-sm-".trim($col);
    }
    else
    {
        $tiwidth=20;
    }

    if (trim($aQuestionAttributes['prefix'][$_SESSION['survey_'.Yii::app()->getConfig('surveyID')]['s_lang']])!='') {
        $prefix=$aQuestionAttributes['prefix'][$_SESSION['survey_'.Yii::app()->getConfig('surveyID')]['s_lang']];
        $extraclass .=" withprefix";
    }
    else
    {
        $prefix = '';
    }

    if (trim($aQuestionAttributes['suffix'][$_SESSION['survey_'.Yii::app()->getConfig('surveyID')]['s_lang']])!='') {
        $suffix=$aQuestionAttributes['suffix'][$_SESSION['survey_'.Yii::app()->getConfig('surveyID')]['s_lang']];
        $extraclass .=" withsuffix";
    }
    else
    {
        $suffix = '';
    }

    if ($thissurvey['nokeyboard']=='Y')
    {
        includeKeypad();
        $kpclass = "text-keypad";
        $extraclass .=" inputkeypad";
    }
    else
    {
        $kpclass = "";
    }

    if ($aQuestionAttributes['random_order']==1) {
        $ansquery = "SELECT * FROM {{questions}} WHERE parent_qid=$ia[0]  AND language='".$_SESSION['survey_'.Yii::app()->getConfig('surveyID')]['s_lang']."' ORDER BY ".dbRandom();
    }
    else
    {
        $ansquery = "SELECT * FROM {{questions}} WHERE parent_qid=$ia[0]  AND language='".$_SESSION['survey_'.Yii::app()->getConfig('surveyID')]['s_lang']."' ORDER BY question_order";
    }

    $ansresult = dbExecuteAssoc($ansquery);    //Checked
    $aSubquestions = $ansresult->readAll();
    $anscount = count($aSubquestions)*2;
    //$answer .= "\t<input type='hidden' name='MULTI$ia[1]' value='$anscount'>\n";
    $fn = 1;

    $answer_main = '';

    $label_width = 0;

    if ($anscount==0)
    {
        $inputnames=array();
        $answer_main .= '    <li>'.gT('Error: This question has no answers.')."</li>\n";
    }
    else
    {
        if (trim($aQuestionAttributes['display_rows'])!='')
        {
            //question attribute "display_rows" is set -> we need a textarea to be able to show several rows
            $drows=$aQuestionAttributes['display_rows'];

            foreach ($aSubquestions as $ansrow)
            {
                $myfname = $ia[1].$ansrow['title'];
                if ($ansrow['question'] == "")
                {
                    $ansrow['question'] = "&nbsp;";
                }

                //NEW: textarea instead of input=text field
                list($htmltbody2, $hiddenfield)=return_array_filter_strings($ia, $aQuestionAttributes, $thissurvey, $ansrow, $myfname, '', $myfname, "li","question-item answer-item text-item".$extraclass);

                $answer_main .= "\t$htmltbody2\n"
                . "<label for=\"answer$myfname\">{$ansrow['question']}</label>\n"
                . "\t<span>\n".$prefix."\n".'
                <textarea class="form-control  textarea '.$kpclass.'" name="'.$myfname.'" id="answer'.$myfname.'"
                rows="'.$drows.'" cols="'.$tiwidth.'" '.$maxlength.' onkeyup="'.$checkconditionFunction.'(this.value, this.name, this.type);">';

                if($label_width < strlen(trim(strip_tags($ansrow['question']))))
                {
                    $label_width = strlen(trim(strip_tags($ansrow['question'])));
                }

                if (isset($_SESSION['survey_'.Yii::app()->getConfig('surveyID')][$myfname]))
                {
                    $dispVal = $_SESSION['survey_'.Yii::app()->getConfig('surveyID')][$myfname];
                    if ($aQuestionAttributes['numbers_only']==1)
                    {
                        $dispVal = str_replace('.',$sSeparator,$dispVal);
                    }
                    $answer_main .= htmlspecialchars($dispVal);
                }

                $answer_main .= "</textarea>\n".$suffix."\n\t</span>\n"
                . "\t</li>\n";

                $fn++;
                $inputnames[]=$myfname;
            }

        }
        else
        {
            foreach ($aSubquestions as $ansrow)
            {
                $myfname = $ia[1].$ansrow['title'];
                if ($ansrow['question'] == "") {$ansrow['question'] = "&nbsp;";}

                // color code missing mandatory questions red
                if ($ia[6]=='Y' &&  $_SESSION['survey_'.Yii::app()->getConfig('surveyID')][$myfname] === '') {
                    //$ansrow['question'] = "<span class='errormandatory'>{$ansrow['question']}</span>";
                    $ansrow['question'] = '
                                <div class="alert alert-danger" role="alert">'.
                                        $ansrow['question']
                                    .'
                                </div>';
                }

                list($htmltbody2, $hiddenfield)=return_array_filter_strings($ia, $aQuestionAttributes, $thissurvey, $ansrow, $myfname, '', $myfname, "li","question-item answer-item text-item".$extraclass);
                $answer_main .= "\t$htmltbody2\n"
                . "<label for=\"answer$myfname\">{$ansrow['question']}</label>\n"
                . "\t<span>\n".$prefix."\n".'<input class="text '.$kpclass.'" type="text" size="'.$tiwidth.'" name="'.$myfname.'" id="answer'.$myfname.'" value="';

                if($label_width < strlen(trim(strip_tags($ansrow['question']))))
                {
                    $label_width = strlen(trim(strip_tags($ansrow['question'])));
                }

                if (isset($_SESSION['survey_'.Yii::app()->getConfig('surveyID')][$myfname]))
                {
                    $dispVal = $_SESSION['survey_'.Yii::app()->getConfig('surveyID')][$myfname];
                    if ($aQuestionAttributes['numbers_only']==1)
                    {
                        $dispVal = str_replace('.',$sSeparator,$dispVal);
                    }
                    $answer_main .= htmlspecialchars($dispVal,ENT_QUOTES,'UTF-8');
                }

                // --> START NEW FEATURE - SAVE
                $answer_main .= '" onkeyup="'.$checkconditionFunction.'(this.value, this.name, this.type);" '.$maxlength.' />'."\n".$suffix."\n\t</span>\n"
                . "\t</li>\n";
                // --> END NEW FEATURE - SAVE

                $fn++;
                $inputnames[]=$myfname;
            }

        }
    }

    $answer = "<ul class=\"list-unstyled subquestions-list questions-list text-list\">\n".$answer_main."</ul>\n";

    return array($answer, $inputnames);
}

// -----------------------------------------------------------------
// @todo: Can remove DB query by passing in answer list from EM
function do_multiplenumeric($ia)
{
    global $thissurvey;


    $extraclass ="";
    $checkconditionFunction = "fixnum_checkconditions";
    $aQuestionAttributes = getQuestionAttributeValues($ia[0]);
    $answer='';
    $sSeparator = getRadixPointData($thissurvey['surveyls_numberformat']);
    $sSeparator = $sSeparator['separator'];
    //Must turn on the "numbers only javascript"
    $extraclass .=" numberonly";
    if ($aQuestionAttributes['thousands_separator'] == 1) {
        App()->clientScript->registerPackage('jquery-price-format');
        App()->clientScript->registerScriptFile(Yii::app()->getConfig('generalscripts').'numerical_input.js');
        $extraclass .= " thousandsseparator";
    }

    if (intval(trim($aQuestionAttributes['maximum_chars']))>0)
    {
        // Only maxlength attribute, use textarea[maxlength] jquery selector for textarea
        $maximum_chars= intval(trim($aQuestionAttributes['maximum_chars']));
        $maxlength= "maxlength='{$maximum_chars}' ";
        $extraclass .=" maxchars maxchars-".$maximum_chars;
    }
    else
    {
        $maxlength= " maxlength='25' ";
    }

    if (trim($aQuestionAttributes['prefix'][$_SESSION['survey_'.Yii::app()->getConfig('surveyID')]['s_lang']])!='') {
        $prefix=$aQuestionAttributes['prefix'][$_SESSION['survey_'.Yii::app()->getConfig('surveyID')]['s_lang']];
        $extraclass .=" withprefix";
    }
    else
    {
        $prefix = '';
    }

    if (trim($aQuestionAttributes['suffix'][$_SESSION['survey_'.Yii::app()->getConfig('surveyID')]['s_lang']])!='') {
        $suffix=$aQuestionAttributes['suffix'][$_SESSION['survey_'.Yii::app()->getConfig('surveyID')]['s_lang']];
        $extraclass .=" withsuffix";
    }
    else
    {
        $suffix = '';
    }

    if ($thissurvey['nokeyboard']=='Y')
    {
        includeKeypad();
        $kpclass = "num-keypad";
        $extraclass .=" keypad";
    }
    else
    {
        $kpclass = "";
    }

    $numbersonly_slider = ''; // DEPRECATED

    if (trim($aQuestionAttributes['text_input_width'])!='')
    {
        $tiwidth=$aQuestionAttributes['text_input_width'];
        //$extraclass .=" inputwidth".trim($aQuestionAttributes['text_input_width']);
        $col = ($aQuestionAttributes['text_input_width']<=12)?$aQuestionAttributes['text_input_width']:12;
$extraclass .=" col-sm-".trim($col);
    }
    else
    {
        $tiwidth=10;
    }
    $prefixclass="numeric";
    if ($aQuestionAttributes['slider_layout']==1)
    {
        $prefixclass="slider";
        $slider_layout=true;
        $extraclass .=" withslider";
        $slider_step=trim(LimeExpressionManager::ProcessString("{{$aQuestionAttributes['slider_accuracy']}}",$ia[0],array(),false,1,1,false,false,true));
        $slider_step =  (is_numeric($slider_step))?$slider_step:1;
        $slider_min = trim(LimeExpressionManager::ProcessString("{{$aQuestionAttributes['slider_min']}}",$ia[0],array(),false,1,1,false,false,true));
        $slider_mintext = $slider_min =  (is_numeric($slider_min))?$slider_min:0;
        $slider_max = trim(LimeExpressionManager::ProcessString("{{$aQuestionAttributes['slider_max']}}",$ia[0],array(),false,1,1,false,false,true));
        $slider_maxtext = $slider_max =  (is_numeric($slider_max))?$slider_max:100;
        $slider_default=trim(LimeExpressionManager::ProcessString("{{$aQuestionAttributes['slider_default']}}",$ia[0],array(),false,1,1,false,false,true));
        $slider_default =  (is_numeric($slider_default))?$slider_default:"";

        if ($slider_default == '' && $aQuestionAttributes['slider_middlestart']==1)
        {
            $slider_middlestart = intval(($slider_max + $slider_min)/2);
        }
        else
        {
            $slider_middlestart = '';
        }

        $slider_separator= (trim($aQuestionAttributes['slider_separator'])!='')?$aQuestionAttributes['slider_separator']:"";
        $slider_reset=($aQuestionAttributes['slider_reset'])?1:0;
    }
    else
    {
        $slider_layout = false;
    }
    $hidetip=$aQuestionAttributes['hide_tip'];

    if ($aQuestionAttributes['random_order']==1)
    {
        $ansquery = "SELECT * FROM {{questions}} WHERE parent_qid=$ia[0]  AND language='".$_SESSION['survey_'.Yii::app()->getConfig('surveyID')]['s_lang']."' ORDER BY ".dbRandom();
    }
    else
    {
        $ansquery = "SELECT * FROM {{questions}} WHERE parent_qid=$ia[0]  AND language='".$_SESSION['survey_'.Yii::app()->getConfig('surveyID')]['s_lang']."' ORDER BY question_order";
    }

    $ansresult = dbExecuteAssoc($ansquery);    //Checked
    $aSubquestions = $ansresult->readAll();
    $anscount = count($aSubquestions)*2;
    $fn = 1;

    $answer_main = '';

    if ($anscount==0)
    {
        $inputnames=array();
        $answer_main .= '    <p class="text-danger">'.gT('Error: This question has no answers.')."</p>\n";
    }
    else
    {
        foreach($aSubquestions as $ansrow)
        {
            $myfname = $ia[1].$ansrow['title'];
            if ($ansrow['question'] == "") {$ansrow['question'] = "&nbsp;";}
            if ($slider_layout === false || $slider_separator == '')
            {
                $theanswer = $ansrow['question'];
                $sliderleft='';
                $sliderright='';
            }
            else
            {
                $aAnswer=explode($slider_separator,$ansrow['question']);
                $theanswer=(isset($aAnswer[0]))?$aAnswer[0]:"";
                $sliderleft=(isset($aAnswer[1]))?$aAnswer[1]:"";
                $sliderright=(isset($aAnswer[2]))?$aAnswer[2]:"";
                $sliderleft="<div class=\"slider_lefttext\">$sliderleft</div>";
                $sliderright="<div class=\"slider_righttext\">$sliderright</div>";
            }

            // color code missing mandatory questions red
            if ($ia[6]=='Y' && $_SESSION['survey_'.Yii::app()->getConfig('surveyID')][$myfname] === '')
            {
                //$theanswer = "<span class='errormandatory'>{$theanswer}</span>";
                $theanswer ='
                            <div class="alert alert-danger" role="alert">'.
                                    $theanswer
                                .'
                            </div>';

            }

            list($htmltbody2, $hiddenfield)=return_array_filter_strings($ia, $aQuestionAttributes, $thissurvey, $ansrow, $myfname, '', $myfname, "div","form-group question-item answer-item text-item numeric-item".$extraclass);
            $answer_main .= "\t$htmltbody2\n";
            $answer_main .= "<label for=\"answer$myfname\" class=\"{$prefixclass}-label numeric-label col-xs-12 \">{$theanswer}</label>\n";

                $sSeparator = getRadixPointData($thissurvey['surveyls_numberformat']);
                $sSeparator = $sSeparator['separator'];

                $answer_main .= "{$sliderleft}<div class=\"input\">\n\t";

                if($prefix)
                {
                    $answer_main .= "<div class='col-xs-2 text-right prefix-container'>";
                    $answer_main .= $prefix;
                    $answer_main .= '</div>';
                }

                $answer_main .= "<div class='col-xs-8'>";
                $answer_main .= "\n\t<input class=\"form-control text $kpclass\" type=\"text\" size=\"".$tiwidth."\" name=\"".$myfname."\" id=\"answer".$myfname."\" title=\"".gT('Only numbers may be entered in this field.')."\" value=\"";
                if (isset($_SESSION['survey_'.Yii::app()->getConfig('surveyID')][$myfname]))
                {
                    $dispVal = $_SESSION['survey_'.Yii::app()->getConfig('surveyID')][$myfname];
                    if(strpos($dispVal,"."))
                    {
                        $dispVal=rtrim(rtrim($dispVal,"0"),".");
                    }
                    $dispVal = str_replace('.',$sSeparator,$dispVal);
                    $answer_main .= $dispVal;
                }

                $answer_main .= '" onkeyup="'.$checkconditionFunction.'(this.value, this.name, this.type);" '." {$maxlength} />\n\t";
                $answer_main .= '</div>';

                if($suffix)
                {
                    $answer_main .= "<div class='col-xs-2 text-left suffix-container'>";
                    $answer_main .= $suffix;
                    $answer_main .= '</div>';
                }
                $answer_main .= "\n</div>{$sliderright}\n\t</div>\n";

            $fn++;
            $inputnames[]=$myfname;
        }
        if (trim($aQuestionAttributes['equals_num_value']) != ''
        || trim($aQuestionAttributes['min_num_value']) != ''
        || trim($aQuestionAttributes['max_num_value']) != ''
        )
        {
            $qinfo = LimeExpressionManager::GetQuestionStatus($ia[0]);
            if (trim($aQuestionAttributes['equals_num_value']) != '')
            {
                $answer_main .= "\t<p class='multiplenumerichelp help-item text-info'>\n"
                . "<span class=\"label\">".gT('Remaining: ')."</span>\n"
                . "<span id=\"remainingvalue_{$ia[0]}\" class=\"dynamic_remaining\">$prefix\n"
                . "{" . $qinfo['sumRemainingEqn'] . "}\n"
                . "$suffix</span>\n"
                . "\t</p>\n";
            }

            $answer_main .= "\t<p class='multiplenumerichelp  help-item text-info'>\n"
            . "<span class=\"\">".gT('Total: ')."</span>\n"
            . "<span id=\"totalvalue_{$ia[0]}\" class=\"dynamic_sum\">$prefix\n"
            . "{" . $qinfo['sumEqn'] . "}\n"
            . "$suffix</span>\n"
            . "\t</p>\n";
        }
        $answer .= "<div class='subquestions-list questions-list text-list {$prefixclass}-list'>\n".$answer_main."</div>\n";
    }

    if($aQuestionAttributes['slider_layout']==1)
    {
        Yii::app()->getClientScript()->registerScriptFile(Yii::app()->getConfig('generalscripts')."numeric-slider.js");
        Yii::app()->getClientScript()->registerCssFile(Yii::app()->getConfig('publicstyleurl') . "numeric-slider.css");
        if ($slider_default != "")
        {
            $slider_startvalue = $slider_default;
            $slider_displaycallout=1;
        }
        elseif ($slider_middlestart != '')
        {
            $slider_startvalue = $slider_middlestart;
            $slider_displaycallout=0;
        }
        else
        {
            $slider_startvalue = 'NULL';
            $slider_displaycallout=0;
        }
        $slider_showminmax=($aQuestionAttributes['slider_showminmax']==1)?1:0;
        //some var for slider
        $aJsLang=array(
            'reset' => gT('Reset'),
            'tip' => gT('Please click and drag the slider handles to enter your answer.'),
            );
        $aJsVar=array(
            'slider_showminmax'=>$slider_showminmax,
            'slider_min' => $slider_min,
            'slider_mintext'=>$slider_mintext,
            'slider_max' => $slider_max,
            'slider_maxtext'=>$slider_maxtext,
            'slider_step'=>$slider_step,
            'slider_startvalue'=>$slider_startvalue,
            'slider_displaycallout'=>$slider_displaycallout,
            'slider_prefix' => $prefix,
            'slider_suffix' => $suffix,
            'slider_reset' => $slider_reset,
            'lang'=> $aJsLang,
            );
        $answer .= "<script type='text/javascript'><!--\n"
                    . " doNumericSlider({$ia[0]},".ls_json_encode($aJsVar).");\n"
                    . " //--></script>";
    }
    $sSeparator = getRadixPointData($thissurvey['surveyls_numberformat']);
    $sSeparator = $sSeparator['separator'];


    return array($answer, $inputnames);
}





// ---------------------------------------------------------------
function do_numerical($ia)
{
    global $thissurvey;

    $extraclass ="";
    $answertypeclass = "numeric";

    $checkconditionFunction = "fixnum_checkconditions";
    $aQuestionAttributes = getQuestionAttributeValues($ia[0]);
    if (trim($aQuestionAttributes['prefix'][$_SESSION['survey_'.Yii::app()->getConfig('surveyID')]['s_lang']])!='') {
        $prefix=$aQuestionAttributes['prefix'][$_SESSION['survey_'.Yii::app()->getConfig('surveyID')]['s_lang']];
        $extraclass .=" withprefix";
    }
    else
    {
        $prefix = '';
    }
    if ($aQuestionAttributes['thousands_separator'] == 1) {
        App()->clientScript->registerPackage('jquery-price-format');
        App()->clientScript->registerScriptFile(Yii::app()->getConfig('generalscripts').'numerical_input.js');
        $extraclass .= " thousandsseparator";
    }
    if (trim($aQuestionAttributes['suffix'][$_SESSION['survey_'.Yii::app()->getConfig('surveyID')]['s_lang']])!='') {
        $suffix=$aQuestionAttributes['suffix'][$_SESSION['survey_'.Yii::app()->getConfig('surveyID')]['s_lang']];
        $extraclass .=" withsuffix";
    }
    else
    {
        $suffix = '';
    }
    if (intval(trim($aQuestionAttributes['maximum_chars']))>0 && intval(trim($aQuestionAttributes['maximum_chars']))<20)
    {
        // Only maxlength attribute, use textarea[maxlength] jquery selector for textarea
        $maximum_chars= intval(trim($aQuestionAttributes['maximum_chars']));
        $maxlength= " maxlength='{$maximum_chars}' ";
        $extraclass .=" maxchars maxchars-".$maximum_chars;
    }
    else
    {
        $maxlength= " maxlength='20' ";
    }
    if (trim($aQuestionAttributes['text_input_width'])!='')
    {
        $tiwidth=$aQuestionAttributes['text_input_width'];
        //$extraclass .=" inputwidth-".trim($aQuestionAttributes['text_input_width']);
        $col = ($aQuestionAttributes['text_input_width']<=12)?$aQuestionAttributes['text_input_width']:12;
        $extraclass .=" col-sm-".trim($col);
    }
    else
    {
        $tiwidth=10;
    }

    if (trim($aQuestionAttributes['num_value_int_only'])==1)
    {
        $acomma="";
        $extraclass .=" integeronly";
        $answertypeclass .= " integeronly";
        $integeronly=1;
    }
    else
    {
        $acomma=getRadixPointData($thissurvey['surveyls_numberformat']);
        $acomma = $acomma['separator'];
        $integeronly=0;
    }

    $fValue=$_SESSION['survey_'.Yii::app()->getConfig('surveyID')][$ia[1]];
    $sSeparator = getRadixPointData($thissurvey['surveyls_numberformat']);
    $sSeparator = $sSeparator['separator'];
    // Fix the display value : Value is stored as decimal in SQL then return dot and 0 after dot. Seems only for numerical question type
    if(strpos($fValue,"."))
    {
        $fValue=rtrim(rtrim($fValue,"0"),".");
    }
    $fValue = str_replace('.',$sSeparator,$fValue);

    if ($thissurvey['nokeyboard']=='Y')
    {
        includeKeypad();
        $extraclass .=" inputkeypad";
        $answertypeclass .= " num-keypad";
    }
    else
    {
        $kpclass = "";
    }
    // --> START NEW FEATURE - SAVE
    $answer = "<p class='question answer-item text-item numeric-item {$extraclass}'>"
    . " <label for='answer{$ia[1]}' class='hide label'>".gT('Your answer')."</label>\n$prefix\t"
    . "<input class='form-control text {$answertypeclass}' type=\"text\" size=\"$tiwidth\" name=\"$ia[1]\"  title=\"".gT('Only numbers may be entered in this field.')."\" "
    . "id=\"answer{$ia[1]}\" value=\"{$fValue}\" onkeyup=\"{$checkconditionFunction}(this.value, this.name, this.type,'onchange',{$integeronly})\" "
    . " {$maxlength} />\t{$suffix}\n</p>\n";
    // --> END NEW FEATURE - SAVE

    $inputnames[]=$ia[1];
    $mandatory=null;
    return array($answer, $inputnames, $mandatory);
}




// ---------------------------------------------------------------
function do_shortfreetext($ia)
{
    global $thissurvey;


    $sGoogleMapsAPIKey = trim(Yii::app()->getConfig("googleMapsAPIKey"));
    if ($sGoogleMapsAPIKey!='')
    {
        $sGoogleMapsAPIKey='&key='.$sGoogleMapsAPIKey;
    }
    $extraclass ="";
    $aQuestionAttributes = getQuestionAttributeValues($ia[0]);

    if ($aQuestionAttributes['numbers_only']==1)
    {
        $sSeparator = getRadixPointData($thissurvey['surveyls_numberformat']);
        $sSeparator = $sSeparator['separator'];
        $extraclass .=" numberonly";
        $checkconditionFunction = "fixnum_checkconditions";
    }
    else
    {
        $checkconditionFunction = "checkconditions";
    }
    if (intval(trim($aQuestionAttributes['maximum_chars']))>0)
    {
        // Only maxlength attribute, use textarea[maxlength] jquery selector for textarea
        $maximum_chars= intval(trim($aQuestionAttributes['maximum_chars']));
        $maxlength= "maxlength='{$maximum_chars}' ";
        $extraclass .=" maxchars maxchars-".$maximum_chars;
    }
    else
    {
        $maxlength= "";
    }
    if (trim($aQuestionAttributes['text_input_width'])!='')
    {
        $tiwidth=$aQuestionAttributes['text_input_width'];
        //$extraclass .=" inputwidth-".trim($aQuestionAttributes['text_input_width']);
        $col = ($aQuestionAttributes['text_input_width']<=12)?$aQuestionAttributes['text_input_width']:12;
$extraclass .=" col-sm-".trim($col);
    }
    else
    {
        $tiwidth=50;
    }
    if (trim($aQuestionAttributes['prefix'][$_SESSION['survey_'.Yii::app()->getConfig('surveyID')]['s_lang']])!='') {
        $prefix=$aQuestionAttributes['prefix'][$_SESSION['survey_'.Yii::app()->getConfig('surveyID')]['s_lang']];
        $extraclass .=" withprefix";
    }
    else
    {
        $prefix = '';
    }
    if (trim($aQuestionAttributes['suffix'][$_SESSION['survey_'.Yii::app()->getConfig('surveyID')]['s_lang']])!='') {
        $suffix=$aQuestionAttributes['suffix'][$_SESSION['survey_'.Yii::app()->getConfig('surveyID')]['s_lang']];
        $extraclass .=" withsuffix";
    }
    else
    {
        $suffix = '';
    }
    if ($thissurvey['nokeyboard']=='Y')
    {
        includeKeypad();
        $kpclass = "text-keypad";
        $extraclass .=" inputkeypad";
    }
    else
    {
        $kpclass = "";
    }
    if (trim($aQuestionAttributes['display_rows'])!='')
    {
        //question attribute "display_rows" is set -> we need a textarea to be able to show several rows
        $drows=$aQuestionAttributes['display_rows'];

        //if a textarea should be displayed we make it equal width to the long text question
        //this looks nicer and more continuous
        if($tiwidth == 50)
        {
            $tiwidth=40;
        }

        //NEW: textarea instead of input=text field

        // --> START NEW FEATURE - SAVE
        $answer ="<p class='question answer-item text-item {$extraclass}'><label for='answer{$ia[1]}' class='hide label'>".gT('Your answer')."</label>"
        . '<textarea class="form-control  textarea '.$kpclass.'" name="'.$ia[1].'" id="answer'.$ia[1].'" '
        .'rows="'.$drows.'" cols="'.$tiwidth.'" '.$maxlength.' onkeyup="'.$checkconditionFunction.'(this.value, this.name, this.type);">';
        // --> END NEW FEATURE - SAVE

        if ($_SESSION['survey_'.Yii::app()->getConfig('surveyID')][$ia[1]]) {
            $dispVal = str_replace("\\", "", $_SESSION['survey_'.Yii::app()->getConfig('surveyID')][$ia[1]]);
            if ($aQuestionAttributes['numbers_only']==1)
            {
                $dispVal = str_replace('.',$sSeparator,$dispVal);
            }
            $answer .= htmlspecialchars($dispVal);
        }

        $answer .= "</textarea></p>\n";
    }
    elseif((int)($aQuestionAttributes['location_mapservice'])==1){
        $mapservice = $aQuestionAttributes['location_mapservice'];
        $currentLocation = $_SESSION['survey_'.Yii::app()->getConfig('surveyID')][$ia[1]];
        $currentLatLong = null;

        $floatLat = 0;
        $floatLng = 0;

        // Get the latitude/longtitude for the point that needs to be displayed by default
        if (strlen($currentLocation) > 2){
            $currentLatLong = explode(';',$currentLocation);
            $currentLatLong = array($currentLatLong[0],$currentLatLong[1]);
        }
        else{
            if ((int)($aQuestionAttributes['location_nodefaultfromip'])==0)
                $currentLatLong = getLatLongFromIp(getIPAddress());
            if (!isset($currentLatLong) || $currentLatLong==false){
                $floatLat = 0;
                $floatLng = 0;
                $LatLong = explode(" ",trim($aQuestionAttributes['location_defaultcoordinates']));

                if (isset($LatLong[0]) && isset($LatLong[1])){
                    $floatLat = $LatLong[0];
                    $floatLng = $LatLong[1];
                }

                $currentLatLong = array($floatLat,$floatLng);
            }
        }
        // 2 - city; 3 - state; 4 - country; 5 - postal
        $strBuild = "";
        if ($aQuestionAttributes['location_city'])
            $strBuild .= "2";
        if ($aQuestionAttributes['location_state'])
            $strBuild .= "3";
        if ($aQuestionAttributes['location_country'])
            $strBuild .= "4";
        if ($aQuestionAttributes['location_postal'])
            $strBuild .= "5";

        $currentLocation = $currentLatLong[0] . " " . $currentLatLong[1];
        $answer = "
        <script type=\"text/javascript\">
        zoom['$ia[1]'] = {$aQuestionAttributes['location_mapzoom']};
        </script>

        <div class=\"question answer-item geoloc-item {$extraclass}\">
        <input type=\"hidden\" name=\"$ia[1]\" id=\"answer$ia[1]\" value=\"{$_SESSION['survey_'.Yii::app()->getConfig('surveyID')][$ia[1]]}\">

        <input class=\"text location ".$kpclass."\" type=\"text\" size=\"20\" name=\"$ia[1]_c\"
        id=\"answer$ia[1]_c\" value=\"$currentLocation\"
        onchange=\"$checkconditionFunction(this.value, this.name, this.type)\" />

        <input type=\"hidden\" name=\"boycott_$ia[1]\" id=\"boycott_$ia[1]\"
        value = \"{$strBuild}\" >

        <input type=\"hidden\" name=\"mapservice_$ia[1]\" id=\"mapservice_$ia[1]\"
        class=\"mapservice\" value = \"{$aQuestionAttributes['location_mapservice']}\" >";
        //<div id=\"gmap_canvas_$ia[1]_c\" style=\"width: {$aQuestionAttributes['location_mapwidth']}px; height: {$aQuestionAttributes['location_mapheight']}px\"></div>
        $answer .= "<div id=\"gmap_canvas_$ia[1]_c\" class='col-lg-12' style='height: {$aQuestionAttributes['location_mapheight']}px'></div>";
        $answer .= '</div>';

        Yii::app()->getClientScript()->registerScriptFile(Yii::app()->getConfig('generalscripts')."map.js");
        if ($aQuestionAttributes['location_mapservice']==1 && !empty($_SERVER['HTTPS']) && $_SERVER['HTTPS'] != "off")
            Yii::app()->getClientScript()->registerScriptFile("https://maps.googleapis.com/maps/api/js?sensor=false$sGoogleMapsAPIKey");
        else if ($aQuestionAttributes['location_mapservice']==1)
            Yii::app()->getClientScript()->registerScriptFile("http://maps.googleapis.com/maps/api/js?sensor=false$sGoogleMapsAPIKey");
        elseif ($aQuestionAttributes['location_mapservice']==2)
            Yii::app()->getClientScript()->registerScriptFile("http://www.openlayers.org/api/OpenLayers.js");

        if (isset($aQuestionAttributes['hide_tip']) && $aQuestionAttributes['hide_tip']==0)
        {
            $answer .= "<div class=\"questionhelp\">"
            . gT('Drag and drop the pin to the desired location. You may also right click on the map to move the pin.').'</div>';
            $question_text['help'] = gT('Drag and drop the pin to the desired location. You may also right click on the map to move the pin.');
        }
    }
    elseif((int)($aQuestionAttributes['location_mapservice'])==100)
    {

        $currentLocation = $_SESSION['survey_'.Yii::app()->getConfig('surveyID')][$ia[1]];
        $currentCenter = $currentLatLong = null;

        // Get the latitude/longtitude for the point that needs to be displayed by default
        if (strlen($currentLocation) > 2 && strpos($currentLocation,";"))
        {
            $currentLatLong = explode(';',$currentLocation);
            $currentCenter = $currentLatLong = array($currentLatLong[0],$currentLatLong[1]);
        }
        elseif ((int)($aQuestionAttributes['location_nodefaultfromip'])==0)
        {
            $currentCenter = $currentLatLong = getLatLongFromIp(getIPAddress());
        }

        // If it's not set : set the center to the default position, but don't set the marker
        if (!$currentLatLong)
        {
            $currentLatLong = array("","");
            $currentCenter = explode(" ",trim($aQuestionAttributes['location_defaultcoordinates']));
            if(count($currentCenter)!=2)
            {
                $currentCenter = array("","");
            }
        }
        // 2 - city; 3 - state; 4 - country; 5 - postal
        // TODO : move it to aThisMapScriptVar and use geoname reverse geocoding (http://www.geonames.org/export/reverse-geocoding.html)
        $strBuild = "";
        /*if ($aQuestionAttributes['location_city'])
            $strBuild .= "2";
        if ($aQuestionAttributes['location_state'])
            $strBuild .= "3";
        if ($aQuestionAttributes['location_country'])
            $strBuild .= "4";
        if ($aQuestionAttributes['location_postal'])
            $strBuild .= "5";*/

        $aGlobalMapScriptVar= array(
            'geonameUser'=>getGlobalSetting('GeoNamesUsername'),// Did we need to urlencode ?
            'geonameLang'=>Yii::app()->language,
            );
        $aThisMapScriptVar=array(
            'zoomLevel'=>$aQuestionAttributes['location_mapzoom'],
            'latitude'=>$currentCenter[0],
            'longitude'=>$currentCenter[1],

        );
        $oClientScript=App()->getComponent('clientScript');
        array_push($oClientScript->excludeFiles,App()->baseUrl."/third_party/leaflet/leaflet.js",Yii::app()->getConfig('generalscripts')."map.js");
        App()->setComponent('clientScript',$oClientScript);
        App()->getClientScript()->registerPackage('leaflet');
        Yii::app()->getClientScript()->registerScript('sGlobalMapScriptVar',"LSmap=".ls_json_encode($aGlobalMapScriptVar).";\nLSmaps= new Array();",CClientScript::POS_HEAD);
        Yii::app()->getClientScript()->registerScript('sThisMapScriptVar'.$ia[1],"LSmaps['{$ia[1]}']=".ls_json_encode($aThisMapScriptVar),CClientScript::POS_HEAD);
        Yii::app()->getClientScript()->registerScriptFile(Yii::app()->getConfig('generalscripts')."map.js");
        Yii::app()->getClientScript()->registerCssFile(Yii::app()->getConfig('publicstyleurl') . 'map.css');

        $answer = "
        <div class=\"question answer-item geoloc-item {$extraclass}\">
            <input type=\"hidden\"  name=\"$ia[1]\" id=\"answer$ia[1]\" value=\"{$_SESSION['survey_'.Yii::app()->getConfig('surveyID')][$ia[1]]}\"><!-- No javascript need a way to answer -->
            <input type=\"hidden\" class=\"location\" name=\"$ia[1]_c\" id=\"answer$ia[1]_c\" value=\"{$currentLatLong[0]} {$currentLatLong[1]}\" />

<<<<<<< HEAD
            <ul class=\"list-unstyled coordinates-list\">
=======
            <ul class=\"coordinates-list\">
>>>>>>> 7c850970
                <li class=\"coordinate-item\">".gT("Latitude:")."<input class=\"coords text\" type=\"text\" name=\"$ia[1]_c1\" id=\"answer_lat$ia[1]_c\"  value=\"{$currentLatLong[0]}\" /></li>
                <li class=\"coordinate-item\">".gT("Longitude:")."<input class=\"coords text\" type=\"text\" name=\"$ia[1]_c2\" id=\"answer_lng$ia[1]_c\" value=\"{$currentLatLong[1]}\" /></li>
            </ul>

            <input type=\"hidden\" name=\"boycott_$ia[1]\" id=\"boycott_$ia[1]\" value = \"{$strBuild}\" >
            <input type=\"hidden\" name=\"mapservice_$ia[1]\" id=\"mapservice_$ia[1]\" class=\"mapservice\" value = \"{$aQuestionAttributes['location_mapservice']}\" >

            <div>
                <div class=\"geoname_restrict\">
                    <input type=\"checkbox\" id=\"restrictToExtent_{$ia[1]}\"> <label for=\"restrictToExtent_{$ia[1]}\">".gT("Restrict search place to map extent")."</label>
                </div>
                <div class=\"geoname_search\" >
                    <input id=\"searchbox_{$ia[1]}\" placeholder=\"".gT("Search")."\" width=\"15\">
                </div>
            </div>
            <div id=\"map_{$ia[1]}\" style=\"width: 100%; height: {$aQuestionAttributes['location_mapheight']}px;\">
        </div>
        ";


        if (isset($aQuestionAttributes['hide_tip']) && $aQuestionAttributes['hide_tip']==0)
        {
            $answer .= "<div class=\"questionhelp\">"
            . gT('Click to set the location or drag and drop the pin. You may may also enter coordinates').'</div>';
            $question_text['help'] = gT('Click to set the location or drag and drop the pin. You may may also enter coordinates');
        }
	}
    else
    {
        //no question attribute set, use common input text field
        $answer = "<p class=\"question answer-item text-item {$extraclass}\">\n"
        ."<label for='answer{$ia[1]}' class='hide label'>".gT('Your answer')."</label>"
        ."$prefix\t<input class=\"text $kpclass\" type=\"text\" size=\"$tiwidth\" name=\"$ia[1]\" id=\"answer$ia[1]\"";

        $dispVal = $_SESSION['survey_'.Yii::app()->getConfig('surveyID')][$ia[1]];
        if ($aQuestionAttributes['numbers_only']==1)
        {
            $dispVal = str_replace('.',$sSeparator,$dispVal);
        }
        $dispVal = htmlspecialchars($dispVal,ENT_QUOTES,'UTF-8');
        $answer .= " value=\"$dispVal\"";

        $answer .=" {$maxlength} onkeyup=\"$checkconditionFunction(this.value, this.name, this.type)\"/>\n\t$suffix\n</p>\n";
    }

    if (trim($aQuestionAttributes['time_limit'])!='')
    {
        $answer .= return_timer_script($aQuestionAttributes, $ia, "answer".$ia[1]);
    }

    $inputnames[]=$ia[1];
    return array($answer, $inputnames);

}

function getLatLongFromIp($sIPAddress){
    $ipInfoDbAPIKey = Yii::app()->getConfig("ipInfoDbAPIKey");
    if($ipInfoDbAPIKey)// ipinfodb.com need a key
    {
        $oXML = simplexml_load_file("http://api.ipinfodb.com/v3/ip-city/?key=$ipInfoDbAPIKey&ip=$sIPAddress&format=xml");
        if ($oXML->{'statusCode'} == "OK"){
            $lat = (float)$oXML->{'latitude'};
            $lng = (float)$oXML->{'longitude'};

            return(array($lat,$lng));
        }
        else
            return false;
    }
}



// ---------------------------------------------------------------
function do_longfreetext($ia)
{
    global $thissurvey;
    $extraclass ="";
    if ($thissurvey['nokeyboard']=='Y')
    {
        includeKeypad();
        $kpclass = "text-keypad";
        $extraclass .=" inputkeypad";
    }
    else
    {
        $kpclass = "";
    }

    $checkconditionFunction = "checkconditions";

    $aQuestionAttributes = getQuestionAttributeValues($ia[0]);

    if (intval(trim($aQuestionAttributes['maximum_chars']))>0)
    {
        // Only maxlength attribute, use textarea[maxlength] jquery selector for textarea
        $maximum_chars= intval(trim($aQuestionAttributes['maximum_chars']));
        $maxlength= "maxlength='{$maximum_chars}' ";
        $extraclass .=" maxchars maxchars-".$maximum_chars;
    }
    else
    {
        $maxlength= "";
    }

    // --> START ENHANCEMENT - DISPLAY ROWS
    if (trim($aQuestionAttributes['display_rows'])!='')
    {
        $drows=$aQuestionAttributes['display_rows'];
    }
    else
    {
        $drows=5;
    }
    // <-- END ENHANCEMENT - DISPLAY ROWS

    // --> START ENHANCEMENT - TEXT INPUT WIDTH
    if (trim($aQuestionAttributes['text_input_width'])!='')
    {
        $tiwidth=$aQuestionAttributes['text_input_width'];
        //$extraclass .=" inputwidth-".trim($aQuestionAttributes['text_input_width']);
        $col = ($aQuestionAttributes['text_input_width']<=12)?$aQuestionAttributes['text_input_width']:12;
$extraclass .=" col-sm-".trim($col);
    }
    else
    {
        $tiwidth=40;
    }
    // <-- END ENHANCEMENT - TEXT INPUT WIDTH

    // --> START NEW FEATURE - SAVE
    $answer = "<p class='question answer-item text-item {$extraclass}'><label for='answer{$ia[1]}' class='hide label'>".gT('Your answer')."</label>";
    $answer .='<textarea class="form-control textarea '.$kpclass.'" name="'.$ia[1].'" id="answer'.$ia[1].'" '
    .'rows="'.$drows.'" cols="'.$tiwidth.'" '.$maxlength.' onkeyup="'.$checkconditionFunction.'(this.value, this.name, this.type)" >';
    // --> END NEW FEATURE - SAVE

    if ($_SESSION['survey_'.Yii::app()->getConfig('surveyID')][$ia[1]])
    {
        $answer .= htmlspecialchars($_SESSION['survey_'.Yii::app()->getConfig('surveyID')][$ia[1]]);
    }

    $answer .= "</textarea></p>\n";

    if (trim($aQuestionAttributes['time_limit'])!='')
    {
        $answer .= return_timer_script($aQuestionAttributes, $ia, "answer".$ia[1]);
    }

    $inputnames[]=$ia[1];
    return array($answer, $inputnames);
}

// ---------------------------------------------------------------
function do_hugefreetext($ia)
{
    global $thissurvey;
    $extraclass ="";
    if ($thissurvey['nokeyboard']=='Y')
    {
        includeKeypad();
        $kpclass = "text-keypad";
        $extraclass .=" inputkeypad";
    }
    else
    {
        $kpclass = "";
    }

    $checkconditionFunction = "checkconditions";

    $aQuestionAttributes = getQuestionAttributeValues($ia[0]);

    if (intval(trim($aQuestionAttributes['maximum_chars']))>0)
    {
        // Only maxlength attribute, use textarea[maxlength] jquery selector for textarea
        $maximum_chars= intval(trim($aQuestionAttributes['maximum_chars']));
        $maxlength= "maxlength='{$maximum_chars}' ";
        $extraclass .=" maxchars maxchars-".$maximum_chars;
    }
    else
    {
        $maxlength= "";
    }

    // --> START ENHANCEMENT - DISPLAY ROWS
    if (trim($aQuestionAttributes['display_rows'])!='')
    {
        $drows=$aQuestionAttributes['display_rows'];
    }
    else
    {
        $drows=30;
    }
    // <-- END ENHANCEMENT - DISPLAY ROWS

    // --> START ENHANCEMENT - TEXT INPUT WIDTH
    if (trim($aQuestionAttributes['text_input_width'])!='')
    {
        $tiwidth=$aQuestionAttributes['text_input_width'];
        //$extraclass .=" inputwidth-".trim($aQuestionAttributes['text_input_width']);
        $col = ($aQuestionAttributes['text_input_width']<=12)?$aQuestionAttributes['text_input_width']:12;
$extraclass .=" col-sm-".trim($col);
    }
    else
    {
        $tiwidth=70;
    }
    // <-- END ENHANCEMENT - TEXT INPUT WIDTH

    // --> START NEW FEATURE - SAVE
    $answer = "<p class=\"question answer-item text-item {$extraclass}\"><label for='answer{$ia[1]}' class='hide label'>".gT('Your answer')."</label>";
    $answer .='<textarea class="form-control textarea '.$kpclass.'" name="'.$ia[1].'" id="answer'.$ia[1].'" '
    .'rows="'.$drows.'" cols="'.$tiwidth.'" '.$maxlength.' onkeyup="'.$checkconditionFunction.'(this.value, this.name, this.type)" >';
    // --> END NEW FEATURE - SAVE

    if ($_SESSION['survey_'.Yii::app()->getConfig('surveyID')][$ia[1]])
    {
        $answer .= htmlspecialchars($_SESSION['survey_'.Yii::app()->getConfig('surveyID')][$ia[1]]);
    }
    $answer .= "</textarea>\n";
    $answer .="</p>";
    if (trim($aQuestionAttributes['time_limit']) != '')
    {
        $answer .= return_timer_script($aQuestionAttributes, $ia, "answer".$ia[1]);
    }

    $inputnames[]=$ia[1];
    return array($answer, $inputnames);
}

// ---------------------------------------------------------------
function do_yesno($ia)
{


    $checkconditionFunction = "checkconditions";

    $answer = "<ul class=\"list-unstyled answers-list radio-list\">\n"
    . "\t<li class=\"answer-item radio-item\">\n<input class=\"radio\" type=\"radio\" name=\"{$ia[1]}\" id=\"answer{$ia[1]}Y\" value=\"Y\"";

    if ($_SESSION['survey_'.Yii::app()->getConfig('surveyID')][$ia[1]] == 'Y')
    {
        $answer .= CHECKED;
    }
    // --> START NEW FEATURE - SAVE
    $answer .= " onclick=\"$checkconditionFunction(this.value, this.name, this.type)\" />\n<label for=\"answer{$ia[1]}Y\" class=\"answertext\">\n\t".gT('Yes')."\n</label>\n\t</li>\n"
    . "\t<li class=\"answer-item radio-item\">\n<input class=\"radio\" type=\"radio\" name=\"{$ia[1]}\" id=\"answer{$ia[1]}N\" value=\"N\"";
    // --> END NEW FEATURE - SAVE

    if ($_SESSION['survey_'.Yii::app()->getConfig('surveyID')][$ia[1]] == 'N')
    {
        $answer .= CHECKED;
    }
    // --> START NEW FEATURE - SAVE
    $answer .= " onclick=\"$checkconditionFunction(this.value, this.name, this.type)\" />\n<label for=\"answer{$ia[1]}N\" class=\"answertext\" >\n\t".gT('No')."\n</label>\n\t</li>\n";
    // --> END NEW FEATURE - SAVE
    if ($ia[6] != 'Y' && SHOW_NO_ANSWER == 1)
    {
        $answer .= "\t<li class=\"answer-item radio-item noanswer-item\">\n<input class=\"radio\" type=\"radio\" name=\"{$ia[1]}\" id=\"answer{$ia[1]}\" value=\"\"";
        if (empty($_SESSION['survey_'.Yii::app()->getConfig('surveyID')][$ia[1]]))
        {
            $answer .= CHECKED;
        }
        // --> START NEW FEATURE - SAVE
        $answer .= " onclick=\"$checkconditionFunction(this.value, this.name, this.type)\" />\n<label for=\"answer{$ia[1]}\" class=\"answertext\">\n\t".gT('No answer')."\n</label>\n\t</li>\n";
        // --> END NEW FEATURE - SAVE
    }

    $answer .= "</ul>\n\n<input type=\"hidden\" name=\"java{$ia[1]}\" id=\"java{$ia[1]}\" value=\"".$_SESSION['survey_'.Yii::app()->getConfig('surveyID')][$ia[1]]."\" />\n";
    $inputnames[]=$ia[1];
    return array($answer, $inputnames);
}

// ---------------------------------------------------------------
function do_gender($ia)
{


    $checkconditionFunction = "checkconditions";

    $aQuestionAttributes = getQuestionAttributeValues($ia[0]);

    $answer = "<div class=\"answers-list radio-list\">\n"
    . "\t<div class=\"col-xs-4 answer-item radio-item\">\n"
    . '        <input class="radio" type="radio" name="'.$ia[1].'" id="answer'.$ia[1].'F" value="F"';
    if ($_SESSION['survey_'.Yii::app()->getConfig('surveyID')][$ia[1]] == 'F')
    {
        $answer .= CHECKED;
    }
    $answer .= " onclick=\"$checkconditionFunction(this.value, this.name, this.type)\" />\n"
    . '        <label for="answer'.$ia[1].'F" class="answertext">'.gT('Female')."</label>\n\t</div>\n";

    $answer .= "\t<div class=\"col-xs-4 answer-item radio-item\">\n<input class=\"radio\" type=\"radio\" name=\"$ia[1]\" id=\"answer".$ia[1].'M" value="M"';

    if ($_SESSION['survey_'.Yii::app()->getConfig('surveyID')][$ia[1]] == 'M')
    {
        $answer .= CHECKED;
    }
    $answer .= " onclick=\"$checkconditionFunction(this.value, this.name, this.type)\" />\n<label for=\"answer$ia[1]M\" class=\"answertext\">".gT('Male')."</label>\n\t</div>\n";

    if ($ia[6] != 'Y' && SHOW_NO_ANSWER == 1)
    {
        $answer .= "\t<div class=\"col-xs-4 answer-item radio-item noanswer-item\">\n<input class=\"radio\" type=\"radio\" name=\"$ia[1]\" id=\"answer".$ia[1].'" value=""';
        if ($_SESSION['survey_'.Yii::app()->getConfig('surveyID')][$ia[1]] == '')
        {
            $answer .= CHECKED;
        }
        // --> START NEW FEATURE - SAVE
        $answer .= " onclick=\"$checkconditionFunction(this.value, this.name, this.type)\" />\n<label for=\"answer$ia[1]\" class=\"answertext\">".gT('No answer')."</label>\n\t</div>\n";
        // --> END NEW FEATURE - SAVE

    }
    $answer .= "</div>\n\n<input type=\"hidden\" name=\"java$ia[1]\" id=\"java$ia[1]\" value=\"".$_SESSION['survey_'.Yii::app()->getConfig('surveyID')][$ia[1]]."\" />\n";

    $inputnames[]=$ia[1];
    return array($answer, $inputnames);
}




// ---------------------------------------------------------------
/**
* Construct answer part array_5point
* @param $ia
* @return unknown_type
*/
// TMSW TODO - Can remove DB query by passing in answer list from EM
function do_array_5point($ia)
{
    global $thissurvey;
    $aLastMoveResult=LimeExpressionManager::GetLastMoveResult();
    $aMandatoryViolationSubQ=($aLastMoveResult['mandViolation'] && $ia[6] == 'Y') ? explode("|",$aLastMoveResult['unansweredSQs']) : array();
    $extraclass ="";

    $caption=gT("An array with sub-question on each line. The answers are value from 1 to 5 and are contained in the table header. ");
    $checkconditionFunction = "checkconditions";

    $aQuestionAttributes = getQuestionAttributeValues($ia[0]);

    if (trim($aQuestionAttributes['answer_width'])!='')
    {
        $answerwidth=$aQuestionAttributes['answer_width'];
        $extraclass .=" answerwidth-".trim($aQuestionAttributes['answer_width']);
    }
    else
    {
        $answerwidth = 20;
    }
    $cellwidth  = 5; // number of columns

    if ($ia[6] != 'Y' && SHOW_NO_ANSWER == 1) //Question is not mandatory
    {
        ++$cellwidth; // add another column
    }
    $cellwidth = round((( 100 - $answerwidth ) / $cellwidth) , 1); // convert number of columns to percentage of table width

    $sQuery = "SELECT question FROM {{questions}} WHERE parent_qid=".$ia[0]." AND question like '%|%'";
    $iCount = Yii::app()->db->createCommand($sQuery)->queryScalar();

    if ($iCount>0) {
        $right_exists=true;
        $answerwidth=$answerwidth/2;
    } else {
        $right_exists=false;
    }
    // $right_exists is a flag to find out if there are any right hand answer parts. If there arent we can leave out the right td column


    if ($aQuestionAttributes['random_order']==1) {
        $ansquery = "SELECT * FROM {{questions}} WHERE parent_qid=$ia[0] AND language='".$_SESSION['survey_'.Yii::app()->getConfig('surveyID')]['s_lang']."' ORDER BY ".dbRandom();
    }
    else
    {
        $ansquery = "SELECT * FROM {{questions}} WHERE parent_qid=$ia[0] AND language='".$_SESSION['survey_'.Yii::app()->getConfig('surveyID')]['s_lang']."' ORDER BY question_order";
    }

    $ansresult = dbExecuteAssoc($ansquery);     //Checked
    $aSubquestions = $ansresult->readAll();
    $anscount = count($aSubquestions);

    $fn = 1;
    $answer = "\n<table class=\"table table-striped question subquestion-list questions-list {$extraclass}\" summary=\"{$caption}\">\n"
    . "\t<colgroup class=\"col-responses\">\n"
    . "\t<col class=\"col-answers\" width=\"$answerwidth%\" />\n";
    $odd_even = '';

    for ($xc=1; $xc<=5; $xc++)
    {
        $odd_even = alternation($odd_even);
        $answer .= "<col class=\"$odd_even\" width=\"$cellwidth%\" />\n";
    }
    if ($ia[6] != 'Y' && SHOW_NO_ANSWER == 1) //Question is not mandatory
    {
        $odd_even = alternation($odd_even);
        $answer .= "<col class=\"col-no-answer $odd_even\" width=\"$cellwidth%\" />\n";
    }
    $answer .= "\t</colgroup>\n\n"
    . "\t<thead>\n<tr class=\"array1 dontread\">\n"
    . "\t<th>&nbsp;</th>\n";
    for ($xc=1; $xc<=5; $xc++)
    {
        $answer .= "\t<th class='th-1'>$xc</th>\n";
    }
    if ($right_exists) {$answer .= "\t<td width='$answerwidth%'>&nbsp;</td>\n";}
    if ($ia[6] != 'Y' && SHOW_NO_ANSWER == 1) //Question is not mandatory
    {
        $answer .= "\t<th class='th-2'>".gT('No answer')."</th>\n";
    }
    $answer .= "</tr></thead>\n";

    $answer_t_content = '<tbody>';
    $trbc = '';
    $n=0;
    //return array($answer, $inputnames);
    foreach ($aSubquestions as $ansrow)
    {
        $myfname = $ia[1].$ansrow['title'];

        $answertext = $ansrow['question'];
        if (strpos($answertext,'|')) {$answertext=substr($answertext,0,strpos($answertext,'|'));}

        /* Check if this item has not been answered */
        if ($ia[6]=='Y' && in_array($myfname,$aMandatoryViolationSubQ))
        {
            // $answertext = "<span class=\"errormandatory\">{$answertext}</span>";
            $answertext ='
                        <div class="alert alert-danger" role="alert">'.
                                $answertext
                            .'
                        </div>';
        }

        $trbc = alternation($trbc , 'row');

        // Get array_filter stuff
        list($htmltbody2, $hiddenfield)=return_array_filter_strings($ia, $aQuestionAttributes, $thissurvey, $ansrow, $myfname, $trbc, $myfname,"tr","$trbc answers-list radio-list");

        $answer_t_content .= $htmltbody2
        . "\t<th class=\"answertext\" width=\"$answerwidth%\">\n$answertext\n"
        . $hiddenfield
        . "<input type=\"hidden\" name=\"java$myfname\" id=\"java$myfname\" value=\"";
        if (isset($_SESSION['survey_'.Yii::app()->getConfig('surveyID')][$myfname]))
        {
            $answer_t_content .= $_SESSION['survey_'.Yii::app()->getConfig('surveyID')][$myfname];
        }
        $answer_t_content .= "\" />\n\t</th>\n";
        for ($i=1; $i<=5; $i++)
        {
            $answer_t_content .= "\t<td class=\"answer-cell-1 answer_cell_00$i answer-item radio-item\">\n"
            ."\n\t<input class=\"radio\" type=\"radio\" name=\"$myfname\" id=\"answer$myfname-$i\" value=\"$i\"";
            if (isset($_SESSION['survey_'.Yii::app()->getConfig('surveyID')][$myfname]) && $_SESSION['survey_'.Yii::app()->getConfig('surveyID')][$myfname] == $i)
            {
                $answer_t_content .= CHECKED;
            }
            $answer_t_content .= " onclick=\"$checkconditionFunction(this.value, this.name, this.type)\" />"
            . "<label class=\"hide read\" for=\"answer$myfname-$i\">{$i}</label>\n"
            . "\n</td>\n";
        }

        $answertext2 = $ansrow['question'];
        if (strpos($answertext2,'|'))
        {
            $answertext2=substr($answertext2,strpos($answertext2,'|')+1);
            $answer_t_content .= "\t<td class=\"answertextright\" style='text-align:left;' width=\"$answerwidth%\">$answertext2</td>\n";
        }
        elseif ($right_exists)
        {
            $answer_t_content .= "\t<td class=\"answertextright\" style='text-align:left;' width=\"$answerwidth%\">&nbsp;</td>\n";
        }


        if ($ia[6] != 'Y' && SHOW_NO_ANSWER == 1)
        {
            $answer_t_content .= "\t<td class=\"answer-item radio-item noanswer-item\">\n"
            ."\n\t<input class=\"radio\" type=\"radio\" name=\"$myfname\" id=\"answer$myfname-\" value=\"\" ";
            if (!isset($_SESSION['survey_'.Yii::app()->getConfig('surveyID')][$myfname]) || $_SESSION['survey_'.Yii::app()->getConfig('surveyID')][$myfname] == '')
            {
                $answer_t_content .= CHECKED;
            }
            $answer_t_content .= " onclick='$checkconditionFunction(this.value, this.name, this.type)'  />\n"
            ."<label class=\"hide read\" for=\"answer$myfname-\">".gT('No answer')."</label>"
            ."</td>\n";
        }

        $answer_t_content .= "</tr>\n";
        $fn++;
        $inputnames[]=$myfname;
    }

    $answer .= $answer_t_content . "\n</tbody>\t</table>\n";
    return array($answer, $inputnames);
}




// ---------------------------------------------------------------
/**
* Construct answer part array_10point
* @param $ia
* @return unknown_type
*/
// TMSW TODO - Can remove DB query by passing in answer list from EM
function do_array_10point($ia)
{
    global $thissurvey;
    $aLastMoveResult=LimeExpressionManager::GetLastMoveResult();
    $aMandatoryViolationSubQ=($aLastMoveResult['mandViolation'] && $ia[6] == 'Y') ? explode("|",$aLastMoveResult['unansweredSQs']) : array();
    $extraclass ="";

    $caption=gT("An array with sub-question on each line. The answers are value from 1 to 10 and are contained in the table header. ");
    $checkconditionFunction = "checkconditions";

    $qquery = "SELECT other FROM {{questions}} WHERE qid=".$ia[0]."  AND language='".$_SESSION['survey_'.Yii::app()->getConfig('surveyID')]['s_lang']."'";
    $other = Yii::app()->db->createCommand($qquery)->queryScalar(); //Checked

    $aQuestionAttributes = getQuestionAttributeValues($ia[0]);
    if (trim($aQuestionAttributes['answer_width'])!='')
    {
        $answerwidth=$aQuestionAttributes['answer_width'];
    }
    else
    {
        $answerwidth = 20;
    }
    $cellwidth  = 10; // number of columns
    if ($ia[6] != 'Y' && SHOW_NO_ANSWER == 1) //Question is not mandatory
    {
        ++$cellwidth; // add another column
        $caption.=gT("The last cell are for no answer. ");
    }
    $cellwidth = round((( 100 - $answerwidth ) / $cellwidth) , 1); // convert number of columns to percentage of table width

    if ($aQuestionAttributes['random_order']==1) {
        $ansquery = "SELECT * FROM {{questions}} WHERE parent_qid=$ia[0] AND language='".$_SESSION['survey_'.Yii::app()->getConfig('surveyID')]['s_lang']."' ORDER BY ".dbRandom();
    }
    else
    {
        $ansquery = "SELECT * FROM {{questions}} WHERE parent_qid=$ia[0] AND language='".$_SESSION['survey_'.Yii::app()->getConfig('surveyID')]['s_lang']."' ORDER BY question_order";
    }
    $ansresult = dbExecuteAssoc($ansquery);   //Checked
    $aSubquestions = $ansresult->readAll();
    $anscount = count($aSubquestions);

    $fn = 1;
    $answer = '<div class="no-more-tables no-more-tables-10-point">';
    $answer .= "\n<table class=\"table-in-qanda-2 question subquestion-list questions-list {$extraclass}\" summary=\"{$caption}\">\n"
    . "\t<colgroup class=\"col-responses\">\n"
    . "\t<col class=\"col-answers\" width=\"$answerwidth%\" />\n";

    $odd_even = '';
    for ($xc=1; $xc<=10; $xc++)
    {
        $odd_even = alternation($odd_even);
        $answer .= "<col class=\"$odd_even\" width=\"$cellwidth%\" />\n";
    }
    if ($ia[6] != 'Y' && SHOW_NO_ANSWER == 1) //Question is not mandatory
    {
        $odd_even = alternation($odd_even);
        $answer .= "<col class=\"col-no-answer $odd_even\" width=\"$cellwidth%\" />\n";
    }
    $answer .= "\t</colgroup>\n\n"
    . "\t<thead>\n<tr class=\"array1 dontread\">\n"
    . "\t<td>&nbsp;</td>\n";
    for ($xc=1; $xc<=10; $xc++)
    {
        $answer .= "\t<th  class='th-3'>$xc</th>\n";
    }
    if ($ia[6] != 'Y' && SHOW_NO_ANSWER == 1) //Question is not mandatory
    {
        $answer .= "\t<th class='th-4'>".gT('No answer')."</th>\n";
    }
    $answer .= "</tr>\n</thead>";
    $answer_t_content = '<tbody>';
    $trbc = '';
    foreach ($aSubquestions as $ansrow)
    {
        $myfname = $ia[1].$ansrow['title'];
        $answertext = $ansrow['question'];
        /* Check if this item has not been answered */
        if ($ia[6]=='Y' && in_array($myfname, $aMandatoryViolationSubQ) )
        {
            //$answertext = "<span class='errormandatory'>{$answertext}</span>";
            $answertext ='
                        <div class="alert alert-danger" role="alert">'.
                                $answertext
                            .'
                        </div>';

        }
        $trbc = alternation($trbc , 'row');

        //Get array filter stuff
        list($htmltbody2, $hiddenfield)=return_array_filter_strings($ia, $aQuestionAttributes, $thissurvey, $ansrow, $myfname, $trbc, $myfname,"tr","$trbc answers-list radio-list");

        $answer_t_content .= $htmltbody2
        . "\t<th class=\"answertext\">\n$answertext\n"
        . $hiddenfield
        . "<input type=\"hidden\" name=\"java$myfname\" id=\"java$myfname\" value=\"";
        if (isset($_SESSION['survey_'.Yii::app()->getConfig('surveyID')][$myfname]))
        {
            $answer_t_content .= $_SESSION['survey_'.Yii::app()->getConfig('surveyID')][$myfname];
        }
        $answer_t_content .= "\" />\n\t</th>\n";

        for ($i=1; $i<=10; $i++)
        {
            $answer_t_content .= "\t<td data-title='$i' class=\"answer-cell-2 answer_cell_00$i answer-item radio-item\">\n"
            ."\t<input class=\"radio\" type=\"radio\" name=\"$myfname\" id=\"answer$myfname-$i\" value=\"$i\"";
            if (isset($_SESSION['survey_'.Yii::app()->getConfig('surveyID')][$myfname]) && $_SESSION['survey_'.Yii::app()->getConfig('surveyID')][$myfname] == $i)
            {
                $answer_t_content .= CHECKED;
            }
            // --> START NEW FEATURE - SAVE
            $answer_t_content .= " onclick=\"$checkconditionFunction(this.value, this.name, this.type)\" />\n\t"
            ."<label class=\"hide read\" for=\"answer$myfname-$i\">{$i}</label>\n"
            ."</td>\n";
            // --> END NEW FEATURE - SAVE
        }
        if ($ia[6] != "Y" && SHOW_NO_ANSWER == 1)
        {
            $answer_t_content .= "\t<td class=\"answer-item radio-item noanswer-item\">\n"
            ."\t<input class=\"radio\" type=\"radio\" name=\"$myfname\" id=\"answer$myfname-\" value=\"\" ";
            if (!isset($_SESSION['survey_'.Yii::app()->getConfig('surveyID')][$myfname]) || $_SESSION['survey_'.Yii::app()->getConfig('surveyID')][$myfname] == '')
            {
                $answer_t_content .= CHECKED;
            }
            $answer_t_content .= " onclick=\"$checkconditionFunction(this.value, this.name, this.type)\" />"
            ."<label class=\"hide read\" for=\"answer$myfname-\">".gT('No answer')."</label>"
            ."\n\t</td>\n";

        }
        $answer_t_content .= "</tr>\n";
        $inputnames[]=$myfname;
        $fn++;
    }
    $answer .=  $answer_t_content . "\t\n</tbody>\n</table></div>\n";
    return array($answer, $inputnames);
}

// ---------------------------------------------------------------
// TMSW TODO - Can remove DB query by passing in answer list from EM
function do_array_yesnouncertain($ia)
{
    global $thissurvey;
    $aLastMoveResult=LimeExpressionManager::GetLastMoveResult();
    $aMandatoryViolationSubQ=($aLastMoveResult['mandViolation'] && $ia[6] == 'Y') ? explode("|",$aLastMoveResult['unansweredSQs']) : array();
    $extraclass ="";

    $caption=gT("An array with sub-question on each line. The answers are yes, no, uncertain and are in the table header. ");
    $checkconditionFunction = "checkconditions";

    $qquery = "SELECT other FROM {{questions}} WHERE qid=".$ia[0]." AND language='".$_SESSION['survey_'.Yii::app()->getConfig('surveyID')]['s_lang']."'";
    $qresult = dbExecuteAssoc($qquery);    //Checked
    $qrow = $qresult->readAll();
    $other = isset($qrow['other']) ? $qrow['other'] : '';
    $aQuestionAttributes=getQuestionAttributeValues($ia[0],$ia[4]);
    if (trim($aQuestionAttributes['answer_width'])!='')
    {
        $answerwidth=$aQuestionAttributes['answer_width'];
    }
    else
    {
        $answerwidth = 20;
    }
    $cellwidth  = 3; // number of columns
    if ($ia[6] != 'Y' && SHOW_NO_ANSWER == 1) //Question is not mandatory
    {
        ++$cellwidth; // add another column
        $caption.=gT("The last cell are for no answer. ");
    }
    $cellwidth = round((( 100 - $answerwidth ) / $cellwidth) , 1); // convert number of columns to percentage of table width

    if ($aQuestionAttributes['random_order']==1) {
        $ansquery = "SELECT * FROM {{questions}} WHERE parent_qid=$ia[0] AND language='".$_SESSION['survey_'.Yii::app()->getConfig('surveyID')]['s_lang']."' ORDER BY ".dbRandom();
    }
    else
    {
        $ansquery = "SELECT * FROM {{questions}} WHERE parent_qid=$ia[0] AND language='".$_SESSION['survey_'.Yii::app()->getConfig('surveyID')]['s_lang']."' ORDER BY question_order";
    }
    $ansresult = dbExecuteAssoc($ansquery);    //Checked
    $aSubquestions = $ansresult->readAll();
    $anscount = count($aSubquestions);
    $fn = 1;
    $answer = "\n<table class=\"table table-striped table-condensed table-in-qanda-3 question subquestions-list questions-list {$extraclass}\" summary=\"{$caption}\">\n"
    . "\t<colgroup class=\"col-responses\">\n"
    . "\n\t<col class=\"col-answers\" width=\"$answerwidth%\" />\n";
    $odd_even = '';
    for ($xc=1; $xc<=3; $xc++)
    {
        $odd_even = alternation($odd_even);
        $answer .= "<col class=\"$odd_even\" width=\"$cellwidth%\" />\n";
    }
    if ($ia[6] != 'Y' && SHOW_NO_ANSWER == 1) //Question is not mandatory
    {
        $odd_even = alternation($odd_even);
        $answer .= "<col class=\"col-no-answer $odd_even\" width=\"$cellwidth%\" />\n";
    }
    $answer .= "\t</colgroup>\n\n"
    . "\t<thead>\n<tr class=\"array1\">\n"
    . "\t<th>&nbsp;</th>\n"
    . "\t<th class=\"dontread\">".gT('Yes')."</th>\n"
    . "\t<th class=\"dontread\">".gT('Uncertain')."</th>\n"
    . "\t<th class=\"dontread\">".gT('No')."</th>\n";
    if ($ia[6] != 'Y' && SHOW_NO_ANSWER == 1) //Question is not mandatory
    {
        $answer .= "\t<th class=\"dontread\">".gT('No answer')."</th>\n";
    }
    $answer .= "</tr>\n\t</thead>";
    $answer_t_content = '<tbody>';
    if ($anscount==0)
    {
        $inputnames=array();
        $answer.="<tr>\t<th class=\"answertext\">".gT('Error: This question has no answers.')."</th>\n</tr>\n";
    }
    else
    {
        $trbc = '';
        foreach($aSubquestions as $ansrow)
        {
            $myfname = $ia[1].$ansrow['title'];
            $answertext = $ansrow['question'];
            /* Check the sub question mandatory violation */
            if ($ia[6]=='Y' && in_array($myfname, $aMandatoryViolationSubQ))
            {
                //$answertext = "<span class='errormandatory'>{$answertext}</span>";
                $answertext ='
                            <div class="alert alert-danger" role="alert">'.
                                    $answertext
                                .'
                            </div>';

            }
            $trbc = alternation($trbc , 'row');

            // Get array_filter stuff
            list($htmltbody2, $hiddenfield)=return_array_filter_strings($ia, $aQuestionAttributes, $thissurvey, $ansrow, $myfname, $trbc, $myfname,"tr","$trbc answers-list radio-list");

            $answer_t_content .= $htmltbody2;

            $answer_t_content .= "\t<th class=\"answertext\">\n"
            . $hiddenfield
            . "\t\t\t\t$answertext</th>\n"
            . "\t<td class=\"answer_cell_Y answer-item radio-item\">\n"
            . "\t<input class=\"radio\" type=\"radio\" name=\"$myfname\" id=\"answer$myfname-Y\" value=\"Y\" ";
            if (isset($_SESSION['survey_'.Yii::app()->getConfig('surveyID')][$myfname]) && $_SESSION['survey_'.Yii::app()->getConfig('surveyID')][$myfname] == 'Y')
            {
                $answer_t_content .= CHECKED;
            }
            // --> START NEW FEATURE - SAVE
            $answer_t_content .= " onclick=\"$checkconditionFunction(this.value, this.name, this.type)\" />"
            . "<label class=\"hide read\" for=\"answer$myfname-Y\">".gT('Yes')."</label>\n"
            . "\n\t</td>\n"
            . "\t<td class=\"answer_cell_U answer-item radio-item\">\n"
            . "<input class=\"radio\" type=\"radio\" name=\"$myfname\" id=\"answer$myfname-U\" value=\"U\" ";
            // --> END NEW FEATURE - SAVE

            if (isset($_SESSION['survey_'.Yii::app()->getConfig('surveyID')][$myfname]) && $_SESSION['survey_'.Yii::app()->getConfig('surveyID')][$myfname] == 'U')
            {
                $answer_t_content .= CHECKED;
            }
            // --> START NEW FEATURE - SAVE
            $answer_t_content .= " onclick=\"$checkconditionFunction(this.value, this.name, this.type)\" />\n"
            . "<label class=\"hide read\" for=\"answer$myfname-U\">".gT('Uncertain')."</label>\n"
            . "\t</td>\n"
            . "\t<td class=\"answer_cell_N answer-item radio-item\">\n"
            . "<input class=\"radio\" type=\"radio\" name=\"$myfname\" id=\"answer$myfname-N\" value=\"N\" ";
            // --> END NEW FEATURE - SAVE

            if (isset($_SESSION['survey_'.Yii::app()->getConfig('surveyID')][$myfname]) && $_SESSION['survey_'.Yii::app()->getConfig('surveyID')][$myfname] == 'N')
            {
                $answer_t_content .= CHECKED;
            }
            // --> START NEW FEATURE - SAVE
            $answer_t_content .= " onclick=\"$checkconditionFunction(this.value, this.name, this.type)\" />"
            . "<label class=\"hide read\" for=\"answer$myfname-N\">".gT('No')."</label>\n"
            . "\n"
            . "<input type=\"hidden\" name=\"java$myfname\" id=\"java$myfname\" value=\"";
            // --> END NEW FEATURE - SAVE
            if (isset($_SESSION['survey_'.Yii::app()->getConfig('surveyID')][$myfname]))
            {
                $answer_t_content .= $_SESSION['survey_'.Yii::app()->getConfig('surveyID')][$myfname];
            }
            $answer_t_content .= "\" />\n\t</td>\n";

            if ($ia[6] != 'Y' && SHOW_NO_ANSWER == 1)
            {
                $answer_t_content .= "\t<td class=\"answer-item radio-item noanswer-item\">\n"
                . "\t<input class=\"radio\" type=\"radio\" name=\"$myfname\" id=\"answer$myfname-\" value=\"\" ";
                if (!isset($_SESSION['survey_'.Yii::app()->getConfig('surveyID')][$myfname]) || $_SESSION['survey_'.Yii::app()->getConfig('surveyID')][$myfname] == '')
                {
                    $answer_t_content .= CHECKED;
                }
                // --> START NEW FEATURE - SAVE
                $answer_t_content .= " onclick=\"$checkconditionFunction(this.value, this.name, this.type)\" />\n"
                . "\t<label class=\"hide read\" for=\"answer$myfname-\">".gT('No answer')."</label>\n"
                ."\n\t</td>\n";
                // --> END NEW FEATURE - SAVE
            }
            $answer_t_content .= "</tr>";
            $inputnames[]=$myfname;
            $fn++;
        }
    }
    $answer .=  $answer_t_content . "\t\n</tbody>\n</table>\n";
    return array($answer, $inputnames);
}

// TMSW TODO - Can remove DB query by passing in answer list from EM
function do_array_increasesamedecrease($ia)
{
    global $thissurvey;
    $aLastMoveResult=LimeExpressionManager::GetLastMoveResult();
    $aMandatoryViolationSubQ=($aLastMoveResult['mandViolation'] && $ia[6] == 'Y') ? explode("|",$aLastMoveResult['unansweredSQs']) : array();
    $extraclass ="";

    $caption=gT("An array with sub-question on each line. The answers are increase, same, decrease and are contained in the table header. ");
    $checkconditionFunction = "checkconditions";

    $qquery = "SELECT other FROM {{questions}} WHERE qid=".$ia[0]." AND language='".$_SESSION['survey_'.Yii::app()->getConfig('surveyID')]['s_lang']."'";
    $qresult = dbExecuteAssoc($qquery);   //Checked
    $aQuestionAttributes = getQuestionAttributeValues($ia[0]);
    if (trim($aQuestionAttributes['answer_width'])!='')
    {
        $answerwidth=$aQuestionAttributes['answer_width'];
    }
    else
    {
        $answerwidth = 20;
    }
    $cellwidth  = 3; // number of columns
    if ($ia[6] != 'Y' && SHOW_NO_ANSWER == 1) //Question is not mandatory
    {
        ++$cellwidth; // add another column
        $caption.=gT("The last cell are for no answer. ");
    }
    $cellwidth = round((( 100 - $answerwidth ) / $cellwidth) , 1); // convert number of columns to percentage of table width

    foreach($qresult->readAll() as $qrow)
    {
        $other = $qrow['other'];
    }
    if ($aQuestionAttributes['random_order']==1) {
        $ansquery = "SELECT * FROM {{questions}} WHERE parent_qid=$ia[0] AND language='".$_SESSION['survey_'.Yii::app()->getConfig('surveyID')]['s_lang']."' ORDER BY ".dbRandom();
    }
    else
    {
        $ansquery = "SELECT * FROM {{questions}} WHERE parent_qid=$ia[0] AND language='".$_SESSION['survey_'.Yii::app()->getConfig('surveyID')]['s_lang']."' ORDER BY question_order";
    }
    $ansresult = dbExecuteAssoc($ansquery);  //Checked
    $aSubquestions = $ansresult->readAll();
    $anscount = count($aSubquestions);

    $fn = 1;

    $answer = "\n<table class=\"table table-condensed table-striped table-in-qanda-4 question subquestions-list questions-list {$extraclass}\" summary=\"{$caption}\">\n"
    . "\t<colgroup class=\"col-responses\">\n"
    . "\t<col class=\"col-answers\" width=\"$answerwidth%\" />\n";

    $odd_even = '';
    for ($xc=1; $xc<=3; $xc++)
    {
        $odd_even = alternation($odd_even);
        $answer .= "<col class=\"$odd_even\" width=\"$cellwidth%\" />\n";
    }
    if ($ia[6] != 'Y' && SHOW_NO_ANSWER == 1) //Question is not mandatory
    {
        $odd_even = alternation($odd_even);
        $answer .= "<col class=\"col-no-answer $odd_even\" width=\"$cellwidth%\" />\n";
    }
    $answer .= "\t</colgroup>\n"
    . "\t<thead>\n"
    . "<tr class=\"dontread\">\n"
    . "\t<td>&nbsp;</td>\n"
    . "\t<th  class='th-5'>".gT('Increase')."</th>\n"
    . "\t<th class='th-6'>".gT('Same')."</th>\n"
    . "\t<th class='th-7'>".gT('Decrease')."</th>\n";
    if ($ia[6] != 'Y' && SHOW_NO_ANSWER == 1) //Question is not mandatory
    {
        $answer .= "\t<th class='th-8'>".gT('No answer')."</th>\n";
    }
    $answer .= "</tr>\n"
    ."\t</thead>\n";
    $answer_body = '<tbody>';
    $trbc = '';
    foreach($aSubquestions as $ansrow)
    {
        $myfname = $ia[1].$ansrow['title'];
        $answertext = $ansrow['question'];
        /* Check the sub Q mandatory violation */
        if ($ia[6]=='Y' && in_array($myfname, $aMandatoryViolationSubQ))
        {
            //$answertext = "<span class=\"errormandatory\">{$answertext}</span>";
            $answertext ='
                        <div class="alert alert-danger" role="alert">'.
                                $answertext
                            .'
                        </div>';
        }

        $trbc = alternation($trbc , 'row');

        // Get array_filter stuff
        list($htmltbody2, $hiddenfield)=return_array_filter_strings($ia, $aQuestionAttributes, $thissurvey, $ansrow, $myfname, $trbc, $myfname,'tr',"$trbc answers-list radio-list");

        $answer_body .= $htmltbody2;

        $answer_body .= "\t<th class=\"answertext\">\n"
        . "$answertext\n"
        . $hiddenfield
        . "<input type=\"hidden\" name=\"java$myfname\" id=\"java$myfname\" value=\"";
        if (isset($_SESSION['survey_'.Yii::app()->getConfig('surveyID')][$myfname]))
        {
            $answer_body .= $_SESSION['survey_'.Yii::app()->getConfig('surveyID')][$myfname];
        }
        $answer_body .= "\" />\n\t</th>\n";

        $answer_body .= "\t<td class=\"answer_cell_I answer-item radio-item\">\n"
        ."\t<input class=\"radio\" type=\"radio\" name=\"$myfname\" id=\"answer$myfname-I\" value=\"I\" ";
        if (isset($_SESSION['survey_'.Yii::app()->getConfig('surveyID')][$myfname]) && $_SESSION['survey_'.Yii::app()->getConfig('surveyID')][$myfname] == 'I')
        {
            $answer_body .= CHECKED;
        }
        $answer_body .= " onclick=\"$checkconditionFunction(this.value, this.name, this.type)\" />\n"
        . "<label class=\"hide read\" for=\"answer$myfname-I\">".gT('Increase')."</label>\n"
        . "\t</td>\n"
        . "\t<td class=\"answer_cell_S answer-item radio-item\">\n"
        . "\t<input class=\"radio\" type=\"radio\" name=\"$myfname\" id=\"answer$myfname-S\" value=\"S\" ";

        if (isset($_SESSION['survey_'.Yii::app()->getConfig('surveyID')][$myfname]) && $_SESSION['survey_'.Yii::app()->getConfig('surveyID')][$myfname] == 'S')
        {
            $answer_body .= CHECKED;
        }

        $answer_body .= " onclick=\"$checkconditionFunction(this.value, this.name, this.type)\" />\n"
        . "<label class=\"hide read\" for=\"answer$myfname-S\">".gT('Same')."</label>\n"
        . "\t</td>\n"
        . "\t<td class=\"answer_cell_D answer-item radio-item\">\n"
        . "\t<input class=\"radio\" type=\"radio\" name=\"$myfname\" id=\"answer$myfname-D\" value=\"D\" ";
        // --> END NEW FEATURE - SAVE
        if (isset($_SESSION['survey_'.Yii::app()->getConfig('surveyID')][$myfname]) && $_SESSION['survey_'.Yii::app()->getConfig('surveyID')][$myfname] == 'D')
        {
            $answer_body .= CHECKED;
        }

        $answer_body .= " onclick=\"$checkconditionFunction(this.value, this.name, this.type)\" />\n"
        . "<label class=\"hide read\" for=\"answer$myfname-D\">".gT('Decrease')."</label>\n"
        . "<input type=\"hidden\" name=\"java$myfname\" id=\"java$myfname\" value=\"";

        if (isset($_SESSION['survey_'.Yii::app()->getConfig('surveyID')][$myfname])) {$answer_body .= $_SESSION['survey_'.Yii::app()->getConfig('surveyID')][$myfname];}
        $answer_body .= "\" />\n\t</td>\n";

        if ($ia[6] != 'Y' && SHOW_NO_ANSWER == 1)
        {
            $answer_body .= "\t<td class=\"answer-item radio-item noanswer-item\">\n"
            . "\t<input class=\"radio\" type=\"radio\" name=\"$myfname\" id=\"answer$myfname-\" value=\"\" ";
            if (!isset($_SESSION['survey_'.Yii::app()->getConfig('surveyID')][$myfname]) || $_SESSION['survey_'.Yii::app()->getConfig('surveyID')][$myfname] == '')
            {
                $answer_body .= CHECKED;
            }
            $answer_body .= " onclick=\"$checkconditionFunction(this.value, this.name, this.type)\" />\n"
            . "<label class=\"hide read\" for=\"answer$myfname-\">".gT('No answer')."</label>\n"
            . "\t</td>\n";
        }
        $answer_body .= "</tr>\n";
        $inputnames[]=$myfname;
        $fn++;
    }
    $answer .=  $answer_body . "\t</tbody>\n</table>\n";
    return array($answer, $inputnames);
}

// ---------------------------------------------------------------
// TMSW TODO - Can remove DB query by passing in answer list from EM
function do_array($ia)
{
    global $thissurvey;
    $aLastMoveResult=LimeExpressionManager::GetLastMoveResult();
    $aMandatoryViolationSubQ=($aLastMoveResult['mandViolation'] && $ia[6] == 'Y') ? explode("|",$aLastMoveResult['unansweredSQs']) : array();
    $repeatheadings = Yii::app()->getConfig("repeatheadings");
    $minrepeatheadings = Yii::app()->getConfig("minrepeatheadings");
    $extraclass ="";

    $caption="";// Just leave empty, are replaced after
    $checkconditionFunction = "checkconditions";
    $qquery = "SELECT other FROM {{questions}} WHERE qid={$ia[0]} AND language='".$_SESSION['survey_'.Yii::app()->getConfig('surveyID')]['s_lang']."'";
    $other = Yii::app()->db->createCommand($qquery)->queryScalar(); //Checked

    $aQuestionAttributes = getQuestionAttributeValues($ia[0]);
    if (trim($aQuestionAttributes['answer_width'])!='')
    {
        $answerwidth=$aQuestionAttributes['answer_width'];
    }
    else
    {
        $answerwidth=20;
    }
    $columnswidth=100-$answerwidth;

    if ($aQuestionAttributes['use_dropdown'] == 1)
    {
        $useDropdownLayout = true;
        $extraclass .=" dropdown-list";
        $caption=gT("An array with sub-question on each line. You have to select your answer.");
    }
    else
    {
        $useDropdownLayout = false;
        $caption=gT("An array with sub-question on each line. The answers are contained in the table header. ");
    }
    if(ctype_digit(trim($aQuestionAttributes['repeat_headings'])) && trim($aQuestionAttributes['repeat_headings']!=""))
    {
        $repeatheadings = intval($aQuestionAttributes['repeat_headings']);
        $minrepeatheadings = 0;
    }

    $lresult= Answer::model()->findAll(array('order'=>'sortorder, code', 'condition'=>'qid=:qid AND language=:language AND scale_id=0', 'params'=>array(':qid'=>$ia[0],':language'=>$_SESSION['survey_'.Yii::app()->getConfig('surveyID')]['s_lang'])));
    $labelans=array();
    $labelcode=array();
    foreach ($lresult as $lrow)
    {
        $labelans[]=$lrow->answer;
        $labelcode[]=$lrow->code;
    }
    if ($useDropdownLayout === false && count($lresult) > 0)
    {
        $sQuery = "SELECT count(qid) FROM {{questions}} WHERE parent_qid={$ia[0]} AND question like '%|%' ";
        $iCount = Yii::app()->db->createCommand($sQuery)->queryScalar();

        if ($iCount>0) {
            $right_exists=true;
            $answerwidth=$answerwidth/2;
        }
        else
        {
            $right_exists=false;
        }
        // $right_exists is a flag to find out if there are any right hand answer parts. If there arent we can leave out the right td column
        if ($aQuestionAttributes['random_order']==1) {
            $ansquery = "SELECT * FROM {{questions}} WHERE parent_qid={$ia[0]} AND language='".$_SESSION['survey_'.Yii::app()->getConfig('surveyID')]['s_lang']."' ORDER BY ".dbRandom();
        }
        else
        {
            $ansquery = "SELECT * FROM {{questions}} WHERE parent_qid={$ia[0]} AND language='".$_SESSION['survey_'.Yii::app()->getConfig('surveyID')]['s_lang']."' ORDER BY question_order";
        }
        $ansresult = dbExecuteAssoc($ansquery); //Checked
        $aQuestions=$ansresult->readAll();
        $anscount = count($aQuestions);
        $fn=1;

        $numrows = count($labelans);
        if ($right_exists)
        {
            ++$numrows;
            $caption.=gT("After answers, a cell give some information. ");
        }
        if ($ia[6] != 'Y' && SHOW_NO_ANSWER == 1)
        {
            ++$numrows;
            $caption.=gT("The last cell are for no answer. ");
        }
        $cellwidth = round( ($columnswidth / $numrows ) , 1 );


/////////////////////////////////////// /////////////////////
        $answer_start .= '<div class="no-more-tables">';
        $answer_start .= "\n<table class=\"table-in-qanda-5 question subquestions-list questions-list {$extraclass}\" summary=\"{$caption}\">\n";
        $answer_head_line= "\t<td>&nbsp;</td>\n";
            foreach ($labelans as $ld)
            {
                $answer_head_line .= "\t<th  class='th-9'>".$ld."</th>\n";
            }
            if ($right_exists) {$answer_head_line .= "\t<td>&nbsp;</td>\n";}
            if ($ia[6] != 'Y' && SHOW_NO_ANSWER == 1) //Question is not mandatory and we can show "no answer"
            {
                $answer_head_line .= "\t<th  class='th-10'>".gT('No answer')."</th>\n";
            }
        $answer_head = "\t<thead><tr class=\"dontread\">\n".$answer_head_line."</tr></thead>\n\t\n";

        $answer = '<tbody>';
        $trbc = '';
        $inputnames=array();
        foreach($aQuestions as $ansrow)
        {
            if (isset($repeatheadings) && $repeatheadings > 0 && ($fn-1) > 0 && ($fn-1) % $repeatheadings == 0)
            {
                if ( ($anscount - $fn + 1) >= $minrepeatheadings )
                {
                    $answer .= "</tbody>\n<tbody>";// Close actual body and open another one
                    $answer .= "<tr class=\"dontread repeat headings hidden-xs\">{$answer_head_line}</tr>";
                }
            }
            $myfname = $ia[1].$ansrow['title'];
            $answertext = $ansrow['question'];
            $answertextsave=$answertext;
            if (strpos($answertext,'|'))
            {
                $answertext=substr($answertext,0, strpos($answertext,'|'));
            }
            if (strpos($answertext,'|')) {$answerwidth=$answerwidth/2;}
            /* Check the mandatory sub Q violation */
            if (in_array($myfname, $aMandatoryViolationSubQ))
            {
                //$answertext = '<span class="errormandatory">'.$answertext.'</span>';
                $answertext ='
                            <div class="alert alert-danger" role="alert">'.
                                    $answertext
                                .'
                            </div>';

            }
            // Get array_filter stuff
            //
            // TMSW - is this correct?
            $trbc = alternation($trbc , 'row');
            list($htmltbody2, $hiddenfield)=return_array_filter_strings($ia, $aQuestionAttributes, $thissurvey, $ansrow, $myfname, $trbc, $myfname,"tr","$trbc answers-list radio-list");
            $fn++;
            $answer .= $htmltbody2;

            $answer .= "\t<th class=\"answertext\">\n$answertext"
            . $hiddenfield
            . "<input type=\"hidden\" name=\"java$myfname\" id=\"java$myfname\" value=\"";
            if (isset($_SESSION['survey_'.Yii::app()->getConfig('surveyID')][$myfname]))
            {
                $answer .= $_SESSION['survey_'.Yii::app()->getConfig('surveyID')][$myfname];
            }
            $answer .= "\" />\n\t</th>\n";

            $thiskey=0;
            foreach ($labelcode as $ld)
            {
                $answer .= "\t\t\t<td data-title='{$labelans[$thiskey]}' class=\"answer-cell-3 answer_cell_00$ld answer-item radio-item\">\n"
                . "\t<input class=\"radio\" type=\"radio\" name=\"$myfname\" value=\"$ld\" id=\"answer$myfname-$ld\"";
                if (isset($_SESSION['survey_'.Yii::app()->getConfig('surveyID')][$myfname]) && $_SESSION['survey_'.Yii::app()->getConfig('surveyID')][$myfname] == $ld)
                {
                    $answer .= CHECKED;
                }
                // --> START NEW FEATURE - SAVE
                $answer .= " onclick=\"$checkconditionFunction(this.value, this.name, this.type)\" />\n"
                . "<label class=\"hide read\" for=\"answer$myfname-$ld\">{$labelans[$thiskey]}</label>\n"
                . "\t</td>\n";
                // --> END NEW FEATURE - SAVE

                $thiskey++;
            }
            if (strpos($answertextsave,'|'))
            {
                $answertext=substr($answertextsave,strpos($answertextsave,'|')+1);
                $answer .= "\t<th class=\"answertextright\">$answertext</th>\n";
            }
            elseif ($right_exists)
            {
                $answer .= "\t<td class=\"answertextright\">&nbsp;</td>\n";
            }

            if ($ia[6] != 'Y' && SHOW_NO_ANSWER == 1)
            {
                $answer .= "\t<td data-title='".gT('No answer')."' class=\"answer-item radio-item noanswer-item\">\n"
                ."\t<input class=\"radio\" type=\"radio\" name=\"$myfname\" value=\"\" id=\"answer$myfname-\" ";
                if (!isset($_SESSION['survey_'.Yii::app()->getConfig('surveyID')][$myfname]) || $_SESSION['survey_'.Yii::app()->getConfig('surveyID')][$myfname] == '')
                {
                    $answer .= CHECKED;
                }
                // --> START NEW FEATURE - SAVE
                $answer .= " onclick=\"$checkconditionFunction(this.value, this.name, this.type)\"  />\n"
                ."<label class=\"hide read\" for=\"answer$myfname-\">".gT('No answer')."</label>\n"
                . "\t</td>\n";
                // --> END NEW FEATURE - SAVE
            }

            $answer .= "</tr>\n";
            $inputnames[]=$myfname;
            //IF a MULTIPLE of flexi-redisplay figure, repeat the headings
        }
        $answer .= "</tbody>\n";
        $answer_cols = "\t<colgroup class=\"col-responses\">\n"
        ."\t<col class=\"col-answers\" width=\"$answerwidth%\" />\n" ;

        $odd_even = '';
        foreach ($labelans as $c)
        {
            $odd_even = alternation($odd_even);
            $answer_cols .= "<col class=\"$odd_even\" width=\"$cellwidth%\" />\n";
        }
        if ($right_exists)
        {
            $odd_even = alternation($odd_even);
            $answer_cols .= "<col class=\"answertextright $odd_even\" width=\"$answerwidth%\" />\n";
        }
        if ($ia[6] != 'Y' && SHOW_NO_ANSWER == 1) //Question is not mandatory
        {
            $odd_even = alternation($odd_even);
            $answer_cols .= "<col class=\"col-no-answer $odd_even\" width=\"$cellwidth%\" />\n";
        }
        $answer_cols .= "\t</colgroup>\n";

        $answer = $answer_start . $answer_cols . $answer_head .$answer ."</table><div>\n";
    }
    elseif ($useDropdownLayout === true && count($lresult)> 0)
    {
        foreach($lresult as $lrow)
            $labels[]=Array('code' => $lrow->code,
            'answer' => $lrow->answer);
        $sQuery = "SELECT count(question) FROM {{questions}} WHERE parent_qid={$ia[0]} AND question like '%|%' ";
        $iCount = Yii::app()->db->createCommand($sQuery)->queryScalar();
        if ($iCount>0) {
            $right_exists=true;
            $answerwidth=$answerwidth/2;
        } else {
            $right_exists=false;
        }
        // $right_exists is a flag to find out if there are any right hand answer parts. If there arent we can leave out the right td column
        if ($aQuestionAttributes['random_order']==1) {
            $ansquery = "SELECT * FROM {{questions}} WHERE parent_qid={$ia[0]} AND language='".$_SESSION['survey_'.Yii::app()->getConfig('surveyID')]['s_lang']."' ORDER BY ".dbRandom();
        }
        else
        {
            $ansquery = "SELECT * FROM {{questions}} WHERE parent_qid={$ia[0]} AND language='".$_SESSION['survey_'.Yii::app()->getConfig('surveyID')]['s_lang']."' ORDER BY question_order";
        }
        $ansresult = dbExecuteAssoc($ansquery); //Checked
        $aQuestions = $ansresult->readAll();
        $anscount = count($aQuestions);
        $fn=1;

        $numrows = count($labels);
        if ($ia[6] != 'Y' && SHOW_NO_ANSWER == 1)
        {
            ++$numrows;
        }
        if ($right_exists)
        {
            ++$numrows;
        }
        $cellwidth = round( ($columnswidth / $numrows ) , 1 );

        $answer_start = "\n<table class=\"table-in-qanda-6 question subquestions-list questions-list {$extraclass}\" summary=\"$caption\" >\n";

        $answer = "\t<tbody>\n";
        $trbc = '';
        $inputnames=array();

        foreach ($aQuestions as $ansrow)
        {
            $myfname = $ia[1].$ansrow['title'];
            $trbc = alternation($trbc , 'row');
            $answertext=$ansrow['question'];
            $answertextsave=$answertext;
            if (strpos($answertext,'|'))
            {
                $answertext=substr($answertext,0, strpos($answertext,'|'));
            }
            if (strpos($answertext,'|')) {$answerwidth=$answerwidth/2;}

            if ($ia[6]=='Y' && in_array($myfname, $aMandatoryViolationSubQ))
            {
                //$answertext = '<span class="errormandatory">'.$answertext.'</span>';
                $answertext ='
                            <div class="alert alert-danger" role="alert">'.
                                    $answertext
                                .'
                            </div>';
            }
            // Get array_filter stuff
            list($htmltbody2, $hiddenfield)=return_array_filter_strings($ia, $aQuestionAttributes, $thissurvey, $ansrow, $myfname, $trbc, $myfname,"tr","$trbc question-item answer-item dropdown-item");
            $answer .= $htmltbody2;

            $answer .= "\t<th class=\"answertext\">\n<label for=\"answer{$myfname}\">{$answertext}</label>"
            . $hiddenfield
            . "<input type=\"hidden\" name=\"java$myfname\" id=\"java$myfname\" value=\"";
            if (isset($_SESSION['survey_'.Yii::app()->getConfig('surveyID')][$myfname]))
            {
                $answer .= $_SESSION['survey_'.Yii::app()->getConfig('surveyID')][$myfname];
            }
            $answer .= "\" />\n\t</th>\n";

            $answer .= "\t<td >\n"
            . "<select class='form-control' name=\"$myfname\" id=\"answer$myfname\" onchange=\"$checkconditionFunction(this.value, this.name, this.type);\">\n";

            // Dropdown representation is en exception - even if mandatory or  SHOW_NO_ANSWER is disable a neutral option needs to be shown where the mandatory case asks actively
            if ($ia[6] != 'Y' && SHOW_NO_ANSWER == 1)
            {
                $sOptionText=gT('No answer');
            }
            else
            {
                $sOptionText=gT('Please choose...');
            }
            $answer .= "\t<option value=\"\" ";
            if (!isset($_SESSION['survey_'.Yii::app()->getConfig('surveyID')][$myfname]) || $_SESSION['survey_'.Yii::app()->getConfig('surveyID')][$myfname] == '')
            {
                $answer .= SELECTED;
            }
            $answer .= '>'.$sOptionText."</option>\n";
            foreach ($labels as $lrow)
            {
                $answer .= "\t<option value=\"".$lrow['code'].'" ';
                if (isset($_SESSION['survey_'.Yii::app()->getConfig('surveyID')][$myfname]) && $_SESSION['survey_'.Yii::app()->getConfig('surveyID')][$myfname] == $lrow['code'])
                {
                    $answer .= SELECTED;
                }
                $answer .= '>'.flattenText($lrow['answer'])."</option>\n";
            }
            $answer .= "</select>\n";

            if (strpos($answertextsave,'|'))
            {
                $answertext=substr($answertextsave,strpos($answertextsave,'|')+1);
                $answer .= "\t<th class=\"answertextright\">$answertext</th>\n";
            }
            elseif ($right_exists)
            {
                $answer .= "\t<td class=\"answertextright\">&nbsp;</td>\n";
            }

            $answer .= "</tr>\n";
            $inputnames[]=$myfname;
            //IF a MULTIPLE of flexi-redisplay figure, repeat the headings
            $fn++;
        }
        $answer .= "\t</tbody>";
        $answer = $answer_start . $answer . "\n</table>\n";
    }
    else
    {
        $answer = "\n<p class=\"error\">".gT("Error: There are no answer options for this question and/or they don't exist in this language.")."</p>\n";
        $inputnames='';
    }
    return array($answer, $inputnames);
}




// ---------------------------------------------------------------
// TMSW TODO - Can remove DB query by passing in answer list from EM
function do_array_multitext($ia)
{
    global $thissurvey;
    $aLastMoveResult=LimeExpressionManager::GetLastMoveResult();
    $aMandatoryViolationSubQ=($aLastMoveResult['mandViolation'] && $ia[6] == 'Y') ? explode("|",$aLastMoveResult['unansweredSQs']) : array();
    $repeatheadings = Yii::app()->getConfig("repeatheadings");
    $minrepeatheadings = Yii::app()->getConfig("minrepeatheadings");
    $extraclass ="";

    $caption=gT("An array of sub-question on each cell. The sub-question text are in the table header and concerns line header. ");
    if ($thissurvey['nokeyboard']=='Y')
    {
        includeKeypad();
        $kpclass = "text-keypad";
    }
    else
    {
        $kpclass = "";
    }

    $checkconditionFunction = "checkconditions";
    $sSeparator = getRadixPointData($thissurvey['surveyls_numberformat']);
    $sSeparator = $sSeparator['separator'];

    $defaultvaluescript = "";
    $qquery = "SELECT other FROM {{questions}} WHERE qid={$ia[0]} AND language='".$_SESSION['survey_'.Yii::app()->getConfig('surveyID')]['s_lang']."'";
    $other = Yii::app()->db->createCommand($qquery)->queryScalar(); //Checked


    $aQuestionAttributes = getQuestionAttributeValues($ia[0]);

    $show_grand = $aQuestionAttributes['show_grand_total'];
    $totals_class = '';
    $num_class = '';
    $show_totals = '';
    $col_total = '';
    $row_total = '';
    $total_col = '';
    $col_head = '';
    $row_head = '';
    $grand_total = '';
    $q_table_id = '';
    $q_table_id_HTML = '';

    if(ctype_digit(trim($aQuestionAttributes['repeat_headings'])) && trim($aQuestionAttributes['repeat_headings']!=""))
    {
        $repeatheadings = intval($aQuestionAttributes['repeat_headings']);
        $minrepeatheadings = 0;
    }
    if (intval(trim($aQuestionAttributes['maximum_chars']))>0)
    {
        // Only maxlength attribute, use textarea[maxlength] jquery selector for textarea
        $maximum_chars= intval(trim($aQuestionAttributes['maximum_chars']));
        $maxlength= "maxlength='{$maximum_chars}' ";
        $extraclass .=" maxchars maxchars-".$maximum_chars;
    }
    else
    {
        $maxlength= "";
    }
    if ($aQuestionAttributes['numbers_only']==1)
    {
        $checkconditionFunction = "fixnum_checkconditions";
        if(in_array($aQuestionAttributes['show_totals'],array("R","C","B")))
        {
            $q_table_id = 'totals_'.$ia[0];
            $q_table_id_HTML = ' id="'.$q_table_id.'"';
        }
        $num_class = ' numbers-only';
        $extraclass.=" numberonly";
        $caption.=gT("Each answer is a number. ");
        switch ($aQuestionAttributes['show_totals'])
        {
            case 'R':
                $totals_class = $show_totals = 'row';
                $row_total = '<td class="total information-item">
                <label>
                <input name="[[ROW_NAME]]_total" title="[[ROW_NAME]] total" size="[[INPUT_WIDTH]]" value="" type="text" disabled="disabled" class="disabled" />
                </label>
                </td>';
                $col_head = '            <th class="total">'.gT('Total').'</th>';
                if($show_grand == true)
                {
                    $row_head = '
                    <th class="answertext total">'.gT('Grand total').'</th>';
                    $col_total = '
                    <td>&nbsp;</td>';
                    $grand_total = '
                    <td class="total grand information-item">
                    <input type="text" size="[[INPUT_WIDTH]]" value="" disabled="disabled" class="disabled" />
                    </td>';
                };
                $caption.=gT("The last row shows the total for the column. ");
                break;
            case 'C':
                $totals_class = $show_totals = 'col';
                $col_total = '
                <td class="total information-item">
                <input type="text" size="[[INPUT_WIDTH]]" value="" disabled="disabled" class="disabled" />
                </td>';
                $row_head = '
                <th class="answertext total">Total</th>';
                if($show_grand == true)
                {
                    $row_total = '
                    <td class="total information-item">&nbsp;</td>';
                    $col_head = '            <th class="total">Grand Total</th>';
                    $grand_total = '
                    <td class="total grand">
                    <input type="text" size="[[INPUT_WIDTH]]" value="" disabled="disabled" class="disabled" />
                    </td>';
                };
                $caption.=gT("The last column shows the total for the row. ");
                break;
            case 'B':
                $totals_class = $show_totals = 'both';
                $row_total = '            <td class="total information-item">
                <label>
                <input name="[[ROW_NAME]]_total" title="[[ROW_NAME]] total" size="[[INPUT_WIDTH]]" value="" type="text" disabled="disabled" class="disabled" />
                </label>
                </td>';
                $col_total = '
                <td  class="total information-item">
                <input type="text" size="[[INPUT_WIDTH]]" value="" disabled="disabled" class="disabled" />
                </td>';
                $col_head = '            <th class="total">'.gT('Total').'</th>';
                $row_head = '
                <th class="answertext">Total</th>';
                if($show_grand == true)
                {
                    $grand_total = '
                    <td class="total grand information-item">
                    <input type="text" size="[[INPUT_WIDTH]]" value="" disabled="disabled"/>
                    </td>';
                }
                else
                {
                    $grand_total = '
                    <td>&nbsp;</td>';
                };
                $caption.=gT("The last row shows the total for the column and the last column shows the total for the row. ");
                break;
        };
        if(!empty($totals_class))
        {
            $totals_class = ' show-totals '.$totals_class;
            if($aQuestionAttributes['show_grand_total'])
            {
                $totals_class .= ' grand';
                $show_grand = true;
            };
        };
    }
    else
    {
    };
    if (trim($aQuestionAttributes['answer_width'])!='')
    {
        $answerwidth=$aQuestionAttributes['answer_width'];
    }
    else
    {
        $answerwidth=20;
    };
    if (trim($aQuestionAttributes['text_input_width'])!='')
    {
        $inputwidth=$aQuestionAttributes['text_input_width'];
        //$extraclass .=" inputwidth-".trim($aQuestionAttributes['text_input_width']);
        $col = ($aQuestionAttributes['text_input_width']<=12)?$aQuestionAttributes['text_input_width']:12;
        $extraclass .=" col-sm-".trim($col);
    }
    else
    {
        $inputwidth = 20;
    }
    $columnswidth=100-($answerwidth*2);

    $lquery = "SELECT * FROM {{questions}} WHERE parent_qid={$ia[0]}  AND language='".$_SESSION['survey_'.Yii::app()->getConfig('surveyID')]['s_lang']."' and scale_id=1 ORDER BY question_order";
    $lresult = Yii::app()->db->createCommand($lquery)->query();
    $labelans=array();
    $labelcode=array();
    foreach($lresult->readAll() as $lrow)
    {
        $labelans[]=$lrow['question'];
        $labelcode[]=$lrow['title'];
    }
    if ($numrows=count($labelans))
    {
        if ($ia[6] != 'Y' && SHOW_NO_ANSWER == 1) {$numrows++;}
        if( ($show_grand == true &&  $show_totals == 'col' ) || $show_totals == 'row' ||  $show_totals == 'both' )
        {
            ++$numrows;
        };
        $cellwidth=$columnswidth/$numrows;

        $cellwidth=sprintf('%02d', $cellwidth);

        $ansquery = "SELECT count(question) FROM {{questions}} WHERE parent_qid={$ia[0]} and scale_id=0 AND question like '%|%'";
        $ansresult = Yii::app()->db->createCommand($ansquery)->queryScalar(); //Checked
        if ($ansresult>0)
        {
            $right_exists=true;
            $answerwidth=$answerwidth/2;
            $caption.=gT("The last cell give some information. ");
        }
        else
        {
            $right_exists=false;
        }
        // $right_exists is a flag to find out if there are any right hand answer parts. If there arent we can leave out the right td column
        if ($aQuestionAttributes['random_order']==1) {
            $ansquery = "SELECT * FROM {{questions}} WHERE parent_qid=$ia[0] and scale_id=0 AND language='".$_SESSION['survey_'.Yii::app()->getConfig('surveyID')]['s_lang']."' ORDER BY ".dbRandom();
        }
        else
        {
            $ansquery = "SELECT * FROM {{questions}} WHERE parent_qid=$ia[0] and scale_id=0 AND language='".$_SESSION['survey_'.Yii::app()->getConfig('surveyID')]['s_lang']."' ORDER BY question_order";
        }
        $ansresult = dbExecuteAssoc($ansquery);
        $aQuestions = $ansresult->readAll();
        $anscount = count($aQuestions);
        $fn=1;

        $answer_cols = "\t<colgroup class=\"col-responses\">\n"
        ."\n\t\t<col class=\"answertext\" width=\"$answerwidth%\" />\n";
        $answer_head_line= "\t\t\t<td width='$answerwidth%'>&nbsp;</td>\n";

        $odd_even = '';
        foreach ($labelans as $ld)
        {
            $answer_head_line .= "\t<th class=\"answertext\">".$ld."</th>\n";
            $odd_even = alternation($odd_even);
            $answer_cols .= "<col class=\"$odd_even\" width=\"$cellwidth%\" />\n";
        }
        if ($right_exists)
        {
            $answer_head_line .= "\t<td>&nbsp;</td>\n";// class=\"answertextright\"
            $odd_even = alternation($odd_even);
            $answer_cols .= "<col class=\"answertextright $odd_even\" width=\"$cellwidth%\" />\n";
        }

        if( ($show_grand == true &&  $show_totals == 'col' ) || $show_totals == 'row' ||  $show_totals == 'both' )
        {
            $answer_head_line .= $col_head;
            $odd_even = alternation($odd_even);
            $answer_cols .= "\t\t<col class=\"$odd_even\" width=\"$cellwidth%\" />\n";
        }
        $answer_cols .= "\t</colgroup>\n";

        $answer_head = "\n\t<thead>\n\t\t<tr class=\"dontread\">\n"
        . $answer_head_line
        . "</tr>\n\t</thead>\n";

// IKI
        $answer = '<div class="no-more-tables no-more-tables-array-multi-text">';
        $answer .= "\n<table$q_table_id_HTML class=\"table-in-qanda-6  question subquestions-list questions-list {$extraclass} {$num_class} {$totals_class}\"  summary=\"{$caption}\">\n"
        . $answer_cols
        . $answer_head;
        $answer .= "<tbody>";
        $trbc = '';
        foreach ($aQuestions as $ansrow)
        {
            if (isset($repeatheadings) && $repeatheadings > 0 && ($fn-1) > 0 && ($fn-1) % $repeatheadings == 0)
            {
                if ( ($anscount - $fn + 1) >= $minrepeatheadings )
                {
                    $answer .= "</tbody>\n<tbody>";// Close actual body and open another one
                    $answer .= "<tr class=\"repeat headings dontread\">\n"
                    . $answer_head_line
                    . "</tr>\n";
                }
            }
            $myfname = $ia[1].$ansrow['title'];
            $answertext = $ansrow['question'];
            $answertextsave=$answertext;
            /* Check the sub Q mandatory volation */
            if ($ia[6]=='Y' && !empty($aMandatoryViolationSubQ))
            {
                //Go through each labelcode and check for a missing answer! If any are found, highlight this line
                $emptyresult=0;
                foreach($labelcode as $ld)
                {
                    $myfname2=$myfname.'_'.$ld;
                    if(in_array($myfname2, $aMandatoryViolationSubQ))
                    {
                        $emptyresult=1;
                    }
                }
                if ($emptyresult == 1)
                {
                    //$answertext = "<span class=\"errormandatory\">{$answertext}</span>";
                    $answertext ='
                                <div class="alert alert-danger" role="alert">'.
                                        $answertext
                                    .'
                                </div>';

                }
            }

            // Get array_filter stuff
            $trbc = alternation($trbc , 'row');
            list($htmltbody2, $hiddenfield)=return_array_filter_strings($ia, $aQuestionAttributes, $thissurvey, $ansrow, $myfname, $trbc, $myfname,"tr","$trbc subquestion-list questions-list");

            $answer .= $htmltbody2;

            if (strpos($answertext,'|')) {$answertext=substr($answertext,0, strpos($answertext,'|'));}
            $answer .= "\t\t\t<th class=\"answertext\">\n"
            . "\t\t\t\t".$hiddenfield
            . "$answertext\n"
            . "\t\t\t\t<input type=\"hidden\" name=\"java$myfname\" id=\"java$myfname\" value=\"";
            if (isset($_SESSION['survey_'.Yii::app()->getConfig('surveyID')][$myfname])) {
                $answer .= $_SESSION['survey_'.Yii::app()->getConfig('surveyID')][$myfname];
            }
            $answer .= "\" />\n\t\t\t</th>\n";
            $thiskey=0;
            foreach ($labelcode as $ld)
            {

                $myfname2=$myfname."_$ld";
                $myfname2value = isset($_SESSION['survey_'.Yii::app()->getConfig('surveyID')][$myfname2]) ? $_SESSION['survey_'.Yii::app()->getConfig('surveyID')][$myfname2] : "";
                if ($aQuestionAttributes['numbers_only']==1)
                {
                    $myfname2value = str_replace('.',$sSeparator,$myfname2value);
                }
                $answer .= "\t<td class=\"answer-cell-4 answer_cell_00$ld answer-item text-item\">\n"
                . "\t\t\t\t<label class=\"hidden-sm hidden-md hidden-lg read\" for=\"answer{$myfname2}\">{$labelans[$thiskey]}</label>\n"
                . "\t\t\t\t<input type=\"hidden\" name=\"java{$myfname2}\" id=\"java{$myfname2}\" />\n"
                . "\t\t\t\t<input type=\"text\" name=\"$myfname2\" id=\"answer{$myfname2}\" class=\"".$kpclass."\" {$maxlength} size=\"$inputwidth\" "
                . ' value="'.str_replace ('"', "'", str_replace('\\', '', $myfname2value))."\" />\n";
                $inputnames[]=$myfname2;
                $answer .= "\t\t\t</td>\n";
                $thiskey += 1;
            }
            if (strpos($answertextsave,'|'))
            {
                $answertext=substr($answertextsave,strpos($answertextsave,'|')+1);
                $answer .= "\t\t\t<td  class=\"answertextright\" style=\"text-align:left;\" width=\"$answerwidth%\">$answertext</td>\n";
            }
            elseif ($right_exists)
            {
                $answer .= "\t\t\t<td class=\"answertextright\" style='text-align:left;' width='$answerwidth%'>&nbsp;</td>\n";
            }

            $answer .= str_replace(array('[[ROW_NAME]]','[[INPUT_WIDTH]]') , array(strip_tags($answertext),$inputwidth) , $row_total);
            $answer .= "\n\t\t</tr>\n";
            //IF a MULTIPLE of flexi-redisplay figure, repeat the headings
            $fn++;
        }
        if($show_totals == 'col' || $show_totals == 'both' || $grand_total == true)
        {
            $answer .= "\t\t<tr class=\"total\">$row_head";
            for( $a = 0; $a < count($labelcode) ; ++$a )
            {
                $answer .= str_replace(array('[[ROW_NAME]]','[[INPUT_WIDTH]]') , array(strip_tags($answertext),$inputwidth) , $col_total);
            };
            $answer .= str_replace(array('[[ROW_NAME]]','[[INPUT_WIDTH]]') , array(strip_tags($answertext),$inputwidth) , $grand_total)."\n\t\t</tr>\n";
        }
        $answer .= "\t</tbody>\n</table>\n</div>\n";
        if(!empty($q_table_id))
        {
            if ($aQuestionAttributes['numbers_only']==1)
            {
                $radix = $sSeparator;
            }
            else {
                $radix = 'X';   // to indicate that should not try to change entered values
            }
            Yii::app()->getClientScript()->registerScriptFile(Yii::app()->getConfig('generalscripts')."array-totalsum.js");
            $answer .= "\n<script type=\"text/javascript\">new multi_set('$q_table_id','$radix');</script>\n";
        }
        else
        {
            $addcheckcond = <<< EOD
<script type="text/javascript">
<!--
    $('#question{$ia[0]} .question').delegate('input[type=text]:visible:enabled','blur keyup',function(event){
        {$checkconditionFunction}($(this).val(), $(this).attr('name'), 'text');
        return true;
    })
// -->
</script>
EOD;
            $answer .= $addcheckcond;
        }
    }
    else
    {
        $answer = "\n<p class=\"error\">".gT("Error: There are no answer options for this question and/or they don't exist in this language.")."</p>\n";
        $inputnames='';
    }
    return array($answer, $inputnames);
}

// ---------------------------------------------------------------
// TMSW TODO - Can remove DB query by passing in answer list from EM
function do_array_multiflexi($ia)
{
    global $thissurvey;
    $aLastMoveResult=LimeExpressionManager::GetLastMoveResult();
    $aMandatoryViolationSubQ=($aLastMoveResult['mandViolation'] && $ia[6] == 'Y') ? explode("|",$aLastMoveResult['unansweredSQs']) : array();
    $repeatheadings = Yii::app()->getConfig("repeatheadings");
    $minrepeatheadings = Yii::app()->getConfig("minrepeatheadings");
    $extraclass ="";
    $answertypeclass = "";

    $caption=gT("An array of sub-question on each cell. The sub-question text are in the table header and concerns line header. ");
    $checkconditionFunction = "fixnum_checkconditions";
    //echo '<pre>'; print_r($_POST); echo '</pre>';
    $defaultvaluescript = '';
    $qquery = "SELECT other FROM {{questions}} WHERE qid=".$ia[0]." AND language='".$_SESSION['survey_'.Yii::app()->getConfig('surveyID')]['s_lang']."' and parent_qid=0";
    $other = Yii::app()->db->createCommand($qquery)->queryScalar(); //Checked

    $aQuestionAttributes = getQuestionAttributeValues($ia[0]);
    if (trim($aQuestionAttributes['multiflexible_max'])!='' && trim($aQuestionAttributes['multiflexible_min']) ==''){
        $maxvalue=$aQuestionAttributes['multiflexible_max'];
        $extraclass .=" maxvalue maxvalue-".trim($aQuestionAttributes['multiflexible_max']);
        if(isset($minvalue['value']) && $minvalue['value'] == 0) {$minvalue = 0;} else {$minvalue=1;}
    }
    if (trim($aQuestionAttributes['multiflexible_min'])!='' && trim($aQuestionAttributes['multiflexible_max']) ==''){
        $minvalue=$aQuestionAttributes['multiflexible_min'];
        $extraclass .=" minvalue minvalue-".trim($aQuestionAttributes['multiflexible_max']);
        $maxvalue=$aQuestionAttributes['multiflexible_min'] + 10;
    }
    if (trim($aQuestionAttributes['multiflexible_min'])=='' && trim($aQuestionAttributes['multiflexible_max']) ==''){
        if(isset($minvalue['value']) && $minvalue['value'] == 0) {$minvalue = 0;} else {$minvalue=1;}
        $maxvalue=10;
    }
    if (trim($aQuestionAttributes['multiflexible_min']) !='' && trim($aQuestionAttributes['multiflexible_max']) !=''){
        if($aQuestionAttributes['multiflexible_min'] < $aQuestionAttributes['multiflexible_max']){
            $minvalue=$aQuestionAttributes['multiflexible_min'];
            $maxvalue=$aQuestionAttributes['multiflexible_max'];
        }
    }

    if (trim($aQuestionAttributes['multiflexible_step'])!='' && $aQuestionAttributes['multiflexible_step'] > 0)
    {
        $stepvalue=$aQuestionAttributes['multiflexible_step'];
    }
    else
    {
        $stepvalue=1;
    }

    if($aQuestionAttributes['reverse']==1)
    {
        $tmp = $minvalue;
        $minvalue = $maxvalue;
        $maxvalue = $tmp;
        $reverse=true;
        $stepvalue=-$stepvalue;
    }
    else
    {
        $reverse=false;
    }

    $checkboxlayout=false;
    $inputboxlayout=false;
    if ($aQuestionAttributes['multiflexible_checkbox']!=0)
    {
        $minvalue=0;
        $maxvalue=1;
        $checkboxlayout=true;
        $answertypeclass =" checkbox";
        $caption.=gT("Check or uncheck the answer for each subquestion. ");
    }
    elseif ($aQuestionAttributes['input_boxes']!=0 )
    {
        $inputboxlayout=true;
        $answertypeclass .=" numeric-item text";
        $extraclass .= " numberonly";
        $caption.=gT("Each answers are a number. ");
    }
    else
    {
        $answertypeclass =" dropdown";
        $caption.=gT("Select the answer for each subquestion. ");
    }
    if(ctype_digit(trim($aQuestionAttributes['repeat_headings'])) && trim($aQuestionAttributes['repeat_headings']!=""))
    {
        $repeatheadings = intval($aQuestionAttributes['repeat_headings']);
        $minrepeatheadings = 0;
    }
    if (intval(trim($aQuestionAttributes['maximum_chars']))>0)
    {
        // Only maxlength attribute, use textarea[maxlength] jquery selector for textarea
        $maximum_chars= intval(trim($aQuestionAttributes['maximum_chars']));
        $maxlength= "maxlength='{$maximum_chars}' ";
        $extraclass .=" maxchars maxchars-".$maximum_chars;
    }
    else
    {
        $maxlength= "";
    }

    if ($thissurvey['nokeyboard']=='Y')
    {
        includeKeypad();
        $kpclass = " num-keypad";
        $extraclass .=" inputkeypad";
    }
    else
    {
        $kpclass = "";
    }

    if (trim($aQuestionAttributes['answer_width'])!='')
    {
        $answerwidth=$aQuestionAttributes['answer_width'];
    }
    else
    {
        $answerwidth=20;
    }
    $columnswidth=100-($answerwidth*2);

    $lquery = "SELECT * FROM {{questions}} WHERE parent_qid={$ia[0]}  AND language='".$_SESSION['survey_'.Yii::app()->getConfig('surveyID')]['s_lang']."' and scale_id=1 ORDER BY question_order";
    $lresult = dbExecuteAssoc($lquery);
    $aQuestions=$lresult->readAll();
    $labelans=array();
    $labelcode=array();
    foreach ($aQuestions as $lrow)
    {
        $labelans[]=$lrow['question'];
        $labelcode[]=$lrow['title'];
    }
    if ($numrows=count($labelans))
    {
        if ($ia[6] != 'Y' && SHOW_NO_ANSWER == 1) {$numrows++;}
        $cellwidth=$columnswidth/$numrows;

        $cellwidth=sprintf('%02d', $cellwidth);

        $sQuery = "SELECT count(question) FROM {{questions}} WHERE parent_qid=".$ia[0]." AND scale_id=0 AND question like '%|%'";
        $iCount = Yii::app()->db->createCommand($sQuery)->queryScalar();
        if ($iCount>0) {
            $right_exists=true;
            $answerwidth=$answerwidth/2;
            $caption.=gT("The last cell give some information. ");
        } else {
            $right_exists=false;
        }
        // $right_exists is a flag to find out if there are any right hand answer parts. If there arent we can leave out the right td column
        if ($aQuestionAttributes['random_order']==1) {
            $ansquery = "SELECT * FROM {{questions}} WHERE parent_qid=$ia[0] AND scale_id=0 AND language='".$_SESSION['survey_'.Yii::app()->getConfig('surveyID')]['s_lang']."' ORDER BY ".dbRandom();
        }
        else
        {
            $ansquery = "SELECT * FROM {{questions}} WHERE parent_qid=$ia[0] AND scale_id=0 AND language='".$_SESSION['survey_'.Yii::app()->getConfig('surveyID')]['s_lang']."' ORDER BY question_order";
        }
        $ansresult = dbExecuteAssoc($ansquery)->readAll();  //Checked
        if (trim($aQuestionAttributes['parent_order']!=''))
        {
            $iParentQID=(int) $aQuestionAttributes['parent_order'];
            $aResult=array();
            $sessionao = $_SESSION['survey_'.Yii::app()->getConfig('surveyID')]['answer_order'];
            foreach ($sessionao[$iParentQID] as $aOrigRow)
            {
                $sCode=$aOrigRow['title'];
                foreach ($ansresult as $aRow)
                {
                    if ($sCode==$aRow['title'])
                    {
                        $aResult[]=$aRow;
                    }
                }
            }
            $ansresult=$aResult;
        }
        $anscount = count($ansresult);
        $fn=1;

        $mycols = "\t<colgroup class=\"col-responses\">\n"
        . "\n\t<col class=\"answertext\" width=\"$answerwidth%\" />\n";
        $answer_head_line = "\t<th >&nbsp;</th>\n";
        $odd_even = '';
        foreach ($labelans as $ld)
        {
            $answer_head_line .= "\t<th  class='th-11'>".$ld."</th>\n";
            $odd_even = alternation($odd_even);
            $mycols .= "<col class=\"$odd_even\" width=\"$cellwidth%\" />\n";
        }
        if ($right_exists)
        {
            $answer_head_line .= "\t<td>&nbsp;</td>";
            $odd_even = alternation($odd_even);
            $mycols .= "<col class=\"answertextright $odd_even\" width=\"$answerwidth%\" />\n";
        }
        $answer_head = "\n\t<thead>\n<tr class=\"dontread\">\n"
        . $answer_head_line
        . "</tr>\n\t</thead>\n";
        $mycols .= "\t</colgroup>\n";

        $trbc = '';
        $answer = "<div class='no-more-tables'>\n<table class=\"table-in-qanda-7 question subquestions-list questions-list {$answertypeclass}-list {$extraclass}\" summary=\"{$caption}\">\n"
        . $mycols
        . $answer_head . "\n";
        $answer .= "<tbody>";
        foreach ($ansresult as $ansrow)
        {
            if (isset($repeatheadings) && $repeatheadings > 0 && ($fn-1) > 0 && ($fn-1) % $repeatheadings == 0)
            {
                if ( ($anscount - $fn + 1) >= $minrepeatheadings )
                {
                    $answer .= "</tbody>\n<tbody>";// Close actual body and open another one
                    $answer .= "<tr class=\"repeat hidden-xs headings dontread\">\n"
                    . $answer_head_line
                    . "</tr>\n\n";
                }
            }
            $myfname = $ia[1].$ansrow['title'];
            $answertext = $ansrow['question'];
            $answertextsave=$answertext;
            /* Check the sub Q mandatory violation */
            if ($ia[6]=='Y' && !empty($aMandatoryViolationSubQ))
            {
                //Go through each labelcode and check for a missing answer! Default :If any are found, highlight this line, checkbox : if one is not found : don't highlight
                // PS : we really need a better system : event for EM !
                $emptyresult=($aQuestionAttributes['multiflexible_checkbox']!=0) ? 1 : 0;
                foreach($labelcode as $ld)
                {
                    $myfname2=$myfname.'_'.$ld;
                    if($aQuestionAttributes['multiflexible_checkbox']!=0)
                    {
                        if(!in_array($myfname2, $aMandatoryViolationSubQ))
                        {
                            $emptyresult=0;
                        }
                    }
                    else
                    {
                        if(in_array($myfname2, $aMandatoryViolationSubQ))
                        {
                            $emptyresult=1;
                        }
                    }
                }
                if ($emptyresult == 1)
                {
                    //$answertext = '<span class="errormandatory">'.$answertext.'</span>';
                    $answertext ='
                                <div class="alert alert-danger" role="alert">'.
                                        $answertext
                                    .'
                                </div>';

                }
            }

            // Get array_filter stuff
            $trbc = alternation($trbc , 'row');
            list($htmltbody2, $hiddenfield)=return_array_filter_strings($ia, $aQuestionAttributes, $thissurvey, $ansrow, $myfname, $trbc, $myfname,"tr","$trbc subquestions-list questions-list {$answertypeclass}-list");

            $answer .= $htmltbody2;

            if (strpos($answertext,'|')) {$answertext=substr($answertext,0, strpos($answertext,'|'));}

            ///////////////////////
            // table-in-qanda-7
            // $labelans
            //$answer .= "\t<th data-title=\" \" class=\"answertext\" width=\"$answerwidth%\">\n"
            $answer .= "\t<th data-title=\" \" class=\"answertext\">\n"
            . "$answertext\n"
            . $hiddenfield
            . "<input type=\"hidden\" name=\"java$myfname\" id=\"java$myfname\" value=\"";
            if (isset($_SESSION['survey_'.Yii::app()->getConfig('surveyID')][$myfname]))
            {
                $answer .= $_SESSION['survey_'.Yii::app()->getConfig('surveyID')][$myfname];
            }
            $answer .= "\" />\n\t</th>\n <!-- close th -->";
            $first_hidden_field = '';
            $thiskey=0;
            foreach ($labelcode as $ld)
            {
                if ($checkboxlayout == false)
                {
                    $myfname2=$myfname."_$ld";

                    if(isset($_SESSION['survey_'.Yii::app()->getConfig('surveyID')][$myfname2]))
                    {
                        $myfname2_java_value = " value=\"{$_SESSION['survey_'.Yii::app()->getConfig('surveyID')][$myfname2]}\" ";
                    }
                    else
                    {
                        $myfname2_java_value = "";
                    }
                    $answer .= "\t<td class=\"answer-cell-5 answer_cell_00$ld question-item answer-item {$answertypeclass}-item $extraclass\">\n"
                    . "\t<input type=\"hidden\" name=\"java{$myfname2}\" id=\"java{$myfname2}\" $myfname2_java_value />\n"
                    . "<label class=\"hidden-sm hidden-md hidden-lg read\" for=\"answer{$myfname2}\">{$labelans[$thiskey]}</label>\n";
                    $sSeparator = getRadixPointData($thissurvey['surveyls_numberformat']);
                    $sSeparator = $sSeparator['separator'];
                    if($inputboxlayout == false) {
                        $answer .= "\t<select class=\"multiflexiselect form-control\" name=\"$myfname2\" id=\"answer{$myfname2}\""
                        . " onchange=\"$checkconditionFunction(this.value, this.name, this.type)\">\n"
                        . "<option value=\"\">".gT('...')."</option>\n";

                        for($ii=$minvalue; ($reverse? $ii>=$maxvalue:$ii<=$maxvalue); $ii+=$stepvalue) {
                            $answer .= '<option value="'.str_replace('.',$sSeparator,$ii).'"';
                            if(isset($_SESSION['survey_'.Yii::app()->getConfig('surveyID')][$myfname2]) && (string)$_SESSION['survey_'.Yii::app()->getConfig('surveyID')][$myfname2] == (string)$ii) {
                                $answer .= SELECTED;
                            }
                            $answer .= ">".str_replace('.',$sSeparator,$ii)."</option>\n";
                        }
                        $answer .= "\t</select>\n";
                    } elseif ($inputboxlayout == true)
                    {
                        $answer .= "\t<input type='text' class=\"multiflexitext text {$kpclass}\" name=\"$myfname2\" id=\"answer{$myfname2}\" {$maxlength} size=5 "
                        . " onkeyup=\"$checkconditionFunction(this.value, this.name, this.type)\""
                        . " value=\"";
                        if(isset($_SESSION['survey_'.Yii::app()->getConfig('surveyID')][$myfname2]) && is_numeric($_SESSION['survey_'.Yii::app()->getConfig('surveyID')][$myfname2])) {
                            $answer .= str_replace('.',$sSeparator,$_SESSION['survey_'.Yii::app()->getConfig('surveyID')][$myfname2]);
                        }
                        $answer .= "\" />\n";
                    }
                    $answer .= "\t</td>\n";

                    $inputnames[]=$myfname2;
                    $thiskey++;
                }
                else
                {
                    $myfname2=$myfname."_$ld";
                    if(isset($_SESSION['survey_'.Yii::app()->getConfig('surveyID')][$myfname2]) && $_SESSION['survey_'.Yii::app()->getConfig('surveyID')][$myfname2] == '1')
                    {
                        $myvalue = '1';
                        $setmyvalue = CHECKED;
                    }
                    else
                    {
                        $myvalue = '';
                        $setmyvalue = '';
                    }

                    ////////////

                    $answer .= "\t<td data-title=\"{$labelans[$thiskey]}\" class=\"answer-cell-6 answer_cell_00$ld question-item answer-item {$answertypeclass}-item\">\n"
                    . "\t<input type=\"hidden\" name=\"java{$myfname2}\" id=\"java{$myfname2}\" value=\"$myvalue\"/>\n"
                    . "\t<input type=\"hidden\" name=\"$myfname2\" id=\"answer{$myfname2}\" value=\"$myvalue\" />\n";
                    $answer .= "\t<input type=\"checkbox\" class=\"checkbox {$extraclass}\" name=\"cbox_$myfname2\" id=\"cbox_$myfname2\" $setmyvalue "
                    . " onclick=\"cancelBubbleThis(event); "
                    . " aelt=document.getElementById('answer{$myfname2}');"
                    . " jelt=document.getElementById('java{$myfname2}');"
                    . " if(this.checked) {"
                    . "  aelt.value=1;jelt.value=1;$checkconditionFunction(1,'{$myfname2}',aelt.type);"
                    . " } else {"
                    . "  aelt.value='';jelt.value='';$checkconditionFunction('','{$myfname2}',aelt.type);"
                    . " }; return true;\" "
                    //                    . " onchange=\"checkconditions(this.value, this.name, this.type)\" "
                    . " />\n";
                    $answer .=  "<label class=\"hide read\" for=\"cbox_{$myfname2}\">{$labelans[$thiskey]}</label>\n";
                    $inputnames[]=$myfname2;
                    //                    $answer .= "</label>\n"
                    $answer .= ""
                    . "\t</td>\n";
                    $thiskey++;
                }
            }
            if (strpos($answertextsave,'|'))
            {
                $answertext=substr($answertextsave,strpos($answertextsave,'|')+1);
                $answer .= "\t<td class=\"answertextright\" style='text-align:left;' width=\"$answerwidth%\">$answertext</td>\n";
            }
            elseif ($right_exists)
            {
                $answer .= "\t<td class=\"answertextright\" style='text-align:left;' width=\"$answerwidth%\">&nbsp;</td>\n";
            }

            $answer .= "</tr>\n";
            //IF a MULTIPLE of flexi-redisplay figure, repeat the headings
            $fn++;
        }
        $answer .= "\t</tbody>\n</table>\n<!-- qanda-table-7 -->\n</div><!-- no-more-tables container -->";
    }
    else
    {
        $answer = "\n<p class=\"error\">".gT("Error: There are no answer options for this question and/or they don't exist in this language.")."</p>\n";
        $inputnames = '';
    }
    return array($answer, $inputnames);
}


// ---------------------------------------------------------------
// TMSW TODO - Can remove DB query by passing in answer list from EM
function do_arraycolumns($ia)
{
    $aLastMoveResult=LimeExpressionManager::GetLastMoveResult();
    $aMandatoryViolationSubQ=($aLastMoveResult['mandViolation'] && $ia[6] == 'Y') ? explode("|",$aLastMoveResult['unansweredSQs']) : array();
    $extraclass = "";
    $checkconditionFunction = "checkconditions";
    $caption=gT("An array with sub-question on each column. The sub-question are on table header, the answers are in each line header. ");

    $aQuestionAttributes = getQuestionAttributeValues($ia[0]);
    $qquery = "SELECT other FROM {{questions}} WHERE qid=".$ia[0]." AND language='".$_SESSION['survey_'.Yii::app()->getConfig('surveyID')]['s_lang']."'";
    $other = Yii::app()->db->createCommand($qquery)->queryScalar(); //Checked

    $lquery = "SELECT * FROM {{answers}} WHERE qid=".$ia[0]."  AND language='".$_SESSION['survey_'.Yii::app()->getConfig('surveyID')]['s_lang']."' and scale_id=0 ORDER BY sortorder, code";
    $oAnswers = dbExecuteAssoc($lquery);
    $aAnswers = $oAnswers->readAll();
    $labelans=array();
    $labelcode=array();
    $labels=array();
    foreach ($aAnswers as $lrow)
    {
        $labelans[]=$lrow['answer'];
        $labelcode[]=$lrow['code'];
        $labels[]=array("answer"=>$lrow['answer'], "code"=>$lrow['code']);
    }
    if (count($labelans) > 0)
    {
        if ($ia[6] != 'Y' && SHOW_NO_ANSWER == 1)
        {
            $labelcode[]='';
            $labelans[]=gT('No answer');
            $labels[]=array('answer'=>gT('No answer'), 'code'=>'');
        }
        if ($aQuestionAttributes['random_order']==1) {
            $ansquery = "SELECT * FROM {{questions}} WHERE parent_qid=$ia[0] AND language='".$_SESSION['survey_'.Yii::app()->getConfig('surveyID')]['s_lang']."' ORDER BY ".dbRandom();
        }
        else
        {
            $ansquery = "SELECT * FROM {{questions}} WHERE parent_qid=$ia[0] AND language='".$_SESSION['survey_'.Yii::app()->getConfig('surveyID')]['s_lang']."' ORDER BY question_order";
        }
        $ansresult = dbExecuteAssoc($ansquery);  //Checked
        $aQuestions = $ansresult->readAll();
        $anscount = count($aQuestions);
        if ($anscount>0)
        {
            $fn=1;
            $cellwidth=$anscount;
            $cellwidth=round(( 50 / $cellwidth ) , 1);
            $answer = "\n<table class=\"table-in-qanda-8  question subquestions-list questions-list\" summary=\"{$caption}\">\n"
            . "\t<colgroup class=\"col-responses\">\n"
            . "\t<col class=\"col-answers\" width=\"50%\" />\n";
            $odd_even = '';
            for( $c = 0 ; $c < $anscount ; ++$c )
            {
                $odd_even = alternation($odd_even);
                $answer .= "<col class=\"$odd_even question-item answers-list radio-list\" width=\"$cellwidth%\" />\n";
            }
            $answer .= "\t</colgroup>\n\n"
            . "\t<thead>\n"
            . "<tr>\n"
            . "\t<td>&nbsp;</td>\n";

            foreach ($aQuestions as $ansrow)
            {
                $anscode[]=$ansrow['title'];
                $answers[]=$ansrow['question'];
            }
            $trbc = '';
            $odd_even = '';
            for ($_i=0;$_i<count($answers);++$_i)
            {
                $ld = $answers[$_i];
                $myfname = $ia[1].$anscode[$_i];
                $trbc = alternation($trbc , 'row');
                /* Check the Sub Q mandatory violation */
                if ($ia[6]=='Y' && in_array($myfname, $aMandatoryViolationSubQ))
                {
                    //$ld = "<span class=\"errormandatory\">{$ld}</span>";
                    $ld ='
                                <div class="alert alert-danger " role="alert">'.
                                        $ld
                                    .'
                                </div>';

                }
                $odd_even = alternation($odd_even);
                $answer .= "\t<th class=\"$odd_even\">$ld</th>\n";
            }
            unset($trbc);
            $answer .= "</tr>\n\t</thead>\n\n\t<tbody>\n";
            $ansrowcount=0;
            $ansrowtotallength=0;
            foreach($aQuestions as $ansrow)
            {
                $ansrowcount++;
                $ansrowtotallength=$ansrowtotallength+strlen($ansrow['question']);
            }
            $percwidth=100 - ($cellwidth*$anscount);
            foreach($labels as $ansrow)
            {
                $answer .= "<tr>\n"
                . "\t<th class=\"arraycaptionleft dontread\">{$ansrow['answer']}</th>\n";
                foreach ($anscode as $ld)
                {
                    //if (!isset($trbc) || $trbc == 'array1') {$trbc = 'array2';} else {$trbc = 'array1';}
                    $myfname=$ia[1].$ld;
                    $answer .= "\t<td class=\"answer-cell-7 answer_cell_00$ld answer-item radio-item\">\n"
                    . "\t<input class=\"radio\" type=\"radio\" name=\"".$myfname.'" value="'.$ansrow['code'].'" '
                    . 'id="answer'.$myfname.'-'.$ansrow['code'].'" ';
                    if (isset($_SESSION['survey_'.Yii::app()->getConfig('surveyID')][$myfname]) && $_SESSION['survey_'.Yii::app()->getConfig('surveyID')][$myfname] == $ansrow['code'])
                    {
                        $answer .= CHECKED;
                    }
                    elseif (!isset($_SESSION['survey_'.Yii::app()->getConfig('surveyID')][$myfname]) && $ansrow['code'] == '')
                    {
                        $answer .= CHECKED;
                        // Humm.. (by lemeur), not sure this section can be reached
                        // because I think $_SESSION['survey_'.Yii::app()->getConfig('surveyID')][$myfname] is always set (by save.php ??) !
                        // should remove the !isset part I think !!
                    }
                    $answer .= " onclick=\"$checkconditionFunction(this.value, this.name, this.type)\" />\n"
                    . "<label class=\"hide read\" for=\"answer".$myfname.'-'.$ansrow['code']."\">{$ansrow['answer']}</label>\n"
                    . "\t</td>\n";
                }
                unset($trbc);
                $answer .= "</tr>\n";
                $fn++;
            }

            $answer .= "\t</tbody>\n</table>\n";
            foreach($anscode as $ld)
            {
                $myfname=$ia[1].$ld;
                $answer .= '<input type="hidden" name="java'.$myfname.'" id="java'.$myfname.'" value="';
                if (isset($_SESSION['survey_'.Yii::app()->getConfig('surveyID')][$myfname]))
                {
                    $answer .= $_SESSION['survey_'.Yii::app()->getConfig('surveyID')][$myfname];
                }
                $answer .= "\" />\n";
                $inputnames[]=$myfname;
            }
        }
        else
        {
            $answer = '<p class="error">'.gT('Error: There are no answers defined for this question.')."</p>";
            $inputnames="";
        }
    }
    else
    {
        $answer = "<p class='error'>".gT("Error: There are no answer options for this question and/or they don't exist in this language.")."</p>\n";
        $inputnames = '';
    }
    return array($answer, $inputnames);
}

// ---------------------------------------------------------------
function do_array_dual($ia)
{

    global $thissurvey;
    $aLastMoveResult=LimeExpressionManager::GetLastMoveResult();
    $aMandatoryViolationSubQ=($aLastMoveResult['mandViolation'] && $ia[6] == 'Y') ? explode("|",$aLastMoveResult['unansweredSQs']) : array();
    $repeatheadings = Yii::app()->getConfig("repeatheadings");
    $minrepeatheadings = Yii::app()->getConfig("minrepeatheadings");
    $extraclass ="";
    $answertypeclass = ""; // Maybe not
    $caption="";// Just leave empty, are replaced after
    $inputnames=array();
    $labelans1=array();
    $labelans=array();
    $aQuestionAttributes = getQuestionAttributeValues($ia[0]);

    if ($aQuestionAttributes['random_order']==1) {
        $ansquery = "SELECT * FROM {{questions}} WHERE parent_qid=$ia[0] AND language='".$_SESSION['survey_'.Yii::app()->getConfig('surveyID')]['s_lang']."' and scale_id=0 ORDER BY ".dbRandom();
    }
    else
    {
        $ansquery = "SELECT * FROM {{questions}} WHERE parent_qid=$ia[0] AND language='".$_SESSION['survey_'.Yii::app()->getConfig('surveyID')]['s_lang']."' and scale_id=0 ORDER BY question_order";
    }
    $ansresult = dbExecuteAssoc($ansquery);   //Checked
    $aSubQuestions=$ansresult->readAll();
    $anscount = count($aSubQuestions);

    $lquery =  "SELECT * FROM {{answers}} WHERE scale_id=0 AND qid={$ia[0]} AND language='".$_SESSION['survey_'.Yii::app()->getConfig('surveyID')]['s_lang']."' ORDER BY sortorder, code";
    $lresult = dbExecuteAssoc($lquery); //Checked
    $aAnswersScale0=$lresult->readAll();

    $lquery1 = "SELECT * FROM {{answers}} WHERE scale_id=1 AND qid={$ia[0]} AND language='".$_SESSION['survey_'.Yii::app()->getConfig('surveyID')]['s_lang']."' ORDER BY sortorder, code";
    $lresult1 = dbExecuteAssoc($lquery1); //Checked
    $aAnswersScale1=$lresult1->readAll();

    if ($aQuestionAttributes['use_dropdown']==1)
    {
        $useDropdownLayout = true;
        $extraclass .=" dropdown-list";
        $answertypeclass .=" dropdown";
        $doDualScaleFunction="doDualScaleDropDown";// javascript funtion to lauch at end of answers
        $caption=gT("An array with sub-question on each line, with 2 answers to provide on each line. You have to select the answer.");
    }
    else
    {
        $useDropdownLayout = false;
        $extraclass .=" radio-list";
        $answertypeclass .=" radio";
        $doDualScaleFunction="doDualScaleRadio";
        $caption=gT("An array with sub-question on each line, with 2 answers to provide on each line. The answers are contained in the table header. ");
    }
    if(ctype_digit(trim($aQuestionAttributes['repeat_headings'])) && trim($aQuestionAttributes['repeat_headings']!=""))
    {
        $repeatheadings = intval($aQuestionAttributes['repeat_headings']);
        $minrepeatheadings = 0;
    }
    if (trim($aQuestionAttributes['dualscale_headerA'][$_SESSION['survey_'.Yii::app()->getConfig('surveyID')]['s_lang']])!='') {
        $leftheader= $aQuestionAttributes['dualscale_headerA'][$_SESSION['survey_'.Yii::app()->getConfig('surveyID')]['s_lang']];
    }
    else
    {
        $leftheader ='';
    }

    if (trim($aQuestionAttributes['dualscale_headerB'][$_SESSION['survey_'.Yii::app()->getConfig('surveyID')]['s_lang']])!='')
    {
        $rightheader= $aQuestionAttributes['dualscale_headerB'][$_SESSION['survey_'.Yii::app()->getConfig('surveyID')]['s_lang']];
    }
    else
    {
        $rightheader ='';
    }
    if (trim($aQuestionAttributes['answer_width'])!='')
    {
        $answerwidth=$aQuestionAttributes['answer_width'];
    }
    else
    {
        $answerwidth=20;
    }
    // Find if we have rigth and center text
    // TODO move "|" to attribute
    $sQuery = "SELECT count(question) FROM {{questions}} WHERE parent_qid=".$ia[0]." and scale_id=0 AND question like '%|%'";
    $rigthCount = Yii::app()->db->createCommand($sQuery)->queryScalar();
    $rightexists= ($rigthCount>0);// $right_exists: flag to find out if there are any right hand answer parts. leaving right column but don't force with
    $sQuery = "SELECT count(question) FROM {{questions}} WHERE parent_qid=".$ia[0]." and scale_id=0 AND question like '%|%|%'";
    $centerCount = Yii::app()->db->createCommand($sQuery)->queryScalar();
    $centerexists= ($centerCount>0);// $center_exists: flag to find out if there are any center hand answer parts. leaving center column but don't force with

    // Label and code for input
    foreach ($aAnswersScale0 as $lrow)
    {
        $labels0[]=Array('code' => $lrow['code'],
        'title' => $lrow['answer']);
    }
    foreach ($aAnswersScale1 as $lrow)
    {
        $labels1[]=Array('code' => $lrow['code'],
        'title' => $lrow['answer']);
    }

    if (count($aAnswersScale0) > 0 && $anscount)
    {
        $answer = "";
        $fn=1;// Used by repeat_heading
        if ($useDropdownLayout === false)
        {
            $columnswidth = 100 - $answerwidth;
            foreach ($aAnswersScale0 as $lrow)
            {
                $labelans0[]=$lrow['answer'];
                $labelcode0[]=$lrow['code'];
            }
            foreach ($aAnswersScale1 as $lrow)
            {
                $labelans1[]=$lrow['answer'];
                $labelcode1[]=$lrow['code'];
            }
            $numrows=count($labelans0) + count($labelans1);
            // Add needed row and fill some boolean: shownoanswer, rightexists, centerexists
            $shownoanswer=($ia[6] != "Y" && SHOW_NO_ANSWER == 1);
            if($shownoanswer) {
                $numrows++;
                $caption.=gT("The last cell are for no answer. ");
            }
            if($rightexists) {$numrows++;}
            if($centerexists) {$numrows++;}
            $cellwidth=$columnswidth/$numrows;
            //$cellwidth=sprintf("%02d", $cellwidth); // No reason to do this, except to leave place for separator ?  But then table can not be the same in all browser

            // Header row and colgroups
            $mycolumns = "\t<col class=\"col-answers\" width=\"$answerwidth%\" />\n";
            $answer_head_line = "\t<th class=\"header_answer_text\">&nbsp;</th>\n\n";
            $mycolumns .= "\t<colgroup class=\"col-responses group-1\">\n";
            $odd_even = '';
            foreach ($labelans0 as $ld)
            {
                $answer_head_line .= "\t<th  class='th-12'>".$ld."</th>\n";
                $odd_even = alternation($odd_even);
                $mycolumns .= "<col class=\"$odd_even\" width=\"$cellwidth%\" />\n";
            }
            $mycolumns .= "\t</colgroup>\n";
            if (count($labelans1)>0) // if second label set is used
            {
                $separatorwidth=($centerexists)? "width=\"$cellwidth%\" ":"";
                $mycolumns .=  "\t<col class=\"separator\" {$separatorwidth}/>\n";
                $mycolumns .= "\t<colgroup class=\"col-responses group-2\">\n";
                $answer_head_line .= "\n\t<td class=\"header_separator\">&nbsp;</td>\n\n"; // Separator : and No answer for accessibility for first colgroup
                foreach ($labelans1 as $ld)
                {
                    $answer_head_line .= "\t<th  class='th-13'>".$ld."</th>\n";
                    $odd_even = alternation($odd_even);
                    $mycolumns .= "<col class=\"$odd_even\" width=\"$cellwidth%\" />\n";
                }
                $mycolumns .= "\t</colgroup>\n";
            }
            if($shownoanswer || $rightexists)
            {
                $rigthwidth=($rightexists)? "width=\"$cellwidth%\" ":"";
                $mycolumns .=  "\t<col class=\"separator rigth_separator\" {$rigthwidth}/>\n";
                $answer_head_line .= "\n\t<td class=\"header_separator rigth_separator\">&nbsp;</td>\n";
            }
            if($shownoanswer)
            {
                $mycolumns .=  "\t<col class=\"col-no-answer\"  width=\"$cellwidth%\" />\n";
                $answer_head_line .= "\n\t<th class=\"header_no_answer\">".gT('No answer')."</th>\n";
            }
            $answer_head2 = "\n<tr class=\"array1 header_row dontread\">\n"
            . $answer_head_line
            . "</tr>\n";
            // build first row of header if needed
            if ($leftheader != '' || $rightheader !='')
            {
                $answer_head1 = "<tr class=\"array1 groups header_row\">\n"
                . "\t<th class=\"header_answer_text\">&nbsp;</th>\n"
                . "\t<th colspan=\"".count($labelans0)."\" class=\"dsheader\">$leftheader</th>\n";
                if (count($labelans1)>0)
                {
                    $answer_head1 .= "\t<td class=\"header_separator\">&nbsp;</td>\n" // Separator
                    ."\t<th colspan=\"".count($labelans1)."\" class=\"dsheader\">$rightheader</th>\n";
                }
                if($shownoanswer || $rightexists)
                {
                    $rigthclass=($rightexists)?" header_answer_text_right":"";
                    $answer_head1 .= "\t<td class=\"header_separator {$rigthclass}\">&nbsp;</td>\n";
                    if($shownoanswer)
                    {
                        $answer_head1 .= "\t<th class=\"header_no_answer\">&nbsp;</th>\n";
                    }
                }
                $answer_head1 .= "</tr>\n";
            }
            else
            {
                $answer_head1 = "";
            }
// IKI
            $answer .= '<div class="no-more-tables no-more-tables-array-dual">';
            $answer .= "\n<table class=\"table-in-qanda-9 question subquestions-list questions-list\" summary=\"{$caption}\">\n"
            . $mycolumns
            . "\n\t<thead>\n"
            . $answer_head1
            . $answer_head2
            . "\n\t</thead>\n"
            . "<tbody>\n";

            // And no each line of body
            $trbc = '';
            foreach ($aSubQuestions as $ansrow)
            {
                // Build repeat headings if needed
                if (isset($repeatheadings) && $repeatheadings > 0 && ($fn-1) > 0 && ($fn-1) % $repeatheadings == 0)
                {
                    if ( ($anscount - $fn + 1) >= $minrepeatheadings )
                    {
                        $answer .= "</tbody>\n<tbody>";// Close actual body and open another one
                        //$answer .= $answer_head1;
                        $answer .= "\n<tr class=\"hidden-xs repeat headings\">\n"
                        . $answer_head_line
                        . "</tr>\n";
                    }
                }
                $trbc = alternation($trbc , 'row');
                $answertext=$ansrow['question'];

                // rigth and center answertext: not explode for ? Why not
                if(strpos($answertext,'|'))
                {
                    $answertextrigth=substr($answertext,strpos($answertext,'|')+1);
                    $answertext=substr($answertext,0, strpos($answertext,'|'));
                }
                else
                {
                    $answertextrigth="";
                }
                if($centerexists)
                {
                    $answertextcenter=substr($answertextrigth,0, strpos($answertextrigth,'|'));
                    $answertextrigth=substr($answertextrigth,strpos($answertextrigth,'|')+1);
                }
                else
                {
                    $answertextcenter="";
                }
                $myfname= $ia[1].$ansrow['title'];
                $myfname0 = $ia[1].$ansrow['title'].'#0';
                $myfid0 = $ia[1].$ansrow['title'].'_0';
                $myfname1 = $ia[1].$ansrow['title'].'#1'; // new multi-scale-answer
                $myfid1 = $ia[1].$ansrow['title'].'_1';
                /* Check the Sub Q mandatory violation */
                if ($ia[6]=='Y' && (in_array($myfname0, $aMandatoryViolationSubQ) || in_array($myfname1, $aMandatoryViolationSubQ)))
                {
                    //$answertext = "<span class='errormandatory'>{$answertext}</span>";
                    $answertext ='
                                <div class="alert alert-danger" role="alert">'.
                                        $answertext
                                    .'
                                </div>';
                }
                // Get array_filter stuff
                list($htmltbody2, $hiddenfield)=return_array_filter_strings($ia, $aQuestionAttributes, $thissurvey, $ansrow, $myfname, $trbc, $myfname,"tr","$trbc answers-list radio-list");
                $answer .= $htmltbody2;


                array_push($inputnames,$myfname0);
                $answer .= "\t<th class=\"answertext\">\n"
                . $hiddenfield
                . "$answertext\n";
                // Hidden answers used by EM: sure can be added in javascript
                $answer .= "<input type=\"hidden\" disabled=\"disabled\" name=\"java$myfid0\" id=\"java$myfid0\" value=\"";
                if (isset($_SESSION['survey_'.Yii::app()->getConfig('surveyID')][$myfname0])) {$answer .= $_SESSION['survey_'.Yii::app()->getConfig('surveyID')][$myfname0];}
                $answer .= "\" />\n";

                if (count($labelans1)>0) // if second label set is used
                {
                    $answer .= "<input type=\"hidden\" disabled=\"disabled\" name=\"java$myfid1\" id=\"java$myfid1\" value=\"";
                    if (isset($_SESSION['survey_'.Yii::app()->getConfig('surveyID')][$myfname1])) {$answer .= $_SESSION['survey_'.Yii::app()->getConfig('surveyID')][$myfname1];}
                    $answer .= "\" />\n";
                }

                $answer .= "\t</th>\n";
                $hiddenanswers='';
                $thiskey=0;
                foreach ($labelcode0 as $ld)
                {
                    $answer .= "\t<td <td data-title='$labelans0[$thiskey]' class=\"answer_cell_1_00$ld answer-item {$answertypeclass}-item\">\n"
                    . "\t<input class=\"radio\" type=\"radio\" name=\"$myfname0\" value=\"$ld\" id=\"answer$myfid0-$ld\" ";
                    if (isset($_SESSION['survey_'.Yii::app()->getConfig('surveyID')][$myfname0]) && $_SESSION['survey_'.Yii::app()->getConfig('surveyID')][$myfname0] == $ld)
                    {
                        $answer .= CHECKED;
                    }
                    $answer .= "  />\n"
                    . "<label class=\"hide read\" for=\"answer{$myfid0}-{$ld}\">$labelans0[$thiskey]</label>\n"
                    . "\n\t</td>\n";
                    $thiskey++;
                }
                if (count($labelans1)>0) // if second label set is used
                {
                    $answer .= "\t<td data-title='' class=\"dual_scale_separator information-item\">";
                    if ($shownoanswer)// No answer for accessibility and no javascript (but hide hide even with no js: need reworking)
                    {
                        $answer .= "\t<input class='radio jshide read' type='radio' name='$myfname0' value='' id='answer$myfid0-' ";
                        if (!isset($_SESSION['survey_'.Yii::app()->getConfig('surveyID')][$myfname0]) || $_SESSION['survey_'.Yii::app()->getConfig('surveyID')][$myfname0] == "")
                        {
                            $answer .= CHECKED;
                        }
                        $answer .= " />\n";
                    }
                    $answer .=  "<label for='answer$myfid0-' class= \"hide read\">".gT("No answer")."</label>";
                    $answer .= "\t{$answertextcenter}</td>\n"; // separator
                    array_push($inputnames,$myfname1);
                    $thiskey=0;
                    foreach ($labelcode1 as $ld) // second label set
                    {
                        $answer .= "\t<td data-title='{$labelans1[$thiskey]}' class=\"answer_cell_2_00$ld  answer-item radio-item\">\n"
                        . "\t<input class=\"radio\" type=\"radio\" name=\"$myfname1\" value=\"$ld\" id=\"answer$myfid1-$ld\" ";
                        if (isset($_SESSION['survey_'.Yii::app()->getConfig('surveyID')][$myfname1]) && $_SESSION['survey_'.Yii::app()->getConfig('surveyID')][$myfname1] == $ld)
                        {
                            $answer .= CHECKED;
                        }
                        $answer .= " />\n"
                        . "<label class=\"hide read\" for=\"answer{$myfid1}-{$ld}\">{$labelans1[$thiskey]}</label>\n"
                        . "\t</td>\n";
                        $thiskey++;
                    }
                }
                if ($shownoanswer || $rightexists)
                {
                    $answer .= "\t<td class=\"answertextright dual_scale_separator information-item\">{$answertextrigth}</td>\n";
                }
                if ($shownoanswer)
                {
                    $answer .= "\t<td  data-title='".gT("No answer")."' class=\"dual_scale_no_answer answer-item radio-item noanswer-item\">\n";
                    if (count($labelans1)>0)
                    {
                        $answer .= "\t<input class='radio' type='radio' name='$myfname1' value='' id='answer$myfid1-' ";
                        if (!isset($_SESSION['survey_'.Yii::app()->getConfig('surveyID')][$myfname1]) || $_SESSION['survey_'.Yii::app()->getConfig('surveyID')][$myfname1] == "")
                        {
                            $answer .= CHECKED;
                        }
                        // --> START NEW FEATURE - SAVE
                        $answer .= " />\n";
                        $answer .= "<label class='hide read' for='answer$myfid1-'>".gT("No answer")."</label>";
                    }
                    else
                    {
                        $answer .= "\t<input   data-title='".gT("No answer")."' class='radio' type='radio' name='$myfname0' value='' id='answer$myfid0-' ";
                        if (!isset($_SESSION['survey_'.Yii::app()->getConfig('surveyID')][$myfname0]) || $_SESSION['survey_'.Yii::app()->getConfig('surveyID')][$myfname0] == "")
                        {
                            $answer .= CHECKED;
                        }
                        $answer .= "<label class='hide read' for='answer$myfid0-'>".gT("No answer")."<label>\n";
                        $answer .= " />\n";
                    }
                    $answer .= "\t</td>\n";
                }
                $answer .= "</tr>\n";
                $fn++;
            }
            $answer.="</tbody>\n";
            $answer.="</table></div>";
        }


        // Dropdown Layout
        elseif($useDropdownLayout === true)
        {
            $separatorwidth=(100-$answerwidth)/10;
            $cellwidth=(100-$answerwidth-$separatorwidth)/2;

            $answer = "";

            // Get attributes for Headers and Prefix/Suffix
            if (trim($aQuestionAttributes['dropdown_prepostfix'][$_SESSION['survey_'.Yii::app()->getConfig('surveyID')]['s_lang']])!='') {
                list ($ddprefix, $ddsuffix) =explode("|",$aQuestionAttributes['dropdown_prepostfix'][$_SESSION['survey_'.Yii::app()->getConfig('surveyID')]['s_lang']]);
                $ddprefix = $ddprefix;
                $ddsuffix = $ddsuffix;
            }
            else
            {
                $ddprefix ='';
                $ddsuffix='';
            }
            if (trim($aQuestionAttributes['dropdown_separators'])!='') {
                $aSeparator =explode('|',$aQuestionAttributes['dropdown_separators']);
                if (isset($aSeparator[1])) {
                    $interddSep=$aSeparator[1];
                }
                else {
                    $interddSep=$aSeparator[0];
                }
            }
            else {
                $interddSep = '';
            }
            $colspan_1 = '';
            $colspan_2 = '';
            $suffix_cell = '';
            $answer .= '<div class="no-more-tables no-more-tables-array-dual-dropdown-layout">';
            $answer .= "\n<table class=\"table-in-qanda-10 question subquestion-list questions-list dropdown-list\" summary=\"{$caption}\">\n"
            . "\t<col class=\"answertext\" width=\"$answerwidth%\" />\n";

            if($ddprefix != '' || $ddsuffix != '')
            {
                $answer .= "\t<colgroup width=\"$cellwidth%\">\n";
            }
            if($ddprefix != '')
            {
                $answer .= "\t\t<col class=\"ddprefix\" />\n";
                $colspan_1 = ' colspan="2"';
            }
            $headcolwidth=($ddprefix != '' || $ddsuffix != '')?"":" width=\"$cellwidth%\"";
            $answer .= "\t<col class=\"dsheader\"{$headcolwidth} />\n";
            if($ddsuffix != '')
            {
                $answer .= "\t<col class=\"ddsuffix\" />\n";
            }
            if($ddprefix != '' || $ddsuffix != '')
            {
                $answer .= "\t</colgroup>\n";
            }
            $answer .= "\t<col class=\"ddarrayseparator\" width=\"{$separatorwidth}%\" />\n";
            if($ddprefix != '' || $ddsuffix != '')
            {
                $answer .= "\t<colgroup width=\"$cellwidth%\">\n";
            }
            if($ddprefix != '')
            {
                $answer .= "\t\t<col class=\"ddprefix\" />\n";
            }
            $answer .= "\t<col class=\"dsheader\"{$headcolwidth} />\n";
            if($ddsuffix != '')
            {
                $answer .= "\t<col class=\"ddsuffix\" />\n";
            }
            if($ddprefix != '' || $ddsuffix != '')
            {
                $answer .= "\t</colgroup>\n";
            }
            // colspan : for header only
            if($ddprefix != '' && $ddsuffix != '')
                $colspan=' colspan="3"';
            elseif($ddprefix != '' || $ddsuffix != '')
                $colspan=' colspan="2"';
            else
                $colspan="";
            // headers
            $answer .= "\n\t<thead>\n"
            . "<tr>\n"
            . "\t<td>&nbsp;</td>\n"
            . "\t<th  class='th-14' {$colspan}>$leftheader</th>\n"
            . "\t<td>&nbsp;</td>\n"
            . "\t<th class='th-15' {$colspan}>$rightheader</th>\n";
            $answer .="\t</tr>\n"
            . "\t</thead>\n";
            $answer .= "\n<tbody>\n";
            $trbc = '';
            foreach ($aSubQuestions as $ansrow)
            {

                $myfname = $ia[1].$ansrow['title'];
                $myfname0 = $ia[1].$ansrow['title']."#0";
                $myfid0 = $ia[1].$ansrow['title']."_0";
                $myfname1 = $ia[1].$ansrow['title']."#1";
                $myfid1 = $ia[1].$ansrow['title']."_1";
                $sActualAnswer0=isset($_SESSION['survey_'.Yii::app()->getConfig('surveyID')][$myfname0])?$_SESSION['survey_'.Yii::app()->getConfig('surveyID')][$myfname0]:"";
                $sActualAnswer1=isset($_SESSION['survey_'.Yii::app()->getConfig('surveyID')][$myfname1])?$_SESSION['survey_'.Yii::app()->getConfig('surveyID')][$myfname1]:"";
                if ($ia[6]=='Y' && (in_array($myfname0, $aMandatoryViolationSubQ) || in_array($myfname1, $aMandatoryViolationSubQ)))
                {
                    //$answertext="<span class='errormandatory'>".$ansrow['question']."</span>";
                    $answertext ='
                                <div class="alert alert-danger" role="alert">'.
                                        $ansrow['question']
                                    .'
                                </div>';
                }
                else
                {
                    $answertext=$ansrow['question'];
                }
                list($htmltbody2, $hiddenfield)=return_array_filter_strings($ia, $aQuestionAttributes, $thissurvey, $ansrow, $myfname, $trbc, $myfname,"tr","$trbc subquestion-list questions-list dropdown-list");
                $answer .= $htmltbody2;
                $answer .= "\t<th class=\"answertext\">\n"
                . "<label for=\"answer$myfid0\">{$answertext}</label>\n";
                // Hidden answers used by EM: sure can be added in javascript
                $answer .= "<input type=\"hidden\" disabled=\"disabled\" name=\"java$myfid0\" id=\"java$myfid0\" value=\"{$sActualAnswer0}\" />\n";
                $answer .= "<input type=\"hidden\" disabled=\"disabled\" name=\"java$myfid1\" id=\"java$myfid1\" value=\"{$sActualAnswer1}\" />\n";
                $answer . "\t</th>\n";
                // Selector 0
                if($ddprefix != '')
                {
                    $answer .= "\t<td class=\"ddprefix information-item\">$ddprefix</td>\n";
                }
                $answer .= "\t<td class=\"answer-item dropdown-item\">\n"
                . "<select class='form-control' name=\"$myfname0\" id=\"answer$myfid0\">\n";

                // Show the 'Please choose' if there are no answer actually
                if ($sActualAnswer0 == '')
                {
                    $answer .= "\t<option value=\"\" ".SELECTED.">".gT('Please choose...')."</option>\n";
                }
                foreach ($labels0 as $lrow)
                {
                    $answer .= "\t<option value=\"".$lrow['code'].'" ';
                    if ($sActualAnswer0 == $lrow['code'])
                    {
                        $answer .= SELECTED;
                    }
                    $answer .= '>'.flattenText($lrow['title'])."</option>\n";
                }
                if ($sActualAnswer0 != '' && $ia[6] != 'Y' && SHOW_NO_ANSWER)
                {
                    $answer .= "\t<option value=\"\">".gT('No answer')."</option>\n";
                }
                $answer .= "</select>\n";
                $answer .= "</td>\n";
                if($ddsuffix != '')
                {
                    $answer .= "\t<td class=\"ddsuffix information-item\">$ddsuffix</td>\n";
                }
                $inputnames[]=$myfname0;

                $answer .= "\t<td class=\"ddarrayseparator information-item\">$interddSep</td>\n"; //Separator

                // Selector 1
                if($ddprefix != '')
                {
                    $answer .= "\t<td class='ddprefix information-item'>$ddprefix</td>\n";
                }
                $answer .= "\t<td class=\"answer-item dropdown-item\">\n"
                . "<label class=\"hide read\" for=\"answer{$myfid1}\">{$answertext}</label>"
                . "<select class='form-control' name=\"$myfname1\" id=\"answer$myfid1\">\n";
                // Show the 'Please choose' if there are no answer actually
                if ($sActualAnswer1 == '')
                {
                    $answer .= "\t<option value=\"\" ".SELECTED.">".gT('Please choose...')."</option>\n";
                }
                foreach ($labels1 as $lrow1)
                {
                    $answer .= "\t<option value=\"".$lrow1['code'].'" ';
                    if ($sActualAnswer1 == $lrow1['code'])
                    {
                        $answer .= SELECTED;
                    }
                    $answer .= '>'.flattenText($lrow1['title'])."</option>\n";
                }
                if ($sActualAnswer1 != '' && $ia[6] != 'Y' && SHOW_NO_ANSWER)
                {
                    $answer .= "\t<option value=\"\">".gT('No answer')."</option>\n";
                }
                $answer .= "</select>\n";
                $answer .= "</td>\n";
                if($ddsuffix != '')
                {
                    $answer .= "\t<td class=\"ddsuffix information-item\">$ddsuffix</td>\n";
                }
                $inputnames[]=$myfname1;

                $answer .= "</tr>\n";
            }
            $answer .= "\t</tbody>\n";
            $answer .= "</table>\n</div>";
        }
    }
    else
    {
        $answer = "<p class='error'>".gT("Error: There are no answer options for this question and/or they don't exist in this language.")."</p>\n";
        $inputnames="";
    }
    Yii::app()->getClientScript()->registerScriptFile(Yii::app()->getConfig('generalscripts')."dualscale.js");
    $answer .= "<script type='text/javascript'>\n"
    . "  <!--\n"
    ." {$doDualScaleFunction}({$ia[0]});\n"
    ." -->\n"
    ."</script>\n";
    return array($answer, $inputnames);
}<|MERGE_RESOLUTION|>--- conflicted
+++ resolved
@@ -3652,11 +3652,7 @@
             <input type=\"hidden\"  name=\"$ia[1]\" id=\"answer$ia[1]\" value=\"{$_SESSION['survey_'.Yii::app()->getConfig('surveyID')][$ia[1]]}\"><!-- No javascript need a way to answer -->
             <input type=\"hidden\" class=\"location\" name=\"$ia[1]_c\" id=\"answer$ia[1]_c\" value=\"{$currentLatLong[0]} {$currentLatLong[1]}\" />
 
-<<<<<<< HEAD
             <ul class=\"list-unstyled coordinates-list\">
-=======
-            <ul class=\"coordinates-list\">
->>>>>>> 7c850970
                 <li class=\"coordinate-item\">".gT("Latitude:")."<input class=\"coords text\" type=\"text\" name=\"$ia[1]_c1\" id=\"answer_lat$ia[1]_c\"  value=\"{$currentLatLong[0]}\" /></li>
                 <li class=\"coordinate-item\">".gT("Longitude:")."<input class=\"coords text\" type=\"text\" name=\"$ia[1]_c2\" id=\"answer_lng$ia[1]_c\" value=\"{$currentLatLong[1]}\" /></li>
             </ul>
