<?php
/*
* LimeSurvey
* Copyright (C) 2007-2011 The LimeSurvey Project Team / Carsten Schmitz
* All rights reserved.
* License: GNU/GPL License v2 or later, see LICENSE.php
* LimeSurvey is free software. This version may have been modified pursuant
* to the GNU General Public License, and as distributed it includes or
* is derivative of works licensed under the GNU General Public License or
* other free or open source software licenses.
* See COPYRIGHT.php for copyright notices and details.
*/

// Security Checked: POST, GET, SESSION, REQUEST, returnGlobal, DB

//if (!isset($homedir) || isset($_REQUEST['$homedir'])) {die("Cannot run this script directly");}

/*
* Let's explain what this strange $ia var means
*
* The $ia string comes from the $_SESSION['survey_'.Yii::app()->getConfig('surveyID')]['insertarray'] variable which is built at the commencement of the survey.
* See index.php, function "buildsurveysession()"
* One $ia array zexists for every question in the survey. The $_SESSION['survey_'.Yii::app()->getConfig('surveyID')]['insertarray']
* string is an array of $ia arrays.
*
* $ia[0] => question id
* $ia[1] => fieldname
* $ia[2] => title
* $ia[3] => question text
* $ia[4] => type --  text, radio, select, array, etc
* $ia[5] => group id
* $ia[6] => mandatory Y || N
* $ia[7] => conditions exist for this question
* $ia[8] => other questions have conditions which rely on this question (including array_filter and array_filter_exclude attributes)
* $ia[9] => incremental question count (used by {QUESTION_NUMBER})
*
* $conditions element structure
* $condition[n][0] => qid = question id
* $condition[n][1] => cqid = question id of the target question, or 0 for TokenAttr leftOperand
* $condition[n][2] => field name of element [1] (Except for type M or P)
* $condition[n][3] => value to be evaluated on answers labeled.
* $condition[n][4] => type of question
* $condition[n][5] => SGQ code of element [1] (sub-part of [2])
* $condition[n][6] => method used to evaluate
* $condition[n][7] => scenario *NEW BY R.L.J. van den Burg*
*/

// ==================================================================
// setting constants for 'checked' and 'selected' inputs
define('CHECKED', ' checked="checked"', true);
define('SELECTED', ' selected="selected"', true);

/**
* setNoAnswerMode
*/
function setNoAnswerMode($thissurvey)
{
    if (getGlobalSetting('shownoanswer') == 1) {
        define('SHOW_NO_ANSWER', 1);
    } elseif (getGlobalSetting('shownoanswer') == 0) {
        define('SHOW_NO_ANSWER', 0);
    } elseif ($thissurvey['shownoanswer'] == 'N') {
        define('SHOW_NO_ANSWER', 0);
    } else {
        define('SHOW_NO_ANSWER', 1);
    }
}

/**
* This function returns an array containing the "question/answer" html display
* and a list of the question/answer fieldnames associated. It is called from
* question.php, group.php, survey.php or preview.php
*
* @param array $ia Details of $ia can be found at top of this file
* @return array Array like [array $qanda, array $inputnames] where
*               $qanda has elements [
*                 $qtitle (question_text) : array [
                        all : string; complete HTML?; all has been added for backwards compatibility with templates that use question_start.pstpl (now redundant)
                        'text'               => $qtitle, question?? $ia[3]?
                        'code'               => $ia[2] or title??
                        'number'             => $number
                        'help'               => ''
                        'mandatory'          => ''
                        man_message : string; message when mandatory is not answered
                        'valid_message'      => ''
                        file_valid_message : string; only relevant for file upload
                        'class'              => ''
                        'man_class'          => ''
                        'input_error_class'  => ''              // provides a class.
                        'essentials'         => ''
*                 ]
*                 $answer ?
*                 'help' : string
*                 $display : ?
*                 $qid  : integer
*                 $ia[2] = title;
*                 $ia[5] = group id : int
*                 $ia[1] = fieldname : string
*               ]
*               and $inputnames is ? used for hiddenfieldnames and upload file?
*
*/
function retrieveAnswers($ia)
{
    //globalise required config variables
    global $thissurvey; //These are set by index.php

    $display    = $ia[7]; //DISPLAY
    $qid        = $ia[0]; // Question ID
    $qtitle     = $ia[3];
    $inputnames = [];
    $answer     = ""; //Create the question/answer html
    $number     = isset($ia[9]) ? $ia[9] : ''; // Previously in limesurvey, it was virtually impossible to control how the start of questions were formatted. // this is an attempt to allow users (or rather system admins) some control over how the starting text is formatted.
    $aQuestionAttributes = QuestionAttribute::model()->getQuestionAttributes($ia[0]);

    $question_text = array(
        'all'                 => ''              // All has been added for backwards compatibility with templates that use question_start.pstpl (now redundant)
        ,'text'               => $qtitle
        ,'code'               => $ia[2]
        ,'number'             => $number
        ,'help'               => ''
        ,'mandatory'          => ''
        ,'man_message'        => ''
        ,'valid_message'      => ''
        ,'file_valid_message' => ''
        ,'class'              => ''
        ,'man_class'          => ''
        ,'input_error_class'  => ''              // provides a class.
        ,'essentials'         => ''
    );

    $oQuestion = Question::model()->findByPk($ia[0]);
    $oQuestionTemplate = QuestionTemplate::getNewInstance($oQuestion);
    $oQuestionTemplate->registerAssets(); // Register the custom assets of the question template, if needed

    switch ($ia[4]) {
        case Question::QT_X_BOILERPLATE_QUESTION: //BOILERPLATE QUESTION
            $values = do_boilerplate($ia);
            break;

        case Question::QT_5_POINT_CHOICE: //5 POINT CHOICE radio-buttons
            $values = do_5pointchoice($ia);
            break;

        case Question::QT_D_DATE: //DATE
            $values = do_date($ia);
            // if a drop box style date was answered incompletely (dropbox), print an error/help message
            if (($_SESSION['survey_'.Yii::app()->getConfig('surveyID')]['step'] != $_SESSION['survey_'.Yii::app()->getConfig('surveyID')]['maxstep']) ||
            ($_SESSION['survey_'.Yii::app()->getConfig('surveyID')]['step'] == $_SESSION['survey_'.Yii::app()->getConfig('surveyID')]['prevstep'])) {
                if (isset($_SESSION['survey_'.Yii::app()->getConfig('surveyID')]['qattribute_answer'.$ia[1]])) {
                    $message = $_SESSION['survey_'.Yii::app()->getConfig('surveyID')]['qattribute_answer'.$ia[1]];
                    $question_text['help'] = doRender('/survey/questions/question_help/error', array('message'=>$message, 'classes'=>''), true);
                }
            }
            break;

        case Question::QT_L_LIST_DROPDOWN: //LIST drop-down/radio-button list
            $values = do_list_radio($ia);
            break;

        case Question::QT_EXCLAMATION_LIST_DROPDOWN: //List - dropdown
            $values = do_list_dropdown($ia);
            break;

        case Question::QT_O_LIST_WITH_COMMENT: //LIST WITH COMMENT drop-down/radio-button list + textarea
            $values = do_listwithcomment($ia);
            break;

        case Question::QT_R_RANKING_STYLE: //RANKING STYLE
            $values = do_ranking($ia);
            break;

        case Question::QT_M_MULTIPLE_CHOICE: //Multiple choice checkbox
            $values = do_multiplechoice($ia);
            break;

        case Question::QT_I_LANGUAGE: //Language Question
            $values = do_language($ia);
            break;

        case Question::QT_P_MULTIPLE_CHOICE_WITH_COMMENTS: //Multiple choice with comments checkbox + text
            $values = do_multiplechoice_withcomments($ia);
            break;

        case Question::QT_VERTICAL_FILE_UPLOAD: //File Upload
            $values = do_file_upload($ia);
            break;

        case Question::QT_Q_MULTIPLE_SHORT_TEXT: //MULTIPLE SHORT TEXT
            $values = do_multipleshorttext($ia);
            break;

        case Question::QT_K_MULTIPLE_NUMERICAL_QUESTION: //MULTIPLE NUMERICAL QUESTION
            $values = do_multiplenumeric($ia);
            break;

        case Question::QT_N_NUMERICAL: //NUMERICAL QUESTION TYPE
            $values = do_numerical($ia);
            break;

        case Question::QT_S_SHORT_FREE_TEXT: //SHORT FREE TEXT
            $values = do_shortfreetext($ia);
            break;

        case Question::QT_T_LONG_FREE_TEXT: //LONG FREE TEXT
            $values = do_longfreetext($ia);
            break;

        case Question::QT_U_HUGE_FREE_TEXT: //HUGE FREE TEXT
            $values = do_hugefreetext($ia);
            break;

        case Question::QT_Y_YES_NO_RADIO: //YES/NO radio-buttons
            $values = do_yesno($ia);
            break;

        case Question::QT_G_GENDER_DROPDOWN: //GENDER drop-down list
            $values = do_gender($ia);
            break;

        case Question::QT_A_ARRAY_5_CHOICE_QUESTIONS: //ARRAY (5 POINT CHOICE) radio-buttons
            $values = do_array_5point($ia);
            break;

        case Question::QT_B_ARRAY_10_CHOICE_QUESTIONS: //ARRAY (10 POINT CHOICE) radio-buttons
            $values = do_array_10point($ia);
            break;

        case Question::QT_C_ARRAY_YES_UNCERTAIN_NO: //ARRAY (YES/UNCERTAIN/NO) radio-buttons
            $values = do_array_yesnouncertain($ia);
            break;

        case Question::QT_E_ARRAY_OF_INC_SAME_DEC_QUESTIONS: //ARRAY (Increase/Same/Decrease) radio-buttons
            $values = do_array_increasesamedecrease($ia);
            break;

        case Question::QT_F_ARRAY_FLEXIBLE_ROW: //ARRAY (Flexible) - Row Format
            $values = do_array($ia);
            break;

        case Question::QT_H_ARRAY_FLEXIBLE_COLUMN: //ARRAY (Flexible) - Column Format
            $values = do_arraycolumns($ia);
            break;

        case Question::QT_COLON_ARRAY_MULTI_FLEX_NUMBERS: //ARRAY (Multi Flexi) 1 to 10
            $values = do_array_multiflexi($ia);
            break;

        case Question::QT_SEMICOLON_ARRAY_MULTI_FLEX_TEXT: //ARRAY (Multi Flexi) Text
            $values = do_array_texts($ia); //It's like the "5th element" movie, come to life
            break;

        case Question::QT_1_ARRAY_MULTISCALE: //Array (Flexible Labels) dual scale
            $values = do_array_dual($ia);
            break;

        case Question::QT_ASTERISK_EQUATION: // Equation
            $values = do_equation($ia);
            break;
    }


    if (isset($values)) {
//Break apart $values array returned from switch
        //$answer is the html code to be printed
        //$inputnames is an array containing the names of each input field
        list($answer, $inputnames) = $values;
    }

    if ($ia[6] == 'Y') {

        //$qtitle .= doRender('/survey/questions/question_help/asterisk', [], true);
        //$qtitle .= $qtitle;
        //$question_text['mandatory'] = gT('*');
        $question_text['mandatory'] = doRender('/survey/questions/question_help/asterisk', [], true);
    }

    //If this question is mandatory but wasn't answered in the last page
    //add a message HIGHLIGHTING the question
    $mandatory_msg = (($_SESSION['survey_'.Yii::app()->getConfig('surveyID')]['step'] != $_SESSION['survey_'.Yii::app()->getConfig('surveyID')]['maxstep']) || ($_SESSION['survey_'.Yii::app()->getConfig('surveyID')]['step'] == $_SESSION['survey_'.Yii::app()->getConfig('surveyID')]['prevstep'])) ?mandatory_message($ia) : '';
    $qtitle .= $mandatory_msg;
    $question_text['man_message'] = $mandatory_msg;

    $_vshow = (!isset($aQuestionAttributes['hide_tip']) || $aQuestionAttributes['hide_tip'] == 0) ?true:false; // whether should initially be visible - TODO should also depend upon 'hidetip'?

    list($validation_msg, $isValid) = validation_message($ia, $_vshow);

    $qtitle .= $validation_msg;
    $question_text['valid_message'] = $validation_msg;

    if (($_SESSION['survey_'.Yii::app()->getConfig('surveyID')]['step'] != $_SESSION['survey_'.Yii::app()->getConfig('surveyID')]['maxstep']) || ($_SESSION['survey_'.Yii::app()->getConfig('surveyID')]['step'] == $_SESSION['survey_'.Yii::app()->getConfig('surveyID')]['prevstep'])) {
        $file_validation_msg = file_validation_message($ia);
    } else {
        $file_validation_msg = '';
        $isValid = true; // don't want to show any validation messages.
    }

    $qtitle .= $ia[4] == "|" ? $file_validation_msg : "";
    $question_text['file_valid_message'] = $ia[4] == "|" ? $file_validation_msg : "";

    if (!empty($question_text['man_message']) || !$isValid || !empty($question_text['file_valid_message'])) {
        $question_text['input_error_class'] = ' input-error'; // provides a class to style question wrapper differently if there is some kind of user input error;
    }

    // =====================================================
    // START: legacy question_start.pstpl code
    // The following section adds to the templating system by allowing
    // templaters to control where the various parts of the question text
    // are put.

    $sTemplate = isset($thissurvey['template']) ? $thissurvey['template'] : null;
    if (is_file('templates/'.$sTemplate.'/question_start.pstpl')) {
        $replace = [];
        $find    = [];
        foreach ($question_text as $key => $value) {
            $find[] = '{QUESTION_'.strtoupper($key).'}'; // Match key words from template
            $replace[] = $value; // substitue text
        };

        if (!defined('QUESTION_START')) {
            define('QUESTION_START', file_get_contents(getTemplatePath($thissurvey['template']).'/question_start.pstpl', true));
        };

        $qtitle_custom = str_replace($find, $replace, QUESTION_START);

        $c = 1;
        // START: <EMBED> work-around step 1
        $qtitle_custom = preg_replace('/(<embed[^>]+>)(<\/embed>)/i', '\1NOT_EMPTY\2', $qtitle_custom);
        // END <EMBED> work-around step 1
        while ($c > 0) {
// This recursively strips any empty tags to minimise rendering bugs.
            $oldtitle = $qtitle_custom;
            $qtitle_custom = preg_replace('/<([^ >]+)[^>]*>[\r\n\t ]*<\/\1>[\r\n\t ]*/isU', '', $qtitle_custom, -1); // I removed the $count param because it is PHP 5.1 only.

            $c = ($qtitle_custom != $oldtitle) ? 1 : 0;
        };
        // START <EMBED> work-around step 2
        $qtitle_custom = preg_replace('/(<embed[^>]+>)NOT_EMPTY(<\/embed>)/i', '\1\2', $qtitle_custom);
        // END <EMBED> work-around step 2
        while ($c > 0) {
// This recursively strips any empty tags to minimise rendering bugs.
            $oldtitle = $qtitle_custom;
            $qtitle_custom = preg_replace('/(<br(?: ?\/)?>(?:&nbsp;|\r\n|\n\r|\r|\n| )*)+$/i', '', $qtitle_custom, -1); // I removed the $count param because it is PHP 5.1 only.
            $c = ($qtitle_custom != $oldtitle) ? 1 : 0;
        };

        $question_text['all'] = $qtitle_custom;
    } else {
        $question_text['all'] = $qtitle;
    };
    // END: legacy question_start.pstpl code
    //===================================================================
    $qtitle = $question_text;
    // =====================================================

    $qanda = array($qtitle, $answer, 'help', $display, $qid, $ia[2], $ia[5], $ia[1]);
    //New Return
    return array($qanda, $inputnames);
}

function mandatory_message($ia)
{
    $qinfo = LimeExpressionManager::GetQuestionStatus($ia[0]);
    $qinfoValue = ($qinfo['mandViolation']) ? $qinfo['mandTip'] : "";
    return $qinfoValue;
}

/**
*
* @param array $ia
* @param boolean $show - true if should initially be visible
* @return array
*/
function validation_message($ia, $show)
{
    $qinfo      = LimeExpressionManager::GetQuestionStatus($ia[0]);
    $class      = (!$show) ? ' hide-tip' : '';
    $id         = "vmsg_".$ia[0];
    $message    = $qinfo['validTip'];
    if ($message != "") {
        $tip = doRender('/survey/questions/question_help/help', array('message'=>$message, 'classes'=>$class, 'id'=>$id), true);
    } else {
        $tip = "";
    }

    $isValid = $qinfo['valid'];
    return array($tip, $isValid);
}

// TMSW Validation -> EM
function file_validation_message($ia)
{
    global $filenotvalidated;
    $qtitle = "";
    if (isset($filenotvalidated) && is_array($filenotvalidated) && $ia[4] == "|") {
        foreach ($filenotvalidated as $k => $v) {
            if ($ia[1] == $k || strpos($k, "_") && $ia[1] == substr(0, strpos($k, "_") - 1)) {
                $message = gT($filenotvalidated[$k]);
                $qtitle .= doRender('/survey/questions/question_help/error', array('message'=>$message, 'classes'=>''), true);
            }
        }
    }
    return $qtitle;
}

// TMSW Validation -> EM
function mandatory_popup($ia, $notanswered = null)
{
    //This sets the mandatory popup message to show if required
    //Called from question.php, group.php or survey.php
    if ($notanswered === null) {unset($notanswered); }
    if (isset($notanswered) && is_array($notanswered)) {
//ADD WARNINGS TO QUESTIONS IF THEY WERE MANDATORY BUT NOT ANSWERED
        global $mandatorypopup, $popup;
        //POPUP WARNING
        if (!isset($mandatorypopup) && ($ia[4] == 'T' || $ia[4] == 'S' || $ia[4] == 'U')) {
            $popup = gT("You cannot proceed until you enter some text for one or more questions.");
            $mandatorypopup = "Y";
        } else {
            $popup = gT("One or more mandatory questions have not been answered. You cannot proceed until these have been completed.");
            $mandatorypopup = "Y";
        }
        return array($mandatorypopup, $popup);
    } else {
        return false;
    }
}

// TMSW Validation -> EM
function validation_popup($ia, $notvalidated = null)
{
    //This sets the validation popup message to show if required
    //Called from question.php, group.php or survey.php
    if ($notvalidated === null) {
        unset($notvalidated);
    }
    if (isset($notvalidated) && is_array($notvalidated)) {
//ADD WARNINGS TO QUESTIONS IF THEY ARE NOT VALID
        global $validationpopup, $vpopup;
        //POPUP WARNING
        if (!isset($validationpopup)) {
            $vpopup = gT("One or more questions have not been answered in a valid manner. You cannot proceed until these answers are valid.");
            $validationpopup = "Y";
        }
        return array($validationpopup, $vpopup);
    } else {
        return false;
    }
}

// TMSW Validation -> EM
/**
* @param boolean $filenotvalidated
*/
function file_validation_popup($ia, $filenotvalidated = null)
{

    if ($filenotvalidated === null) { unset($filenotvalidated); }
    if (isset($filenotvalidated) && is_array($filenotvalidated)) {
        global $filevalidationpopup, $fpopup;

        if (!isset($filevalidationpopup)) {
            $fpopup = gT("One or more file have either exceeded the filesize/are not in the right format or the minimum number of required files have not been uploaded. You cannot proceed until these have been completed");
            $filevalidationpopup = "Y";
        }
        return array($filevalidationpopup, $fpopup);
    } else {
            return false;
    }
    }

/**
* @param string $disable
* @return string
*/
function return_timer_script($aQuestionAttributes, $ia, $disable = null)
{
    global $thissurvey;

    Yii::app()->getClientScript()->registerScriptFile(Yii::app()->getConfig("generalscripts").'coookies.js', CClientScript::POS_BEGIN);
    Yii::app()->getClientScript()->registerPackage('timer-addition');

    $langTimer = array(
        'hours'=>gT("hours"),
        'mins'=>gT("mins"),
        'seconds'=>gT("seconds"),
    );
    /* Registering script : don't go to EM : no need usage of ls_json_encode */
    App()->getClientScript()->registerScript("LSVarLangTimer", "LSvar.lang.timer=".json_encode($langTimer).";", CClientScript::POS_BEGIN);
    /**
     * The following lines cover for previewing questions, because no $_SESSION['survey_'.Yii::app()->getConfig('surveyID')]['fieldarray'] exists.
     * This just stops error messages occuring
     */
    if (!isset($_SESSION['survey_'.Yii::app()->getConfig('surveyID')]['fieldarray'])) {
        $_SESSION['survey_'.Yii::app()->getConfig('surveyID')]['fieldarray'] = [];
    }
    /* End */

    //Used to count how many timer questions in a page, and ensure scripts only load once
    $thissurvey['timercount'] = (isset($thissurvey['timercount'])) ? $thissurvey['timercount']++ : 1;

    /* Work in all mode system : why disable it ? */
    //~ if ($thissurvey['format'] != "S")
    //~ {
    //~ if ($thissurvey['format'] != "G")
    //~ {
    //~ return "\n\n<!-- TIMER MODE DISABLED DUE TO INCORRECT SURVEY FORMAT -->\n\n";
    //~ //We don't do the timer in any format other than question-by-question
    //~ }
    //~ }

    $time_limit = $aQuestionAttributes['time_limit'];
    $disable_next = trim($aQuestionAttributes['time_limit_disable_next']) != '' ? $aQuestionAttributes['time_limit_disable_next'] : 0;
    $disable_prev = trim($aQuestionAttributes['time_limit_disable_prev']) != '' ? $aQuestionAttributes['time_limit_disable_prev'] : 0;
    $time_limit_action = trim($aQuestionAttributes['time_limit_action']) != '' ? $aQuestionAttributes['time_limit_action'] : 1;
    $time_limit_message = trim($aQuestionAttributes['time_limit_message'][$_SESSION['survey_'.Yii::app()->getConfig('surveyID')]['s_lang']]) != '' ? htmlspecialchars($aQuestionAttributes['time_limit_message'][$_SESSION['survey_'.Yii::app()->getConfig('surveyID')]['s_lang']], ENT_QUOTES) : gT("Your time to answer this question has expired");
    $time_limit_warning = trim($aQuestionAttributes['time_limit_warning']) != '' ? $aQuestionAttributes['time_limit_warning'] : 0;
    $time_limit_warning_2 = trim($aQuestionAttributes['time_limit_warning_2']) != '' ? $aQuestionAttributes['time_limit_warning_2'] : 0;
    $time_limit_countdown_message = trim($aQuestionAttributes['time_limit_countdown_message'][$_SESSION['survey_'.Yii::app()->getConfig('surveyID')]['s_lang']]) != '' ? htmlspecialchars($aQuestionAttributes['time_limit_countdown_message'][$_SESSION['survey_'.Yii::app()->getConfig('surveyID')]['s_lang']], ENT_QUOTES) : gT("Time remaining");
    $time_limit_warning_message = trim($aQuestionAttributes['time_limit_warning_message'][$_SESSION['survey_'.Yii::app()->getConfig('surveyID')]['s_lang']]) != '' ? htmlspecialchars($aQuestionAttributes['time_limit_warning_message'][$_SESSION['survey_'.Yii::app()->getConfig('surveyID')]['s_lang']], ENT_QUOTES) : gT("Your time to answer this question has nearly expired. You have {TIME} remaining.");

    //Render timer
    $timer_html = doRender('/survey/questions/question_timer/timer', array('iQid'=>$ia[0], 'sWarnId'=>''), true);
    $time_limit_warning_message = str_replace("{TIME}", $timer_html, $time_limit_warning_message);
    $time_limit_warning_display_time = trim($aQuestionAttributes['time_limit_warning_display_time']) != '' ? $aQuestionAttributes['time_limit_warning_display_time'] + 1 : 0;
    $time_limit_warning_2_message = trim($aQuestionAttributes['time_limit_warning_2_message'][$_SESSION['survey_'.Yii::app()->getConfig('surveyID')]['s_lang']]) != '' ? htmlspecialchars($aQuestionAttributes['time_limit_warning_2_message'][$_SESSION['survey_'.Yii::app()->getConfig('surveyID')]['s_lang']], ENT_QUOTES) : gT("Your time to answer this question has nearly expired. You have {TIME} remaining.");

    //Render timer 2
    $timer_html = doRender('/survey/questions/question_timer/timer', array('iQid'=>$ia[0], 'sWarnId'=>'_Warning_2'), true);
    $time_limit_message_delay = trim($aQuestionAttributes['time_limit_message_delay']) != '' ? $aQuestionAttributes['time_limit_message_delay'] * 1000 : 1000;
    $time_limit_warning_2_message = str_replace("{TIME}", $timer_html, $time_limit_warning_2_message);
    $time_limit_warning_2_display_time = trim($aQuestionAttributes['time_limit_warning_2_display_time']) != '' ? $aQuestionAttributes['time_limit_warning_2_display_time'] + 1 : 0;
    $time_limit_message_style = trim($aQuestionAttributes['time_limit_message_style']) != '' ? $aQuestionAttributes['time_limit_message_style'] : "";
    $time_limit_message_class = "hidden ls-timer-content ls-timer-message ls-no-js-hidden";
    $time_limit_warning_style = trim($aQuestionAttributes['time_limit_warning_style']) != '' ? $aQuestionAttributes['time_limit_warning_style'] : "";
    $time_limit_warning_class = "hidden ls-timer-content ls-timer-warning ls-no-js-hidden";
    $time_limit_warning_2_style = trim($aQuestionAttributes['time_limit_warning_2_style']) != '' ? $aQuestionAttributes['time_limit_warning_2_style'] : "";
    $time_limit_warning_2_class = "hidden ls-timer-content ls-timer-warning2 ls-no-js-hidden";
    $time_limit_timer_style = trim($aQuestionAttributes['time_limit_timer_style']) != '' ? $aQuestionAttributes['time_limit_timer_style'] : "position: relative;";
    $time_limit_timer_class = "ls-timer-content ls-timer-countdown ls-no-js-hidden";

    $timersessionname = "timer_question_".$ia[0];
    if (isset($_SESSION['survey_'.Yii::app()->getConfig('surveyID')][$timersessionname])) {
        $time_limit = $_SESSION['survey_'.Yii::app()->getConfig('surveyID')][$timersessionname];
    }

    $output = doRender('/survey/questions/question_timer/timer_header', array('timersessionname'=>$timersessionname, 'time_limit'=>$time_limit), true);

    if ($thissurvey['timercount'] < 2) {
        $iAction = '';
        if (isset($thissurvey['format']) && $thissurvey['format'] == "G") {
            global $gid;
            $qcount = 0;
            foreach ($_SESSION['survey_'.Yii::app()->getConfig('surveyID')]['fieldarray'] as $ib) {
                if ($ib[5] == $gid) {
                    $qcount++;
                }
            }
            // Override all other options and just allow freezing, survey is presented in group by group mode
            // Why don't allow submit in Group by group mode, this surely broke 'mandatory' question, but this remove a great system for user (Denis 140224)
            if ($qcount > 1) {
                $iAction = '3';
            }
        }

        /* If this is a preview, don't allow the page to submit/reload */
        $thisaction = returnglobal('action');
        if ($thisaction == "previewquestion" || $thisaction == "previewgroup") {
            $iAction = '3';
        }

        $output .= doRender('/survey/questions/question_timer/timer_javascript', array(
            'timersessionname'=>$timersessionname,
            'time_limit'=>$time_limit,
            'iAction'=>$iAction,
            'disable_next'=>$disable_next,
            'disable_prev'=>$disable_prev,
            'time_limit_countdown_message' =>$time_limit_countdown_message,
            'time_limit_message_delay' => $time_limit_message_delay
            ), true);

    }

    $output .= doRender(
        '/survey/questions/question_timer/timer_content',
        array(
            'iQid'=>$ia[0],
            'time_limit_message_style'=>$time_limit_message_style,
            'time_limit_message_class'=>$time_limit_message_class,
            'time_limit_message'=>$time_limit_message,
            'time_limit_warning_style'=>$time_limit_warning_style,
            'time_limit_warning_class'=>$time_limit_warning_class,
            'time_limit_warning_message'=>$time_limit_warning_message,
            'time_limit_warning_2_style'=>$time_limit_warning_2_style,
            'time_limit_warning_2_class'=>$time_limit_warning_2_class,
            'time_limit_warning_2_message'=>$time_limit_warning_2_message,
            'time_limit_timer_style'=>$time_limit_timer_style,
            'time_limit_timer_class'=>$time_limit_timer_class,
        ),
        true
    );

    $output .= doRender(
        '/survey/questions/question_timer/timer_footer',
        array(
            'iQid'=>$ia[0],
            'time_limit'=>$time_limit,
            'time_limit_action'=>$time_limit_action,
            'time_limit_warning'=>$time_limit_warning,
            'time_limit_warning_2'=>$time_limit_warning_2,
            'time_limit_warning_display_time'=>$time_limit_warning_display_time,
            'time_limit_warning_2_display_time'=>$time_limit_warning_2_display_time,
            'disable'=>$disable,
        ),
        true);
    return $output;
}

/**
* Return class of a specific row (hidden by relevance)
* @param int $surveyId actual survey id
* @param string $baseName the base name of the question
* @param string $name The name of the question/row to test
* @param array $aQuestionAttributes the question attributes
* @return string
*/

function currentRelevecanceClass($surveyId, $baseName, $name, $aQuestionAttributes)
{
    $relevanceStatus = !isset($_SESSION["survey_{$surveyId}"]['relevanceStatus'][$name]) || $_SESSION["survey_{$surveyId}"]['relevanceStatus'][$name];
    if ($relevanceStatus) {
        return "";
    }
    $sExcludeAllOther = isset($aQuestionAttributes['exclude_all_others']) ? trim($aQuestionAttributes['exclude_all_others']) : '';
    /* EM don't set difference between relevance in session, if exclude_all_others is set , just ls-disabled */
    if ($sExcludeAllOther) {
        foreach (explode(';', $sExcludeAllOther) as $sExclude) {
            $sExclude = $baseName.$sExclude;
            if ((!isset($_SESSION["survey_{$surveyId}"]['relevanceStatus'][$sExclude]) || $_SESSION["survey_{$surveyId}"]['relevanceStatus'][$sExclude])
            && (isset($_SESSION["survey_{$surveyId}"][$sExclude]) && $_SESSION["survey_{$surveyId}"][$sExclude] == "Y")
            ) {
                return "ls-irrelevant ls-disabled";
            }
        }
    }

    $filterStyle = !empty($aQuestionAttributes['array_filter_style']); // Currently null/0/false=> hidden , 1 : disabled
    if ($filterStyle) {
        return "ls-irrelevant ls-disabled";
    }
    return "ls-irrelevant ls-hidden";
}
/**
* @param string $rowname
*/
function return_display_style($ia, $aQuestionAttributes, $thissurvey, $rowname)
{
    /* Disabled actually : no inline style */
    return "";
    //~ $htmltbody2 = '';
    //~ $surveyid=$thissurvey['sid'];
    //~ if (isset($_SESSION["survey_{$surveyid}"]['relevanceStatus'][$rowname]) && !$_SESSION["survey_{$surveyid}"]['relevanceStatus'][$rowname])
    //~ {
    //~ // If using exclude_all_others, then need to know whether irrelevant rows should be hidden or disabled

    //~ }

    //~ return $htmltbody2;
}

/**
* @param string $rowname
* @param string $valuename
*/
function return_array_filter_strings($ia, $aQuestionAttributes, $thissurvey, $ansrow, $rowname, $trbc = '', $valuename, $method = "tbody", $class = null)
{
    $htmltbody2 = "\n\n\t<$method id='javatbd$rowname'";
    $htmltbody2 .= ($class !== null) ? " class='$class'" : "";
    $surveyid = $thissurvey['sid'];
    if (isset($_SESSION["survey_{$surveyid}"]['relevanceStatus'][$rowname]) && !$_SESSION["survey_{$surveyid}"]['relevanceStatus'][$rowname]) {
        // If using exclude_all_others, then need to know whether irrelevant rows should be hidden or disabled
        if (isset($aQuestionAttributes['exclude_all_others'])) {
            $disableit = false;
            foreach (explode(';', trim($aQuestionAttributes['exclude_all_others'])) as $eo) {
                $eorow = $ia[1].$eo;
                if ((!isset($_SESSION["survey_{$surveyid}"]['relevanceStatus'][$eorow]) || $_SESSION["survey_{$surveyid}"]['relevanceStatus'][$eorow])
                && (isset($_SESSION[$eorow]) && $_SESSION[$eorow] == "Y")) {
                    $disableit = true;
                }
            }
            if ($disableit) {
                $htmltbody2 .= " disabled='disabled'";
            } else {
                if (!isset($aQuestionAttributes['array_filter_style']) || $aQuestionAttributes['array_filter_style'] == '0') {
                    $htmltbody2 .= " style='display: none'";
                } else {
                    $htmltbody2 .= " disabled='disabled'";
                }
            }
        } else {
            if (!isset($aQuestionAttributes['array_filter_style']) || $aQuestionAttributes['array_filter_style'] == '0') {
                $htmltbody2 .= " style='display: none'";
            } else {
                $htmltbody2 .= " disabled='disabled'";
            }
        }
    }
    $htmltbody2 .= ">\n";
    return array($htmltbody2, "");
}

/**
* @param string $sUseKeyPad
* @return string
*/
function testKeypad($sUseKeyPad)
{
    if ($sUseKeyPad == 'Y') {
        includeKeypad();
        $kpclass = "text-keypad";
    } else {
        $kpclass = "";
    }
    return $kpclass;
}



// ==================================================================
// QUESTION METHODS =================================================

function do_boilerplate($ia)
{
    //$aQuestionAttributes = QuestionAttribute::model()->getQuestionAttributes($ia[0]);
    $aQuestionAttributes = QuestionAttribute::model()->getQuestionAttributes($ia[0]);
    $answer = '';
    $inputnames = [];

    if (trim($aQuestionAttributes['time_limit']) != '') {
        $answer .= return_timer_script($aQuestionAttributes, $ia);
    }

    $answer .= doRender('/survey/questions/answer/boilerplate/answer', array(
        'ia'=>$ia,
        'name'=>$ia[1],
        'basename'=>$ia[1], /* is this needed ? */
        'coreClass'=>'ls-answers hidden',
        ), true);
    $inputnames[] = $ia[1];

    return array($answer, $inputnames);
}

function do_equation($ia)
{
    $aQuestionAttributes = QuestionAttribute::model()->getQuestionAttributes($ia[0]);
    $sEquation           = (trim($aQuestionAttributes['equation'])) ? $aQuestionAttributes['equation'] : $ia[3];
    $sValue              = htmlspecialchars($_SESSION['survey_'.Yii::app()->getConfig('surveyID')][$ia[1]], ENT_QUOTES);
    $inputnames = [];

    $answer = doRender('/survey/questions/answer/equation/answer', array(
        'name'      => $ia[1],
        'basename'  => $ia[1],
        'sValue'    => $sValue,
        'sEquation' => LimeExpressionManager::ProcessString($sEquation,$ia[0]), /* Must do update of html string, else updated action is done before html is updated */
        'coreClass' => 'ls-answers answer-item hidden-item ',
        'insideClass' => 'em_equation',
        ), true);

    $inputnames[] = $ia[1];
    return array($answer, $inputnames);
}

// ---------------------------------------------------------------
function do_5pointchoice($ia)
{
    $checkconditionFunction = "checkconditions";
    //$aQuestionAttributes=  QuestionAttribute::model()->getQuestionAttributes($ia[0]);
    $aQuestionAttributes = QuestionAttribute::model()->getQuestionAttributes($ia[0]);
    $inputnames = [];

    $aRows = array(); ;
    for ($fp = 1; $fp <= 5; $fp++) {
        $checkedState = '';
        if ($_SESSION['survey_'.Yii::app()->getConfig('surveyID')][$ia[1]] == $fp) {
            //$answer .= CHECKED;
            $checkedState = ' CHECKED ';
        }

        $aRows[] = array(
            'name'                   => $ia[1],
            'value'                  => $fp,
            'id'                     => $ia[1].$fp,
            'labelText'              => $fp,
            'itemExtraClass'         => '',
            'checkedState'           => $checkedState,
            'checkconditionFunction' => $checkconditionFunction,
            );
    }

    if ($ia[6] != "Y" && SHOW_NO_ANSWER == 1) {
// Add "No Answer" option if question is not mandatory
        $checkedState = '';
        if (!$_SESSION['survey_'.Yii::app()->getConfig('surveyID')][$ia[1]]) {
            $checkedState = ' CHECKED ';
        }
        $aRows[] = array(
            'name'                   => $ia[1],
            'value'                  => "",
            'id'                     => $ia[1],
            'labelText'              => gT('No answer'),
            'itemExtraClass'         => 'noanswer-item',
            'checkedState'           => $checkedState,
            'checkconditionFunction' => $checkconditionFunction,
        );

    }
    $sessionValue = $_SESSION['survey_'.Yii::app()->getConfig('surveyID')][$ia[1]];

    $inputnames[] = $ia[1];

    $slider_rating = 0;

    if ($aQuestionAttributes['slider_rating'] == 1) {
        $slider_rating = 1;
        Yii::app()->getClientScript()->registerPackage('question-5pointchoice-star');
        Yii::app()->getClientScript()->registerScript('doRatingStar_'.$ia[0], "doRatingStar('".$ia[0]."'); ", LSYii_ClientScript::POS_POSTSCRIPT);
    }
    
    if ($aQuestionAttributes['slider_rating'] == 2) {
        $slider_rating = 2;
        Yii::app()->getClientScript()->registerPackage('question-5pointchoice-slider');
        Yii::app()->getClientScript()->registerScript('doRatingSlider_'.$ia[0], "
            var doRatingSlider_".$ia[1]."= new getRatingSlider('".$ia[0]."');
            doRatingSlider_".$ia[1]."();
        ", LSYii_ClientScript::POS_POSTSCRIPT);
    }


    $answer = doRender('/survey/questions/answer/5pointchoice/answer', array(
        'coreClass'     => "ls-answers answers-list radio-list",
        'sliderId'      => $ia[0],
        'name'          => $ia[1],
        'basename'      => $ia[1],
        'sessionValue'  => $sessionValue,
        'aRows'         => $aRows,
        'slider_rating' => $slider_rating,

        ), true);

    return array($answer, $inputnames);
}

// ---------------------------------------------------------------
function do_date($ia)
{
    global $thissurvey;
    $aQuestionAttributes    = QuestionAttribute::model()->getQuestionAttributes($ia[0]);
    $checkconditionFunction = "checkconditions";
    $dateformatdetails      = getDateFormatDataForQID($aQuestionAttributes, $thissurvey);
    $inputnames = [];
    $coreClass = "ls-answers answer-item date-item";

    $sDateLangvarJS = " translt = {
    alertInvalidDate: '" . gT('Date entered is invalid!', 'js')."',
    };";

    App()->getClientScript()->registerScript("sDateLangvarJS", $sDateLangvarJS, CClientScript::POS_BEGIN);
    App()->getClientScript()->registerPackage('moment');
    App()->getClientScript()->registerPackage('bootstrap-datetimepicker');
    App()->getClientScript()->registerScriptFile(Yii::app()->getConfig("generalscripts").'date.js', CClientScript::POS_END);

    // date_min: Determine whether we have an expression, a full date (YYYY-MM-DD) or only a year(YYYY)
    if (trim($aQuestionAttributes['date_min']) != '') {
        $date_min      = trim($aQuestionAttributes['date_min']);
        $date_time_em  = strtotime(LimeExpressionManager::ProcessString("{".$date_min."}", $ia[0]));

        if (ctype_digit($date_min) && (strlen($date_min) == 4) && ($date_min >= 1900) && ($date_min <= 2099)) {
            $mindate = $date_min.'-01-01'; // backward compatibility: if only a year is given, add month and day
        } elseif (preg_match("/^[0-9]{4}-(0[1-9]|1[0-2])-(0[1-9]|[1-2][0-9]|3[0-1])/", $date_min)) {
// it's a YYYY-MM-DD date (use http://www.yiiframework.com/doc/api/1.1/CDateValidator ?)
            $mindate = $date_min;
        } elseif ($date_time_em !== false) {
            $mindate = (string) date("Y-m-d", $date_time_em);
        } else {
            $mindate = '{'.$aQuestionAttributes['date_min'].'}';
        }
    } else {
        $mindate = '1900-01-01'; // Why 1900 ?
    }

    // date_max: Determine whether we have an expression, a full date (YYYY-MM-DD) or only a year(YYYY)
    if (trim($aQuestionAttributes['date_max']) != '') {
        $date_max     = trim($aQuestionAttributes['date_max']);
        $date_time_em = strtotime(LimeExpressionManager::ProcessString("{".$date_max."}", $ia[0]));

        if (ctype_digit($date_max) && (strlen($date_max) == 4) && ($date_max >= 1900) && ($date_max <= 2099)) {
            $maxdate = $date_max.'-12-31'; // backward compatibility: if only a year is given, add month and day
        } elseif (preg_match("/^[0-9]{4}-(0[1-9]|1[0-2])-(0[1-9]|[1-2][0-9]|3[0-1])/", $date_max)) {
// it's a YYYY-MM-DD date (use http://www.yiiframework.com/doc/api/1.1/CDateValidator ?)
            $maxdate = $date_max;
        } elseif ($date_time_em !== false) {
            $maxdate = (string) date("Y-m-d", $date_time_em);
        } else {
            $maxdate = '{'.$aQuestionAttributes['date_max'].'}';
        }
    } else {
        $maxdate = '2037-12-31'; // Why 2037 ?
    }

    if (trim($aQuestionAttributes['dropdown_dates']) == 1) {
        $coreClass .= " dropdown-item"; // items ?
        if (!empty($_SESSION['survey_'.Yii::app()->getConfig('surveyID')][$ia[1]]) &&
        ($_SESSION['survey_'.Yii::app()->getConfig('surveyID')][$ia[1]] != 'INVALID')) {
            $datetimeobj   = new Date_Time_Converter($_SESSION['survey_'.Yii::app()->getConfig('surveyID')][$ia[1]], "Y-m-d H:i:s");
            $currentyear   = $datetimeobj->years;
            $currentmonth  = $datetimeobj->months;
            $currentday   = $datetimeobj->days;
            $currenthour   = $datetimeobj->hours;
            $currentminute = $datetimeobj->minutes;
        } else {
            // If date is invalid get the POSTED value
            $currentday   = App()->request->getPost("day{$ia[1]}", '');
            $currentmonth  = App()->request->getPost("month{$ia[1]}", '');
            $currentyear   = App()->request->getPost("year{$ia[1]}", '');
            $currenthour   = App()->request->getPost("hour{$ia[1]}", '');
            $currentminute = App()->request->getPost("minute{$ia[1]}", '');
        }
        $dateorder = preg_split('/([-\.\/ :])/', $dateformatdetails['phpdate'], -1, PREG_SPLIT_DELIM_CAPTURE);

        $sRows = '';
        $montharray = [];
        foreach ($dateorder as $datepart) {
            switch ($datepart) {
                // Show day select box
                case 'j':
                case 'd':
                    $sRows .= doRender('/survey/questions/answer/date/dropdown/rows/day', array('dayId'=>$ia[1], 'currentday'=>$currentday), true);
                    break;
                    // Show month select box
                case 'n':
                case 'm':
                switch ((int) trim($aQuestionAttributes['dropdown_dates_month_style'])) {
                    case 0:
                        $montharray = array(
                            gT('Jan'),
                            gT('Feb'),
                            gT('Mar'),
                            gT('Apr'),
                            gT('May'),
                            gT('Jun'),
                            gT('Jul'),
                            gT('Aug'),
                            gT('Sep'),
                            gT('Oct'),
                            gT('Nov'),
                            gT('Dec'));
                        break;
                    case 1:
                        $montharray = array(
                            gT('January'),
                            gT('February'),
                            gT('March'),
                            gT('April'),
                            gT('May'),
                            gT('June'),
                            gT('July'),
                            gT('August'),
                            gT('September'),
                            gT('October'),
                            gT('November'),
                            gT('December'));
                        break;
                    case 2:
                        $montharray = array('01', '02', '03', '04', '05', '06', '07', '08', '09', '10', '11', '12');
                        break;
                }

                $sRows .= doRender('/survey/questions/answer/date/dropdown/rows/month', array('monthId'=>$ia[1], 'currentmonth'=>$currentmonth, 'montharray'=>$montharray), true);
                break;
                // Show year select box
                case 'y':
                case 'Y':
                    /*
                    * yearmin = Minimum year value for dropdown list, if not set default is 1900
                    * yearmax = Maximum year value for dropdown list, if not set default is 2037
                    * if full dates (format: YYYY-MM-DD) are given, only the year is used
                    * expressions are not supported because contents of dropbox cannot be easily updated dynamically
                    */
                    $yearmin = (int) substr($mindate, 0, 4);
                    if (!isset($yearmin) || $yearmin < 1900 || $yearmin > 2037) {
                        $yearmin = 1900;
                    }

                    $yearmax = (int) substr($maxdate, 0, 4);
                    if (!isset($yearmax) || $yearmax < 1900 || $yearmax > 2037) {
                        $yearmax = 2037;
                    }

                    if ($yearmin > $yearmax) {
                        $yearmin = 1900;
                        $yearmax = 2037;
                    }

                    if ($aQuestionAttributes['reverse'] == 1) {
                        $tmp = $yearmin;
                        $yearmin = $yearmax;
                        $yearmax = $tmp;
                        $step = 1;
                        $reverse = true;
                    } else {
                        $step = -1;
                        $reverse = false;
                    }
                    $sRows .= doRender('/survey/questions/answer/date/dropdown/rows/year', array('yearId'=>$ia[1], 'currentyear'=>$currentyear, 'yearmax'=>$yearmax, 'reverse'=>$reverse, 'yearmin'=>$yearmin, 'step'=>$step), true);
                    break;
                case 'H':
                case 'h':
                case 'g':
                case 'G':
                    $sRows .= doRender('/survey/questions/answer/date/dropdown/rows/hour', array('hourId'=>$ia[1], 'currenthour'=>$currenthour, 'datepart'=>$datepart), true);
                    break;
                case 'i':
                    $sRows .= doRender('/survey/questions/answer/date/dropdown/rows/minute', array('minuteId'=>$ia[1], 'currentminute'=>$currentminute, 'dropdown_dates_minute_step'=>$aQuestionAttributes['dropdown_dates_minute_step'], 'datepart'=>$datepart), true);
                    break;
                default:
                    $sRows .= doRender('/survey/questions/answer/date/dropdown/rows/datepart', array('datepart'=>$datepart), true);

            }
        }

        // Format the date  for output
        $dateoutput = trim($_SESSION['survey_'.Yii::app()->getConfig('surveyID')][$ia[1]]);
        if ($dateoutput != '' && $dateoutput != 'INVALID') {
            $datetimeobj = DateTime::createFromFormat('!Y-m-d H:i', fillDate(trim($dateoutput)));
            if ($datetimeobj) {
                $dateoutput = $datetimeobj->format($dateformatdetails['phpdate']);
            } else {
                $dateoutput = ''; // Imported value and some old survey can have 0000-00-00 00:00:00
            }
        }


        // ==> answer
        $answer = doRender('/survey/questions/answer/date/dropdown/answer', array(
            'sRows'                  => $sRows,
            'coreClass'              => $coreClass,
            'name'                   => $ia[1],
            'basename'               => $ia[1],
            'dateoutput'             => htmlspecialchars($dateoutput, ENT_QUOTES, 'utf-8'),
            'checkconditionFunction' => $checkconditionFunction.'(this.value, this.name, this.type)',
            'dateformatdetails'      => $dateformatdetails['jsdate'],
            'dateformat'             => $dateformatdetails['jsdate'],
            ), true);

        App()->getClientScript()->registerScript('doDropDownDate'.$ia[0], "doDropDownDate({$ia[0]});", LSYii_ClientScript::POS_POSTSCRIPT);
    } else {
        $coreClass .= " text-item";
        // Format the date  for output
        $dateoutput = trim($_SESSION['survey_'.Yii::app()->getConfig('surveyID')][$ia[1]]);
        if ($dateoutput != '' && $dateoutput != 'INVALID') {
            $datetimeobj = DateTime::createFromFormat('!Y-m-d H:i', fillDate(trim($dateoutput)));
            if ($datetimeobj) {
                $dateoutput = $datetimeobj->format($dateformatdetails['phpdate']);
            } else {
                $dateoutput = '';
            }
        }

        // Max length of date : Get the date of 1999-12-30 at 32:59:59 to be sure to have space with non leading 0 format
        // "+1" makes room for a trailing space in date/time values
        $iLength = strlen(date($dateformatdetails['phpdate'], mktime(23, 59, 59, 12, 30, 1999))) + 1;

        // Hide calendar (but show hour/minute) if there's no year, month or day in format
        $hideCalendar = strpos($dateformatdetails['jsdate'], 'Y') === false
        && strpos($dateformatdetails['jsdate'], 'D') === false
        && strpos($dateformatdetails['jsdate'], 'M') === false;
        /* Global datepicker configuration, muts be done before view (and twig from template can extend it then :) */
        if (!App()->getClientScript()->isScriptRegistered("setDatePickerGlobalOption", LSYii_ClientScript::POS_POSTSCRIPT)) {
            App()->getClientScript()->registerPackage('bootstrap-datetimepicker');
            
            $aDefaultDatePicker = array(
                'locale'=>convertLStoDateTimePickerLocale(App()->language),
                'tooltips' => array(
                    'clear'=> gT('Clear selection'),
                    'prevMonth'=> gT('Previous month'),
                    'nextMonth'=> gT('Next month'),
                    'selectYear'=> gT('Select year'),
                    'prevYear'=> gT('Previous year'),
                    'nextYear'=> gT('Next year'),
                    'selectDecade'=> gT('Select decade'),
                    'prevDecade'=> gT('Previous decade'),
                    'nextDecade'=> gT('Next decade'),
                    'prevCentury'=> gT('Previous century'),
                    'nextCentury'=> gT('Next century'),
                    'selectTime'=> gT('Select time')
                ),
                'icons' => array(
                    'time'=> 'fa fa-clock-o',
                    'date'=> 'fa fa-calendar',
                    'up'=> 'fa fa-chevron-up',
                    'down'=> 'fa fa-chevron-down',
                    'previous'=> 'fa fa-chevron-left',
                    'next'=> 'fa fa-chevron-right',
                    'today'=> 'fa fa-calendar-check-o',
                    'clear'=> 'fa fa-trash-o',
                    'close'=> 'fa fa-closee'
                ),
                'allowInputToggle' =>true,
                'showClear' => true,
                'sideBySide' => true,
                //~ 'debug'=>true
            );
            App()->getClientScript()->registerScript("setDatePickerGlobalOption", "$.extend( $.fn.datetimepicker.defaults, ".json_encode($aDefaultDatePicker)." )", LSYii_ClientScript::POS_POSTSCRIPT);
        }
        // HTML for date question using datepicker
        $answer = doRender('/survey/questions/answer/date/selector/answer', array(
            'name'                   => $ia[1],
            'basename'               => $ia[1],
            'coreClass'              => $coreClass,
            'iLength'                => $iLength,
            'mindate'                => $mindate,
            'maxdate'                => $maxdate,
            'dateformatdetails'      => $dateformatdetails['dateformat'],
            'dateformatdetailsjs'    => $dateformatdetails['jsdate'],
            'dateformatdetailsphp'   => $dateformatdetails['phpdate'],
            'minuteStep'             => $aQuestionAttributes['dropdown_dates_minute_step'],
            'goodchars'              => "", // "return window.LS.goodchars(event,'".$goodchars."')", //  This won't work with non-latin keyboards
            'checkconditionFunction' => $checkconditionFunction.'(this.value, this.name, this.type)',
            'language'               => App()->language,
            'hidetip'                => trim($aQuestionAttributes['hide_tip']) == 0,
            'dateoutput'             => $dateoutput,
            'qid'                    => $ia[0],
            'hideCalendar'           => $hideCalendar
            ), true);
        App()->getClientScript()->registerScript('doPopupDate'.$ia[0], "doPopupDate({$ia[0]});", LSYii_ClientScript::POS_POSTSCRIPT);
    }
    $inputnames[] = $ia[1];

    return array($answer, $inputnames);
}

// ---------------------------------------------------------------
function do_language($ia)
{
    $checkconditionFunction = "checkconditions";
    $answerlangs            = Survey::model()->findByPk(Yii::app()->getConfig('surveyID'))->additionalLanguages;
    $answerlangs[]          = Survey::model()->findByPk(Yii::app()->getConfig('surveyID'))->language;
    $sLang                  = $_SESSION['survey_'.Yii::app()->getConfig('surveyID')]['s_lang'];
    $coreClass              = "ls-answers answer-item dropdow-item langage-item";
    $inputnames = [];

    if (!in_array($sLang, $answerlangs)) {
        $sLang = Survey::model()->findByPk(Yii::app()->getConfig('surveyID'))->language;
    }

    $inputnames[] = $ia[1];

    $languageData = array(
        'name'=>$ia[1],
        'basename'=> $ia[1],
        'checkconditionFunction'=>$checkconditionFunction.'(this.value, this.name, this.type)',
        'answerlangs'=>$answerlangs,
        'sLang'=>$sLang,
        'coreClass'=>$coreClass,
    );

    $answer = doRender('/survey/questions/answer/language/answer', $languageData, true);
    return array($answer, $inputnames);
}

// ---------------------------------------------------------------
// TMSW TODO - Can remove DB query by passing in answer list from EM
function do_list_dropdown($ia)
{
    //// Init variables
    $inputnames = [];

    // General variables
    $checkconditionFunction = "checkconditions";

    // Question attribute variables
    $aQuestionAttributes = QuestionAttribute::model()->getQuestionAttributes($ia[0]);
    $iSurveyId              = Yii::app()->getConfig('surveyID'); // survey id
    $sSurveyLang = $_SESSION['survey_'.$iSurveyId]['s_lang']; // survey language
    $othertext              = (trim($aQuestionAttributes['other_replace_text'][$sSurveyLang]) != '') ? $aQuestionAttributes['other_replace_text'][$sSurveyLang] : gT('Other:'); // text for 'other'
    $optCategorySeparator   = (trim($aQuestionAttributes['category_separator']) != '') ? $aQuestionAttributes['category_separator'] : '';
    $coreClass              = "ls-answers answer-item dropdown-item";

    if ($optCategorySeparator == '') {
        unset($optCategorySeparator);
    }

    //// Retrieving datas

    // Getting question
    $oQuestion = Question::model()->findByPk(array('qid'=>$ia[0], 'language'=>$sSurveyLang));
    $other     = $oQuestion->other;

    // Getting answers
    $ansresult = $oQuestion->getOrderedAnswers($aQuestionAttributes['random_order'], $aQuestionAttributes['alphasort']);

    $dropdownSize = null;

    if (isset($aQuestionAttributes['dropdown_size']) && $aQuestionAttributes['dropdown_size'] > 0) {
        $_height    = sanitize_int($aQuestionAttributes['dropdown_size']);
        $_maxHeight = count($ansresult);

        if ((!is_null($_SESSION['survey_'.Yii::app()->getConfig('surveyID')][$ia[1]]) || $_SESSION['survey_'.Yii::app()->getConfig('surveyID')][$ia[1]] === '') && $ia[6] != 'Y' && $ia[6] != 'Y' && SHOW_NO_ANSWER == 1) {
            ++$_maxHeight; // for No Answer
        }

        if (isset($other) && $other == 'Y') {
            ++$_maxHeight; // for Other
        }

        if (is_null($_SESSION['survey_'.Yii::app()->getConfig('surveyID')][$ia[1]])) {
            ++$_maxHeight; // for 'Please choose:'
        }

        if ($_height > $_maxHeight) {
            $_height = $_maxHeight;
        }
        $dropdownSize = $_height;
    }

    $prefixStyle = 0;

    if (isset($aQuestionAttributes['dropdown_prefix'])) {
        $prefixStyle = sanitize_int($aQuestionAttributes['dropdown_prefix']);
    }

    $_rowNum = 0;
    $_prefix = '';

    $value            = $_SESSION['survey_'.Yii::app()->getConfig('surveyID')][$ia[1]];
    $sOptions         = '';

    // If no answer previously selected
    if (is_null($_SESSION['survey_'.Yii::app()->getConfig('surveyID')][$ia[1]]) || $_SESSION['survey_'.Yii::app()->getConfig('surveyID')][$ia[1]] === '') {
        $sOptions .= doRender('/survey/questions/answer/list_dropdown/rows/option', array(
            'name'=> $ia[1],
            'value'=>'',
            'opt_select'=> ($dropdownSize) ? SELECTED : "", /* needed width size, not for single first one */
            'answer'=>gT('Please choose...')
            ), true);
    }

    if (!isset($optCategorySeparator)) {
        foreach ($ansresult as $ansrow) {
            $opt_select = '';
            if ($_SESSION['survey_'.Yii::app()->getConfig('surveyID')][$ia[1]] == $ansrow['code']) {
                $opt_select = SELECTED;
            }
            if ($prefixStyle == 1) {
                $_prefix = ++$_rowNum.') ';
            }
            // ==> rows
            $sOptions .= doRender('/survey/questions/answer/list_dropdown/rows/option', array(
                'name'=> $ia[1],
                'value'=>$ansrow['code'],
                'opt_select'=>$opt_select,
                'answer'=>$_prefix.$ansrow->answerL10ns[$sSurveyLang]->answer,
                ), true);
        }
    } else {
        $defaultopts = [];
        $optgroups = [];
        foreach ($ansresult as $ansrow) {
            // Let's sort answers in an array indexed by subcategories
            @list ($categorytext, $answertext) = explode($optCategorySeparator, $ansrow->answerL10ns[$sSurveyLang]->answer);
            // The blank category is left at the end outside optgroups
            if ($categorytext == '') {
                $defaultopts[] = array('code' => $ansrow['code'], 'answer' => $answertext);
            } else {
                $optgroups[$categorytext][] = array('code' => $ansrow['code'], 'answer' => $answertext);
            }
        }

        foreach ($optgroups as $categoryname => $optionlistarray) {

            $sOptGroupOptions = '';
            foreach ($optionlistarray as $optionarray) {
                if ($_SESSION['survey_'.Yii::app()->getConfig('surveyID')][$ia[1]] == $optionarray['code']) {
                    $opt_select = SELECTED;
                } else {
                    $opt_select = '';
                }

                // ==> rows
                $sOptGroupOptions .= doRender('/survey/questions/answer/list_dropdown/rows/option', array(
                    'name'=> $ia[1],
                    'value'=>$optionarray['code'],
                    'opt_select'=>$opt_select,
                    'answer'=>flattenText($optionarray['answer'])
                    ), true);
            }


            $sOptions .= doRender('/survey/questions/answer/list_dropdown/rows/optgroup', array(
                'categoryname'      => flattenText($categoryname),
                'sOptGroupOptions'  => $sOptGroupOptions,
                ), true);
        }
        foreach ($defaultopts as $optionarray) {
            if ($_SESSION['survey_'.Yii::app()->getConfig('surveyID')][$ia[1]] == $optionarray['code']) {
                $opt_select = SELECTED;
            } else {
                $opt_select = '';
            }

            // ==> rows
            $sOptions .= doRender('/survey/questions/answer/list_dropdown/rows/option', array(
                'name'=> $ia[1],
                'value'=>$optionarray['code'],
                'opt_select'=>$opt_select,
                'answer'=>flattenText($optionarray['answer'])
                ), true);
        }
    }

    if (isset($other) && $other == 'Y') {
        if ($_SESSION['survey_'.Yii::app()->getConfig('surveyID')][$ia[1]] == '-oth-') {
            $opt_select = SELECTED;
        } else {
            $opt_select = '';
        }
        if ($prefixStyle == 1) {
            $_prefix = ++$_rowNum.') ';
        }

        $sOptions .= doRender('/survey/questions/answer/list_dropdown/rows/option', array(
            'name'=> $ia[1],
            'classes'=>'other-item',
            'value'=>'-oth-',
            'opt_select'=>$opt_select,
            'answer'=>flattenText($_prefix.$othertext)
            ), true);
    }

    if (!(is_null($_SESSION['survey_'.Yii::app()->getConfig('surveyID')][$ia[1]]) || $_SESSION['survey_'.Yii::app()->getConfig('surveyID')][$ia[1]] === "") && $ia[6] != 'Y' && SHOW_NO_ANSWER == 1) {
        if ($prefixStyle == 1) {
            $_prefix = ++$_rowNum.') ';
        }

        $optionData = array(
            'name'=> $ia[1],
            'classes'=>'noanswer-item',
            'value'=>'',
            'opt_select'=> '', // Never selected
            'answer'=>$_prefix.gT('No answer')
        );
        // ==> rows
        $sOptions .= doRender('/survey/questions/answer/list_dropdown/rows/option', $optionData, true);
    }

    $sOther = '';
    if (isset($other) && $other == 'Y') {
        $aData = [];
        $aData['name'] = $ia[1];
        $aData['checkconditionFunction'] = $checkconditionFunction;
        $aData['display'] = ($_SESSION['survey_'.Yii::app()->getConfig('surveyID')][$ia[1]] != '-oth-') ? 'display: none;' : '';
        $aData['label'] = $othertext;
        $thisfieldname = "$ia[1]other";
        $aData['value'] = (isset($_SESSION['survey_'.Yii::app()->getConfig('surveyID')][$thisfieldname])) ?htmlspecialchars($_SESSION['survey_'.Yii::app()->getConfig('surveyID')][$thisfieldname], ENT_QUOTES) : '';

        // ==> other
        $sOther .= doRender('/survey/questions/answer/list_dropdown/rows/othertext', $aData, true);

        $inputnames[] = $ia[1].'other';

    }

    // ==> answer
    $answer = doRender('/survey/questions/answer/list_dropdown/answer', array(
        'sOptions'               => $sOptions,
        'sOther'                 => $sOther,
        'name'                   => $ia[1],
        'basename'               => $ia[1],
        'dropdownSize'           => $dropdownSize,
        'checkconditionFunction' => $checkconditionFunction,
        'value'                  => $value,
        'coreClass'              => $coreClass
        ), true);


    $inputnames[] = $ia[1];

    //Time Limit Code
    if (trim($aQuestionAttributes['time_limit']) != '') {
        return_timer_script($aQuestionAttributes, $ia);
    }
    //End Time Limit Code

    return array($answer, $inputnames);
}

// ---------------------------------------------------------------
// TMSW TODO - Can remove DB query by passing in answer list from EM

function do_list_radio($ia)
{
    //// Init variables

    // General variables
    global $thissurvey;
    $kpclass                = testKeypad($thissurvey['nokeyboard']); // Virtual keyboard (probably obsolete today)
    $checkconditionFunction = "checkconditions"; // name of the function to check condition TODO : check is used more than once
    $iSurveyId              = Yii::app()->getConfig('surveyID'); // survey id
    $sSurveyLang            = $_SESSION['survey_'.$iSurveyId]['s_lang']; // survey language
    $inputnames = [];
    $coreClass = "ls-answers answers-list radio-list";
    // Question attribute variables

    $aQuestionAttributes = QuestionAttribute::model()->getQuestionAttributes($ia[0]);
    $othertext           = (trim($aQuestionAttributes['other_replace_text'][$sSurveyLang]) != '') ? $aQuestionAttributes['other_replace_text'][$sSurveyLang] : gT('Other:'); // text for 'other'
    $iNbCols             = $aQuestionAttributes['display_columns']; // number of columns
    $sTimer              = (trim($aQuestionAttributes['time_limit']) != '') ?return_timer_script($aQuestionAttributes, $ia) : ''; //Time Limit
    //// Retrieving datas

    // Getting question
    $oQuestion = Question::model()->findByPk(array('qid'=>$ia[0], 'language'=>$sSurveyLang));
    $other     = $oQuestion->other;

    // Getting answers
    $ansresult = $oQuestion->getOrderedAnswers($aQuestionAttributes['random_order'], $aQuestionAttributes['alphasort']);
    $anscount  = count($ansresult);
    $anscount  = ($other == 'Y') ? $anscount + 1 : $anscount; //COUNT OTHER AS AN ANSWER FOR MANDATORY CHECKING!
    $anscount  = ($ia[6] != 'Y' && SHOW_NO_ANSWER == 1) ? $anscount + 1 : $anscount; //Count up if "No answer" is showing

    //// Columns containing answer rows, set by user in question attribute
    /// TODO : move to a dedicated function

    // setting variables
    $iRowCount        = 0;
    $isOpen           = false; // Is a column opened

    if ($iNbCols > 1) {
        // Add a class on the wrapper
        $coreClass .= " multiple-list nbcol-{$iNbCols}";
        // First we calculate the width of each column
        // Max number of column is 12 http://getbootstrap.com/css/#grid
        $iColumnWidth = round(12 / $iNbCols);
        $iColumnWidth = ($iColumnWidth >= 1) ? $iColumnWidth : 1;
        $iColumnWidth = ($iColumnWidth <= 12) ? $iColumnWidth : 12;

        // Then, we calculate how many answer rows in each column
        $iMaxRowsByColumn = ceil($anscount / $iNbCols);
    } else {
        $iColumnWidth = 12;
        $iMaxRowsByColumn = $anscount + 3; // No max : anscount + no answer + other + 1 by security
    }

    // Get array_filter stuff

    $i = 0;

    $sRows = '';
    foreach ($ansresult as $key=>$ansrow) {
        $i++; // general count of loop, to check if the item is the last one for column process. Never reset.
        $iRowCount++; // counter of number of row by column. Is reset to zero each time a column is full.
        $myfname = $ia[1].$ansrow['code'];

        $checkedState = '';
        if ($_SESSION['survey_'.Yii::app()->getConfig('surveyID')][$ia[1]] == $ansrow['code']) {
            $checkedState = 'CHECKED';
        }

        //list($htmltbody2, $hiddenfield)=return_array_filter_strings($ia, $aQuestionAttributes, $thissurvey, $ansrow, $myfname, '', $myfname, "div","form-group answer-item radio-item");
        /* Check for array_filter */
        $sDisplayStyle = return_display_style($ia, $aQuestionAttributes, $thissurvey, $myfname);

        ////
        // Open Column
        // The column is opened if user set more than one column in question attribute
        // and if this is the first answer row, or if the column has been closed and the row count reset before.
        if ($iRowCount == 1) {
            $sRows  .= doRender('/survey/questions/answer/listradio/columns/column_header', array('iColumnWidth' => $iColumnWidth), true);
            $isOpen  = true; // If a column is not closed, it will be closed at the end of the process
        }


        ////
        // Insert row
        // Display the answer row
        $sRows .= doRender('/survey/questions/answer/listradio/rows/answer_row', array(
            'sDisplayStyle' => $sDisplayStyle,
            'name'          => $ia[1],
            'code'          => $ansrow['code'],
            'answer'        => $ansrow->answerL10ns[$sSurveyLang]->answer,
            'checkedState'  => $checkedState,
            'myfname'       => $myfname,
            ), true);

        ////
        // Close column
        // The column is closed if the user set more than one column in question attribute
        // and if the max answer rows by column is reached.
        // If max answer rows by column is not reached while there is no more answer,
        // the column will remain opened, and it will be closed by 'other' answer row if set or at the end of the process
        if ($iRowCount == $iMaxRowsByColumn) {
            $last      = ($i == $anscount) ?true:false; // If this loop count equal to the number of answers, then this answer is the last one.
            $sRows    .= doRender('/survey/questions/answer/listradio/columns/column_footer', array('last'=>$last), true);
            $iRowCount = 0;
            $isOpen    = false;
        }
    }

    if (isset($other) && $other == 'Y') {
        $iRowCount++; $i++;
        $sSeparator = getRadixPointData($thissurvey['surveyls_numberformat']);
        $sSeparator = $sSeparator['separator'];

        if ($aQuestionAttributes['other_numbers_only'] == 1) {
            $oth_checkconditionFunction = 'fixnum_checkconditions';
        } else {
            $oth_checkconditionFunction = 'checkconditions';
        }


        if ($_SESSION['survey_'.Yii::app()->getConfig('surveyID')][$ia[1]] == '-oth-') {
            $checkedState = CHECKED;
        } else {
            $checkedState = '';
        }

        $myfname = $thisfieldname = $ia[1].'other';

        if (isset($_SESSION['survey_'.Yii::app()->getConfig('surveyID')][$thisfieldname])) {
            $dispVal = $_SESSION['survey_'.Yii::app()->getConfig('surveyID')][$thisfieldname];
            if ($aQuestionAttributes['other_numbers_only'] == 1) {
                $dispVal = str_replace('.', $sSeparator, $dispVal);
            }
            $answer_other = ' value="'.htmlspecialchars($dispVal, ENT_QUOTES).'"';
        } else {
            $answer_other = ' value=""';
        }

        ////
        // Open Column
        // The column is opened if user set more than one column in question attribute
        // and if this is the first answer row (should never happen for 'other'),
        // or if the column has been closed and the row count reset before.
        if ($iRowCount == 1) {
            $sRows .= doRender('/survey/questions/answer/listradio/columns/column_header', array('iColumnWidth' => $iColumnWidth, 'first'=>false), true);
        }
        $sDisplayStyle = return_display_style($ia, $aQuestionAttributes, $thissurvey, $myfname);

        ////
        // Insert row
        // Display the answer row
        $sRows .= doRender('/survey/questions/answer/listradio/rows/answer_row_other', array(
            'name' => $ia[1],
            'answer_other'=>$answer_other,
            'myfname'=>$myfname,
            'sDisplayStyle' => $sDisplayStyle,
            'othertext'=>$othertext,
            'checkedState'=>$checkedState,
            'kpclass'=>$kpclass,
            'oth_checkconditionFunction'=>$oth_checkconditionFunction.'(this.value, this.name, this.type)',
            'checkconditionFunction'=>$checkconditionFunction,
            ), true);

        $inputnames[] = $thisfieldname;

        ////
        // Close column
        // The column is closed if the user set more than one column in question attribute
        // We can't be sure it's the last one because of 'no answer' item
        if ($iRowCount == $iMaxRowsByColumn) {
            $sRows .= doRender('/survey/questions/answer/listradio/columns/column_footer', [], true);
            $iRowCount = 0;
            $isOpen = false;
        }

    }

    if ($ia[6] != 'Y' && SHOW_NO_ANSWER == 1) {
        $iRowCount++;

        if ((!isset($_SESSION['survey_'.Yii::app()->getConfig('surveyID')][$ia[1]]) || $_SESSION['survey_'.Yii::app()->getConfig('surveyID')][$ia[1]] == '') || ($_SESSION['survey_'.Yii::app()->getConfig('surveyID')][$ia[1]] == ' ')) {
            $check_ans = CHECKED; //Check the "no answer" radio button if there is no answer in session.
        } else {
            $check_ans = '';
        }

        if ($iRowCount == 1) {
            $sRows .= doRender('/survey/questions/answer/listradio/columns/column_header', array('iColumnWidth' => $iColumnWidth), true);
        }

        $sRows .= doRender('/survey/questions/answer/listradio/rows/answer_row_noanswer', array(
            'name'=>$ia[1],
            'check_ans'=>$check_ans,
            'checkconditionFunction'=>$checkconditionFunction,
            ), true);


        ////
        // Close column
        // 'No answer' is always the last answer, so it's always closing the col and the bootstrap row containing the columns
        $sRows .= doRender('/survey/questions/answer/listradio/columns/column_footer', array('last'=>true), true);
        $isOpen = false;
    }

    ////
    // Close column
    // if on column has been opened and not closed
    // That can happen only when no 'other' option is set, and the maximum answer rows has not been reached in the last question
    if ($isOpen) {
        $sRows .= doRender('/survey/questions/answer/listradio/columns/column_footer', array('last'=>true), true);
    }

    //END OF ITEMS

    // ==> answer
    $answer = doRender('/survey/questions/answer/listradio/answer', array(
        'sTimer'=>$sTimer,
        'sRows' => $sRows,
        'name'  => $ia[1],
        'basename' => $ia[1],
        'value' => $_SESSION['survey_'.Yii::app()->getConfig('surveyID')][$ia[1]],
        'coreClass'=>$coreClass,
        ), true);

    $inputnames[] = $ia[1];
    return array($answer, $inputnames);
}

// ---------------------------------------------------------------
// TMSW TODO - Can remove DB query by passing in answer list from EM
function do_listwithcomment($ia)
{
    //// Init variables

    // General variables
    global $thissurvey;
    $kpclass                = testKeypad($thissurvey['nokeyboard']); // Virtual keyboard (probably obsolete today)
    $checkconditionFunction = "checkconditions";
    $iSurveyId              = Yii::app()->getConfig('surveyID'); // survey id
    $sSurveyLang            = $_SESSION['survey_'.$iSurveyId]['s_lang']; // survey language
    $maxoptionsize          = 35;
    $coreClass              = "ls-answers";
    $inputnames = [];

    $aQuestionAttributes = QuestionAttribute::model()->getQuestionAttributes($ia[0]); // Question attribute variables
    $oQuestion           = Question::model()->findByPk(array('qid'=>$ia[0], 'language'=>$sSurveyLang)); // Getting question

    // Getting answers
    $ansresult    = $oQuestion->getOrderedAnswers($aQuestionAttributes['random_order'], $aQuestionAttributes['alphasort']);
    $anscount     = count($ansresult);
    $hint_comment = gT('Please enter your comment here');

    if ($aQuestionAttributes['use_dropdown'] != 1) {
        $sRows = '';
        $li_classes = 'answer-item radio-item';
        foreach ($ansresult as $ansrow) {
            $check_ans = '';

            if ($_SESSION['survey_'.Yii::app()->getConfig('surveyID')][$ia[1]] == $ansrow['code']) {
                $check_ans = CHECKED;
            }

            $itemData = array(
                'li_classes'=>$li_classes,
                'name'                   => $ia[1],
                'id'                     => 'answer'.$ia[1].$ansrow['code'],
                'value'                  => $ansrow['code'],
                'check_ans'              => $check_ans,
                'checkconditionFunction' => $checkconditionFunction.'(this.value, this.name, this.type);',
                'labeltext'              => $ansrow->answerL10ns[$sSurveyLang]->answer,
            );
            $sRows .= doRender('/survey/questions/answer/list_with_comment/list/rows/answer_row', $itemData, true);
        }

        // ==> rows
        $check_ans = '';
        if ($ia[6] != 'Y' && SHOW_NO_ANSWER == 1) {
            if ((!isset($_SESSION['survey_'.Yii::app()->getConfig('surveyID')][$ia[1]]) || $_SESSION['survey_'.Yii::app()->getConfig('surveyID')][$ia[1]] == '') || ($_SESSION['survey_'.Yii::app()->getConfig('surveyID')][$ia[1]] == ' ')) {
                $check_ans = CHECKED;
            } elseif (($_SESSION['survey_'.Yii::app()->getConfig('surveyID')][$ia[1]] || $_SESSION['survey_'.Yii::app()->getConfig('surveyID')][$ia[1]] != '')) {
                $check_ans = '';
            }

            $itemData = array(
                'li_classes'=>$li_classes.' noanswer-item',
                'name'=>$ia[1],
                'id'=>'answer'.$ia[1],
                'value'=>'',
                'check_ans'=>$check_ans,
                'checkconditionFunction'=>$checkconditionFunction.'(this.value, this.name, this.type)',
                'labeltext'=>gT('No answer'),
            );

            $sRows .= doRender('/survey/questions/answer/list_with_comment/list/rows/answer_row', $itemData, true);
        }

        $fname2 = $ia[1].'comment';
        $tarows = ($anscount > 8) ? $anscount / 1.2 : 4;


        $answer = doRender('/survey/questions/answer/list_with_comment/list/answer', array(
            'sRows'             => $sRows,
            'id'                => 'answer'.$ia[1].'comment',
            'basename'          => $ia[1],
            'coreClass'         => $coreClass,
            'hint_comment'      => $hint_comment,
            'kpclass'           => $kpclass,
            'name'              => $ia[1].'comment',
            'tarows'            => floor($tarows),
            'has_comment_saved' => isset($_SESSION['survey_'.Yii::app()->getConfig('surveyID')][$fname2]) && $_SESSION['survey_'.Yii::app()->getConfig('surveyID')][$fname2],
            'comment_saved'     => htmlspecialchars($_SESSION['survey_'.Yii::app()->getConfig('surveyID')][$fname2]),
            'java_name'         => 'java'.$ia[1],
            'java_id'           => 'java'.$ia[1],
            'java_value'        => $_SESSION['survey_'.Yii::app()->getConfig('surveyID')][$ia[1]]
            ), true);


        $inputnames[] = $ia[1];
        $inputnames[] = $ia[1].'comment';
    } else {
//Dropdown list
        $sOptions = '';
        foreach ($ansresult as $ansrow) {
            $check_ans = '';
            if ($_SESSION['survey_'.Yii::app()->getConfig('surveyID')][$ia[1]] == $ansrow['code']) {
                $check_ans = SELECTED;
            }

            $itemData = array(
                'value' => $ansrow['code'],
                'check_ans' => $check_ans,
                'option_text' => $ansrow['answer'],
            );
            $sOptions .= doRender('/survey/questions/answer/list_with_comment/dropdown/rows/option', $itemData, true);

            if (strlen($ansrow['answer']) > $maxoptionsize) {
                $maxoptionsize = strlen($ansrow['answer']);
            }
        }
        if ($ia[6] != 'Y' && SHOW_NO_ANSWER == 1 && !is_null($_SESSION['survey_'.Yii::app()->getConfig('surveyID')][$ia[1]])) {
            $check_ans = "";
            if (trim($_SESSION['survey_'.Yii::app()->getConfig('surveyID')][$ia[1]]) == '') {
                $check_ans = SELECTED;
            }
            $itemData = array(
                'classes' => ' noanswer-item ',
                'value' => '',
                'check_ans' => $check_ans,
                'option_text' => gT('No answer'),
            );
            $sOptions .= doRender('/survey/questions/answer/list_with_comment/dropdown/rows/option', $itemData, true);
        }
        $fname2 = $ia[1].'comment';

        if ($anscount > 8) {
            $tarows = $anscount / 1.2;
        } else {
            $tarows = 4;
        }

        if ($tarows > 15) {
            $tarows = 15;
        }
        $maxoptionsize = $maxoptionsize * 0.72;

        if ($maxoptionsize < 33) {$maxoptionsize = 33; }
        if ($maxoptionsize > 70) {$maxoptionsize = 70; }


        $answer = doRender('/survey/questions/answer/list_with_comment/dropdown/answer', array(
            'sOptions'               => $sOptions,
            'name'                   => $ia[1],
            'coreClass'              => $coreClass,
            'id'                     => 'answer'.$ia[1],
            'basename'               => $ia[1],
            'show_noanswer'          => is_null($_SESSION['survey_'.Yii::app()->getConfig('surveyID')][$ia[1]]),
            'label_text'             => $hint_comment,
            'kpclass'                => $kpclass,
            'tarows'                 => $tarows,
            'maxoptionsize'          => $maxoptionsize,
            'comment_saved'          => htmlspecialchars($_SESSION['survey_'.Yii::app()->getConfig('surveyID')][$fname2]), /* htmlspecialchars(null)=="" right ? */
            'value'                  => $_SESSION['survey_'.Yii::app()->getConfig('surveyID')][$ia[1]],
            ), true);

        $inputnames[] = $ia[1];
        $inputnames[] = $ia[1].'comment';
    }
    return array($answer, $inputnames);
}

function do_ranking($ia)
{
    $aQuestionAttributes    = QuestionAttribute::model()->getQuestionAttributes($ia[0]);
    $coreClass              = "ls-answers answers-lists select-sortable-lists";

    // Get answers by defined order
    if ($aQuestionAttributes['random_order'] == 1) {
        $sOrder = dbRandom();
    } else {
        $sOrder = 'sortorder';
    }
    $aAnswers = Answer::model()->findAll(array('order'=>$sOrder, 'condition'=>'qid=:parent_qid AND scale_id=0', 'params'=>array(':parent_qid'=>$ia[0])));        
    $anscount = count($aAnswers);


    $max_subquestions = intval($aQuestionAttributes['max_subquestions']) > 0 ? intval($aQuestionAttributes['max_subquestions']) : $anscount;
    if (trim($aQuestionAttributes["max_answers"]) != '') {
        if ($max_subquestions < $anscount) {
            $max_answers = "min(".trim($aQuestionAttributes["max_answers"]).",".$max_subquestions.")";
        } else {
            $max_answers = trim($aQuestionAttributes["max_answers"]);
        }
    } else {
        $max_answers = $max_subquestions;
    }
    // Get the max number of line needed
    if (ctype_digit($max_answers) && intval($max_answers) < $max_subquestions) {
        $iMaxLine = $max_answers;
    } else {
        $iMaxLine = $max_subquestions;
    }
    if (trim($aQuestionAttributes["min_answers"]) != '') {
        $min_answers = trim($aQuestionAttributes["min_answers"]);
    } else {
        $min_answers = 0;
    }

    $inputnames = [];
    $sSelects   = '';
    $myfname    = '';
    $sSurveyLanguage = $_SESSION['survey_'.Yii::app()->getConfig('surveyID')]['s_lang'];

    $thisvalue = "";
    for ($i = 1; $i <= $iMaxLine; $i++) {
        $myfname = $ia[1].$i;
        $labeltext = ($i == 1) ?gT('First choice') : sprintf(gT('Choice of rank %s'), $i);
        $aItemData = [];

        if (!$_SESSION['survey_'.Yii::app()->getConfig('surveyID')][$myfname]) {
            $aItemData[] = array(
                'value'      => '',
                'selected'   => 'SELECTED',
                'classes'    => '',
                'id'         => '',
                'optiontext' => gT('Please choose...'),
            );
        }

        foreach ($aAnswers as $aAnswer) {
            if (isset($_SESSION['survey_'.Yii::app()->getConfig('surveyID')][$myfname]) && $_SESSION['survey_'.Yii::app()->getConfig('surveyID')][$myfname] == $aAnswer['code']) {
                $selected = SELECTED;
                $thisvalue = $_SESSION['survey_'.Yii::app()->getConfig('surveyID')][$myfname];
            } else {
                $selected = '';
            }

            $aItemData[] = array(
                'value' => $aAnswer['code'],
                'selected'=>$selected,
                'classes'=>'',
                'optiontext'=>$aAnswer->answerL10ns[$sSurveyLanguage]->answer
            );

        }

        $sSelects .= doRender(
            '/survey/questions/answer/ranking/rows/answer_row',
            array(
                'myfname' => $myfname,
                'labeltext' => $labeltext,
                'options' => $aItemData,
                'thisvalue' => $thisvalue
            ),
            true
        );

        $inputnames[] = $myfname;
    }

    Yii::app()->getClientScript()->registerPackage("question-ranking", CClientScript::POS_BEGIN);
    $rankingTranslation = 'LSvar.lang.rankhelp="'.gT("Double-click or drag-and-drop items in the left list to move them to the right - your highest ranking item should be on the top right, moving through to your lowest ranking item.", 'js').'";';
    App()->getClientScript()->registerScript("rankingTranslation", $rankingTranslation, CClientScript::POS_BEGIN);

    if (trim($aQuestionAttributes['choice_title'][App()->language]) != '') {
        $choice_title = htmlspecialchars(trim($aQuestionAttributes['choice_title'][App()->language]), ENT_QUOTES);
    } else {
        $choice_title = gT("Your Choices", 'js');
    }
    if (trim($aQuestionAttributes['rank_title'][App()->language]) != '') {
        $rank_title = htmlspecialchars(trim($aQuestionAttributes['rank_title'][App()->language]), ENT_QUOTES);
    } else {
        $rank_title = gT("Your Ranking", 'js');
    }
    $aDisplayAnswers = [];
    foreach ($aAnswers as $aAnswer) {
        $aDisplayAnswers[] = array_merge($aAnswer->attributes, $aAnswer->answerL10ns[$sSurveyLanguage]->attributes);
    }
    
    $answer = doRender('/survey/questions/answer/ranking/answer', array(
        'coreClass'         => $coreClass,
        'sSelects'          => $sSelects,
        'thisvalue'         => $thisvalue,
        'answers'           => $aDisplayAnswers,
        'myfname'           => $myfname,
        'labeltext'         => (isset($labeltext)) ? $labeltext : '',
        'qId'               => $ia[0],
        'rankingName'       => $ia[1],
        'basename'          => $ia[1],
        'max_answers'       => $max_answers,
        'min_answers'       => $min_answers,
        'choice_title'      => $choice_title,
        'rank_title'        => $rank_title,
        'showpopups'        => $aQuestionAttributes["showpopups"],
        'samechoiceheight'  => $aQuestionAttributes["samechoiceheight"],
        'samelistheight'    => $aQuestionAttributes["samelistheight"],
        ), true);
    return array($answer, $inputnames);
}

// ---------------------------------------------------------------
function do_multiplechoice($ia)
{
    //// Init variables

    // General variables
    global $thissurvey;
    $kpclass                = testKeypad($thissurvey['nokeyboard']); // Virtual keyboard (probably obsolete today)
    $inputnames             = array(); // It is used!
    $checkconditionFunction = "checkconditions"; // name of the function to check condition TODO : check is used more than once
    $iSurveyId              = Yii::app()->getConfig('surveyID'); // survey id
    $sSurveyLang            = $_SESSION['survey_'.$iSurveyId]['s_lang']; // survey language
    $coreClass = "ls-answers checkbox-list answers-list";
    // Question attribute variables
    $aQuestionAttributes    = (array) QuestionAttribute::model()->getQuestionAttributes($ia[0]); // Question attributes
    $othertext              = (trim($aQuestionAttributes['other_replace_text'][$sSurveyLang]) != '') ? $aQuestionAttributes['other_replace_text'][$sSurveyLang] : gT('Other:'); // text for 'other'
    $iNbCols                = (trim($aQuestionAttributes['display_columns']) != '') ? $aQuestionAttributes['display_columns'] : 1; // number of columns
    $aSeparator             = getRadixPointData($thissurvey['surveyls_numberformat']);
    $sSeparator             = $aSeparator['separator'];
    
    $oth_checkconditionFunction = ($aQuestionAttributes['other_numbers_only'] == 1) ? "fixnum_checkconditions" : "checkconditions";

    //// Retrieving datas

    // Getting question
    $oQuestion = Question::model()->findByPk(array('qid'=>$ia[0], 'language'=>$sSurveyLang));
    $other     = $oQuestion->other;

    // Getting answers
    $aQuestions = $oQuestion->getOrderedSubQuestions($aQuestionAttributes['random_order'], $aQuestionAttributes['exclude_all_others']);
    $anscount  = count($aQuestions);
    $anscount  = ($other == 'Y') ? $anscount + 1 : $anscount; //COUNT OTHER AS AN ANSWER FOR MANDATORY CHECKING!

    // First we calculate the width of each column
    // Max number of column is 12 http://getbootstrap.com/css/#grid
    $iColumnWidth = round(12 / $iNbCols);
    $iColumnWidth = ($iColumnWidth >= 1) ? $iColumnWidth : 1;
    $iColumnWidth = ($iColumnWidth <= 12) ? $iColumnWidth : 12;
    $iMaxRowsByColumn = ceil($anscount / $iNbCols);
    
    if ($iNbCols > 1) {
        $coreClass .= " multiple-list nbcol-{$iNbCols}";
    }

    /// Generate answer rows
    foreach ($aQuestions as $aQuestion) {
        $myfname = $ia[1].$aQuestion['title'];

        $relevanceClass = currentRelevecanceClass($iSurveyId, $ia[1], $myfname, $aQuestionAttributes);
        $checkedState = '';
        /* If the question has already been ticked, check the checkbox */
        if (isset($_SESSION['survey_'.Yii::app()->getConfig('surveyID')][$myfname])) {
            if ($_SESSION['survey_'.Yii::app()->getConfig('surveyID')][$myfname] == 'Y') {
                $checkedState = 'CHECKED';
            }
        }

        $sCheckconditionFunction = $checkconditionFunction.'(this.value, this.name, this.type)';
        $sValue                  = (isset($_SESSION['survey_'.Yii::app()->getConfig('surveyID')][$myfname])) ? $_SESSION['survey_'.Yii::app()->getConfig('surveyID')][$myfname] : '';
        $inputnames[]            = $myfname;


        ////
        // Insert row
        // Display the answer row
        $aRows[] = array(
            'name'                    => $ia[1], // field name
            'title'                   => $aQuestion['title'],
            'question'                => $aQuestion->questionL10ns[$sSurveyLang]->question,
            'ansrow'                  => $aQuestion,
            'checkedState'            => $checkedState,
            'sCheckconditionFunction' => $sCheckconditionFunction,
            'myfname'                 => $myfname,
            'sValue'                  => $sValue,
            'relevanceClass'          => $relevanceClass,
            );

    }

    //==>  rows
    if ($other == 'Y') {
        $myfname = $ia[1].'other';
        $relevanceClass = currentRelevecanceClass($iSurveyId, $ia[1], $myfname, $aQuestionAttributes);
        $checkedState = '';
        // othercbox can be not display, because only input text goes to database
        if (isset($_SESSION['survey_'.Yii::app()->getConfig('surveyID')][$myfname]) && trim($_SESSION['survey_'.Yii::app()->getConfig('surveyID')][$myfname]) != '') {
            $checkedState = 'CHECKED';
        }

        $sValue = '';
        if (isset($_SESSION['survey_'.Yii::app()->getConfig('surveyID')][$myfname])) {
            $dispVal = $_SESSION['survey_'.Yii::app()->getConfig('surveyID')][$myfname];
            if ($aQuestionAttributes['other_numbers_only'] == 1) {
                $dispVal = str_replace('.', $sSeparator, $dispVal);
            }
            $sValue .= htmlspecialchars($dispVal, ENT_QUOTES);
        }

        // TODO : check if $sValueHidden === $sValue
        $sValueHidden = '';
        if (isset($_SESSION['survey_'.Yii::app()->getConfig('surveyID')][$myfname])) {
            $dispVal = $_SESSION['survey_'.Yii::app()->getConfig('surveyID')][$myfname];
            if ($aQuestionAttributes['other_numbers_only'] == 1) {
                $dispVal = str_replace('.', $sSeparator, $dispVal);
            }
            $sValueHidden = htmlspecialchars($dispVal, ENT_QUOTES); ;
        }

        $inputnames[] = $myfname;
        ++$anscount;

        ////
        // Insert row
        // Display the answer row
        $aRows[] = array(
            'myfname'                    => $myfname,
            'othertext'                  => $othertext,
            'checkedState'               => $checkedState,
            'kpclass'                    => $kpclass,
            'sValue'                     => $sValue,
            'oth_checkconditionFunction' => $oth_checkconditionFunction,
            'checkconditionFunction'     => $checkconditionFunction,
            'sValueHidden'               => $sValueHidden,
            'relevanceClass'             => $relevanceClass,
            'other'                      => true
            );


    }

  

    // ==> answer
    $answer = doRender('/survey/questions/answer/multiplechoice/answer', array(
        'aRows'            => $aRows,
        'name'             => $ia[1],
        'basename'         => $ia[1],
        'anscount'         => $anscount,
        'iColumnWidth'     => $iColumnWidth,
        'iMaxRowsByColumn' => $iMaxRowsByColumn,
        'iNbCols'          => $iNbCols,
        'coreClass'        => $coreClass,
        ), true);

    return array($answer, $inputnames);
}

function do_multiplechoice_withcomments($ia)
{
    global $thissurvey;
    $kpclass    = testKeypad($thissurvey['nokeyboard']); // Virtual keyboard (probably obsolete today)
    $inputnames = [];
    $coreClass = "ls-answers answers-list checkbox-text-list";
    $aQuestionAttributes = QuestionAttribute::model()->getQuestionAttributes($ia[0]);

    if ($aQuestionAttributes['other_numbers_only'] == 1) {
        $sSeparator                 = getRadixPointData($thissurvey['surveyls_numberformat']);
        $sSeparator                 = $sSeparator['separator'];
        $otherNumber = 1;
    } else {
        $otherNumber = 0;
        $sSeparator = '.';
    }

    if (trim($aQuestionAttributes['other_replace_text'][$_SESSION['survey_'.Yii::app()->getConfig('surveyID')]['s_lang']]) != '') {
        $othertext = $aQuestionAttributes['other_replace_text'][$_SESSION['survey_'.Yii::app()->getConfig('surveyID')]['s_lang']];
    } else {
        $othertext = gT('Other:');
    }

    $aQuestion = Question::model()->findByPk($ia[0]);        
    $sSurveyLanguage = $_SESSION['survey_'.Yii::app()->getConfig('surveyID')]['s_lang'];
    // Get questions and answers by defined order
    if ($aQuestionAttributes['random_order'] == 1) {
        $sOrder = dbRandom();
    } else {
        $sOrder = 'question_order';
    }
    $aSubquestions = Question::model()->findAll(array('order'=>$sOrder, 'condition'=>'parent_qid=:parent_qid', 'params'=>array(':parent_qid'=>$ia[0])));        
    $anscount = count($aSubquestions) * 2;

    $fn = 1;
    if ($aQuestion->other == 'Y') {
        $label_width = 25;
    } else {
        $label_width = 0;
    }
    /* Find the col-sm width : if none is set : default, if one is set, set another one to be 12, if two is set : no change*/
    $attributeInputContainerWidth = intval(trim($aQuestionAttributes['text_input_columns']));
    if ($attributeInputContainerWidth < 1 || $attributeInputContainerWidth > 12) {
        $attributeInputContainerWidth = null;
    }
    $attributeLabelWidth = intval(trim($aQuestionAttributes['choice_input_columns']));
    if ($attributeLabelWidth < 1 || $attributeLabelWidth > 12) {
    /* old system or imported */
        $attributeLabelWidth = null;
    }
    if ($attributeInputContainerWidth === null && $attributeLabelWidth === null) {
        $sInputContainerWidth = 8;
        $sLabelWidth = 4;
    } else {
        if ($attributeInputContainerWidth !== null) {
            $sInputContainerWidth = $attributeInputContainerWidth;
        } elseif ($attributeLabelWidth == 12) {
            $sInputContainerWidth = 12;
        } else {
            $sInputContainerWidth = 12 - $attributeLabelWidth;
        }
        if ($attributeLabelWidth !== null) {
            $sLabelWidth = $attributeLabelWidth;
        } elseif ($attributeInputContainerWidth == 12) {
            $sLabelWidth = 12;
        } else {
            $sLabelWidth = 12 - $attributeInputContainerWidth;
        }
    }

    // Size of elements depends on longest text item
    $longest_question = 0;
    foreach ($aSubquestions as $ansrow) {
        $current_length = round((strlen($ansrow->questionL10ns[$sSurveyLanguage]->question) / 10) + 1);
        $longest_question = ($longest_question > $current_length) ? $longest_question : $current_length;
    }

    $sRows = "";
    $inputCOmmentValue = '';
    $checked = '';
    foreach ($aSubquestions as $ansrow) {
        $myfname = $ia[1].$ansrow['title'];

        if ($label_width < strlen(trim(strip_tags($ansrow->questionL10ns[$sSurveyLanguage]->question)))) {
            $label_width = strlen(trim(strip_tags($ansrow->questionL10ns[$sSurveyLanguage]->question)));
        }

        $myfname2 = $myfname."comment";

        /* If the question has already been ticked, check the checkbox */
        $checked = '';
        if (isset($_SESSION['survey_'.Yii::app()->getConfig('surveyID')][$myfname])) {
            if ($_SESSION['survey_'.Yii::app()->getConfig('surveyID')][$myfname] == 'Y') {
                $checked = CHECKED;
            }
        }

        $javavalue = (isset($_SESSION['survey_'.Yii::app()->getConfig('surveyID')][$myfname])) ? $_SESSION['survey_'.Yii::app()->getConfig('surveyID')][$myfname] : '';

        $fn++;
        $fn++;
        $inputnames[] = $myfname;
        $inputnames[] = $myfname2;

        $inputCOmmentValue = htmlspecialchars($_SESSION['survey_'.Yii::app()->getConfig('surveyID')][$myfname2], ENT_QUOTES);
        $sRows .= doRender('/survey/questions/answer/multiplechoice_with_comments/rows/answer_row', array(
            'kpclass'                       => $kpclass,
            'title'                         => '',
            'liclasses'                     => 'responsive-content question-item answer-item checkbox-text-item',
            'name'                          => $myfname,
            'id'                            => 'answer'.$myfname,
            'value'                         => 'Y', // TODO : check if it should be the same than javavalue
            'classes'                       => '',
            'otherNumber'                   => $otherNumber,
            'labeltext'                     => $ansrow->questionL10ns[$sSurveyLanguage]->question,
            'javainput'                     => true,
            'javaname'                      => 'java'.$myfname,
            'javavalue'                     => $javavalue,
            'checked'                       => $checked,
            'inputCommentId'                => 'answer'.$myfname2,
            'commentLabelText'              => gT('Make a comment on your choice here:'),
            'inputCommentName'              => $myfname2,
            'inputCOmmentValue'             => (isset($inputCOmmentValue)) ? $inputCOmmentValue : '',
            'sInputContainerWidth'          => $sInputContainerWidth,
            'sLabelWidth'                   => $sLabelWidth,
            ), true);

    }
    if ($aQuestion->other == 'Y') {
        $myfname = $ia[1].'other';
        $myfname2 = $myfname.'comment';
        $anscount = $anscount + 2;
        // SPAN LABEL OPTION //////////////////////////
        if (isset($_SESSION['survey_'.Yii::app()->getConfig('surveyID')][$myfname]) && $_SESSION['survey_'.Yii::app()->getConfig('surveyID')][$myfname]) {
            $dispVal = $_SESSION['survey_'.Yii::app()->getConfig('surveyID')][$myfname];
            if ($aQuestionAttributes['other_numbers_only'] == 1) {
                $dispVal = str_replace('.', $sSeparator, $dispVal);
            }
            $value = htmlspecialchars($dispVal, ENT_QUOTES);
        }

        if (isset($_SESSION['survey_'.Yii::app()->getConfig('surveyID')][$myfname2])) {
            $inputCOmmentValue = htmlspecialchars($_SESSION['survey_'.Yii::app()->getConfig('surveyID')][$myfname2], ENT_QUOTES);
        }

        // TODO: $value is not defined for some execution paths.
        if (!isset($value)) {
            $value = '';
        }

        $sRows .= doRender('/survey/questions/answer/multiplechoice_with_comments/rows/answer_row_other', array(
            'liclasses'                     => 'other question-item answer-item checkbox-text-item other-item',
            'liid'                          => 'javatbd'.$myfname,
            'kpclass'                       => $kpclass,
            'title'                         => gT('Other'),
            'name'                          => $myfname,
            'id'                            => 'answer'.$myfname,
            'value'                         => $value, // TODO : check if it should be the same than javavalue
            'classes'                       => '',
            'otherNumber'                   => $otherNumber,
            'labeltext'                     => $othertext,
            'inputCommentId'                => 'answer'.$myfname2,
            'commentLabelText'              => gT('Make a comment on your choice here:'),
            'inputCommentName'              => $myfname2,
            'inputCOmmentValue'             => $inputCOmmentValue,
            'checked'                       => $checked,
            'javainput'                     => false,
            'javaname'                      => '',
            'javavalue'                     => '',
            'sInputContainerWidth'          => $sInputContainerWidth,
            'sLabelWidth'                   => $sLabelWidth
            ), true);
        $inputnames[] = $myfname;
        $inputnames[] = $myfname2;
    }

    $answer = doRender('/survey/questions/answer/multiplechoice_with_comments/answer', array(
        'sRows' => $sRows,
        'coreClass'=>$coreClass,
        'name'=>'MULTI'.$ia[1], /* ? name is not $ia[1] */
        'basename'=> $ia[1],
        'value'=> $anscount
        ), true);


    if ($aQuestionAttributes['commented_checkbox'] != "allways" && $aQuestionAttributes['commented_checkbox_auto']) {
        Yii::app()->getClientScript()->registerScriptFile(Yii::app()->getConfig('generalscripts')."multiplechoice_withcomments.js", LSYii_ClientScript::POS_BEGIN);
        Yii::app()->getClientScript()->registerScript('doMultipleChoiceWithComments'.$ia[0],
        "doMultipleChoiceWithComments({$ia[0]},'{$aQuestionAttributes["commented_checkbox"]}');",
        LSYii_ClientScript::POS_POSTSCRIPT);
    }

    return array($answer, $inputnames);
}

// ---------------------------------------------------------------
function do_file_upload($ia)
{
    global $thissurvey;
    $aQuestionAttributes = QuestionAttribute::model()->getQuestionAttributes($ia[0]);
    $coreClass = "ls-answers upload-item";
    // Fetch question attributes
    $_SESSION['survey_'.Yii::app()->getConfig('surveyID')]['fieldname'] = $ia[1];
    $scriptloc = Yii::app()->getController()->createUrl('uploader/index');
    $bPreview = Yii::app()->request->getParam('action') == "previewgroup" || Yii::app()->request->getParam('action') == "previewquestion" || $thissurvey['active'] != "Y";
    if ($bPreview) {
        $_SESSION['survey_'.Yii::app()->getConfig('surveyID')]['preview'] = 1;
        $questgrppreview = 1; // Preview is launched from Question or group level
    } elseif ($thissurvey['active'] != "Y") {
        $_SESSION['survey_'.Yii::app()->getConfig('surveyID')]['preview'] = 1;
        $questgrppreview = 0;
    } else {
        $_SESSION['survey_'.Yii::app()->getConfig('surveyID')]['preview'] = 0;
        $questgrppreview = 0;
    }
    $answer = "<script type='text/javascript'>
        function upload_$ia[1]() {
            var uploadurl = '{$scriptloc}?sid=".Yii::app()->getConfig('surveyID')."&fieldname={$ia[1]}&qid={$ia[0]}';
            uploadurl += '&preview={$questgrppreview}&show_title={$aQuestionAttributes['show_title']}';
            uploadurl += '&show_comment={$aQuestionAttributes['show_comment']}';
            uploadurl += '&minfiles=' + LEMval('{$aQuestionAttributes['min_num_of_files']}');
            uploadurl += '&maxfiles=' + LEMval('{$aQuestionAttributes['max_num_of_files']}');
            $('#upload_$ia[1]').attr('href',uploadurl);
        }
        var uploadLang = {
             title: '".gT('Upload your files', 'js')."',
             returnTxt: '" . gT('Return to survey', 'js')."',
             headTitle: '" . gT('Title', 'js')."',
             headComment: '" . gT('Comment', 'js')."',
             headFileName: '" . gT('File name', 'js')."',
             deleteFile : '".gT('Delete')."',
             editFile : '".gT('Edit')."'
            };
        var imageurl =  '".Yii::app()->getConfig('imageurl')."';
        var uploadurl =  '".$scriptloc."';
    </script>\n";
    Yii::app()->getClientScript()->registerScriptFile(Yii::app()->getConfig('generalscripts')."modaldialog.js", LSYii_ClientScript::POS_BEGIN);
    Yii::app()->getClientScript()->registerCssFile(Yii::app()->getConfig('publicstyleurl')."uploader-files.css");
    // Modal dialog
    //$answer .= $uploadbutton;
    $filecountvalue = '0';
    if (array_key_exists($ia[1]."_filecount", $_SESSION['survey_'.Yii::app()->getConfig('surveyID')])) {
        $tempval = $_SESSION['survey_'.Yii::app()->getConfig('surveyID')][$ia[1]."_filecount"];
        if (is_numeric($tempval)) {
            $filecountvalue = $tempval;
        }
    }
    $fileuploadData = array(
        'fileid' => $ia[1],
        'value' => $_SESSION['survey_'.Yii::app()->getConfig('surveyID')][$ia[1]],
        'filecountvalue'=>$filecountvalue,
        'coreClass'=>$coreClass,
        'basename' => $ia[1],
    );
    $answer .= doRender('/survey/questions/answer/file_upload/answer', $fileuploadData, true);
    $answer .= '<script type="text/javascript">
    var surveyid = '.Yii::app()->getConfig('surveyID').';
    $(document).on("ready pjax:scriptcomplete", function(){
    var fieldname = "'.$ia[1].'";
    var filecount = $("#"+fieldname+"_filecount").val();
    var json = $("#"+fieldname).val();
    var show_title = "'.$aQuestionAttributes["show_title"].'";
    var show_comment = "'.$aQuestionAttributes["show_comment"].'";
    displayUploadedFiles(json, filecount, fieldname, show_title, show_comment);
    });
    </script>';
    $answer .= '<script type="text/javascript">
    $(".basic_'.$ia[1].'").change(function() {
    var i;
    var jsonstring = "[";
    for (i = 1, filecount = 0; i <= LEMval("'.$aQuestionAttributes['max_num_of_files'].'"); i++)
    {
    if ($("#'.$ia[1].'_"+i).val() == "")
    continue;
    filecount++;
    if (i != 1)
    jsonstring += ", ";
    if ($("#answer'.$ia[1].'_"+i).val() != "")
    jsonstring += "{ ';
    if (isset($_SESSION['survey_'.Yii::app()->getConfig('surveyID')]['show_title'])) {
            $answer .= '\"title\":\""+$("#'.$ia[1].'_title_"+i).val()+"\",';
    } else {
            $answer .= '\"title\":\"\",';
    }
    if (isset($_SESSION['survey_'.Yii::app()->getConfig('surveyID')]['show_comment'])) {
            $answer .= '\"comment\":\""+$("#'.$ia[1].'_comment_"+i).val()+"\",';
    } else {
            $answer .= '\"comment\":\"\",';
    }
    $answer .= '\"size\":\"\",\"name\":\"\",\"ext\":\"\"}";
    }
    jsonstring += "]";
    $("#'.$ia[1].'").val(jsonstring);
    $("#'.$ia[1].'_filecount").val(filecount);
    });
    </script>';
    $uploadurl  = $scriptloc."?sid=".Yii::app()->getConfig('surveyID')."&fieldname=".$ia[1]."&qid=".$ia[0];
    $uploadurl .= "&preview=".$questgrppreview."&show_title=".$aQuestionAttributes['show_title'];
    $uploadurl .= "&show_comment=".$aQuestionAttributes['show_comment'];
    $uploadurl .= "&minfiles=".$aQuestionAttributes['min_num_of_files']; // TODO: Regression here? Should use LEMval(minfiles) like above
    $uploadurl .= "&maxfiles=".$aQuestionAttributes['max_num_of_files']; // Same here.
    $answer .= '
    <!-- Trigger the modal with a button -->
        <!-- Modal -->
        <div id="file-upload-modal-' . $ia[1].'" class="modal fade file-upload-modal" role="dialog">
            <div class="modal-dialog">
                <!-- Modal content-->
                <div class="modal-content">
                    <div class="modal-header file-upload-modal-header">
                        <button type="button" class="close" data-dismiss="modal">&times;</button>
                        <div class="h4 modal-title">' . ngT("Upload file|Upload files", $aQuestionAttributes['max_num_of_files']).'</div>
                    </div>
                    <div class="modal-body file-upload-modal-body">
                        <iframe id="uploader' . $ia[1].'" name="uploader'.$ia[1].'" class="uploader-frame" src="'.$uploadurl.'" title="'.gT("Upload").'"></iframe>
                    </div>
                    <div class="modal-footer file-upload-modal-footer">
                        <button type="button" class="btn btn-success" data-dismiss="modal">' . gT("Save changes").'</button>
                    </div>
                </div>
            </div>
        </div>
    ';
    $inputnames = array();
    $inputnames[] = $ia[1];
    $inputnames[] = $ia[1]."_filecount";
    return array($answer, $inputnames);
}

// ---------------------------------------------------------------
// TMSW TODO - Can remove DB query by passing in answer list from EM
function do_multipleshorttext($ia)
{
    global $thissurvey;
    $extraclass          = "";
    $aQuestionAttributes = QuestionAttribute::model()->getQuestionAttributes($ia[0]);
    $coreClass = "ls-answers subquestion-list questions-list text-list";
    if ($aQuestionAttributes['numbers_only'] == 1) {
        $sSeparator             = getRadixPointData($thissurvey['surveyls_numberformat']);
        $sSeparator             = $sSeparator['separator'];
        $extraclass            .= " numberonly";
        $coreClass             .= " number-list";
    } else {
        $sSeparator = '';
    }

    if (intval(trim($aQuestionAttributes['maximum_chars'])) > 0) {
        // Only maxlength attribute, use textarea[maxlength] jquery selector for textarea
        $maxlength = intval(trim($aQuestionAttributes['maximum_chars']));
        $extraclass .= " ls-input-maxchars";
    } else {
        $maxlength = "";
    }
    if (ctype_digit(trim($aQuestionAttributes['input_size']))) {
        $inputsize = trim($aQuestionAttributes['input_size']);
        $extraclass .= " ls-input-sized";
    } else {
        $inputsize = null;
    }

    /* Find the col-sm width : if non is set : default, if one is set, set another one to be 12, if two is set : no change*/
    /* Find the col-sm width : if none is set : default, if one is set, set another one to be 12, if two is set : no change*/
    list($sLabelWidth, $sInputContainerWidth, $defaultWidth) = getLabelInputWidth($aQuestionAttributes['label_input_columns'], $aQuestionAttributes['text_input_columns']);


    if (trim($aQuestionAttributes['prefix'][$_SESSION['survey_'.Yii::app()->getConfig('surveyID')]['s_lang']]) != '') {
        $prefix      = $aQuestionAttributes['prefix'][$_SESSION['survey_'.Yii::app()->getConfig('surveyID')]['s_lang']];
        $extraclass .= " withprefix";
    } else {
        $prefix = '';
    }

    if (trim($aQuestionAttributes['suffix'][$_SESSION['survey_'.Yii::app()->getConfig('surveyID')]['s_lang']]) != '') {
        $suffix      = $aQuestionAttributes['suffix'][$_SESSION['survey_'.Yii::app()->getConfig('surveyID')]['s_lang']];
        $extraclass .= " withsuffix";
    } else {
        $suffix = '';
    }
    $kpclass = testKeypad($thissurvey['nokeyboard']); // Virtual keyboard (probably obsolete today)

    $sSurveyLanguage = $_SESSION['survey_'.Yii::app()->getConfig('surveyID')]['s_lang'];
    // Get questions and answers by defined order
    if ($aQuestionAttributes['random_order'] == 1) {
        $sOrder = dbRandom();
    } else {
        $sOrder = 'question_order';
    }
    $aSubquestions = Question::model()->findAll(array('order'=>$sOrder, 'condition'=>'parent_qid=:parent_qid', 'params'=>array(':parent_qid'=>$ia[0])));        
    $anscount      = count($aSubquestions) * 2;
    $fn            = 1;
    $sRows         = '';
    $inputnames = [];

    if ($anscount != 0) {
        $alert = false;
        foreach ($aSubquestions as $aSubquestion) {
            $myfname = $ia[1].$aSubquestion['title'];
            $sSubquestionText = ($aSubquestion->questionL10ns[$sSurveyLanguage]->question == "") ? "&nbsp;" : $aSubquestion->questionL10ns[$sSurveyLanguage]->question;

            // color code missing mandatory questions red
            if (($_SESSION['survey_'.Yii::app()->getConfig('surveyID')]['step'] != $_SESSION['survey_'.Yii::app()->getConfig('surveyID')]['maxstep']) || ($_SESSION['survey_'.Yii::app()->getConfig('surveyID')]['step'] == $_SESSION['survey_'.Yii::app()->getConfig('surveyID')]['prevstep'])) {
                if ($ia[6] == 'Y' && $_SESSION['survey_'.Yii::app()->getConfig('surveyID')][$myfname] === '') {
                    $alert = true;
                }
            }

            $sDisplayStyle = return_display_style($ia, $aQuestionAttributes, $thissurvey, $myfname);
            $dispVal       = '';

            if (isset($_SESSION['survey_'.Yii::app()->getConfig('surveyID')][$myfname])) {
                $dispVal = $_SESSION['survey_'.Yii::app()->getConfig('surveyID')][$myfname];
                if ($aQuestionAttributes['numbers_only'] == 1) {
                    $dispVal = str_replace('.', $sSeparator, $dispVal);
                }
                $dispVal = htmlspecialchars($dispVal, ENT_QUOTES, 'UTF-8');
            }
            $numbersonly = ($aQuestionAttributes['numbers_only'] == 1);
            if (trim($aQuestionAttributes['display_rows']) != '') {
                $sRows .= doRender('/survey/questions/answer/multipleshorttext/rows/answer_row_textarea', array(
                    'alert'                  => $alert,
                    'labelname'              => 'answer'.$myfname,
                    'maxlength'              => $maxlength,
                    'rows'                   => $aQuestionAttributes['display_rows'],
                    'numbersonly'            => $numbersonly,
                    'sInputContainerWidth'   => $sInputContainerWidth,
                    'sLabelWidth'            => $sLabelWidth,
                    'inputsize'              => $inputsize,
                    'extraclass'             => $extraclass,
                    'sDisplayStyle'          => $sDisplayStyle,
                    'prefix'                 => $prefix,
                    'myfname'                => $myfname,
                    'question'               => $sSubquestionText,
                    'kpclass'                => $kpclass,
                    'dispVal'                => $dispVal,
                    'suffix'                 => $suffix,
                    ), true);
            } else {
                $sRows .= doRender('/survey/questions/answer/multipleshorttext/rows/answer_row_inputtext', array(
                    'alert'                  => $alert,
                    'labelname'              => 'answer'.$myfname,
                    'maxlength'              => $maxlength,
                    'numbersonly'            => $numbersonly,
                    'sInputContainerWidth'   => $sInputContainerWidth,
                    'sLabelWidth'            => $sLabelWidth,
                    'inputsize'              => $inputsize,
                    'extraclass'             => $extraclass,
                    'sDisplayStyle'          => $sDisplayStyle,
                    'prefix'                 => $prefix,
                    'myfname'                => $myfname,
                    'question'               => $sSubquestionText,
                    'kpclass'                => $kpclass,
                    'dispVal'                => $dispVal,
                    'suffix'                 => $suffix,
                    ), true);
            }
            $fn++;
            $inputnames[] = $myfname;
        }

        $answer = doRender('/survey/questions/answer/multipleshorttext/answer', array(
            'sRows' => $sRows,
            'coreClass'=>$coreClass,
            'basename'=>$ia[1],
            ), true);

    } else {
        $inputnames   = [];
        $answer       = doRender('/survey/questions/answer/multipleshorttext/empty', [], true);
    }

    return array($answer, $inputnames);
}

// -----------------------------------------------------------------
// @todo: Can remove DB query by passing in answer list from EM
function do_multiplenumeric($ia)
{
    global $thissurvey;
    $extraclass             = "";
    $aQuestionAttributes    = QuestionAttribute::model()->getQuestionAttributes($ia[0]);
    $sSeparator             = getRadixPointData($thissurvey['surveyls_numberformat']);
    $sSeparator             = $sSeparator['separator'];
    $extraclass            .= " numberonly"; //Must turn on the "numbers only javascript"
    $coreClass              = "ls-answers subquestion-list questions-list ";
    if (intval(trim($aQuestionAttributes['maximum_chars'])) > 0) {
        $maxlength = intval(trim($aQuestionAttributes['maximum_chars'])); /* must be limited to 32 : -(10 number)dot(20 numbers) ! DECIMAL sql */
        $extraclass .= " ls-input-maxchars";
    } else {
        $maxlength = 20;
    }
    if (ctype_digit(trim($aQuestionAttributes['input_size']))) {
        $inputsize = trim($aQuestionAttributes['input_size']);
        $extraclass .= " ls-input-sized";
    } else {
        $inputsize = null;
    }

    if ($aQuestionAttributes['prefix'][$_SESSION['survey_'.Yii::app()->getConfig('surveyID')]['s_lang']] != '') {
        $prefix      = $aQuestionAttributes['prefix'][$_SESSION['survey_'.Yii::app()->getConfig('surveyID')]['s_lang']];
        $extraclass .= " withprefix";
    } else {
        $prefix = ''; /* slider js need it */
    }

    if ($aQuestionAttributes['suffix'][$_SESSION['survey_'.Yii::app()->getConfig('surveyID')]['s_lang']] != '') {
        $suffix      = $aQuestionAttributes['suffix'][$_SESSION['survey_'.Yii::app()->getConfig('surveyID')]['s_lang']];
        $extraclass .= " withsuffix";
    } else {
        $suffix = ''; /* slider js need it */
    }

    $kpclass = testKeypad($thissurvey['nokeyboard']); // Virtual keyboard (probably obsolete today)
    
    /* Find the col-sm width : if none is set : default, if one is set, set another one to be 12, if two is set : no change*/
    list($sLabelWidth, $sInputContainerWidth, $defaultWidth) = getLabelInputWidth($aQuestionAttributes['label_input_columns'], $aQuestionAttributes['text_input_width']);

    $prefixclass = "numeric";
    $sliders = 0;
    $slider_position = '';
    $slider_default_set = false;
    
    if ($aQuestionAttributes['slider_layout'] == 1) {
        $coreClass           .= " slider-list";
        $slider_layout        = true;
        $extraclass          .= " withslider";
        $slider_step          = trim(LimeExpressionManager::ProcessString("{{$aQuestionAttributes['slider_accuracy']}}", $ia[0], [], 1, 1, false, false, true));
        $slider_step          = (is_numeric($slider_step)) ? $slider_step : 1;
        $slider_min           = trim(LimeExpressionManager::ProcessString("{{$aQuestionAttributes['slider_min']}}", $ia[0], [], 1, 1, false, false, true));
        $slider_mintext       = $slider_min = (is_numeric($slider_min)) ? $slider_min : 0;
        $slider_max           = trim(LimeExpressionManager::ProcessString("{{$aQuestionAttributes['slider_max']}}", $ia[0], [], 1, 1, false, false, true));
        $slider_maxtext       = $slider_max = (is_numeric($slider_max)) ? $slider_max : 100;
        $slider_default       = trim(LimeExpressionManager::ProcessString("{{$aQuestionAttributes['slider_default']}}", $ia[0], [], 1, 1, false, false, true));
        $slider_default       = (is_numeric($slider_default)) ? $slider_default : "";
        $slider_default_set   = (bool) ($aQuestionAttributes['slider_default_set'] && $slider_default !== '');
        $slider_orientation   = (trim($aQuestionAttributes['slider_orientation']) == 0) ? 'horizontal' : 'vertical';
        $slider_custom_handle = (trim($aQuestionAttributes['slider_custom_handle']));

        switch (trim($aQuestionAttributes['slider_handle'])) {
            case 0:
                $slider_handle = 'round';
                break;

            case 1:
                $slider_handle = 'square';
                break;

            case 2:
                $slider_handle = 'triangle';
                break;

            case 3:
                $slider_handle = 'custom';
                break;
        }

        /* Put the slider init to initial state (when no click is set or when 'reset') */
        if ($slider_default !== '') {
        /* can be 0 */
            $slider_position = $slider_default;
        } elseif ($aQuestionAttributes['slider_middlestart'] == 1) {
            $slider_position = intval(($slider_max + $slider_min) / 2);
        }

        $slider_separator = (trim($aQuestionAttributes['slider_separator']) != '') ? $aQuestionAttributes['slider_separator'] : "";
        $slider_reset = ($aQuestionAttributes['slider_reset']) ? 1 : 0;

        /* Slider reversed value */
        if ($aQuestionAttributes['slider_reversed'] == 1) {
            $slider_reversed = 'true';
        } else {
            $slider_reversed = 'false';
        }

    } else {
        $coreClass .= " text-list number-list";
        $slider_layout  = false;
        $slider_step    = '';
        $slider_min     = '';
        $slider_mintext = '';
        $slider_max     = '';
        $slider_maxtext = '';
        $slider_default = null;
        $slider_orientation = '';
        $slider_handle = '';
        $slider_custom_handle = '';
        $slider_separator = '';
        $slider_reset = 0;
        $slider_reversed = 'false';
    }


    if ($aQuestionAttributes['random_order'] == 1) {
        $sOrder = dbRandom();
    } else {
        $sOrder = 'question_order';
    }
    $aSubquestions = Question::model()->findAll(array('order'=>$sOrder, 'condition'=>'parent_qid=:parent_qid', 'params'=>array(':parent_qid'=>$ia[0])));        
    $sSurveyLanguage = $_SESSION['survey_'.Yii::app()->getConfig('surveyID')]['s_lang'];
    $anscount      = count($aSubquestions) * 2;
    $fn            = 1;
    $sRows         = "";

    $inputnames = [];

    if ($anscount == 0) {
        $answer = doRender('/survey/questions/answer/multiplenumeric/empty', [], true);
    } else {
<<<<<<< HEAD
        foreach ($aSubquestions as $aSubquestion) {
            $labelText = $sQuestionText = $aSubquestion->questionL10ns[$sSurveyLanguage]->question;
            $myfname   = $ia[1].$aSubquestion['title'];
=======
        foreach ($aSubquestions as $ansrow) {
            $sliderWidth = 12; /* reset sliderWidth for each row : left and right can be different for each #14127 */
            $labelText = $ansrow['question'];
            $myfname   = $ia[1].$ansrow['title'];
>>>>>>> 900ebec1

            if ($sQuestionText == "") {
                $sQuestionText = "&nbsp;";
            }

            if ($slider_layout) {
                if ($slider_separator != '') {
                    $aAnswer     = explode($slider_separator, $sQuestionText);
                    $theanswer   = (isset($aAnswer[0])) ? $aAnswer[0] : "";
                    $labelText   = $theanswer;
                    $sliderleft  = (isset($aAnswer[1])) ? $aAnswer[1] : null;
                    $sliderright = (isset($aAnswer[2])) ? $aAnswer[2] : null;

                    /* sliderleft and sliderright is in input, but is part of answers then take label width */
                    if (!empty($sliderleft)) {
                        $sliderWidth = 10;
                    }
                    if (!empty($sliderright)) {
                        $sliderWidth = $sliderWidth==10 ? 8 : 10 ;
                    }
                    $sliders   = true; // What is the usage ?
                } else {
                    $theanswer = $sQuestionText;
                    $sliders   = false;
                }
            } else {
                $theanswer = $sQuestionText;
                $sliders   = false;
            }

            $aAnswer     = (isset($aAnswer)) ? $aAnswer : '';
            $sliderleft  = (isset($sliderleft)) ? $sliderleft : null;
            $sliderright = (isset($sliderright)) ? $sliderright : null;

            // color code missing mandatory questions red
            $alert = '';

            if (($_SESSION['survey_'.Yii::app()->getConfig('surveyID')]['step'] != $_SESSION['survey_'.Yii::app()->getConfig('surveyID')]['maxstep']) || ($_SESSION['survey_'.Yii::app()->getConfig('surveyID')]['step'] == $_SESSION['survey_'.Yii::app()->getConfig('surveyID')]['prevstep'])) {
                if ($ia[6] == 'Y' && $_SESSION['survey_'.Yii::app()->getConfig('surveyID')][$myfname] === '') {
                    $alert = true;
                }
            }

            //list($htmltbody2, $hiddenfield)=return_array_filter_strings($ia, $aQuestionAttributes, $thissurvey, $ansrow, $myfname, '', $myfname, "div","form-group question-item answer-item text-item numeric-item".$extraclass);
            $sDisplayStyle = return_display_style($ia, $aQuestionAttributes, $thissurvey, $myfname);

            // The value of the slider depends on many possible different parameters, by order of priority :
            // 1. The value stored in the session
            // 2. Else the default Answer   (set by EM and stored in session, so same case than 1)
            // 3. Else the slider_default value : if slider_default_set set the value here
            // 4. Else the middle start or slider_default or nothing : leave the value to "" for the input, show slider pos at this position
            if (isset($_SESSION['survey_'.Yii::app()->getConfig('surveyID')][$myfname])) {
                $sValue                = $_SESSION['survey_'.Yii::app()->getConfig('surveyID')][$myfname];
            } elseif ($slider_layout && $slider_default !== "" && $slider_default_set) {
                $sValue                = $slider_default;
            } else {
                $sValue                = null;
            }

            $sUnformatedValue = $sValue ? $sValue : '';

            if (strpos($sValue, ".")) {
                $sValue = rtrim(rtrim($sValue, "0"), ".");
                $sValue = str_replace('.', $sSeparator, $sValue);
            }

            if (trim($aQuestionAttributes['num_value_int_only']) == 1) {
                $extraclass .= " integeronly";
                $answertypeclass = " integeronly";
                $integeronly = 1;
            } else {
                $answertypeclass = "";
                $integeronly = 0;
            }

            if (!$slider_layout) {
                $sRows .= doRender('/survey/questions/answer/multiplenumeric/rows/input/answer_row', array(
                    'qid'                    => $ia[0],
                    'extraclass'             => $extraclass,
                    'answertypeclass'        => $answertypeclass,
                    'sDisplayStyle'          => $sDisplayStyle,
                    'kpclass'                => $kpclass,
                    'alert'                  => $alert,
                    'theanswer'              => $theanswer,
                    'labelname'              => 'answer'.$myfname,
                    'prefixclass'            => $prefixclass,
                    'prefix'                 => $prefix,
                    'suffix'                 => $suffix,
                    'sInputContainerWidth'   => $sInputContainerWidth,
                    'sLabelWidth'            => $sLabelWidth,
                    'inputsize'              => $inputsize,
                    'myfname'                => $myfname,
                    'dispVal'                => $sValue,
                    'maxlength'              => $maxlength,
                    'labelText'              => $labelText,
                    'integeronly'=> $integeronly,
                    ), true);
            } else {
                $sRows .= doRender('/survey/questions/answer/multiplenumeric/rows/sliders/answer_row', array(
                    'qid'                    => $ia[0],
                    'basename'               => $ia[1],
                    'extraclass'             => $extraclass,
                    'sDisplayStyle'          => $sDisplayStyle,
                    'kpclass'                => $kpclass,
                    'alert'                  => $alert,
                    'theanswer'              => $theanswer,
                    'labelname'              => 'answer'.$myfname,
                    'prefixclass'            => $prefixclass,
                    'sliders'                => $sliders,
                    'sliderleft'             => $sliderleft,
                    'sliderright'            => $sliderright,
                    'prefix'                 => $prefix,
                    'suffix'                 => $suffix,
                    'sInputContainerWidth'   => $sInputContainerWidth,
                    'sLabelWidth'            => $sLabelWidth,
                    'sliderWidth'            => $sliderWidth,
                    'inputsize'              => $inputsize,
                    'myfname'                => $myfname,
                    'dispVal'                => $sValue,
                    'maxlength'              => $maxlength,
                    'labelText'              => $labelText,
                    'slider_orientation'     => $slider_orientation,
                    'slider_value'           => $slider_position ?  $slider_position : $sUnformatedValue,
                    'slider_step'            => $slider_step,
                    'slider_min'             => $slider_min,
                    'slider_mintext'         => $slider_mintext,
                    'slider_max'             => $slider_max,
                    'slider_maxtext'         => $slider_maxtext,
                    'slider_position'        => $slider_position,
                    'slider_reset_set'       => $slider_default_set,
                    'slider_handle'          => (isset($slider_handle)) ? $slider_handle : '',
                    'slider_reset'           => $slider_reset,
                    'slider_reversed'        => $slider_reversed,
                    'slider_custom_handle'   => $slider_custom_handle,
                    'slider_showminmax'      => $aQuestionAttributes['slider_showminmax'],
                    'sSeparator'             => $sSeparator,
                    'sUnformatedValue'       => $sUnformatedValue,
                    'integeronly'=> $integeronly,
                    ), true);
            }
            $fn++;
            $inputnames[] = $myfname;

            //~ $aJsData=array(
            //~ 'slider_custom_handle'=>$slider_custom_handle
            //~ );

        }
        $displaytotal     = false;
        $equals_num_value = false;

        if (trim($aQuestionAttributes['equals_num_value']) != ''
        || trim($aQuestionAttributes['min_num_value']) != ''
        || trim($aQuestionAttributes['max_num_value']) != ''
        ) {
            $qinfo = LimeExpressionManager::GetQuestionStatus($ia[0]);

            if (trim($aQuestionAttributes['equals_num_value']) != '') {
                $equals_num_value = true;
            }
            $displaytotal = true;
        }

        // TODO: Slider and multiple-numeric input should really be two different question types
        $templateFile = $sliders ? 'answer' : 'answer_input';
        $answer = doRender('/survey/questions/answer/multiplenumeric/'.$templateFile, array(
            'sRows'            => $sRows,
            'coreClass'        => $coreClass,
            'prefixclass'      => $prefixclass,
            'equals_num_value' => $equals_num_value,
            'id'               => $ia[0],
            'basename'         => $ia[1],
            'suffix'           => $suffix,
            'sumRemainingEqn'  => (isset($qinfo)) ? $qinfo['sumRemainingEqn'] : '',
            'displaytotal'     => $displaytotal,
            'sumEqn'           => (isset($qinfo)) ? $qinfo['sumEqn'] : '',
            'prefix'           => $prefix, // Need to know this to place sum/remaining correctly
            'sInputContainerWidth'   => $sInputContainerWidth,
            'sLabelWidth'            => $sLabelWidth,
            ), true);

    }

    if ($aQuestionAttributes['slider_layout'] == 1) {
        /* Add some data for javascript */
        $sliderTranslation = array(
            'help'=>gT('Please click and drag the slider handles to enter your answer.')
        );
        App()->getClientScript()->registerScript("sliderTranslation", "var sliderTranslation=".json_encode($sliderTranslation).";\n", CClientScript::POS_BEGIN);
        App()->getClientScript()->registerPackage("question-numeric-slider");
    }

    return array($answer, $inputnames);
}

// ---------------------------------------------------------------
function do_numerical($ia)
{
    global $thissurvey;
    $extraclass             = "";
    $answertypeclass        = "numeric";
    $checkconditionFunction = "fixnum_checkconditions";
    $aQuestionAttributes    = QuestionAttribute::model()->getQuestionAttributes($ia[0]);
    $coreClass = "ls-answers answer-item text-item numeric-item";

    if (trim($aQuestionAttributes['prefix'][$_SESSION['survey_'.Yii::app()->getConfig('surveyID')]['s_lang']]) != '') {
        $prefix      = $aQuestionAttributes['prefix'][$_SESSION['survey_'.Yii::app()->getConfig('surveyID')]['s_lang']];
        $extraclass .= " withprefix";
    } else {
        $prefix = '';
    }

    if (trim($aQuestionAttributes['suffix'][$_SESSION['survey_'.Yii::app()->getConfig('surveyID')]['s_lang']]) != '') {
        $suffix      = $aQuestionAttributes['suffix'][$_SESSION['survey_'.Yii::app()->getConfig('surveyID')]['s_lang']];
        $extraclass .= " withsuffix";
    } else {
        $suffix = '';
    }
    if (intval(trim($aQuestionAttributes['maximum_chars'])) > 0 && intval(trim($aQuestionAttributes['maximum_chars'])) < 20) {
        // Only maxlength attribute, use textarea[maxlength] jquery selector for textarea
        $maxlength = intval(trim($aQuestionAttributes['maximum_chars']));
        $extraclass .= " ls-input-maxchars";
    } else {
        $maxlength = 20;
    }
    if (trim($aQuestionAttributes['text_input_width']) != '') {
        $col         = ($aQuestionAttributes['text_input_width'] <= 12) ? $aQuestionAttributes['text_input_width'] : 12;
        $extraclass .= " col-sm-".trim($col);
        $withColumn = true;
    } else {
        $withColumn = false;
    }
    if (ctype_digit(trim($aQuestionAttributes['input_size']))) {
        $inputsize = trim($aQuestionAttributes['input_size']);
        $extraclass .= " ls-input-sized";
    } else {
        $inputsize = null;
    }
    if (trim($aQuestionAttributes['num_value_int_only']) == 1) {
        $extraclass      .= " integeronly";
        $answertypeclass .= " integeronly";
        $integeronly      = 1;
    } else {
        $integeronly = 0;
    }

    $fValue     = $_SESSION['survey_'.Yii::app()->getConfig('surveyID')][$ia[1]];
    $sSeparator = getRadixPointData($thissurvey['surveyls_numberformat']);
    $sSeparator = $sSeparator['separator'];

    // Fix the display value : Value is stored as decimal in SQL then return dot and 0 after dot. Seems only for numerical question type
    if (strpos($fValue, ".")) {
        $fValue = rtrim(rtrim($fValue, "0"), ".");
    }
    $fValue = str_replace('.', $sSeparator, $fValue);

    if ($thissurvey['nokeyboard'] == 'Y') {
        includeKeypad();
        $extraclass      .= " inputkeypad";
        $answertypeclass .= " num-keypad";
    }

    $answer = doRender('/survey/questions/answer/numerical/answer', array(
        'extraclass'             => $extraclass,
        'coreClass'              => $coreClass,
        'withColumn'             => $withColumn,
        'id'                     => $ia[1],
        'basename'               => $ia[1],
        'prefix'                 => $prefix,
        'answertypeclass'        => $answertypeclass,
        'inputsize'              => $inputsize,
        'fValue'                 => $fValue,
        'checkconditionFunction' => $checkconditionFunction,
        'integeronly'            => $integeronly,
        'maxlength'              => $maxlength,
        'suffix'                 => $suffix,
        ), true);

    $inputnames = [];
    $inputnames[] = $ia[1];
    $mandatory = null;
    return array($answer, $inputnames, $mandatory);
}

// ---------------------------------------------------------------
function do_shortfreetext($ia)
{
    global $thissurvey;

    $sGoogleMapsAPIKey = trim(Yii::app()->getConfig("googleMapsAPIKey"));
    $coreClass = "ls-answers answer-item text-item";
    if ($sGoogleMapsAPIKey != '') {
        $sGoogleMapsAPIKey = '&key='.$sGoogleMapsAPIKey;
    }

    $extraclass = "";
    $aQuestionAttributes = QuestionAttribute::model()->getQuestionAttributes($ia[0]);

    if ($aQuestionAttributes['numbers_only'] == 1) {
        $sSeparator             = getRadixPointData($thissurvey['surveyls_numberformat']);
        $sSeparator             = $sSeparator['separator'];
        $extraclass            .= " numberonly";
        $coreClass             .= " numeric-item";
        $checkconditionFunction = "fixnum_checkconditions";
    } else {
        $sSeparator = '';
        $checkconditionFunction = "checkconditions";
    }
    if (intval(trim($aQuestionAttributes['maximum_chars'])) > 0) {
        // Only maxlength attribute, use textarea[maxlength] jquery selector for textarea
        $maxlength      = intval(trim($aQuestionAttributes['maximum_chars']));
        $extraclass    .= " ls-input-maxchars";
    } else {
        $maxlength = "";
    }

    if (trim($aQuestionAttributes['text_input_width']) != '' && intval(trim($aQuestionAttributes['location_mapservice'])) == 0) {
        $col         = ($aQuestionAttributes['text_input_width'] <= 12) ? $aQuestionAttributes['text_input_width'] : 12;
        $extraclass .= " col-sm-".trim($col);
        $withColumn = true;
    } else {
        $withColumn = false;
    }
    if (ctype_digit(trim($aQuestionAttributes['input_size']))) {
        $inputsize = trim($aQuestionAttributes['input_size']);
        $extraclass .= " ls-input-sized";
    } else {
        $inputsize = null;
    }
    if (trim($aQuestionAttributes['prefix'][$_SESSION['survey_'.Yii::app()->getConfig('surveyID')]['s_lang']]) != '') {
        $prefix      = $aQuestionAttributes['prefix'][$_SESSION['survey_'.Yii::app()->getConfig('surveyID')]['s_lang']];
        $extraclass .= " withprefix";
    } else {
        $prefix = '';
    }
    if (trim($aQuestionAttributes['suffix'][$_SESSION['survey_'.Yii::app()->getConfig('surveyID')]['s_lang']]) != '') {
        $suffix      = $aQuestionAttributes['suffix'][$_SESSION['survey_'.Yii::app()->getConfig('surveyID')]['s_lang']];
        $extraclass .= " withsuffix";
    } else {
        $suffix = '';
    }
    if ($thissurvey['nokeyboard'] == 'Y') {
        includeKeypad();
        $kpclass     = "text-keypad";
        $extraclass .= " inputkeypad";
    } else {
        $kpclass = "";
    }
    $answer = "";
    $sQuestionHelpText = '';

    if (trim($aQuestionAttributes['display_rows']) != '') {
        //question attribute "display_rows" is set -> we need a textarea to be able to show several rows
        $drows = $aQuestionAttributes['display_rows'];

        $dispVal = "";

        if ($_SESSION['survey_'.Yii::app()->getConfig('surveyID')][$ia[1]]) {
            $dispVal = str_replace("\\", "", $_SESSION['survey_'.Yii::app()->getConfig('surveyID')][$ia[1]]);

            if ($aQuestionAttributes['numbers_only'] == 1) {
                $dispVal = str_replace('.', $sSeparator, $dispVal);
            }
            $dispVal = htmlspecialchars($dispVal);
        }

        $answer .= doRender('/survey/questions/answer/shortfreetext/textarea/item', array(
            'extraclass'             => $extraclass,
            'coreClass'              => $coreClass,
            'freeTextId'             => 'answer'.$ia[1],
            'name'                   => $ia[1],
            'basename'               => $ia[1],
            'drows'                  => $drows,
            'checkconditionFunction' => $checkconditionFunction.'(this.value, this.name, this.type)',
            'dispVal'                => $dispVal,
            'maxlength'              => $maxlength,
            'kpclass'                => $kpclass,
            'prefix'                 => $prefix,
            'suffix'                 => $suffix,
            'inputsize'              => $inputsize,
            'withColumn'             => $withColumn
            ), true);
    } elseif ((int) ($aQuestionAttributes['location_mapservice']) == 1) {
        $coreClass       = "ls-answers map-item geoloc-item";
        $currentLocation = $_SESSION['survey_'.Yii::app()->getConfig('surveyID')][$ia[1]];
        $currentLatLong  = null;

        // Get the latitude/longtitude for the point that needs to be displayed by default
        if (strlen($currentLocation) > 2) {
            $currentLatLong = explode(';', $currentLocation);
            $currentLatLong = array($currentLatLong[0], $currentLatLong[1]);
        } else {
            if ((int) ($aQuestionAttributes['location_nodefaultfromip']) == 0) {
                $currentLatLong = getLatLongFromIp(getIPAddress());
            }

            if (!isset($currentLatLong) || $currentLatLong == false) {
                $floatLat = 0;
                $floatLng = 0;
                $sDefaultcoordinates=trim(LimeExpressionManager::ProcessString($aQuestionAttributes['location_defaultcoordinates'], $ia[0], array(), 3, 1, false, false, true));/* static var is the last one */
                $LatLong = explode(" ", $sDefaultcoordinates);
                if (isset($LatLong[0]) && isset($LatLong[1])) {
                    $floatLat = $LatLong[0];
                    $floatLng = $LatLong[1];
                }

                $currentLatLong = array($floatLat, $floatLng);
            }
        }
        // 2 - city; 3 - state; 4 - country; 5 - postal
        $strBuild = "";
        if ($aQuestionAttributes['location_city']) {
                    $strBuild .= "2";
        }
        if ($aQuestionAttributes['location_state']) {
                    $strBuild .= "3";
        }
        if ($aQuestionAttributes['location_country']) {
                    $strBuild .= "4";
        }
        if ($aQuestionAttributes['location_postal']) {
                    $strBuild .= "5";
        }

        $currentLocation = $currentLatLong[0]." ".$currentLatLong[1];

        Yii::app()->getClientScript()->registerScriptFile(Yii::app()->getConfig('generalscripts')."map.js", LSYii_ClientScript::POS_END);
        if ($aQuestionAttributes['location_mapservice'] == 1 && !empty($_SERVER['HTTPS']) && $_SERVER['HTTPS'] != "off") {
                    Yii::app()->getClientScript()->registerScriptFile("https://maps.googleapis.com/maps/api/js?sensor=false$sGoogleMapsAPIKey", LSYii_ClientScript::POS_BEGIN);
        } else if ($aQuestionAttributes['location_mapservice'] == 1) {
                    Yii::app()->getClientScript()->registerScriptFile("http://maps.googleapis.com/maps/api/js?sensor=false$sGoogleMapsAPIKey", LSYii_ClientScript::POS_BEGIN);
        } elseif ($aQuestionAttributes['location_mapservice'] == 2) {
                            Yii::app()->getClientScript()->registerScriptFile("http://www.openlayers.org/api/OpenLayers.js", LSYii_ClientScript::POS_BEGIN);
            }

            $questionHelp = false;
        if (isset($aQuestionAttributes['hide_tip']) && $aQuestionAttributes['hide_tip'] == 0) {
            $questionHelp = true;
            $sQuestionHelpText = gT('Drag and drop the pin to the desired location. You may also right click on the map to move the pin.');
        }
        $answer = doRender('/survey/questions/answer/shortfreetext/location_mapservice/item', array(
            'extraclass'             => $extraclass,
            'coreClass'              => $coreClass,
            'freeTextId'             => 'answer'.$ia[1],
            'name'                   => $ia[1],
            'qid'                    => $ia[0],
            'basename'               => $ia[1],
            'checkconditionFunction' => $checkconditionFunction.'(this.value, this.name, this.type)',
            'value'                  => $_SESSION['survey_'.Yii::app()->getConfig('surveyID')][$ia[1]],
            'kpclass'                => $kpclass,
            'currentLocation'        => $currentLocation,
            'strBuild'               => $strBuild,
            'location_mapservice'    => $aQuestionAttributes['location_mapservice'],
            'location_mapzoom'       => $aQuestionAttributes['location_mapzoom'],
            'location_mapheight'     => $aQuestionAttributes['location_mapheight'],
            'questionHelp'           => $questionHelp,
            'question_text_help'     => $sQuestionHelpText,
            'inputsize'              => $inputsize,
            'withColumn'             => $withColumn
            ), true);

    } elseif ((int) ($aQuestionAttributes['location_mapservice']) == 100) {
        $coreClass       = "ls-answers map-item geoloc-item";
        $currentLocation = $_SESSION['survey_'.Yii::app()->getConfig('surveyID')][$ia[1]];
        $currentCenter   = $currentLatLong = null;
        // Get the latitude/longtitude for the point that needs to be displayed by default
        if (strlen($currentLocation) > 2 && strpos($currentLocation, ";")) {
            $currentLatLong = explode(';', $currentLocation);
            $currentCenter  = $currentLatLong = array($currentLatLong[0], $currentLatLong[1]);
        } elseif ((int) ($aQuestionAttributes['location_nodefaultfromip']) == 0) {
            $currentCenter = $currentLatLong = getLatLongFromIp(getIPAddress());
        }

        // If it's not set : set the center to the default position, but don't set the marker
        if (!$currentLatLong) {
            $currentLatLong = array("", "");
            $sDefaultcoordinates=trim(LimeExpressionManager::ProcessString($aQuestionAttributes['location_defaultcoordinates'], $ia[0], array(), 3, 1, false, false, true));/* static var is the last one */
            $currentCenter = explode(" ", $sDefaultcoordinates);
            if (count($currentCenter) != 2) {
                $currentCenter = array("", "");
            }
        }
        $strBuild = "";

        $aGlobalMapScriptVar = array(
            'geonameUser'=>getGlobalSetting('GeoNamesUsername'), // Did we need to urlencode ?
            'geonameLang'=>Yii::app()->language,
        );
        $aThisMapScriptVar = array(
            'zoomLevel'=>$aQuestionAttributes['location_mapzoom'],
            'latitude'=>$currentCenter[0],
            'longitude'=>$currentCenter[1],

        );
        App()->getClientScript()->registerPackage('leaflet');
        App()->getClientScript()->registerPackage('devbridge-autocomplete'); /* for autocomplete */
        Yii::app()->getClientScript()->registerScript('sGlobalMapScriptVar', "LSmap=".ls_json_encode($aGlobalMapScriptVar).";\nLSmaps= new [];", CClientScript::POS_BEGIN);
        Yii::app()->getClientScript()->registerScript('sThisMapScriptVar'.$ia[1], "LSmaps['{$ia[1]}']=".ls_json_encode($aThisMapScriptVar).";", CClientScript::POS_BEGIN);
        Yii::app()->getClientScript()->registerScriptFile(Yii::app()->getConfig('generalscripts')."map.js", CClientScript::POS_END);
        Yii::app()->getClientScript()->registerCssFile(Yii::app()->getConfig('publicstyleurl').'map.css');

        if (isset($aQuestionAttributes['hide_tip']) && $aQuestionAttributes['hide_tip'] == 0) {
            $questionHelp = true;
            $sQuestionHelpText = gT('Click to set the location or drag and drop the pin. You may may also enter coordinates');
        }

        $itemDatas = array(
            'extraclass'=>$extraclass,
            'coreClass'=> $coreClass,
            'name'=>$ia[1],
            'qid'=>$ia[0],
            'basename'               => $ia[1],
            'checkconditionFunction'=>$checkconditionFunction.'(this.value, this.name, this.type)',
            'value'=>$_SESSION['survey_'.Yii::app()->getConfig('surveyID')][$ia[1]],
            'strBuild'=>$strBuild,
            'location_mapservice'=>$aQuestionAttributes['location_mapservice'],
            'location_mapzoom'=>$aQuestionAttributes['location_mapzoom'],
            'location_mapheight'=>$aQuestionAttributes['location_mapheight'],
            'questionHelp'=>(isset($questionHelp)) ? $questionHelp : '',
            'question_text_help'=>$sQuestionHelpText,
            'location_value'=> $currentLatLong[0].' '.$currentLatLong[1],
            'currentLat'=>$currentLatLong[0],
            'currentLong'=>$currentLatLong[1],
            'inputsize'              => $inputsize,
            'withColumn'             => $withColumn
        );
        $answer = doRender('/survey/questions/answer/shortfreetext/location_mapservice/item_100', $itemDatas, true);
    } else {
        //no question attribute set, use common input text field
        $dispVal = $_SESSION['survey_'.Yii::app()->getConfig('surveyID')][$ia[1]];
        if ($aQuestionAttributes['numbers_only'] == 1) {
            $dispVal = str_replace('.', $sSeparator, $dispVal);
        }
        $dispVal = htmlspecialchars($dispVal, ENT_QUOTES, 'UTF-8');

        $itemDatas = array(
            'extraclass'=>$extraclass,
            'coreClass'=> $coreClass,
            'name'=>$ia[1],
            'basename'               => $ia[1],
            'prefix'=>$prefix,
            'suffix'=>$suffix,
            'kpclass'=>$kpclass,
            'dispVal'=>$dispVal,
            'maxlength'=>$maxlength,
            'inputsize'              => $inputsize,
            'withColumn'             => $withColumn
        );
        $answer = doRender('/survey/questions/answer/shortfreetext/text/item', $itemDatas, true);

    }

    if (trim($aQuestionAttributes['time_limit']) != '') {
        $answer .= return_timer_script($aQuestionAttributes, $ia, "answer".$ia[1]);
    }

    $inputnames = [];
    $inputnames[] = $ia[1];
    return array($answer, $inputnames);

}

function getLatLongFromIp($sIPAddress)
{
    $ipInfoDbAPIKey = Yii::app()->getConfig("ipInfoDbAPIKey");
    if ($ipInfoDbAPIKey) {
// ipinfodb.com needs a key
        $oXML = simplexml_load_file("http://api.ipinfodb.com/v3/ip-city/?key=$ipInfoDbAPIKey&ip=$sIPAddress&format=xml");
        if ($oXML->{'statusCode'} == "OK") {
            $lat = (float) $oXML->{'latitude'};
            $lng = (float) $oXML->{'longitude'};

            return(array($lat, $lng));
        } else {
                    return false;
        }
    }
}



// ---------------------------------------------------------------
function do_longfreetext($ia)
{
    global $thissurvey;
    $extraclass = "";
    $coreClass = "ls-answers answer-item text-item";
    if ($thissurvey['nokeyboard'] == 'Y') {
        includeKeypad();
        $kpclass     = "text-keypad";
        $extraclass .= " inputkeypad";
    } else {
        $kpclass = "";
    }

    $checkconditionFunction = "checkconditions";
    $aQuestionAttributes    = QuestionAttribute::model()->getQuestionAttributes($ia[0]);

    if (intval(trim($aQuestionAttributes['maximum_chars'])) > 0) {
        // Only maxlength attribute, use textarea[maxlength] jquery selector for textarea
        $maxlength = intval(trim($aQuestionAttributes['maximum_chars']));
        $extraclass .= " ls-input-maxchars";
    } else {
        $maxlength = "";
    }

    if (trim($aQuestionAttributes['display_rows']) != '') {
        $drows = $aQuestionAttributes['display_rows'];
    } else {
        $drows = 5;
    }

    if (trim($aQuestionAttributes['text_input_width']) != '') {
// text_input_width can not be empty, except with old survey (wher can be empty or up to 12 see bug #11743
        $col         = ($aQuestionAttributes['text_input_width'] <= 12) ? $aQuestionAttributes['text_input_width'] : 12;
        $extraclass .= " col-sm-".trim($col);
        $withColumn = true;
    } else {
        $withColumn = false;
    }
    if (ctype_digit(trim($aQuestionAttributes['input_size']))) {
        $inputsize = trim($aQuestionAttributes['input_size']);
        $extraclass .= " ls-input-sized";
    } else {
        $inputsize = null;
    }

    $dispVal = ($_SESSION['survey_'.Yii::app()->getConfig('surveyID')][$ia[1]]) ?htmlspecialchars($_SESSION['survey_'.Yii::app()->getConfig('surveyID')][$ia[1]]) : '';

    $answer = doRender('/survey/questions/answer/longfreetext/answer', array(
        'extraclass'             => $extraclass,
        'coreClass'              =>$coreClass,
        'withColumn'             =>$withColumn,
        'kpclass'                => $kpclass,
        'name'                   => $ia[1],
        'basename'               => $ia[1],
        'drows'                  => $drows,
        'checkconditionFunction' => $checkconditionFunction.'(this.value, this.name, this.type)',
        'dispVal'                => $dispVal,
        'inputsize'              => $inputsize,
        'maxlength'              => $maxlength,
        ), true);


    if (trim($aQuestionAttributes['time_limit']) != '') {
        $answer .= return_timer_script($aQuestionAttributes, $ia, "answer".$ia[1]);
    }

    $inputnames = [];
    $inputnames[] = $ia[1];
    return array($answer, $inputnames);
}

// ---------------------------------------------------------------
function do_hugefreetext($ia)
{
    global $thissurvey;
    $extraclass = "";
    $coreClass = "ls-answers answer-item text-item";
    if ($thissurvey['nokeyboard'] == 'Y') {
        includeKeypad();
        $kpclass = "text-keypad";
        $extraclass .= " inputkeypad";
    } else {
        $kpclass = "";
    }

    $checkconditionFunction = "checkconditions";

    $aQuestionAttributes = QuestionAttribute::model()->getQuestionAttributes($ia[0]);

    if (intval(trim($aQuestionAttributes['maximum_chars'])) > 0) {
        // Only maxlength attribute, use textarea[maxlength] jquery selector for textarea
        $maxlength = intval(trim($aQuestionAttributes['maximum_chars']));
        $extraclass .= " ls-input-maxchars";
    } else {
        $maxlength = "";
    }

    if (trim($aQuestionAttributes['display_rows']) != '') {
        $drows = $aQuestionAttributes['display_rows'];
    } else {
        $drows = 30;
    }
    if (trim($aQuestionAttributes['text_input_width']) != '') {
        $col = ($aQuestionAttributes['text_input_width'] <= 12) ? $aQuestionAttributes['text_input_width'] : 12;
        $extraclass .= " col-sm-".trim($col);
        $withColumn = true;
    } else {
        $withColumn = false;
    }
    if (ctype_digit(trim($aQuestionAttributes['input_size']))) {
        $inputsize = trim($aQuestionAttributes['input_size']);
        $extraclass .= " ls-input-sized";
    } else {
        $inputsize = null;
    }

    $dispVal = "";
    if ($_SESSION['survey_'.Yii::app()->getConfig('surveyID')][$ia[1]]) {
        $dispVal = htmlspecialchars($_SESSION['survey_'.Yii::app()->getConfig('surveyID')][$ia[1]]);
    }

    $itemDatas = array(
        'extraclass'=>$extraclass,
        'coreClass'=>$coreClass,
        'withColumn'=>$withColumn,
        'kpclass'=>$kpclass,
        'name'=>$ia[1],
        'basename'=> $ia[1],
        'drows'=>$drows,
        'checkconditionFunction'=>$checkconditionFunction.'(this.value, this.name, this.type)',
        'dispVal'=>$dispVal,
        'inputsize'=>$inputsize,
        'maxlength'=>$maxlength,
    );
    $answer = doRender('/survey/questions/answer/longfreetext/answer', $itemDatas, true);

    if (trim($aQuestionAttributes['time_limit']) != '') {
        $answer .= return_timer_script($aQuestionAttributes, $ia, "answer".$ia[1]);
    }

    $inputnames = [];
    $inputnames[] = $ia[1];
    return array($answer, $inputnames);
}

// ---------------------------------------------------------------
function do_yesno($ia)
{
    $coreClass = "ls-answers answers-list";
    $yChecked = $nChecked = $naChecked = '';
    if ($_SESSION['survey_'.Yii::app()->getConfig('surveyID')][$ia[1]] == 'Y') {
        $yChecked = CHECKED;
    }

    if ($_SESSION['survey_'.Yii::app()->getConfig('surveyID')][$ia[1]] == 'N') {
        $nChecked = CHECKED;
    }

    $noAnswer = false;
    if ($ia[6] != 'Y' && SHOW_NO_ANSWER == 1) {
        $noAnswer = true;
        if (empty($_SESSION['survey_'.Yii::app()->getConfig('surveyID')][$ia[1]])) {
            $naChecked = CHECKED;
        }
    }

    $aQuestionAttributes = QuestionAttribute::model()->getQuestionAttributes($ia[0]);
    $displayType = $aQuestionAttributes['display_type'];
    $noAnswer = (isset($noAnswer)) ? $noAnswer : false;
    $itemDatas = array(
        'name'=>$ia[1],
        'basename'=>$ia[1],
        'yChecked' => $yChecked,
        'nChecked' => $nChecked,
        'naChecked'=> $naChecked,
        'noAnswer' => $noAnswer,
        'value' => $_SESSION['survey_'.Yii::app()->getConfig('surveyID')][$ia[1]],
        'displayType'=>$displayType,
    );
    if ($displayType === 0) {
        $itemDatas['coreClass'] = "{$coreClass} button-list yesno-button";
        $answer = doRender('/survey/questions/answer/yesno/buttons/item', $itemDatas, true);
    } else {
        $itemDatas['coreClass'] = "{$coreClass} radio-list yesno-radio-list";
        $answer = doRender('/survey/questions/answer/yesno/radio/item', $itemDatas, true);
    }

    $inputnames = [];
    $inputnames[] = $ia[1];
    return array($answer, $inputnames);
}

// ---------------------------------------------------------------
function do_gender($ia)
{
    $fChecked               = ($_SESSION['survey_'.Yii::app()->getConfig('surveyID')][$ia[1]] == 'F') ? 'CHECKED' : '';
    $mChecked               = ($_SESSION['survey_'.Yii::app()->getConfig('surveyID')][$ia[1]] == 'M') ? 'CHECKED' : '';
    $naChecked              = '';
    $aQuestionAttributes    = QuestionAttribute::model()->getQuestionAttributes($ia[0]);
    $displayType            = $aQuestionAttributes['display_type'];
    $coreClass              = "ls-answers answers-list radio-list";
    if ($ia[6] != 'Y' && SHOW_NO_ANSWER == 1) {
        $noAnswer = true;
        if ($_SESSION['survey_'.Yii::app()->getConfig('surveyID')][$ia[1]] == '') {
            $naChecked = CHECKED;
        }
    }

    $noAnswer = (isset($noAnswer)) ? $noAnswer : false;

    $itemDatas = array(
        'name'                   => $ia[1],
        'basename'               => $ia[1],
        'fChecked'               => $fChecked,
        'mChecked'               => $mChecked,
        'naChecked'              => $naChecked,
        'noAnswer'               => $noAnswer,
        'value'                  => $_SESSION['survey_'.Yii::app()->getConfig('surveyID')][$ia[1]],
    );

    if ($displayType === 0) {
        $itemDatas['coreClass'] = "{$coreClass} button-list gender-button";
        $answer = doRender('/survey/questions/answer/gender/buttons/answer', $itemDatas, true);
    } else {
        $itemDatas['coreClass'] = "{$coreClass} radio-list gender-radio-list";
        $answer = doRender('/survey/questions/answer/gender/radio/answer', $itemDatas, true);
    }

    $inputnames   = [];
    $inputnames[] = $ia[1];

    return array($answer, $inputnames);
}

// ---------------------------------------------------------------
/**
* Construct answer part array_5point
* @param array $ia
* @return array
*/
function do_array_5point($ia)
{
    global $thissurvey;
    $aLastMoveResult         = LimeExpressionManager::GetLastMoveResult();
    $aMandatoryViolationSubQ = ($aLastMoveResult['mandViolation'] && $ia[6] == 'Y') ? explode("|", $aLastMoveResult['unansweredSQs']) : [];
    $coreClass               = "ls-answers subquestion-list questions-list radio-array";
    $checkconditionFunction  = "checkconditions";
    $aQuestionAttributes     = QuestionAttribute::model()->getQuestionAttributes($ia[0]);
    $inputnames              = [];

    if (trim($aQuestionAttributes['answer_width']) != '') {
        $answerwidth = $aQuestionAttributes['answer_width'];
        $defaultWidth = false;
    } else {
        $answerwidth = 33;
        $defaultWidth = true;
    }
    $columnswidth = 100 - $answerwidth;
    $colCount = 5; // number of columns

    if ($ia[6] != 'Y' && SHOW_NO_ANSWER == 1) {
//Question is not mandatory
        ++$colCount; // add another column
    }

    // Get questions and answers by defined order
    if ($aQuestionAttributes['random_order'] == 1) {
        $sOrder = dbRandom();
    } else {
        $sOrder = 'question_order';
    }
    $aSubquestions = Question::model()->findAll(array('order'=>$sOrder, 'condition'=>'parent_qid=:parent_qid AND scale_id=0', 'params'=>array(':parent_qid'=>$ia[0])));        

    
    $fn            = 1;
    $sColumns      = $sHeaders = $sRows = $answer_tds = '';
    $sSurveyLanguage = $_SESSION['survey_'.Yii::app()->getConfig('surveyID')]['s_lang'];
    // Check if any subquestion use suffix/prefix
    $right_exists  = false;
    foreach ($aSubquestions as $ansrow) {
        $answertext2 = $ansrow->questionL10ns[$sSurveyLanguage]->question;
        if (strpos($answertext2, '|')) {
            $right_exists = true;
        }
    }
    if ($right_exists) {
        /* put the right answer to same width : take place in answer width only if it's not default */
        if ($defaultWidth) {
            $columnswidth -= $answerwidth;
        } else {
            $answerwidth = $answerwidth / 2;
        }
    }
    $cellwidth = $columnswidth / $colCount;
    for ($xc = 1; $xc <= 5; $xc++) {
        $sColumns .= doRender('/survey/questions/answer/arrays/5point/columns/col', array('cellwidth'=>$cellwidth), true);
    }

    if ($ia[6] != 'Y' && SHOW_NO_ANSWER == 1) {
//Question is not mandatory
        $sColumns .= doRender('/survey/questions/answer/arrays/5point/columns/col', array('cellwidth'=>$cellwidth), true);
    }

    // Column for suffix
    if ($right_exists) {
        $sColumns .= doRender('/survey/questions/answer/arrays/5point/columns/col', array('cellwidth'=>$answerwidth), true);
    }

    $sHeaders .= doRender('/survey/questions/answer/arrays/5point/rows/cells/header_information', array(
        'class'=>'',
        'content'=>'',
        ), true);
    for ($xc = 1; $xc <= 5; $xc++) {
        $sHeaders .= doRender('/survey/questions/answer/arrays/5point/rows/cells/header_answer', array(
            'class'=>'answer-text',
            'content'=>$xc,
            ), true);
    }

    // Header for suffix
    if ($right_exists) {
        $sHeaders .= doRender('/survey/questions/answer/arrays/5point/rows/cells/header_information', array(
            'class'=>'answertextright',
            'content'=>'',
            ), true);
    }

    if ($ia[6] != 'Y' && SHOW_NO_ANSWER == 1) {
//Question is not mandatory
        $sHeaders .= doRender('/survey/questions/answer/arrays/5point/rows/cells/header_answer', array(
            'class'=>'answer-text noanswer-text',
            'content'=>gT('No answer'),
            ), true);
    }


    foreach ($aSubquestions as $ansrow) {
        $myfname = $ia[1].$ansrow['title'];
        $answertext = $ansrow->questionL10ns[$sSurveyLanguage]->question;
        if (strpos($answertext, '|') !== false) {
            $answertext = substr($answertext, 0, strpos($answertext, '|'));
        }

        /* Check if this item has not been answered */
        $error = ($ia[6] == 'Y' && in_array($myfname, $aMandatoryViolationSubQ)) ?true:false;

        /* Check for array_filter  */
        $sDisplayStyle = return_display_style($ia, $aQuestionAttributes, $thissurvey, $myfname);

        // Value
        $value = (isset($_SESSION['survey_'.Yii::app()->getConfig('surveyID')][$myfname])) ? $_SESSION['survey_'.Yii::app()->getConfig('surveyID')][$myfname] : '';

        for ($i = 1; $i <= 5; $i++) {
            $CHECKED = (isset($_SESSION['survey_'.Yii::app()->getConfig('surveyID')][$myfname]) && $_SESSION['survey_'.Yii::app()->getConfig('surveyID')][$myfname] == $i) ? 'CHECKED' : '';
            $answer_tds .= doRender('/survey/questions/answer/arrays/5point/rows/cells/answer_td_input', array(
                'i'=>$i,
                'labelText'=>$i,
                'myfname'=>$myfname,
                'CHECKED'=>$CHECKED,
                'checkconditionFunction'=>$checkconditionFunction,
                'value'=>$i,
                ), true);
        }

        // Suffix
        $answertext2 = $ansrow->questionL10ns[$sSurveyLanguage]->question;
        if (strpos($answertext2, '|')) {
            $answertext2 = substr($answertext2, strpos($answertext2, '|') + 1);
            $answer_tds .= doRender('/survey/questions/answer/arrays/5point/rows/cells/answer_td_answertext', array(
                'class'=>'answertextright',
                'style'=>'text-align:left',
                'answertext2'=>$answertext2,
                ), true);
        } elseif ($right_exists) {
            $answer_tds .= doRender('/survey/questions/answer/arrays/5point/rows/cells/answer_td_answertext', array(
                'answerwidth'=>$answerwidth,
                'answertext2'=>'',
                ), true);
        }

        // ==>tds
        if ($ia[6] != 'Y' && SHOW_NO_ANSWER == 1) {
            $CHECKED = (!isset($_SESSION['survey_'.Yii::app()->getConfig('surveyID')][$myfname]) || $_SESSION['survey_'.Yii::app()->getConfig('surveyID')][$myfname] == '') ? 'CHECKED' : '';
            $answer_tds .= doRender('/survey/questions/answer/arrays/5point/rows/cells/answer_td_input', array(
                'i'=>"",
                'labelText'=>gT('No answer'),
                'myfname'=>$myfname,
                'CHECKED'=>$CHECKED,
                'checkconditionFunction'=>$checkconditionFunction,
                'value'=>'',
                ), true);

        }

        $sRows .= doRender('/survey/questions/answer/arrays/5point/rows/answer_row', array(
            'answer_tds'    => $answer_tds,
            'myfname'       => $myfname,
            'answertext'    => $answertext,
            'answerwidth'=>$answerwidth,
            'value'         => $value,
            'error'         => $error,
            'sDisplayStyle' => $sDisplayStyle
            ), true);
        $answer_tds = '';
        $fn++;
        $inputnames[] = $myfname;
    }

    $answer = doRender('/survey/questions/answer/arrays/5point/answer', array(
        'coreClass' => $coreClass,
        'sColumns'   => $sColumns,
        'answerwidth'   => $answerwidth,
        'sHeaders'   => $sHeaders,
        'sRows'      => $sRows,
        'basename' => $ia[1],
        ), true);

    return array($answer, $inputnames);
}




// ---------------------------------------------------------------
/**
* Construct answer part array_10point
* @param array $ia
* @return array
*/
// TMSW TODO - Can remove DB query by passing in answer list from EM
function do_array_10point($ia)
{
    global $thissurvey;
    $aLastMoveResult = LimeExpressionManager::GetLastMoveResult();
    $aMandatoryViolationSubQ = ($aLastMoveResult['mandViolation'] && $ia[6] == 'Y') ? explode("|", $aLastMoveResult['unansweredSQs']) : [];
    $coreClass = "ls-answers subquestion-list questions-list radio-array";

    $checkconditionFunction = "checkconditions";

    $aQuestionAttributes = QuestionAttribute::model()->getQuestionAttributes($ia[0]);
    if (trim($aQuestionAttributes['answer_width']) != '') {
        $answerwidth = $aQuestionAttributes['answer_width'];
    } else {
        $answerwidth = 33;
    }
    $cellwidth = 10; // number of columns
    if ($ia[6] != 'Y' && SHOW_NO_ANSWER == 1) {
//Question is not mandatory
        ++$cellwidth; // add another column
    }
    $cellwidth = round(((100 - $answerwidth) / $cellwidth), 1); // convert number of columns to percentage of table width

    // Get questions and answers by defined order
    if ($aQuestionAttributes['random_order'] == 1) {
        $sOrder = dbRandom();
    } else {
        $sOrder = 'question_order';
    }
    $aSubquestions = Question::model()->findAll(array('order'=>$sOrder, 'condition'=>'parent_qid=:parent_qid AND scale_id=0', 'params'=>array(':parent_qid'=>$ia[0])));        

    $fn = 1;
    $odd_even = '';
    $sColumns = '';
    for ($xc = 1; $xc <= 10; $xc++) {
        $odd_even = alternation($odd_even);
        $sColumns .= doRender('/survey/questions/answer/arrays/10point/columns/col', array('odd_even'=>$odd_even, 'cellwidth'=>$cellwidth), true);
    }

    if ($ia[6] != 'Y' && SHOW_NO_ANSWER == 1) {
//Question is not mandatory
        $odd_even = alternation($odd_even);
        $sColumns .= doRender('/survey/questions/answer/arrays/10point/columns/col', array('odd_even'=>$odd_even, 'cellwidth'=>$cellwidth), true);
    }

    $sHeaders = '';
    $sHeaders .= doRender('/survey/questions/answer/arrays/10point/rows/cells/header_information', array(
        'class'=>'',
        'content'=>'',
        ), true);
    for ($xc = 1; $xc <= 10; $xc++) {
        $sHeaders .= doRender('/survey/questions/answer/arrays/10point/rows/cells/header_answer', array(
            'class'=>'answer-text',
            'content'=>$xc,
            ), true);
    }

    if ($ia[6] != 'Y' && SHOW_NO_ANSWER == 1) {
//Question is not mandatory
        $sHeaders .= doRender('/survey/questions/answer/arrays/10point/rows/cells/header_answer', array(
            'class'=>'answer-text noanswer-text',
            'content'=>gT('No answer'),
            ), true);
    }

    $trbc = '';

    $sRows = '';
    $inputnames = [];
    $sSurveyLanguage = $_SESSION['survey_'.Yii::app()->getConfig('surveyID')]['s_lang'];
    foreach ($aSubquestions as $j => $ansrow) {
        $myfname = $ia[1].$ansrow['title'];
        $answertext = $ansrow->questionL10ns[$sSurveyLanguage]->question;
        /* Check if this item has not been answered */
        $error = ($ia[6] == 'Y' && in_array($myfname, $aMandatoryViolationSubQ)) ?true:false;
        $trbc = alternation($trbc, 'row');

        //Get array filter stuff
        //list($htmltbody2, $hiddenfield)=return_array_filter_strings($ia, $aQuestionAttributes, $thissurvey, $ansrow, $myfname, $trbc, $myfname,"tr","$trbc answers-list radio-list");
        $sDisplayStyle = return_display_style($ia, $aQuestionAttributes, $thissurvey, $myfname);

        // Value
        $value = (isset($_SESSION['survey_'.Yii::app()->getConfig('surveyID')][$myfname])) ? $_SESSION['survey_'.Yii::app()->getConfig('surveyID')][$myfname] : '';

        $answer_tds = '';
        for ($i = 1; $i <= 10; $i++) {
            $CHECKED = (isset($_SESSION['survey_'.Yii::app()->getConfig('surveyID')][$myfname]) && $_SESSION['survey_'.Yii::app()->getConfig('surveyID')][$myfname] == $i) ? 'CHECKED' : '';

            $answer_tds .= doRender('/survey/questions/answer/arrays/10point/rows/cells/answer_td_input', array(
                'i'=>$i,
                'labelText'=>$i,
                'myfname'=>$myfname,
                'CHECKED'=>$CHECKED,
                'checkconditionFunction'=>$checkconditionFunction,
                'value'=>$i,
                ), true);
        }

        if ($ia[6] != "Y" && SHOW_NO_ANSWER == 1) {
            $CHECKED = (!isset($_SESSION['survey_'.Yii::app()->getConfig('surveyID')][$myfname]) || $_SESSION['survey_'.Yii::app()->getConfig('surveyID')][$myfname] == '') ? 'CHECKED' : '';
            $answer_tds .= doRender('/survey/questions/answer/arrays/10point/rows/cells/answer_td_input', array(
                'i'=>'',
                'labelText'=>gT('No answer'),
                'myfname'=>$myfname,
                'CHECKED'=>$CHECKED,
                'checkconditionFunction'=>$checkconditionFunction,
                'value'=>'',
                ), true);
        }

        $sRows .= doRender('/survey/questions/answer/arrays/10point/rows/answer_row', array(
            'myfname'       => $myfname,
            'answerwidth'   => $answerwidth,
            'answertext'    => $answertext,
            'value'         => $value,
            'error'         => $error,
            'sDisplayStyle' => $sDisplayStyle,
            'odd'           => ($j % 2),
            'answer_tds'    => $answer_tds,
            ), true);

        $inputnames[] = $myfname;
        $fn++;
    }

    $answer = doRender('/survey/questions/answer/arrays/10point/answer', array(
        'coreClass'     => $coreClass,
        'answerwidth'   => $answerwidth,
        'sColumns'      => $sColumns,
        'sHeaders'      => $sHeaders,
        'sRows'         => $sRows,
        'basename' => $ia[1],
        ),
        true);
    return array($answer, $inputnames);
}


function do_array_yesnouncertain($ia)
{
    $aLastMoveResult         = LimeExpressionManager::GetLastMoveResult();
    $aMandatoryViolationSubQ = ($aLastMoveResult['mandViolation'] && $ia[6] == 'Y') ? explode("|", $aLastMoveResult['unansweredSQs']) : [];
    $coreClass               = "ls-answers subquestion-list questions-list radio-array";
    $checkconditionFunction  = "checkconditions";
    $aQuestionAttributes     = QuestionAttribute::model()->getQuestionAttributes($ia[0]);
    $answerwidth             = (trim($aQuestionAttributes['answer_width']) != '') ? $aQuestionAttributes['answer_width'] : 33;
    $cellwidth               = 3; // number of columns

    if ($ia[6] != 'Y' && SHOW_NO_ANSWER == 1) {
//Question is not mandatory
        ++$cellwidth; // add another column
    }

    $cellwidth = round(((100 - $answerwidth) / $cellwidth), 1); // convert number of columns to percentage of table width

    // Get questions and answers by defined order
    if ($aQuestionAttributes['random_order'] == 1) {
        $sOrder = dbRandom();
    } else {
        $sOrder = 'question_order';
    }
    $aSubquestions = Question::model()->findAll(array('order'=>$sOrder, 'condition'=>'parent_qid=:parent_qid AND scale_id=0', 'params'=>array(':parent_qid'=>$ia[0])));        
    $anscount       = count($aSubquestions);
    $fn             = 1;

    $odd_even = '';
    $sColumns = '';

    for ($xc = 1; $xc <= 3; $xc++) {
        $odd_even  = alternation($odd_even);
        $sColumns .= doRender('/survey/questions/answer/arrays/yesnouncertain/columns/col', array('odd_even'=>$odd_even, 'cellwidth'=>$cellwidth), true);
    }

    if ($ia[6] != 'Y' && SHOW_NO_ANSWER == 1) {
//Question is not mandatory
        $odd_even  = alternation($odd_even);
        $sColumns .= doRender('/survey/questions/answer/arrays/yesnouncertain/columns/col', array('odd_even'=>$odd_even, 'cellwidth'=>$cellwidth, 'no_answer'=>true), true);
    }

    $no_answer = ($ia[6] != 'Y' && SHOW_NO_ANSWER == 1) ?true:false;
    $sHeaders  = doRender('/survey/questions/answer/arrays/yesnouncertain/rows/cells/thead', array('no_answer'=>$no_answer, 'anscount'=>$anscount), true);

    $inputnames = [];
    $sSurveyLanguage = $_SESSION['survey_'.Yii::app()->getConfig('surveyID')]['s_lang'];

    if ($anscount > 0) {
        $sRows = '';

        foreach ($aSubquestions as $i => $ansrow) {
            $myfname = $ia[1].$ansrow['title'];
            $answertext = $ansrow->questionL10ns[$sSurveyLanguage]->question;
            /* Check the sub question mandatory violation */
            $error = ($ia[6] == 'Y' && in_array($myfname, $aMandatoryViolationSubQ)) ?true:false;

            // Get array_filter stuff
            $no_answer = ($ia[6] != 'Y' && SHOW_NO_ANSWER == 1) ?true:false;
            $value     = (isset($_SESSION['survey_'.Yii::app()->getConfig('surveyID')][$myfname])) ? $_SESSION['survey_'.Yii::app()->getConfig('surveyID')][$myfname] : '';
            $Ychecked  = (isset($_SESSION['survey_'.Yii::app()->getConfig('surveyID')][$myfname]) && $_SESSION['survey_'.Yii::app()->getConfig('surveyID')][$myfname] == 'Y') ? 'CHECKED' : '';
            $Uchecked  = (isset($_SESSION['survey_'.Yii::app()->getConfig('surveyID')][$myfname]) && $_SESSION['survey_'.Yii::app()->getConfig('surveyID')][$myfname] == 'U') ? 'CHECKED' : '';
            $Nchecked  = (isset($_SESSION['survey_'.Yii::app()->getConfig('surveyID')][$myfname]) && $_SESSION['survey_'.Yii::app()->getConfig('surveyID')][$myfname] == 'N') ? 'CHECKED' : '';
            $NAchecked = (!isset($_SESSION['survey_'.Yii::app()->getConfig('surveyID')][$myfname]) || $_SESSION['survey_'.Yii::app()->getConfig('surveyID')][$myfname] == '') ? 'CHECKED' : '';

            $sRows .= doRender('/survey/questions/answer/arrays/yesnouncertain/rows/answer_row', array(
                'myfname'                => $myfname,
                'answertext'             => $answertext,
                'answerwidth'=>$answerwidth,
                'Ychecked'               => $Ychecked,
                'Uchecked'               => $Uchecked,
                'Nchecked'               => $Nchecked,
                'NAchecked'              => $NAchecked,
                'value'                  => $value,
                'checkconditionFunction' => $checkconditionFunction,
                'error'                  => $error,
                'no_answer'              => $no_answer,
                'odd'                    => ($i % 2)
                ), true);
            $inputnames[] = $myfname;
            $fn++;
        }
    }

    $answer = doRender('/survey/questions/answer/arrays/yesnouncertain/answer', array(
        'answerwidth' => $answerwidth,
        'coreClass'   => $coreClass,
        'sColumns'    => $sColumns,
        'sHeaders'    => $sHeaders,
        'sRows'       => (isset($sRows)) ? $sRows : '',
        'anscount'    => $anscount,
        'basename' => $ia[1],
        ), true);

    return array($answer, $inputnames);
}


function do_array_increasesamedecrease($ia)
{
    $aLastMoveResult         = LimeExpressionManager::GetLastMoveResult();
    $aMandatoryViolationSubQ = ($aLastMoveResult['mandViolation'] && $ia[6] == 'Y') ? explode("|", $aLastMoveResult['unansweredSQs']) : [];
    $coreClass               = "ls-answers subquestion-list questions-list radio-array";
    $checkconditionFunction  = "checkconditions";
    $aQuestionAttributes     = QuestionAttribute::model()->getQuestionAttributes($ia[0]);
    $answerwidth             = (trim($aQuestionAttributes['answer_width']) != '') ? $aQuestionAttributes['answer_width'] : 33;
    $cellwidth               = 3; // number of columns
    $inputnames              = [];

    if ($ia[6] != 'Y' && SHOW_NO_ANSWER == 1) {
//Question is not mandatory
        ++$cellwidth; // add another column
    }

    $cellwidth = round(((100 - $answerwidth) / $cellwidth), 1); // convert number of columns to percentage of table width

    $sSurveyLanguage = $_SESSION['survey_'.Yii::app()->getConfig('surveyID')]['s_lang'];
    // Get questions and answers by defined order
    if ($aQuestionAttributes['random_order'] == 1) {
        $sOrder = dbRandom();
    } else {
        $sOrder = 'question_order';
    }
    $aSubquestions = Question::model()->findAll(array('order'=>$sOrder, 'condition'=>'parent_qid=:parent_qid AND scale_id=0', 'params'=>array(':parent_qid'=>$ia[0])));        
    $anscount       = count($aSubquestions);
    $fn             = 1;
    $odd_even       = '';
    $sColumns       = "";

    for ($xc = 1; $xc <= 3; $xc++) {
        $odd_even  = alternation($odd_even);
        $sColumns .= doRender('/survey/questions/answer/arrays/increasesamedecrease/columns/col', array('odd_even'=>$odd_even, 'cellwidth'=>$cellwidth), true);
    }
    if ($ia[6] != 'Y' && SHOW_NO_ANSWER == 1) {
//Question is not mandatory
        $odd_even  = alternation($odd_even);
        $sColumns .= doRender('/survey/questions/answer/arrays/increasesamedecrease/columns/col', array('odd_even'=>$odd_even, 'cellwidth'=>$cellwidth), true);
    }

    $no_answer = ($ia[6] != 'Y' && SHOW_NO_ANSWER == 1) ?true:false; //Question is not mandatory

    $sHeaders = doRender('/survey/questions/answer/arrays/increasesamedecrease/rows/cells/thead', array('no_answer'=>$no_answer), true);


    // rows
    $sRows = '';
    foreach ($aSubquestions as $i => $ansrow) {
        $myfname        = $ia[1].$ansrow['title'];
        $answertext     = $ansrow->questionL10ns[$sSurveyLanguage]->question;
        $error          = ($ia[6] == 'Y' && in_array($myfname, $aMandatoryViolationSubQ)) ?true:false; /* Check the sub Q mandatory violation */
        $value          = (isset($_SESSION['survey_'.Yii::app()->getConfig('surveyID')][$myfname])) ? $_SESSION['survey_'.Yii::app()->getConfig('surveyID')][$myfname] : '';
        $Ichecked       = (isset($_SESSION['survey_'.Yii::app()->getConfig('surveyID')][$myfname]) && $_SESSION['survey_'.Yii::app()->getConfig('surveyID')][$myfname] == 'I') ? 'CHECKED' : '';
        $Schecked       = (isset($_SESSION['survey_'.Yii::app()->getConfig('surveyID')][$myfname]) && $_SESSION['survey_'.Yii::app()->getConfig('surveyID')][$myfname] == 'S') ? 'CHECKED' : '';
        $Dchecked       = (isset($_SESSION['survey_'.Yii::app()->getConfig('surveyID')][$myfname]) && $_SESSION['survey_'.Yii::app()->getConfig('surveyID')][$myfname] == 'D') ? 'CHECKED' : '';
        $NAchecked      = (!isset($_SESSION['survey_'.Yii::app()->getConfig('surveyID')][$myfname]) || $_SESSION['survey_'.Yii::app()->getConfig('surveyID')][$myfname] == '') ? 'CHECKED' : '';
        $no_answer      = ($ia[6] != 'Y' && SHOW_NO_ANSWER == 1) ?true:false;

        $sRows .= doRender('/survey/questions/answer/arrays/increasesamedecrease/rows/answer_row', array(
            'myfname'=> $myfname,
            'answertext'=> $answertext,
            'answerwidth'=>$answerwidth,
            'Ichecked'=>$Ichecked,
            'Schecked'=> $Schecked,
            'Dchecked'=>$Dchecked,
            'NAchecked'=>$NAchecked,
            'value'=>$value,
            'checkconditionFunction'=>$checkconditionFunction,
            'error'=>$error,
            'no_answer'=>$no_answer,
            'odd' => ($i % 2)
            ), true);

        $inputnames[] = $myfname;
        $fn++;
    }

    $answer = doRender('/survey/questions/answer/arrays/increasesamedecrease/answer', array(
        'coreClass'  => $coreClass,
        'answerwidth'=> $answerwidth,
        'sColumns'   => $sColumns,
        'sHeaders'   => $sHeaders,
        'sRows'      => $sRows,
        'anscount'   => $anscount,
        'basename' => $ia[1],
        ), true);

    return array($answer, $inputnames);
}

// ---------------------------------------------------------------
// TMSW TODO - Can remove DB query by passing in answer list from EM
function do_array($ia)
{
    $sSurveyLanguage = $_SESSION['survey_'.Yii::app()->getConfig('surveyID')]['s_lang'];
    $aLastMoveResult         = LimeExpressionManager::GetLastMoveResult();
    $aMandatoryViolationSubQ = ($aLastMoveResult['mandViolation'] && $ia[6] == 'Y') ? explode("|", $aLastMoveResult['unansweredSQs']) : [];
    $repeatheadings          = Yii::app()->getConfig("repeatheadings");
    $minrepeatheadings       = Yii::app()->getConfig("minrepeatheadings");
    $coreClass = "ls-answers subquestion-list questions-list";
    $checkconditionFunction  = "checkconditions";
    $aQuestionAttributes     = QuestionAttribute::model()->getQuestionAttributes($ia[0]);

    if ($aQuestionAttributes['use_dropdown'] == 1) {
        $useDropdownLayout = true;
        $coreClass .= " dropdown-array";
        $caption           = gT("A table with a subquestion on each row. You have to select your answer.");
    } else {
        $useDropdownLayout = false;
        $coreClass .= " radio-array";
        $caption           = gT("A table with a subquestion on each row. The answer options are contained in the table header.");
    }

    if (ctype_digit(trim($aQuestionAttributes['repeat_headings'])) && trim($aQuestionAttributes['repeat_headings'] != "")) {
        $repeatheadings    = intval($aQuestionAttributes['repeat_headings']);
        $minrepeatheadings = 0;
    }

    $aAnswers = Answer::model()->findAll(array('order'=>'sortorder, code', 'condition'=>'qid=:qid AND scale_id=0', 'params'=>array(':qid'=>$ia[0])));
    $labelans = [];
    $labelcode = [];

    foreach ($aAnswers as $aAnswer) {
        $labelans[]  = $aAnswer->answerL10ns[$sSurveyLanguage]->answer;
        $labelcode[] = $aAnswer->code;
    }

    // No-dropdown layout
    if ($useDropdownLayout === false && count($aAnswers) > 0) {
        if (trim($aQuestionAttributes['answer_width']) != '') {
            $answerwidth = trim($aQuestionAttributes['answer_width']);
            $defaultWidth = false;
        } else {
            $answerwidth = 33;
            $defaultWidth = true;
        }
        $columnswidth = 100 - $answerwidth;
        $iCount = (int) Question::model()->with(array('questionL10ns'=>array('condition'=>"question like :separator")))->count('parent_qid=:parent_qid AND scale_id=0', array(':parent_qid'=>$ia[0], ":separator"=>'%|%'));
        // $right_exists is a flag to find out if there are any right hand answer parts. If there arent we can leave out the right td column
        if ($iCount > 0) {
            $right_exists = true;
            /* put the right answer to same width : take place in answer width only if it's not default */
            if ($defaultWidth) {
                $columnswidth -= $answerwidth;
            } else {
                $answerwidth = $answerwidth / 2;
            }
        } else {
            $right_exists = false;
        }

        // Get questions and answers by defined order
        if ($aQuestionAttributes['random_order'] == 1) {
            $sOrder = dbRandom();
        } else {
            $sOrder = 'question_order';
        }
        $aQuestions = Question::model()->findAll(array('order'=>$sOrder, 'condition'=>'parent_qid=:parent_qid', 'params'=>array(':parent_qid'=>$ia[0])));        
        $iQuestionCount = count($aQuestions);
        $fn         = 1;
        $numrows    = count($labelans);

        if ($right_exists) {
            ++$numrows;
            $caption .= gT("After the answer options a cell does give some information.");
        }
        if ($ia[6] != 'Y' && SHOW_NO_ANSWER == 1) {
            ++$numrows;
        }

        $cellwidth = round(($columnswidth / $numrows), 1);

        $sHeaders = doRender('/survey/questions/answer/arrays/array/no_dropdown/rows/cells/header_information', array(
            'class'   => '',
            'content' => '',
            ), true);

        foreach ($labelans as $ld) {
            $sHeaders .= doRender('/survey/questions/answer/arrays/array/no_dropdown/rows/cells/header_answer', array(
                'class'   => "answer-text",
                'content' => $ld,
                ), true);
        }

        if ($right_exists) {
            $sHeaders .= doRender('/survey/questions/answer/arrays/array/no_dropdown/rows/cells/header_information', array(
                'class'     => '',
                'content'   => '',
                ), true);
        }

        if ($ia[6] != 'Y' && SHOW_NO_ANSWER == 1) {
//Question is not mandatory and we can show "no answer"
            $sHeaders .= doRender('/survey/questions/answer/arrays/array/no_dropdown/rows/cells/header_answer', array(
                'class'   => 'answer-text noanswer-text',
                'content' => gT('No answer'),
                ), true);
        }

        $inputnames = [];

        $sRows = '';
        foreach ($aQuestions as $i => $ansrow) {
            if (isset($repeatheadings) && $repeatheadings > 0 && ($fn - 1) > 0 && ($fn - 1) % $repeatheadings == 0) {
                if (($iQuestionCount - $fn + 1) >= $minrepeatheadings) {
                    // Close actual body and open another one
                    $sRows .= doRender('/survey/questions/answer/arrays/array/no_dropdown/rows/repeat_header', array(
                        'sHeaders'=>$sHeaders
                        ), true);
                }
            }

            $myfname        = $ia[1].$ansrow['title'];
            $answertext     = $ansrow->questionL10ns[$sSurveyLanguage]->question;
            $answertext     = (strpos($answertext, '|') !== false) ? substr($answertext, 0, strpos($answertext, '|')) : $answertext;

            if ($right_exists && strpos($ansrow->questionL10ns[$sSurveyLanguage]->question, '|') !== false) {
                $answertextright = substr($ansrow->questionL10ns[$sSurveyLanguage]->question, strpos($ansrow->questionL10ns[$sSurveyLanguage]->question, '|') + 1);
            } else {
                $answertextright = '';
            }

            $error          = (in_array($myfname, $aMandatoryViolationSubQ)) ?true:false; /* Check the mandatory sub Q violation */
            $value          = (isset($_SESSION['survey_'.Yii::app()->getConfig('surveyID')][$myfname])) ? $_SESSION['survey_'.Yii::app()->getConfig('surveyID')][$myfname] : '';
            $thiskey        = 0;
            $answer_tds     = '';
            $fn++;

            foreach ($labelcode as $ld) {
                $CHECKED     = (isset($_SESSION['survey_'.Yii::app()->getConfig('surveyID')][$myfname]) && $_SESSION['survey_'.Yii::app()->getConfig('surveyID')][$myfname] == $ld) ? 'CHECKED' : '';
                $answer_tds .= doRender('/survey/questions/answer/arrays/array/no_dropdown/rows/cells/answer_td', array(
                    'myfname'=>$myfname,
                    'ld'=>$ld,
                    'label'=>$labelans[$thiskey],
                    'CHECKED'=>$CHECKED,
                    'checkconditionFunction'=>$checkconditionFunction,
                    ), true);
                $thiskey++;
            }

            // NB: $ia[6] = mandatory
            $no_answer_td = '';
            if ($ia[6] != 'Y' && SHOW_NO_ANSWER == 1) {
                $CHECKED = (!isset($_SESSION['survey_'.Yii::app()->getConfig('surveyID')][$myfname]) || $_SESSION['survey_'.Yii::app()->getConfig('surveyID')][$myfname] == '') ? 'CHECKED' : '';
                $no_answer_td .= doRender('/survey/questions/answer/arrays/array/no_dropdown/rows/cells/answer_td', array(
                    'myfname'                => $myfname,
                    'ld'                     => '',
                    'label'                  => gT('No answer'),
                    'CHECKED'                => $CHECKED,
                    'checkconditionFunction' => $checkconditionFunction,
                    ), true);
            }
            $sRows .= doRender('/survey/questions/answer/arrays/array/no_dropdown/rows/answer_row', array(
                'answer_tds' => $answer_tds,
                'no_answer_td' => $no_answer_td,
                'myfname'    => $myfname,
                'answertext' => $answertext,
                'answerwidth'=>$answerwidth,
                'answertextright' => $answertextright,
                'right_exists' => $right_exists,
                'value'      => $value,
                'error'      => $error,
                'odd'        => ($i % 2), // true for odd, false for even
                ), true);
            $inputnames[] = $myfname;
        }


        $odd_even = '';
        $sColumns = '';
        foreach ($labelans as $c) {
            $odd_even = alternation($odd_even);
            $sColumns .= doRender('/survey/questions/answer/arrays/array/no_dropdown/columns/col', array(
                'class'     => $odd_even,
                'cellwidth' => $cellwidth,
                ), true);
        }

        if ($right_exists) {
            $odd_even = alternation($odd_even);
            $sColumns .= doRender('/survey/questions/answer/arrays/array/no_dropdown/columns/col', array(
                'class'     => 'answertextright '.$odd_even,
                'cellwidth' => $answerwidth,
                ), true);
        }

        if ($ia[6] != 'Y' && SHOW_NO_ANSWER == 1) {
//Question is not mandatory
            $odd_even = alternation($odd_even);
            $sColumns .= doRender('/survey/questions/answer/arrays/array/no_dropdown/columns/col', array(
                'class'     => 'col-no-answer '.$odd_even,
                'cellwidth' => $cellwidth,
                ), true);
        }

        $answer = doRender('/survey/questions/answer/arrays/array/no_dropdown/answer', array(
            'answerwidth'=> $answerwidth,
            'anscount'   => $iQuestionCount,
            'sRows'      => $sRows,
            'coreClass'  => $coreClass,
            'sHeaders'   => $sHeaders,
            'sColumns'   => $sColumns,
            'basename' => $ia[1],
            ), true);
    }

    // Dropdown layout
    elseif ($useDropdownLayout === true && count($aAnswers) > 0) {
        if (trim($aQuestionAttributes['answer_width']) != '') {
            $answerwidth = trim($aQuestionAttributes['answer_width']);
            $defaultWidth = false;
        } else {
            $answerwidth = 33;
            $defaultWidth = true;
        }
        $columnswidth = 100 - $answerwidth;
        $labels = [];
        foreach ($aAnswers as $aAnswer) {
            $labels[] = array(
                'code'   => $aAnswer->code,
                'answer' => $aAnswer->answer
            );
        }

        $sQuery = "SELECT count(question) FROM {{questions}} WHERE parent_qid={$ia[0]} AND question like '%|%' ";
        $iCount = Yii::app()->db->createCommand($sQuery)->queryScalar();

        if ($iCount > 0) {
            $right_exists = true;
            /* put the right answer to same width : take place in answer width only if it's not default */
            if ($defaultWidth) {
                $columnswidth -= $answerwidth;
            } else {
                $answerwidth = $answerwidth / 2;
            }
        } else {
            $right_exists = false;
        }
        // $right_exists is a flag to find out if there are any right hand answer parts. If there arent we can leave out the right td column

        if ($aQuestionAttributes['random_order'] == 1) {
            $sOrder = dbRandom();
        } else {
            $sOrder = 'question_order';
        }
        $aQuestions = Question::model()->findAll(array('order'=>$sOrder, 'condition'=>'parent_qid=:parent_qid', 'params'=>array(':parent_qid'=>$ia[0])));        

        $fn         = 1;
        $inputnames = [];

        $sRows = "";
        foreach ($aQuestions as $j => $ansrow) {
            $myfname        = $ia[1].$ansrow['title'];
            $answertext     = $ansrow['question'];
            $answertext     = (strpos($answertext, '|') !== false) ? substr($answertext, 0, strpos($answertext, '|')) : $answertext;
            $error          = (in_array($myfname, $aMandatoryViolationSubQ)) ?true:false; /* Check the mandatory sub Q violation */
            $value          = (isset($_SESSION['survey_'.Yii::app()->getConfig('surveyID')][$myfname])) ? $_SESSION['survey_'.Yii::app()->getConfig('surveyID')][$myfname] : '';

            if ($right_exists && (strpos($ansrow['question'], '|') !== false)) {
                $answertextright = substr($ansrow['question'], strpos($ansrow['question'], '|') + 1);
            } else {
                $answertextright = null;
            }

            $options = [];

            /* Dropdown representation : first choice (activated) must be Please choose... if there are no actual answer */
            $showNoAnswer = $ia[6] != 'Y' && SHOW_NO_ANSWER == 1; // Tag if we must show no-answer
            if (!isset($_SESSION['survey_'.Yii::app()->getConfig('surveyID')][$myfname]) || $_SESSION['survey_'.Yii::app()->getConfig('surveyID')][$myfname] === '') {
                $options[] = array(
                    'text'=> gT('Please choose...'),
                    'value'=> '',
                    'selected'=>''
                );
                $showNoAnswer = false;
            }
            // Real options
            foreach ($labels as $i=>$aAnswer) {
                $options[] = array(
                    'value'=>$aAnswer['code'],
                    'selected'=>($_SESSION['survey_'.Yii::app()->getConfig('surveyID')][$myfname] == $aAnswer['code']) ? SELECTED :'',
                    'text'=> $aAnswer['answer']
                );
            }
            /* Add the now answer if needed */
            if ($showNoAnswer) {
                $options[] = array(
                    'text'=> gT('No answer'),
                    'value'=> '',
                    'selected'=> ($_SESSION['survey_'.Yii::app()->getConfig('surveyID')][$myfname] === '') ?  SELECTED :'',
                );
            }
            unset($showNoAnswer);
            $sRows .= doRender('/survey/questions/answer/arrays/array/dropdown/rows/answer_row', array(
                'myfname'                => $myfname,
                'answertext'             => $answertext,
                'answerwidth'=>$answerwidth,
                'value'                  => $value,
                'error'                  => $error,
                'checkconditionFunction' => $checkconditionFunction,
                'right_exists'           => $right_exists,
                'answertextright'        => $answertextright,
                'options'                => $options,
                'odd'                    => ($j % 2), // true for odd, false for even
                ), true);

            $inputnames[] = $myfname;
            $fn++;
        }

        $answer = doRender('/survey/questions/answer/arrays/array/dropdown/answer', array(
                'coreClass' => $coreClass,
                'basename' => $ia[1],
                'sRows'      => $sRows,
                'answerwidth'=> $answerwidth,
                'columnswidth'=> $columnswidth,
                'right_exists'=> $right_exists,
            ), true);

    } else {
        $answer = doRender('/survey/questions/answer/arrays/array/dropdown/empty', [], true);
        $inputnames = '';
    }
    return array($answer, $inputnames);
}


function do_array_texts($ia)
{
    global $thissurvey;
    $aLastMoveResult            = LimeExpressionManager::GetLastMoveResult();
    $aMandatoryViolationSubQ    = ($aLastMoveResult['mandViolation'] && $ia[6] == 'Y') ? explode("|", $aLastMoveResult['unansweredSQs']) : [];
    $repeatheadings             = Yii::app()->getConfig("repeatheadings");
    $minrepeatheadings          = Yii::app()->getConfig("minrepeatheadings");
    $coreClass                  = "ls-answers subquestion-list questions-list text-array";
    $extraclass                 = "";
    $coreRowClass               = "subquestion-list questions-list";
    $caption                    = gT("A table of subquestions on each cell. The subquestion texts are in the column header and relate the particular row header.");

    if ($thissurvey['nokeyboard'] == 'Y') {
        includeKeypad();
        $kpclass = "text-keypad";
    } else {
        $kpclass = "";
    }

    $checkconditionFunction = "checkconditions";
    $sSeparator             = getRadixPointData($thissurvey['surveyls_numberformat']);
    $sSeparator             = $sSeparator['separator'];
    $aQuestionAttributes    = QuestionAttribute::model()->getQuestionAttributes($ia[0]);
    $show_grand             = $aQuestionAttributes['show_grand_total'];
    $totals_class           = '';
    $show_totals            = '';
    $col_total              = '';
    $row_total              = '';
    $col_head               = '';
    $row_head               = '';
    $grand_total            = '';
    $q_table_id             = '';
    $q_table_id_HTML        = '';
    $isNumber = intval($aQuestionAttributes['numbers_only'] == 1);
    $isInteger = 0;
    $inputnames             = [];

    if (ctype_digit(trim($aQuestionAttributes['repeat_headings'])) && trim($aQuestionAttributes['repeat_headings'] != "")) {
        $repeatheadings     = intval($aQuestionAttributes['repeat_headings']);
        $minrepeatheadings  = 0;
    }
    if (intval(trim($aQuestionAttributes['maximum_chars'])) > 0) {
        // Only maxlength attribute, use textarea[maxlength] jquery selector for textarea
        $maxlength = intval(trim($aQuestionAttributes['maximum_chars']));
        $extraclass .= " ls-input-maxchars";
    } else {
        $maxlength = "";
    }
    if (ctype_digit(trim($aQuestionAttributes['input_size']))) {
        $inputsize = trim($aQuestionAttributes['input_size']);
        $extraclass .= " ls-input-sized";
    } else {
        $inputsize = null;
    }
    if ($aQuestionAttributes['numbers_only'] == 1) {
        $checkconditionFunction = "fixnum_checkconditions";

        if (in_array($aQuestionAttributes['show_totals'], array("R", "C", "B"))) {
            $q_table_id      = 'totals_'.$ia[0];
            $q_table_id_HTML = ' id="'.$q_table_id.'"';
        }

        $coreClass .= " number-array";
        $coreRowClass .= " number-list";
        $caption    .= gT("Each answer may only be a number.");
        $col_head    = '';
        switch ($aQuestionAttributes['show_totals']) {

            case 'R':
                $totals_class   = $show_totals = 'row';
                $row_total      = doRender('/survey/questions/answer/arrays/texts/rows/cells/td_total', array('empty'=>false, 'inputsize'=>$inputsize), true);
                $col_head       = doRender('/survey/questions/answer/arrays/texts/rows/cells/thead', array('totalText'=>gT('Total'), 'classes'=>''), true);

                if ($show_grand == true) {
                    $row_head    = doRender('/survey/questions/answer/arrays/texts/rows/cells/thead', array('totalText'=>gT('Grand total'), 'classes'=>'answertext'), true);
                    $col_total   = doRender('/survey/questions/answer/arrays/texts/columns/col_total', array('empty'=>true, 'inputsize'=>$inputsize), true);
                    $grand_total = doRender('/survey/questions/answer/arrays/texts/rows/cells/td_grand_total', array('empty'=>false, 'inputsize'=>$inputsize), true);
                };

                $caption .= gT("The last row shows the total for the column.");
                break;

            case 'C':
                $totals_class = $show_totals = 'col';
                $col_total    = doRender('/survey/questions/answer/arrays/texts/columns/col_total', array('empty'=>false, 'inputsize'=>$inputsize, 'label'=>true), true);
                $row_head     = doRender('/survey/questions/answer/arrays/texts/rows/cells/thead', array('totalText'=>gT('Total'), 'classes'=>'answertext'), true);

                if ($show_grand == true) {
                    $row_total   = doRender('/survey/questions/answer/arrays/texts/rows/cells/td_total', array('empty'=>true, 'inputsize'=>$inputsize), true);
                    $col_head    = doRender('/survey/questions/answer/arrays/texts/rows/cells/thead', array('totalText'=>gT('Grand total'), 'classes'=>''), true);
                    $grand_total = doRender('/survey/questions/answer/arrays/texts/rows/cells/td_grand_total', array('empty'=>false, 'inputsize'=>$inputsize), true);
                };
                $caption .= gT("The last column shows the total for the row.");
                break;

            case 'B':
                $totals_class = $show_totals = 'both';
                $row_total    = doRender('/survey/questions/answer/arrays/texts/rows/cells/td_total', array('empty'=>false, 'inputsize'=>$inputsize), true);
                $col_total    = doRender('/survey/questions/answer/arrays/texts/columns/col_total', array('empty'=>false, 'inputsize'=>$inputsize, 'label'=>false), true);
                $col_head     = doRender('/survey/questions/answer/arrays/texts/rows/cells/thead', array('totalText'=>gT('Total'), 'classes'=>''), true);
                $row_head     = doRender('/survey/questions/answer/arrays/texts/rows/cells/thead', array('totalText'=>gT('Total'), 'classes'=>'answertext'), true);

                if ($show_grand == true) {
                    $grand_total = doRender('/survey/questions/answer/arrays/texts/rows/cells/td_grand_total', array('empty'=>false, 'inputsize'=>$inputsize), true);
                } else {
                    $grand_total = doRender('/survey/questions/answer/arrays/texts/rows/cells/td_grand_total', array('empty'=>true, 'inputsize'=>$inputsize), true);
                };

                $caption .= gT("The last row shows the total for the column and the last column shows the total for the row.");
                break;
        };

        if (!empty($totals_class)) {
            $totals_class = ' show-totals '.$totals_class;

            if ($aQuestionAttributes['show_grand_total']) {
                $totals_class  .= ' grand';
                $show_grand     = true;
            };
        };
    }

    if (trim($aQuestionAttributes['answer_width']) != '') {
        $answerwidth = trim($aQuestionAttributes['answer_width']);
        $defaultWidth = false;
    } else {
        $answerwidth = 33;
        $defaultWidth = true;
    }
    $columnswidth = 100 - ($answerwidth);

    $aSubquestions = Question::model()->findAll(array('order'=>'question_order', 'condition'=>'parent_qid=:parent_qid AND scale_id=1', 'params'=>array(':parent_qid'=>$ia[0])));        
    $sSurveyLanguage = $_SESSION['survey_'.Yii::app()->getConfig('surveyID')]['s_lang'];
    $labelans     = [];
    $labelcode    = [];

    foreach ($aSubquestions as $lrow) {
        $labelans[]  = $lrow->questionL10ns[$sSurveyLanguage]->question;
        $labelcode[] = $lrow['title'];
    }

    if ($numrows = count($labelans)) {
        if ($ia[6] != 'Y' && SHOW_NO_ANSWER == 1) {
            $numrows++;
        }

        if (($show_grand == true && $show_totals == 'col') || $show_totals == 'row' || $show_totals == 'both') {
            ++$numrows;
        }

        $cellwidth = $columnswidth / $numrows;

        $iCount = Question::model()->with(array('questionL10ns'=>array('condition'=>"question like '%|%'")))->count('parent_qid=:parent_qid AND scale_id=0', array(':parent_qid'=>$ia[0]));
        if ($iCount > 0) {
            $right_exists = true;
            if (!$defaultWidth) {
                $answerwidth = $answerwidth / 2;
            }
        } else {
            $right_exists = false;
        }

        
        $sSurveyLanguage = $_SESSION['survey_'.Yii::app()->getConfig('surveyID')]['s_lang'];
        // Get questions and answers by defined order
        if ($aQuestionAttributes['random_order'] == 1) {
            $sOrder = dbRandom();
        } else {
            $sOrder = 'question_order';
        }
        $aQuestions = Question::model()->findAll(array('order'=>$sOrder, 'condition'=>'parent_qid=:parent_qid AND scale_id=0', 'params'=>array(':parent_qid'=>$ia[0])));        
        $anscount   = count($aQuestions);
        $fn         = 1;

        $showGrandTotal = (($show_grand == true && $show_totals == 'col') || $show_totals == 'row' || $show_totals == 'both') ?true:false;

        $sRows = '';
        $answertext = '';
        foreach ($aQuestions as $j => $ansrow) {
            if (isset($repeatheadings) && $repeatheadings > 0 && ($fn - 1) > 0 && ($fn - 1) % $repeatheadings == 0) {
                if (($anscount - $fn + 1) >= $minrepeatheadings) {
                    // Close actual body and open another one
                    $sRows .= doRender('/survey/questions/answer/arrays/texts/rows/repeat_header', array(
                        'answerwidth'  => $answerwidth,
                        'labelans'     => $labelans,
                        'right_exists' => $right_exists,
                        'col_head'     => $col_head,
                        ), true);
                }
            }

            $myfname = $ia[1].$ansrow['title'];
            $answertext = $ansrow->questionL10ns[$sSurveyLanguage]->question;
            $answertextsave = $answertext;
            $error = false;

            if ($ia[6] == 'Y' && !empty($aMandatoryViolationSubQ)) {
                //Go through each labelcode and check for a missing answer! If any are found, highlight this line
                $emptyresult = 0;
                foreach ($labelcode as $ld) {
                    $myfname2 = $myfname.'_'.$ld;
                    if (in_array($myfname2, $aMandatoryViolationSubQ)) {
                        $emptyresult = 1;
                    }
                }
                $error = false;
                if ($emptyresult == 1) {
                    $error = true;
                }
            }
            $value = (isset($_SESSION['survey_'.Yii::app()->getConfig('surveyID')][$myfname])) ? $_SESSION['survey_'.Yii::app()->getConfig('surveyID')][$myfname] : '';

            if (strpos($answertext, '|') !== false) {
                $answertext = (string) substr($answertext, 0, strpos($answertext, '|'));
            }

            $thiskey = 0;
            $answer_tds = '';

            foreach ($labelcode as $ld) {
                $myfname2 = $myfname."_$ld";
                $myfname2value = isset($_SESSION['survey_'.Yii::app()->getConfig('surveyID')][$myfname2]) ? $_SESSION['survey_'.Yii::app()->getConfig('surveyID')][$myfname2] : "";

                if ($aQuestionAttributes['numbers_only'] == 1) {
                    $myfname2value = str_replace('.', $sSeparator, $myfname2value);
                }

                $inputnames[] = $myfname2;
                $value        = str_replace('"', "'", str_replace('\\', '', $myfname2value));
                $answer_tds  .= doRender('/survey/questions/answer/arrays/texts/rows/cells/answer_td', array(
                    'ld'         => $ld,
                    'myfname2'   => $myfname2,
                    'labelText'  => $labelans[$thiskey],
                    'kpclass'    => $kpclass,
                    'maxlength'  => $maxlength,
                    'inputsize'  => $inputsize,
                    'value'      => $myfname2value,
                    'isNumber'   => $isNumber,
                    'isInteger'  => $isInteger,
                    'error'      => ($error && $myfname2value === ''),
                    ), true);
                $thiskey += 1;
            }

            $rightTd = $rightTdEmpty = false;

            if (strpos($answertextsave, '|') !== false) {
                $answertext = (string) substr($answertextsave, strpos($answertextsave, '|') + 1);
                $rightTd    = true; $rightTdEmpty = false;
            } elseif ($right_exists) {
                $rightTd      = true;
                $rightTdEmpty = true;
            }
            $formatedRowTotal = str_replace(array('[[ROW_NAME]]', '[[INPUT_WIDTH]]'), array(strip_tags($answertext), $inputsize), $row_total);
            $sRows .= doRender('/survey/questions/answer/arrays/texts/rows/answer_row', array(
                'myfname'           =>  $myfname,
                'coreRowClass'      => $coreRowClass,
                'answertext'        =>  $answertext,
                'error'             =>  $error,
                'value'             =>  $value,
                'answer_tds'        =>  $answer_tds,
                'rightTd'           =>  $rightTd,
                'rightTdEmpty'      =>  $rightTdEmpty,
                'answerwidth'       =>  $answerwidth,
                'formatedRowTotal'  =>  $formatedRowTotal,
                'odd'               => ($j % 2),
                ), true);

            $fn++;
        }

        $showtotals = false; $total = '';

        if ($show_totals == 'col' || $show_totals == 'both' || $grand_total !== '') {
            $showtotals = true;

            $iLabelCodeCount = count($labelcode);
            for ($a = 0; $a < $iLabelCodeCount; ++$a) {
                $total .= str_replace(array('[[ROW_NAME]]', '[[INPUT_WIDTH]]'), array(strip_tags($answertext), $inputsize), $col_total);

            };
            $total .= str_replace(array('[[ROW_NAME]]', '[[INPUT_WIDTH]]'), array(strip_tags($answertext), $inputsize), $grand_total);
        }

        $radix = '';

        if (!empty($q_table_id)) {
            if ($aQuestionAttributes['numbers_only'] == 1) {
                $radix = $sSeparator;
            } else {
                $radix = 'X'; // to indicate that should not try to change entered values
            }
        }

        $answer = doRender('/survey/questions/answer/arrays/texts/answer', array(
            'answerwidth'               => $answerwidth,
            'col_head'                  => $col_head,
            'cellwidth'                 => $cellwidth,
            'labelans'                  => $labelans,
            'right_exists'              => $right_exists,
            'showGrandTotal'            => $showGrandTotal,
            'q_table_id_HTML'           => $q_table_id_HTML,
            'coreClass'                 => $coreClass,
            'basename' => $ia[1],
            'extraclass'                => $extraclass,
            'totals_class'              => $totals_class,
            'showtotals'                => $showtotals,
            'row_head'                  => $row_head,
            'total'                     => $total,
            'q_table_id'                => $q_table_id,
            'radix'                     => $radix,
            'name'                      => $ia[0],
            'sRows'                     => $sRows,
            'checkconditionFunction'    => $checkconditionFunction
            ), true);
    } else {
        $inputnames = '';
        $answer = doRender('/survey/questions/answer/arrays/texts/empty_error', [], true);
    }
    return array($answer, $inputnames);
}

// ---------------------------------------------------------------
// TMSW TODO - Can remove DB query by passing in answer list from EM
// Used by array numbers, array_numbers (for searching)
function do_array_multiflexi($ia)
{
    global $thissurvey;

    $inputnames                 = [];
    $aLastMoveResult            = LimeExpressionManager::GetLastMoveResult();
    $aMandatoryViolationSubQ    = ($aLastMoveResult['mandViolation'] && $ia[6] == 'Y') ? explode("|", $aLastMoveResult['unansweredSQs']) : [];
    $repeatheadings             = Yii::app()->getConfig("repeatheadings");
    $minrepeatheadings          = Yii::app()->getConfig("minrepeatheadings");
    $coreClass                  = "ls-answers subquestion-list questions-list";
    $coreRowClass = "subquestion-list questions-list";
    $extraclass                 = "";
    $answertypeclass            = "";
    $caption                    = gT("A table of subquestions on each cell. The subquestion texts are in the colum header and concern the row header.");
    $checkconditionFunction     = "fixnum_checkconditions";
    $minvalue                   = '';
    $maxvalue                   = '';

    /*
    * Question Attributes
    */
    $aQuestionAttributes = QuestionAttribute::model()->getQuestionAttributes($ia[0]);

    // Define min and max value
    if (trim($aQuestionAttributes['multiflexible_max']) != '' && trim($aQuestionAttributes['multiflexible_min']) == '') {
        $maxvalue    = $aQuestionAttributes['multiflexible_max'];
        $minvalue    = 1;
        $extraclass .= " maxvalue maxvalue-".trim($aQuestionAttributes['multiflexible_max']); // @todo : move to data
    }

    if (trim($aQuestionAttributes['multiflexible_min']) != '' && trim($aQuestionAttributes['multiflexible_max']) == '') {
        $minvalue    = $aQuestionAttributes['multiflexible_min'];
        $maxvalue    = $aQuestionAttributes['multiflexible_min'] + 10;
        $extraclass .= " minvalue minvalue-".trim($aQuestionAttributes['multiflexible_max']); // @todo : move to data
    }

    if (trim($aQuestionAttributes['multiflexible_min']) == '' && trim($aQuestionAttributes['multiflexible_max']) == '') {
        $maxvalue   = 10;
        $minvalue   = (isset($minvalue['value']) && $minvalue['value'] == 0) ? 0 : 1;

    }

    if (trim($aQuestionAttributes['multiflexible_min']) != '' && trim($aQuestionAttributes['multiflexible_max']) != '') {
        if ($aQuestionAttributes['multiflexible_min'] < $aQuestionAttributes['multiflexible_max']) {
            $minvalue   = $aQuestionAttributes['multiflexible_min'];
            $maxvalue   = $aQuestionAttributes['multiflexible_max'];
        }
    }

    $stepvalue = (trim($aQuestionAttributes['multiflexible_step']) != '' && $aQuestionAttributes['multiflexible_step'] > 0) ? $aQuestionAttributes['multiflexible_step'] : 1;

    if ($aQuestionAttributes['reverse'] == 1) {
        $tmp        = $minvalue;
        $minvalue   = $maxvalue;
        $maxvalue   = $tmp;
        $reverse    = true;
        $stepvalue  = -$stepvalue;
    } else {
        $reverse    = false;
    }

    $checkboxlayout = false;
    $inputboxlayout = false;
    $textAlignment  = 'right';

    if ($aQuestionAttributes['multiflexible_checkbox'] != 0) {
        $layout = "checkbox";
        $minvalue            = 0;
        $maxvalue            = 1;
        $checkboxlayout      = true;
        $answertypeclass     = " checkbox-item";
        $coreClass          .= " checkbox-array";
        $coreRowClass .= " checkbox-list";
        $caption            .= gT("Please check the matching combinations.");
        $textAlignment       = 'center';
        App()->getClientScript()->registerScriptFile(Yii::app()->getConfig('generalscripts')."array-number-checkbox.js", CClientScript::POS_BEGIN);
        App()->getClientScript()->registerScript("doArrayNumberCheckbox", "doArrayNumberCheckbox();\n", LSYii_ClientScript::POS_POSTSCRIPT);
    } elseif ($aQuestionAttributes['input_boxes'] != 0) {
        $layout = "text";
        $inputboxlayout      = true;
        $answertypeclass    .= " numeric-item text-item";
        $coreClass          .= " text-array number-array";
        $coreRowClass .= " text-list number-list";
        $extraclass         .= " numberonly";
        $caption            .= gT("Please enter only numbers.");
    } else {
        $layout = "dropdown";
        $answertypeclass     = " dropdown-item";
        $coreClass          .= " dropdown-array";
        $coreRowClass .= " dropdown-list";
        $caption            .= gT("Please select an answer for each combination.");
    }

    if (ctype_digit(trim($aQuestionAttributes['repeat_headings'])) && trim($aQuestionAttributes['repeat_headings'] != "")) {
        $repeatheadings     = intval($aQuestionAttributes['repeat_headings']);
        $minrepeatheadings  = 0;
    }

    if (intval(trim($aQuestionAttributes['maximum_chars'])) > 0) {
        // Only maxlength attribute, use textarea[maxlength] jquery selector for textarea
        $maxlength = intval(trim($aQuestionAttributes['maximum_chars']));
        $extraclass .= " ls-input-maxchars"; // @todo : move to data or fix class
    } else {
        $maxlength = "";
    }
    if (ctype_digit(trim($aQuestionAttributes['input_size']))) {
        $inputsize = trim($aQuestionAttributes['input_size']);
        $extraclass .= " ls-input-sized";
    } else {
        $inputsize = null;
    }

    if ($thissurvey['nokeyboard'] == 'Y') {
        includeKeypad();
        $kpclass     = " num-keypad";
        $extraclass .= " inputkeypad";
    } else {
        $kpclass = "";
    }

    if (trim($aQuestionAttributes['answer_width']) != '') {
        $answerwidth = $aQuestionAttributes['answer_width'];
        $defaultWidth = false;
    } else {
        $answerwidth = 33;
        $defaultWidth = true;
    }

    $columnswidth   = 100 - ($answerwidth);
    $aQuestions = Question::model()->findAll(array('order'=>'question_order', 'condition'=>'parent_qid=:parent_qid AND scale_id=1', 'params'=>array(':parent_qid'=>$ia[0])));        
    $sSurveyLanguage = $_SESSION['survey_'.Yii::app()->getConfig('surveyID')]['s_lang'];
    $labelans       = [];
    $labelcode      = [];

    foreach ($aQuestions as $lrow) {
        $labelans[]  = $lrow->questionL10ns[$sSurveyLanguage]->question;
        $labelcode[] = $lrow['title'];
    }

    if ($numrows = count($labelans)) {
        //~ if ($ia[6] != 'Y' && SHOW_NO_ANSWER == 1) {$numrows++;}
        $cellwidth = $columnswidth / $numrows;

        $iCount = Question::model()->with(array('questionL10ns'=>array('condition'=>"question like '%|%'")))->countByAttributes([], 'parent_qid=:parent_qid AND scale_id=0', array(':parent_qid'=>$ia[0]));
        // $right_exists is a flag to find out if there are any right hand answer parts. If there arent we can leave out the right td column
        if ($iCount > 0) {
            $right_exists = true;
            if (!$defaultWidth) {
                $answerwidth = $answerwidth / 2;
            }
        } else {
            $right_exists = false;
        }

        $sSurveyLanguage = $_SESSION['survey_'.Yii::app()->getConfig('surveyID')]['s_lang'];
        // Get questions and answers by defined order
        if ($aQuestionAttributes['random_order'] == 1) {
            $sOrder = dbRandom();
        } else {
            $sOrder = 'question_order';
        }
        $aSubquestions = Question::model()->findAll(array('order'=>$sOrder, 'condition'=>'parent_qid=:parent_qid AND scale_id=0', 'params'=>array(':parent_qid'=>$ia[0])));        
        
        
        if (trim($aQuestionAttributes['parent_order'] != '')) {
            $iParentQID = (int) $aQuestionAttributes['parent_order'];
            $aResult    = [];
            $sessionao  = isset($_SESSION['survey_'.Yii::app()->getConfig('surveyID')]['answer_order']) ? $_SESSION['survey_'.Yii::app()->getConfig('surveyID')]['answer_order'] : [];

            if (isset($sessionao[$iParentQID])) {
                foreach ($sessionao[$iParentQID] as $aOrigRow) {
                    $sCode = $aOrigRow['title'];

                    foreach ($aSubquestions as $aRow) {
                        if ($sCode == $aRow['title']) {
                            $aResult[] = $aRow;
                        }
                    }
                }
                $aSubquestions = $aResult;
            }
        }
        $anscount = count($aSubquestions);
        $fn = 1;

        $sAnswerRows = '';
        foreach ($aSubquestions as $j => $aSubquestion) {
            if (isset($repeatheadings) && $repeatheadings > 0 && ($fn - 1) > 0 && ($fn - 1) % $repeatheadings == 0) {
                if (($anscount - $fn + 1) >= $minrepeatheadings) {
                    $sAnswerRows .= doRender('/survey/questions/answer/arrays/multiflexi/rows/repeat_header', array(
                        'labelans'      =>  $labelans,
                        'right_exists'  =>  $right_exists,
                        'cellwidth'     =>  $cellwidth,
                        'answerwidth'   =>  $answerwidth,
                        'textAlignment' => $textAlignment,
                        ), true);
                }
            }

            $myfname        = $ia[1].$aSubquestion['title'];
            $answertext     = $aSubquestion->questionL10ns[$sSurveyLanguage]->question;
            $answertextsave = $answertext;

            /* Check the sub Q mandatory violation */
            $error = false;

            if ($ia[6] == 'Y' && !empty($aMandatoryViolationSubQ)) {
                //Go through each labelcode and check for a missing answer! Default :If any are found, highlight this line, checkbox : if one is not found : don't highlight
                // PS : we really need a better system : event for EM !
                $emptyresult = ($aQuestionAttributes['multiflexible_checkbox'] != 0) ? 1 : 0;

                foreach ($labelcode as $ld) {
                    $myfname2 = $myfname.'_'.$ld;
                    if ($aQuestionAttributes['multiflexible_checkbox'] != 0) {
                        if (!in_array($myfname2, $aMandatoryViolationSubQ)) {
                            $emptyresult = 0;
                        }
                    } else {
                        if (in_array($myfname2, $aMandatoryViolationSubQ)) {
                            $emptyresult = 1;
                        }
                    }
                }

                $error = ($emptyresult == 1) ?true:false;
            }

            $sSeparator = getRadixPointData($thissurvey['surveyls_numberformat']);
            $sSeparator = $sSeparator['separator'];

            // Get array_filter stuff
            $sDisplayStyle = return_display_style($ia, $aQuestionAttributes, $thissurvey, $myfname);


            if (strpos($answertext, '|') !== false) {
                $answertext = (string) substr($answertext, 0, strpos($answertext, '|'));
            }

            $row_value = (isset($_SESSION['survey_'.Yii::app()->getConfig('surveyID')][$myfname])) ? $_SESSION['survey_'.Yii::app()->getConfig('surveyID')][$myfname] : '';

            $thiskey            = 0;
            $answer_tds         = '';

            foreach ($labelcode as $i => $ld) {
                $myfname2   = $myfname."_$ld";
                $value      = (isset($_SESSION['survey_'.Yii::app()->getConfig('surveyID')][$myfname2])) ? $_SESSION['survey_'.Yii::app()->getConfig('surveyID')][$myfname2] : '';

                // Possibly replace '.' with ','
                $surveyId = Yii::app()->getConfig('surveyID');
                $surveyLabel = 'survey_'.$surveyId;
                $fieldnameIsNumeric = isset($_SESSION[$surveyLabel][$myfname2])
                && is_numeric($_SESSION[$surveyLabel][$myfname2]);
                if ($fieldnameIsNumeric) {
                    $value = str_replace('.', $sSeparator, $_SESSION[$surveyLabel][$myfname2]);
                }

                if ($checkboxlayout === false) {

                    $answer_tds .= doRender('/survey/questions/answer/arrays/multiflexi/rows/cells/answer_td', array(
                        'dataTitle'                 => $labelans[$i],
                        'ld'                        => $ld,
                        'answertypeclass'           => $answertypeclass,
                        'answertext'                => $answertext,
                        'stepvalue'                 => $stepvalue,
                        'extraclass'                => $extraclass,
                        'myfname2'                  => $myfname2,
                        'error'                     => $error,
                        'inputboxlayout'            => $inputboxlayout,
                        'checkconditionFunction'    => $checkconditionFunction,
                        'minvalue'                  => $minvalue,
                        'maxvalue'                  => $maxvalue,
                        'reverse'                   => $reverse,
                        'value'                     => $value,
                        'sSeparator'                => $sSeparator,
                        'kpclass'                   => $kpclass,
                        'maxlength'                 => $maxlength,
                        'inputsize'                 => $inputsize,
                        'error'                     => ($error && $value === '')
                        ), true);


                    $inputnames[] = $myfname2;
                    $thiskey++;
                } else {

                    if (isset($_SESSION['survey_'.Yii::app()->getConfig('surveyID')][$myfname2]) && $_SESSION['survey_'.Yii::app()->getConfig('surveyID')][$myfname2] == '1') {
                        $myvalue    = '1';
                        $setmyvalue = CHECKED;
                    } else {
                        $myvalue    = '';
                        $setmyvalue = '';
                    }

                    $answer_tds .= doRender('/survey/questions/answer/arrays/multiflexi/rows/cells/answer_td_checkboxes', array(
                        'dataTitle'                 => $labelans[$i],
                        'ld'                        => $ld,
                        'answertypeclass'           => $answertypeclass,
                        'value'                     => $myvalue,
                        'setmyvalue'                => $setmyvalue,
                        'myfname2'                  => $myfname2,
                        'checkconditionFunction'    => $checkconditionFunction,
                        'extraclass'                => $extraclass,
                        ), true);
                    $inputnames[] = $myfname2;
                    $thiskey++;
                }
            }

            $rightTd = false; $answertextright = '';

            if (strpos($answertextsave, '|')) {
                $answertextright    = substr($answertextsave, strpos($answertextsave, '|') + 1);
                $rightTd            = true;
            } elseif ($right_exists) {
                $rightTd = true;
            }

            $sAnswerRows .= doRender('/survey/questions/answer/arrays/multiflexi/rows/answer_row', array(
                'sDisplayStyle'     => $sDisplayStyle,
                'coreRowClass'      => $coreRowClass,
                'answerwidth'       => $answerwidth,
                'myfname'           => $myfname,
                'error'             => $error,
                'row_value'         => $row_value,
                'answertext'        => $answertext,
                'answertextright'   => $answertextright,
                'answer_tds'        => $answer_tds,
                'rightTd'           => $rightTd,
                'odd'               => ($j % 2),
                'layout'            => $layout
                ), true);
            $fn++;
        }

        $answer = doRender('/survey/questions/answer/arrays/multiflexi/answer', array(
            'answertypeclass'   => $answertypeclass,
            'coreClass'         => $coreClass,
            'basename' => $ia[1],
            'extraclass'        => $extraclass,
            'answerwidth'       => $answerwidth,
            'labelans'          => $labelans,
            'cellwidth'         => $cellwidth,
            'right_exists'      => $right_exists,
            'sAnswerRows'       => $sAnswerRows,
            'textAlignment'     => $textAlignment,
            ), true);

    } else {
        $answer     = doRender('/survey/questions/answer/arrays/multiflexi/empty_error', [], true);
        $inputnames = '';
    }
    return array($answer, $inputnames);
}


// ---------------------------------------------------------------
// TMSW TODO - Can remove DB query by passing in answer list from EM
function do_arraycolumns($ia)
{
    $aLastMoveResult = LimeExpressionManager::GetLastMoveResult();
    $aMandatoryViolationSubQ = ($aLastMoveResult['mandViolation'] && $ia[6] == 'Y') ? explode("|", $aLastMoveResult['unansweredSQs']) : [];
    $coreClass = "ls-answers subquestion-list questions-list array-radio";
    $checkconditionFunction = "checkconditions";

    $aQuestionAttributes = QuestionAttribute::model()->getQuestionAttributes($ia[0]);

    $sSurveyLanguage = $_SESSION['survey_'.Yii::app()->getConfig('surveyID')]['s_lang'];
    $aAnswers = Answer::model()->findAll(array('order'=>'sortorder, code', 'condition'=>'qid=:qid AND scale_id=0', 'params'=>array(':qid'=>$ia[0])));
    $labelans = [];
    $labelcode = [];
    $labels = [];

    foreach ($aAnswers as $lrow) {
        $labelans[] = $lrow->answerL10ns[$sSurveyLanguage]->answer;
        $labelcode[] = $lrow['code'];
        $labels[] = array("answer"=>$lrow->answerL10ns[$sSurveyLanguage]->answer, "code"=>$lrow['code']);
    }

    $inputnames = [];
    if (count($labelans) > 0) {
        if ($ia[6] != 'Y' && SHOW_NO_ANSWER == 1) {
            $labelcode[] = '';
            $labelans[] = gT('No answer');
            $labels[] = array('answer'=>gT('No answer'), 'code'=>'');
        }
 
        if ($aQuestionAttributes['random_order'] == 1) {
            $sOrder = dbRandom();
        } else {
            $sOrder = 'question_order';
        }
        $aQuestions = Question::model()->findAll(array('order'=>$sOrder, 'condition'=>'parent_qid=:parent_qid', 'params'=>array(':parent_qid'=>$ia[0])));        
        $anscount = count($aQuestions);

        $aData = [];
        $aData['labelans'] = $labelans;
        $aData['labelcode'] = $labelcode;

        if ($anscount > 0) {
            if (trim($aQuestionAttributes['answer_width_bycolumn']) != '') {
                $answerwidth = trim($aQuestionAttributes['answer_width_bycolumn']);
            } else {
                $answerwidth = 33;
            }
            $cellwidth = (100 - $answerwidth) / $anscount;

            $aData['anscount'] = $anscount;
            $aData['cellwidth'] = $cellwidth;
            $aData['answerwidth'] = $answerwidth;
            $aData['aQuestions'] = [];
            foreach ($aQuestions as $aQuestion) {
                $aData['aQuestions'][] = array_merge($aQuestion->attributes, $aQuestion->questionL10ns[$sSurveyLanguage]->attributes);    
            }
            $anscode = [];
            $answers = [];
            foreach ($aQuestions as $ansrow) {
                $anscode[] = $ansrow['title'];
                $answers[] = $ansrow->questionL10ns[$sSurveyLanguage]->question;
            }

            $aData['anscode'] = $anscode;
            $aData['answers'] = $answers;

            $iAnswerCount = count($answers);
            for ($_i = 0; $_i < $iAnswerCount; ++$_i) {
                $myfname = $ia[1].$anscode[$_i];
                /* Check the Sub Q mandatory violation */
                if ($ia[6] == 'Y' && in_array($myfname, $aMandatoryViolationSubQ)) {
                    $aData['aQuestions'][$_i]['errormandatory'] = true;
                } else {
                    $aData['aQuestions'][$_i]['errormandatory'] = false;
                }
            }

            $aData['labels'] = $labels;
            $aData['checkconditionFunction'] = $checkconditionFunction;

            foreach ($labels as $ansrow) {
                foreach ($anscode as $j => $ld) {
                    $myfname = $ia[1].$ld;
                    $aData['aQuestions'][$j]['myfname'] = $myfname;
                    if (isset($_SESSION['survey_'.Yii::app()->getConfig('surveyID')][$myfname]) && $_SESSION['survey_'.Yii::app()->getConfig('surveyID')][$myfname] === $ansrow['code']) {
                        $aData['checked'][$ansrow['code']][$ld] = CHECKED;
                    } elseif (!isset($_SESSION['survey_'.Yii::app()->getConfig('surveyID')][$myfname]) && $ansrow['code'] == '') {
                        $aData['checked'][$ansrow['code']][$ld] = CHECKED;
                        // Humm.. (by lemeur), not sure this section can be reached
                        // because I think $_SESSION['survey_'.Yii::app()->getConfig('surveyID')][$myfname] is always set (by save.php ??) !
                        // should remove the !isset part I think !!
                    } else {
                        $aData['checked'][$ansrow['code']][$ld] = "";
                    }
                }
            }

            foreach ($anscode as $j => $ld) {
                $myfname = $ia[1].$ld;
                if (isset($_SESSION['survey_'.Yii::app()->getConfig('surveyID')][$myfname])) {
                    $aData['aQuestions'][$j]['myfname_value'] = $_SESSION['survey_'.Yii::app()->getConfig('surveyID')][$myfname];
                } else {
                    $aData['aQuestions'][$j]['myfname_value'] = '';
                }

                $inputnames[] = $myfname;
            }
            $aData['coreClass'] = $coreClass;
            $aData['basename'] = $ia[1];
            // Render question
            $answer = doRender(
                '/survey/questions/answer/arrays/column/answer',
                $aData,
                true
            );
        } else {
            $answer = '<p class="error">'.gT('Error: There are no answers defined for this question.')."</p>";
            $inputnames = "";
        }
    } else {
        $answer = "<p class='error'>".gT("Error: There are no answer options for this question and/or they don't exist in this language.")."</p>\n";
        $inputnames = '';
    }
    return array($answer, $inputnames);
}

// ---------------------------------------------------------------
function do_array_dual($ia)
{
    global $thissurvey;
    $aLastMoveResult            = LimeExpressionManager::GetLastMoveResult();
    $aMandatoryViolationSubQ    = ($aLastMoveResult['mandViolation'] && $ia[6] == 'Y') ? explode("|", $aLastMoveResult['unansweredSQs']) : [];
    $repeatheadings             = Yii::app()->getConfig("repeatheadings");
    $minrepeatheadings          = Yii::app()->getConfig("minrepeatheadings");
    $coreClass                  = "ls-answers subquestion-list questions-list";
    $answertypeclass            = ""; // Maybe not
    $inputnames                 = [];

    /*
    * Get Question Attributes
    */
    $aQuestionAttributes = QuestionAttribute::model()->getQuestionAttributes($ia[0]);
    $sLanguage = $_SESSION['survey_'.Yii::app()->getConfig('surveyID')]['s_lang'];

    // Get questions and answers by defined order
    if ($aQuestionAttributes['random_order'] == 1) {
        $sOrder = dbRandom();
    } else {
        $sOrder = 'question_order';
    }

    $aSubQuestionsR = Question::model()->findAll(array('order'=>$sOrder, 'condition'=>'parent_qid=:parent_qid AND scale_id=0', 'params'=>array(':parent_qid'=>$ia[0])));        
    $anscount = count($aSubQuestionsR);
    $aSubQuestions = [];
    foreach ($aSubQuestionsR as $oQuestion) {
        $aSubQuestions[] = array_merge($oQuestion->attributes, $oQuestion->questionL10ns[$sLanguage]->attributes);
    }
    
   
    $aAnswersScale0 = Answer::model()->findAll(array('order'=>'sortorder, code', 'condition'=>'qid=:qid AND scale_id=0', 'params'=>array(':qid'=>$ia[0])));        
    $aAnswersScale1 = Answer::model()->findAll(array('order'=>'sortorder, code', 'condition'=>'qid=:qid AND scale_id=1', 'params'=>array(':qid'=>$ia[0])));        

    // Set attributes
    if ($aQuestionAttributes['use_dropdown'] == 1) {
        $useDropdownLayout = true;
        $coreClass .= " dropdown-array";
        $answertypeclass .= " dropdown";
        $doDualScaleFunction = "doDualScaleDropDown"; // javascript funtion to lauch at end of answers
    } else {
        $useDropdownLayout = false;
        $coreClass .= " radio-array";
        $answertypeclass .= " radio";
        $doDualScaleFunction = "doDualScaleRadio";
    }
    if (ctype_digit(trim($aQuestionAttributes['repeat_headings'])) && trim($aQuestionAttributes['repeat_headings'] != "")) {
        $repeatheadings = intval($aQuestionAttributes['repeat_headings']);
        $minrepeatheadings = 0;
    }

    $leftheader     = (trim($aQuestionAttributes['dualscale_headerA'][$_SESSION['survey_'.Yii::app()->getConfig('surveyID')]['s_lang']]) != '') ? $aQuestionAttributes['dualscale_headerA'][$_SESSION['survey_'.Yii::app()->getConfig('surveyID')]['s_lang']] : '';
    $rightheader    = (trim($aQuestionAttributes['dualscale_headerB'][$_SESSION['survey_'.Yii::app()->getConfig('surveyID')]['s_lang']]) != '') ? $aQuestionAttributes['dualscale_headerB'][$_SESSION['survey_'.Yii::app()->getConfig('surveyID')]['s_lang']] : '';
    if (trim($aQuestionAttributes['answer_width']) != '') {
        $answerwidth = trim($aQuestionAttributes['answer_width']);
        $defaultWidth = false;
    } else {
        $answerwidth = 33;
        $defaultWidth = true;
    }
    // Find if we have rigth and center text
    /* All of this part seem broken actually : we don't send it to view and don't explode it */
    $sQuery         = "SELECT count(question) FROM {{questions}} q JOIN {{question_l10ns}} l  ON l.qid=q.qid WHERE parent_qid=".$ia[0]." and scale_id=0 AND question like '%|%'";
    $rigthCount     = Yii::app()->db->createCommand($sQuery)->queryScalar();
    $rightexists    = ($rigthCount > 0); // $right_exists: flag to find out if there are any right hand answer parts. leaving right column but don't force with
    $sQuery         = "SELECT count(question) FROM {{questions}} q JOIN {{question_l10ns}} l  ON l.qid=q.qid WHERE parent_qid=".$ia[0]." and scale_id=0 AND question like '%|%|%'";
    $centerCount    = Yii::app()->db->createCommand($sQuery)->queryScalar();
    $centerexists   = ($centerCount > 0); // $center_exists: flag to find out if there are any center hand answer parts. leaving center column but don't force with
    /* Then always set to false : see bug https://bugs.limesurvey.org/view.php?id=11750 */
    //~ $rightexists=false;
    //~ $centerexists=false;
    // Label and code for input
    $labels0 = [];
    $labels1 = [];
    foreach ($aAnswersScale0 as $lrow) {
        $labels0[] = Array('code' => $lrow->code,
            'title' => $lrow->answerL10ns[$sLanguage]->answer);
    }
    foreach ($aAnswersScale1 as $lrow) {
        $labels1[] = Array('code' => $lrow->code,
            'title' => $lrow->answerL10ns[$sLanguage]->answer);
    }
    if (count($aAnswersScale0) > 0 && $anscount) {
        $answer = "";
        $fn = 1; // Used by repeat_heading

        // No drop-down
        if ($useDropdownLayout === false) {
            $aData = [];
            $aData['coreClass'] = $coreClass;
            $aData['basename'] = $ia[1];
            $aData['answertypeclass'] = $answertypeclass;

            $columnswidth = 100 - $answerwidth;
            $labelans0 = [];
            $labelans1 = [];
            $labelcode0 = [];
            $labelcode1 = [];
            foreach ($aAnswersScale0 as $lrow) {
                $labelans0[] = $lrow->answerL10ns[$sLanguage]->answer;
                $labelcode0[] = $lrow->code;
            }
            foreach ($aAnswersScale1 as $lrow) {
                $labelans1[] = $lrow->answerL10ns[$sLanguage]->answer;
                $labelcode1[] = $lrow->code;
            }
            $numrows = count($labelans0) + count($labelans1);
            // Add needed row and fill some boolean: shownoanswer, rightexists, centerexists
            $shownoanswer = ($ia[6] != "Y" && SHOW_NO_ANSWER == 1);
            if ($shownoanswer) {
                $numrows++;
            }
            /* right and center come from answer => go to answer part*/
            $numColExtraAnswer = 0;
            $rightwidth = 0;
            $separatorwidth = 4;
            if ($rightexists) {
                $numColExtraAnswer++;
            } elseif ($shownoanswer) {
                $columnswidth -= 4;
                $rightwidth = 4;
            }
            if ($centerexists) {
                $numColExtraAnswer++;
            } else {
                $columnswidth -= 4;
            }
            if ($numColExtraAnswer > 0) {
                $extraanswerwidth = $answerwidth / $numColExtraAnswer; /* If there are 2 separator : set to 1/2 else to same */
                if ($defaultWidth) {
                    $columnswidth -= $answerwidth;
                } else {
                    $answerwidth  = $answerwidth / 2;
                }
            } else {
                $extraanswerwidth = $separatorwidth;
            }
            $cellwidth = $columnswidth / $numrows;

            // Header row and colgroups
            $aData['answerwidth'] = $answerwidth;
            $aData['cellwidth'] = $cellwidth;
            $aData['labelans0'] = $labelans0;
            $aData['labelcode0'] = $labelcode0;
            $aData['labelans1'] = $labelans1;
            $aData['labelcode1'] = $labelcode1;
            $aData['separatorwidth'] = $centerexists ? $extraanswerwidth : $separatorwidth;
            $aData['shownoanswer'] = $shownoanswer;
            $aData['rightexists'] = $rightexists;
            $aData['rightwidth'] = $rightexists ? $extraanswerwidth : $rightwidth;

            // build first row of header if needed
            $aData['leftheader'] = $leftheader;
            $aData['rightheader'] = $rightheader;
            $aData['rightclass'] = ($rightexists) ? " header_answer_text_right" : "";

            // And no each line of body
            $trbc = '';
            $aData['aSubQuestions'] = $aSubQuestions;
            foreach ($aSubQuestions as $i => $aQuestionRow) {

                // Build repeat headings if needed
                
                if (isset($repeatheadings) && $repeatheadings > 0 && ($fn - 1) > 0 && ($fn - 1) % $repeatheadings == 0) {
                    if (($anscount - $fn + 1) >= $minrepeatheadings) {
                        $aData['aSubQuestions'][$i]['repeatheadings'] = true;
                    }
                } else {
                    $aData['aSubQuestions'][$i]['repeatheadings'] = false;
                }

                $trbc = alternation($trbc, 'row');
                $answertext = $aQuestionRow{'question'};

                // right and center answertext: not explode for ? Why not
                if (strpos($answertext, '|') !== false) {
                    $answertextright = (string) substr($answertext, strpos($answertext, '|') + 1);
                    $answertext = (string) substr($answertext, 0, strpos($answertext, '|'));
                } else {
                    $answertextright = "";
                }
                if (strpos($answertextright, '|')) {
                    $answertextcenter = (string) substr($answertextright, 0, strpos($answertextright, '|'));
                    $answertextright = (string) substr($answertextright, strpos($answertextright, '|') + 1);
                } else {
                    $answertextcenter = "";
                }

                $myfname = $ia[1].$aQuestionRow['title'];
                $myfname0 = $ia[1].$aQuestionRow['title'].'#0';
                $myfid0 = $ia[1].$aQuestionRow['title'].'_0';
                $myfname1 = $ia[1].$aQuestionRow['title'].'#1'; // new multi-scale-answer
                $myfid1 = $ia[1].$aQuestionRow['title'].'_1';
                $aData['aSubQuestions'][$i]['myfname'] = $myfname;
                $aData['aSubQuestions'][$i]['myfname0'] = $myfname0;
                $aData['aSubQuestions'][$i]['myfid0'] = $myfid0;
                $aData['aSubQuestions'][$i]['myfname1'] = $myfname1;
                $aData['aSubQuestions'][$i]['myfid1'] = $myfid1;

                $aData['aSubQuestions'][$i]['answertext'] = $answertext;
                $aData['aSubQuestions'][$i]['answertextcenter'] = $answertextcenter;
                $aData['aSubQuestions'][$i]['answertextright'] = $answertextright;

                $aData['aSubQuestions'][$i]['odd'] = ($i % 2);
                // Check the Sub Q mandatory violation
                if ($ia[6] == 'Y' && (in_array($myfname0, $aMandatoryViolationSubQ) || in_array($myfname1, $aMandatoryViolationSubQ))) {
                    $aData['aSubQuestions'][$i]['showmandatoryviolation'] = true;
                } else {
                    $aData['aSubQuestions'][$i]['showmandatoryviolation'] = false;
                }

                // Get array_filter stuff
                $aData['aSubQuestions'][$i]['sDisplayStyle'] = return_display_style($ia, $aQuestionAttributes, $thissurvey, $myfname);
                array_push($inputnames, $myfname0);

                if (isset($_SESSION['survey_'.Yii::app()->getConfig('surveyID')][$myfname0])) {
                    $aData['aSubQuestions'][$i]['sessionfname0'] = $_SESSION['survey_'.Yii::app()->getConfig('surveyID')][$myfname0];
                } else {
                    $aData['aSubQuestions'][$i]['sessionfname0'] = '';
                }

                if (count($labelans1) > 0) {
                // if second label set is used
                    if (isset($_SESSION['survey_'.Yii::app()->getConfig('surveyID')][$myfname1])) {
                        //$answer .= $_SESSION['survey_'.Yii::app()->getConfig('surveyID')][$myfname1];
                        $aData['aSubQuestions'][$i]['sessionfname1'] = $_SESSION['survey_'.Yii::app()->getConfig('surveyID')][$myfname1];
                    } else {
                        $aData['aSubQuestions'][$i]['sessionfname1'] = '';
                    }
                }

                foreach ($labelcode0 as $j => $ld) {
                // First label set
                    if (isset($_SESSION['survey_'.Yii::app()->getConfig('surveyID')][$myfname0]) && $_SESSION['survey_'.Yii::app()->getConfig('surveyID')][$myfname0] == $ld) {
                        $aData['labelcode0_checked'][$aQuestionRow['title']][$ld] = CHECKED;
                    } else {
                        $aData['labelcode0_checked'][$aQuestionRow['title']][$ld] = "";
                    }
                }

                if (count($labelans1) > 0) {
                // if second label set is used
                    if ($shownoanswer) {
                    // No answer for accessibility and no javascript (but hide hide even with no js: need reworking)
                        if (!isset($_SESSION['survey_'.Yii::app()->getConfig('surveyID')][$myfname0]) || $_SESSION['survey_'.Yii::app()->getConfig('surveyID')][$myfname0] == "") {
                            $answer .= CHECKED;
                            $aData['myfname0_notset'] = CHECKED;
                        } else {
                            $aData['myfname0_notset'] = "";
                        }
                    }

                    array_push($inputnames, $myfname1);

                    foreach ($labelcode1 as $j => $ld) {
                    // second label set
                        if (isset($_SESSION['survey_'.Yii::app()->getConfig('surveyID')][$myfname1]) && $_SESSION['survey_'.Yii::app()->getConfig('surveyID')][$myfname1] == $ld) {
                            $aData['labelcode1_checked'][$aQuestionRow['title']][$ld] = CHECKED;
                        } else {
                            $aData['labelcode1_checked'][$aQuestionRow['title']][$ld] = "";
                        }
                    }
                }
                $aData['answertextright'] = $answertextright;
                if ($shownoanswer) {
                    if (count($labelans1) > 0) {
                        if (!isset($_SESSION['survey_'.Yii::app()->getConfig('surveyID')][$myfname1]) || $_SESSION['survey_'.Yii::app()->getConfig('surveyID')][$myfname1] == "") {
                            $answer .= CHECKED;
                            $aData['myfname1_notset'] = CHECKED;
                        } else {
                            $aData['myfname1_notset'] = "";
                        }
                    } else {
                        if (!isset($_SESSION['survey_'.Yii::app()->getConfig('surveyID')][$myfname0]) || $_SESSION['survey_'.Yii::app()->getConfig('surveyID')][$myfname0] == "") {
                            $answer .= CHECKED;
                            $aData['myfname0_notset'] = CHECKED;
                        } else {
                            $aData['myfname0_notset'] = '';
                        }
                    }
                }
                $fn++;
            }

            $answer = doRender(
                '/survey/questions/answer/arrays/dualscale/answer',
                $aData,
                true
            );
        }

        // Dropdown Layout
        elseif ($useDropdownLayout === true) {
            $aData = [];
            $aData['coreClass'] = $coreClass;
            $aData['basename'] = $ia[1];

            // Get attributes for Headers and Prefix/Suffix
            if (trim($aQuestionAttributes['dropdown_prepostfix'][$_SESSION['survey_'.Yii::app()->getConfig('surveyID')]['s_lang']]) != '') {
                list ($ddprefix, $ddsuffix) = explode("|", $aQuestionAttributes['dropdown_prepostfix'][$_SESSION['survey_'.Yii::app()->getConfig('surveyID')]['s_lang']]);
            } else {
                $ddprefix = null;
                $ddsuffix = null;
            }
            if (trim($aQuestionAttributes['dropdown_separators']) != '') {
                $aSeparator = explode('|', $aQuestionAttributes['dropdown_separators']);
                if (isset($aSeparator[1])) {
                    $interddSep = $aSeparator[1];
                } else {
                    $interddSep = $aSeparator[0];
                }
            } else {
                $interddSep = '';
            }
            if ($interddSep) {
                $separatorwidth = 8;
            } else {
                $separatorwidth = 4;
            }
            $cellwidth = (100 - $answerwidth - $separatorwidth) / 2;
            $aData['answerwidth'] = $answerwidth;
            $aData['ddprefix'] = $ddprefix;
            $aData['ddsuffix'] = $ddsuffix;
            $aData['cellwidth'] = $cellwidth;

            $aData['separatorwidth'] = $separatorwidth;

            $aData['leftheader'] = $leftheader;
            $aData['rightheader'] = $rightheader;

            $aData['aSubQuestions'] = $aSubQuestions;
            foreach ($aSubQuestions as $i => $aQuestionRow) {

                $myfname = $ia[1].$aQuestionRow['title'];
                $myfname0 = $ia[1].$aQuestionRow['title']."#0";
                $myfid0 = $ia[1].$aQuestionRow['title']."_0";
                $myfname1 = $ia[1].$aQuestionRow['title']."#1";
                $myfid1 = $ia[1].$aQuestionRow['title']."_1";
                $sActualAnswer0 = isset($_SESSION['survey_'.Yii::app()->getConfig('surveyID')][$myfname0]) ? $_SESSION['survey_'.Yii::app()->getConfig('surveyID')][$myfname0] : "";
                $sActualAnswer1 = isset($_SESSION['survey_'.Yii::app()->getConfig('surveyID')][$myfname1]) ? $_SESSION['survey_'.Yii::app()->getConfig('surveyID')][$myfname1] : "";

                $aData['aSubQuestions'][$i]['myfname'] = $myfname;
                $aData['aSubQuestions'][$i]['myfname0'] = $myfname0;
                $aData['aSubQuestions'][$i]['myfid0'] = $myfid0;
                $aData['aSubQuestions'][$i]['myfname1'] = $myfname1;
                $aData['aSubQuestions'][$i]['myfid1'] = $myfid1;
                $aData['aSubQuestions'][$i]['sActualAnswer0'] = $sActualAnswer0;
                $aData['aSubQuestions'][$i]['sActualAnswer1'] = $sActualAnswer1;
                $aData['aSubQuestions'][$i]['odd'] = ($i % 2);
                // Set mandatory alert
                $aData['aSubQuestions'][$i]['alert'] = ($ia[6] == 'Y' && (in_array($myfname0, $aMandatoryViolationSubQ) || in_array($myfname1, $aMandatoryViolationSubQ)));
                $aData['aSubQuestions'][$i]['mandatoryviolation'] = ($ia[6] == 'Y' && (in_array($myfname0, $aMandatoryViolationSubQ) || in_array($myfname1, $aMandatoryViolationSubQ)));
                // Array filter : maybe leave EM do the trick
                $aData['aSubQuestions'][$i]['sDisplayStyle'] = return_display_style($ia, $aQuestionAttributes, $thissurvey, $myfname);

                //~ list($htmltbody2, $hiddenfield)=return_array_filter_strings($ia, $aQuestionAttributes, $thissurvey, $ansrow, $myfname, $trbc, $myfname,"tr","$trbc subquestion-list questions-list dropdown-list");
                //~ $aData['aSubQuestions'][$i]['htmltbody2'] = $htmltbody2;
                //~ $aData['aSubQuestions'][$i]['hiddenfield'] = $hiddenfield;
                $aData['labels0'] = $labels0;
                $aData['labels1'] = $labels1;
                $aData['aSubQuestions'][$i]['showNoAnswer0'] = ($sActualAnswer0 != '' && $ia[6] != 'Y' && SHOW_NO_ANSWER);
                $aData['aSubQuestions'][$i]['showNoAnswer1'] = ($sActualAnswer1 != '' && $ia[6] != 'Y' && SHOW_NO_ANSWER);
                $aData['interddSep'] = $interddSep;

                $inputnames[] = $myfname0;

                $inputnames[] = $myfname1;

            }

            $answer = doRender(
                '/survey/questions/answer/arrays/dualscale/answer_dropdown',
                $aData,
                true
            );
        }
    } else {
        $answer = "<p class='error'>".gT("Error: There are no answer options for this question and/or they don't exist in this language.")."</p>\n";
        $inputnames = "";
    }
    if(!Yii::app()->getClientScript()->isScriptFileRegistered(Yii::app()->getConfig('generalscripts')."dualscale.js", LSYii_ClientScript::POS_BEGIN)) {
        Yii::app()->getClientScript()->registerScriptFile(Yii::app()->getConfig('generalscripts')."dualscale.js", LSYii_ClientScript::POS_BEGIN);
    }
    Yii::app()->getClientScript()->registerScript('doDualScaleFunction'.$ia[0], "{$doDualScaleFunction}({$ia[0]});", LSYii_ClientScript::POS_POSTSCRIPT);
    return array($answer, $inputnames);
}

/**
* Find the label / input width
* @param string|int $labelAttributeWidth label width from attribute
* @param string|int $inputAttributeWidth input width from attribute
* @return array labelWidth as integer,inputWidth as integer,defaultWidth as boolean
*/              
function getLabelInputWidth($labelAttributeWidth, $inputAttributeWidth)
{
    $attributeInputContainerWidth = intval(trim($inputAttributeWidth));
    if ($attributeInputContainerWidth < 1 || $attributeInputContainerWidth > 12) {
        $attributeInputContainerWidth = null;
    }

    $attributeLabelWidth = trim($labelAttributeWidth);
    if ($attributeLabelWidth === 'hidden') {
        $attributeLabelWidth = 0;
    } else {
        $attributeLabelWidth = intval($attributeLabelWidth);
        if ($attributeLabelWidth < 1 || $attributeLabelWidth > 12) {
/* old system or imported or '' */
            $attributeLabelWidth = null;
        }
    }
    if ($attributeInputContainerWidth === null && $attributeLabelWidth === null) {
        $sInputContainerWidth = 8;
        $sLabelWidth = 4;
        $defaultWidth = true;
    } else {
        if ($attributeInputContainerWidth !== null) {
            $sInputContainerWidth = $attributeInputContainerWidth;
        } elseif ($attributeLabelWidth == 12) {
            $sInputContainerWidth = 12;
        } else {
            $sInputContainerWidth = 12 - $attributeLabelWidth;
        }
        if (!is_null($attributeLabelWidth)) {
            $sLabelWidth = $attributeLabelWidth;
        } elseif ($attributeInputContainerWidth == 12) {
            $sLabelWidth = 12;
        } else {
            $sLabelWidth = 12 - $attributeInputContainerWidth;
        }
        $defaultWidth = false;
    }
    return array(
        $sLabelWidth,
        $sInputContainerWidth,
        $defaultWidth,
    );
}

/**
* Take a date string and fill out missing parts, like day, hour, minutes
* (not seconds).
* If string is NOT in standard date format (Y-m-d H:i), this methods makes no
* sense.
* Used when fetching answer for do_date, where answer can come from a default
* answer expression like date('Y').
* Will also truncate date('c') to format Y-m-d H:i.
* @param string $dateString
* @return string
*/
function fillDate($dateString)
{
    switch (strlen($dateString)) {
        // Only year
        case 4:
            return $dateString.'-01-01 00:00';
            // Year and month
        case 7:
            return $dateString.'-01 00:00';
            // Year, month and day
        case 10:
            return $dateString.' 00:00';
            // Year, month day and hour
        case 13:
            return $dateString.':00';
            // Complete, return as is.
        case 16:
            return $dateString;
        case 19:
        case 25: // Assume date('c')
            $date = new DateTime($dateString);
            if ($date) {
                return $date->format('Y-m-d H:i');
            }
        default:
            return '';
    }
}

/**
* Render the question view.
*
* By default, it just renders the required core view from application/views/survey/...
* If user added a question template in the upload dirctory, add applied it to the question in its display settings, then the function will check if the required view exist in this directory
* and then will use this one to render the question.
*
* Rem: all the logic has been moved to LSETwigViewRenderer::renderQuestion()
* We keep the function doRender here for convenience (it will probably be removed in further cycles of dev).
**
* @param string    $sView      name of the view to be rendered.
* @param array     $aData      data to be extracted into PHP variables and made available to the view script
* @param boolean   $bReturn    whether the rendering result should be returned instead of being displayed to end users (should be always true)
*/
function doRender($sView, $aData, $bReturn = true)
{
    return App()->twigRenderer->renderQuestion($sView, $aData);
}<|MERGE_RESOLUTION|>--- conflicted
+++ resolved
@@ -2670,29 +2670,22 @@
     if ($anscount == 0) {
         $answer = doRender('/survey/questions/answer/multiplenumeric/empty', [], true);
     } else {
-<<<<<<< HEAD
         foreach ($aSubquestions as $aSubquestion) {
             $labelText = $sQuestionText = $aSubquestion->questionL10ns[$sSurveyLanguage]->question;
             $myfname   = $ia[1].$aSubquestion['title'];
-=======
-        foreach ($aSubquestions as $ansrow) {
-            $sliderWidth = 12; /* reset sliderWidth for each row : left and right can be different for each #14127 */
-            $labelText = $ansrow['question'];
-            $myfname   = $ia[1].$ansrow['title'];
->>>>>>> 900ebec1
 
             if ($sQuestionText == "") {
                 $sQuestionText = "&nbsp;";
             }
 
             if ($slider_layout) {
+                $sliderWidth = 12;
                 if ($slider_separator != '') {
                     $aAnswer     = explode($slider_separator, $sQuestionText);
                     $theanswer   = (isset($aAnswer[0])) ? $aAnswer[0] : "";
                     $labelText   = $theanswer;
                     $sliderleft  = (isset($aAnswer[1])) ? $aAnswer[1] : null;
                     $sliderright = (isset($aAnswer[2])) ? $aAnswer[2] : null;
-
                     /* sliderleft and sliderright is in input, but is part of answers then take label width */
                     if (!empty($sliderleft)) {
                         $sliderWidth = 10;
