<?php

/*
* LimeSurvey
* Copyright (C) 2007-2011 The LimeSurvey Project Team / Carsten Schmitz
* All rights reserved.
* License: GNU/GPL License v2 or later, see LICENSE.php
* LimeSurvey is free software. This version may have been modified pursuant
* to the GNU General Public License, and as distributed it includes or
* is derivative of works licensed under the GNU General Public License or
* other free or open source software licenses.
* See COPYRIGHT.php for copyright notices and details.
*/

// Security Checked: POST, GET, SESSION, REQUEST, returnGlobal, DB

//if (!isset($homedir) || isset($_REQUEST['$homedir'])) {die("Cannot run this script directly");}

/*
* Let's explain what this strange $ia var means
*
* The $ia string comes from the $_SESSION['survey_'.Yii::app()->getConfig('surveyID')]['insertarray'] variable which is built at the commencement of the survey.
* See index.php, function "buildsurveysession()"
* One $ia array zexists for every question in the survey. The $_SESSION['survey_'.Yii::app()->getConfig('surveyID')]['insertarray']
* string is an array of $ia arrays.
*
* $ia[0] => question id
* $ia[1] => fieldname
* $ia[2] => title
* $ia[3] => question text
* $ia[4] => type --  text, radio, select, array, etc
* $ia[5] => group id
* $ia[6] => mandatory Y || S || N
* $ia[7] => conditions exist for this question
* $ia[8] => other questions have conditions which rely on this question (including array_filter and array_filter_exclude attributes)
* $ia[9] => incremental question count (used by {QUESTION_NUMBER})
*
* $conditions element structure
* $condition[n][0] => qid = question id
* $condition[n][1] => cqid = question id of the target question, or 0 for TokenAttr leftOperand
* $condition[n][2] => field name of element [1] (Except for type M or P)
* $condition[n][3] => value to be evaluated on answers labeled.
* $condition[n][4] => type of question
* $condition[n][5] => SGQ code of element [1] (sub-part of [2])
* $condition[n][6] => method used to evaluate
* $condition[n][7] => scenario *NEW BY R.L.J. van den Burg*
*/

// ==================================================================
// setting constants for 'checked' and 'selected' inputs
define('CHECKED', ' checked="checked"');
define('SELECTED', ' selected="selected"');

/**
* setNoAnswerMode
*/
function setNoAnswerMode($thissurvey)
{
    if (App()->getConfig('shownoanswer') == 2) {
        if ($thissurvey['shownoanswer'] == 'N') {
            define('SHOW_NO_ANSWER', 0);
        } else {
            define('SHOW_NO_ANSWER', 1);
        }
    } elseif (App()->getConfig('shownoanswer') == 1) {
        define('SHOW_NO_ANSWER', 1);
    } elseif (App()->getConfig('shownoanswer') == 0) {
        define('SHOW_NO_ANSWER', 0);
    } else {
        define('SHOW_NO_ANSWER', 1);
    }
}

/**
* This function returns an array containing the "question/answer" html display
* and a list of the question/answer fieldnames associated. It is called from
* question.php, group.php, survey.php or preview.php
*
* @param array $ia Details of $ia can be found at top of this file
* @return array Array like [array $qanda, array $inputnames] where
*               $qanda has elements [
*                 $qtitle (question_text) : array [
*                        all : string; complete HTML?; all has been added for backwards compatibility with templates that use question_start.pstpl (now redundant)
*                        'text'               => $qtitle, question?? $ia[3]?
*                        'code'               => $ia[2] or title??
*                        'number'             => $number
*                        'help'               => ''
*                        'mandatory'          => ''
*                        man_message : string; message when mandatory is not answered
*                        'valid_message'      => ''
*                        file_valid_message : string; only relevant for file upload
*                        'class'              => ''
*                        'man_class'          => ''
*                        'input_error_class'  => ''              // provides a class.
*                        'essentials'         => ''
*                 ]
*                 $answer ?
*                 'help' : string
*                 $display : ?
*                 $qid  : integer
*                 $ia[2] = title;
*                 $ia[5] = group id : int
*                 $ia[1] = fieldname : string
*               ]
*               and $inputnames is ? used for hiddenfieldnames and upload file?
*
*/
function retrieveAnswers($ia)
{
    //globalise required config variables
    global $thissurvey; //These are set by index.php

    // TODO: This can be cached in some special cases.
    // 1. If move back is disabled
    // 2. No tokens
    // 3. Always first time it's shown to one user (and no tokens).
    // 4. No expressions with tokens or time or other dynamic features.
    if (EmCacheHelper::cacheQanda($ia, $_SESSION['survey_' . $thissurvey['sid']])) {
        $cacheKey = 'retrieveAnswers_' . sha1(implode('_', $ia));
        $value = EmCacheHelper::get($cacheKey);
        if ($value !== false) {
            return $value;
        }
    }

    $display    = $ia[7]; //DISPLAY
    $qid        = $ia[0]; // Question ID
    $qtitle     = $ia[3];
    $inputnames = [];
    $answer     = ""; //Create the question/answer html
    $number     = $ia[9] ?? ''; // Previously in limesurvey, it was virtually impossible to control how the start of questions were formatted. // this is an attempt to allow users (or rather system admins) some control over how the starting text is formatted.
    $aQuestionAttributes = QuestionAttribute::model()->getQuestionAttributes($ia[0]);

    $question_text = array(
        'all'                 => ''              // All has been added for backwards compatibility with templates that use question_start.pstpl (now redundant)
        ,'text'               => $qtitle
        ,'code'               => $ia[2]
        ,'number'             => $number
        ,'help'               => ''
        ,'mandatory'          => ''
        ,'man_message'        => ''
        ,'valid_message'      => ''
        ,'file_valid_message' => ''
        ,'class'              => ''
        ,'man_class'          => ''
        ,'input_error_class'  => ''              // provides a class.
        ,'essentials'         => ''
    );

    $oQuestion = Question::model()->findByPk($ia[0]);
    $oQuestionTemplate = QuestionTemplate::getNewInstance($oQuestion);
    $oQuestionTemplate->registerAssets(); // Register the custom assets of the question template, if needed
    $oRenderer = $oQuestion->getRenderererObject($ia);
    $values = $oRenderer->render();


    if (isset($values)) {
        //Break apart $values array returned from switch
        //$answer is the html code to be printed
        //$inputnames is an array containing the names of each input field
        list($answer, $inputnames) = $values;
    }

    $question_text['mandatory'] = $ia[6];

    //If this question is mandatory but wasn't answered in the last page
    //add a message HIGHLIGHTING the question
    $mandatory_msg = (($_SESSION['survey_' . Yii::app()->getConfig('surveyID')]['step'] != $_SESSION['survey_' . Yii::app()->getConfig('surveyID')]['maxstep']) || ($_SESSION['survey_' . Yii::app()->getConfig('surveyID')]['step'] == $_SESSION['survey_' . Yii::app()->getConfig('surveyID')]['prevstep'])) ? mandatory_message($ia) : '';
    $qtitle .= $mandatory_msg;
    $question_text['man_message'] = $mandatory_msg;

    //show or hide tip
    $_vshow = false;
    if (isset($aQuestionAttributes['hide_tip'])) {
        $_vshow = $aQuestionAttributes['hide_tip'] == 0; //hide_tip=0 means: show the tip
    }

    list($validation_msg, $isValid) = validation_message($ia, $_vshow);

    $qtitle .= $validation_msg;
    $question_text['valid_message'] = $validation_msg;

    if (($_SESSION['survey_' . Yii::app()->getConfig('surveyID')]['step'] != $_SESSION['survey_' . Yii::app()->getConfig('surveyID')]['maxstep']) || ($_SESSION['survey_' . Yii::app()->getConfig('surveyID')]['step'] == $_SESSION['survey_' . Yii::app()->getConfig('surveyID')]['prevstep'])) {
        $file_validation_msg = file_validation_message($ia);
    } else {
        $file_validation_msg = '';
        $isValid = true; // don't want to show any validation messages.
    }

    $qtitle .= $ia[4] == "|" ? $file_validation_msg : "";
    $question_text['file_valid_message'] = $ia[4] == "|" ? $file_validation_msg : "";

    if (!empty($question_text['man_message']) || !$isValid || !empty($question_text['file_valid_message'])) {
        $question_text['input_error_class'] = ' input-error'; // provides a class to style question wrapper differently if there is some kind of user input error;
    }

    // =====================================================
    // START: legacy question_start.pstpl code
    // The following section adds to the templating system by allowing
    // templaters to control where the various parts of the question text
    // are put.

    $sTemplate = $thissurvey['template'] ?? null;
    if (is_file('templates/' . $sTemplate . '/question_start.pstpl')) {
        $replace = [];
        $find    = [];
        foreach ($question_text as $key => $value) {
            $find[] = '{QUESTION_' . strtoupper($key) . '}'; // Match key words from template
            $replace[] = $value; // substitue text
        };

        if (!defined('QUESTION_START')) {
            define('QUESTION_START', file_get_contents(getTemplatePath($thissurvey['template']) . '/question_start.pstpl'));
        };

        $qtitle_custom = str_replace($find, $replace, (string) QUESTION_START);

        $c = 1;
        // START: <EMBED> work-around step 1
        $qtitle_custom = preg_replace('/(<embed[^>]+>)(<\/embed>)/i', '\1NOT_EMPTY\2', $qtitle_custom);
        // END <EMBED> work-around step 1
        while ($c > 0) {
            // This recursively strips any empty tags to minimise rendering bugs.
            $oldtitle = $qtitle_custom;
            $qtitle_custom = preg_replace('/<([^ >]+)[^>]*>[\r\n\t ]*<\/\1>[\r\n\t ]*/isU', '', $qtitle_custom, -1); // I removed the $count param because it is PHP 5.1 only.

            $c = ($qtitle_custom != $oldtitle) ? 1 : 0;
        };
        // START <EMBED> work-around step 2
        $qtitle_custom = preg_replace('/(<embed[^>]+>)NOT_EMPTY(<\/embed>)/i', '\1\2', $qtitle_custom);
        // END <EMBED> work-around step 2
        while ($c > 0) {
            // This recursively strips any empty tags to minimise rendering bugs.
            $oldtitle = $qtitle_custom;
            $qtitle_custom = preg_replace('/(<br(?: ?\/)?>(?:&nbsp;|\r\n|\n\r|\r|\n| )*)+$/i', '', $qtitle_custom, -1); // I removed the $count param because it is PHP 5.1 only.
            $c = ($qtitle_custom != $oldtitle) ? 1 : 0;
        };

        $question_text['all'] = $qtitle_custom;
    } else {
        $question_text['all'] = $qtitle;
    };
    // END: legacy question_start.pstpl code
    //===================================================================
    $qtitle = $question_text;
    // =====================================================

    $qanda = array($qtitle, $answer, 'help', $display, $qid, $ia[2], $ia[5], $ia[1]);
    if (EmCacheHelper::cacheQanda($ia, $_SESSION['survey_' . $thissurvey['sid']])) {
        EmCacheHelper::set($cacheKey, [$qanda, $inputnames]);
    }
    //New Return
    return array($qanda, $inputnames);
}

function mandatory_message($ia)
{
    $qinfo = LimeExpressionManager::GetQuestionStatus($ia[0]);
    $qinfoValue = ($qinfo['mandViolation']) ? $qinfo['mandTip'] : "";
    return $qinfoValue;
}

/**
*
* @param array $ia
* @param boolean $show - true if should initially be visible
* @return array
*/
function validation_message($ia, $show)
{
    $qinfo      = LimeExpressionManager::GetQuestionStatus($ia[0]);
    $class      = (!$show) ? ' hide-tip' : '';
    $id         = "vmsg_" . $ia[0];
    $message    = $qinfo['validTip'];
    if ($message != "") {
        $tip = doRender('/survey/questions/question_help/help', array('message' => $message, 'classes' => $class, 'id' => $id), true);
    } else {
        $tip = "";
    }

    $isValid = $qinfo['valid'];
    return array($tip, $isValid);
}

// TMSW Validation -> EM
function file_validation_message($ia)
{
    global $filenotvalidated;
    $qtitle = "";
    if (isset($filenotvalidated) && is_array($filenotvalidated) && $ia[4] == "|") {
        foreach ($filenotvalidated as $k => $v) {
            if ($ia[1] == $k || strpos($k, "_") && $ia[1] == substr(0, strpos($k, "_") - 1)) {
                $message = gT($filenotvalidated[$k]);
                $qtitle .= doRender('/survey/questions/question_help/error', array('message' => $message, 'classes' => ''), true);
            }
        }
    }
    return $qtitle;
}

// TMSW Validation -> EM
function mandatory_popup($ia, $notanswered = null)
{
    //This sets the mandatory popup message to show if required
    //Called from question.php, group.php or survey.php
    if ($notanswered === null) {
        unset($notanswered);
    }
    if (isset($notanswered) && is_array($notanswered)) {
        //ADD WARNINGS TO QUESTIONS IF THEY WERE MANDATORY BUT NOT ANSWERED
        global $mandatorypopup, $popup;
        //POPUP WARNING
        // If there is no "hard" mandatory violation (both current and previous violations belong to Soft Mandatory questions),
        // we show the soft mandatory message.
        if ($ia[6] == 'S' && (!isset($mandatorypopup) || $mandatorypopup == 'S')) {
            $popup = gT("One or more mandatory questions have not been answered. If possible, please complete them before continuing to the next page.");
            $mandatorypopup = "S";
        } elseif (!isset($mandatorypopup) && ($ia[4] == 'T' || $ia[4] == 'S' || $ia[4] == 'U')) {
            // If
            $popup = gT("You cannot proceed until you enter some text for one or more questions.");
            $mandatorypopup = "Y";
        } else {
            $popup = gT("One or more mandatory questions have not been answered. You cannot proceed until these have been completed.");
            $mandatorypopup = "Y";
        }
        return array($mandatorypopup, $popup);
    } else {
        return false;
    }
}

// TMSW Validation -> EM
function validation_popup($ia, $notvalidated = null)
{
    //This sets the validation popup message to show if required
    //Called from question.php, group.php or survey.php
    if ($notvalidated === null) {
        unset($notvalidated);
    }
    if (isset($notvalidated) && is_array($notvalidated)) {
        //ADD WARNINGS TO QUESTIONS IF THEY ARE NOT VALID
        global $validationpopup, $vpopup;
        //POPUP WARNING
        if (!isset($validationpopup)) {
            $vpopup = gT("One or more questions have not been answered in a valid manner. You cannot proceed until these answers are valid.");
            $validationpopup = "Y";
        }
        return array($validationpopup, $vpopup);
    } else {
        return false;
    }
}

// TMSW Validation -> EM
/**
* @param boolean $filenotvalidated
*/
function file_validation_popup($ia, $filenotvalidated = null)
{
    if ($filenotvalidated === null) {
        unset($filenotvalidated);
    }
    if (isset($filenotvalidated) && is_array($filenotvalidated)) {
        global $filevalidationpopup, $fpopup;

        if (!isset($filevalidationpopup)) {
            $fpopup = gT("One or more file have either exceeded the filesize/are not in the right format or the minimum number of required files have not been uploaded. You cannot proceed until these have been completed");
            $filevalidationpopup = "Y";
        }
        return array($filevalidationpopup, $fpopup);
    } else {
        return false;
    }
}

/**
* @param string $disable
* @return string
*/
function return_timer_script($aQuestionAttributes, $ia, $disable = null)
{
    global $thissurvey;

    Yii::app()->getClientScript()->registerScriptFile(Yii::app()->getConfig("generalscripts") . 'coookies.js', CClientScript::POS_BEGIN);
    Yii::app()->getClientScript()->registerPackage('timer-addition');

    $langTimer = array(
        'hours' => gT("hours"),
        'mins' => gT("mins"),
        'seconds' => gT("seconds"),
    );
    /* Registering script : don't go to EM : no need usage of ls_json_encode */
    App()->getClientScript()->registerScript("LSVarLangTimer", "LSvar.lang.timer=" . json_encode($langTimer) . ";", CClientScript::POS_BEGIN);
    /**
     * The following lines cover for previewing questions, because no $_SESSION['survey_'.Yii::app()->getConfig('surveyID')]['fieldarray'] exists.
     * This just stops error messages occuring
     */
    if (!isset($_SESSION['survey_' . Yii::app()->getConfig('surveyID')]['fieldarray'])) {
        $_SESSION['survey_' . Yii::app()->getConfig('surveyID')]['fieldarray'] = [];
    }
    /* End */

    //Used to count how many timer questions in a page, and ensure scripts only load once
    $thissurvey['timercount'] = (isset($thissurvey['timercount'])) ? $thissurvey['timercount']++ : 1;

    $time_limit = $aQuestionAttributes['time_limit'];
    $disable_next = trim((string) $aQuestionAttributes['time_limit_disable_next']) != '' ? $aQuestionAttributes['time_limit_disable_next'] : 0;
    $disable_prev = trim((string) $aQuestionAttributes['time_limit_disable_prev']) != '' ? $aQuestionAttributes['time_limit_disable_prev'] : 0;
    $time_limit_action = trim((string) $aQuestionAttributes['time_limit_action']) != '' ? $aQuestionAttributes['time_limit_action'] : 1;
    $time_limit_message = trim((string) $aQuestionAttributes['time_limit_message'][$_SESSION['survey_' . Yii::app()->getConfig('surveyID')]['s_lang']]) != '' ? htmlspecialchars((string) $aQuestionAttributes['time_limit_message'][$_SESSION['survey_' . Yii::app()->getConfig('surveyID')]['s_lang']], ENT_QUOTES) : gT("Your time to answer this question has expired");
    $time_limit_warning = trim((string) $aQuestionAttributes['time_limit_warning']) != '' ? $aQuestionAttributes['time_limit_warning'] : 0;
    $time_limit_warning_2 = trim((string) $aQuestionAttributes['time_limit_warning_2']) != '' ? $aQuestionAttributes['time_limit_warning_2'] : 0;
    $time_limit_countdown_message = trim((string) $aQuestionAttributes['time_limit_countdown_message'][$_SESSION['survey_' . Yii::app()->getConfig('surveyID')]['s_lang']]) != '' ? htmlspecialchars((string) $aQuestionAttributes['time_limit_countdown_message'][$_SESSION['survey_' . Yii::app()->getConfig('surveyID')]['s_lang']], ENT_QUOTES) : gT("Time remaining");
    $time_limit_warning_message = trim((string) $aQuestionAttributes['time_limit_warning_message'][$_SESSION['survey_' . Yii::app()->getConfig('surveyID')]['s_lang']]) != '' ? htmlspecialchars((string) $aQuestionAttributes['time_limit_warning_message'][$_SESSION['survey_' . Yii::app()->getConfig('surveyID')]['s_lang']], ENT_QUOTES) : gT("Your time to answer this question has nearly expired. You have {TIME} remaining.");

    //Render timer
    $timer_html = doRender('/survey/questions/question_timer/timer', array('iQid' => $ia[0], 'sWarnId' => ''), true);
    $time_limit_warning_message = str_replace("{TIME}", $timer_html, $time_limit_warning_message);
    $time_limit_warning_display_time = trim((string) $aQuestionAttributes['time_limit_warning_display_time']) != '' ? $aQuestionAttributes['time_limit_warning_display_time'] + 1 : 0;
    $time_limit_warning_2_message = trim((string) $aQuestionAttributes['time_limit_warning_2_message'][$_SESSION['survey_' . Yii::app()->getConfig('surveyID')]['s_lang']]) != '' ? htmlspecialchars((string) $aQuestionAttributes['time_limit_warning_2_message'][$_SESSION['survey_' . Yii::app()->getConfig('surveyID')]['s_lang']], ENT_QUOTES) : gT("Your time to answer this question has nearly expired. You have {TIME} remaining.");

    //Render timer 2
    $timer_html = doRender('/survey/questions/question_timer/timer', array('iQid' => $ia[0], 'sWarnId' => '_Warning_2'), true);
    $time_limit_message_delay = trim((string) $aQuestionAttributes['time_limit_message_delay']) != '' ? $aQuestionAttributes['time_limit_message_delay'] * 1000 : 1000;
    $time_limit_warning_2_message = str_replace("{TIME}", $timer_html, $time_limit_warning_2_message);
    $time_limit_warning_2_display_time = trim((string) $aQuestionAttributes['time_limit_warning_2_display_time']) != '' ? $aQuestionAttributes['time_limit_warning_2_display_time'] + 1 : 0;
    $time_limit_message_style = trim((string) $aQuestionAttributes['time_limit_message_style']) != '' ? $aQuestionAttributes['time_limit_message_style'] : "";
    $time_limit_message_class = "d-none ls-timer-content ls-timer-message ls-no-js-hidden";
    $time_limit_warning_style = trim((string) $aQuestionAttributes['time_limit_warning_style']) != '' ? $aQuestionAttributes['time_limit_warning_style'] : "";
    $time_limit_warning_class = "d-none ls-timer-content ls-timer-warning ls-no-js-hidden";
    $time_limit_warning_2_style = trim((string) $aQuestionAttributes['time_limit_warning_2_style']) != '' ? $aQuestionAttributes['time_limit_warning_2_style'] : "";
    $time_limit_warning_2_class = "d-none ls-timer-content ls-timer-warning2 ls-no-js-hidden";
    $time_limit_timer_style = trim((string) $aQuestionAttributes['time_limit_timer_style']) != '' ? $aQuestionAttributes['time_limit_timer_style'] : "position: relative;";
    $time_limit_timer_class = "ls-timer-content ls-timer-countdown ls-no-js-hidden";

    $timersessionname = "timer_question_" . $ia[0];
    if (isset($_SESSION['survey_' . Yii::app()->getConfig('surveyID')][$timersessionname])) {
        $time_limit = $_SESSION['survey_' . Yii::app()->getConfig('surveyID')][$timersessionname];
    }

    $output = doRender('/survey/questions/question_timer/timer_header', array('timersessionname' => $timersessionname, 'time_limit' => $time_limit), true);

    if ($thissurvey['timercount'] < 2) {
        $iAction = '';
        if (isset($thissurvey['format']) && $thissurvey['format'] == "G") {
            global $gid;
            $qcount = 0;
            foreach ($_SESSION['survey_' . Yii::app()->getConfig('surveyID')]['fieldarray'] as $ib) {
                if ($ib[5] == $gid) {
                    $qcount++;
                }
            }
            // Override all other options and just allow freezing, survey is presented in group by group mode
            // Why don't allow submit in Group by group mode, this surely broke 'mandatory' question, but this remove a great system for user (Denis 140224)
            if ($qcount > 1) {
                $iAction = '3';
            }
        }

        /* If this is a preview, don't allow the page to submit/reload */
        $thisaction = returnglobal('action');
        if ($thisaction == "previewquestion" || $thisaction == "previewgroup") {
            $iAction = '3';
        }

        $output .= doRender('/survey/questions/question_timer/timer_javascript', array(
            'timersessionname' => $timersessionname,
            'time_limit' => $time_limit,
            'iAction' => $iAction,
            'disable_next' => $disable_next,
            'disable_prev' => $disable_prev,
            'time_limit_countdown_message' => $time_limit_countdown_message,
            'time_limit_message_delay' => $time_limit_message_delay
            ), true);
    }

    $output .= doRender(
        '/survey/questions/question_timer/timer_content',
        array(
            'iQid' => $ia[0],
            'time_limit_message_style' => $time_limit_message_style,
            'time_limit_message_class' => $time_limit_message_class,
            'time_limit_message' => $time_limit_message,
            'time_limit_warning_style' => $time_limit_warning_style,
            'time_limit_warning_class' => $time_limit_warning_class,
            'time_limit_warning_message' => $time_limit_warning_message,
            'time_limit_warning_2_style' => $time_limit_warning_2_style,
            'time_limit_warning_2_class' => $time_limit_warning_2_class,
            'time_limit_warning_2_message' => $time_limit_warning_2_message,
            'time_limit_timer_style' => $time_limit_timer_style,
            'time_limit_timer_class' => $time_limit_timer_class,
        ),
        true
    );

    $output .= doRender(
        '/survey/questions/question_timer/timer_footer',
        array(
            'iQid' => $ia[0],
            'iSid' => Yii::app()->getConfig('surveyID'),
            'time_limit' => $time_limit,
            'time_limit_action' => $time_limit_action,
            'time_limit_warning' => $time_limit_warning,
            'time_limit_warning_2' => $time_limit_warning_2,
            'time_limit_warning_display_time' => $time_limit_warning_display_time,
            'time_limit_warning_2_display_time' => $time_limit_warning_2_display_time,
            'disable' => $disable,
        ),
        true
    );
    return $output;
}

/**
* Return class of a specific row (hidden by relevance)
* @param int $surveyId actual survey id
* @param string $baseName the base name of the question
* @param string $name The name of the question/row to test
* @param array $aQuestionAttributes the question attributes
* @return string
*/

function currentRelevecanceClass($surveyId, $baseName, $name, $aQuestionAttributes)
{
    $relevanceStatus = !isset($_SESSION["survey_{$surveyId}"]['relevanceStatus'][$name]) || $_SESSION["survey_{$surveyId}"]['relevanceStatus'][$name];
    if ($relevanceStatus) {
        return "";
    }
    $sExcludeAllOther = isset($aQuestionAttributes['exclude_all_others']) ? trim((string) $aQuestionAttributes['exclude_all_others']) : '';
    /* EM don't set difference between relevance in session, if exclude_all_others is set , just ls-disabled */
    if ($sExcludeAllOther) {
        foreach (explode(';', $sExcludeAllOther) as $sExclude) {
            $sExclude = $baseName . $sExclude;
            if (
                (!isset($_SESSION["survey_{$surveyId}"]['relevanceStatus'][$sExclude]) || $_SESSION["survey_{$surveyId}"]['relevanceStatus'][$sExclude])
                && (isset($_SESSION["survey_{$surveyId}"][$sExclude]) && $_SESSION["survey_{$surveyId}"][$sExclude] == "Y")
            ) {
                return "ls-irrelevant ls-disabled";
            }
        }
    }

    $filterStyle = !empty($aQuestionAttributes['array_filter_style']); // Currently null/0/false=> hidden , 1 : disabled
    if ($filterStyle) {
        return "ls-irrelevant ls-disabled";
    }
    return "ls-irrelevant ls-hidden";
}
/**
* @param string $rowname
*/
function return_display_style($ia, $aQuestionAttributes, $thissurvey, $rowname)
{
    /* Disabled actually : no inline style */
    return "";
}

/**
* @param string $rowname
* @param string $valuename
*/
function return_array_filter_strings($ia, $aQuestionAttributes, $thissurvey, $ansrow, $rowname, $trbc, $valuename, $method = "tbody", $class = null)
{
    $htmltbody2 = "\n\n\t<$method id='javatbd$rowname'";
    $htmltbody2 .= ($class !== null) ? " class='$class'" : "";
    $surveyid = $thissurvey['sid'];
    if (isset($_SESSION["survey_{$surveyid}"]['relevanceStatus'][$rowname]) && !$_SESSION["survey_{$surveyid}"]['relevanceStatus'][$rowname]) {
        // If using exclude_all_others, then need to know whether irrelevant rows should be hidden or disabled
        if (isset($aQuestionAttributes['exclude_all_others'])) {
            $disableit = false;
            foreach (explode(';', trim((string) $aQuestionAttributes['exclude_all_others'])) as $eo) {
                $eorow = $ia[1] . $eo;
                if (
                    (!isset($_SESSION["survey_{$surveyid}"]['relevanceStatus'][$eorow]) || $_SESSION["survey_{$surveyid}"]['relevanceStatus'][$eorow])
                    && (isset($_SESSION[$eorow]) && $_SESSION[$eorow] == "Y")
                ) {
                    $disableit = true;
                }
            }
            if ($disableit) {
                $htmltbody2 .= " disabled='disabled'";
            } else {
                if (!isset($aQuestionAttributes['array_filter_style']) || $aQuestionAttributes['array_filter_style'] == '0') {
                    $htmltbody2 .= " style='display: none'";
                } else {
                    $htmltbody2 .= " disabled='disabled'";
                }
            }
        } else {
            if (!isset($aQuestionAttributes['array_filter_style']) || $aQuestionAttributes['array_filter_style'] == '0') {
                $htmltbody2 .= " style='display: none'";
            } else {
                $htmltbody2 .= " disabled='disabled'";
            }
        }
    }
    $htmltbody2 .= ">\n";
    return array($htmltbody2, "");
}

/**
* @param string $sUseKeyPad
* @return string
*/
function testKeypad($sUseKeyPad)
{
    if ($sUseKeyPad == 'Y') {
        includeKeypad();
        $kpclass = "text-keypad";
    } else {
        $kpclass = "";
    }
    return $kpclass;
}



// ==================================================================
// QUESTION METHODS =================================================

// ---------------------------------------------------------------
function do_language($ia)
{
    $checkconditionFunction = "checkconditions";
    $answerlangs            = Survey::model()->findByPk(Yii::app()->getConfig('surveyID'))->additionalLanguages;
    $answerlangs[]          = Survey::model()->findByPk(Yii::app()->getConfig('surveyID'))->language;
    $sLang                  = $_SESSION['survey_' . Yii::app()->getConfig('surveyID')]['s_lang'];
    $coreClass              = "ls-answers answer-item dropdow-item language-item";
    $inputnames = [];

    if (!in_array($sLang, $answerlangs)) {
        $sLang = Survey::model()->findByPk(Yii::app()->getConfig('surveyID'))->language;
    }

    $inputnames[] = $ia[1];

    $languageData = array(
        'name' => $ia[1],
        'basename' => $ia[1],
        'checkconditionFunction' => $checkconditionFunction . '(this.value, this.name, this.type)',
        'answerlangs' => $answerlangs,
        'sLang' => $sLang,
        'coreClass' => $coreClass,
    );

    $answer = doRender('/survey/questions/answer/language/answer', $languageData, true);
    return array($answer, $inputnames);
}

// ---------------------------------------------------------------
// TMSW TODO - Can remove DB query by passing in answer list from EM
function do_list_dropdown($ia)
{
    //// Init variables
    $inputnames = [];

    // General variables
    $checkconditionFunction = "checkconditions";

    // Question attribute variables
    $aQuestionAttributes = QuestionAttribute::model()->getQuestionAttributes($ia[0]);
    $iSurveyId              = Yii::app()->getConfig('surveyID'); // survey id
    $sSurveyLang = $_SESSION['survey_' . $iSurveyId]['s_lang']; // survey language
    $othertext              = (trim((string) $aQuestionAttributes['other_replace_text'][$sSurveyLang]) != '') ? $aQuestionAttributes['other_replace_text'][$sSurveyLang] : gT('Other:'); // text for 'other'
    $optCategorySeparator   = (trim((string) $aQuestionAttributes['category_separator']) != '') ? $aQuestionAttributes['category_separator'] : '';
    $coreClass              = "ls-answers answer-item dropdown-item";

    if ($optCategorySeparator == '') {
        unset($optCategorySeparator);
    }

    //// Retrieving datas

    // Getting question
    $oQuestion = Question::model()->findByPk(array('qid' => $ia[0], 'language' => $sSurveyLang));
    $other     = $oQuestion->other;

    // Getting answers
    $ansresult = $oQuestion->getOrderedAnswers($aQuestionAttributes['random_order'], $aQuestionAttributes['alphasort']);

    $dropdownSize = null;

    if (isset($aQuestionAttributes['dropdown_size']) && $aQuestionAttributes['dropdown_size'] > 0) {
        $_height    = sanitize_int($aQuestionAttributes['dropdown_size']);
        $_maxHeight = count($ansresult);

        if ((!is_null($_SESSION['survey_' . Yii::app()->getConfig('surveyID')][$ia[1]]) || $_SESSION['survey_' . Yii::app()->getConfig('surveyID')][$ia[1]] === '') && ($ia[6] != 'Y' && $ia[6] != 'S') && SHOW_NO_ANSWER == 1) {
            ++$_maxHeight; // for No Answer
        }

        if (isset($other) && $other == 'Y') {
            ++$_maxHeight; // for Other
        }

        if (is_null($_SESSION['survey_' . Yii::app()->getConfig('surveyID')][$ia[1]])) {
            ++$_maxHeight; // for 'Please choose:'
        }

        if ($_height > $_maxHeight) {
            $_height = $_maxHeight;
        }
        $dropdownSize = $_height;
    }

    $prefixStyle = 0;

    if (isset($aQuestionAttributes['dropdown_prefix'])) {
        $prefixStyle = sanitize_int($aQuestionAttributes['dropdown_prefix']);
    }

    $_rowNum = 0;
    $_prefix = '';

    $value            = $_SESSION['survey_' . Yii::app()->getConfig('surveyID')][$ia[1]];
    $sOptions         = '';

    // If no answer previously selected
    if (is_null($_SESSION['survey_' . Yii::app()->getConfig('surveyID')][$ia[1]]) || $_SESSION['survey_' . Yii::app()->getConfig('surveyID')][$ia[1]] === '') {
        $sOptions .= doRender('/survey/questions/answer/list_dropdown/rows/option', array(
            'name' => $ia[1],
            'value' => '',
            'opt_select' => ($dropdownSize) ? SELECTED : "", /* needed width size, not for single first one */
            'answer' => gT('Please choose...')
            ), true);
    }

    if (!isset($optCategorySeparator)) {
        foreach ($ansresult as $ansrow) {
            $opt_select = '';
            if ($_SESSION['survey_' . Yii::app()->getConfig('surveyID')][$ia[1]] == $ansrow['code']) {
                $opt_select = SELECTED;
            }
            if ($prefixStyle == 1) {
                $_prefix = ++$_rowNum . ') ';
            }
            // ==> rows
            $sOptions .= doRender('/survey/questions/answer/list_dropdown/rows/option', array(
                'name' => $ia[1],
                'value' => $ansrow['code'],
                'opt_select' => $opt_select,
                'answer' => $_prefix . $ansrow->answerl10ns[$sSurveyLang]->answer,
                ), true);
        }
    } else {
        $defaultopts = [];
        $optgroups = [];
        foreach ($ansresult as $ansrow) {
            // Let's sort answers in an array indexed by subcategories
            @list($categorytext, $answertext) = explode($optCategorySeparator, (string) $ansrow->answerl10ns[$sSurveyLang]->answer);
            // The blank category is left at the end outside optgroups
            if ($categorytext == '') {
                $defaultopts[] = array('code' => $ansrow['code'], 'answer' => $answertext);
            } else {
                $optgroups[$categorytext][] = array('code' => $ansrow['code'], 'answer' => $answertext);
            }
        }

        foreach ($optgroups as $categoryname => $optionlistarray) {
            $sOptGroupOptions = '';
            foreach ($optionlistarray as $optionarray) {
                if ($_SESSION['survey_' . Yii::app()->getConfig('surveyID')][$ia[1]] == $optionarray['code']) {
                    $opt_select = SELECTED;
                } else {
                    $opt_select = '';
                }

                // ==> rows
                $sOptGroupOptions .= doRender('/survey/questions/answer/list_dropdown/rows/option', array(
                    'name' => $ia[1],
                    'value' => $optionarray['code'],
                    'opt_select' => $opt_select,
                    'answer' => $optionarray['answer']
                    ), true);
            }


            $sOptions .= doRender('/survey/questions/answer/list_dropdown/rows/optgroup', array(
                'categoryname'      => $categoryname,
                'sOptGroupOptions'  => $sOptGroupOptions,
                ), true);
        }
        foreach ($defaultopts as $optionarray) {
            if ($_SESSION['survey_' . Yii::app()->getConfig('surveyID')][$ia[1]] == $optionarray['code']) {
                $opt_select = SELECTED;
            } else {
                $opt_select = '';
            }

            // ==> rows
            $sOptions .= doRender('/survey/questions/answer/list_dropdown/rows/option', array(
                'name' => $ia[1],
                'value' => $optionarray['code'],
                'opt_select' => $opt_select,
                'answer' => $optionarray['answer']
                ), true);
        }
    }

    if (isset($other) && $other == 'Y') {
        if ($_SESSION['survey_' . Yii::app()->getConfig('surveyID')][$ia[1]] == '-oth-') {
            $opt_select = SELECTED;
        } else {
            $opt_select = '';
        }
        if ($prefixStyle == 1) {
            $_prefix = ++$_rowNum . ') ';
        }

        $sOptions .= doRender('/survey/questions/answer/list_dropdown/rows/option', array(
            'name' => $ia[1],
            'classes' => 'other-item',
            'value' => '-oth-',
            'opt_select' => $opt_select,
            'answer' => $_prefix . $othertext
            ), true);
    }

    if (!(is_null($_SESSION['survey_' . Yii::app()->getConfig('surveyID')][$ia[1]]) || $_SESSION['survey_' . Yii::app()->getConfig('surveyID')][$ia[1]] === "") && ($ia[6] != 'Y' && $ia[6] != 'S') && SHOW_NO_ANSWER == 1) {
        if ($prefixStyle == 1) {
            $_prefix = ++$_rowNum . ') ';
        }

        $optionData = array(
            'name' => $ia[1],
            'classes' => 'noanswer-item',
            'value' => '',
            'opt_select' => '', // Never selected
            'answer' => $_prefix . gT('No answer')
        );
        // ==> rows
        $sOptions .= doRender('/survey/questions/answer/list_dropdown/rows/option', $optionData, true);
    }

    $sOther = '';
    if (isset($other) && $other == 'Y') {
        $aData = [];
        $aData['name'] = $ia[1];
        $aData['checkconditionFunction'] = $checkconditionFunction;
        $aData['display'] = ($_SESSION['survey_' . Yii::app()->getConfig('surveyID')][$ia[1]] != '-oth-') ? 'display: none;' : '';
        $aData['label'] = $othertext;
        $thisfieldname = "$ia[1]other";
        $aData['value'] = (isset($_SESSION['survey_' . Yii::app()->getConfig('surveyID')][$thisfieldname])) ? htmlspecialchars((string) $_SESSION['survey_' . Yii::app()->getConfig('surveyID')][$thisfieldname], ENT_QUOTES) : '';

        // ==> other
        $sOther .= doRender('/survey/questions/answer/list_dropdown/rows/othertext', $aData, true);

        $inputnames[] = $ia[1] . 'other';
    }

    // ==> answer
    $answer = doRender('/survey/questions/answer/list_dropdown/answer', array(
        'sOptions'               => $sOptions,
        'sOther'                 => $sOther,
        'name'                   => $ia[1],
        'basename'               => $ia[1],
        'dropdownSize'           => $dropdownSize,
        'checkconditionFunction' => $checkconditionFunction,
        'value'                  => $value,
        'coreClass'              => $coreClass
        ), true);


    $inputnames[] = $ia[1];

    //Time Limit Code
    if (trim((string) $aQuestionAttributes['time_limit']) != '') {
        $answer .= return_timer_script($aQuestionAttributes, $ia);
    }
    //End Time Limit Code

    return array($answer, $inputnames);
}

// ---------------------------------------------------------------
// TMSW TODO - Can remove DB query by passing in answer list from EM

function do_list_radio($ia)
{
    //// Init variables

    // General variables
    global $thissurvey;
    $kpclass                = testKeypad($thissurvey['nokeyboard']); // Virtual keyboard (probably obsolete today)
    $checkconditionFunction = "checkconditions"; // name of the function to check condition TODO : check is used more than once
    $iSurveyId              = Yii::app()->getConfig('surveyID'); // survey id
    $sSurveyLang            = $_SESSION['survey_' . $iSurveyId]['s_lang']; // survey language
    $inputnames = [];
    $coreClass = "ls-answers answers-list radio-list";
    // Question attribute variables

    $aQuestionAttributes = QuestionAttribute::model()->getQuestionAttributes($ia[0]);
    $othertext           = (trim((string) $aQuestionAttributes['other_replace_text'][$sSurveyLang]) != '') ? $aQuestionAttributes['other_replace_text'][$sSurveyLang] : gT('Other:'); // text for 'other'
    $iNbCols             = $aQuestionAttributes['display_columns']; // number of columns
    $sTimer              = (trim((string) $aQuestionAttributes['time_limit']) != '') ? return_timer_script($aQuestionAttributes, $ia) : ''; //Time Limit
    //// Retrieving datas

    // Getting question
    $oQuestion = Question::model()->findByPk(array('qid' => $ia[0], 'language' => $sSurveyLang));
    $other     = $oQuestion->other;

    // Getting answers
    $ansresult = $oQuestion->getOrderedAnswers($aQuestionAttributes['random_order'], $aQuestionAttributes['alphasort']);
    $anscount  = count($ansresult);
    $anscount  = ($other == 'Y') ? $anscount + 1 : $anscount; //COUNT OTHER AS AN ANSWER FOR MANDATORY CHECKING!
    $anscount  = (($ia[6] != 'Y' && $ia[6] != 'S') && SHOW_NO_ANSWER == 1) ? $anscount + 1 : $anscount; //Count up if "No answer" is showing

    //// Columns containing answer rows, set by user in question attribute
    /// TODO : move to a dedicated function

    // setting variables
    $iRowCount        = 0;
    $isOpen           = false; // Is a column opened

    if ($iNbCols > 1) {
        // Add a class on the wrapper
        $coreClass .= " multiple-list nbcol-{$iNbCols}";
        // First we calculate the width of each column
        // Max number of column is 12 http://getbootstrap.com/css/#grid
        $iColumnWidth = round(12 / $iNbCols);
        $iColumnWidth = ($iColumnWidth >= 1) ? $iColumnWidth : 1;
        $iColumnWidth = ($iColumnWidth <= 12) ? $iColumnWidth : 12;

        // Then, we calculate how many answer rows in each column
        $iMaxRowsByColumn = ceil($anscount / $iNbCols);
    } else {
        $iColumnWidth = 12;
        $iMaxRowsByColumn = $anscount + 3; // No max : anscount + no answer + other + 1 by security
    }

    // Get array_filter stuff

    $i = 0;

    $sRows = '';
    foreach ($ansresult as $key => $ansrow) {
        $i++; // general count of loop, to check if the item is the last one for column process. Never reset.
        $iRowCount++; // counter of number of row by column. Is reset to zero each time a column is full.
        $myfname = $ia[1] . $ansrow['code'];

        $checkedState = '';
        if ($_SESSION['survey_' . Yii::app()->getConfig('surveyID')][$ia[1]] == $ansrow['code']) {
            $checkedState = 'CHECKED';
        }

        //list($htmltbody2, $hiddenfield)=return_array_filter_strings($ia, $aQuestionAttributes, $thissurvey, $ansrow, $myfname, '', $myfname, "div","form-group answer-item radio-item");
        /* Check for array_filter */
        $sDisplayStyle = return_display_style($ia, $aQuestionAttributes, $thissurvey, $myfname);

        ////
        // Open Column
        // The column is opened if user set more than one column in question attribute
        // and if this is the first answer row, or if the column has been closed and the row count reset before.
        if ($iRowCount == 1) {
            $sRows  .= doRender('/survey/questions/answer/listradio/columns/column_header', array('iColumnWidth' => $iColumnWidth), true);
            $isOpen  = true; // If a column is not closed, it will be closed at the end of the process
        }


        ////
        // Insert row
        // Display the answer row
        $sRows .= doRender('/survey/questions/answer/listradio/rows/answer_row', array(
            'sDisplayStyle' => $sDisplayStyle,
            'name'          => $ia[1],
            'code'          => $ansrow['code'],
            'answer'        => $ansrow->answerl10ns[$sSurveyLang]->answer,
            'checkedState'  => $checkedState,
            'myfname'       => $myfname,
            'i'             => $i
            ), true);

        ////
        // Close column
        // The column is closed if the user set more than one column in question attribute
        // and if the max answer rows by column is reached.
        // If max answer rows by column is not reached while there is no more answer,
        // the column will remain opened, and it will be closed by 'other' answer row if set or at the end of the process
        if ($iRowCount == $iMaxRowsByColumn) {
            $last      = ($i == $anscount) ? true : false; // If this loop count equal to the number of answers, then this answer is the last one.
            $sRows    .= doRender('/survey/questions/answer/listradio/columns/column_footer', array('last' => $last), true);
            $iRowCount = 0;
            $isOpen    = false;
        }
    }

    if (isset($other) && $other == 'Y') {
        $iRowCount++;
        $i++;
        $sSeparator = getRadixPointData($thissurvey['surveyls_numberformat']);
        $sSeparator = $sSeparator['separator'];

        if ($_SESSION['survey_' . Yii::app()->getConfig('surveyID')][$ia[1]] == '-oth-') {
            $checkedState = CHECKED;
        } else {
            $checkedState = '';
        }

        $myfname = $thisfieldname = $ia[1] . 'other';

        if (isset($_SESSION['survey_' . Yii::app()->getConfig('surveyID')][$thisfieldname])) {
            $dispVal = $_SESSION['survey_' . Yii::app()->getConfig('surveyID')][$thisfieldname];
            if ($aQuestionAttributes['other_numbers_only'] == 1) {
                $dispVal = str_replace('.', $sSeparator, (string) $dispVal);
            }
            $answer_other = ' value="' . htmlspecialchars((string) $dispVal, ENT_QUOTES) . '"';
        } else {
            $answer_other = ' value=""';
        }

        ////
        // Open Column
        // The column is opened if user set more than one column in question attribute
        // and if this is the first answer row (should never happen for 'other'),
        // or if the column has been closed and the row count reset before.
        if ($iRowCount == 1) {
            $sRows .= doRender('/survey/questions/answer/listradio/columns/column_header', array('iColumnWidth' => $iColumnWidth, 'first' => false), true);
        }
        $sDisplayStyle = return_display_style($ia, $aQuestionAttributes, $thissurvey, $myfname);

        ////
        // Insert row
        // Display the answer row
        $sRows .= doRender('/survey/questions/answer/listradio/rows/answer_row_other', array(
            'name' => $ia[1],
            'answer_other' => $answer_other,
            'myfname' => $myfname,
            'sDisplayStyle' => $sDisplayStyle,
            'othertext' => $othertext,
            'checkedState' => $checkedState,
            'kpclass' => $kpclass,
            'checkconditionFunction' => $checkconditionFunction,
            'numbers_only' => ($aQuestionAttributes['other_numbers_only'] == 1),
            ), true);

        $inputnames[] = $thisfieldname;

        ////
        // Close column
        // The column is closed if the user set more than one column in question attribute
        // We can't be sure it's the last one because of 'no answer' item
        if ($iRowCount == $iMaxRowsByColumn) {
            $sRows .= doRender('/survey/questions/answer/listradio/columns/column_footer', [], true);
            $iRowCount = 0;
            $isOpen = false;
        }
    }

    if (($ia[6] != 'Y' && $ia[6] != 'S') && SHOW_NO_ANSWER == 1) {
        $iRowCount++;

        if ((!isset($_SESSION['survey_' . Yii::app()->getConfig('surveyID')][$ia[1]]) || $_SESSION['survey_' . Yii::app()->getConfig('surveyID')][$ia[1]] == '') || ($_SESSION['survey_' . Yii::app()->getConfig('surveyID')][$ia[1]] == ' ')) {
            $check_ans = CHECKED; //Check the "no answer" radio button if there is no answer in session.
        } else {
            $check_ans = '';
        }

        if ($iRowCount == 1) {
            $sRows .= doRender('/survey/questions/answer/listradio/columns/column_header', array('iColumnWidth' => $iColumnWidth), true);
        }

        $sRows .= doRender('/survey/questions/answer/listradio/rows/answer_row_noanswer', array(
            'name' => $ia[1],
            'check_ans' => $check_ans,
            'checkconditionFunction' => $checkconditionFunction,
            ), true);


        ////
        // Close column
        // 'No answer' is always the last answer, so it's always closing the col and the bootstrap row containing the columns
        $sRows .= doRender('/survey/questions/answer/listradio/columns/column_footer', array('last' => true), true);
        $isOpen = false;
    }

    ////
    // Close column
    // if on column has been opened and not closed
    // That can happen only when no 'other' option is set, and the maximum answer rows has not been reached in the last question
    if ($isOpen) {
        $sRows .= doRender('/survey/questions/answer/listradio/columns/column_footer', array('last' => true), true);
    }

    //END OF ITEMS

    // ==> answer
    $answer = doRender('/survey/questions/answer/listradio/answer', array(
        'sTimer' => $sTimer,
        'sRows' => $sRows,
        'name'  => $ia[1],
        'basename' => $ia[1],
        'value' => $_SESSION['survey_' . Yii::app()->getConfig('surveyID')][$ia[1]],
        'coreClass' => $coreClass,
        ), true);

    $inputnames[] = $ia[1];
    return array($answer, $inputnames);
}

// ---------------------------------------------------------------
// TMSW TODO - Can remove DB query by passing in answer list from EM
function do_listwithcomment($ia)
{
    //// Init variables

    // General variables
    global $thissurvey;
    $kpclass                = testKeypad($thissurvey['nokeyboard']); // Virtual keyboard (probably obsolete today)
    $checkconditionFunction = "checkconditions";
    $iSurveyId              = Yii::app()->getConfig('surveyID'); // survey id
    $sSurveyLang            = $_SESSION['survey_' . $iSurveyId]['s_lang']; // survey language
    $maxoptionsize          = 35;
    $coreClass              = "ls-answers";
    $inputnames = [];

    $aQuestionAttributes = QuestionAttribute::model()->getQuestionAttributes($ia[0]); // Question attribute variables
    $oQuestion           = Question::model()->findByPk(array('qid' => $ia[0], 'language' => $sSurveyLang)); // Getting question

    // Getting answers
    $ansresult    = $oQuestion->getOrderedAnswers($aQuestionAttributes['random_order'], $aQuestionAttributes['alphasort']);
    $anscount     = count($ansresult);
    $hint_comment = gT('Please enter your comment here');

    if ($aQuestionAttributes['use_dropdown'] != 1) {
        $sRows = '';
        $li_classes = 'answer-item radio-item';
        foreach ($ansresult as $ansrow) {
            $check_ans = '';

            if ($_SESSION['survey_' . Yii::app()->getConfig('surveyID')][$ia[1]] == $ansrow['code']) {
                $check_ans = CHECKED;
            }

            $itemData = array(
                'li_classes' => $li_classes,
                'name'                   => $ia[1],
                'id'                     => 'answer' . $ia[1] . $ansrow['code'],
                'value'                  => $ansrow['code'],
                'check_ans'              => $check_ans,
                'checkconditionFunction' => $checkconditionFunction . '(this.value, this.name, this.type);',
                'labeltext'              => $ansrow->answerl10ns[$sSurveyLang]->answer,
            );
            $sRows .= doRender('/survey/questions/answer/list_with_comment/list/rows/answer_row', $itemData, true);
        }

        // ==> rows
        $check_ans = '';
        if (($ia[6] != 'Y' && $ia[6] != 'S') && SHOW_NO_ANSWER == 1) {
            if ((!isset($_SESSION['survey_' . Yii::app()->getConfig('surveyID')][$ia[1]]) || $_SESSION['survey_' . Yii::app()->getConfig('surveyID')][$ia[1]] == '') || ($_SESSION['survey_' . Yii::app()->getConfig('surveyID')][$ia[1]] == ' ')) {
                $check_ans = CHECKED;
            } elseif (($_SESSION['survey_' . Yii::app()->getConfig('surveyID')][$ia[1]] || $_SESSION['survey_' . Yii::app()->getConfig('surveyID')][$ia[1]] != '')) {
                $check_ans = '';
            }

            $itemData = array(
                'li_classes' => $li_classes . ' noanswer-item',
                'name' => $ia[1],
                'id' => 'answer' . $ia[1],
                'value' => '',
                'check_ans' => $check_ans,
                'checkconditionFunction' => $checkconditionFunction . '(this.value, this.name, this.type)',
                'labeltext' => gT('No answer'),
            );

            $sRows .= doRender('/survey/questions/answer/list_with_comment/list/rows/answer_row', $itemData, true);
        }

        $fname2 = $ia[1] . 'comment';
        $tarows = ($anscount > 8) ? $anscount / 1.2 : 4;


        $answer = doRender('/survey/questions/answer/list_with_comment/list/answer', array(
            'sRows'             => $sRows,
            'id'                => 'answer' . $ia[1] . 'comment',
            'basename'          => $ia[1],
            'coreClass'         => $coreClass,
            'hint_comment'      => $hint_comment,
            'kpclass'           => $kpclass,
            'name'              => $ia[1] . 'comment',
            'tarows'            => floor($tarows),
            'has_comment_saved' => isset($_SESSION['survey_' . Yii::app()->getConfig('surveyID')][$fname2]) && $_SESSION['survey_' . Yii::app()->getConfig('surveyID')][$fname2],
            'comment_saved'     => htmlspecialchars((string) $_SESSION['survey_' . Yii::app()->getConfig('surveyID')][$fname2]),
            'java_name'         => 'java' . $ia[1],
            'java_id'           => 'java' . $ia[1],
            'java_value'        => $_SESSION['survey_' . Yii::app()->getConfig('surveyID')][$ia[1]]
            ), true);


        $inputnames[] = $ia[1];
        $inputnames[] = $ia[1] . 'comment';
    } else {
        //Dropdown list
        $sOptions = '';
        foreach ($ansresult as $ansrow) {
            $check_ans = '';
            if ($_SESSION['survey_' . Yii::app()->getConfig('surveyID')][$ia[1]] == $ansrow['code']) {
                $check_ans = SELECTED;
            }

            $itemData = array(
                'value' => $ansrow['code'],
                'check_ans' => $check_ans,
                'option_text' => $ansrow['answer'],
            );
            $sOptions .= doRender('/survey/questions/answer/list_with_comment/dropdown/rows/option', $itemData, true);

            if (strlen((string) $ansrow['answer']) > $maxoptionsize) {
                $maxoptionsize = strlen((string) $ansrow['answer']);
            }
        }
        if (($ia[6] != 'Y' && $ia[6] != 'S') && SHOW_NO_ANSWER == 1 && !is_null($_SESSION['survey_' . Yii::app()->getConfig('surveyID')][$ia[1]])) {
            $check_ans = "";
            if (trim((string) $_SESSION['survey_' . Yii::app()->getConfig('surveyID')][$ia[1]]) == '') {
                $check_ans = SELECTED;
            }
            $itemData = array(
                'classes' => ' noanswer-item ',
                'value' => '',
                'check_ans' => $check_ans,
                'option_text' => gT('No answer'),
            );
            $sOptions .= doRender('/survey/questions/answer/list_with_comment/dropdown/rows/option', $itemData, true);
        }
        $fname2 = $ia[1] . 'comment';

        if ($anscount > 8) {
            $tarows = $anscount / 1.2;
        } else {
            $tarows = 4;
        }

        if ($tarows > 15) {
            $tarows = 15;
        }
        $maxoptionsize = $maxoptionsize * 0.72;

        if ($maxoptionsize < 33) {
            $maxoptionsize = 33;
        }
        if ($maxoptionsize > 70) {
            $maxoptionsize = 70;
        }


        $answer = doRender('/survey/questions/answer/list_with_comment/dropdown/answer', array(
            'sOptions'               => $sOptions,
            'name'                   => $ia[1],
            'coreClass'              => $coreClass,
            'id'                     => 'answer' . $ia[1],
            'basename'               => $ia[1],
            'show_noanswer'          => is_null($_SESSION['survey_' . Yii::app()->getConfig('surveyID')][$ia[1]]),
            'label_text'             => $hint_comment,
            'kpclass'                => $kpclass,
            'tarows'                 => $tarows,
            'maxoptionsize'          => $maxoptionsize,
            'comment_saved'          => htmlspecialchars((string) $_SESSION['survey_' . Yii::app()->getConfig('surveyID')][$fname2]), /* htmlspecialchars(null)=="" right ? */
            'value'                  => $_SESSION['survey_' . Yii::app()->getConfig('surveyID')][$ia[1]],
            ), true);

        $inputnames[] = $ia[1];
        $inputnames[] = $ia[1] . 'comment';
    }
    return array($answer, $inputnames);
}
/**
 * @deprecated 4.0 Replaced by core\QuestionTypes\RankingStyle
 */
function do_ranking($ia)
{
    $aQuestionAttributes    = QuestionAttribute::model()->getQuestionAttributes($ia[0]);
    $coreClass              = "ls-answers answers-lists select-sortable-lists";

    // Get answers by defined order
    if ($aQuestionAttributes['random_order'] == 1) {
        $sOrder = dbRandom();
    } else {
        $sOrder = 'sortorder';
    }
    $aAnswers = Answer::model()->findAll(array('order' => $sOrder, 'condition' => 'qid=:parent_qid AND scale_id=0', 'params' => array(':parent_qid' => $ia[0])));
    $anscount = count($aAnswers);


    $max_subquestions = intval($aQuestionAttributes['max_subquestions']) > 0 ? intval($aQuestionAttributes['max_subquestions']) : $anscount;
    $max_subquestions = min($max_subquestions, $anscount); // Can not be upper than current answers #14899
    if (trim((string) $aQuestionAttributes["max_answers"]) != '') {
        $max_answers = "min(" . trim((string) $aQuestionAttributes["max_answers"]) . "," . $max_subquestions . ")";
    } else {
        $max_answers = $max_subquestions;
    }
    // Get the max number of line needed
    if (ctype_digit($max_answers) && intval($max_answers) < $max_subquestions) {
        $iMaxLine = $max_answers;
    } else {
        $iMaxLine = $max_subquestions;
    }
    if (trim((string) $aQuestionAttributes["min_answers"]) != '') {
        $min_answers = trim((string) $aQuestionAttributes["min_answers"]);
    } else {
        $min_answers = 0;
    }

    $inputnames = [];
    $sSelects   = '';
    $myfname    = '';
    $sSurveyLanguage = $_SESSION['survey_' . Yii::app()->getConfig('surveyID')]['s_lang'];

    $thisvalue = "";
    for ($i = 1; $i <= $iMaxLine; $i++) {
        $myfname = $ia[1] . $i;
        $labeltext = ($i == 1) ? gT('First choice') : sprintf(gT('Choice of rank %s'), $i);
        $aItemData = [];

        if (!$_SESSION['survey_' . Yii::app()->getConfig('surveyID')][$myfname]) {
            $aItemData[] = array(
                'value'      => '',
                'selected'   => 'SELECTED',
                'classes'    => '',
                'id'         => '',
                'optiontext' => gT('Please choose...'),
            );
        }

        foreach ($aAnswers as $aAnswer) {
            if (isset($_SESSION['survey_' . Yii::app()->getConfig('surveyID')][$myfname]) && $_SESSION['survey_' . Yii::app()->getConfig('surveyID')][$myfname] == $aAnswer['code']) {
                $selected = SELECTED;
                $thisvalue = $_SESSION['survey_' . Yii::app()->getConfig('surveyID')][$myfname];
            } else {
                $selected = '';
            }

            $aItemData[] = array(
                'value' => $aAnswer['code'],
                'selected' => $selected,
                'classes' => '',
                'optiontext' => $aAnswer->answerl10ns[$sSurveyLanguage]->answer
            );
        }

        $sSelects .= doRender(
            '/survey/questions/answer/ranking/rows/answer_row',
            array(
                'myfname' => $myfname,
                'labeltext' => $labeltext,
                'options' => $aItemData,
                'thisvalue' => $thisvalue
            ),
            true
        );

        $inputnames[] = $myfname;
    }

    $rankingTranslation = 'LSvar.lang.rankhelp="' . gT("Double-click or drag-and-drop items in the left list to move them to the right - your highest ranking item should be on the top right, moving through to your lowest ranking item.", 'js') . '";';
    App()->getClientScript()->registerScript("rankingTranslation", $rankingTranslation, CClientScript::POS_BEGIN);

    if (trim((string) $aQuestionAttributes['choice_title'][App()->language]) != '') {
        $choice_title = htmlspecialchars(trim((string) $aQuestionAttributes['choice_title'][App()->language]), ENT_QUOTES);
    } else {
        $choice_title = gT("Available items", 'html');
    }
    if (trim((string) $aQuestionAttributes['rank_title'][App()->language]) != '') {
        $rank_title = htmlspecialchars(trim((string) $aQuestionAttributes['rank_title'][App()->language]), ENT_QUOTES);
    } else {
        $rank_title = gT("Your ranking", 'html');
    }
    $aDisplayAnswers = [];
    foreach ($aAnswers as $aAnswer) {
        $aDisplayAnswers[] = array_merge($aAnswer->attributes, $aAnswer->answerl10ns[$sSurveyLanguage]->attributes);
    }

    $answer = doRender('/survey/questions/answer/ranking/answer', array(
        'coreClass'         => $coreClass,
        'sSelects'          => $sSelects,
        'thisvalue'         => $thisvalue,
        'answers'           => $aDisplayAnswers,
        'myfname'           => $myfname,
        'labeltext'         => $labeltext ?? '',
        'qId'               => $ia[0],
        'rankingName'       => $ia[1],
        'basename'          => $ia[1],
        'max_answers'       => $max_answers,
        'min_answers'       => $min_answers,
        'choice_title'      => $choice_title,
        'rank_title'        => $rank_title,
        'showpopups'        => $aQuestionAttributes["showpopups"],
        'samechoiceheight'  => $aQuestionAttributes["samechoiceheight"],
        'samelistheight'    => $aQuestionAttributes["samelistheight"],
        ), true);
    return array($answer, $inputnames);
}

// ---------------------------------------------------------------
function do_multiplechoice($ia)
{
    //// Init variables

    // General variables
    global $thissurvey;
    $kpclass                = testKeypad($thissurvey['nokeyboard']); // Virtual keyboard (probably obsolete today)
    $inputnames             = array(); // It is used!
    $checkconditionFunction = "checkconditions"; // name of the function to check condition TODO : check is used more than once
    $iSurveyId              = Yii::app()->getConfig('surveyID'); // survey id
    $sSurveyLang            = $_SESSION['survey_' . $iSurveyId]['s_lang']; // survey language
    $coreClass = "ls-answers checkbox-list answers-list";
    // Question attribute variables
    $aQuestionAttributes    = (array) QuestionAttribute::model()->getQuestionAttributes($ia[0]); // Question attributes
    $othertext              = (trim((string) $aQuestionAttributes['other_replace_text'][$sSurveyLang]) != '') ? $aQuestionAttributes['other_replace_text'][$sSurveyLang] : gT('Other:'); // text for 'other'
    $iNbCols                = (trim((string) $aQuestionAttributes['display_columns']) != '') ? $aQuestionAttributes['display_columns'] : 1; // number of columns
    $aSeparator             = getRadixPointData($thissurvey['surveyls_numberformat']);
    $sSeparator             = $aSeparator['separator'];

    $oth_checkconditionFunction = ($aQuestionAttributes['other_numbers_only'] == 1) ? "fixnum_checkconditions" : "checkconditions";

    //// Retrieving datas

    // Getting question
    $oQuestion = Question::model()->findByPk(array('qid' => $ia[0], 'language' => $sSurveyLang));
    $other     = $oQuestion->other;

    // Getting answers
    $aQuestions = $oQuestion->getOrderedSubQuestions($aQuestionAttributes['random_order'], $aQuestionAttributes['exclude_all_others']);
    $anscount  = count($aQuestions);
    $anscount  = ($other == 'Y') ? $anscount + 1 : $anscount; //COUNT OTHER AS AN ANSWER FOR MANDATORY CHECKING!

    // First we calculate the width of each column
    // Max number of column is 12 http://getbootstrap.com/css/#grid
    $iColumnWidth = round(12 / $iNbCols);
    $iColumnWidth = ($iColumnWidth >= 1) ? $iColumnWidth : 1;
    $iColumnWidth = ($iColumnWidth <= 12) ? $iColumnWidth : 12;
    $iMaxRowsByColumn = ceil($anscount / $iNbCols);

    if ($iNbCols > 1) {
        $coreClass .= " multiple-list nbcol-{$iNbCols}";
    }

    /// Generate answer rows
    foreach ($aQuestions as $aQuestion) {
        $myfname = $ia[1] . $aQuestion['title'];

        $relevanceClass = currentRelevecanceClass($iSurveyId, $ia[1], $myfname, $aQuestionAttributes);
        $checkedState = '';
        /* If the question has already been ticked, check the checkbox */
        if (isset($_SESSION['survey_' . Yii::app()->getConfig('surveyID')][$myfname])) {
            if ($_SESSION['survey_' . Yii::app()->getConfig('surveyID')][$myfname] == 'Y') {
                $checkedState = 'CHECKED';
            }
        }

        $sCheckconditionFunction = $checkconditionFunction . '(this.value, this.name, this.type)';
        $sValue                  = $_SESSION['survey_' . Yii::app()->getConfig('surveyID')][$myfname] ?? '';
        $inputnames[]            = $myfname;


        ////
        // Insert row
        // Display the answer row
        $aRows[] = array(
            'name'                    => $ia[1], // field name
            'title'                   => $aQuestion['title'],
            'question'                => $aQuestion->questionl10ns[$sSurveyLang]->question,
            'ansrow'                  => $aQuestion,
            'checkedState'            => $checkedState,
            'sCheckconditionFunction' => $sCheckconditionFunction,
            'myfname'                 => $myfname,
            'sValue'                  => $sValue,
            'relevanceClass'          => $relevanceClass,
            );
    }

    //==>  rows
    if ($other == 'Y') {
        $myfname = $ia[1] . 'other';
        $relevanceClass = currentRelevecanceClass($iSurveyId, $ia[1], $myfname, $aQuestionAttributes);
        $checkedState = '';
        // othercbox can be not display, because only input text goes to database
        if (isset($_SESSION['survey_' . Yii::app()->getConfig('surveyID')][$myfname]) && trim((string) $_SESSION['survey_' . Yii::app()->getConfig('surveyID')][$myfname]) != '') {
            $checkedState = 'CHECKED';
        }

        $sValue = '';
        if (isset($_SESSION['survey_' . Yii::app()->getConfig('surveyID')][$myfname])) {
            $dispVal = $_SESSION['survey_' . Yii::app()->getConfig('surveyID')][$myfname];
            if ($aQuestionAttributes['other_numbers_only'] == 1) {
                $dispVal = str_replace('.', $sSeparator, (string) $dispVal);
            }
            $sValue .= htmlspecialchars((string) $dispVal, ENT_QUOTES);
        }

        // TODO : check if $sValueHidden === $sValue
        $sValueHidden = '';
        if (isset($_SESSION['survey_' . Yii::app()->getConfig('surveyID')][$myfname])) {
            $dispVal = $_SESSION['survey_' . Yii::app()->getConfig('surveyID')][$myfname];
            if ($aQuestionAttributes['other_numbers_only'] == 1) {
                $dispVal = str_replace('.', $sSeparator, (string) $dispVal);
            }
            $sValueHidden = htmlspecialchars((string) $dispVal, ENT_QUOTES);
            ;
        }

        $inputnames[] = $myfname;
        ++$anscount;

        ////
        // Insert row
        // Display the answer row
        $aRows[] = array(
            'myfname'                    => $myfname,
            'othertext'                  => $othertext,
            'checkedState'               => $checkedState,
            'kpclass'                    => $kpclass,
            'sValue'                     => $sValue,
            'oth_checkconditionFunction' => $oth_checkconditionFunction,
            'checkconditionFunction'     => $checkconditionFunction,
            'sValueHidden'               => $sValueHidden,
            'relevanceClass'             => $relevanceClass,
            'other'                      => true
            );
    }



    // ==> answer
    $answer = doRender('/survey/questions/answer/multiplechoice/answer', array(
        'aRows'            => $aRows,
        'name'             => $ia[1],
        'basename'         => $ia[1],
        'anscount'         => $anscount,
        'iColumnWidth'     => $iColumnWidth,
        'iMaxRowsByColumn' => $iMaxRowsByColumn,
        'iNbCols'          => $iNbCols,
        'coreClass'        => $coreClass,
        ), true);

    return array($answer, $inputnames);
}

function do_multiplechoice_withcomments($ia)
{
    global $thissurvey;
    $kpclass    = testKeypad($thissurvey['nokeyboard']); // Virtual keyboard (probably obsolete today)
    $inputnames = [];
    $coreClass = "ls-answers answers-list checkbox-text-list";
    $aQuestionAttributes = QuestionAttribute::model()->getQuestionAttributes($ia[0]);

    if ($aQuestionAttributes['other_numbers_only'] == 1) {
        $sSeparator                 = getRadixPointData($thissurvey['surveyls_numberformat']);
        $sSeparator                 = $sSeparator['separator'];
        $otherNumber = 1;
    } else {
        $otherNumber = 0;
        $sSeparator = '.';
    }

    if (trim((string) $aQuestionAttributes['other_replace_text'][$_SESSION['survey_' . Yii::app()->getConfig('surveyID')]['s_lang']]) != '') {
        $othertext = $aQuestionAttributes['other_replace_text'][$_SESSION['survey_' . Yii::app()->getConfig('surveyID')]['s_lang']];
    } else {
        $othertext = gT('Other:');
    }

    $aQuestion = Question::model()->findByPk($ia[0]);
    $sSurveyLanguage = $_SESSION['survey_' . Yii::app()->getConfig('surveyID')]['s_lang'];
    // Get questions and answers by defined order
    if ($aQuestionAttributes['random_order'] == 1) {
        $sOrder = dbRandom();
    } else {
        $sOrder = 'question_order';
    }
    $aSubquestions = Question::model()->findAll(array('order' => $sOrder, 'condition' => 'parent_qid=:parent_qid', 'params' => array(':parent_qid' => $ia[0])));
    $anscount = count($aSubquestions) * 2;

    $fn = 1;
    if ($aQuestion->other == 'Y') {
        $label_width = 25;
    } else {
        $label_width = 0;
    }
    /* Find the col-sm width : if none is set : default, if one is set, set another one to be 12, if two is set : no change*/
    $attributeInputContainerWidth = intval(trim((string) $aQuestionAttributes['text_input_columns']));
    if ($attributeInputContainerWidth < 1 || $attributeInputContainerWidth > 12) {
        $attributeInputContainerWidth = null;
    }
    $attributeLabelWidth = intval(trim((string) $aQuestionAttributes['choice_input_columns']));
    if ($attributeLabelWidth < 1 || $attributeLabelWidth > 12) {
        /* old system or imported */
        $attributeLabelWidth = null;
    }
    if ($attributeInputContainerWidth === null && $attributeLabelWidth === null) {
        $sInputContainerWidth = 8;
        $sLabelWidth = 4;
    } else {
        if ($attributeInputContainerWidth !== null) {
            $sInputContainerWidth = $attributeInputContainerWidth;
        } elseif ($attributeLabelWidth == 12) {
            $sInputContainerWidth = 12;
        } else {
            $sInputContainerWidth = 12 - $attributeLabelWidth;
        }
        if ($attributeLabelWidth !== null) {
            $sLabelWidth = $attributeLabelWidth;
        } elseif ($attributeInputContainerWidth == 12) {
            $sLabelWidth = 12;
        } else {
            $sLabelWidth = 12 - $attributeInputContainerWidth;
        }
    }

    // Size of elements depends on longest text item
    $longest_question = 0;
    foreach ($aSubquestions as $ansrow) {
        $current_length = round((strlen((string) $ansrow->questionl10ns[$sSurveyLanguage]->question) / 10) + 1);
        $longest_question = ($longest_question > $current_length) ? $longest_question : $current_length;
    }

    $sRows = "";
    $inputCOmmentValue = '';
    $checked = '';
    foreach ($aSubquestions as $ansrow) {
        $myfname = $ia[1] . $ansrow['title'];

        if ($label_width < strlen(trim(strip_tags((string) $ansrow->questionl10ns[$sSurveyLanguage]->question)))) {
            $label_width = strlen(trim(strip_tags((string) $ansrow->questionl10ns[$sSurveyLanguage]->question)));
        }

        $myfname2 = $myfname . "comment";

        /* If the question has already been ticked, check the checkbox */
        $checked = '';
        if (isset($_SESSION['survey_' . Yii::app()->getConfig('surveyID')][$myfname])) {
            if ($_SESSION['survey_' . Yii::app()->getConfig('surveyID')][$myfname] == 'Y') {
                $checked = CHECKED;
            }
        }

        $javavalue = $_SESSION['survey_' . Yii::app()->getConfig('surveyID')][$myfname] ?? '';

        $fn++;
        $fn++;
        $inputnames[] = $myfname;
        $inputnames[] = $myfname2;

        $inputCOmmentValue = htmlspecialchars((string) $_SESSION['survey_' . Yii::app()->getConfig('surveyID')][$myfname2], ENT_QUOTES);
        $sRows .= doRender('/survey/questions/answer/multiplechoice_with_comments/rows/answer_row', array(
            'kpclass'                       => $kpclass,
            'title'                         => '',
            'liclasses'                     => 'responsive-content question-item answer-item checkbox-text-item',
            'name'                          => $myfname,
            'id'                            => 'answer' . $myfname,
            'value'                         => 'Y', // TODO : check if it should be the same than javavalue
            'classes'                       => '',
            'otherNumber'                   => $otherNumber,
            'labeltext'                     => $ansrow->questionl10ns[$sSurveyLanguage]->question,
            'javainput'                     => true,
            'javaname'                      => 'java' . $myfname,
            'javavalue'                     => $javavalue,
            'checked'                       => $checked,
            'inputCommentId'                => 'answer' . $myfname2,
            'commentLabelText'              => gT('Make a comment on your choice here:'),
            'inputCommentName'              => $myfname2,
            'inputCOmmentValue'             => $inputCOmmentValue ?? '',
            'sInputContainerWidth'          => $sInputContainerWidth,
            'sLabelWidth'                   => $sLabelWidth,
            ), true);
    }
    if ($aQuestion->other == 'Y') {
        $myfname = $ia[1] . 'other';
        $myfname2 = $myfname . 'comment';
        $anscount = $anscount + 2;
        // SPAN LABEL OPTION //////////////////////////
        if (isset($_SESSION['survey_' . Yii::app()->getConfig('surveyID')][$myfname]) && $_SESSION['survey_' . Yii::app()->getConfig('surveyID')][$myfname]) {
            $dispVal = $_SESSION['survey_' . Yii::app()->getConfig('surveyID')][$myfname];
            if ($aQuestionAttributes['other_numbers_only'] == 1) {
                $dispVal = str_replace('.', $sSeparator, (string) $dispVal);
            }
            $value = htmlspecialchars((string) $dispVal, ENT_QUOTES);
        }

        if (isset($_SESSION['survey_' . Yii::app()->getConfig('surveyID')][$myfname2])) {
            $inputCOmmentValue = htmlspecialchars((string) $_SESSION['survey_' . Yii::app()->getConfig('surveyID')][$myfname2], ENT_QUOTES);
        }

        // TODO: $value is not defined for some execution paths.
        if (!isset($value)) {
            $value = '';
        }

        $sRows .= doRender('/survey/questions/answer/multiplechoice_with_comments/rows/answer_row_other', array(
            'liclasses'                     => 'other question-item answer-item checkbox-text-item other-item',
            'liid'                          => 'javatbd' . $myfname,
            'kpclass'                       => $kpclass,
            'title'                         => gT('Other'),
            'name'                          => $myfname,
            'id'                            => 'answer' . $myfname,
            'value'                         => $value, // TODO : check if it should be the same than javavalue
            'classes'                       => '',
            'otherNumber'                   => $otherNumber,
            'labeltext'                     => $othertext,
            'inputCommentId'                => 'answer' . $myfname2,
            'commentLabelText'              => gT('Make a comment on your choice here:'),
            'inputCommentName'              => $myfname2,
            'inputCOmmentValue'             => $inputCOmmentValue,
            'checked'                       => $checked,
            'javainput'                     => false,
            'javaname'                      => '',
            'javavalue'                     => '',
            'sInputContainerWidth'          => $sInputContainerWidth,
            'sLabelWidth'                   => $sLabelWidth
            ), true);
        $inputnames[] = $myfname;
        $inputnames[] = $myfname2;
    }

    $answer = doRender('/survey/questions/answer/multiplechoice_with_comments/answer', array(
        'sRows' => $sRows,
        'coreClass' => $coreClass,
        'name' => 'MULTI' . $ia[1], /* ? name is not $ia[1] */
        'basename' => $ia[1],
        'value' => $anscount
        ), true);


    if ($aQuestionAttributes['commented_checkbox'] != "allways" && $aQuestionAttributes['commented_checkbox_auto']) {
        Yii::app()->getClientScript()->registerScriptFile(Yii::app()->getConfig('generalscripts') . "multiplechoice_withcomments.js", LSYii_ClientScript::POS_BEGIN);
        Yii::app()->getClientScript()->registerScript(
            'doMultipleChoiceWithComments' . $ia[0],
            "doMultipleChoiceWithComments({$ia[0]},'{$aQuestionAttributes["commented_checkbox"]}');",
            LSYii_ClientScript::POS_POSTSCRIPT
        );
    }

    return array($answer, $inputnames);
}

// ---------------------------------------------------------------
function do_file_upload($ia)
{
    global $thissurvey;
    $aQuestionAttributes = QuestionAttribute::model()->getQuestionAttributes($ia[0]);
    $coreClass = "ls-answers upload-item";
    // Fetch question attributes
    $_SESSION['survey_' . Yii::app()->getConfig('surveyID')]['fieldname'] = $ia[1];
    $bPreview = Yii::app()->request->getParam('action') == "previewgroup" || Yii::app()->request->getParam('action') == "previewquestion" || $thissurvey['active'] != "Y";
    if ($bPreview) {
        $_SESSION['survey_' . Yii::app()->getConfig('surveyID')]['preview'] = 1;
        $questgrppreview = 1; // Preview is launched from Question or group level
    } elseif ($thissurvey['active'] != "Y") {
        $_SESSION['survey_' . Yii::app()->getConfig('surveyID')]['preview'] = 1;
        $questgrppreview = 0;
    } else {
        $_SESSION['survey_' . Yii::app()->getConfig('surveyID')]['preview'] = 0;
        $questgrppreview = 0;
    }
    $scriptloc = Yii::app()->getController()->createUrl(
        'uploader/index',
        [
            "sid" => Yii::app()->getConfig('surveyID'),
            "fieldname" => $ia[1],
            "qid" => $ia[0],
            "preview" => $questgrppreview,
            "show_title" => $aQuestionAttributes['show_title'],
            "show_comment" => $aQuestionAttributes['show_comment'],
            "minfiles" => $aQuestionAttributes['min_num_of_files'],
            "maxfiles" => $aQuestionAttributes['max_num_of_files'],
        ]
    );

    Yii::app()->getClientScript()->registerPackage('question-file-upload');
    // Modal dialog
    $filecountvalue = '0';
    if (array_key_exists($ia[1] . "_filecount", $_SESSION['survey_' . Yii::app()->getConfig('surveyID')])) {
        $tempval = $_SESSION['survey_' . Yii::app()->getConfig('surveyID')][$ia[1] . "_filecount"];
        if (is_numeric($tempval)) {
            $filecountvalue = $tempval;
        }
    }
    $uploadurl  = $scriptloc . "?sid=" . Yii::app()->getConfig('surveyID') . "&fieldname=" . $ia[1] . "&qid=" . $ia[0];
    $uploadurl .= "&preview=" . $questgrppreview . "&show_title=" . $aQuestionAttributes['show_title'];
    $uploadurl .= "&show_comment=" . $aQuestionAttributes['show_comment'];
    $uploadurl .= "&minfiles=" . $aQuestionAttributes['min_num_of_files']; // TODO: Regression here? Should use LEMval(minfiles) like above
    $uploadurl .= "&maxfiles=" . $aQuestionAttributes['max_num_of_files']; // Same here.

    $fileuploadData = array(
        'fileid' => $ia[1],
        'value' => $_SESSION['survey_' . Yii::app()->getConfig('surveyID')][$ia[1]],
        'filecountvalue' => $filecountvalue,
        'coreClass' => $coreClass,
        'maxFiles' =>  $aQuestionAttributes['max_num_of_files'],
        'basename' => $ia[1],
        'uploadurl' => $uploadurl,
        'scriptloc' => Yii::app()->getController()->createUrl('/uploader/index/mode/upload/'),
        'showTitle' => $aQuestionAttributes['show_title'],
        'showComment' => $aQuestionAttributes['show_comment'],
        'uploadButtonLabel' => ngT("Upload file|Upload files", $aQuestionAttributes['max_num_of_files'])
    );
    $answer = doRender('/survey/questions/answer/file_upload/answer', $fileuploadData, true);

    $inputnames = array();
    $inputnames[] = $ia[1];
    $inputnames[] = $ia[1] . "_filecount";
    return array($answer, $inputnames);
}

// ---------------------------------------------------------------
// TMSW TODO - Can remove DB query by passing in answer list from EM
function do_multipleshorttext($ia)
{
    global $thissurvey;
    $extraclass          = "";
    $aQuestionAttributes = QuestionAttribute::model()->getQuestionAttributes($ia[0]);
    $coreClass = "ls-answers subquestion-list questions-list text-list";
    if ($aQuestionAttributes['numbers_only'] == 1) {
        $sSeparator             = getRadixPointData($thissurvey['surveyls_numberformat']);
        $sSeparator             = $sSeparator['separator'];
        $extraclass            .= " numberonly";
        $coreClass             .= " number-list";
    } else {
        $sSeparator = '';
    }

    if (intval(trim((string) $aQuestionAttributes['maximum_chars'])) > 0) {
        // Only maxlength attribute, use textarea[maxlength] jquery selector for textarea
        $maxlength = intval(trim((string) $aQuestionAttributes['maximum_chars']));
        $extraclass .= " ls-input-maxchars";
    } else {
        $maxlength = "";
    }
    if (ctype_digit(trim((string) $aQuestionAttributes['input_size']))) {
        $inputsize = trim((string) $aQuestionAttributes['input_size']);
        $extraclass .= " ls-input-sized";
    } else {
        $inputsize = null;
    }

    /* Find the col-sm width : if non is set : default, if one is set, set another one to be 12, if two is set : no change*/
    /* Find the col-sm width : if none is set : default, if one is set, set another one to be 12, if two is set : no change*/
    list($sLabelWidth, $sInputContainerWidth, $defaultWidth) = getLabelInputWidth($aQuestionAttributes['label_input_columns'], $aQuestionAttributes['text_input_columns']);


    if (trim((string) $aQuestionAttributes['prefix'][$_SESSION['survey_' . Yii::app()->getConfig('surveyID')]['s_lang']]) != '') {
        $prefix      = $aQuestionAttributes['prefix'][$_SESSION['survey_' . Yii::app()->getConfig('surveyID')]['s_lang']];
        $extraclass .= " withprefix";
    } else {
        $prefix = '';
    }

    if (trim((string) $aQuestionAttributes['suffix'][$_SESSION['survey_' . Yii::app()->getConfig('surveyID')]['s_lang']]) != '') {
        $suffix      = $aQuestionAttributes['suffix'][$_SESSION['survey_' . Yii::app()->getConfig('surveyID')]['s_lang']];
        $extraclass .= " withsuffix";
    } else {
        $suffix = '';
    }
    if (trim((string) $aQuestionAttributes['placeholder'][$_SESSION['survey_' . Yii::app()->getConfig('surveyID')]['s_lang']]) != '') {
        $placeholder = $aQuestionAttributes['placeholder'][$_SESSION['survey_' . Yii::app()->getConfig('surveyID')]['s_lang']];
    } else {
        $placeholder = '';
    }
    $kpclass = testKeypad($thissurvey['nokeyboard']); // Virtual keyboard (probably obsolete today)

    $sSurveyLanguage = $_SESSION['survey_' . Yii::app()->getConfig('surveyID')]['s_lang'];
    // Get questions and answers by defined order
    if ($aQuestionAttributes['random_order'] == 1) {
        $sOrder = dbRandom();
    } else {
        $sOrder = 'question_order';
    }
    $aSubquestions = Question::model()->findAll(array('order' => $sOrder, 'condition' => 'parent_qid=:parent_qid', 'params' => array(':parent_qid' => $ia[0])));
    $anscount      = count($aSubquestions) * 2;
    $fn            = 1;
    $sRows         = '';
    $inputnames = [];

    if ($anscount != 0) {
        $alert = false;
        foreach ($aSubquestions as $aSubquestion) {
            $myfname = $ia[1] . $aSubquestion['title'];
            $sSubquestionText = ($aSubquestion->questionl10ns[$sSurveyLanguage]->question == "") ? "&nbsp;" : $aSubquestion->questionl10ns[$sSurveyLanguage]->question;

            // color code missing mandatory questions red
            if (($_SESSION['survey_' . Yii::app()->getConfig('surveyID')]['step'] != $_SESSION['survey_' . Yii::app()->getConfig('surveyID')]['maxstep']) || ($_SESSION['survey_' . Yii::app()->getConfig('surveyID')]['step'] == $_SESSION['survey_' . Yii::app()->getConfig('surveyID')]['prevstep'])) {
                if (($ia[6] == 'Y' || $ia[6] == 'S') && $_SESSION['survey_' . Yii::app()->getConfig('surveyID')][$myfname] === '') {
                    $alert = true;
                }
            }

            $sDisplayStyle = return_display_style($ia, $aQuestionAttributes, $thissurvey, $myfname);
            $dispVal       = '';

            if (isset($_SESSION['survey_' . Yii::app()->getConfig('surveyID')][$myfname])) {
                $dispVal = $_SESSION['survey_' . Yii::app()->getConfig('surveyID')][$myfname];
                if ($aQuestionAttributes['numbers_only'] == 1) {
                    $dispVal = str_replace('.', $sSeparator, (string) $dispVal);
                }
                $dispVal = htmlspecialchars((string) $dispVal, ENT_QUOTES, 'UTF-8');
            }
            $numbersonly = ($aQuestionAttributes['numbers_only'] == 1);
            if (trim((string) $aQuestionAttributes['display_rows']) != '') {
                $sRows .= doRender('/survey/questions/answer/multipleshorttext/rows/answer_row_textarea', array(
                    'alert'                  => $alert,
                    'labelname'              => 'answer' . $myfname,
                    'maxlength'              => $maxlength,
                    'rows'                   => $aQuestionAttributes['display_rows'],
                    'numbersonly'            => $numbersonly,
                    'sInputContainerWidth'   => $sInputContainerWidth,
                    'sLabelWidth'            => $sLabelWidth,
                    'inputsize'              => $inputsize,
                    'extraclass'             => $extraclass,
                    'sDisplayStyle'          => $sDisplayStyle,
                    'prefix'                 => $prefix,
                    'placeholder'            => $placeholder,
                    'myfname'                => $myfname,
                    'question'               => $sSubquestionText,
                    'kpclass'                => $kpclass,
                    'dispVal'                => $dispVal,
                    'suffix'                 => $suffix,
                    ), true);
            } else {
                $sRows .= doRender('/survey/questions/answer/multipleshorttext/rows/answer_row_inputtext', array(
                    'alert'                  => $alert,
                    'labelname'              => 'answer' . $myfname,
                    'maxlength'              => $maxlength,
                    'numbersonly'            => $numbersonly,
                    'sInputContainerWidth'   => $sInputContainerWidth,
                    'sLabelWidth'            => $sLabelWidth,
                    'inputsize'              => $inputsize,
                    'extraclass'             => $extraclass,
                    'sDisplayStyle'          => $sDisplayStyle,
                    'prefix'                 => $prefix,
                    'placeholder'            => $placeholder,
                    'myfname'                => $myfname,
                    'question'               => $sSubquestionText,
                    'kpclass'                => $kpclass,
                    'dispVal'                => $dispVal,
                    'suffix'                 => $suffix,
                    ), true);
            }
            $fn++;
            $inputnames[] = $myfname;
        }

        $answer = doRender('/survey/questions/answer/multipleshorttext/answer', array(
            'sRows' => $sRows,
            'coreClass' => $coreClass,
            'basename' => $ia[1],
            ), true);
    } else {
        $inputnames   = [];
        $answer       = doRender('/survey/questions/answer/multipleshorttext/empty', [], true);
    }

    return array($answer, $inputnames);
}

<<<<<<< HEAD
=======
/**
 * @deprecated 4.?.?
 * @see RenderMultipleNumerical
 * @see DataSetMultipleNumerical
 */
function do_multiplenumeric($ia)
{
    global $thissurvey;
    $extraclass             = "";
    $aQuestionAttributes    = QuestionAttribute::model()->getQuestionAttributes($ia[0]);
    $sSeparator             = getRadixPointData($thissurvey['surveyls_numberformat']);
    $sSeparator             = $sSeparator['separator'];
    $extraclass            .= " numberonly"; //Must turn on the "numbers only javascript"
    $coreClass              = "ls-answers subquestion-list questions-list ";
    if (intval(trim((string) $aQuestionAttributes['maximum_chars'])) > 0) {
        $maxlength = intval(trim((string) $aQuestionAttributes['maximum_chars'])); /* must be limited to 32 : -(10 number)dot(20 numbers) ! DECIMAL sql */
        $extraclass .= " ls-input-maxchars";
    } else {
        $maxlength = 20;
    }
    if (ctype_digit(trim((string) $aQuestionAttributes['input_size']))) {
        $inputsize = trim((string) $aQuestionAttributes['input_size']);
        $extraclass .= " ls-input-sized";
    } else {
        $inputsize = null;
    }

    if ($aQuestionAttributes['prefix'][$_SESSION['survey_' . Yii::app()->getConfig('surveyID')]['s_lang']] != '') {
        $prefix      = $aQuestionAttributes['prefix'][$_SESSION['survey_' . Yii::app()->getConfig('surveyID')]['s_lang']];
        $extraclass .= " withprefix";
    } else {
        $prefix = ''; /* slider js need it */
    }

    if ($aQuestionAttributes['suffix'][$_SESSION['survey_' . Yii::app()->getConfig('surveyID')]['s_lang']] != '') {
        $suffix      = $aQuestionAttributes['suffix'][$_SESSION['survey_' . Yii::app()->getConfig('surveyID')]['s_lang']];
        $extraclass .= " withsuffix";
    } else {
        $suffix = ''; /* slider js need it */
    }

    $kpclass = testKeypad($thissurvey['nokeyboard']); // Virtual keyboard (probably obsolete today)

    /* Find the col-sm width : if none is set : default, if one is set, set another one to be 12, if two is set : no change*/
    list($sLabelWidth, $sInputContainerWidth, $defaultWidth) = getLabelInputWidth($aQuestionAttributes['label_input_columns'], $aQuestionAttributes['text_input_width']);

    $prefixclass = "numeric";
    $sliders = 0;
    $slider_position = '';
    $slider_default_set = false;

    if ($aQuestionAttributes['slider_layout'] == 1) {
        $coreClass           .= " slider-list";
        $slider_layout        = true;
        $extraclass          .= " withslider";
        $slider_step          = trim(LimeExpressionManager::ProcessString("{{$aQuestionAttributes['slider_accuracy']}}", $ia[0], [], 1, 1, false, false, true));
        $slider_step          = (is_numeric($slider_step)) ? $slider_step : 1;
        $slider_min           = trim(LimeExpressionManager::ProcessString("{{$aQuestionAttributes['slider_min']}}", $ia[0], [], 1, 1, false, false, true));
        $slider_mintext       = $slider_min = (is_numeric($slider_min)) ? $slider_min : 0;
        $slider_max           = trim(LimeExpressionManager::ProcessString("{{$aQuestionAttributes['slider_max']}}", $ia[0], [], 1, 1, false, false, true));
        $slider_maxtext       = $slider_max = (is_numeric($slider_max)) ? $slider_max : 100;
        $slider_default       = trim(LimeExpressionManager::ProcessString("{{$aQuestionAttributes['slider_default']}}", $ia[0], [], 1, 1, false, false, true));
        $slider_default       = (is_numeric($slider_default)) ? $slider_default : "";
        $slider_default_set   = (bool) ($aQuestionAttributes['slider_default_set'] && $slider_default !== '');
        $slider_orientation   = (trim((string) $aQuestionAttributes['slider_orientation']) == 0) ? 'horizontal' : 'vertical';
        $slider_custom_handle = (trim((string) $aQuestionAttributes['slider_custom_handle']));

        switch (trim((string) $aQuestionAttributes['slider_handle'])) {
            case 0:
                $slider_handle = 'round';
                break;

            case 1:
                $slider_handle = 'square';
                break;

            case 2:
                $slider_handle = 'triangle';
                break;

            case 3:
                $slider_handle = 'custom';
                break;
        }

        /* Put the slider init to initial state (when no click is set or when 'reset') */
        if ($slider_default !== '') {
            /* can be 0 */
            $slider_position = $slider_default;
        } elseif ($aQuestionAttributes['slider_middlestart'] == 1) {
            $slider_position = intval(($slider_max + $slider_min) / 2);
        }
        $slider_separator = (trim((string) $aQuestionAttributes['slider_separator']) != '') ? $aQuestionAttributes['slider_separator'] : "";
        $slider_reset = ($aQuestionAttributes['slider_reset']) ? 1 : 0;

        /* Slider reversed value */
        if ($aQuestionAttributes['slider_reversed'] == 1) {
            $slider_reversed = 'true';
        } else {
            $slider_reversed = 'false';
        }
    } else {
        $coreClass .= " text-list number-list";
        $slider_layout  = false;
        $slider_step    = '';
        $slider_min     = '';
        $slider_mintext = '';
        $slider_max     = '';
        $slider_maxtext = '';
        $slider_default = null;
        $slider_orientation = '';
        $slider_handle = '';
        $slider_custom_handle = '';
        $slider_separator = '';
        $slider_reset = 0;
        $slider_reversed = 'false';
    }


    if ($aQuestionAttributes['random_order'] == 1) {
        $sOrder = dbRandom();
    } else {
        $sOrder = 'question_order';
    }
    $aSubquestions = Question::model()->findAll(array('order' => $sOrder, 'condition' => 'parent_qid=:parent_qid', 'params' => array(':parent_qid' => $ia[0])));
    $sSurveyLanguage = $_SESSION['survey_' . Yii::app()->getConfig('surveyID')]['s_lang'];
    $anscount      = count($aSubquestions) * 2;
    $fn            = 1;
    $sRows         = "";

    $inputnames = [];

    if ($anscount == 0) {
        $answer = doRender('/survey/questions/answer/multiplenumeric/empty', [], true);
    } else {
        foreach ($aSubquestions as $aSubquestion) {
            $labelText = $sQuestionText = $aSubquestion->questionl10ns[$sSurveyLanguage]->question;
            $myfname   = $ia[1] . $aSubquestion['title'];

            if ($sQuestionText == "") {
                $sQuestionText = "&nbsp;";
            }

            if ($slider_layout) {
                $sliderWidth = 12;
                if ($slider_separator != '') {
                    $aAnswer     = explode($slider_separator, (string) $sQuestionText);
                    $theanswer   = $aAnswer[0] ?? "";
                    $labelText   = $theanswer;
                    $sliderleft  = $aAnswer[1] ?? null;
                    $sliderright = $aAnswer[2] ?? null;
                    /* sliderleft and sliderright is in input, but is part of answers then take label width */
                    if (!empty($sliderleft)) {
                        $sliderWidth = 10;
                    }
                    if (!empty($sliderright)) {
                        $sliderWidth = $sliderWidth == 10 ? 8 : 10 ;
                    }
                    $sliders   = true; // What is the usage ?
                } else {
                    $theanswer = $sQuestionText;
                    $sliders   = false;
                }
            } else {
                $theanswer = $sQuestionText;
                $sliders   = false;
            }

            $aAnswer     = $aAnswer ?? '';
            $sliderleft  = $sliderleft ?? null;
            $sliderright = $sliderright ?? null;

            // color code missing mandatory questions red
            $alert = '';

            if (($_SESSION['survey_' . Yii::app()->getConfig('surveyID')]['step'] != $_SESSION['survey_' . Yii::app()->getConfig('surveyID')]['maxstep']) || ($_SESSION['survey_' . Yii::app()->getConfig('surveyID')]['step'] == $_SESSION['survey_' . Yii::app()->getConfig('surveyID')]['prevstep'])) {
                if (($ia[6] == 'Y' || $ia[6] == 'S') && $_SESSION['survey_' . Yii::app()->getConfig('surveyID')][$myfname] === '') {
                    $alert = true;
                }
            }

            $sDisplayStyle = return_display_style($ia, $aQuestionAttributes, $thissurvey, $myfname);

            // The value of the slider depends on many possible different parameters, by order of priority :
            // 1. The value stored in the session
            // 2. Else the default Answer   (set by EM and stored in session, so same case than 1)
            // 3. Else the slider_default value : if slider_default_set set the value here
            // 4. Else the middle start or slider_default or nothing : leave the value to "" for the input, show slider pos at this position
            if (isset($_SESSION['survey_' . Yii::app()->getConfig('surveyID')][$myfname])) {
                $sValue                = $_SESSION['survey_' . Yii::app()->getConfig('surveyID')][$myfname];
            } elseif ($slider_layout && $slider_default !== "" && $slider_default_set) {
                $sValue                = $slider_default;
            } else {
                $sValue                = null;
            }

            // Fix the display value : Value is stored as decimal in SQL. Issue when reloading survey
            if ($sValue[0] == ".") {
                // issue #15684 mssql SAVE 0.01 AS .0100000000, set it at 0.0100000000
                $sValue = "0" . $sValue;
            }
            if (strpos((string) $sValue, ".")) {
                $sValue = rtrim(rtrim((string) $sValue, "0"), ".");
            }
            // End of DECIMAL fix : get the nulber value
            $sUnformatedValue = $sValue ? $sValue : '';

            if (strpos((string) $sValue, ".")) {
                $sValue = str_replace('.', $sSeparator, (string) $sValue);
            }

            if (trim((string) $aQuestionAttributes['num_value_int_only']) == 1) {
                $extraclass .= " integeronly";
                $answertypeclass = " integeronly";
                $integeronly = 1;
            } else {
                $answertypeclass = "";
                $integeronly = 0;
            }

            if (!$slider_layout) {
                $sRows .= doRender('/survey/questions/answer/multiplenumeric/rows/input/answer_row', array(
                    'qid'                    => $ia[0],
                    'extraclass'             => $extraclass,
                    'answertypeclass'        => $answertypeclass,
                    'sDisplayStyle'          => $sDisplayStyle,
                    'kpclass'                => $kpclass,
                    'alert'                  => $alert,
                    'theanswer'              => $theanswer,
                    'labelname'              => 'answer' . $myfname,
                    'prefixclass'            => $prefixclass,
                    'prefix'                 => $prefix,
                    'suffix'                 => $suffix,
                    'sInputContainerWidth'   => $sInputContainerWidth,
                    'sLabelWidth'            => $sLabelWidth,
                    'inputsize'              => $inputsize,
                    'myfname'                => $myfname,
                    'dispVal'                => $sValue,
                    'maxlength'              => $maxlength,
                    'labelText'              => $labelText,
                    'integeronly' => $integeronly,
                    ), true);
            } else {
                $sRows .= doRender('/survey/questions/answer/multiplenumeric/rows/sliders/answer_row', array(
                    'qid'                    => $ia[0],
                    'basename'               => $ia[1],
                    'extraclass'             => $extraclass,
                    'sDisplayStyle'          => $sDisplayStyle,
                    'kpclass'                => $kpclass,
                    'alert'                  => $alert,
                    'theanswer'              => $theanswer,
                    'labelname'              => 'answer' . $myfname,
                    'prefixclass'            => $prefixclass,
                    'sliders'                => $sliders,
                    'sliderleft'             => $sliderleft,
                    'sliderright'            => $sliderright,
                    'prefix'                 => $prefix,
                    'suffix'                 => $suffix,
                    'sInputContainerWidth'   => $sInputContainerWidth,
                    'sLabelWidth'            => $sLabelWidth,
                    'sliderWidth'            => $sliderWidth,
                    'inputsize'              => $inputsize,
                    'myfname'                => $myfname,
                    'dispVal'                => $sValue,
                    'maxlength'              => $maxlength,
                    'labelText'              => $labelText,
                    'slider_orientation'     => $slider_orientation,
                    'slider_value'           => $slider_position !== '' ?  $slider_position : $sUnformatedValue,
                    'slider_step'            => $slider_step,
                    'slider_min'             => $slider_min,
                    'slider_mintext'         => $slider_mintext,
                    'slider_max'             => $slider_max,
                    'slider_maxtext'         => $slider_maxtext,
                    'slider_position'        => $slider_position,
                    'slider_reset_set'       => $slider_default_set,
                    'slider_handle'          => $slider_handle ?? '',
                    'slider_reset'           => $slider_reset,
                    'slider_reversed'        => $slider_reversed,
                    'slider_custom_handle'   => $slider_custom_handle,
                    'slider_showminmax'      => $aQuestionAttributes['slider_showminmax'],
                    'sSeparator'             => $sSeparator,
                    'sUnformatedValue'       => $sUnformatedValue,
                    'integeronly' => $integeronly,
                    ), true);
            }
            $fn++;
            $inputnames[] = $myfname;
        }
        $displaytotal     = false;
        $equals_num_value = false;

        if (
            trim((string) $aQuestionAttributes['equals_num_value']) != ''
            || trim((string) $aQuestionAttributes['min_num_value']) != ''
            || trim((string) $aQuestionAttributes['max_num_value']) != ''
        ) {
            $qinfo = LimeExpressionManager::GetQuestionStatus($ia[0]);

            if (trim((string) $aQuestionAttributes['equals_num_value']) != '') {
                $equals_num_value = true;
            }
            $displaytotal = true;
        }

        // TODO: Slider and multiple-numeric input should really be two different question types
        $templateFile = $sliders ? 'answer' : 'answer_input';
        $answer = doRender('/survey/questions/answer/multiplenumeric/' . $templateFile, array(
            'sRows'            => $sRows,
            'coreClass'        => $coreClass,
            'prefixclass'      => $prefixclass,
            'equals_num_value' => $equals_num_value,
            'id'               => $ia[0],
            'basename'         => $ia[1],
            'suffix'           => $suffix,
            'sumRemainingEqn'  => (isset($qinfo)) ? $qinfo['sumRemainingEqn'] : '',
            'displaytotal'     => $displaytotal,
            'sumEqn'           => (isset($qinfo)) ? $qinfo['sumEqn'] : '',
            'prefix'           => $prefix, // Need to know this to place sum/remaining correctly
            'sInputContainerWidth'   => $sInputContainerWidth,
            'sLabelWidth'            => $sLabelWidth,
            ), true);
    }

    if ($aQuestionAttributes['slider_layout'] == 1) {
        /* Add some data for javascript */
        $sliderTranslation = array(
            'help' => gT('Please click and drag the slider handles to enter your answer.')
        );
        App()->getClientScript()->registerScript("sliderTranslation", "var sliderTranslation=" . json_encode($sliderTranslation) . ";\n", CClientScript::POS_BEGIN);
        App()->getClientScript()->registerPackage("question-numeric-slider");
    }

    return array($answer, $inputnames);
}

>>>>>>> 4cda33be
// ---------------------------------------------------------------
function do_numerical($ia)
{
    global $thissurvey;
    $extraclass             = "";
    $answertypeclass        = "numeric";
    $checkconditionFunction = "fixnum_checkconditions";
    $aQuestionAttributes    = QuestionAttribute::model()->getQuestionAttributes($ia[0]);
    $coreClass = "ls-answers answer-item text-item numeric-item";

    if (trim((string) $aQuestionAttributes['prefix'][$_SESSION['survey_' . Yii::app()->getConfig('surveyID')]['s_lang']]) != '') {
        $prefix      = $aQuestionAttributes['prefix'][$_SESSION['survey_' . Yii::app()->getConfig('surveyID')]['s_lang']];
        $extraclass .= " withprefix";
    } else {
        $prefix = '';
    }

    if (trim((string) $aQuestionAttributes['suffix'][$_SESSION['survey_' . Yii::app()->getConfig('surveyID')]['s_lang']]) != '') {
        $suffix      = $aQuestionAttributes['suffix'][$_SESSION['survey_' . Yii::app()->getConfig('surveyID')]['s_lang']];
        $extraclass .= " withsuffix";
    } else {
        $suffix = '';
    }
    if (intval(trim((string) $aQuestionAttributes['maximum_chars'])) > 0 && intval(trim((string) $aQuestionAttributes['maximum_chars'])) < 20) {
        // Only maxlength attribute, use textarea[maxlength] jquery selector for textarea
        $maxlength = intval(trim((string) $aQuestionAttributes['maximum_chars']));
        $extraclass .= " ls-input-maxchars";
    } else {
        $maxlength = 20;
    }
    if (trim((string) $aQuestionAttributes['text_input_width']) != '') {
        $col         = ($aQuestionAttributes['text_input_width'] <= 12) ? $aQuestionAttributes['text_input_width'] : 12;
        $extraclass .= " col-md-" . trim((string) $col);
        $withColumn = true;
    } else {
        $withColumn = false;
    }
    if (ctype_digit(trim((string) $aQuestionAttributes['input_size']))) {
        $inputsize = trim((string) $aQuestionAttributes['input_size']);
        $extraclass .= " ls-input-sized";
    } else {
        $inputsize = null;
    }
    if (trim((string) $aQuestionAttributes['num_value_int_only']) == 1) {
        $extraclass      .= " integeronly";
        $answertypeclass .= " integeronly";
        $integeronly      = 1;
    } else {
        $integeronly = 0;
    }
    if (trim((string) $aQuestionAttributes['placeholder'][$_SESSION['survey_' . Yii::app()->getConfig('surveyID')]['s_lang']]) != '') {
        $placeholder = $aQuestionAttributes['placeholder'][$_SESSION['survey_' . Yii::app()->getConfig('surveyID')]['s_lang']];
    } else {
        $placeholder = '';
    }

    $fValue     = $_SESSION['survey_' . Yii::app()->getConfig('surveyID')][$ia[1]];
    $sSeparator = getRadixPointData($thissurvey['surveyls_numberformat']);
    $sSeparator = $sSeparator['separator'];

    if ($fValue && is_string($fValue)) {
        // Fix reloaded DECIMAL value
        if ($fValue[0] == ".") {
            // issue #15684 mssql SAVE 0.01 AS .0100000000, set it at 0.0100000000
            $fValue = "0" . $fValue;
        }
        if (strpos($fValue, ".")) {
            $fValue = rtrim(rtrim($fValue, "0"), ".");
        }
    }
    $fValue = str_replace('.', $sSeparator, (string) $fValue);

    if ($thissurvey['nokeyboard'] == 'Y') {
        includeKeypad();
        $extraclass      .= " inputkeypad";
        $answertypeclass .= " num-keypad";
    }

    $answer = doRender('/survey/questions/answer/numerical/answer', array(
        'extraclass'             => $extraclass,
        'coreClass'              => $coreClass,
        'withColumn'             => $withColumn,
        'id'                     => $ia[1],
        'basename'               => $ia[1],
        'prefix'                 => $prefix,
        'answertypeclass'        => $answertypeclass,
        'inputsize'              => $inputsize,
        'fValue'                 => $fValue,
        'checkconditionFunction' => $checkconditionFunction,
        'integeronly'            => $integeronly,
        'maxlength'              => $maxlength,
        'suffix'                 => $suffix,
        'placeholder'            => $placeholder,
        ), true);

    $inputnames = [];
    $inputnames[] = $ia[1];
    $mandatory = null;
    return array($answer, $inputnames, $mandatory);
}

// ---------------------------------------------------------------
function do_shortfreetext($ia)
{
    global $thissurvey;

    $coreClass = "ls-answers answer-item text-item";
    $extraclass = "";
    $aQuestionAttributes = QuestionAttribute::model()->getQuestionAttributes($ia[0]);

    if ($aQuestionAttributes['numbers_only'] == 1) {
        $sSeparator             = getRadixPointData($thissurvey['surveyls_numberformat']);
        $sSeparator             = $sSeparator['separator'];
        $extraclass            .= " numberonly";
        $coreClass             .= " numeric-item";
        $numberonly             = true; 
    } else {
        $sSeparator = '';
        $numberonly             = false; 
    }
    if (intval(trim((string) $aQuestionAttributes['maximum_chars'])) > 0) {
        // Only maxlength attribute, use textarea[maxlength] jquery selector for textarea
        $maxlength      = intval(trim((string) $aQuestionAttributes['maximum_chars']));
        $extraclass    .= " ls-input-maxchars";
    } else {
        $maxlength = "";
    }

    if (trim((string) $aQuestionAttributes['text_input_width']) != '' && intval(trim((string) $aQuestionAttributes['location_mapservice'])) == 0) {
        $col         = ($aQuestionAttributes['text_input_width'] <= 12) ? $aQuestionAttributes['text_input_width'] : 12;
        $extraclass .= " col-md-" . trim((string) $col);
        $withColumn = true;
    } else {
        $withColumn = false;
    }
    if (ctype_digit(trim((string) $aQuestionAttributes['input_size']))) {
        $inputsize = trim((string) $aQuestionAttributes['input_size']);
        $extraclass .= " ls-input-sized";
    } else {
        $inputsize = null;
    }
    if (trim((string) $aQuestionAttributes['prefix'][$_SESSION['survey_' . Yii::app()->getConfig('surveyID')]['s_lang']]) != '') {
        $prefix      = $aQuestionAttributes['prefix'][$_SESSION['survey_' . Yii::app()->getConfig('surveyID')]['s_lang']];
        $extraclass .= " withprefix";
    } else {
        $prefix = '';
    }
    if (trim((string) $aQuestionAttributes['suffix'][$_SESSION['survey_' . Yii::app()->getConfig('surveyID')]['s_lang']]) != '') {
        $suffix      = $aQuestionAttributes['suffix'][$_SESSION['survey_' . Yii::app()->getConfig('surveyID')]['s_lang']];
        $extraclass .= " withsuffix";
    } else {
        $suffix = '';
    }
    if (trim((string) $aQuestionAttributes['placeholder'][$_SESSION['survey_' . Yii::app()->getConfig('surveyID')]['s_lang']]) != '') {
        $placeholder = $aQuestionAttributes['placeholder'][$_SESSION['survey_' . Yii::app()->getConfig('surveyID')]['s_lang']];
    } else {
        $placeholder = '';
    }
    if ($thissurvey['nokeyboard'] == 'Y') {
        includeKeypad();
        $kpclass     = "text-keypad";
        $extraclass .= " inputkeypad";
    } else {
        $kpclass = "";
    }
    $answer = "";
    $sQuestionHelpText = '';

    if (trim((string) $aQuestionAttributes['display_rows']) != '') {
        //question attribute "display_rows" is set -> we need a textarea to be able to show several rows
        $drows = $aQuestionAttributes['display_rows'];

        $dispVal = "";

        if ($_SESSION['survey_' . Yii::app()->getConfig('surveyID')][$ia[1]]) {
            $dispVal = str_replace("\\", "", (string) $_SESSION['survey_' . Yii::app()->getConfig('surveyID')][$ia[1]]);

            if ($aQuestionAttributes['numbers_only'] == 1) {
                $dispVal = str_replace('.', $sSeparator, $dispVal);
            }
            $dispVal = htmlspecialchars($dispVal);
        }

        $answer .= doRender('/survey/questions/answer/shortfreetext/textarea/item', array(
            'extraclass'             => $extraclass,
            'coreClass'              => $coreClass,
            'freeTextId'             => 'answer' . $ia[1],
            'name'                   => $ia[1],
            'basename'               => $ia[1],
            'drows'                  => $drows,
            'dispVal'                => $dispVal,
            'maxlength'              => $maxlength,
            'kpclass'                => $kpclass,
            'prefix'                 => $prefix,
            'suffix'                 => $suffix,
            'inputsize'              => $inputsize,
            'placeholder'            => $placeholder,
            'withColumn'             => $withColumn,
            'numberonly'             => $numberonly,
            ), true);
    } elseif ((int) ($aQuestionAttributes['location_mapservice']) == 1) {
        $coreClass       = "ls-answers map-item geoloc-item";
        $currentLocation = $_SESSION['survey_' . Yii::app()->getConfig('surveyID')][$ia[1]];
        $currentLatLong  = null;
        // Get the latitude/longtitude for the point that needs to be displayed by default
        if (strlen((string) $currentLocation) > 2 && strpos((string) $currentLocation, ";")) { // Quick check if current location is OK
            $currentLatLong = explode(';', (string) $currentLocation);
            $currentLatLong = array($currentLatLong[0], $currentLatLong[1]);
        } else {
            if ((int) ($aQuestionAttributes['location_nodefaultfromip']) == 0) {
                $currentLatLong = getLatLongFromIp(getIPAddress());
            }

            if (empty($currentLatLong)) {
                $floatLat = "";
                $floatLng = "";
                $sDefaultcoordinates = trim(LimeExpressionManager::ProcessString($aQuestionAttributes['location_defaultcoordinates'], $ia[0], array(), 3, 1, false, false, true));/* static var is the last one */
                if (strlen($sDefaultcoordinates) > 2 && strpos($sDefaultcoordinates, " ")) {
                    $LatLong = explode(" ", $sDefaultcoordinates);
                    if (isset($LatLong[0]) && isset($LatLong[1])) {
                        $floatLat = $LatLong[0];
                        $floatLng = $LatLong[1];
                    }
                }
                $currentLatLong = array($floatLat, $floatLng);
            }
        }
        // 2 - city; 3 - state; 4 - country; 5 - postal
        $strBuild = "";
        if ($aQuestionAttributes['location_city']) {
            $strBuild .= "2";
        }
        if ($aQuestionAttributes['location_state']) {
            $strBuild .= "3";
        }
        if ($aQuestionAttributes['location_country']) {
            $strBuild .= "4";
        }
        if ($aQuestionAttributes['location_postal']) {
            $strBuild .= "5";
        }

        $currentLocation = $currentLatLong[0] . " " . $currentLatLong[1];

        Yii::app()->getClientScript()->registerScriptFile(Yii::app()->getConfig('generalscripts') . "map.js", LSYii_ClientScript::POS_END);
        $sGoogleMapsAPIKey = trim((string) Yii::app()->getConfig("googleMapsAPIKey"));
        if ($aQuestionAttributes['location_mapservice'] == 1 && !empty($sGoogleMapsAPIKey)) {
            Yii::app()->getClientScript()->registerScriptFile("//maps.googleapis.com/maps/api/js?sensor=false&key={$sGoogleMapsAPIKey}", LSYii_ClientScript::POS_BEGIN);
        } elseif ($aQuestionAttributes['location_mapservice'] == 2) {
            /* 2019-04-01 : openlayers auto redirect to https (on firefox) , but always good to use automatic protocol */
            Yii::app()->getClientScript()->registerScriptFile("//www.openlayers.org/api/OpenLayers.js", LSYii_ClientScript::POS_BEGIN);
        }

        $questionHelp = false;
        if (isset($aQuestionAttributes['hide_tip']) && $aQuestionAttributes['hide_tip'] == 0) {
            $questionHelp = true;
            $sQuestionHelpText = gT('Drag and drop the pin to the desired location. You may also right click on the map to move the pin.');
        }
        $answer = doRender('/survey/questions/answer/shortfreetext/location_mapservice/item', array(
            'extraclass'             => $extraclass,
            'coreClass'              => $coreClass,
            'freeTextId'             => 'answer' . $ia[1],
            'name'                   => $ia[1],
            'qid'                    => $ia[0],
            'basename'               => $ia[1],
            'value'                  => $_SESSION['survey_' . Yii::app()->getConfig('surveyID')][$ia[1]],
            'kpclass'                => $kpclass,
            'currentLocation'        => $currentLocation,
            'strBuild'               => $strBuild,
            'location_mapservice'    => $aQuestionAttributes['location_mapservice'],
            'location_mapzoom'       => $aQuestionAttributes['location_mapzoom'],
            'location_mapheight'     => $aQuestionAttributes['location_mapheight'],
            'questionHelp'           => $questionHelp,
            'question_text_help'     => $sQuestionHelpText,
            'inputsize'              => $inputsize,
            'placeholder'            => $placeholder,
            'withColumn'             => $withColumn
            ), true);
    } elseif ((int) ($aQuestionAttributes['location_mapservice']) == 100) {
        $coreClass       = "ls-answers map-item geoloc-item";
        $currentLocation = $_SESSION['survey_' . Yii::app()->getConfig('surveyID')][$ia[1]];
        $currentCenter   = $currentLatLong = null;
        // Get the latitude/longtitude for the point that needs to be displayed by default
        if (strlen((string) $currentLocation) > 2 && strpos((string) $currentLocation, ";")) {
            $currentLatLong = explode(';', (string) $currentLocation);
            $currentCenter  = $currentLatLong = array($currentLatLong[0], $currentLatLong[1]);
        } elseif ((int) ($aQuestionAttributes['location_nodefaultfromip']) == 0) {
            $currentCenter = $currentLatLong = getLatLongFromIp(getIPAddress());
        }

        // If it's not set : set the center to the default position, but don't set the marker
        if (!$currentLatLong) {
            $currentLatLong = array("", "");
            $sDefaultcoordinates = trim(LimeExpressionManager::ProcessString($aQuestionAttributes['location_defaultcoordinates'], $ia[0], array(), 3, 1, false, false, true));/* static var is the last one */
            $currentCenter = explode(" ", $sDefaultcoordinates);
            if (count($currentCenter) != 2) {
                $currentCenter = array("", "");
            }
        }
        $strBuild = "";

        $aGlobalMapScriptVar = array(
            'geonameUser' => getGlobalSetting('GeoNamesUsername'), // Did we need to urlencode ?
            'geonameLang' => Yii::app()->language,
        );
        $aThisMapScriptVar = array(
            'zoomLevel' => $aQuestionAttributes['location_mapzoom'],
            'latitude' => $currentCenter[0],
            'longitude' => $currentCenter[1],

        );
        App()->getClientScript()->registerPackage('leaflet');
        App()->getClientScript()->registerPackage('devbridge-autocomplete'); /* for autocomplete */
        Yii::app()->getClientScript()->registerScript('sGlobalMapScriptVar', "LSmap=" . ls_json_encode($aGlobalMapScriptVar) . ";\nLSmaps=[];", CClientScript::POS_BEGIN);
        Yii::app()->getClientScript()->registerScript('sThisMapScriptVar' . $ia[1], "LSmaps['{$ia[1]}']=" . ls_json_encode($aThisMapScriptVar) . ";", CClientScript::POS_BEGIN);
        Yii::app()->getClientScript()->registerScriptFile(Yii::app()->getConfig('generalscripts') . "map.js", CClientScript::POS_END);
        Yii::app()->getClientScript()->registerCssFile(Yii::app()->getConfig('publicstyleurl') . 'map.css');

        if (isset($aQuestionAttributes['hide_tip']) && $aQuestionAttributes['hide_tip'] == 0) {
            $questionHelp = true;
            $sQuestionHelpText = gT('Click to set the location or drag and drop the pin. You may may also enter coordinates');
        }

        $itemDatas = array(
            'extraclass' => $extraclass,
            'coreClass' => $coreClass,
            'name' => $ia[1],
            'qid' => $ia[0],
            'basename'               => $ia[1],
            'value' => $_SESSION['survey_' . Yii::app()->getConfig('surveyID')][$ia[1]],
            'strBuild' => $strBuild,
            'location_mapservice' => $aQuestionAttributes['location_mapservice'],
            'location_mapzoom' => $aQuestionAttributes['location_mapzoom'],
            'location_mapheight' => $aQuestionAttributes['location_mapheight'],
            'questionHelp' => $questionHelp ?? '',
            'question_text_help' => $sQuestionHelpText,
            'location_value' => $currentLatLong[0] . ' ' . $currentLatLong[1],
            'currentLat' => $currentLatLong[0],
            'currentLong' => $currentLatLong[1],
            'inputsize'              => $inputsize,
            'placeholder'            => $placeholder,
            'withColumn'             => $withColumn
        );
        $answer = doRender('/survey/questions/answer/shortfreetext/location_mapservice/item_100', $itemDatas, true);
    } else {
        //no question attribute set, use common input text field
        $dispVal = $_SESSION['survey_' . Yii::app()->getConfig('surveyID')][$ia[1]];
        if ($aQuestionAttributes['numbers_only'] == 1) {
            $dispVal = str_replace('.', $sSeparator, (string) $dispVal);
        }
        $dispVal = htmlspecialchars((string) $dispVal, ENT_QUOTES, 'UTF-8');
        $itemDatas = array(
            'extraclass' => $extraclass,
            'coreClass' => $coreClass,
            'name' => $ia[1],
            'basename'               => $ia[1],
            'prefix' => $prefix,
            'suffix' => $suffix,
            'kpclass' => $kpclass,
            'dispVal' => $dispVal,
            'maxlength' => $maxlength,
            'numberonly' => $numberonly,
            'inputsize'              => $inputsize,
            'placeholder'            => $placeholder,
            'withColumn'             => $withColumn
        );
        $answer = doRender('/survey/questions/answer/shortfreetext/text/item', $itemDatas, true);
    }

    if (trim((string) $aQuestionAttributes['time_limit']) != '') {
        $answer .= return_timer_script($aQuestionAttributes, $ia, "answer" . $ia[1]);
    }

    $inputnames = [];
    $inputnames[] = $ia[1];
    return array($answer, $inputnames);
}

function getLatLongFromIp($sIPAddress)
{
    $ipInfoDbAPIKey = Yii::app()->getConfig("ipInfoDbAPIKey");
    if ($ipInfoDbAPIKey) {
        // ipinfodb.com needs a key
        $oXML = simplexml_load_file("http://api.ipinfodb.com/v3/ip-city/?key=$ipInfoDbAPIKey&ip=$sIPAddress&format=xml");
        if ($oXML->{'statusCode'} == "OK") {
            $lat = (float) $oXML->{'latitude'};
            $lng = (float) $oXML->{'longitude'};

            return(array($lat, $lng));
        } else {
            return false;
        }
    }
}



// ---------------------------------------------------------------
function do_longfreetext($ia)
{
    global $thissurvey;
    $extraclass = "";
    $coreClass = "ls-answers answer-item text-item";
    if ($thissurvey['nokeyboard'] == 'Y') {
        includeKeypad();
        $kpclass     = "text-keypad";
        $extraclass .= " inputkeypad";
    } else {
        $kpclass = "";
    }

    $checkconditionFunction = "checkconditions";
    $aQuestionAttributes    = QuestionAttribute::model()->getQuestionAttributes($ia[0]);

    if (intval(trim((string) $aQuestionAttributes['maximum_chars'])) > 0) {
        // Only maxlength attribute, use textarea[maxlength] jquery selector for textarea
        $maxlength = intval(trim((string) $aQuestionAttributes['maximum_chars']));
        $extraclass .= " ls-input-maxchars";
    } else {
        $maxlength = "";
    }

    if (trim((string) $aQuestionAttributes['display_rows']) != '') {
        $drows = $aQuestionAttributes['display_rows'];
    } else {
        $drows = 5;
    }

    if (trim((string) $aQuestionAttributes['text_input_width']) != '') {
        // text_input_width can not be empty, except with old survey (wher can be empty or up to 12 see bug #11743
        $col         = ($aQuestionAttributes['text_input_width'] <= 12) ? $aQuestionAttributes['text_input_width'] : 12;
        $extraclass .= " col-md-" . trim((string) $col);
        $withColumn = true;
    } else {
        $withColumn = false;
    }
    if (ctype_digit(trim((string) $aQuestionAttributes['input_size']))) {
        $inputsize = trim((string) $aQuestionAttributes['input_size']);
        $extraclass .= " ls-input-sized";
    } else {
        $inputsize = null;
    }
    if (trim((string) $aQuestionAttributes['placeholder'][$_SESSION['survey_' . Yii::app()->getConfig('surveyID')]['s_lang']]) != '') {
        $placeholder = $aQuestionAttributes['placeholder'][$_SESSION['survey_' . Yii::app()->getConfig('surveyID')]['s_lang']];
    } else {
        $placeholder = '';
    }

    $dispVal = ($_SESSION['survey_' . Yii::app()->getConfig('surveyID')][$ia[1]]) ? htmlspecialchars((string) $_SESSION['survey_' . Yii::app()->getConfig('surveyID')][$ia[1]]) : '';

    $answer = doRender('/survey/questions/answer/longfreetext/answer', array(
        'extraclass'             => $extraclass,
        'coreClass'              => $coreClass,
        'withColumn'             => $withColumn,
        'kpclass'                => $kpclass,
        'name'                   => $ia[1],
        'basename'               => $ia[1],
        'drows'                  => $drows,
        'checkconditionFunction' => $checkconditionFunction . '(this.value, this.name, this.type)',
        'dispVal'                => $dispVal,
        'inputsize'              => $inputsize,
        'maxlength'              => $maxlength,
        'placeholder'            => $placeholder,
        ), true);


    if (trim((string) $aQuestionAttributes['time_limit']) != '') {
        $answer .= return_timer_script($aQuestionAttributes, $ia, "answer" . $ia[1]);
    }

    $inputnames = [];
    $inputnames[] = $ia[1];
    return array($answer, $inputnames);
}

// ---------------------------------------------------------------
function do_hugefreetext($ia)
{
    global $thissurvey;
    $extraclass = "";
    $coreClass = "ls-answers answer-item text-item";
    if ($thissurvey['nokeyboard'] == 'Y') {
        includeKeypad();
        $kpclass = "text-keypad";
        $extraclass .= " inputkeypad";
    } else {
        $kpclass = "";
    }

    $checkconditionFunction = "checkconditions";

    $aQuestionAttributes = QuestionAttribute::model()->getQuestionAttributes($ia[0]);

    if (intval(trim((string) $aQuestionAttributes['maximum_chars'])) > 0) {
        // Only maxlength attribute, use textarea[maxlength] jquery selector for textarea
        $maxlength = intval(trim((string) $aQuestionAttributes['maximum_chars']));
        $extraclass .= " ls-input-maxchars";
    } else {
        $maxlength = "";
    }

    if (trim((string) $aQuestionAttributes['display_rows']) != '') {
        $drows = $aQuestionAttributes['display_rows'];
    } else {
        $drows = 30;
    }
    if (trim((string) $aQuestionAttributes['text_input_width']) != '') {
        $col = ($aQuestionAttributes['text_input_width'] <= 12) ? $aQuestionAttributes['text_input_width'] : 12;
        $extraclass .= " col-md-" . trim((string) $col);
        $withColumn = true;
    } else {
        $withColumn = false;
    }
    if (ctype_digit(trim((string) $aQuestionAttributes['input_size']))) {
        $inputsize = trim((string) $aQuestionAttributes['input_size']);
        $extraclass .= " ls-input-sized";
    } else {
        $inputsize = null;
    }
    if (trim((string) $aQuestionAttributes['placeholder'][$_SESSION['survey_' . Yii::app()->getConfig('surveyID')]['s_lang']]) != '') {
        $placeholder = $aQuestionAttributes['placeholder'][$_SESSION['survey_' . Yii::app()->getConfig('surveyID')]['s_lang']];
    } else {
        $placeholder = '';
    }

    $dispVal = "";
    if ($_SESSION['survey_' . Yii::app()->getConfig('surveyID')][$ia[1]]) {
        $dispVal = htmlspecialchars((string) $_SESSION['survey_' . Yii::app()->getConfig('surveyID')][$ia[1]]);
    }

    $itemDatas = array(
        'extraclass' => $extraclass,
        'coreClass' => $coreClass,
        'withColumn' => $withColumn,
        'kpclass' => $kpclass,
        'name' => $ia[1],
        'basename' => $ia[1],
        'drows' => $drows,
        'checkconditionFunction' => $checkconditionFunction . '(this.value, this.name, this.type)',
        'dispVal' => $dispVal,
        'inputsize' => $inputsize,
        'maxlength' => $maxlength,
        'placeholder' => $placeholder,
    );
    $answer = doRender('/survey/questions/answer/hugefreetext/answer', $itemDatas, true);

    if (trim((string) $aQuestionAttributes['time_limit']) != '') {
        $answer .= return_timer_script($aQuestionAttributes, $ia, "answer" . $ia[1]);
    }

    $inputnames = [];
    $inputnames[] = $ia[1];
    return array($answer, $inputnames);
}

/**
 * Renders Yes/No Question Type.
 *
 * @param array $ia
 * @return array
 */
function do_yesno($ia)
{
    $yChecked = $nChecked = $naChecked = '';
    if ($_SESSION['survey_' . Yii::app()->getConfig('surveyID')][$ia[1]] == 'Y') {
        $yChecked = CHECKED;
    }

    if ($_SESSION['survey_' . Yii::app()->getConfig('surveyID')][$ia[1]] == 'N') {
        $nChecked = CHECKED;
    }

    $noAnswer = false;
    if (($ia[6] != 'Y' && $ia[6] != 'S') && SHOW_NO_ANSWER == 1) {
        $noAnswer = true;
        if (empty($_SESSION['survey_' . Yii::app()->getConfig('surveyID')][$ia[1]])) {
            $naChecked = CHECKED;
        }
    }

    $aQuestionAttributes = QuestionAttribute::model()->getQuestionAttributes($ia[0]);
    $displayType = (int) $aQuestionAttributes['display_type'];
    $noAnswer = $noAnswer ?? false;
    $itemDatas = array(
        'name' => $ia[1],
        'basename' => $ia[1],
        'yChecked' => $yChecked,
        'nChecked' => $nChecked,
        'naChecked' => $naChecked,
        'noAnswer' => $noAnswer,
        'value' => $_SESSION['survey_' . Yii::app()->getConfig('surveyID')][$ia[1]],
        'displayType' => $displayType,
    );
    if ($displayType === 0) {
        $answer = doRender('/survey/questions/answer/yesno/buttons/item', $itemDatas, true);
    } else {
        $answer = doRender('/survey/questions/answer/yesno/radio/item', $itemDatas, true);
    }

    $inputnames = [];
    $inputnames[] = $ia[1];
    return array($answer, $inputnames);
}

/**
 * Renders Gender Question Types.
 *
 * @param array $ia
 * @return array
 */
function do_gender($ia)
{
    $fChecked               = ($_SESSION['survey_' . Yii::app()->getConfig('surveyID')][$ia[1]] == 'F') ? 'CHECKED' : '';
    $mChecked               = ($_SESSION['survey_' . Yii::app()->getConfig('surveyID')][$ia[1]] == 'M') ? 'CHECKED' : '';
    $naChecked              = '';
    $aQuestionAttributes    = QuestionAttribute::model()->getQuestionAttributes($ia[0]);
    $displayType            = (int) $aQuestionAttributes['display_type'];
    if (($ia[6] != 'Y' && $ia[6] != 'S') && SHOW_NO_ANSWER == 1) {
        $noAnswer = true;
        if ($_SESSION['survey_' . Yii::app()->getConfig('surveyID')][$ia[1]] == '') {
            $naChecked = CHECKED;
        }
    }

    $noAnswer = $noAnswer ?? false;

    $itemDatas = array(
        'name'                   => $ia[1],
        'basename'               => $ia[1],
        'fChecked'               => $fChecked,
        'mChecked'               => $mChecked,
        'naChecked'              => $naChecked,
        'noAnswer'               => $noAnswer,
        'value'                  => $_SESSION['survey_' . Yii::app()->getConfig('surveyID')][$ia[1]],
    );

    if ($displayType === 0) {
        $answer = doRender('/survey/questions/answer/gender/buttons/answer', $itemDatas, true);
    } else {
        $answer = doRender('/survey/questions/answer/gender/radio/answer', $itemDatas, true);
    }

    $inputnames   = [];
    $inputnames[] = $ia[1];

    return array($answer, $inputnames);
}

// ---------------------------------------------------------------
/**
* Construct answer part array_5point
* @param array $ia
* @return array
*/
function do_array_5point($ia)
{
    global $thissurvey;
    $aLastMoveResult         = LimeExpressionManager::GetLastMoveResult();
    $aMandatoryViolationSubQ = ($aLastMoveResult['mandViolation'] && ($ia[6] == 'Y' || $ia[6] == 'S')) ? explode("|", (string) $aLastMoveResult['unansweredSQs']) : [];
    $coreClass               = "ls-answers subquestion-list questions-list radio-array";
    $checkconditionFunction  = "checkconditions";
    $aQuestionAttributes     = QuestionAttribute::model()->getQuestionAttributes($ia[0]);
    $inputnames              = [];

    if (trim((string) $aQuestionAttributes['answer_width']) != '') {
        $answerwidth = $aQuestionAttributes['answer_width'];
        $defaultWidth = false;
    } else {
        $answerwidth = 33;
        $defaultWidth = true;
    }
    $columnswidth = 100 - $answerwidth;
    $colCount = 5; // number of columns

    $YorNorSvalue = $ia[6];
    $isNotYes = $YorNorSvalue !== 'Y';
    $isNotS   = $YorNorSvalue !== 'S';
    $showNoAnswer = SHOW_NO_ANSWER;

    if (($isNotYes && $isNotS) && $showNoAnswer) {
        //Question is not mandatory
        ++$colCount; // add another column
    }

    // Get questions and answers by defined order
    $hasRandomOrder = (bool) $aQuestionAttributes['random_order'];

    if ($hasRandomOrder) {
        $sOrder = dbRandom();
    } else {
        $sOrder = 'question_order';
    }

    $parentQuestionID = $ia[0];
    $aSubquestions = Question::model()->findAll(
        array(
            'order' => $sOrder,
            'condition' => 'parent_qid=:parent_qid AND scale_id=0',
            'params' => array(
                ':parent_qid' => $parentQuestionID
            )
        )
    );

    $fn            = 1;
    $sColumns      = $sHeaders = $sRows = $answer_tds = '';
    $sSurveyLanguage = $_SESSION['survey_' . App()->getConfig('surveyID')]['s_lang'];

    // Check if any subquestion use suffix/prefix
    $right_exists  = false;
    foreach ($aSubquestions as $ansrow) {
        $answertext2 = $ansrow->questionl10ns[$sSurveyLanguage]->question;
        if (strpos((string) $answertext2, '|')) {
            $right_exists = true;
        }
    }
    if ($right_exists) {
        /* put the right answer to same width : take place in answer width only if it's not default */
        if ($defaultWidth) {
            $columnswidth -= $answerwidth;
        } else {
            $answerwidth = $answerwidth / 2;
        }
    }
    $cellwidth = $columnswidth / $colCount;

    // Render Columns
    for ($xc = 1; $xc <= 5; $xc++) {
        $sColumns .= doRender('/survey/questions/answer/arrays/5point/columns/col', array('cellwidth' => $cellwidth), true);
    }

    if (($isNotYes && $isNotS) && $showNoAnswer) {
        //Question is not mandatory
        $sColumns .= doRender('/survey/questions/answer/arrays/5point/columns/col', array('cellwidth' => $cellwidth), true);
    }

    // Column for suffix
    if ($right_exists) {
        $sColumns .= doRender('/survey/questions/answer/arrays/5point/columns/col', array('cellwidth' => $answerwidth), true);
    }

    $sHeaders .= doRender('/survey/questions/answer/arrays/5point/rows/cells/header_information', array(
        'class' => '',
        'content' => '',
    ), true);
    $columnHeading = 0;
    for ($xc = 1; $xc <= 5; $xc++) {
        $columnHeading = $xc;
        $sHeaders .= doRender('/survey/questions/answer/arrays/5point/rows/cells/header_answer', array(
            'class' => 'answer-text',
            'content' => " " . $xc,
            'basename' => $ia[1],
            'code' => $xc,
            ), true);
    }

    // Header for suffix
    if ($right_exists) {
        $sHeaders .= doRender('/survey/questions/answer/arrays/5point/rows/cells/header_information', array(
            'class' => 'answertextright',
            'content' => '',
            ), true);
    }

    if (($isNotYes && $isNotS) && $showNoAnswer) {
        //Question is not mandatory
        $sHeaders .= doRender('/survey/questions/answer/arrays/5point/rows/cells/header_answer', array(
            'class' => 'answer-text noanswer-text',
            'content' => gT('No answer'),
            'basename' => $ia[1],
            'code' => '',
            ), true);
    }

    foreach ($aSubquestions as $j => $ansrow) {
        $myfname = $ia[1] . $ansrow['title'];
        $answertext = $ansrow->questionl10ns[$sSurveyLanguage]->question;
        if (strpos((string) $answertext, '|') !== false) {
            $answertext = substr((string) $answertext, 0, strpos((string) $answertext, '|'));
        }

        /* Check if this item has not been answered */
        $error = (($ia[6] == 'Y' || $ia[6] == 'S') && in_array($myfname, $aMandatoryViolationSubQ)) ? true : false;

        /* Check for array_filter  */
        $sDisplayStyle = return_display_style($ia, $aQuestionAttributes, $thissurvey, $myfname);

        // Value
        $value = $_SESSION['survey_' . App()->getConfig('surveyID')][$myfname] ?? '';

        for ($i = 1; $i <= 5; $i++) {
            $CHECKED = (isset($_SESSION['survey_' . App()->getConfig('surveyID')][$myfname]) && $_SESSION['survey_' . App()->getConfig('surveyID')][$myfname] == $i) ? 'CHECKED' : '';
            $answer_tds .= doRender('/survey/questions/answer/arrays/5point/rows/cells/answer_td_input', array(
                'i' => $i,
                'labelText' => (string) $i,
                'myfname' => $myfname,
                'basename' => $ia[1],
                'code' => $i,
                'CHECKED' => $CHECKED,
                'checkconditionFunction' => $checkconditionFunction,
                'value' => $i,
                ), true);
        }

        // Suffix
        $answertext2 = $ansrow->questionl10ns[$sSurveyLanguage]->question;
        $hasPipeInAnswerText2 = strpos((string) $answertext2, '|');

        if ($hasPipeInAnswerText2) {
            $answertext2 = substr((string) $answertext2, strpos((string) $answertext2, '|') + 1);
            $answer_tds .= doRender('/survey/questions/answer/arrays/5point/rows/cells/answer_td_answertext', array(
                'class' => 'answertextright',
                'style' => 'text-align:left',
                'answertext2' => $answertext2,
                ), true);
        } elseif ($right_exists) {
            $answer_tds .= doRender('/survey/questions/answer/arrays/5point/rows/cells/answer_td_answertext', array(
                'answerwidth' => $answerwidth,
                'answertext2' => '',
                ), true);
        }

        // ==>tds
        if (($isNotYes && $isNotS) && $showNoAnswer) {
            $CHECKED = (!isset($_SESSION['survey_' . Yii::app()->getConfig('surveyID')][$myfname]) || $_SESSION['survey_' . Yii::app()->getConfig('surveyID')][$myfname] == '') ? 'CHECKED' : '';
            $answer_tds .= doRender('/survey/questions/answer/arrays/5point/rows/cells/answer_td_input', array(
                'i' => "",
                'labelText' => gT('No answer'),
                'myfname' => $myfname,
                'basename' => $ia[1],
                'code' => '',
                'CHECKED' => $CHECKED,
                'checkconditionFunction' => $checkconditionFunction,
                'value' => '',
                ), true);
        }

        $sRows .= doRender('/survey/questions/answer/arrays/5point/rows/answer_row', array(
            'answer_tds'    => $answer_tds,
            'odd'           => ($j % 2),
            'myfname'       => $myfname,
            'answertext'    => $answertext,
            'answerwidth'   => $answerwidth,
            'value'         => $value,
            'error'         => $error,
            'sDisplayStyle' => $sDisplayStyle
            ), true);
        $answer_tds = '';
        $fn++;
        $inputnames[] = $myfname;
    }

    $answer = doRender('/survey/questions/answer/arrays/5point/answer', array(
        'coreClass' => $coreClass,
        'sColumns'   => $sColumns,
        'answerwidth'   => $answerwidth,
        'sHeaders'   => $sHeaders,
        'sRows'      => $sRows,
        'basename' => $ia[1],
        ), true);

    return array($answer, $inputnames);
}




// ---------------------------------------------------------------
/**
* Construct answer part array_10point
* @param array $ia
* @return array
*/
// TMSW TODO - Can remove DB query by passing in answer list from EM
function do_array_10point($ia)
{
    global $thissurvey;
    $aLastMoveResult = LimeExpressionManager::GetLastMoveResult();
    $aMandatoryViolationSubQ = ($aLastMoveResult['mandViolation'] && ($ia[6] == 'Y' || $ia[6] == 'S')) ? explode("|", (string) $aLastMoveResult['unansweredSQs']) : [];
    $coreClass = "ls-answers subquestion-list questions-list radio-array";

    $checkconditionFunction = "checkconditions";

    $aQuestionAttributes = QuestionAttribute::model()->getQuestionAttributes($ia[0]);
    if (ctype_digit(trim((string) $aQuestionAttributes['answer_width']))) {
        $answerwidth = trim((string) $aQuestionAttributes['answer_width']);
    } else {
        $answerwidth = 33;
    }
    $cellwidth = 10; // number of columns
    if (($ia[6] != 'Y' && $ia[6] != 'S') && SHOW_NO_ANSWER == 1) {
        //Question is not mandatory
        ++$cellwidth; // add another column
    }
    $cellwidth = round(((100 - $answerwidth) / $cellwidth), 1); // convert number of columns to percentage of table width

    // Get questions and answers by defined order
    if ($aQuestionAttributes['random_order'] == 1) {
        $sOrder = dbRandom();
    } else {
        $sOrder = 'question_order';
    }
    $aSubquestions = Question::model()->findAll(array('order' => $sOrder, 'condition' => 'parent_qid=:parent_qid AND scale_id=0', 'params' => array(':parent_qid' => $ia[0])));

    $fn = 1;
    $odd_even = '';
    $sColumns = '';
    for ($xc = 1; $xc <= 10; $xc++) {
        $odd_even = alternation($odd_even);
        $sColumns .= doRender('/survey/questions/answer/arrays/10point/columns/col', array('odd_even' => $odd_even, 'cellwidth' => $cellwidth), true);
    }

    if (($ia[6] != 'Y' && $ia[6] != 'S') && SHOW_NO_ANSWER == 1) {
        //Question is not mandatory
        $odd_even = alternation($odd_even);
        $sColumns .= doRender('/survey/questions/answer/arrays/10point/columns/col', array('odd_even' => $odd_even, 'cellwidth' => $cellwidth), true);
    }

    $sHeaders = '';
    $sHeaders .= doRender(
        '/survey/questions/answer/arrays/10point/rows/cells/header_information',
        array(
            'class' => '',
            'content' => '',
            'basename' => $ia[1],
            'code' => '',
        ),
        true
    );
    for ($xc = 1; $xc <= 10; $xc++) {
        $sHeaders .= doRender(
            '/survey/questions/answer/arrays/10point/rows/cells/header_answer',
            array(
                'class' => 'answer-text',
                'content' => " " . $xc,
                'basename' => $ia[1],
                'code' => $xc,
            ),
            true
        );
    }

    if (($ia[6] != 'Y' && $ia[6] != 'S') && SHOW_NO_ANSWER == 1) {
        //Question is not mandatory
        $sHeaders .= doRender(
            '/survey/questions/answer/arrays/10point/rows/cells/header_answer',
            array(
                'class' => 'answer-text noanswer-text',
                'content' => gT('No answer'),
                'basename' => $ia[1],
                'code' => '',
            ),
            true
        );
    }

    $trbc = '';

    $sRows = '';
    $inputnames = [];
    $iSurveyId = Question::model()->findByPk($ia[0])->sid;
    $sSurveyLanguage = isset($_SESSION['survey_' . $iSurveyId]) ? $_SESSION['survey_' . $iSurveyId]['s_lang'] : Question::model()->findByPk($ia[0])->survey->language;
    foreach ($aSubquestions as $j => $ansrow) {
        $myfname = $ia[1] . $ansrow['title'];
        $answertext = $ansrow->questionl10ns[$sSurveyLanguage]->question;
        /* Check if this item has not been answered */
        $error = (($ia[6] == 'Y' || $ia[6] == 'S') && in_array($myfname, $aMandatoryViolationSubQ)) ? true : false;
        $trbc = alternation($trbc, 'row');

        //Get array filter stuff
        $sDisplayStyle = return_display_style($ia, $aQuestionAttributes, $thissurvey, $myfname);

        // Value
        $value = $_SESSION['survey_' . $iSurveyId][$myfname] ?? '';

        $answer_tds = '';
        for ($i = 1; $i <= 10; $i++) {
            $CHECKED = (isset($_SESSION['survey_' . $iSurveyId][$myfname]) && $_SESSION['survey_' . $iSurveyId][$myfname] == $i) ? 'CHECKED' : '';

            $answer_tds .= doRender(
                '/survey/questions/answer/arrays/10point/rows/cells/answer_td_input',
                array(
                    'i' => $i,
                    'labelText' => (string) $i,
                    'myfname' => $myfname,
                    'basename' => $ia[1],
                    'code' => $i,
                    'CHECKED' => $CHECKED,
                    'value' => $i,
                ),
                true
            );
        }

        if ($ia[6] != "Y" && SHOW_NO_ANSWER == 1) {
            $CHECKED = (!isset($_SESSION['survey_' . $iSurveyId][$myfname]) || $_SESSION['survey_' . $iSurveyId][$myfname] == '') ? 'CHECKED' : '';
            $answer_tds .= doRender(
                '/survey/questions/answer/arrays/10point/rows/cells/answer_td_input',
                array(
                    'i' => '',
                    'labelText' => gT('No answer'),
                    'myfname' => $myfname,
                    'basename' => $ia[1],
                    'code' => '',
                    'CHECKED' => $CHECKED,
                    'value' => '',
                ),
                true
            );
        }

        $sRows .= doRender(
            '/survey/questions/answer/arrays/10point/rows/answer_row',
            array(
                'myfname'       => $myfname,
                'answerwidth'   => $answerwidth,
                'answertext'    => $answertext,
                'value'         => $value,
                'error'         => $error,
                'sDisplayStyle' => $sDisplayStyle,
                'odd'           => ($j % 2),
                'answer_tds'    => $answer_tds,
            ),
            true
        );

        $inputnames[] = $myfname;
        $fn++;
    }

    $answer = doRender(
        '/survey/questions/answer/arrays/10point/answer',
        array(
            'coreClass'     => $coreClass,
            'answerwidth'   => $answerwidth,
            'sColumns'      => $sColumns,
            'sHeaders'      => $sHeaders,
            'sRows'         => $sRows,
            'basename' => $ia[1],
        ),
        true
    );
    return array($answer, $inputnames);
}


function do_array_yesnouncertain($ia)
{
    $aLastMoveResult         = LimeExpressionManager::GetLastMoveResult();
    $aMandatoryViolationSubQ = ($aLastMoveResult['mandViolation'] && ($ia[6] == 'Y' || $ia[6] == 'S')) ? explode("|", (string) $aLastMoveResult['unansweredSQs']) : [];
    $coreClass               = "ls-answers subquestion-list questions-list radio-array";
    $checkconditionFunction  = "checkconditions";
    $aQuestionAttributes     = QuestionAttribute::model()->getQuestionAttributes($ia[0]);
    if (ctype_digit(trim((string) $aQuestionAttributes['answer_width']))) {
        $answerwidth = trim((string) $aQuestionAttributes['answer_width']);
    } else {
        $answerwidth = 33;
    }
    $cellwidth               = 3; // number of columns

    if (($ia[6] != 'Y' && $ia[6] != 'S') && SHOW_NO_ANSWER == 1) {
        //Question is not mandatory
        ++$cellwidth; // add another column
    }

    $cellwidth = round(((100 - $answerwidth) / $cellwidth), 1); // convert number of columns to percentage of table width

    // Get questions and answers by defined order
    if ($aQuestionAttributes['random_order'] == 1) {
        $sOrder = dbRandom();
    } else {
        $sOrder = 'question_order';
    }
    $aSubquestions = Question::model()->findAll(array('order' => $sOrder, 'condition' => 'parent_qid=:parent_qid AND scale_id=0', 'params' => array(':parent_qid' => $ia[0])));
    $anscount       = count($aSubquestions);
    $fn             = 1;

    $odd_even = '';
    $sColumns = '';

    for ($xc = 1; $xc <= 3; $xc++) {
        $odd_even  = alternation($odd_even);
        $sColumns .= doRender('/survey/questions/answer/arrays/yesnouncertain/columns/col', array('odd_even' => $odd_even, 'cellwidth' => $cellwidth), true);
    }

    if (($ia[6] != 'Y' && $ia[6] != 'S') && SHOW_NO_ANSWER == 1) {
        //Question is not mandatory
        $odd_even  = alternation($odd_even);
        $sColumns .= doRender('/survey/questions/answer/arrays/yesnouncertain/columns/col', array('odd_even' => $odd_even, 'cellwidth' => $cellwidth, 'no_answer' => true), true);
    }

    $no_answer = (($ia[6] != 'Y' && $ia[6] != 'S') && SHOW_NO_ANSWER == 1) ? true : false;
    $sHeaders  = doRender(
        '/survey/questions/answer/arrays/yesnouncertain/rows/cells/thead',
        array('basename' => $ia[1], 'no_answer' => $no_answer, 'anscount' => $anscount),
        true
    );

    $inputnames = [];
    $sSurveyLanguage = $_SESSION['survey_' . Yii::app()->getConfig('surveyID')]['s_lang'];

    if ($anscount > 0) {
        $sRows = '';

        foreach ($aSubquestions as $i => $ansrow) {
            $myfname = $ia[1] . $ansrow['title'];
            $answertext = $ansrow->questionl10ns[$sSurveyLanguage]->question;
            /* Check the sub question mandatory violation */
            $error = (($ia[6] == 'Y' || $ia[6] == 'S') && in_array($myfname, $aMandatoryViolationSubQ)) ? true : false;

            // Get array_filter stuff
            $no_answer = (($ia[6] != 'Y' && $ia[6] != 'S') && SHOW_NO_ANSWER == 1) ? true : false;
            $value     = $_SESSION['survey_' . Yii::app()->getConfig('surveyID')][$myfname] ?? '';
            $Ychecked  = (isset($_SESSION['survey_' . Yii::app()->getConfig('surveyID')][$myfname]) && $_SESSION['survey_' . Yii::app()->getConfig('surveyID')][$myfname] == 'Y') ? 'CHECKED' : '';
            $Uchecked  = (isset($_SESSION['survey_' . Yii::app()->getConfig('surveyID')][$myfname]) && $_SESSION['survey_' . Yii::app()->getConfig('surveyID')][$myfname] == 'U') ? 'CHECKED' : '';
            $Nchecked  = (isset($_SESSION['survey_' . Yii::app()->getConfig('surveyID')][$myfname]) && $_SESSION['survey_' . Yii::app()->getConfig('surveyID')][$myfname] == 'N') ? 'CHECKED' : '';
            $NAchecked = (!isset($_SESSION['survey_' . Yii::app()->getConfig('surveyID')][$myfname]) || $_SESSION['survey_' . Yii::app()->getConfig('surveyID')][$myfname] == '') ? 'CHECKED' : '';

            $sRows .= doRender('/survey/questions/answer/arrays/yesnouncertain/rows/answer_row', array(
                'basename'               => $ia[1],
                'myfname'                => $myfname,
                'answertext'             => $answertext,
                'answerwidth'            => $answerwidth,
                'Ychecked'               => $Ychecked,
                'Uchecked'               => $Uchecked,
                'Nchecked'               => $Nchecked,
                'NAchecked'              => $NAchecked,
                'value'                  => $value,
                'checkconditionFunction' => $checkconditionFunction,
                'error'                  => $error,
                'no_answer'              => $no_answer,
                'odd'                    => ($i % 2)
                ), true);
            $inputnames[] = $myfname;
            $fn++;
        }
    }

    $answer = doRender('/survey/questions/answer/arrays/yesnouncertain/answer', array(
        'answerwidth' => $answerwidth,
        'coreClass'   => $coreClass,
        'sColumns'    => $sColumns,
        'sHeaders'    => $sHeaders,
        'sRows'       => $sRows ?? '',
        'anscount'    => $anscount,
        'basename' => $ia[1],
        ), true);

    return array($answer, $inputnames);
}


function do_array_increasesamedecrease($ia)
{
    $aLastMoveResult         = LimeExpressionManager::GetLastMoveResult();
    $aMandatoryViolationSubQ = ($aLastMoveResult['mandViolation'] && ($ia[6] == 'Y' || $ia[6] == 'S')) ? explode("|", (string) $aLastMoveResult['unansweredSQs']) : [];
    $coreClass               = "ls-answers subquestion-list questions-list radio-array";
    $checkconditionFunction  = "checkconditions";
    $aQuestionAttributes     = QuestionAttribute::model()->getQuestionAttributes($ia[0]);
    if (ctype_digit(trim((string) $aQuestionAttributes['answer_width']))) {
        $answerwidth = trim((string) $aQuestionAttributes['answer_width']);
    } else {
        $answerwidth = 33;
    }
    $cellwidth               = 3; // number of columns
    $inputnames              = [];

    if (($ia[6] != 'Y' && $ia[6] != 'S') && SHOW_NO_ANSWER == 1) {
        //Question is not mandatory
        ++$cellwidth; // add another column
    }

    $cellwidth = round(((100 - $answerwidth) / $cellwidth), 1); // convert number of columns to percentage of table width

    $sSurveyLanguage = $_SESSION['survey_' . Yii::app()->getConfig('surveyID')]['s_lang'];
    // Get questions and answers by defined order
    if ($aQuestionAttributes['random_order'] == 1) {
        $sOrder = dbRandom();
    } else {
        $sOrder = 'question_order';
    }
    $aSubquestions = Question::model()->findAll(array('order' => $sOrder, 'condition' => 'parent_qid=:parent_qid AND scale_id=0', 'params' => array(':parent_qid' => $ia[0])));
    $anscount       = count($aSubquestions);
    $fn             = 1;
    $odd_even       = '';
    $sColumns       = "";

    for ($xc = 1; $xc <= 3; $xc++) {
        $odd_even  = alternation($odd_even);
        $sColumns .= doRender('/survey/questions/answer/arrays/increasesamedecrease/columns/col', array('odd_even' => $odd_even, 'cellwidth' => $cellwidth), true);
    }
    if (($ia[6] != 'Y' && $ia[6] != 'S') && SHOW_NO_ANSWER == 1) {
        //Question is not mandatory
        $odd_even  = alternation($odd_even);
        $sColumns .= doRender('/survey/questions/answer/arrays/increasesamedecrease/columns/col', array('odd_even' => $odd_even, 'cellwidth' => $cellwidth), true);
    }

    $no_answer = (($ia[6] != 'Y' && $ia[6] != 'S') && SHOW_NO_ANSWER == 1) ? true : false; //Question is not mandatory

    $sHeaders = doRender(
        '/survey/questions/answer/arrays/increasesamedecrease/rows/cells/thead',
        array(
            'basename' => $ia[1],
            'no_answer' => $no_answer
        ),
        true
    );


    // rows
    $sRows = '';
    foreach ($aSubquestions as $i => $ansrow) {
        $myfname        = $ia[1] . $ansrow['title'];
        $answertext     = $ansrow->questionl10ns[$sSurveyLanguage]->question;
        $error          = (($ia[6] == 'Y' || $ia[6] == 'S') && in_array($myfname, $aMandatoryViolationSubQ)) ? true : false; /* Check the sub Q mandatory violation */
        $value          = $_SESSION['survey_' . Yii::app()->getConfig('surveyID')][$myfname] ?? '';
        $Ichecked       = (isset($_SESSION['survey_' . Yii::app()->getConfig('surveyID')][$myfname]) && $_SESSION['survey_' . Yii::app()->getConfig('surveyID')][$myfname] == 'I') ? 'CHECKED' : '';
        $Schecked       = (isset($_SESSION['survey_' . Yii::app()->getConfig('surveyID')][$myfname]) && $_SESSION['survey_' . Yii::app()->getConfig('surveyID')][$myfname] == 'S') ? 'CHECKED' : '';
        $Dchecked       = (isset($_SESSION['survey_' . Yii::app()->getConfig('surveyID')][$myfname]) && $_SESSION['survey_' . Yii::app()->getConfig('surveyID')][$myfname] == 'D') ? 'CHECKED' : '';
        $NAchecked      = (!isset($_SESSION['survey_' . Yii::app()->getConfig('surveyID')][$myfname]) || $_SESSION['survey_' . Yii::app()->getConfig('surveyID')][$myfname] == '') ? 'CHECKED' : '';
        $no_answer      = (($ia[6] != 'Y' && $ia[6] != 'S') && SHOW_NO_ANSWER == 1) ? true : false;

        $sRows .= doRender('/survey/questions/answer/arrays/increasesamedecrease/rows/answer_row', array(
            'basename' => $ia[1],
            'myfname' => $myfname,
            'answertext' => $answertext,
            'answerwidth' => $answerwidth,
            'Ichecked' => $Ichecked,
            'Schecked' => $Schecked,
            'Dchecked' => $Dchecked,
            'NAchecked' => $NAchecked,
            'value' => $value,
            'checkconditionFunction' => $checkconditionFunction,
            'error' => $error,
            'no_answer' => $no_answer,
            'odd' => ($i % 2)
            ), true);

        $inputnames[] = $myfname;
        $fn++;
    }

    $answer = doRender('/survey/questions/answer/arrays/increasesamedecrease/answer', array(
        'coreClass'  => $coreClass,
        'answerwidth' => $answerwidth,
        'sColumns'   => $sColumns,
        'sHeaders'   => $sHeaders,
        'sRows'      => $sRows,
        'anscount'   => $anscount,
        'basename' => $ia[1],
        ), true);

    return array($answer, $inputnames);
}

// ---------------------------------------------------------------
/**
 * @deprecated 4.0 Replaced by core\QuestionTypes\RenderArrayFlexibleRow
 */
function do_array($ia)
{
    $sSurveyLanguage = $_SESSION['survey_' . Yii::app()->getConfig('surveyID')]['s_lang'];
    $aLastMoveResult         = LimeExpressionManager::GetLastMoveResult();
    $aMandatoryViolationSubQ = ($aLastMoveResult['mandViolation'] && ($ia[6] == 'Y' || $ia[6] == 'S')) ? explode("|", (string) $aLastMoveResult['unansweredSQs']) : [];
    $repeatheadings          = Yii::app()->getConfig("repeatheadings");
    $minrepeatheadings       = Yii::app()->getConfig("minrepeatheadings");
    $coreClass = "ls-answers subquestion-list questions-list";
    $checkconditionFunction  = "checkconditions";
    $aQuestionAttributes     = QuestionAttribute::model()->getQuestionAttributes($ia[0]);

    if ($aQuestionAttributes['use_dropdown'] == 1) {
        $useDropdownLayout = true;
        $coreClass .= " dropdown-array";
        $caption           = gT("A table with a subquestion on each row. You have to select your answer.");
    } else {
        $useDropdownLayout = false;
        $coreClass .= " radio-array";
        $caption           = gT("A table with a subquestion on each row. The answer options are contained in the table header.");
    }

    if (ctype_digit(trim((string) $aQuestionAttributes['repeat_headings'])) && trim($aQuestionAttributes['repeat_headings'] != "")) {
        $repeatheadings    = intval($aQuestionAttributes['repeat_headings']);
        $minrepeatheadings = 0;
    }

    $aAnswers = Answer::model()->findAll(array('order' => 'sortorder, code', 'condition' => 'qid=:qid AND scale_id=0', 'params' => array(':qid' => $ia[0])));
    $labelans = [];
    $labelcode = [];

    foreach ($aAnswers as $aAnswer) {
        $labelans[]  = $aAnswer->answerl10ns[$sSurveyLanguage]->answer;
        $labelcode[] = $aAnswer->code;
    }

    // No-dropdown layout
    if ($useDropdownLayout === false && count($aAnswers) > 0) {
        if (ctype_digit(trim((string) $aQuestionAttributes['answer_width']))) {
            $answerwidth = trim((string) $aQuestionAttributes['answer_width']);
            $defaultWidth = false;
        } else {
            $answerwidth = 33;
            $defaultWidth = false;
        }
        $columnswidth = 100 - $answerwidth;
        $iCount = (int) Question::model()->with(array('questionl10ns' => array('condition' => "question like :separator")))->count('parent_qid=:parent_qid AND scale_id=0', array(':parent_qid' => $ia[0], ":separator" => '%|%'));
        // $right_exists is a flag to find out if there are any right hand answer parts. If there arent we can leave out the right td column
        if ($iCount > 0) {
            $right_exists = true;
            /* put the right answer to same width : take place in answer width only if it's not default */
            if ($defaultWidth) {
                $columnswidth -= $answerwidth;
            } else {
                $answerwidth = $answerwidth / 2;
            }
        } else {
            $right_exists = false;
        }

        // Get questions and answers by defined order
        if ($aQuestionAttributes['random_order'] == 1) {
            $sOrder = dbRandom();
        } else {
            $sOrder = 'question_order';
        }
        $aQuestions = Question::model()->findAll(array('order' => $sOrder, 'condition' => 'parent_qid=:parent_qid', 'params' => array(':parent_qid' => $ia[0])));
        $iQuestionCount = count($aQuestions);
        $fn         = 1;
        $numrows    = count($labelans);

        if ($right_exists) {
            ++$numrows;
            $caption .= gT("After the answer options a cell does give some information.");
        }
        if (($ia[6] != 'Y' && $ia[6] != 'S') && SHOW_NO_ANSWER == 1) {
            ++$numrows;
        }

        $cellwidth = round(($columnswidth / $numrows), 1);

        $sHeaders = doRender('/survey/questions/answer/arrays/array/no_dropdown/rows/cells/header_information', array(
            'class'   => '',
            'content' => '',
            ), true);

        foreach ($labelans as $ld) {
            $sHeaders .= doRender('/survey/questions/answer/arrays/array/no_dropdown/rows/cells/header_answer', array(
                'class'   => "answer-text",
                'content' => $ld,
                ), true);
        }

        if ($right_exists) {
            $sHeaders .= doRender('/survey/questions/answer/arrays/array/no_dropdown/rows/cells/header_information', array(
                'class'     => '',
                'content'   => '',
                ), true);
        }

        if (($ia[6] != 'Y' && $ia[6] != 'S') && SHOW_NO_ANSWER == 1) {
            //Question is not mandatory and we can show "no answer"
            $sHeaders .= doRender('/survey/questions/answer/arrays/array/no_dropdown/rows/cells/header_answer', array(
                'class'   => 'answer-text noanswer-text',
                'content' => gT('No answer'),
                ), true);
        }

        $inputnames = [];

        $sRows = '';
        foreach ($aQuestions as $i => $ansrow) {
            if (isset($repeatheadings) && $repeatheadings > 0 && ($fn - 1) > 0 && ($fn - 1) % $repeatheadings == 0) {
                if (($iQuestionCount - $fn + 1) >= $minrepeatheadings) {
                    // Close actual body and open another one
                    $sRows .= doRender('/survey/questions/answer/arrays/array/no_dropdown/rows/repeat_header', array(
                        'sHeaders' => $sHeaders
                        ), true);
                }
            }

            $myfname        = $ia[1] . $ansrow['title'];
            $answertext     = $ansrow->questionl10ns[$sSurveyLanguage]->question;
            $answertext     = (strpos((string) $answertext, '|') !== false) ? substr((string) $answertext, 0, strpos((string) $answertext, '|')) : $answertext;

            if ($right_exists && strpos((string) $ansrow->questionl10ns[$sSurveyLanguage]->question, '|') !== false) {
                $answertextright = substr((string) $ansrow->questionl10ns[$sSurveyLanguage]->question, strpos((string) $ansrow->questionl10ns[$sSurveyLanguage]->question, '|') + 1);
            } else {
                $answertextright = '';
            }

            $error          = (in_array($myfname, $aMandatoryViolationSubQ)) ? true : false; /* Check the mandatory sub Q violation */
            $value          = $_SESSION['survey_' . Yii::app()->getConfig('surveyID')][$myfname] ?? '';
            $thiskey        = 0;
            $answer_tds     = '';
            $fn++;

            foreach ($labelcode as $ld) {
                $CHECKED     = (isset($_SESSION['survey_' . Yii::app()->getConfig('surveyID')][$myfname]) && $_SESSION['survey_' . Yii::app()->getConfig('surveyID')][$myfname] == $ld) ? 'CHECKED' : '';
                $answer_tds .= doRender('/survey/questions/answer/arrays/array/no_dropdown/rows/cells/answer_td', array(
                    'myfname' => $myfname,
                    'ld' => $ld,
                    'label' => $labelans[$thiskey],
                    'CHECKED' => $CHECKED,
                    'checkconditionFunction' => $checkconditionFunction,
                    ), true);
                $thiskey++;
            }

            // NB: $ia[6] = mandatory
            $no_answer_td = '';
            if (($ia[6] != 'Y' && $ia[6] != 'S') && SHOW_NO_ANSWER == 1) {
                $CHECKED = (!isset($_SESSION['survey_' . Yii::app()->getConfig('surveyID')][$myfname]) || $_SESSION['survey_' . Yii::app()->getConfig('surveyID')][$myfname] == '') ? 'CHECKED' : '';
                $no_answer_td .= doRender('/survey/questions/answer/arrays/array/no_dropdown/rows/cells/answer_td', array(
                    'myfname'                => $myfname,
                    'ld'                     => '',
                    'label'                  => gT('No answer'),
                    'CHECKED'                => $CHECKED,
                    'checkconditionFunction' => $checkconditionFunction,
                    ), true);
            }
            $sRows .= doRender('/survey/questions/answer/arrays/array/no_dropdown/rows/answer_row', array(
                'answer_tds' => $answer_tds,
                'no_answer_td' => $no_answer_td,
                'myfname'    => $myfname,
                'answertext' => $answertext,
                'answerwidth' => $answerwidth,
                'answertextright' => $answertextright,
                'right_exists' => $right_exists,
                'value'      => $value,
                'error'      => $error,
                'odd'        => ($i % 2), // true for odd, false for even
                ), true);
            $inputnames[] = $myfname;
        }


        $odd_even = '';
        $sColumns = '';
        foreach ($labelans as $c) {
            $odd_even = alternation($odd_even);
            $sColumns .= doRender('/survey/questions/answer/arrays/array/no_dropdown/columns/col', array(
                'class'     => $odd_even,
                'cellwidth' => $cellwidth,
                ), true);
        }

        if ($right_exists) {
            $odd_even = alternation($odd_even);
            $sColumns .= doRender('/survey/questions/answer/arrays/array/no_dropdown/columns/col', array(
                'class'     => 'answertextright ' . $odd_even,
                'cellwidth' => $answerwidth,
                ), true);
        }

        if (($ia[6] != 'Y' && $ia[6] != 'S') && SHOW_NO_ANSWER == 1) {
            //Question is not mandatory
            $odd_even = alternation($odd_even);
            $sColumns .= doRender('/survey/questions/answer/arrays/array/no_dropdown/columns/col', array(
                'class'     => 'col-no-answer ' . $odd_even,
                'cellwidth' => $cellwidth,
                ), true);
        }

        $answer = doRender('/survey/questions/answer/arrays/array/no_dropdown/answer', array(
            'answerwidth' => $answerwidth,
            'anscount'   => $iQuestionCount,
            'sRows'      => $sRows,
            'coreClass'  => $coreClass,
            'sHeaders'   => $sHeaders,
            'sColumns'   => $sColumns,
            'basename' => $ia[1],
            ), true);
    }

    // Dropdown layout
    elseif ($useDropdownLayout === true && count($aAnswers) > 0) {
        if (ctype_digit(trim((string) $aQuestionAttributes['answer_width']))) {
            $answerwidth = trim((string) $aQuestionAttributes['answer_width']);
            $defaultWidth = false;
        } else {
            $answerwidth = 33;
            $defaultWidth = false;
        }
        $columnswidth = 100 - $answerwidth;
        $labels = [];
        foreach ($aAnswers as $aAnswer) {
            $labels[] = array(
                'code'   => $aAnswer->code,
                'answer' => $aAnswer->answerl10ns[$sSurveyLanguage]->answer
            );
        }

        $sQuery = "SELECT count(question) FROM {{questions}} q JOIN {{question_l10ns}} l  ON l.qid=q.qid  WHERE q.parent_qid={$ia[0]} AND l.question like '%|%' ";
        $iCount = Yii::app()->db->createCommand($sQuery)->queryScalar();

        if ($iCount > 0) {
            $right_exists = true;
            /* put the right answer to same width : take place in answer width only if it's not default */
            if ($defaultWidth) {
                $columnswidth -= $answerwidth;
            } else {
                $answerwidth = $answerwidth / 2;
            }
        } else {
            $right_exists = false;
        }
        // $right_exists is a flag to find out if there are any right hand answer parts. If there arent we can leave out the right td column

        if ($aQuestionAttributes['random_order'] == 1) {
            $sOrder = dbRandom();
        } else {
            $sOrder = 'question_order';
        }
        $aQuestions = Question::model()->findAll(array('order' => $sOrder, 'condition' => 'parent_qid=:parent_qid', 'params' => array(':parent_qid' => $ia[0])));

        $fn         = 1;
        $inputnames = [];
        //$aAnswer->answerl10ns[$sSurveyLanguage]->answer
        $sRows = "";
        foreach ($aQuestions as $j => $ansrow) {
            $myfname        = $ia[1] . $ansrow['title'];
            $answertext     = $ansrow->questionl10ns[$sSurveyLanguage]['question'];
            $answertext     = (strpos((string) $answertext, '|') !== false) ? substr((string) $answertext, 0, strpos((string) $answertext, '|')) : $answertext;
            $error          = (in_array($myfname, $aMandatoryViolationSubQ)) ? true : false; /* Check the mandatory sub Q violation */
            $value          = $_SESSION['survey_' . Yii::app()->getConfig('surveyID')][$myfname] ?? '';

            if ($right_exists && (strpos((string) $ansrow->questionl10ns[$sSurveyLanguage]['question'], '|') !== false)) {
                $answertextright = substr((string) $ansrow->questionl10ns[$sSurveyLanguage]['question'], strpos((string) $ansrow['question'], '|') + 1);
            } else {
                $answertextright = null;
            }

            $options = [];

            /* Dropdown representation : first choice (activated) must be Please choose... if there are no actual answer */
            $showNoAnswer = ($ia[6] != 'Y' && $ia[6] != 'S') && SHOW_NO_ANSWER == 1; // Tag if we must show no-answer
            if (!isset($_SESSION['survey_' . Yii::app()->getConfig('surveyID')][$myfname]) || $_SESSION['survey_' . Yii::app()->getConfig('surveyID')][$myfname] === '') {
                $options[] = array(
                    'text' => gT('Please choose...'),
                    'value' => '',
                    'selected' => ''
                );
                $showNoAnswer = false;
            }
            // Real options
            foreach ($labels as $i => $aAnswer) {
                $options[] = array(
                    'value' => $aAnswer['code'],
                    'selected' => ($_SESSION['survey_' . Yii::app()->getConfig('surveyID')][$myfname] == $aAnswer['code']) ? SELECTED : '',
                    'text' => $aAnswer['answer']
                );
            }
            /* Add the now answer if needed */
            if ($showNoAnswer) {
                $options[] = array(
                    'text' => gT('No answer'),
                    'value' => '',
                    'selected' => ($_SESSION['survey_' . Yii::app()->getConfig('surveyID')][$myfname] === '') ?  SELECTED : '',
                );
            }
            unset($showNoAnswer);
            $sRows .= doRender('/survey/questions/answer/arrays/array/dropdown/rows/answer_row', array(
                'myfname'                => $myfname,
                'answertext'             => $answertext,
                'answerwidth' => $answerwidth,
                'value'                  => $value,
                'error'                  => $error,
                'checkconditionFunction' => $checkconditionFunction,
                'right_exists'           => $right_exists,
                'answertextright'        => $answertextright,
                'options'                => $options,
                'odd'                    => ($j % 2), // true for odd, false for even
                ), true);

            $inputnames[] = $myfname;
            $fn++;
        }

        $answer = doRender('/survey/questions/answer/arrays/array/dropdown/answer', array(
                'coreClass' => $coreClass,
                'basename' => $ia[1],
                'sRows'      => $sRows,
                'answerwidth' => $answerwidth,
                'columnswidth' => $columnswidth,
                'right_exists' => $right_exists,
            ), true);
    } else {
        $answer = doRender('/survey/questions/answer/arrays/array/dropdown/empty', [], true);
        $inputnames = '';
    }
    return array($answer, $inputnames);
}


function do_array_texts($ia)
{
    global $thissurvey;
    $aLastMoveResult            = LimeExpressionManager::GetLastMoveResult();
    $aMandatoryViolationSubQ    = ($aLastMoveResult['mandViolation'] && ($ia[6] == 'Y' || $ia[6] == 'S')) ? explode("|", (string) $aLastMoveResult['unansweredSQs']) : [];
    $repeatheadings             = Yii::app()->getConfig("repeatheadings");
    $minrepeatheadings          = Yii::app()->getConfig("minrepeatheadings");
    $coreClass                  = "ls-answers subquestion-list questions-list text-array";
    $extraclass                 = "";
    $coreRowClass               = "subquestion-list questions-list";
    $caption                    = gT("A table of subquestions on each cell. The subquestion texts are in the column header and relate the particular row header.");

    if ($thissurvey['nokeyboard'] == 'Y') {
        includeKeypad();
        $kpclass = "text-keypad";
    } else {
        $kpclass = "";
    }

    $checkconditionFunction = "checkconditions";
    $sSeparator             = getRadixPointData($thissurvey['surveyls_numberformat']);
    $sSeparator             = $sSeparator['separator'];
    $aQuestionAttributes    = QuestionAttribute::model()->getQuestionAttributes($ia[0]);
    $show_grand             = $aQuestionAttributes['show_grand_total'];
    $totals_class           = '';
    $show_totals            = '';
    $col_total              = '';
    $row_total              = '';
    $col_head               = '';
    $row_head               = '';
    $grand_total            = '';
    $q_table_id             = '';
    $q_table_id_HTML        = '';
    $isNumber = intval($aQuestionAttributes['numbers_only'] == 1);
    $isInteger = 0;
    $inputnames             = [];

    if (ctype_digit(trim((string) $aQuestionAttributes['repeat_headings'])) && trim($aQuestionAttributes['repeat_headings'] != "")) {
        $repeatheadings     = intval($aQuestionAttributes['repeat_headings']);
        $minrepeatheadings  = 0;
    }
    if (intval(trim((string) $aQuestionAttributes['maximum_chars'])) > 0) {
        // Only maxlength attribute, use textarea[maxlength] jquery selector for textarea
        $maxlength = intval(trim((string) $aQuestionAttributes['maximum_chars']));
        $extraclass .= " ls-input-maxchars";
    } else {
        $maxlength = "";
    }
    if (ctype_digit(trim((string) $aQuestionAttributes['input_size']))) {
        $inputsize = trim((string) $aQuestionAttributes['input_size']);
        $extraclass .= " ls-input-sized";
    } else {
        $inputsize = null;
    }
    if (trim((string) $aQuestionAttributes['placeholder'][$_SESSION['survey_' . Yii::app()->getConfig('surveyID')]['s_lang']]) != '') {
        $placeholder = $aQuestionAttributes['placeholder'][$_SESSION['survey_' . Yii::app()->getConfig('surveyID')]['s_lang']];
    } else {
        $placeholder = '';
    }
    if ($aQuestionAttributes['numbers_only'] == 1) {
        $checkconditionFunction = "fixnum_checkconditions";

        if (in_array($aQuestionAttributes['show_totals'], array("R", "C", "B"))) {
            $q_table_id      = 'totals_' . $ia[0];
            $q_table_id_HTML = ' id="' . $q_table_id . '"';
        }

        $coreClass .= " number-array";
        $coreRowClass .= " number-list";
        $caption    .= gT("Each answer may only be a number.");
        $col_head    = '';
        switch ($aQuestionAttributes['show_totals']) {
            case 'R':
                $totals_class   = $show_totals = 'rowTotals';
                $row_total      = doRender(
                    '/survey/questions/answer/arrays/texts/rows/cells/td_total',
                    array('empty' => false, 'inputsize' => $inputsize, 'basename' => $ia[1]),
                    true
                );
                $col_head       = doRender(
                    '/survey/questions/answer/arrays/texts/rows/cells/thead',
                    array('totalText' => gT('Total'), 'classes' => '', 'basename' => $ia[1]),
                    true
                );

                if ($show_grand == true) {
                    $row_head    = doRender(
                        '/survey/questions/answer/arrays/texts/rows/cells/thead',
                        array('totalText' => gT('Grand total'), 'classes' => 'answertext', 'basename' => $ia[1]),
                        true
                    );
                    $col_total   = doRender(
                        '/survey/questions/answer/arrays/texts/columns/col_total',
                        array('empty' => true, 'inputsize' => $inputsize, 'basename' => $ia[1]),
                        true
                    );
                    $grand_total = doRender(
                        '/survey/questions/answer/arrays/texts/rows/cells/td_grand_total',
                        array('empty' => false, 'inputsize' => $inputsize, 'basename' => $ia[1]),
                        true
                    );
                };
                $caption .= gT("The last row shows the total for the column.");
                break;

            case 'C':
                $totals_class = $show_totals = 'col';
                $col_total    = doRender(
                    '/survey/questions/answer/arrays/texts/columns/col_total',
                    array('empty' => false, 'inputsize' => $inputsize, 'label' => true, 'basename' => $ia[1]),
                    true
                );
                $row_head     = doRender(
                    '/survey/questions/answer/arrays/texts/rows/cells/thead',
                    array('totalText' => gT('Total'), 'classes' => 'answertext', 'basename' => $ia[1]),
                    true
                );

                if ($show_grand == true) {
                    $row_total   = doRender(
                        '/survey/questions/answer/arrays/texts/rows/cells/td_total',
                        array('empty' => true, 'inputsize' => $inputsize, 'basename' => $ia[1]),
                        true
                    );
                    $col_head    = doRender(
                        '/survey/questions/answer/arrays/texts/rows/cells/thead',
                        array('totalText' => gT('Grand total'), 'classes' => '', 'basename' => $ia[1]),
                        true
                    );
                    $grand_total = doRender(
                        '/survey/questions/answer/arrays/texts/rows/cells/td_grand_total',
                        array('empty' => false, 'inputsize' => $inputsize, 'basename' => $ia[1]),
                        true
                    );
                };
                $caption .= gT("The last column shows the total for the row.");
                break;

            case 'B':
                $totals_class = $show_totals = 'both';
                $row_total    = doRender(
                    '/survey/questions/answer/arrays/texts/rows/cells/td_total',
                    array('empty' => false, 'inputsize' => $inputsize, 'basename' => $ia[1]),
                    true
                );
                $col_total    = doRender(
                    '/survey/questions/answer/arrays/texts/columns/col_total',
                    array('empty' => false, 'inputsize' => $inputsize, 'label' => false, 'basename' => $ia[1]),
                    true
                );
                $col_head     = doRender(
                    '/survey/questions/answer/arrays/texts/rows/cells/thead',
                    array('totalText' => gT('Total'), 'classes' => '', 'basename' => $ia[1]),
                    true
                );
                $row_head     = doRender(
                    '/survey/questions/answer/arrays/texts/rows/cells/thead',
                    array('totalText' => gT('Total'), 'classes' => 'answertext', 'basename' => $ia[1]),
                    true
                );

                if ($show_grand == true) {
                    $grand_total = doRender(
                        '/survey/questions/answer/arrays/texts/rows/cells/td_grand_total',
                        array('empty' => false, 'inputsize' => $inputsize, 'basename' => $ia[1]),
                        true
                    );
                } else {
                    $grand_total = doRender(
                        '/survey/questions/answer/arrays/texts/rows/cells/td_grand_total',
                        array('empty' => true, 'inputsize' => $inputsize, 'basename' => $ia[1]),
                        true
                    );
                };
                $caption .= gT("The last row shows the total for the column and the last column shows the total for the row.");
                break;
        };

        if (!empty($totals_class)) {
            $totals_class = ' show-totals ' . $totals_class;

            if ($aQuestionAttributes['show_grand_total']) {
                $totals_class  .= ' grand';
                $show_grand     = true;
            };
        };
    }

    if (ctype_digit(trim((string) $aQuestionAttributes['answer_width']))) {
        $answerwidth = trim((string) $aQuestionAttributes['answer_width']);
        $defaultWidth = false;
    } else {
        $answerwidth = 33;
        $defaultWidth = true;
    }
    $columnswidth = 100 - ($answerwidth);

    $aSubquestionsX = Question::model()->findAll(array('order' => 'question_order', 'condition' => 'parent_qid=:parent_qid AND scale_id=1', 'params' => array(':parent_qid' => $ia[0])));
    $sSurveyLanguage = $_SESSION['survey_' . Yii::app()->getConfig('surveyID')]['s_lang'];
    $labelans     = [];

    foreach ($aSubquestionsX as $oSubquestion) {
        $labelans[$oSubquestion->title] = $oSubquestion->questionl10ns[$sSurveyLanguage]->question;
    }

    if ($numrows = count($labelans)) {
        // There are no "No answer" column
        if (($show_grand == true && $show_totals == 'col') || $show_totals == 'rowTotals' || $show_totals == 'both') {
            ++$numrows;
        }

        $cellwidth = $columnswidth / $numrows;

        $iCount = Question::model()->with(array('questionl10ns' => array('condition' => "question like '%|%'")))->count('parent_qid=:parent_qid AND scale_id=0', array(':parent_qid' => $ia[0]));
        if ($iCount > 0) {
            $right_exists = true;
            if (!$defaultWidth) {
                $answerwidth = $answerwidth / 2;
            }
        } else {
            $right_exists = false;
        }


        $sSurveyLanguage = $_SESSION['survey_' . Yii::app()->getConfig('surveyID')]['s_lang'];
        // Get questions and answers by defined order
        if ($aQuestionAttributes['random_order'] == 1) {
            $sOrder = dbRandom();
        } else {
            $sOrder = 'question_order';
        }
        $aQuestionsY = Question::model()->findAll(array('order' => $sOrder, 'condition' => 'parent_qid=:parent_qid AND scale_id=0', 'params' => array(':parent_qid' => $ia[0])));
        $anscount   = count($aQuestionsY);
        $fn         = 1;

        $showGrandTotal = (($show_grand == true && $show_totals == 'col') || $show_totals == 'rowTotals' || $show_totals == 'both') ? true : false;

        $sRows = '';
        $answertext = '';
        foreach ($aQuestionsY as $j => $ansrow) {
            if (isset($repeatheadings) && $repeatheadings > 0 && ($fn - 1) > 0 && ($fn - 1) % $repeatheadings == 0) {
                if (($anscount - $fn + 1) >= $minrepeatheadings) {
                    // Close actual body and open another one
                    $sRows .= doRender('/survey/questions/answer/arrays/texts/rows/repeat_header', array(
                        'basename'     => $ia[1],
                        'answerwidth'  => $answerwidth,
                        'labelans'     => $labelans,
                        'right_exists' => $right_exists,
                        'col_head'     => $col_head,
                        ), true);
                }
            }

            $myfname = $ia[1] . $ansrow['title'];
            $answertext = $ansrow->questionl10ns[$sSurveyLanguage]->question;
            $answertextsave = $answertext;
            $error = false;

            if (($ia[6] == 'Y' || $ia[6] == 'S') && !empty($aMandatoryViolationSubQ)) {
                //Go through each labelcode and check for a missing answer! If any are found, highlight this line
                $emptyresult = 0;
                foreach ($labelans as $title => $label) {
                    $myfname2 = $myfname . '_' . $title;
                    if (in_array($myfname2, $aMandatoryViolationSubQ)) {
                        $emptyresult = 1;
                    }
                }
                $error = false;
                if ($emptyresult == 1) {
                    $error = true;
                }
            }
            $value = $_SESSION['survey_' . Yii::app()->getConfig('surveyID')][$myfname] ?? '';

            if (strpos((string) $answertext, '|') !== false) {
                $answertext = (string) substr((string) $answertext, 0, strpos((string) $answertext, '|'));
            }

            $answer_tds = '';

            foreach ($labelans as $title => $label) {
                $myfname2 = $myfname . "_$title";
                $myfname2value = $_SESSION['survey_' . Yii::app()->getConfig('surveyID')][$myfname2] ?? "";

                if ($aQuestionAttributes['numbers_only'] == 1) {
                    $myfname2value = str_replace('.', $sSeparator, (string) $myfname2value);
                }

                $inputnames[] = $myfname2;
                $value        = str_replace('"', "'", str_replace('\\', '', (string) $myfname2value));
                $answer_tds  .= doRender('/survey/questions/answer/arrays/texts/rows/cells/answer_td', array(
                    'ld'         => $title,
                    'basename'   => $ia[1],
                    'myfname2'   => $myfname2,
                    'labelText'  => $labelans[$title],
                    'kpclass'    => $kpclass,
                    'maxlength'  => $maxlength,
                    'inputsize'  => $inputsize,
                    'value'      => $myfname2value,
                    'placeholder' => $placeholder,
                    'isNumber'   => $isNumber,
                    'isInteger'  => $isInteger,
                    'error'      => ($error && $myfname2value === ''),
                    ), true);
            }

            $rightTd = $rightTdEmpty = false;

            if (strpos((string) $answertextsave, '|') !== false) {
                $answertext = (string) substr((string) $answertextsave, strpos((string) $answertextsave, '|') + 1);
                $rightTd    = true;
                $rightTdEmpty = false;
            } elseif ($right_exists) {
                $rightTd      = true;
                $rightTdEmpty = true;
            }
            $formatedRowTotal = str_replace(
                array('[[ROW_CODE]]', '[[ROW_NAME]]'),
                array($title, LimeExpressionManager::ProcessString($answertext, $ia[0])),
                strval($row_total)
            );
            $sRows .= doRender('/survey/questions/answer/arrays/texts/rows/answer_row', array(
                'myfname'           =>  $myfname,
                'basename'          => $ia[1],
                'coreRowClass'      => $coreRowClass,
                'answertext'        => $answertext,
                'error'             => $error,
                'value'             => $value,
                'placeholder'       => $placeholder,
                'answer_tds'        => $answer_tds,
                'rightTd'           => $rightTd,
                'rightTdEmpty'      => $rightTdEmpty,
                'answerwidth'       => $answerwidth,
                'formatedRowTotal'  => $formatedRowTotal,
                'odd'               => ($j % 2),
                ), true);

            $fn++;
        }

        $showtotals = false;
        $total = '';

        if ($show_totals == 'col' || $show_totals == 'both' || $grand_total !== '') {
            $showtotals = true;
            foreach ($labelans as $title => $label) {
                $total .= str_replace(
                    array('[[COL_CODE]]', '[[COL_NAME]]'),
                    array($title, LimeExpressionManager::ProcessString($label, $ia[0])),
                    strval($col_total)
                );
            }
            $total .= $grand_total;
        }

        $radix = '';

        if (!empty($q_table_id)) {
            if ($aQuestionAttributes['numbers_only'] == 1) {
                $radix = $sSeparator;
            } else {
                $radix = 'X'; // to indicate that should not try to change entered values
            }
        }

        $answer = doRender('/survey/questions/answer/arrays/texts/answer', array(
            'basename'                  => $ia[1],
            'answerwidth'               => $answerwidth,
            'col_head'                  => $col_head,
            'cellwidth'                 => $cellwidth,
            'labelans'                  => $labelans,
            'right_exists'              => $right_exists,
            'showGrandTotal'            => $showGrandTotal,
            'q_table_id_HTML'           => $q_table_id_HTML,
            'coreClass'                 => $coreClass,
            'extraclass'                => $extraclass,
            'totals_class'              => $totals_class,
            'showtotals'                => $showtotals,
            'row_head'                  => $row_head,
            'total'                     => $total,
            'q_table_id'                => $q_table_id,
            'radix'                     => $radix,
            'name'                      => $ia[0],
            'sRows'                     => $sRows,
            'checkconditionFunction'    => $checkconditionFunction
            ), true);
    } else {
        $inputnames = '';
        $answer = doRender('/survey/questions/answer/arrays/texts/empty_error', [], true);
    }
    return array($answer, $inputnames);
}

// ---------------------------------------------------------------
// TMSW TODO - Can remove DB query by passing in answer list from EM
// Used by array numbers, array_numbers (for searching)
function do_array_multiflexi($ia)
{
    global $thissurvey;

    $inputnames                 = [];
    $aLastMoveResult            = LimeExpressionManager::GetLastMoveResult();
    $aMandatoryViolationSubQ    = ($aLastMoveResult['mandViolation'] && ($ia[6] == 'Y' || $ia[6] == 'S')) ? explode("|", (string) $aLastMoveResult['unansweredSQs']) : [];
    $repeatheadings             = Yii::app()->getConfig("repeatheadings");
    $minrepeatheadings          = Yii::app()->getConfig("minrepeatheadings");
    $coreClass                  = "ls-answers subquestion-list questions-list";
    $coreRowClass = "subquestion-list questions-list";
    $extraclass                 = "";
    $answertypeclass            = "";
    $caption                    = gT("A table of subquestions on each cell. The subquestion texts are in the colum header and concern the row header.");
    $checkconditionFunction     = "fixnum_checkconditions";
    $minvalue                   = '';
    $maxvalue                   = '';

    /*
    * Question Attributes
    */
    $aQuestionAttributes = QuestionAttribute::model()->getQuestionAttributes($ia[0]);

    // Define min and max value
    if (trim((string) $aQuestionAttributes['multiflexible_max']) != '' && trim((string) $aQuestionAttributes['multiflexible_min']) == '') {
        $maxvalue    = $aQuestionAttributes['multiflexible_max'];
        $minvalue    = 1;
        $extraclass .= " maxvalue maxvalue-" . trim((string) $aQuestionAttributes['multiflexible_max']); // @todo : move to data
    }

    if (trim((string) $aQuestionAttributes['multiflexible_min']) != '' && trim((string) $aQuestionAttributes['multiflexible_max']) == '') {
        $minvalue    = $aQuestionAttributes['multiflexible_min'];
        $maxvalue    = $aQuestionAttributes['multiflexible_min'] + 10;
        $extraclass .= " minvalue minvalue-" . trim((string) $aQuestionAttributes['multiflexible_max']); // @todo : move to data
    }

    if (trim((string) $aQuestionAttributes['multiflexible_min']) == '' && trim((string) $aQuestionAttributes['multiflexible_max']) == '') {
        $maxvalue   = 10;
        $minvalue   = (isset($minvalue['value']) && $minvalue['value'] == 0) ? 0 : 1;
    }

    if (trim((string) $aQuestionAttributes['multiflexible_min']) != '' && trim((string) $aQuestionAttributes['multiflexible_max']) != '') {
        if ($aQuestionAttributes['multiflexible_min'] < $aQuestionAttributes['multiflexible_max']) {
            $minvalue   = $aQuestionAttributes['multiflexible_min'];
            $maxvalue   = $aQuestionAttributes['multiflexible_max'];
        }
    }

    $stepvalue = (trim((string) $aQuestionAttributes['multiflexible_step']) != '' && $aQuestionAttributes['multiflexible_step'] > 0) ? $aQuestionAttributes['multiflexible_step'] : 1;

    if ($aQuestionAttributes['reverse'] == 1) {
        $tmp        = $minvalue;
        $minvalue   = $maxvalue;
        $maxvalue   = $tmp;
        $reverse    = true;
        $stepvalue  = -$stepvalue;
    } else {
        $reverse    = false;
    }

    $checkboxlayout = false;
    $inputboxlayout = false;
    $textAlignment  = 'right';

    if ($aQuestionAttributes['multiflexible_checkbox'] != 0) {
        $layout = "checkbox";
        $minvalue            = 0;
        $maxvalue            = 1;
        $checkboxlayout      = true;
        $answertypeclass     = " checkbox-item";
        $coreClass          .= " checkbox-array";
        $coreRowClass .= " checkbox-list";
        $caption            .= gT("Please check the matching combinations.");
        $textAlignment       = 'center';
        App()->getClientScript()->registerScriptFile(Yii::app()->getConfig('generalscripts') . "array-number-checkbox.js", CClientScript::POS_BEGIN);
        App()->getClientScript()->registerScript("doArrayNumberCheckbox", "doArrayNumberCheckbox();\n", LSYii_ClientScript::POS_POSTSCRIPT);
    } elseif ($aQuestionAttributes['input_boxes'] != 0) {
        $layout = "text";
        $inputboxlayout      = true;
        $answertypeclass    .= " numeric-item text-item";
        $coreClass          .= " text-array number-array";
        $coreRowClass .= " text-list number-list";
        $extraclass         .= " numberonly";
        $caption            .= gT("Please enter only numbers.");
    } else {
        $layout = "dropdown";
        $answertypeclass     = " ls-dropdown-item";
        
        $coreClass          .= " dropdown-array";
        $coreRowClass .= " dropdown-list";
        $caption            .= gT("Please select an answer for each combination.");
    }

    if (ctype_digit(trim((string) $aQuestionAttributes['repeat_headings'])) && trim($aQuestionAttributes['repeat_headings'] != "")) {
        $repeatheadings     = intval($aQuestionAttributes['repeat_headings']);
        $minrepeatheadings  = 0;
    }

    if (intval(trim((string) $aQuestionAttributes['maximum_chars'])) > 0) {
        // Only maxlength attribute, use textarea[maxlength] jquery selector for textarea
        $maxlength = intval(trim((string) $aQuestionAttributes['maximum_chars']));
        $extraclass .= " ls-input-maxchars"; // @todo : move to data or fix class
    } else {
        $maxlength = "";
    }
    if (ctype_digit(trim((string) $aQuestionAttributes['input_size']))) {
        $inputsize = trim((string) $aQuestionAttributes['input_size']);
        $extraclass .= " ls-input-sized";
    } else {
        $inputsize = null;
    }

    if ($thissurvey['nokeyboard'] == 'Y') {
        includeKeypad();
        $kpclass     = " num-keypad";
        $extraclass .= " inputkeypad";
    } else {
        $kpclass = "";
    }

    if (ctype_digit(trim((string) $aQuestionAttributes['answer_width']))) {
        $answerwidth = trim((string) $aQuestionAttributes['answer_width']);
        $defaultWidth = false;
    } else {
        $answerwidth = 33;
        $defaultWidth = false;
    }

    $columnswidth   = 100 - ($answerwidth);
    $aQuestions = Question::model()->findAll(array('order' => 'question_order', 'condition' => 'parent_qid=:parent_qid AND scale_id=1', 'params' => array(':parent_qid' => $ia[0])));
    $sSurveyLanguage = $_SESSION['survey_' . Yii::app()->getConfig('surveyID')]['s_lang'];
    $labelans       = [];
    $labelcode      = [];

    foreach ($aQuestions as $lrow) {
        $labelans[]  = $lrow->questionl10ns[$sSurveyLanguage]->question;
        $labelcode[] = $lrow['title'];
    }

    if ($numrows = count($labelans)) {
        // There are no "No answer" column
        $cellwidth  = $columnswidth / $numrows;
        $iCount = Question::model()->with(array('questionl10ns' => array('condition' => "question like '%|%'")))->countByAttributes([], 'parent_qid=:parent_qid AND scale_id=0', array(':parent_qid' => $ia[0]));
        // $right_exists is a flag to find out if there are any right hand answer parts. If there arent we can leave out the right td column
        if ($iCount > 0) {
            $right_exists = true;
            if (!$defaultWidth) {
                $answerwidth = $answerwidth / 2;
            }
        } else {
            $right_exists = false;
        }

        $sSurveyLanguage = $_SESSION['survey_' . Yii::app()->getConfig('surveyID')]['s_lang'];
        // Get questions and answers by defined order
        if ($aQuestionAttributes['random_order'] == 1) {
            $sOrder = dbRandom();
        } else {
            $sOrder = 'question_order';
        }
        $aSubquestions = Question::model()->findAll(array('order' => $sOrder, 'condition' => 'parent_qid=:parent_qid AND scale_id=0', 'params' => array(':parent_qid' => $ia[0])));


        if (trim($aQuestionAttributes['parent_order'] != '')) {
            $iParentQID = (int) $aQuestionAttributes['parent_order'];
            $aResult    = [];
            $sessionao  = $_SESSION['survey_' . Yii::app()->getConfig('surveyID')]['answer_order'] ?? [];

            if (isset($sessionao[$iParentQID])) {
                foreach ($sessionao[$iParentQID] as $aOrigRow) {
                    $sCode = $aOrigRow['title'];

                    foreach ($aSubquestions as $aRow) {
                        if ($sCode == $aRow['title']) {
                            $aResult[] = $aRow;
                        }
                    }
                }
                $aSubquestions = $aResult;
            }
        }
        $anscount = count($aSubquestions);
        $fn = 1;

        $sAnswerRows = '';
        foreach ($aSubquestions as $j => $aSubquestion) {
            if (isset($repeatheadings) && $repeatheadings > 0 && ($fn - 1) > 0 && ($fn - 1) % $repeatheadings == 0) {
                if (($anscount - $fn + 1) >= $minrepeatheadings) {
                    $sAnswerRows .= doRender('/survey/questions/answer/arrays/multiflexi/rows/repeat_header', array(
                        'basename'      => $ia[1],
                        'labelans'      =>  $labelans,
                        'labelcode'     =>  $labelcode,
                        'right_exists'  =>  $right_exists,
                        'cellwidth'     =>  $cellwidth,
                        'answerwidth'   =>  $answerwidth,
                        'textAlignment' => $textAlignment,
                        ), true);
                }
            }

            $myfname        = $ia[1] . $aSubquestion['title'];
            $answertext     = $aSubquestion->questionl10ns[$sSurveyLanguage]->question;
            $answertextsave = $answertext;

            /* Check the sub Q mandatory violation */
            $error = false;

            if (($ia[6] == 'Y' || $ia[6] == 'S') && !empty($aMandatoryViolationSubQ)) {
                //Go through each labelcode and check for a missing answer! Default :If any are found, highlight this line, checkbox : if one is not found : don't highlight
                // PS : we really need a better system : event for EM !
                $emptyresult = ($aQuestionAttributes['multiflexible_checkbox'] != 0) ? 1 : 0;

                foreach ($labelcode as $ld) {
                    $myfname2 = $myfname . '_' . $ld;
                    if ($aQuestionAttributes['multiflexible_checkbox'] != 0) {
                        if (!in_array($myfname2, $aMandatoryViolationSubQ)) {
                            $emptyresult = 0;
                        }
                    } else {
                        if (in_array($myfname2, $aMandatoryViolationSubQ)) {
                            $emptyresult = 1;
                        }
                    }
                }

                $error = ($emptyresult == 1) ? true : false;
            }

            $sSeparator = getRadixPointData($thissurvey['surveyls_numberformat']);
            $sSeparator = $sSeparator['separator'];

            // Get array_filter stuff
            $sDisplayStyle = return_display_style($ia, $aQuestionAttributes, $thissurvey, $myfname);


            if (strpos((string) $answertext, '|') !== false) {
                $answertext = (string) substr((string) $answertext, 0, strpos((string) $answertext, '|'));
            }

            $row_value = $_SESSION['survey_' . Yii::app()->getConfig('surveyID')][$myfname] ?? '';

            $thiskey            = 0;
            $answer_tds         = '';

            foreach ($labelcode as $i => $ld) {
                $myfname2   = $myfname . "_$ld";
                $value      = $_SESSION['survey_' . Yii::app()->getConfig('surveyID')][$myfname2] ?? '';

                // Possibly replace '.' with ','
                $surveyId = Yii::app()->getConfig('surveyID');
                $surveyLabel = 'survey_' . $surveyId;
                $fieldnameIsNumeric = isset($_SESSION[$surveyLabel][$myfname2])
                && is_numeric($_SESSION[$surveyLabel][$myfname2]);
                if ($fieldnameIsNumeric) {
                    $value = str_replace('.', $sSeparator, (string) $_SESSION[$surveyLabel][$myfname2]);
                }

                if ($checkboxlayout === false) {
                    $answer_tds .= doRender('/survey/questions/answer/arrays/multiflexi/rows/cells/answer_td', array(
                        'basename'                  => $ia[1],
                        'dataTitle'                 => $labelans[$i],
                        'dataCode'                  => $labelcode[$i],
                        'ld'                        => $ld,
                        'answertypeclass'           => $answertypeclass,
                        'answertext'                => $answertext,
                        'stepvalue'                 => $stepvalue,
                        'extraclass'                => $extraclass,
                        'myfname2'                  => $myfname2,
                        'error'                     => $error,
                        'inputboxlayout'            => $inputboxlayout,
                        'checkconditionFunction'    => $checkconditionFunction,
                        'minvalue'                  => $minvalue,
                        'maxvalue'                  => $maxvalue,
                        'reverse'                   => $reverse,
                        'value'                     => $value,
                        'sSeparator'                => $sSeparator,
                        'kpclass'                   => $kpclass,
                        'maxlength'                 => $maxlength,
                        'inputsize'                 => $inputsize,
                        'error'                     => ($error && $value === '')
                        ), true);


                    $inputnames[] = $myfname2;
                    $thiskey++;
                } else {
                    if (isset($_SESSION['survey_' . Yii::app()->getConfig('surveyID')][$myfname2]) && $_SESSION['survey_' . Yii::app()->getConfig('surveyID')][$myfname2] == '1') {
                        $myvalue    = '1';
                        $setmyvalue = CHECKED;
                    } else {
                        $myvalue    = '';
                        $setmyvalue = '';
                    }

                    $answer_tds .= doRender('/survey/questions/answer/arrays/multiflexi/rows/cells/answer_td_checkboxes', array(
                        'basename'                  => $ia[1],
                        'dataTitle'                 => $labelans[$i],
                        'dataCode'                  => $labelcode[$i],
                        'ld'                        => $ld,
                        'answertypeclass'           => $answertypeclass,
                        'value'                     => $myvalue,
                        'setmyvalue'                => $setmyvalue,
                        'myfname2'                  => $myfname2,
                        'checkconditionFunction'    => $checkconditionFunction,
                        'extraclass'                => $extraclass,
                        ), true);
                    $inputnames[] = $myfname2;
                    $thiskey++;
                }
            }

            $rightTd = false;
            $answertextright = '';

            if (strpos((string) $answertextsave, '|')) {
                $answertextright    = substr((string) $answertextsave, strpos((string) $answertextsave, '|') + 1);
                $rightTd            = true;
            } elseif ($right_exists) {
                $rightTd = true;
            }

            $sAnswerRows .= doRender('/survey/questions/answer/arrays/multiflexi/rows/answer_row', array(
                'basename'          => $ia[1],
                'sDisplayStyle'     => $sDisplayStyle,
                'coreRowClass'      => $coreRowClass,
                'answerwidth'       => $answerwidth,
                'myfname'           => $myfname,
                'error'             => $error,
                'row_value'         => $row_value,
                'answertext'        => $answertext,
                'answertextright'   => $answertextright,
                'answer_tds'        => $answer_tds,
                'rightTd'           => $rightTd,
                'odd'               => ($j % 2),
                'layout'            => $layout
                ), true);
            $fn++;
        }

        $answer = doRender('/survey/questions/answer/arrays/multiflexi/answer', array(
            'answertypeclass'   => $answertypeclass,
            'coreClass'         => $coreClass,
            'basename'          => $ia[1],
            'extraclass'        => $extraclass,
            'answerwidth'       => $answerwidth,
            'labelans'          => $labelans,
            'labelcode'         => $labelcode,
            'cellwidth'         => $cellwidth,
            'right_exists'      => $right_exists,
            'sAnswerRows'       => $sAnswerRows,
            'textAlignment'     => $textAlignment,
            ), true);
    } else {
        $answer     = doRender('/survey/questions/answer/arrays/multiflexi/empty_error', [], true);
        $inputnames = '';
    }
    return array($answer, $inputnames);
}


// ---------------------------------------------------------------
// TMSW TODO - Can remove DB query by passing in answer list from EM
/**
 * Renders array by column question type.
 * @param array $ia
 * @return array
 * @throws CException
 */
function do_arraycolumns($ia)
{
    $aLastMoveResult = LimeExpressionManager::GetLastMoveResult();
    $YorNorSvalue = $ia[6];
    $isYes = ($YorNorSvalue == 'Y');
    $isS   = ($YorNorSvalue == 'S');

    if ($aLastMoveResult['mandViolation'] && ($isYes || $isS)) {
        $aMandatoryViolationSubQ = explode('|', (string) $aLastMoveResult['unansweredSQs']);
    } else {
        $aMandatoryViolationSubQ = [];
    }

    $coreClass = "ls-answers subquestion-list questions-list array-radio";
    $checkconditionFunction = "checkconditions";

    $aQuestionAttributes = QuestionAttribute::model()->getQuestionAttributes($ia[0]);

    $sSurveyLanguage = $_SESSION['survey_' . App()->getConfig('surveyID')]['s_lang'];
    $aAnswers = Answer::model()->findAll(array('order' => 'sortorder, code', 'condition' => 'qid=:qid AND scale_id=0', 'params' => array(':qid' => $ia[0])));

    $labelans = [];
    $labelcode = [];
    $labels = [];

    foreach ($aAnswers as $lrow) {
        $labelans[] = $lrow->answerl10ns[$sSurveyLanguage]->answer;
        $labelcode[] = $lrow['code'];
        $labels[] = array("answer" => $lrow->answerl10ns[$sSurveyLanguage]->answer, "code" => $lrow['code']);
    }

    $inputnames = [];
    if (count($labelans) > 0) {
        if (($ia[6] != 'Y' && $ia[6] != 'S') && SHOW_NO_ANSWER == 1) {
            $labelcode[] = '';
            $labelans[] = gT('No answer');
            $labels[] = array('answer' => gT('No answer'), 'code' => '');
        }

        if ($aQuestionAttributes['random_order'] == 1) {
            $sOrder = dbRandom();
        } else {
            $sOrder = 'question_order';
        }
        $aQuestions = Question::model()->findAll(array('order' => $sOrder, 'condition' => 'parent_qid=:parent_qid', 'params' => array(':parent_qid' => $ia[0])));
        $anscount = count($aQuestions);

        $aData = [];
        $aData['labelans']  = $labelans;
        $aData['labelcode'] = $labelcode;

        if ($anscount > 0) {
            if (ctype_digit(trim((string) $aQuestionAttributes['answer_width_bycolumn']))) {
                $answerwidth = trim((string) $aQuestionAttributes['answer_width_bycolumn']);
                $defaultWidth = false;
            } else {
                $answerwidth = 33;
                $defaultWidth = false;
            }
            $cellwidth = (100 - $answerwidth) / $anscount;

            $aData['anscount']    = $anscount;
            $aData['cellwidth']   = $cellwidth;
            $aData['answerwidth'] = $answerwidth;
            $aData['aQuestions']  = [];

            foreach ($aQuestions as $aQuestion) {
                $aData['aQuestions'][] = array_merge($aQuestion->attributes, $aQuestion->questionl10ns[$sSurveyLanguage]->attributes);
            }

            $anscode = [];
            $answers = [];

            foreach ($aQuestions as $ansrow) {
                $anscode[] = $ansrow['title'];
                $answers[] = $ansrow->questionl10ns[$sSurveyLanguage]->question;
            }

            $aData['anscode'] = $anscode;
            $aData['answers'] = $answers;

            $iAnswerCount = count($answers);
            for ($_i = 0; $_i < $iAnswerCount; ++$_i) {
                $myfname = $ia[1] . $anscode[$_i];
                /* Check the Sub Q mandatory violation */
                if (($ia[6] == 'Y' || $ia[6] == 'S') && in_array($myfname, $aMandatoryViolationSubQ)) {
                    $aData['aQuestions'][$_i]['errormandatory'] = true;
                } else {
                    $aData['aQuestions'][$_i]['errormandatory'] = false;
                }
            }

            $aData['labels'] = $labels;
            $aData['checkconditionFunction'] = $checkconditionFunction;

            // TODO: What is this? What is happening here?
            foreach ($labels as $ansrow) {
                // AnswerCode
                foreach ($anscode as $j => $ld) {
                    $myfname = $ia[1] . $ld;
                    $aData['aQuestions'][$j]['myfname'] = $myfname;
                    if (
                        isset($_SESSION['survey_' . App()->getConfig('surveyID')][$myfname]) &&
                        $_SESSION['survey_' . App()->getConfig('surveyID')][$myfname] === $ansrow['code']
                    ) {
                        $aData['checked'][$ansrow['code']][$ld] = CHECKED;
                    } elseif (
                        !isset($_SESSION['survey_' . App()->getConfig('surveyID')][$myfname]) &&
                        $ansrow['code'] == ''
                    ) {
                        $aData['checked'][$ansrow['code']][$ld] = CHECKED;
                    // Humm.. (by lemeur), not sure this section can be reached
                        // because I think $_SESSION['survey_'.Yii::app()->getConfig('surveyID')][$myfname] is always set (by save.php ??) !
                        // should remove the !isset part I think !!
                    } else {
                        $aData['checked'][$ansrow['code']][$ld] = "";
                    }
                }
            }

            // Whats happening here?
            foreach ($anscode as $j => $ld) {
                $myfname = $ia[1] . $ld;

                if (isset($_SESSION['survey_' . App()->getConfig('surveyID')][$myfname])) {
                    $aData['aQuestions'][$j]['myfname_value'] = $_SESSION['survey_' . App()->getConfig('surveyID')][$myfname];
                } else {
                    $aData['aQuestions'][$j]['myfname_value'] = '';
                }

                $inputnames[] = $myfname;
            }

            $aData['coreClass'] = $coreClass;
            $aData['basename'] = $ia[1];

            // Render question
            $answer = doRender(
                '/survey/questions/answer/arrays/column/answer',
                $aData,
                true
            );
        } else {
            $answer = '<p class="error">' . gT('Error: There are no answers defined for this question.') . "</p>";
            $inputnames = "";
        }
    } else {
        $answer = "<p class='error'>" . gT("Error: There are no answer options for this question and/or they don't exist in this language.") . "</p>\n";
        $inputnames = '';
    }
    return array($answer, $inputnames);
}

// ---------------------------------------------------------------
/**
 * @deprecated 4.0 Replaced by core\QuestionTypes\ArrayMultiscale
 */
function do_array_dual($ia)
{
    global $thissurvey;
    $aLastMoveResult            = LimeExpressionManager::GetLastMoveResult();
    $aMandatoryViolationSubQ    = ($aLastMoveResult['mandViolation'] && ($ia[6] == 'Y' || $ia[6] == 'S')) ? explode("|", (string) $aLastMoveResult['unansweredSQs']) : [];
    $repeatheadings             = Yii::app()->getConfig("repeatheadings");
    $minrepeatheadings          = Yii::app()->getConfig("minrepeatheadings");
    $coreClass                  = "ls-answers subquestion-list questions-list";
    $answertypeclass            = ""; // Maybe not
    $inputnames                 = [];

    /*
    * Get Question Attributes
    */
    $aQuestionAttributes = QuestionAttribute::model()->getQuestionAttributes($ia[0]);
    $sLanguage = $_SESSION['survey_' . Yii::app()->getConfig('surveyID')]['s_lang'];

    // Get questions and answers by defined order
    if ($aQuestionAttributes['random_order'] == 1) {
        $sOrder = dbRandom();
    } else {
        $sOrder = 'question_order';
    }

    $aSubQuestionsR = Question::model()->findAll(array('order' => $sOrder, 'condition' => 'parent_qid=:parent_qid AND scale_id=0', 'params' => array(':parent_qid' => $ia[0])));
    $anscount = count($aSubQuestionsR);
    $aSubQuestions = [];
    foreach ($aSubQuestionsR as $oQuestion) {
        $aSubQuestions[] = array_merge($oQuestion->attributes, $oQuestion->questionl10ns[$sLanguage]->attributes);
    }


    $aAnswersScale0 = Answer::model()->findAll(array('order' => 'sortorder, code', 'condition' => 'qid=:qid AND scale_id=0', 'params' => array(':qid' => $ia[0])));
    $aAnswersScale1 = Answer::model()->findAll(array('order' => 'sortorder, code', 'condition' => 'qid=:qid AND scale_id=1', 'params' => array(':qid' => $ia[0])));

    // Set attributes
    if ($aQuestionAttributes['use_dropdown'] == 1) {
        $useDropdownLayout = true;
        $coreClass .= " dropdown-array";
        $answertypeclass .= " dropdown";
        $doDualScaleFunction = "doDualScaleDropDown"; // javascript function to lauch at end of answers
    } else {
        $useDropdownLayout = false;
        $coreClass .= " radio-array";
        $answertypeclass .= " radio";
        $doDualScaleFunction = "doDualScaleRadio";
    }
    if (ctype_digit(trim((string) $aQuestionAttributes['repeat_headings'])) && trim($aQuestionAttributes['repeat_headings'] != "")) {
        $repeatheadings = intval($aQuestionAttributes['repeat_headings']);
        $minrepeatheadings = 0;
    }

    $leftheader     = (trim((string) $aQuestionAttributes['dualscale_headerA'][$_SESSION['survey_' . Yii::app()->getConfig('surveyID')]['s_lang']]) != '') ? $aQuestionAttributes['dualscale_headerA'][$_SESSION['survey_' . Yii::app()->getConfig('surveyID')]['s_lang']] : '';
    $rightheader    = (trim((string) $aQuestionAttributes['dualscale_headerB'][$_SESSION['survey_' . Yii::app()->getConfig('surveyID')]['s_lang']]) != '') ? $aQuestionAttributes['dualscale_headerB'][$_SESSION['survey_' . Yii::app()->getConfig('surveyID')]['s_lang']] : '';
    if (ctype_digit(trim((string) $aQuestionAttributes['answer_width']))) {
        $answerwidth = trim((string) $aQuestionAttributes['answer_width']);
        $defaultWidth = false;
    } else {
        $answerwidth = 33;
        $defaultWidth = false;
    }
    // Find if we have right and center text
    /* All of this part seem broken actually : we don't send it to view and don't explode it */
    $sQuery         = "SELECT count(question) FROM {{questions}} q JOIN {{question_l10ns}} l  ON l.qid=q.qid WHERE parent_qid=" . $ia[0] . " and scale_id=0 AND question like '%|%'";
    $rigthCount     = Yii::app()->db->createCommand($sQuery)->queryScalar();
    $rightexists    = ($rigthCount > 0); // $right_exists: flag to find out if there are any right hand answer parts. leaving right column but don't force with
    $sQuery         = "SELECT count(question) FROM {{questions}} q JOIN {{question_l10ns}} l  ON l.qid=q.qid WHERE parent_qid=" . $ia[0] . " and scale_id=0 AND question like '%|%|%'";
    $centerCount    = Yii::app()->db->createCommand($sQuery)->queryScalar();
    $centerexists   = ($centerCount > 0); // $center_exists: flag to find out if there are any center hand answer parts. leaving center column but don't force with
    /* Then always set to false : see bug https://bugs.limesurvey.org/view.php?id=11750 */
    //~ $rightexists=false;
    //~ $centerexists=false;
    // Label and code for input
    $labels0 = [];
    $labels1 = [];
    foreach ($aAnswersScale0 as $lrow) {
        $labels0[] = array('code' => $lrow->code,
            'title' => $lrow->answerl10ns[$sLanguage]->answer);
    }
    foreach ($aAnswersScale1 as $lrow) {
        $labels1[] = array('code' => $lrow->code,
            'title' => $lrow->answerl10ns[$sLanguage]->answer);
    }
    if (count($aAnswersScale0) > 0 && $anscount) {
        $answer = "";
        $fn = 1; // Used by repeat_heading

        // No drop-down
        if ($useDropdownLayout === false) {
            $aData = [];
            $aData['coreClass'] = $coreClass;
            $aData['basename'] = $ia[1];
            $aData['answertypeclass'] = $answertypeclass;

            $columnswidth = 100 - $answerwidth;
            $labelans0 = [];
            $labelans1 = [];
            $labelcode0 = [];
            $labelcode1 = [];
            foreach ($aAnswersScale0 as $lrow) {
                $labelans0[] = $lrow->answerl10ns[$sLanguage]->answer;
                $labelcode0[] = $lrow->code;
            }
            foreach ($aAnswersScale1 as $lrow) {
                $labelans1[] = $lrow->answerl10ns[$sLanguage]->answer;
                $labelcode1[] = $lrow->code;
            }
            $numrows = count($labelans0) + count($labelans1);
            // Add needed row and fill some boolean: shownoanswer, rightexists, centerexists
            $shownoanswer = ($ia[6] != "Y" && SHOW_NO_ANSWER == 1);
            if ($shownoanswer) {
                $numrows++;
            }
            /* right and center come from answer => go to answer part*/
            $numColExtraAnswer = 0;
            $rightwidth = 0;
            $separatorwidth = 4;
            if ($rightexists) {
                $numColExtraAnswer++;
            } elseif ($shownoanswer) {
                $columnswidth -= 4;
                $rightwidth = 4;
            }
            if ($centerexists) {
                $numColExtraAnswer++;
            } else {
                $columnswidth -= 4;
            }
            if ($numColExtraAnswer > 0) {
                $extraanswerwidth = $answerwidth / $numColExtraAnswer; /* If there are 2 separator : set to 1/2 else to same */
                if ($defaultWidth) {
                    $columnswidth -= $answerwidth;
                } else {
                    $answerwidth  = $answerwidth / 2;
                }
            } else {
                $extraanswerwidth = $separatorwidth;
            }
            $cellwidth = $columnswidth / $numrows;

            // Header row and colgroups
            $aData['answerwidth'] = $answerwidth;
            $aData['cellwidth'] = $cellwidth;
            $aData['labelans0'] = $labelans0;
            $aData['labelcode0'] = $labelcode0;
            $aData['labelans1'] = $labelans1;
            $aData['labelcode1'] = $labelcode1;
            $aData['separatorwidth'] = $centerexists ? $extraanswerwidth : $separatorwidth;
            $aData['shownoanswer'] = $shownoanswer;
            $aData['rightexists'] = $rightexists;
            $aData['rightwidth'] = $rightexists ? $extraanswerwidth : $rightwidth;

            // build first row of header if needed
            $aData['leftheader'] = $leftheader;
            $aData['rightheader'] = $rightheader;
            $aData['rightclass'] = ($rightexists) ? " header_answer_text_right" : "";

            // And no each line of body
            $trbc = '';
            $aData['aSubQuestions'] = $aSubQuestions;
            foreach ($aSubQuestions as $i => $aQuestionRow) {
                // Build repeat headings if needed

                if (isset($repeatheadings) && $repeatheadings > 0 && ($fn - 1) > 0 && ($fn - 1) % $repeatheadings == 0) {
                    if (($anscount - $fn + 1) >= $minrepeatheadings) {
                        $aData['aSubQuestions'][$i]['repeatheadings'] = true;
                    }
                } else {
                    $aData['aSubQuestions'][$i]['repeatheadings'] = false;
                }

                $trbc = alternation($trbc, 'row');
                $answertext = $aQuestionRow['question'];

                // right and center answertext: not explode for ? Why not
                if (strpos((string) $answertext, '|') !== false) {
                    $answertextright = (string) substr((string) $answertext, strpos((string) $answertext, '|') + 1);
                    $answertext = (string) substr((string) $answertext, 0, strpos((string) $answertext, '|'));
                } else {
                    $answertextright = "";
                }
                if (strpos($answertextright, '|')) {
                    $answertextcenter = (string) substr($answertextright, 0, strpos($answertextright, '|'));
                    $answertextright = (string) substr($answertextright, strpos($answertextright, '|') + 1);
                } else {
                    $answertextcenter = "";
                }

                $myfname = $ia[1] . $aQuestionRow['title'];
                $myfname0 = $ia[1] . $aQuestionRow['title'] . '#0';
                $myfid0 = $ia[1] . $aQuestionRow['title'] . '_0';
                $myfname1 = $ia[1] . $aQuestionRow['title'] . '#1'; // new multi-scale-answer
                $myfid1 = $ia[1] . $aQuestionRow['title'] . '_1';
                $aData['aSubQuestions'][$i]['myfname'] = $myfname;
                $aData['aSubQuestions'][$i]['myfname0'] = $myfname0;
                $aData['aSubQuestions'][$i]['myfid0'] = $myfid0;
                $aData['aSubQuestions'][$i]['myfname1'] = $myfname1;
                $aData['aSubQuestions'][$i]['myfid1'] = $myfid1;

                $aData['aSubQuestions'][$i]['answertext'] = $answertext;
                $aData['aSubQuestions'][$i]['answertextcenter'] = $answertextcenter;
                $aData['aSubQuestions'][$i]['answertextright'] = $answertextright;

                $aData['aSubQuestions'][$i]['odd'] = ($i % 2);
                // Check the Sub Q mandatory violation
                if (($ia[6] == 'Y' || $ia[6] == 'S') && (in_array($myfname0, $aMandatoryViolationSubQ) || in_array($myfname1, $aMandatoryViolationSubQ))) {
                    $aData['aSubQuestions'][$i]['showmandatoryviolation'] = true;
                } else {
                    $aData['aSubQuestions'][$i]['showmandatoryviolation'] = false;
                }

                // Get array_filter stuff
                $aData['aSubQuestions'][$i]['sDisplayStyle'] = return_display_style($ia, $aQuestionAttributes, $thissurvey, $myfname);
                array_push($inputnames, $myfname0);

                if (isset($_SESSION['survey_' . Yii::app()->getConfig('surveyID')][$myfname0])) {
                    $aData['aSubQuestions'][$i]['sessionfname0'] = $_SESSION['survey_' . Yii::app()->getConfig('surveyID')][$myfname0];
                } else {
                    $aData['aSubQuestions'][$i]['sessionfname0'] = '';
                }

                if (count($labelans1) > 0) {
                    // if second label set is used
                    if (isset($_SESSION['survey_' . Yii::app()->getConfig('surveyID')][$myfname1])) {
                        //$answer .= $_SESSION['survey_'.Yii::app()->getConfig('surveyID')][$myfname1];
                        $aData['aSubQuestions'][$i]['sessionfname1'] = $_SESSION['survey_' . Yii::app()->getConfig('surveyID')][$myfname1];
                    } else {
                        $aData['aSubQuestions'][$i]['sessionfname1'] = '';
                    }
                }

                foreach ($labelcode0 as $j => $ld) {
                    // First label set
                    if (isset($_SESSION['survey_' . Yii::app()->getConfig('surveyID')][$myfname0]) && $_SESSION['survey_' . Yii::app()->getConfig('surveyID')][$myfname0] == $ld) {
                        $aData['labelcode0_checked'][$aQuestionRow['title']][$ld] = CHECKED;
                    } else {
                        $aData['labelcode0_checked'][$aQuestionRow['title']][$ld] = "";
                    }
                }

                if (count($labelans1) > 0) {
                    // if second label set is used
                    if ($shownoanswer) {
                        // No answer for accessibility and no javascript (but hide hide even with no js: need reworking)
                        if (!isset($_SESSION['survey_' . Yii::app()->getConfig('surveyID')][$myfname0]) || $_SESSION['survey_' . Yii::app()->getConfig('surveyID')][$myfname0] == "") {
                            $answer .= CHECKED;
                            $aData['myfname0_notset'] = CHECKED;
                        } else {
                            $aData['myfname0_notset'] = "";
                        }
                    }

                    array_push($inputnames, $myfname1);

                    foreach ($labelcode1 as $j => $ld) {
                        // second label set
                        if (isset($_SESSION['survey_' . Yii::app()->getConfig('surveyID')][$myfname1]) && $_SESSION['survey_' . Yii::app()->getConfig('surveyID')][$myfname1] == $ld) {
                            $aData['labelcode1_checked'][$aQuestionRow['title']][$ld] = CHECKED;
                        } else {
                            $aData['labelcode1_checked'][$aQuestionRow['title']][$ld] = "";
                        }
                    }
                }
                $aData['answertextright'] = $answertextright;
                if ($shownoanswer) {
                    if (count($labelans1) > 0) {
                        if (!isset($_SESSION['survey_' . Yii::app()->getConfig('surveyID')][$myfname1]) || $_SESSION['survey_' . Yii::app()->getConfig('surveyID')][$myfname1] == "") {
                            $answer .= CHECKED;
                            $aData['myfname1_notset'] = CHECKED;
                        } else {
                            $aData['myfname1_notset'] = "";
                        }
                    } else {
                        if (!isset($_SESSION['survey_' . Yii::app()->getConfig('surveyID')][$myfname0]) || $_SESSION['survey_' . Yii::app()->getConfig('surveyID')][$myfname0] == "") {
                            $answer .= CHECKED;
                            $aData['myfname0_notset'] = CHECKED;
                        } else {
                            $aData['myfname0_notset'] = '';
                        }
                    }
                }
                $fn++;
            }

            $answer = doRender(
                '/survey/questions/answer/arrays/dualscale/answer',
                $aData,
                true
            );
        }

        // Dropdown Layout
        elseif ($useDropdownLayout === true) {
            $aData = [];
            $aData['coreClass'] = $coreClass;
            $aData['basename'] = $ia[1];

            // Get attributes for Headers and Prefix/Suffix
            if (trim((string) $aQuestionAttributes['dropdown_prepostfix'][$_SESSION['survey_' . Yii::app()->getConfig('surveyID')]['s_lang']]) != '') {
                list($ddprefix, $ddsuffix) = explode("|", (string) $aQuestionAttributes['dropdown_prepostfix'][$_SESSION['survey_' . Yii::app()->getConfig('surveyID')]['s_lang']]);
            } else {
                $ddprefix = null;
                $ddsuffix = null;
            }
            if (trim((string) $aQuestionAttributes['dropdown_separators']) != '') {
                $aSeparator = explode('|', (string) $aQuestionAttributes['dropdown_separators']);
                if (isset($aSeparator[1])) {
                    $interddSep = $aSeparator[1];
                } else {
                    $interddSep = $aSeparator[0];
                }
            } else {
                $interddSep = '';
            }
            if ($interddSep) {
                $separatorwidth = 8;
            } else {
                $separatorwidth = 4;
            }
            $cellwidth = (100 - $answerwidth - $separatorwidth) / 2;
            $aData['answerwidth'] = $answerwidth;
            $aData['ddprefix'] = $ddprefix;
            $aData['ddsuffix'] = $ddsuffix;
            $aData['cellwidth'] = $cellwidth;

            $aData['separatorwidth'] = $separatorwidth;

            $aData['leftheader'] = $leftheader;
            $aData['rightheader'] = $rightheader;

            $aData['aSubQuestions'] = $aSubQuestions;
            foreach ($aSubQuestions as $i => $aQuestionRow) {
                $myfname = $ia[1] . $aQuestionRow['title'];
                $myfname0 = $ia[1] . $aQuestionRow['title'] . "#0";
                $myfid0 = $ia[1] . $aQuestionRow['title'] . "_0";
                $myfname1 = $ia[1] . $aQuestionRow['title'] . "#1";
                $myfid1 = $ia[1] . $aQuestionRow['title'] . "_1";
                $sActualAnswer0 = $_SESSION['survey_' . Yii::app()->getConfig('surveyID')][$myfname0] ?? "";
                $sActualAnswer1 = $_SESSION['survey_' . Yii::app()->getConfig('surveyID')][$myfname1] ?? "";

                $aData['aSubQuestions'][$i]['myfname'] = $myfname;
                $aData['aSubQuestions'][$i]['myfname0'] = $myfname0;
                $aData['aSubQuestions'][$i]['myfid0'] = $myfid0;
                $aData['aSubQuestions'][$i]['myfname1'] = $myfname1;
                $aData['aSubQuestions'][$i]['myfid1'] = $myfid1;
                $aData['aSubQuestions'][$i]['sActualAnswer0'] = $sActualAnswer0;
                $aData['aSubQuestions'][$i]['sActualAnswer1'] = $sActualAnswer1;
                $aData['aSubQuestions'][$i]['odd'] = ($i % 2);
                // Set mandatory alert
                $aData['aSubQuestions'][$i]['alert'] = (($ia[6] == 'Y' || $ia[6] == 'S') && (in_array($myfname0, $aMandatoryViolationSubQ) || in_array($myfname1, $aMandatoryViolationSubQ)));
                $aData['aSubQuestions'][$i]['mandatoryviolation'] = (($ia[6] == 'Y' || $ia[6] == 'S') && (in_array($myfname0, $aMandatoryViolationSubQ) || in_array($myfname1, $aMandatoryViolationSubQ)));
                // Array filter : maybe leave EM do the trick
                $aData['aSubQuestions'][$i]['sDisplayStyle'] = return_display_style($ia, $aQuestionAttributes, $thissurvey, $myfname);

                $aData['labels0'] = $labels0;
                $aData['labels1'] = $labels1;
                $aData['aSubQuestions'][$i]['showNoAnswer0'] = ($sActualAnswer0 != '' && ($ia[6] != 'Y' && $ia[6] != 'S') && SHOW_NO_ANSWER);
                $aData['aSubQuestions'][$i]['showNoAnswer1'] = ($sActualAnswer1 != '' && ($ia[6] != 'Y' && $ia[6] != 'S') && SHOW_NO_ANSWER);
                $aData['interddSep'] = $interddSep;

                $inputnames[] = $myfname0;
                $inputnames[] = $myfname1;
            }

            $answer = doRender(
                '/survey/questions/answer/arrays/dualscale/answer_dropdown',
                $aData,
                true
            );
        }
    } else {
        $answer = "<p class='error'>" . gT("Error: There are no answer options for this question and/or they don't exist in this language.") . "</p>\n";
        $inputnames = "";
    }
    if (!Yii::app()->getClientScript()->isScriptFileRegistered(Yii::app()->getConfig('generalscripts') . "dualscale.js", LSYii_ClientScript::POS_BEGIN)) {
        Yii::app()->getClientScript()->registerScriptFile(Yii::app()->getConfig('generalscripts') . "dualscale.js", LSYii_ClientScript::POS_BEGIN);
    }
    Yii::app()->getClientScript()->registerScript('doDualScaleFunction' . $ia[0], "{$doDualScaleFunction}({$ia[0]});", LSYii_ClientScript::POS_POSTSCRIPT);
    return array($answer, $inputnames);
}

/**
* Find the label / input width
* @param string|int $labelAttributeWidth label width from attribute
* @param string|int $inputAttributeWidth input width from attribute
* @return array labelWidth as integer,inputWidth as integer,defaultWidth as boolean
*/
function getLabelInputWidth($labelAttributeWidth, $inputAttributeWidth)
{
    $attributeInputContainerWidth = intval(trim($inputAttributeWidth));
    if ($attributeInputContainerWidth < 1 || $attributeInputContainerWidth > 12) {
        $attributeInputContainerWidth = null;
    }

    $attributeLabelWidth = trim($labelAttributeWidth);
    if ($attributeLabelWidth === 'hidden') {
        $attributeLabelWidth = 0;
    } else {
        $attributeLabelWidth = intval($attributeLabelWidth);
        if ($attributeLabelWidth < 1 || $attributeLabelWidth > 12) {
            /* old system or imported or '' */
            $attributeLabelWidth = null;
        }
    }
    if ($attributeInputContainerWidth === null && $attributeLabelWidth === null) {
        $sInputContainerWidth = 8;
        $sLabelWidth = 4;
        $defaultWidth = true;
    } else {
        if ($attributeInputContainerWidth !== null) {
            $sInputContainerWidth = $attributeInputContainerWidth;
        } elseif ($attributeLabelWidth == 12) {
            $sInputContainerWidth = 12;
        } else {
            $sInputContainerWidth = 12 - $attributeLabelWidth;
        }
        if (!is_null($attributeLabelWidth)) {
            $sLabelWidth = $attributeLabelWidth;
        } elseif ($attributeInputContainerWidth == 12) {
            $sLabelWidth = 12;
        } else {
            $sLabelWidth = 12 - $attributeInputContainerWidth;
        }
        $defaultWidth = false;
    }
    return array(
        $sLabelWidth,
        $sInputContainerWidth,
        $defaultWidth,
    );
}

/**
* Take a date string and fill out missing parts, like day, hour, minutes
* (not seconds).
* If string is NOT in standard date format (Y-m-d H:i), this methods makes no
* sense.
* Used when fetching answer for do_date, where answer can come from a default
* answer expression like date('Y').
* Will also truncate date('c') to format Y-m-d H:i.
* @param string $dateString
* @return string
*/
function fillDate($dateString)
{
    switch (strlen($dateString)) {
        // Only year
        case 4:
            return $dateString . '-01-01 00:00';
            // Year and month
        case 7:
            return $dateString . '-01 00:00';
            // Year, month and day
        case 10:
            return $dateString . ' 00:00';
            // Year, month day and hour
        case 13:
            return $dateString . ':00';
            // Complete, return as is.
        case 16:
            return $dateString;
        case 19:
        case 21: // Y-m-d H:i.s.n (n==1)
        case 22: // Y-m-d H:i.s.n (n==2)
        case 23: // mssql Y-m-d H:i.s.n (n==3)
        case 24: // Y-m-d H:i.s.n (n==4)
        case 25: // Assume date('c')
            $date = new DateTime($dateString);
            if ($date) {
                return $date->format('Y-m-d H:i');
            }
            // no break
        default:
            return '';
    }
}

/**
* Render the question view.
*
* By default, it just renders the required core view from application/views/survey/...
* If user added a question template in the upload dirctory, add applied it to the question in its display settings, then the function will check if the required view exist in this directory
* and then will use this one to render the question.
*
* Rem: all the logic has been moved to LSETwigViewRenderer::renderQuestion()
* We keep the function doRender here for convenience (it will probably be removed in further cycles of dev).
**
* @param string    $sView      name of the view to be rendered.
* @param array     $aData      data to be extracted into PHP variables and made available to the view script
* @param boolean   $bReturn    whether the rendering result should be returned instead of being displayed to end users (should be always true)
*/
function doRender($sView, $aData, $bReturn = true)
{
    return App()->twigRenderer->renderQuestion($sView, $aData);
}<|MERGE_RESOLUTION|>--- conflicted
+++ resolved
@@ -1948,344 +1948,6 @@
     return array($answer, $inputnames);
 }
 
-<<<<<<< HEAD
-=======
-/**
- * @deprecated 4.?.?
- * @see RenderMultipleNumerical
- * @see DataSetMultipleNumerical
- */
-function do_multiplenumeric($ia)
-{
-    global $thissurvey;
-    $extraclass             = "";
-    $aQuestionAttributes    = QuestionAttribute::model()->getQuestionAttributes($ia[0]);
-    $sSeparator             = getRadixPointData($thissurvey['surveyls_numberformat']);
-    $sSeparator             = $sSeparator['separator'];
-    $extraclass            .= " numberonly"; //Must turn on the "numbers only javascript"
-    $coreClass              = "ls-answers subquestion-list questions-list ";
-    if (intval(trim((string) $aQuestionAttributes['maximum_chars'])) > 0) {
-        $maxlength = intval(trim((string) $aQuestionAttributes['maximum_chars'])); /* must be limited to 32 : -(10 number)dot(20 numbers) ! DECIMAL sql */
-        $extraclass .= " ls-input-maxchars";
-    } else {
-        $maxlength = 20;
-    }
-    if (ctype_digit(trim((string) $aQuestionAttributes['input_size']))) {
-        $inputsize = trim((string) $aQuestionAttributes['input_size']);
-        $extraclass .= " ls-input-sized";
-    } else {
-        $inputsize = null;
-    }
-
-    if ($aQuestionAttributes['prefix'][$_SESSION['survey_' . Yii::app()->getConfig('surveyID')]['s_lang']] != '') {
-        $prefix      = $aQuestionAttributes['prefix'][$_SESSION['survey_' . Yii::app()->getConfig('surveyID')]['s_lang']];
-        $extraclass .= " withprefix";
-    } else {
-        $prefix = ''; /* slider js need it */
-    }
-
-    if ($aQuestionAttributes['suffix'][$_SESSION['survey_' . Yii::app()->getConfig('surveyID')]['s_lang']] != '') {
-        $suffix      = $aQuestionAttributes['suffix'][$_SESSION['survey_' . Yii::app()->getConfig('surveyID')]['s_lang']];
-        $extraclass .= " withsuffix";
-    } else {
-        $suffix = ''; /* slider js need it */
-    }
-
-    $kpclass = testKeypad($thissurvey['nokeyboard']); // Virtual keyboard (probably obsolete today)
-
-    /* Find the col-sm width : if none is set : default, if one is set, set another one to be 12, if two is set : no change*/
-    list($sLabelWidth, $sInputContainerWidth, $defaultWidth) = getLabelInputWidth($aQuestionAttributes['label_input_columns'], $aQuestionAttributes['text_input_width']);
-
-    $prefixclass = "numeric";
-    $sliders = 0;
-    $slider_position = '';
-    $slider_default_set = false;
-
-    if ($aQuestionAttributes['slider_layout'] == 1) {
-        $coreClass           .= " slider-list";
-        $slider_layout        = true;
-        $extraclass          .= " withslider";
-        $slider_step          = trim(LimeExpressionManager::ProcessString("{{$aQuestionAttributes['slider_accuracy']}}", $ia[0], [], 1, 1, false, false, true));
-        $slider_step          = (is_numeric($slider_step)) ? $slider_step : 1;
-        $slider_min           = trim(LimeExpressionManager::ProcessString("{{$aQuestionAttributes['slider_min']}}", $ia[0], [], 1, 1, false, false, true));
-        $slider_mintext       = $slider_min = (is_numeric($slider_min)) ? $slider_min : 0;
-        $slider_max           = trim(LimeExpressionManager::ProcessString("{{$aQuestionAttributes['slider_max']}}", $ia[0], [], 1, 1, false, false, true));
-        $slider_maxtext       = $slider_max = (is_numeric($slider_max)) ? $slider_max : 100;
-        $slider_default       = trim(LimeExpressionManager::ProcessString("{{$aQuestionAttributes['slider_default']}}", $ia[0], [], 1, 1, false, false, true));
-        $slider_default       = (is_numeric($slider_default)) ? $slider_default : "";
-        $slider_default_set   = (bool) ($aQuestionAttributes['slider_default_set'] && $slider_default !== '');
-        $slider_orientation   = (trim((string) $aQuestionAttributes['slider_orientation']) == 0) ? 'horizontal' : 'vertical';
-        $slider_custom_handle = (trim((string) $aQuestionAttributes['slider_custom_handle']));
-
-        switch (trim((string) $aQuestionAttributes['slider_handle'])) {
-            case 0:
-                $slider_handle = 'round';
-                break;
-
-            case 1:
-                $slider_handle = 'square';
-                break;
-
-            case 2:
-                $slider_handle = 'triangle';
-                break;
-
-            case 3:
-                $slider_handle = 'custom';
-                break;
-        }
-
-        /* Put the slider init to initial state (when no click is set or when 'reset') */
-        if ($slider_default !== '') {
-            /* can be 0 */
-            $slider_position = $slider_default;
-        } elseif ($aQuestionAttributes['slider_middlestart'] == 1) {
-            $slider_position = intval(($slider_max + $slider_min) / 2);
-        }
-        $slider_separator = (trim((string) $aQuestionAttributes['slider_separator']) != '') ? $aQuestionAttributes['slider_separator'] : "";
-        $slider_reset = ($aQuestionAttributes['slider_reset']) ? 1 : 0;
-
-        /* Slider reversed value */
-        if ($aQuestionAttributes['slider_reversed'] == 1) {
-            $slider_reversed = 'true';
-        } else {
-            $slider_reversed = 'false';
-        }
-    } else {
-        $coreClass .= " text-list number-list";
-        $slider_layout  = false;
-        $slider_step    = '';
-        $slider_min     = '';
-        $slider_mintext = '';
-        $slider_max     = '';
-        $slider_maxtext = '';
-        $slider_default = null;
-        $slider_orientation = '';
-        $slider_handle = '';
-        $slider_custom_handle = '';
-        $slider_separator = '';
-        $slider_reset = 0;
-        $slider_reversed = 'false';
-    }
-
-
-    if ($aQuestionAttributes['random_order'] == 1) {
-        $sOrder = dbRandom();
-    } else {
-        $sOrder = 'question_order';
-    }
-    $aSubquestions = Question::model()->findAll(array('order' => $sOrder, 'condition' => 'parent_qid=:parent_qid', 'params' => array(':parent_qid' => $ia[0])));
-    $sSurveyLanguage = $_SESSION['survey_' . Yii::app()->getConfig('surveyID')]['s_lang'];
-    $anscount      = count($aSubquestions) * 2;
-    $fn            = 1;
-    $sRows         = "";
-
-    $inputnames = [];
-
-    if ($anscount == 0) {
-        $answer = doRender('/survey/questions/answer/multiplenumeric/empty', [], true);
-    } else {
-        foreach ($aSubquestions as $aSubquestion) {
-            $labelText = $sQuestionText = $aSubquestion->questionl10ns[$sSurveyLanguage]->question;
-            $myfname   = $ia[1] . $aSubquestion['title'];
-
-            if ($sQuestionText == "") {
-                $sQuestionText = "&nbsp;";
-            }
-
-            if ($slider_layout) {
-                $sliderWidth = 12;
-                if ($slider_separator != '') {
-                    $aAnswer     = explode($slider_separator, (string) $sQuestionText);
-                    $theanswer   = $aAnswer[0] ?? "";
-                    $labelText   = $theanswer;
-                    $sliderleft  = $aAnswer[1] ?? null;
-                    $sliderright = $aAnswer[2] ?? null;
-                    /* sliderleft and sliderright is in input, but is part of answers then take label width */
-                    if (!empty($sliderleft)) {
-                        $sliderWidth = 10;
-                    }
-                    if (!empty($sliderright)) {
-                        $sliderWidth = $sliderWidth == 10 ? 8 : 10 ;
-                    }
-                    $sliders   = true; // What is the usage ?
-                } else {
-                    $theanswer = $sQuestionText;
-                    $sliders   = false;
-                }
-            } else {
-                $theanswer = $sQuestionText;
-                $sliders   = false;
-            }
-
-            $aAnswer     = $aAnswer ?? '';
-            $sliderleft  = $sliderleft ?? null;
-            $sliderright = $sliderright ?? null;
-
-            // color code missing mandatory questions red
-            $alert = '';
-
-            if (($_SESSION['survey_' . Yii::app()->getConfig('surveyID')]['step'] != $_SESSION['survey_' . Yii::app()->getConfig('surveyID')]['maxstep']) || ($_SESSION['survey_' . Yii::app()->getConfig('surveyID')]['step'] == $_SESSION['survey_' . Yii::app()->getConfig('surveyID')]['prevstep'])) {
-                if (($ia[6] == 'Y' || $ia[6] == 'S') && $_SESSION['survey_' . Yii::app()->getConfig('surveyID')][$myfname] === '') {
-                    $alert = true;
-                }
-            }
-
-            $sDisplayStyle = return_display_style($ia, $aQuestionAttributes, $thissurvey, $myfname);
-
-            // The value of the slider depends on many possible different parameters, by order of priority :
-            // 1. The value stored in the session
-            // 2. Else the default Answer   (set by EM and stored in session, so same case than 1)
-            // 3. Else the slider_default value : if slider_default_set set the value here
-            // 4. Else the middle start or slider_default or nothing : leave the value to "" for the input, show slider pos at this position
-            if (isset($_SESSION['survey_' . Yii::app()->getConfig('surveyID')][$myfname])) {
-                $sValue                = $_SESSION['survey_' . Yii::app()->getConfig('surveyID')][$myfname];
-            } elseif ($slider_layout && $slider_default !== "" && $slider_default_set) {
-                $sValue                = $slider_default;
-            } else {
-                $sValue                = null;
-            }
-
-            // Fix the display value : Value is stored as decimal in SQL. Issue when reloading survey
-            if ($sValue[0] == ".") {
-                // issue #15684 mssql SAVE 0.01 AS .0100000000, set it at 0.0100000000
-                $sValue = "0" . $sValue;
-            }
-            if (strpos((string) $sValue, ".")) {
-                $sValue = rtrim(rtrim((string) $sValue, "0"), ".");
-            }
-            // End of DECIMAL fix : get the nulber value
-            $sUnformatedValue = $sValue ? $sValue : '';
-
-            if (strpos((string) $sValue, ".")) {
-                $sValue = str_replace('.', $sSeparator, (string) $sValue);
-            }
-
-            if (trim((string) $aQuestionAttributes['num_value_int_only']) == 1) {
-                $extraclass .= " integeronly";
-                $answertypeclass = " integeronly";
-                $integeronly = 1;
-            } else {
-                $answertypeclass = "";
-                $integeronly = 0;
-            }
-
-            if (!$slider_layout) {
-                $sRows .= doRender('/survey/questions/answer/multiplenumeric/rows/input/answer_row', array(
-                    'qid'                    => $ia[0],
-                    'extraclass'             => $extraclass,
-                    'answertypeclass'        => $answertypeclass,
-                    'sDisplayStyle'          => $sDisplayStyle,
-                    'kpclass'                => $kpclass,
-                    'alert'                  => $alert,
-                    'theanswer'              => $theanswer,
-                    'labelname'              => 'answer' . $myfname,
-                    'prefixclass'            => $prefixclass,
-                    'prefix'                 => $prefix,
-                    'suffix'                 => $suffix,
-                    'sInputContainerWidth'   => $sInputContainerWidth,
-                    'sLabelWidth'            => $sLabelWidth,
-                    'inputsize'              => $inputsize,
-                    'myfname'                => $myfname,
-                    'dispVal'                => $sValue,
-                    'maxlength'              => $maxlength,
-                    'labelText'              => $labelText,
-                    'integeronly' => $integeronly,
-                    ), true);
-            } else {
-                $sRows .= doRender('/survey/questions/answer/multiplenumeric/rows/sliders/answer_row', array(
-                    'qid'                    => $ia[0],
-                    'basename'               => $ia[1],
-                    'extraclass'             => $extraclass,
-                    'sDisplayStyle'          => $sDisplayStyle,
-                    'kpclass'                => $kpclass,
-                    'alert'                  => $alert,
-                    'theanswer'              => $theanswer,
-                    'labelname'              => 'answer' . $myfname,
-                    'prefixclass'            => $prefixclass,
-                    'sliders'                => $sliders,
-                    'sliderleft'             => $sliderleft,
-                    'sliderright'            => $sliderright,
-                    'prefix'                 => $prefix,
-                    'suffix'                 => $suffix,
-                    'sInputContainerWidth'   => $sInputContainerWidth,
-                    'sLabelWidth'            => $sLabelWidth,
-                    'sliderWidth'            => $sliderWidth,
-                    'inputsize'              => $inputsize,
-                    'myfname'                => $myfname,
-                    'dispVal'                => $sValue,
-                    'maxlength'              => $maxlength,
-                    'labelText'              => $labelText,
-                    'slider_orientation'     => $slider_orientation,
-                    'slider_value'           => $slider_position !== '' ?  $slider_position : $sUnformatedValue,
-                    'slider_step'            => $slider_step,
-                    'slider_min'             => $slider_min,
-                    'slider_mintext'         => $slider_mintext,
-                    'slider_max'             => $slider_max,
-                    'slider_maxtext'         => $slider_maxtext,
-                    'slider_position'        => $slider_position,
-                    'slider_reset_set'       => $slider_default_set,
-                    'slider_handle'          => $slider_handle ?? '',
-                    'slider_reset'           => $slider_reset,
-                    'slider_reversed'        => $slider_reversed,
-                    'slider_custom_handle'   => $slider_custom_handle,
-                    'slider_showminmax'      => $aQuestionAttributes['slider_showminmax'],
-                    'sSeparator'             => $sSeparator,
-                    'sUnformatedValue'       => $sUnformatedValue,
-                    'integeronly' => $integeronly,
-                    ), true);
-            }
-            $fn++;
-            $inputnames[] = $myfname;
-        }
-        $displaytotal     = false;
-        $equals_num_value = false;
-
-        if (
-            trim((string) $aQuestionAttributes['equals_num_value']) != ''
-            || trim((string) $aQuestionAttributes['min_num_value']) != ''
-            || trim((string) $aQuestionAttributes['max_num_value']) != ''
-        ) {
-            $qinfo = LimeExpressionManager::GetQuestionStatus($ia[0]);
-
-            if (trim((string) $aQuestionAttributes['equals_num_value']) != '') {
-                $equals_num_value = true;
-            }
-            $displaytotal = true;
-        }
-
-        // TODO: Slider and multiple-numeric input should really be two different question types
-        $templateFile = $sliders ? 'answer' : 'answer_input';
-        $answer = doRender('/survey/questions/answer/multiplenumeric/' . $templateFile, array(
-            'sRows'            => $sRows,
-            'coreClass'        => $coreClass,
-            'prefixclass'      => $prefixclass,
-            'equals_num_value' => $equals_num_value,
-            'id'               => $ia[0],
-            'basename'         => $ia[1],
-            'suffix'           => $suffix,
-            'sumRemainingEqn'  => (isset($qinfo)) ? $qinfo['sumRemainingEqn'] : '',
-            'displaytotal'     => $displaytotal,
-            'sumEqn'           => (isset($qinfo)) ? $qinfo['sumEqn'] : '',
-            'prefix'           => $prefix, // Need to know this to place sum/remaining correctly
-            'sInputContainerWidth'   => $sInputContainerWidth,
-            'sLabelWidth'            => $sLabelWidth,
-            ), true);
-    }
-
-    if ($aQuestionAttributes['slider_layout'] == 1) {
-        /* Add some data for javascript */
-        $sliderTranslation = array(
-            'help' => gT('Please click and drag the slider handles to enter your answer.')
-        );
-        App()->getClientScript()->registerScript("sliderTranslation", "var sliderTranslation=" . json_encode($sliderTranslation) . ";\n", CClientScript::POS_BEGIN);
-        App()->getClientScript()->registerPackage("question-numeric-slider");
-    }
-
-    return array($answer, $inputnames);
-}
-
->>>>>>> 4cda33be
 // ---------------------------------------------------------------
 function do_numerical($ia)
 {
