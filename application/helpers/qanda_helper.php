<?php
/*
* LimeSurvey
* Copyright (C) 2007-2011 The LimeSurvey Project Team / Carsten Schmitz
* All rights reserved.
* License: GNU/GPL License v2 or later, see LICENSE.php
* LimeSurvey is free software. This version may have been modified pursuant
* to the GNU General Public License, and as distributed it includes or
* is derivative of works licensed under the GNU General Public License or
* other free or open source software licenses.
* See COPYRIGHT.php for copyright notices and details.
*/

// Security Checked: POST, GET, SESSION, REQUEST, returnGlobal, DB

//if (!isset($homedir) || isset($_REQUEST['$homedir'])) {die("Cannot run this script directly");}

/*
* Let's explain what this strange $ia var means
*
* The $ia string comes from the $_SESSION['survey_'.Yii::app()->getConfig('surveyID')]['insertarray'] variable which is built at the commencement of the survey.
* See index.php, function "buildsurveysession()"
* One $ia array exists for every question in the survey. The $_SESSION['survey_'.Yii::app()->getConfig('surveyID')]['insertarray']
* string is an array of $ia arrays.
*
* $ia[0] => question id
* $ia[1] => fieldname
* $ia[2] => title
* $ia[3] => question text
* $ia[4] => type --  text, radio, select, array, etc
* $ia[5] => group id
* $ia[6] => mandatory Y || N
* $ia[7] => conditions exist for this question
* $ia[8] => other questions have conditions which rely on this question (including array_filter and array_filter_exclude attributes)
* $ia[9] => incremental question count (used by {QUESTION_NUMBER})
*
* $conditions element structure
* $condition[n][0] => qid = question id
* $condition[n][1] => cqid = question id of the target question, or 0 for TokenAttr leftOperand
* $condition[n][2] => field name of element [1] (Except for type M or P)
* $condition[n][3] => value to be evaluated on answers labeled.
* $condition[n][4] => type of question
* $condition[n][5] => SGQ code of element [1] (sub-part of [2])
* $condition[n][6] => method used to evaluate
* $condition[n][7] => scenario *NEW BY R.L.J. van den Burg*
*/

/**
* setNoAnswerMode
*/
function setNoAnswerMode($thissurvey)
{
    if (getGlobalSetting('shownoanswer') == 1)
    {
        define('SHOW_NO_ANSWER', 1);
    }
    elseif (getGlobalSetting('shownoanswer') == 0)
    {
        define('SHOW_NO_ANSWER', 0);
    }
    elseif ($thissurvey['shownoanswer'] == 'N')
    {
        define('SHOW_NO_ANSWER', 0);
    }
    else
    {
        define('SHOW_NO_ANSWER', 1);
    }
}

/**
* This function returns an array containing the "question/answer" html display
* and a list of the question/answer fieldnames associated. It is called from
* question.php, group.php, survey.php or preview.php
*
* @param mixed $ia
* @return mixed
*/
function retrieveAnswers($ia)
{
    //globalise required config variables
    global $thissurvey;                          //These are set by index.php

    $display    = $ia[7];                        //DISPLAY
    $name       = $ia[0];                        //QUESTION NAME
    $qtitle     = $ia[3];
    $inputnames = array();
    $answer     = "";                            //Create the question/answer html
    $number     = isset($ia[9]) ? $ia[9] : '';   // Previously in limesurvey, it was virtually impossible to control how the start of questions were formatted. // this is an attempt to allow users (or rather system admins) some control over how the starting text is formatted.
    $lang       = $_SESSION['survey_'.Yii::app()->getConfig('surveyID')]['s_lang'];
    $aQuestionAttributes = QuestionAttribute::model()->getQuestionAttributes($ia[0]);

    $question_text = array(
        'all'                 => ''              // All has been added for backwards compatibility with templates that use question_start.pstpl (now redundant)
        ,'text'               => $qtitle
        ,'code'               => $ia[2]
        ,'number'             => $number
        ,'help'               => ''
        ,'mandatory'          => ''
        ,'man_message'        => ''
        ,'valid_message'      => ''
        ,'file_valid_message' => ''
        ,'class'              => ''
        ,'man_class'          => ''
        ,'input_error_class'  => ''              // provides a class.
        ,'essentials'         => ''
    );

    $oQuestion = Question::model()->findByPk(array('qid'=>$ia[0], 'language'=>$lang));

    switch ($ia[4])
    {
        case 'X': //BOILERPLATE QUESTION
            $values = do_boilerplate($ia);
            break;

        case '5': //5 POINT CHOICE radio-buttons
            $values = do_5pointchoice($ia);
            break;

        case 'D': //DATE
            $values = do_date($ia);
            // if a drop box style date was answered incompletely (dropbox), print an error/help message
            if (($_SESSION['survey_'.Yii::app()->getConfig('surveyID')]['step'] != $_SESSION['survey_'.Yii::app()->getConfig('surveyID')]['maxstep']) ||
                ($_SESSION['survey_'.Yii::app()->getConfig('surveyID')]['step'] == $_SESSION['survey_'.Yii::app()->getConfig('surveyID')]['prevstep']))
                {
                    if (isset($_SESSION['survey_'.Yii::app()->getConfig('surveyID')]['qattribute_answer'.$ia[1]]))
                    {
                        $message = $_SESSION['survey_'.Yii::app()->getConfig('surveyID')]['qattribute_answer'.$ia[1]];
                        $question_text['help'] = doRender('/survey/question_help/error', array('message'=>$message, 'classes'=>''), true);
                    }
                }
            break;

        case 'L': //LIST drop-down/radio-button list
            $values = do_list_radio($ia);
            if ($aQuestionAttributes['hide_tip']==0)
            {
                $question_text['help'] = $message = gT('Choose one of the following answers');
                $qtitle .= doRender('/survey/question_help/help', array('message'=>$message, 'classes'=>''), true);
            }
            break;

        case '!': //List - dropdown
            $values=do_list_dropdown($ia);
            if ($aQuestionAttributes['hide_tip']==0)
            {
                $question_text['help'] = $message = gT('Choose one of the following answers');
                $qtitle .= doRender('/survey/question_help/help', array('message'=>$message, 'classes'=>''), true);
            }
            break;

        case 'O': //LIST WITH COMMENT drop-down/radio-button list + textarea
            $values=do_listwithcomment($ia);
            if (count($values[1]) > 1 && $aQuestionAttributes['hide_tip']==0)
            {
                $question_text['help'] = $message = gT('Choose one of the following answers');
                $qtitle .= doRender('/survey/question_help/help', array('message'=>$message, 'classes'=>''), true);
            }
            break;

        case 'R': //RANKING STYLE
            $values=do_ranking($ia);
            break;

        case 'M': //Multiple choice checkbox
            $values=do_multiplechoice($ia);
            if (count($values[1]) > 1 && $aQuestionAttributes['hide_tip']==0)
            {
                $maxansw=trim($aQuestionAttributes['max_answers']);
                $minansw=trim($aQuestionAttributes['min_answers']);
                if (!($maxansw || $minansw))
                {
                    $question_text['help'] = $message = gT('Check any that apply');
                    $qtitle .= doRender('/survey/question_help/help', array('message'=>$message, 'classes'=>''), true);
                }
            }
            break;

        case 'I': //Language Question
            $values=do_language($ia);
            if (count($values[1]) > 1)
            {
                $question_text['help'] = $message = gT('Choose your language');
                $qtitle .= doRender('/survey/question_help/help', array('message'=>$message, 'classes'=>''), true);
            }
            break;

        case 'P': //Multiple choice with comments checkbox + text
            $values=do_multiplechoice_withcomments($ia);
            if (count($values[1]) > 1 && $aQuestionAttributes['hide_tip']==0)
            {
                $maxansw=trim($aQuestionAttributes["max_answers"]);
                $minansw=trim($aQuestionAttributes["min_answers"]);
                if (!($maxansw || $minansw))
                {
                    $question_text['help'] = $message = gT('Check any that apply');
                    $qtitle .= doRender('/survey/question_help/help', array('message'=>$message, 'classes'=>''), true);
                }
            }
            break;

        case '|': //File Upload
            $values=do_file_upload($ia);
            break;

        case 'Q': //MULTIPLE SHORT TEXT
            $values=do_multipleshorttext($ia);
            break;

        case 'K': //MULTIPLE NUMERICAL QUESTION
            $values=do_multiplenumeric($ia);
            break;

        case 'N': //NUMERICAL QUESTION TYPE
            $values=do_numerical($ia);
            break;

        case 'S': //SHORT FREE TEXT
            $values=do_shortfreetext($ia);
            break;

        case 'T': //LONG FREE TEXT
            $values=do_longfreetext($ia);
            break;

        case 'U': //HUGE FREE TEXT
            $values=do_hugefreetext($ia);
            break;

        case 'Y': //YES/NO radio-buttons
            $values=do_yesno($ia);
            break;

        case 'G': //GENDER drop-down list
            $values=do_gender($ia);
            break;

        case 'A': //ARRAY (5 POINT CHOICE) radio-buttons
            $values=do_array_5point($ia);
            break;

        case 'B': //ARRAY (10 POINT CHOICE) radio-buttons
            $values=do_array_10point($ia);
            break;

        case 'C': //ARRAY (YES/UNCERTAIN/NO) radio-buttons
            $values=do_array_yesnouncertain($ia);
            break;

        case 'E': //ARRAY (Increase/Same/Decrease) radio-buttons
            $values=do_array_increasesamedecrease($ia);
            break;

        case 'F': //ARRAY (Flexible) - Row Format
            $values=do_array($ia);
            break;

        case 'H': //ARRAY (Flexible) - Column Format
            $values=do_arraycolumns($ia);
            break;

        case ':': //ARRAY (Multi Flexi) 1 to 10
            $values=do_array_multiflexi($ia);
            break;

        case ';': //ARRAY (Multi Flexi) Text
            $values=do_array_texts($ia);  //It's like the "5th element" movie, come to life
            break;

        case '1': //Array (Flexible Labels) dual scale
            $values=do_array_dual($ia);
            break;

        case '*': // Equation
            $values=do_equation($ia);
            break;
    }


    if (isset($values)) //Break apart $values array returned from switch
    {
        //$answer is the html code to be printed
        //$inputnames is an array containing the names of each input field
        list($answer, $inputnames)=$values;
    }

    if ($ia[6] == 'Y')
    {

        //$qtitle .= doRender('/survey/question_help/asterisk', array(), true);
        //$qtitle .= $qtitle;
        //$question_text['mandatory'] = gT('*');
        $question_text['mandatory'] = doRender('/survey/question_help/asterisk', array(), true);
    }

    //If this question is mandatory but wasn't answered in the last page
    //add a message HIGHLIGHTING the question
    $mandatory_msg = (($_SESSION['survey_'.Yii::app()->getConfig('surveyID')]['step'] != $_SESSION['survey_'.Yii::app()->getConfig('surveyID')]['maxstep']) || ($_SESSION['survey_'.Yii::app()->getConfig('surveyID')]['step'] == $_SESSION['survey_'.Yii::app()->getConfig('surveyID')]['prevstep']))?mandatory_message($ia):'';
    $qtitle .= $mandatory_msg;
    $question_text['man_message'] = $mandatory_msg;

    $_vshow = (!isset($aQuestionAttributes['hide_tip']) || $aQuestionAttributes['hide_tip']==0)?true:false; // whether should initially be visible - TODO should also depend upon 'hidetip'?

    list($validation_msg,$isValid) = validation_message($ia,$_vshow);

    $qtitle .= $validation_msg;
    $question_text['valid_message'] = $validation_msg;

    if (($_SESSION['survey_'.Yii::app()->getConfig('surveyID')]['step'] != $_SESSION['survey_'.Yii::app()->getConfig('surveyID')]['maxstep']) || ($_SESSION['survey_'.Yii::app()->getConfig('surveyID')]['step'] == $_SESSION['survey_'.Yii::app()->getConfig('surveyID')]['prevstep']))
    {
        $file_validation_msg = file_validation_message($ia);
    }
    else
    {
        $file_validation_msg = '';
        $isValid = true;    // don't want to show any validation messages.
    }

    $qtitle .= $ia[4] == "|" ? $file_validation_msg : "";
    $question_text['file_valid_message'] = $ia[4] == "|" ? $file_validation_msg : "";

    if (!empty($question_text['man_message']) || !$isValid || !empty($question_text['file_valid_message']))
    {
        $question_text['input_error_class'] = ' input-error';// provides a class to style question wrapper differently if there is some kind of user input error;
    }

    // =====================================================
    // START: legacy question_start.pstpl code
    // The following section adds to the templating system by allowing
    // templaters to control where the various parts of the question text
    // are put.

    $sTemplate = isset($thissurvey['template']) ? $thissurvey['template'] : NULL;
    if (is_file('templates/'.$sTemplate.'/question_start.pstpl'))
    {
        $qtitle_custom = '';

        $replace=array();
        foreach ($question_text as $key => $value)
        {
            $find[] = '{QUESTION_'.strtoupper($key).'}'; // Match key words from template
            $replace[] = $value; // substitue text
        };

        if (!defined('QUESTION_START'))
        {
            define('QUESTION_START' , file_get_contents(getTemplatePath($thissurvey['template']).'/question_start.pstpl' , true));
        };

        $qtitle_custom = str_replace( $find , $replace , QUESTION_START);

        $c = 1;
        // START: <EMBED> work-around step 1
        $qtitle_custom = preg_replace( '/(<embed[^>]+>)(<\/embed>)/i' , '\1NOT_EMPTY\2' , $qtitle_custom );
        // END <EMBED> work-around step 1
        while ($c > 0) // This recursively strips any empty tags to minimise rendering bugs.
        {
            $matches = 0;
            $oldtitle=$qtitle_custom;
            $qtitle_custom = preg_replace( '/<([^ >]+)[^>]*>[\r\n\t ]*<\/\1>[\r\n\t ]*/isU' , '' , $qtitle_custom , -1); // I removed the $count param because it is PHP 5.1 only.

            $c = ($qtitle_custom!=$oldtitle)?1:0;
        };
        // START <EMBED> work-around step 2
        $qtitle_custom = preg_replace( '/(<embed[^>]+>)NOT_EMPTY(<\/embed>)/i' , '\1\2' , $qtitle_custom );
        // END <EMBED> work-around step 2
        while ($c > 0) // This recursively strips any empty tags to minimise rendering bugs.
        {
            $matches = 0;
            $oldtitle=$qtitle_custom;
            $qtitle_custom = preg_replace( '/(<br(?: ?\/)?>(?:&nbsp;|\r\n|\n\r|\r|\n| )*)+$/i' , '' , $qtitle_custom , -1 ); // I removed the $count param because it is PHP 5.1 only.
            $c = ($qtitle_custom!=$oldtitle)?1:0;
        };

        $question_text['all'] = $qtitle_custom;
    }
    else
    {
        $question_text['all'] = $qtitle;
    };
    // END: legacy question_start.pstpl code
    //===================================================================
    $qtitle = $question_text;
    // =====================================================

    $qanda=array($qtitle, $answer, 'help', $display, $name, $ia[2], $ia[5], $ia[1] );
    //New Return
    return array($qanda, $inputnames);
}

function mandatory_message($ia)
{
    $qinfo = LimeExpressionManager::GetQuestionStatus($ia[0]);
    $qinfoValue = ($qinfo['mandViolation'])?$qinfo['mandTip']:"";
    return $qinfoValue;
}

/**
*
* @param <type> $ia
* @param <type> $show - true if should initially be visible
* @return <type>
*/
function validation_message($ia,$show)
{
    $qinfo      = LimeExpressionManager::GetQuestionStatus($ia[0]);
    $class      = (!$show)?' hide-tip':'';
    $id         = "vmsg_".$ia[0];
    $message    = $qinfo['validTip'];
    if($message != "")
    {
         $tip = doRender('/survey/question_help/help', array('message'=>$message, 'classes'=>$class, 'id'=>$id ), true);
    }
    else
    {
         $tip = "";
    }

    $isValid = $qinfo['valid'];
    return array($tip,$isValid);
}

// TMSW Validation -> EM
function file_validation_message($ia)
{
    global $filenotvalidated;
    $qtitle = "";
    if (isset($filenotvalidated) && is_array($filenotvalidated) && $ia[4] == "|")
    {
        global $filevalidationpopup, $popup;
        foreach ($filenotvalidated as $k => $v)
        {
            if ($ia[1] == $k || strpos($k, "_") && $ia[1] == substr(0, strpos($k, "_") - 1))
            {
                $message = gT($filenotvalidated[$k]);
                $qtitle .=  doRender('/survey/question_help/error', array('message'=>$message, 'classes'=>''), true);
            }
        }
    }
    return $qtitle;
}

// TMSW Validation -> EM
function mandatory_popup($ia, $notanswered=null)
{
    //This sets the mandatory popup message to show if required
    //Called from question.php, group.php or survey.php
    if ($notanswered === null) {unset($notanswered);}
    if (isset($notanswered) && is_array($notanswered)) //ADD WARNINGS TO QUESTIONS IF THEY WERE MANDATORY BUT NOT ANSWERED
    {
        global $mandatorypopup, $popup;
        //POPUP WARNING
        if (!isset($mandatorypopup) && ($ia[4] == 'T' || $ia[4] == 'S' || $ia[4] == 'U'))
        {
            $popup=gT("You cannot proceed until you enter some text for one or more questions.");
            $mandatorypopup="Y";
        }
        else
        {
            $popup=gT("One or more mandatory questions have not been answered. You cannot proceed until these have been completed.");
            $mandatorypopup="Y";
        }
        return array($mandatorypopup, $popup);
    }
    else
    {
        return false;
    }
}

// TMSW Validation -> EM
function validation_popup($ia, $notvalidated=null)
{
    //This sets the validation popup message to show if required
    //Called from question.php, group.php or survey.php
    if ($notvalidated === null) {unset($notvalidated);}
    $qtitle="";
    if (isset($notvalidated) && is_array($notvalidated) )  //ADD WARNINGS TO QUESTIONS IF THEY ARE NOT VALID
    {
        global $validationpopup, $vpopup;
        //POPUP WARNING
        if (!isset($validationpopup))
        {
            $vpopup=gT("One or more questions have not been answered in a valid manner. You cannot proceed until these answers are valid.");
            $validationpopup="Y";
        }
        return array($validationpopup, $vpopup);
    }
    else
    {
        return false;
    }
}

// TMSW Validation -> EM
function file_validation_popup($ia, $filenotvalidated = null)
{

    if ($filenotvalidated === null) { unset($filenotvalidated); }
    if (isset($filenotvalidated) && is_array($filenotvalidated))
    {
        global $filevalidationpopup, $fpopup;

        if (!isset($filevalidationpopup))
        {
            $fpopup=gT("One or more file have either exceeded the filesize/are not in the right format or the minimum number of required files have not been uploaded. You cannot proceed until these have been completed");
            $filevalidationpopup = "Y";
        }
        return array($filevalidationpopup, $fpopup);
    }
    else
        return false;
}

function return_timer_script($aQuestionAttributes, $ia, $disable=null)
{
    global $thissurvey;
    Yii::app()->getClientScript()->registerScriptFile(Yii::app()->getConfig("generalscripts").'coookies.js');

    /**
     * The following lines cover for previewing questions, because no $_SESSION['survey_'.Yii::app()->getConfig('surveyID')]['fieldarray'] exists.
     * This just stops error messages occuring
     */
    if (!isset($_SESSION['survey_'.Yii::app()->getConfig('surveyID')]['fieldarray']))
    {
        $_SESSION['survey_'.Yii::app()->getConfig('surveyID')]['fieldarray'] = array();
    }
    /* End */

    //Used to count how many timer questions in a page, and ensure scripts only load once
    $thissurvey['timercount'] = (isset($thissurvey['timercount']))?$thissurvey['timercount']++:1;

    if ($thissurvey['format'] != "S")
    {
        if ($thissurvey['format'] != "G")
        {
            return "\n\n<!-- TIMER MODE DISABLED DUE TO INCORRECT SURVEY FORMAT -->\n\n";
            //We don't do the timer in any format other than question-by-question
        }
    }

    $time_limit=$aQuestionAttributes['time_limit'];
    $disable_next=trim($aQuestionAttributes['time_limit_disable_next']) != '' ? $aQuestionAttributes['time_limit_disable_next'] : 0;
    $disable_prev=trim($aQuestionAttributes['time_limit_disable_prev']) != '' ? $aQuestionAttributes['time_limit_disable_prev'] : 0;
    $time_limit_action=trim($aQuestionAttributes['time_limit_action']) != '' ? $aQuestionAttributes['time_limit_action'] : 1;
    $time_limit_message_delay=trim($aQuestionAttributes['time_limit_message_delay']) != '' ? $aQuestionAttributes['time_limit_message_delay']*1000 : 1000;
    $time_limit_message=trim($aQuestionAttributes['time_limit_message'][$_SESSION['survey_'.Yii::app()->getConfig('surveyID')]['s_lang']]) != '' ? htmlspecialchars($aQuestionAttributes['time_limit_message'][$_SESSION['survey_'.Yii::app()->getConfig('surveyID')]['s_lang']], ENT_QUOTES) : gT("Your time to answer this question has expired");
    $time_limit_warning=trim($aQuestionAttributes['time_limit_warning']) != '' ? $aQuestionAttributes['time_limit_warning'] : 0;
    $time_limit_warning_2=trim($aQuestionAttributes['time_limit_warning_2']) != '' ? $aQuestionAttributes['time_limit_warning_2'] : 0;
    $time_limit_countdown_message=trim($aQuestionAttributes['time_limit_countdown_message'][$_SESSION['survey_'.Yii::app()->getConfig('surveyID')]['s_lang']]) != '' ? htmlspecialchars($aQuestionAttributes['time_limit_countdown_message'][$_SESSION['survey_'.Yii::app()->getConfig('surveyID')]['s_lang']], ENT_QUOTES) : gT("Time remaining");
    $time_limit_warning_message=trim($aQuestionAttributes['time_limit_warning_message'][$_SESSION['survey_'.Yii::app()->getConfig('surveyID')]['s_lang']]) != '' ? htmlspecialchars($aQuestionAttributes['time_limit_warning_message'][$_SESSION['survey_'.Yii::app()->getConfig('surveyID')]['s_lang']], ENT_QUOTES) : gT("Your time to answer this question has nearly expired. You have {TIME} remaining.");

    //Render timer
    $timer_html =  doRender('/survey/question_timer/timer', array('iQid'=>$ia[0], 'sWarnId'=>''), true);
    $time_limit_warning_message=str_replace("{TIME}", $timer_html, $time_limit_warning_message);
    $time_limit_warning_display_time=trim($aQuestionAttributes['time_limit_warning_display_time']) != '' ? $aQuestionAttributes['time_limit_warning_display_time']+1 : 0;
    $time_limit_warning_2_message=trim($aQuestionAttributes['time_limit_warning_2_message'][$_SESSION['survey_'.Yii::app()->getConfig('surveyID')]['s_lang']]) != '' ? htmlspecialchars($aQuestionAttributes['time_limit_warning_2_message'][$_SESSION['survey_'.Yii::app()->getConfig('surveyID')]['s_lang']], ENT_QUOTES) : gT("Your time to answer this question has nearly expired. You have {TIME} remaining.");

    //Render timer 2
    $timer_html =  doRender('/survey/question_timer/timer', array('iQid'=>$ia[0], 'sWarnId'=>'_Warning_2'), true);
    $time_limit_warning_2_message=str_replace("{TIME}", $timer_html, $time_limit_warning_2_message);
    $time_limit_warning_2_display_time=trim($aQuestionAttributes['time_limit_warning_2_display_time']) != '' ? $aQuestionAttributes['time_limit_warning_2_display_time']+1 : 0;
    $time_limit_message_style=trim($aQuestionAttributes['time_limit_message_style']) != '' ? $aQuestionAttributes['time_limit_message_style'] : "";
    $time_limit_message_style.="\n        display: none;"; //Important to hide time limit message at start
    $time_limit_warning_style=trim($aQuestionAttributes['time_limit_warning_style']) != '' ? $aQuestionAttributes['time_limit_warning_style'] : "";
    $time_limit_warning_style.="\n        display: none;"; //Important to hide time limit warning at the start
    $time_limit_warning_2_style=trim($aQuestionAttributes['time_limit_warning_2_style']) != '' ? $aQuestionAttributes['time_limit_warning_2_style'] : "";
    $time_limit_warning_2_style.="\n        display: none;"; //Important to hide time limit warning at the start
    $time_limit_timer_style=trim($aQuestionAttributes['time_limit_timer_style']) != '' ? $aQuestionAttributes['time_limit_timer_style'] : "position: relative;";

    $timersessionname="timer_question_".$ia[0];
    if (isset($_SESSION['survey_'.Yii::app()->getConfig('surveyID')][$timersessionname]))
    {
        $time_limit=$_SESSION['survey_'.Yii::app()->getConfig('surveyID')][$timersessionname];
    }

    $output =  doRender('/survey/question_timer/timer_header', array('timersessionname'=>$timersessionname,'timersessionname'=>$timersessionname,'timersessionname'=>$timersessionname,'time_limit'=>$time_limit), true);

    if ($thissurvey['timercount'] < 2)
    {
        $iAction = '';
        if (isset($thissurvey['format']) && $thissurvey['format'] == "G")
        {
            global $gid;
            $qcount=0;
            foreach ($_SESSION['survey_'.Yii::app()->getConfig('surveyID')]['fieldarray'] as $ib)
            {
                if ($ib[5] == $gid)
                {
                    $qcount++;
                }
            }
            // Override all other options and just allow freezing, survey is presented in group by group mode
            // Why don't allow submit in Group by group mode, this surely broke 'mandatory' question, but this remove a great system for user (Denis 140224)
            if ($qcount > 1)
            {
                $iAction = '3';
            }
        }

        /* If this is a preview, don't allow the page to submit/reload */
        $thisaction=returnglobal('action');
        if($thisaction == "previewquestion" || $thisaction == "previewgroup")
        {
            $iAction = '3';
        }

        $output .=  doRender('/survey/question_timer/timer_javascript', array('iAction'=>$iAction, 'disable_next'=>$disable_next, 'disable_prev'=>$disable_prev, 'time_limit_countdown_message' =>$time_limit_countdown_message ), true);

    }

    $output .=  doRender(
                    '/survey/question_timer/timer_content',
                    array(
                            'iQid'=>$ia[0],
                            'time_limit_message_style'=>$time_limit_message_style,
                            'time_limit_message'=>$time_limit_message,
                            'time_limit_warning_style'=>$time_limit_warning_style,
                            'time_limit_warning_message'=>$time_limit_warning_message,
                            'time_limit_warning_2_style'=>$time_limit_warning_2_style,
                            'time_limit_warning_2_message'=>$time_limit_warning_2_message,
                            'time_limit_timer_style'=>$time_limit_timer_style,
                        ),
                    true
                );

    $output .=  doRender(
                    '/survey/question_timer/timer_footer',
                    array(
                            'iQid'=>$ia[0],
                            'time_limit'=>$time_limit,
                            'time_limit_action'=>$time_limit_action,
                            'time_limit_warning'=>$time_limit_warning,
                            'time_limit_warning_2'=>$time_limit_warning_2,
                            'time_limit_warning_display_time'=>$time_limit_warning_display_time,
                            'time_limit_warning_display_time'=>$time_limit_warning_display_time,
                            'time_limit_warning_2_display_time'=>$time_limit_warning_2_display_time,
                            'disable'=>$disable,
                        ),
                true);
    return $output;
}

function return_display_style($ia, $aQuestionAttributes, $thissurvey, $rowname)
{
    $htmltbody2 = '';
    $surveyid=$thissurvey['sid'];
    if (isset($_SESSION["survey_{$surveyid}"]['relevanceStatus'][$rowname]) && !$_SESSION["survey_{$surveyid}"]['relevanceStatus'][$rowname])
    {
        // If using exclude_all_others, then need to know whether irrelevant rows should be hidden or disabled
        if (isset($aQuestionAttributes['exclude_all_others']))
        {
            $disableit=false;
            foreach(explode(';',trim($aQuestionAttributes['exclude_all_others'])) as $eo)
            {
                $eorow = $ia[1] . $eo;
                if ((!isset($_SESSION["survey_{$surveyid}"]['relevanceStatus'][$eorow]) || $_SESSION["survey_{$surveyid}"]['relevanceStatus'][$eorow])
                    && (isset($_SESSION[$eorow]) && $_SESSION[$eorow] == "Y"))
                {
                    $disableit = true;
                }
            }
            if ($disableit)
            {
                $htmltbody2 .= " disabled='disabled'";
            }
            else
            {
                if (!isset($aQuestionAttributes['array_filter_style']) || $aQuestionAttributes['array_filter_style'] == '0')
                {
                    $htmltbody2 .= " style='display: none'";
                }
                else
                {
                    $htmltbody2 .= " disabled='disabled'";
                }
            }
        }
        else
        {
            if (!isset($aQuestionAttributes['array_filter_style']) || $aQuestionAttributes['array_filter_style'] == '0')
            {
                $htmltbody2 .= " style='display: none'";
            }
            else
            {
                $htmltbody2 .= " disabled='disabled'";
            }
        }
    }

    return $htmltbody2;
}

function return_array_filter_strings($ia, $aQuestionAttributes, $thissurvey, $ansrow, $rowname, $trbc='', $valuename, $method="tbody", $class=null)
{
    $htmltbody2 = "\n\n\t<$method id='javatbd$rowname'";
    $htmltbody2 .= ($class !== null) ? " class='$class'": "";
    $surveyid=$thissurvey['sid'];
    if (isset($_SESSION["survey_{$surveyid}"]['relevanceStatus'][$rowname]) && !$_SESSION["survey_{$surveyid}"]['relevanceStatus'][$rowname])
    {
        // If using exclude_all_others, then need to know whether irrelevant rows should be hidden or disabled
        if (isset($aQuestionAttributes['exclude_all_others']))
        {
            $disableit=false;
            foreach(explode(';',trim($aQuestionAttributes['exclude_all_others'])) as $eo)
            {
                $eorow = $ia[1] . $eo;
                if ((!isset($_SESSION["survey_{$surveyid}"]['relevanceStatus'][$eorow]) || $_SESSION["survey_{$surveyid}"]['relevanceStatus'][$eorow])
                    && (isset($_SESSION[$eorow]) && $_SESSION[$eorow] == "Y"))
                {
                    $disableit = true;
                }
            }
            if ($disableit)
            {
                $htmltbody2 .= " disabled='disabled'";
            }
            else
            {
                if (!isset($aQuestionAttributes['array_filter_style']) || $aQuestionAttributes['array_filter_style'] == '0')
                {
                    $htmltbody2 .= " style='display: none'";
                }
                else
                {
                    $htmltbody2 .= " disabled='disabled'";
                }
            }
        }
        else
        {
            if (!isset($aQuestionAttributes['array_filter_style']) || $aQuestionAttributes['array_filter_style'] == '0')
            {
                $htmltbody2 .= " style='display: none'";
            }
            else
            {
                $htmltbody2 .= " disabled='disabled'";
            }
        }
    }
    $htmltbody2 .= ">\n";
    return array($htmltbody2, "");
}

// ==================================================================
// setting constants for 'checked' and 'selected' inputs
define('CHECKED' , ' checked="checked"' , true);
define('SELECTED' , ' selected="selected"' , true);

// ==================================================================
// QUESTION METHODS =================================================

function do_boilerplate($ia)
{
    //$aQuestionAttributes = QuestionAttribute::model()->getQuestionAttributes($ia[0]);
    $aQuestionAttributes = QuestionAttribute::model()->getQuestionAttributes($ia[0]);
    $answer='';

    if (trim($aQuestionAttributes['time_limit'])!='')
    {
        $answer .= return_timer_script($aQuestionAttributes, $ia);
    }

    $answer .= doRender('/survey/questions/boilerplate/answer', array('ia'=>$ia), true);
    $inputnames[]=$ia[1];

    return array($answer, $inputnames);
}

function do_equation($ia)
{
    $aQuestionAttributes = QuestionAttribute::model()->getQuestionAttributes($ia[0]);
    $sEquation           = (trim($aQuestionAttributes['equation'])) ? $aQuestionAttributes['equation'] : $ia[3];
    $sValue              = htmlspecialchars($_SESSION['survey_'.Yii::app()->getConfig('surveyID')][$ia[1]],ENT_QUOTES);

    $answer       = doRender('/survey/questions/equation/answer', array(
        'name'      => $ia[1],
        'sValue'    => $sValue,
        'sEquation' => $sEquation,
    ), true);

    $inputnames[] = $ia[1];
    return array($answer, $inputnames);
}

// ---------------------------------------------------------------
function do_5pointchoice($ia)
{
    $imageurl = Yii::app()->getConfig("imageurl");
    $checkconditionFunction = "checkconditions";
    //$aQuestionAttributes=  getQuestionAttributeValues($ia[0]);
    $aQuestionAttributes = QuestionAttribute::model()->getQuestionAttributes($ia[0]);
    $id = 'slider'.time().rand(0,100);

    $sRows = "";
    for ($fp=1; $fp<=5; $fp++)
    {
        $checkedState = '';
        if ($_SESSION['survey_'.Yii::app()->getConfig('surveyID')][$ia[1]] == $fp)
        {
            //$answer .= CHECKED;
            $checkedState = ' CHECKED ';
        }

        $sRows .= doRender('/survey/questions/5pointchoice/rows/item_row', array(
            'name'                   => $ia[1],
            'value'                  => $fp,
            'id'                     => $ia[1].$fp,
            'labelText'              => $fp,
            'itemExtraClass'         => '',
            'checkedState'           => $checkedState,
            'checkconditionFunction' => $checkconditionFunction,
        ), true);
    }

    if ($ia[6] != "Y"  && SHOW_NO_ANSWER == 1) // Add "No Answer" option if question is not mandatory
    {
        $checkedState = '';
        if (!$_SESSION['survey_'.Yii::app()->getConfig('surveyID')][$ia[1]])
        {
            $checkedState = ' CHECKED ';
        }
        $aData = array(
            'name'                   => $ia[1],
            'value'                  => $fp,
            'id'                     => $ia[1],
            'labelText'              => gT('No answer'),
            'itemExtraClass'         => 'noanswer-item',
            'checkedState'           => $checkedState,
            'checkconditionFunction' => $checkconditionFunction,
        );
        $sRows .= doRender('/survey/questions/5pointchoice/rows/item_row', $aData, true);

    }
    $sessionValue = $_SESSION['survey_'.Yii::app()->getConfig('surveyID')][$ia[1]];

    $inputnames[]=$ia[1];

    $slider_rating = 0;

    if($aQuestionAttributes['slider_rating']==1){
        $slider_rating = 1;
        Yii::app()->getClientScript()->registerCssFile(Yii::app()->getConfig('publicstyleurl') . 'star-rating.css');
        Yii::app()->getClientScript()->registerScriptFile(Yii::app()->getConfig('generalscripts')."star-rating.js");
    }

    if($aQuestionAttributes['slider_rating']==2){
        $slider_rating = 2;
        Yii::app()->getClientScript()->registerCssFile(Yii::app()->getConfig('publicstyleurl') . 'slider-rating.css');
        Yii::app()->getClientScript()->registerScriptFile(Yii::app()->getConfig('generalscripts')."slider-rating.js");
    }


    $answer = doRender('/survey/questions/5pointchoice/answer', array(
        'id'            => $id,
        'sliderId'      => $ia[0],
        'name'          => $ia[1],
        'sessionValue'  => $sessionValue,
        'sRows'         => $sRows,
        'slider_rating' => $slider_rating,
    ), true);

    return array($answer, $inputnames);
}

// ---------------------------------------------------------------
function do_date($ia)
{
    global $thissurvey;
    $aQuestionAttributes    = QuestionAttribute::model()->getQuestionAttributes($ia[0]);
    $checkconditionFunction = "checkconditions";
    $dateformatdetails      = getDateFormatDataForQID($aQuestionAttributes,$thissurvey);
    $numberformatdatat      = getRadixPointData($thissurvey['surveyls_numberformat']);

    $sDateLangvarJS         = " translt = {
         alertInvalidDate: '" . gT('Date entered is invalid!','js') . "',
        };";

    App()->getClientScript()->registerScript("sDateLangvarJS",$sDateLangvarJS,CClientScript::POS_HEAD);
    App()->getClientScript()->registerScriptFile(Yii::app()->getConfig("generalscripts").'date.js');
    App()->getClientScript()->registerPackage('moment');

    // date_min: Determine whether we have an expression, a full date (YYYY-MM-DD) or only a year(YYYY)
    if (trim($aQuestionAttributes['date_min'])!='')
    {
        $date_min      = trim($aQuestionAttributes['date_min']);
        $date_time_em  = strtotime(LimeExpressionManager::ProcessString("{".$date_min."}",$ia[0]));

        if (ctype_digit($date_min) && (strlen($date_min)==4) && ($date_min>=1900) && ($date_min<=2099))
        {
            $mindate = $date_min.'-01-01'; // backward compatibility: if only a year is given, add month and day
        }
        elseif (preg_match("/^[0-9]{4}-(0[1-9]|1[0-2])-(0[1-9]|[1-2][0-9]|3[0-1])/",$date_min))// it's a YYYY-MM-DD date (use http://www.yiiframework.com/doc/api/1.1/CDateValidator ?)
        {
            $mindate = $date_min;
        }
        elseif ($date_time_em)
        {
            $mindate = date("Y-m-d",$date_time_em);
        }
        else
        {
            $mindate = '{'.$aQuestionAttributes['date_min'].'}';
        }
    }
    else
    {
        $mindate = '1900-01-01'; // Why 1900 ?
    }

    // date_max: Determine whether we have an expression, a full date (YYYY-MM-DD) or only a year(YYYY)
    if (trim($aQuestionAttributes['date_max'])!='')
    {
        $date_max     = trim($aQuestionAttributes['date_max']);
        $date_time_em = strtotime(LimeExpressionManager::ProcessString("{".$date_max."}",$ia[0]));

        if (ctype_digit($date_max) && (strlen($date_max)==4) && ($date_max>=1900) && ($date_max<=2099))
        {
            $maxdate = $date_max.'-12-31'; // backward compatibility: if only a year is given, add month and day
        }
        elseif (preg_match("/^[0-9]{4}-(0[1-9]|1[0-2])-(0[1-9]|[1-2][0-9]|3[0-1])/",$date_max))// it's a YYYY-MM-DD date (use http://www.yiiframework.com/doc/api/1.1/CDateValidator ?)
        {
            $maxdate = $date_max;
        }
        elseif($date_time_em)
        {
            $maxdate = date("Y-m-d",$date_time_em);
        }
        else
        {
            $maxdate = '{'.$aQuestionAttributes['date_max'].'}';
        }
    }
    else
    {
        $maxdate = '2037-12-31'; // Why 2037 ?
    }

    if (trim($aQuestionAttributes['dropdown_dates'])==1)
    {
        if (!empty($_SESSION['survey_'.Yii::app()->getConfig('surveyID')][$ia[1]]) &&
           ($_SESSION['survey_'.Yii::app()->getConfig('surveyID')][$ia[1]]!='INVALID'))
        {
            $datetimeobj   = new Date_Time_Converter($_SESSION['survey_'.Yii::app()->getConfig('surveyID')][$ia[1]], "Y-m-d H:i:s");
            $currentyear   = $datetimeobj->years;
            $currentmonth  = $datetimeobj->months;
            $currentdate   = $datetimeobj->days;
            $currenthour   = $datetimeobj->hours;
            $currentminute = $datetimeobj->minutes;
        }
        else
        {
            // If date is invalid get the POSTED value
            $currentdate   = App()->request->getPost("day{$ia[1]}",'');
            $currentmonth  = App()->request->getPost("month{$ia[1]}",'');
            $currentyear   = App()->request->getPost("year{$ia[1]}",'');
            $currenthour   = App()->request->getPost("hour{$ia[1]}",'');
            $currentminute = App()->request->getPost("minute{$ia[1]}",'');
        }

        $dateorder = preg_split('/([-\.\/ :])/', $dateformatdetails['phpdate'],-1,PREG_SPLIT_DELIM_CAPTURE );

        $sRows = '';
        $montharray = array();
        foreach($dateorder as $datepart)
        {
            switch($datepart)
            {
                // Show day select box
                case 'j':
                case 'd':
                    $sRows .= doRender('/survey/questions/date/dropdown/rows/day', array('dayId'=>$ia[1], 'currentdate'=>$currentdate), true);
                    break;
                    // Show month select box
                case 'n':
                case 'm':
                    switch ((int)trim($aQuestionAttributes['dropdown_dates_month_style']))
                    {
                        case 0:
                            $montharray=array(
                             gT('Jan'),
                             gT('Feb'),
                             gT('Mar'),
                             gT('Apr'),
                             gT('May'),
                             gT('Jun'),
                             gT('Jul'),
                             gT('Aug'),
                             gT('Sep'),
                             gT('Oct'),
                             gT('Nov'),
                             gT('Dec'));
                             break;
                        case 1:
                            $montharray=array(
                             gT('January'),
                             gT('February'),
                             gT('March'),
                             gT('April'),
                             gT('May'),
                             gT('June'),
                             gT('July'),
                             gT('August'),
                             gT('September'),
                             gT('October'),
                             gT('November'),
                             gT('December'));
                             break;
                        case 2:
                            $montharray=array('01','02','03','04','05','06','07','08','09','10','11','12');
                            break;
                    }

                    $sRows .= doRender('/survey/questions/date/dropdown/rows/month', array('monthId'=>$ia[1], 'currentmonth'=>$currentmonth, 'montharray'=>$montharray), true);
                    break;
                    // Show year select box
                case 'y':
                case 'Y':
                    /*
                    * yearmin = Minimum year value for dropdown list, if not set default is 1900
                    * yearmax = Maximum year value for dropdown list, if not set default is 2037
                    * if full dates (format: YYYY-MM-DD) are given, only the year is used
                    * expressions are not supported because contents of dropbox cannot be easily updated dynamically
                    */
                    $yearmin = (int)substr($mindate,0,4);
                    if (!isset($yearmin) || $yearmin<1900 || $yearmin>2037)
                    {
                        $yearmin = 1900;
                    }

                    $yearmax = (int)substr($maxdate, 0, 4);
                    if (!isset($yearmax) || $yearmax<1900 || $yearmax>2037)
                    {
                        $yearmax = 2037;
                    }

                    if ($yearmin > $yearmax)
                    {
                        $yearmin = 1900;
                        $yearmax = 2037;
                    }

                    if ($aQuestionAttributes['reverse']==1)
                    {
                        $tmp = $yearmin;
                        $yearmin = $yearmax;
                        $yearmax = $tmp;
                        $step = 1;
                        $reverse = true;
                    }
                    else
                    {
                        $step = -1;
                        $reverse = false;
                    }
                    $sRows .= doRender('/survey/questions/date/dropdown/rows/year', array('yearId'=>$ia[1], 'currentyear'=>$currentyear,'yearmax'=>$yearmax,'reverse'=>$reverse,'yearmin'=>$yearmin,'step'=>$step), true);
                    break;
                case 'H':
                case 'h':
                case 'g':
                case 'G':
                    $sRows .= doRender('/survey/questions/date/dropdown/rows/hour', array('hourId'=>$ia[1], 'currenthour'=>$currenthour, 'datepart'=>$datepart), true);
                    break;
                case 'i':
                    $sRows .= doRender('/survey/questions/date/dropdown/rows/minute', array('minuteId'=>$ia[1], 'currentminute'=>$currenthour, 'dropdown_dates_minute_step'=>$aQuestionAttributes['dropdown_dates_minute_step'], 'datepart'=>$datepart ), true);
                    break;
                default:
                $sRows .= doRender('/survey/questions/date/dropdown/rows/datepart', array('datepart'=>$datepart ), true);

            }
        }

        // Format the date  for output
        $dateoutput=trim($_SESSION['survey_'.Yii::app()->getConfig('surveyID')][$ia[1]]);
        if ($dateoutput!='' & $dateoutput!='INVALID')
        {
            $datetimeobj = new Date_Time_Converter($dateoutput , "Y-m-d H:i");
            $dateoutput = $datetimeobj->convert($dateformatdetails['phpdate']);
        }


        // ==> answer
        $answer    = doRender('/survey/questions/date/dropdown/answer', array(
            'sRows'                  => $sRows,
            'name'                   => $ia[1],
            'dateoutput'             => htmlspecialchars($dateoutput,ENT_QUOTES,'utf-8'),
            'checkconditionFunction' => $checkconditionFunction.'(this.value, this.name, this.type)',
            'dateformatdetails'      => $dateformatdetails['jsdate'],
            'dateformat'             => $dateformatdetails['jsdate'],
        ), true);

        App()->getClientScript()->registerScript("doDropDownDate{$ia[0]}","doDropDownDate({$ia[0]});",CClientScript::POS_HEAD);
    }
    else
    {
        // Format the date  for output
        $dateoutput = trim($_SESSION['survey_'.Yii::app()->getConfig('surveyID')][$ia[1]]);
        if ($dateoutput!='' & $dateoutput!='INVALID')
        {
            $datetimeobj = new Date_Time_Converter($dateoutput , "Y-m-d H:i");
            $dateoutput  = $datetimeobj->convert($dateformatdetails['phpdate']);
        }

        $goodchars = str_replace( array("m","d","y"), "", $dateformatdetails['jsdate']);
        $goodchars = "0123456789".substr($goodchars,0,1);
        // Max length of date : Get the date of 1999-12-30 at 32:59:59 to be sure to have space with non leading 0 format
        // "+1" makes room for a trailing space in date/time values
        $iLength   = strlen(date($dateformatdetails['phpdate'],mktime(23,59,59,12,30,1999)))+1;

        // Hide calendar (but show hour/minute) if there's no year, month or day in format
        $hideCalendar = strpos($dateformatdetails['jsdate'], 'Y') === false
            && strpos($dateformatdetails['jsdate'], 'D') === false
            && strpos($dateformatdetails['jsdate'], 'M') === false;

        // HTML for date question using datepicker
        $answer = doRender('/survey/questions/date/selector/answer', array(
            'name'                   => $ia[1],
            'iLength'                => $iLength,
            'mindate'                => $mindate,
            'maxdate'                => $maxdate,
            'dateformatdetails'      => $dateformatdetails['dateformat'],
            'dateformatdetailsjs'    => $dateformatdetails['jsdate'],
            'goodchars'              => "",  // "return goodchars(event,'".$goodchars."')", //  This won't work with non-latin keyboards
            'checkconditionFunction' => $checkconditionFunction.'(this.value, this.name, this.type)',
            'language'               => App()->language,
            'hidetip'                => trim($aQuestionAttributes['hide_tip'])==0,
            'dateoutput'             => $dateoutput,
            'qid'                    => $ia[0],
            'hideCalendar'           => $hideCalendar
        ), true);
    }
    $inputnames[]=$ia[1];

    return array($answer, $inputnames);
}

// ---------------------------------------------------------------
function do_language($ia)
{
    $checkconditionFunction = "checkconditions";
    $answerlangs            = Survey::model()->findByPk(Yii::app()->getConfig('surveyID'))->additionalLanguages;
    $answerlangs[]          = Survey::model()->findByPk(Yii::app()->getConfig('surveyID'))->language;
    $sLang                  = $_SESSION['survey_'.Yii::app()->getConfig('surveyID')]['s_lang'];

    if (!in_array($sLang,$answerlangs))
    {
        $sLang = Survey::model()->findByPk(Yii::app()->getConfig('surveyID'))->language;
    }

    $inputnames[] = $ia[1];

    $languageData = array(
        'name'=>$ia[1],
        'checkconditionFunction'=>$checkconditionFunction.'(this.value, this.name, this.type)',
        'answerlangs'=>$answerlangs,
        'sLang'=>$sLang,
    );

    $answer  = doRender('/survey/questions/language/answer', $languageData, true);
    return array($answer, $inputnames);
}

// ---------------------------------------------------------------
// TMSW TODO - Can remove DB query by passing in answer list from EM
function do_list_dropdown($ia)
{
    //// Init variables

    // General variables
    $checkconditionFunction = "checkconditions";

    // Question attribute variables
    $aQuestionAttributes = QuestionAttribute::model()->getQuestionAttributes($ia[0]);
    $iSurveyId              = Yii::app()->getConfig('surveyID'); // survey id
    $sSurveyLang            = $_SESSION['survey_'.$iSurveyId]['s_lang']; // survey language
    $othertext              = (trim($aQuestionAttributes['other_replace_text'][$sSurveyLang])!='')?$aQuestionAttributes['other_replace_text'][$sSurveyLang]:gT('Other:'); // text for 'other'
    $optCategorySeparator   = (trim($aQuestionAttributes['category_separator'])!='')?$aQuestionAttributes['category_separator']:'';

    if ($optCategorySeparator=='')
    {
        unset($optCategorySeparator);
    }

    //// Retrieving datas

    // Getting question
    $oQuestion = Question::model()->findByPk(array('qid'=>$ia[0], 'language'=>$sSurveyLang));
    $other     = $oQuestion->other;

    // Getting answers
    $ansresult = $oQuestion->getOrderedAnswers($aQuestionAttributes['random_order'], $aQuestionAttributes['alphasort'] );

    $dropdownSize = '';

    if (isset($aQuestionAttributes['dropdown_size']) && $aQuestionAttributes['dropdown_size'] > 0)
    {
        $_height    = sanitize_int($aQuestionAttributes['dropdown_size']) ;
        $_maxHeight = count($ansresult);

        if ((!empty($_SESSION['survey_'.Yii::app()->getConfig('surveyID')][$ia[1]])) && $ia[6] != 'Y' && $ia[6] != 'Y' && SHOW_NO_ANSWER == 1)
        {
            ++$_maxHeight;  // for No Answer
        }

        if (isset($other) && $other=='Y')
        {
            ++$_maxHeight;  // for Other
        }

        if (!$_SESSION['survey_'.Yii::app()->getConfig('surveyID')][$ia[1]])
        {
            ++$_maxHeight;  // for 'Please choose:'
        }

        if ($_height > $_maxHeight)
        {
            $_height = $_maxHeight;
        }
        $dropdownSize = ' size="'.$_height.'"';
    }

    $prefixStyle = 0;

    if (isset($aQuestionAttributes['dropdown_prefix']))
    {
        $prefixStyle = sanitize_int($aQuestionAttributes['dropdown_prefix']) ;
    }

    $_rowNum = 0;
    $_prefix = '';

    $value            = $_SESSION['survey_'.Yii::app()->getConfig('surveyID')][$ia[1]];
    $sOptions         = '';

    // If no answer previously selected
    if (!$_SESSION['survey_'.Yii::app()->getConfig('surveyID')][$ia[1]])
    {
        $sOptions .= doRender('/survey/questions/list_dropdown/rows/option', array(
            'value'=>'',
            'opt_select'=>'SELECTED',
            'answer'=>gT('Please choose...')
        ), true);
    }

    if (!isset($optCategorySeparator))
    {
        foreach ($ansresult as $ansrow)
        {
            $opt_select = '';
            if ($_SESSION['survey_'.Yii::app()->getConfig('surveyID')][$ia[1]] == $ansrow['code'])
            {
                $opt_select = SELECTED;
            }
            if ($prefixStyle == 1)
            {
                $_prefix = ++$_rowNum . ') ';
            }
            // ==> rows
            $sOptions .= doRender('/survey/questions/list_dropdown/rows/option', array(
                'value'=>$ansrow['code'],
                'opt_select'=>$opt_select,
                'answer'=>$_prefix.$ansrow['answer'],
            ), true);
        }
    }
    else
    {
        $defaultopts = Array();
        $optgroups = Array();
        foreach ($ansresult as $ansrow)
        {
            // Let's sort answers in an array indexed by subcategories
            @list ($categorytext, $answertext) = explode($optCategorySeparator,$ansrow['answer']);
            // The blank category is left at the end outside optgroups
            if ($categorytext == '')
            {
                $defaultopts[] = array ( 'code' => $ansrow['code'], 'answer' => $answertext);
            }
            else
            {
                $optgroups[$categorytext][] = array ( 'code' => $ansrow['code'], 'answer' => $answertext);
            }
        }

        foreach ($optgroups as $categoryname => $optionlistarray)
        {

            $sOptGroupOptions = '';
            foreach ($optionlistarray as $optionarray)
            {
                if ($_SESSION['survey_'.Yii::app()->getConfig('surveyID')][$ia[1]] == $optionarray['code'])
                {
                    $opt_select = SELECTED;
                }
                else
                {
                    $opt_select = '';
                }

                // ==> rows
                $sOptGroupOptions .= doRender('/survey/questions/list_dropdown/rows/option', array(
                    'value'=>$optionarray['code'],
                    'opt_select'=>$opt_select,
                    'answer'=>flattenText($optionarray['answer'])
                ), true);
            }


            $sOptions .= doRender('/survey/questions/list_dropdown/rows/optgroup', array(
                'categoryname'      => flattenText($categoryname),
                'sOptGroupOptions'  => $sOptGroupOptions,
            ), true);
        }
        $opt_select='';
        foreach ($defaultopts as $optionarray)
        {
            if ($_SESSION['survey_'.Yii::app()->getConfig('surveyID')][$ia[1]] == $optionarray['code'])
            {
                $opt_select = SELECTED;
            }
            else
            {
                $opt_select = '';
            }

            // ==> rows
            $sOptions .= doRender('/survey/questions/list_dropdown/rows/option', array(
                'value'=>$optionarray['code'],
                'opt_select'=>$opt_select,
                'answer'=>flattenText($optionarray['answer'])
            ), true);
        }
    }

    if (isset($other) && $other=='Y')
    {
        if ($_SESSION['survey_'.Yii::app()->getConfig('surveyID')][$ia[1]] == '-oth-')
        {
            $opt_select = SELECTED;
        }
        else
        {
            $opt_select = '';
        }
        if ($prefixStyle == 1) {
            $_prefix = ++$_rowNum . ') ';
        }

        $sOptions .= doRender('/survey/questions/list_dropdown/rows/option', array(
            'value'=>'-oth-',
            'opt_select'=>$opt_select,
            'answer'=>flattenText($_prefix.$othertext)
        ), true);
    }

    if (($_SESSION['survey_'.Yii::app()->getConfig('surveyID')][$ia[1]] || $_SESSION['survey_'.Yii::app()->getConfig('surveyID')][$ia[1]] != '') && $ia[6] != 'Y' && SHOW_NO_ANSWER == 1)
    {
        if ($prefixStyle == 1)
        {
            $_prefix = ++$_rowNum . ') ';
        }

        $optionData = array(
            'classes'=>'noanswer-item',
            'value'=>'',
            'opt_select'=> '', // Never selected
            'answer'=>$_prefix.gT('No answer')
        );
        // ==> rows
        $sOptions .= doRender('/survey/questions/list_dropdown/rows/option', $optionData, true);
    }

    $sOther = '';
    if (isset($other) && $other=='Y')
    {
        $aData = array();
        $aData['name']= $ia[1];
        $aData['checkconditionFunction']=$checkconditionFunction;
        $aData['display'] = ($_SESSION['survey_'.Yii::app()->getConfig('surveyID')][$ia[1]] != '-oth-')?'display: none;':'';
        $aData['label'] = $othertext;
        $thisfieldname="$ia[1]other";
        $aData['value'] = (isset($_SESSION['survey_'.Yii::app()->getConfig('surveyID')][$thisfieldname]))?htmlspecialchars($_SESSION['survey_'.Yii::app()->getConfig('surveyID')][$thisfieldname],ENT_QUOTES):'';

        // ==> other
        $sOther .= doRender('/survey/questions/list_dropdown/rows/othertext', $aData, true);

        $inputnames[]=$ia[1].'other';

    }

    // ==> answer
    $answer = doRender('/survey/questions/list_dropdown/answer', array(
        'sOptions'               => $sOptions,
        'sOther'                 => $sOther,
        'name'                   => $ia[1],
        'dropdownSize'           => $dropdownSize,
        'checkconditionFunction' => $checkconditionFunction,
        'value'                  => $value,
    ), true);


    $inputnames[]=$ia[1];

    //Time Limit Code
    if (trim($aQuestionAttributes['time_limit'])!='')
    {
        $sselect = return_timer_script($aQuestionAttributes, $ia);
    }
    //End Time Limit Code

    return array($answer, $inputnames);
}

// ---------------------------------------------------------------
// TMSW TODO - Can remove DB query by passing in answer list from EM

function do_list_radio($ia)
{
    //// Init variables

    // General variables
    global $thissurvey;
    $kpclass                = testKeypad($thissurvey['nokeyboard']);                                             // Virtual keyboard (probably obsolete today)
    $checkconditionFunction = "checkconditions";                                                                 // name of the function to check condition TODO : check is used more than once
    $iSurveyId              = Yii::app()->getConfig('surveyID');                                                 // survey id
    $sSurveyLang            = $_SESSION['survey_'.$iSurveyId]['s_lang'];                                         // survey language

    // Question attribute variables

    $aQuestionAttributes = QuestionAttribute::model()->getQuestionAttributes($ia[0]);
    $othertext           = (trim($aQuestionAttributes['other_replace_text'][$sSurveyLang])!='')?$aQuestionAttributes['other_replace_text'][$sSurveyLang]:gT('Other:');  // text for 'other'
    $iNbCols             = (trim($aQuestionAttributes['display_columns'])!='')?$aQuestionAttributes['display_columns']:1;                                               // number of columns
    $sTimer              = (trim($aQuestionAttributes['time_limit'])!='')?return_timer_script($aQuestionAttributes, $ia):'';                                            //Time Limit
    //// Retrieving datas

    // Getting question
    $oQuestion = Question::model()->findByPk(array('qid'=>$ia[0], 'language'=>$sSurveyLang));
    $other     = $oQuestion->other;

    // Getting answers
    $ansresult = $oQuestion->getOrderedAnswers($aQuestionAttributes['random_order'], $aQuestionAttributes['alphasort'] );
    $anscount  = count($ansresult);
    $anscount  = ($other == 'Y') ? $anscount+1 : $anscount; //COUNT OTHER AS AN ANSWER FOR MANDATORY CHECKING!
    $anscount  = ($ia[6] != 'Y' && SHOW_NO_ANSWER == 1)  ? $anscount+1 : $anscount; //Count up if "No answer" is showing

    //// Columns containing answer rows, set by user in question attribute
    /// TODO : move to a dedicated function

    // setting variables
    $iMaxRowsByColumn = 0; // How many answer rows by column
    $iRowCount        = 0;
    $isOpen           = false;       // Is a column opened

    $iColumnWidth = '';
    if ($iNbCols > 1)
    {
        // First we calculate the width of each column
        // Max number of column is 12 http://getbootstrap.com/css/#grid
        $iColumnWidth = round(12 / $iNbCols);
        $iColumnWidth = ($iColumnWidth >= 1 )?$iColumnWidth:1;
        $iColumnWidth = ($iColumnWidth <= 12)?$iColumnWidth:12;

        // Then, we calculate how many answer rows in each column
        $iMaxRowsByColumn = ceil($anscount / $iNbCols);
        $first = true; // The very first item will open a bootstrap row containing the columns
    }

    // Get array_filter stuff

    $i = 0;

    $sRows = '';
    foreach ($ansresult as $key=>$ansrow)
    {
        $i++; // general count of loop, to check if the item is the last one for column process. Never reset.
        $iRowCount++; // counter of number of row by column. Is reset to zero each time a column is full.
        $myfname = $ia[1].$ansrow['code'];

        $checkedState = '';
        if ($_SESSION['survey_'.Yii::app()->getConfig('surveyID')][$ia[1]] == $ansrow['code'])
        {
            $checkedState = 'CHECKED';
        }

        //list($htmltbody2, $hiddenfield)=return_array_filter_strings($ia, $aQuestionAttributes, $thissurvey, $ansrow, $myfname, '', $myfname, "div","form-group answer-item radio-item");
        /* Check for array_filter */
        $sDisplayStyle = return_display_style($ia, $aQuestionAttributes, $thissurvey, $myfname);

        ////
        // Open Column
        // The column is opened if user set more than one column in question attribute
        // and if this is the first answer row, or if the column has been closed and the row count reset before.
        if($iNbCols > 1 && $iRowCount == 1 )
        {
            $sRows  .= doRender('/survey/questions/listradio/columns/column_header', array('iColumnWidth' => $iColumnWidth), true);
            $isOpen  = true; // If a column is not closed, it will be closed at the end of the process
            $first   = false; // The row containing the column has been opened at the first call.
        }


        ////
        // Insert row
        // Display the answer row
        $sRows .= doRender('/survey/questions/listradio/rows/answer_row', array(
            'sDisplayStyle' => $sDisplayStyle,
            'name'          => $ia[1],
            'code'          => $ansrow['code'],
            'answer'        => $ansrow['answer'],
            'checkedState'  => $checkedState,
            'myfname'       => $myfname,
        ), true);

        ////
        // Close column
        // The column is closed if the user set more than one column in question attribute
        // and if the max answer rows by column is reached.
        // If max answer rows by column is not reached while there is no more answer,
        // the column will remain opened, and it will be closed by 'other' answer row if set or at the end of the process
        if($iNbCols > 1 && $iRowCount == $iMaxRowsByColumn )
        {
            $last      = ($i == $anscount)?true:false; // If this loop count equal to the number of answers, then this answer is the last one.
            $sRows    .= doRender('/survey/questions/listradio/columns/column_footer', array('last'=>$last), true);
            $iRowCount = 0;
            $isOpen    = false;
        }
    }

    if (isset($other) && $other=='Y')
    {
        $iRowCount++; $i++;
        $sSeparator = getRadixPointData($thissurvey['surveyls_numberformat']);
        $sSeparator = $sSeparator['separator'];

        if ($aQuestionAttributes['other_numbers_only']==1)
        {
            $oth_checkconditionFunction = 'fixnum_checkconditions';
        }
        else
        {
            $oth_checkconditionFunction = 'checkconditions';
        }


        if ($_SESSION['survey_'.Yii::app()->getConfig('surveyID')][$ia[1]] == '-oth-')
        {
            $checkedState = CHECKED;
        }
        else
        {
            $checkedState = '';
        }

        $myfname = $thisfieldname = $ia[1].'other';

        if (isset($_SESSION['survey_'.Yii::app()->getConfig('surveyID')][$thisfieldname]))
        {
            $dispVal = $_SESSION['survey_'.Yii::app()->getConfig('surveyID')][$thisfieldname];
            if ($aQuestionAttributes['other_numbers_only']==1)
            {
                $dispVal = str_replace('.',$sSeparator,$dispVal);
            }
            $answer_other = ' value="'.htmlspecialchars($dispVal,ENT_QUOTES).'"';
        }
        else
        {
            $answer_other = ' value=""';
        }

        ////
        // Open Column
        // The column is opened if user set more than one column in question attribute
        // and if this is the first answer row (should never happen for 'other'),
        // or if the column has been closed and the row count reset before.
        if($iNbCols > 1 && $iRowCount == 1 )
        {
            $sRows .= doRender('/survey/questions/listradio/columns/column_header', array('iColumnWidth' => $iColumnWidth, 'first'=>false), true);
        }
        $sDisplayStyle = return_display_style($ia, $aQuestionAttributes, $thissurvey, $myfname);

        ////
        // Insert row
        // Display the answer row
        $sRows .= doRender('/survey/questions/listradio/rows/answer_row_other', array(
                'name' => $ia[1],
                'answer_other'=>$answer_other,
                'myfname'=>$myfname,
                'sDisplayStyle' => $sDisplayStyle,
                'othertext'=>$othertext,
                'checkedState'=>$checkedState,
                'kpclass'=>$kpclass,
                'oth_checkconditionFunction'=>$oth_checkconditionFunction.'(this.value, this.name, this.type)',
                'checkconditionFunction'=>$checkconditionFunction,
        ), true);

        $inputnames[]=$thisfieldname;

        ////
        // Close column
        // The column is closed if the user set more than one column in question attribute
        // We can't be sure it's the last one because of 'no answer' item
        if($iNbCols > 1 && $iRowCount == $iMaxRowsByColumn )
        {
            $last = ($i == $anscount)?true:false; // If this loop count equal to the number of answers, then this answer is the last one.
            $sRows .= doRender('/survey/questions/listradio/columns/column_footer', array(), true);
            $iRowCount = 0;
            $isOpen = false;
        }

    }

    if ($ia[6] != 'Y' && SHOW_NO_ANSWER == 1)
    {
        $iRowCount++; $i++;

        if ((!isset($_SESSION['survey_'.Yii::app()->getConfig('surveyID')][$ia[1]]) || $_SESSION['survey_'.Yii::app()->getConfig('surveyID')][$ia[1]] == '') || ($_SESSION['survey_'.Yii::app()->getConfig('surveyID')][$ia[1]] == ' ' ))
        {
            $check_ans = CHECKED; //Check the "no answer" radio button if there is no answer in session.
        }
        else
        {
            $check_ans = '';
        }

        if($iNbCols > 1 && $iRowCount == 1 )
        {
            $sRows .= doRender('/survey/questions/listradio/columns/column_header', array('iColumnWidth' => $iColumnWidth), true);
        }

        $sRows .= doRender('/survey/questions/listradio/rows/answer_row_noanswer', array(
            'name'=>$ia[1],
            'check_ans'=>$check_ans,
            'checkconditionFunction'=>$checkconditionFunction,
        ), true);


        ////
        // Close column
        // The column is closed if the user set more than one column in question attribute
        // 'No answer' is always the last answer, so it's always closing the col and the bootstrap row containing the columns
        if($iNbCols > 1 )
        {
            $sRows .= doRender('/survey/questions/listradio/columns/column_footer', array('last'=>true), true);
            $iRowCount = 0;
            $isOpen = false;
        }
    }


    ////
    // Close column
    // The column is closed if the user set more than one column in question attribute
    // and if on column has been opened and not closed
    // That can happen only when no 'other' option is set, and the maximum answer rows has not been reached in the last question
    if($iNbCols > 1 && $isOpen )
    {
        $sRows .= doRender('/survey/questions/listradio/columns/column_footer', array('last'=>true), true);
        $iRowCount = 0;
    }

    //END OF ITEMS

    // ==> answer
    $answer = doRender('/survey/questions/listradio/answer', array(
            'sTimer'=>$sTimer,
            'sRows' => $sRows,
            'name'  => $ia[1],
            'value' => $_SESSION['survey_'.Yii::app()->getConfig('surveyID')][$ia[1]],
    ), true);

    $inputnames[]=$ia[1];
    return array($answer, $inputnames);
}

// ---------------------------------------------------------------
// TMSW TODO - Can remove DB query by passing in answer list from EM
function do_listwithcomment($ia)
{
    //// Init variables

    // General variables
    global $thissurvey;
    $kpclass                = testKeypad($thissurvey['nokeyboard']); // Virtual keyboard (probably obsolete today)
    $checkconditionFunction = "checkconditions";
    $iSurveyId              = Yii::app()->getConfig('surveyID'); // survey id
    $sSurveyLang            = $_SESSION['survey_'.$iSurveyId]['s_lang']; // survey language
    $maxoptionsize          = 35;


    $aQuestionAttributes = QuestionAttribute::model()->getQuestionAttributes($ia[0]);                       // Question attribute variables
    $oQuestion           = Question::model()->findByPk(array('qid'=>$ia[0], 'language'=>$sSurveyLang));     // Getting question

    // Getting answers
    $ansresult    = $oQuestion->getOrderedAnswers($aQuestionAttributes['random_order'], $aQuestionAttributes['alphasort'] );
    $anscount     = count($ansresult);
    $hint_comment = gT('Please enter your comment here');

    if ($aQuestionAttributes['use_dropdown']!=1)
    {

        $sRows = '';
        foreach ($ansresult as $ansrow)
        {
            $check_ans = '';

            if ($_SESSION['survey_'.Yii::app()->getConfig('surveyID')][$ia[1]] == $ansrow['code'])
            {
                $check_ans = CHECKED;
            }

            $itemData = array(
                'name'                   => $ia[1],
                'id'                     => 'answer'.$ia[1].$ansrow['code'],
                'value'                  => $ansrow['code'],
                'check_ans'              => $check_ans,
                'checkconditionFunction' => $checkconditionFunction.'(this.value, this.name, this.type);',
                'labeltext'              => $ansrow['answer'],
            );
            $sRows .= doRender('/survey/questions/list_with_comment/list/rows/answer_row', $itemData, true);
        }

        // ==> rows
        $check_ans = '';
        if ($ia[6] != 'Y' && SHOW_NO_ANSWER == 1)
        {
            if ((!isset($_SESSION['survey_'.Yii::app()->getConfig('surveyID')][$ia[1]]) || $_SESSION['survey_'.Yii::app()->getConfig('surveyID')][$ia[1]] == '') ||($_SESSION['survey_'.Yii::app()->getConfig('surveyID')][$ia[1]] == ' ' ))
            {
                $check_ans = CHECKED;
            }
            elseif (($_SESSION['survey_'.Yii::app()->getConfig('surveyID')][$ia[1]] || $_SESSION['survey_'.Yii::app()->getConfig('surveyID')][$ia[1]] != ''))
            {
                $check_ans = '';
            }

            $itemData = array(
                'li_classes'=>' noanswer-item',
                'name'=>$ia[1],
                'id'=>'answer'.$ia[1],
                'value'=>'',
                'check_ans'=>$check_ans,
                'checkconditionFunction'=>$checkconditionFunction.'(this.value, this.name, this.type)',
                'labeltext'=>gT('No answer'),
            );

            $sRows .= doRender('/survey/questions/list_with_comment/list/rows/answer_row', $itemData, true);
        }

        $fname2 = $ia[1].'comment';
        $tarows = ($anscount > 8)?$anscount/1.2:4;


        $answer = doRender('/survey/questions/list_with_comment/list/answer', array(
            'sRows'             => $sRows,
            'id'                => 'answer'.$ia[1].'comment',
            'hint_comment'      => $hint_comment,
            'kpclass'           => $kpclass,
            'name'              => $ia[1].'comment',
            'tarows'            => floor($tarows),
            'has_comment_saved' => isset($_SESSION['survey_'.Yii::app()->getConfig('surveyID')][$fname2]) && $_SESSION['survey_'.Yii::app()->getConfig('surveyID')][$fname2],
            'comment_saved'     => htmlspecialchars($_SESSION['survey_'.Yii::app()->getConfig('surveyID')][$fname2]),
            'java_name'         => 'java'.$ia[1],
            'java_id'           => 'java'.$ia[1],
            'java_value'        => $_SESSION['survey_'.Yii::app()->getConfig('surveyID')][$ia[1]]
        ), true);


        $inputnames[]=$ia[1];
        $inputnames[]=$ia[1].'comment';
    }
    else //Dropdown list
    {
        $sOptions= '';
        foreach ($ansresult as $ansrow)
        {
            $check_ans = '';
            if ($_SESSION['survey_'.Yii::app()->getConfig('surveyID')][$ia[1]] == $ansrow['code'])
            {
                $check_ans = SELECTED;
            }

            $itemData = array(
                'value' => $ansrow['code'],
                'check_ans' => $check_ans,
                'option_text' => $ansrow['answer'],
            );
            $sOptions .= doRender('/survey/questions/list_with_comment/dropdown/rows/option', $itemData, true);

            if (strlen($ansrow['answer']) > $maxoptionsize)
            {
                $maxoptionsize = strlen($ansrow['answer']);
            }
        }
        if ($ia[6] != 'Y' && SHOW_NO_ANSWER == 1 && !is_null($_SESSION['survey_'.Yii::app()->getConfig('surveyID')][$ia[1]]))
        {
            $check_ans="";
            if (trim($_SESSION['survey_'.Yii::app()->getConfig('surveyID')][$ia[1]]) == '')
            {
                $check_ans = SELECTED;
            }
            $itemData = array(
                'classes' => ' noanswer-item ',
                'value' => '',
                'check_ans' => $check_ans,
                'option_text' => gT('No answer'),
            );
            $sOptions .= doRender('/survey/questions/list_with_comment/dropdown/rows/option', $itemData, true);
        }
        $fname2 = $ia[1].'comment';

        if ($anscount > 8)
        {
            $tarows = $anscount/1.2;
        }
        else
        {
            $tarows = 4;
        }

        if ($tarows > 15)
        {
            $tarows=15;
        }
        $maxoptionsize=$maxoptionsize*0.72;

        if ($maxoptionsize < 33) {$maxoptionsize=33;}
        if ($maxoptionsize > 70) {$maxoptionsize=70;}


        $answer = doRender('/survey/questions/list_with_comment/dropdown/answer', array(
            'sOptions'               => $sOptions,
            'name'                   => $ia[1],
            'id'                     => 'answer'.$ia[1],
            'checkconditionFunction' => $checkconditionFunction.'(this.value, this.name, this.type)',
            'show_noanswer'          => is_null($_SESSION['survey_'.Yii::app()->getConfig('surveyID')][$ia[1]]),
            'label_text'             => $hint_comment,
            'kpclass'                => $kpclass,
            'tarows'                 => $tarows,
            'maxoptionsize'          => $maxoptionsize,
            'has_comment_saved'      => isset($_SESSION['survey_'.Yii::app()->getConfig('surveyID')][$fname2]) && $_SESSION['survey_'.Yii::app()->getConfig('surveyID')][$fname2],
            'comment_saved'          => htmlspecialchars( $_SESSION['survey_'.Yii::app()->getConfig('surveyID')][$fname2]),
            'value'                  => $_SESSION['survey_'.Yii::app()->getConfig('surveyID')][$ia[1]],
        ), true);

        $inputnames[]=$ia[1];
        $inputnames[]=$ia[1].'comment';
    }
    return array($answer, $inputnames);
}

function do_ranking($ia)
{
    global $thissurvey;
    $imageurl               = Yii::app()->getConfig("imageurl");
    $checkconditionFunction = "checkconditions";
    $aQuestionAttributes    = QuestionAttribute::model()->getQuestionAttributes($ia[0]);

    if ($aQuestionAttributes['random_order']==1)
    {
        $ansquery = "SELECT * FROM {{answers}} WHERE qid=$ia[0] AND language='".$_SESSION['survey_'.Yii::app()->getConfig('surveyID')]['s_lang']."' and scale_id=0 ORDER BY ".dbRandom();
    }
    else
    {
        $ansquery = "SELECT * FROM {{answers}} WHERE qid=$ia[0] AND language='".$_SESSION['survey_'.Yii::app()->getConfig('surveyID')]['s_lang']."' and scale_id=0 ORDER BY sortorder, answer";
    }

    $ansresult = Yii::app()->db->createCommand($ansquery)->query()->readAll();
    $anscount  = count($ansresult);
    $max_subquestions = intval($aQuestionAttributes['max_subquestions']) > 0 ? intval($aQuestionAttributes['max_subquestions']) : $anscount;
    if (trim($aQuestionAttributes["max_answers"])!='')
    {
        if($max_subquestions < $anscount)
        {
            $max_answers = "min(".trim($aQuestionAttributes["max_answers"]).",".$max_subquestions.")";
        }
        else
        {
            $max_answers = trim($aQuestionAttributes["max_answers"]);
        }
    }
    else
    {
        $max_answers = $max_subquestions;
    }
    $max_answers = LimeExpressionManager::ProcessString("{{$max_answers}}",$ia[0]);
    // Get the max number of line needed
    if(ctype_digit($max_answers) && intval($max_answers)<$max_subquestions)
    {
        $iMaxLine = $max_answers;
    }
    else
    {
        $iMaxLine = $max_subquestions;
    }
    if (trim($aQuestionAttributes["min_answers"])!='')
    {
        $min_answers = trim($aQuestionAttributes["min_answers"]);
    } else
    {
        $min_answers = 0;
    }
    $min_answers = LimeExpressionManager::ProcessString("{{$min_answers}}",$ia[0]);

    $answer = '';
    // First start by a ranking without javascript : just a list of select box
    // construction select box
    $answers= array();

    foreach ($ansresult as $ansrow)
    {
        $answers[] = $ansrow;
    }

    $inputnames = array();
    $sSelects   = '';
    $myfname    = '';

    for ($i=1; $i<=$iMaxLine; $i++)
    {
        $myfname=$ia[1].$i;
        $labeltext = ($i==1)?gT('First choice'):sprintf(gT('Choice of rank %s'),$i);
        $itemDatas = array();

        if (!$_SESSION['survey_'.Yii::app()->getConfig('surveyID')][$myfname])
        {
            $itemDatas[] = array(
                'value'      => '',
                'selected'   => 'SELECTED',
                'classes'    => '',
                'id'         => '',
                'optiontext' => gT('Please choose...'),
            );
        }

        foreach ($answers as $ansrow)
        {
            $thisvalue="";
            if (isset($_SESSION['survey_'.Yii::app()->getConfig('surveyID')][$myfname]) && $_SESSION['survey_'.Yii::app()->getConfig('surveyID')][$myfname] == $ansrow['code'])
            {
                $selected = SELECTED;
                $thisvalue=$_SESSION['survey_'.Yii::app()->getConfig('surveyID')][$myfname];
            }
            else
            {
                $selected = '';
            }

            $itemDatas[] = array(
                'value' => $ansrow['code'],
                'selected'=>$selected,
                'classes'=>'',
                'optiontext'=>flattenText($ansrow['answer'])
            );

        }

        $sSelects .= doRender(
            '/survey/questions/ranking/rows/answer_row',
            array(
                'myfname' => $myfname,
                'labeltext' => $labeltext,
                'options' => $itemDatas,
                'thisvalue' => $thisvalue
            ),
            true
        );

        $inputnames[]=$myfname;
    }

    App()->getClientScript()->registerPackage('jquery-actual'); // Needed to with jq1.9 ?
    Yii::app()->getClientScript()->registerScriptFile(Yii::app()->getConfig('generalscripts')."ranking.js");
    Yii::app()->getClientScript()->registerCssFile(Yii::app()->getConfig('publicstyleurl') . "ranking.css");

    if(trim($aQuestionAttributes['choice_title'][App()->language]) != '')
    {
        $choice_title=htmlspecialchars(trim($aQuestionAttributes['choice_title'][App()->language]), ENT_QUOTES);
    }
    else
    {
        $choice_title=gT("Your Choices",'js');
    }
    if(trim($aQuestionAttributes['rank_title'][App()->language]) != '')
    {
        $rank_title=htmlspecialchars(trim($aQuestionAttributes['rank_title'][App()->language]), ENT_QUOTES);
    }
    else
    {
        $rank_title=gT("Your Ranking",'js');
    }
    // hide_tip is managed by css with EM
    $rank_help = gT("Double-click or drag-and-drop items in the left list to move them to the right - your highest ranking item should be on the top right, moving through to your lowest ranking item.",'js');

    $answer .= doRender('/survey/questions/ranking/answer', array(
                    'sSelects'          => $sSelects,
                    'thisvalue'         => $thisvalue,
                    'answers'           => $answers,
                    'myfname'           => $myfname,
                    'labeltext'         => (isset($labeltext))?$labeltext:'',
                    'rankId'            => $ia[0],
                    'rankingName'       => $ia[1],
                    'max_answers'       => $max_answers,
                    'min_answers'       => $min_answers,
                    'answers'           => $answers,
                    'choice_title'      => $choice_title,
                    'rank_title'        => $rank_title,
                    'rank_help'         => $rank_help,
                    'showpopups'        => $aQuestionAttributes["showpopups"],
                    'samechoiceheight'  => $aQuestionAttributes["samechoiceheight"],
                    'samelistheight'    => $aQuestionAttributes["samelistheight"],
            ), true);
    return array($answer, $inputnames);
}

function testKeypad($sUseKeyPad)
{
    if ($sUseKeyPad=='Y')
    {
        includeKeypad();
        $kpclass = "text-keypad";
    }
    else
    {
        $kpclass = "";
    }
    return $kpclass;
}

// ---------------------------------------------------------------
function do_multiplechoice($ia)
{
    //// Init variables

    // General variables
    global $thissurvey;
    $kpclass                = testKeypad($thissurvey['nokeyboard']);     // Virtual keyboard (probably obsolete today)
    $inputnames             = array();                                   // TODO : check if really used
    $checkconditionFunction = "checkconditions";                         // name of the function to check condition TODO : check is used more than once
    $iSurveyId              = Yii::app()->getConfig('surveyID');         // survey id
    $sSurveyLang            = $_SESSION['survey_'.$iSurveyId]['s_lang']; // survey language

    // Question attribute variables
    $aQuestionAttributes    = getQuestionAttributeValues($ia[0]);                                                                                                          // Question attributes
    $othertext              = (trim($aQuestionAttributes['other_replace_text'][$sSurveyLang])!='')?$aQuestionAttributes['other_replace_text'][$sSurveyLang]:gT('Other:');  // text for 'other'
    $iNbCols                = (trim($aQuestionAttributes['display_columns'])!='')?$aQuestionAttributes['display_columns']:1;                                               // number of columns

    if ($aQuestionAttributes['other_numbers_only']==1)
    {
        $sSeparator                 = getRadixPointData($thissurvey['surveyls_numberformat']);
        $sSeparator                 = $sSeparator['separator'];
        $oth_checkconditionFunction = "fixnum_checkconditions";
    }
    else
    {
        $oth_checkconditionFunction = "checkconditions";
    }

    //// Retrieving datas

    // Getting question
    $oQuestion = Question::model()->findByPk(array('qid'=>$ia[0], 'language'=>$sSurveyLang));
    $other     = $oQuestion->other;

    // Getting answers
    $ansresult = $oQuestion->getOrderedSubQuestions($aQuestionAttributes['random_order'], $aQuestionAttributes['exclude_all_others'] );
    $anscount  = count($ansresult);
    $anscount  = ($other == 'Y') ? $anscount+1 : $anscount; //COUNT OTHER AS AN ANSWER FOR MANDATORY CHECKING!

    //// Columns containing answer rows, set by user in question attribute
    /// TODO : move to a dedicated function

    // setting variables
    $iMaxRowsByColumn = 0;           // How many answer rows by column
    $iRowCount        = 0;
    $isOpen           = false;       // Is a column opened

    // TODO: check if still used
    if($iNbCols > 1)
    {
        // First we calculate the width of each column
        // Max number of column is 12 http://getbootstrap.com/css/#grid
        $iColumnWidth = round(12 / $iNbCols);
        $iColumnWidth = ($iColumnWidth >= 1 )?$iColumnWidth:1;
        $iColumnWidth = ($iColumnWidth <= 12)?$iColumnWidth:12;

        // Then, we calculate how many answer rows in each column
        $iMaxRowsByColumn = ceil($anscount / $iNbCols);
        $first = true; // The very first item will open a bootstrap row containing the columns
    }

    /// Generate answer rows
    $i = 0;

    $sRows = '';
    foreach ($ansresult as $ansrow)
    {
        $i++;                                       // general count of loop, to check if the item is the last one for column process. Never reset.
        $iRowCount++;                               // counter of number of row by column. Is reset to zero each time a column is full.
        $myfname     = $ia[1].$ansrow['title'];
        $extra_class ="";

        /* Check for array_filter */
        $sDisplayStyle = return_display_style($ia, $aQuestionAttributes, $thissurvey, $myfname);
        $checkedState  = '';

        /* If the question has already been ticked, check the checkbox */
        if (isset($_SESSION['survey_'.Yii::app()->getConfig('surveyID')][$myfname]))
        {
            if ($_SESSION['survey_'.Yii::app()->getConfig('surveyID')][$myfname] == 'Y')
            {
                $checkedState = 'CHECKED';
            }
        }

        $sCheckconditionFunction = $checkconditionFunction.'(this.value, this.name, this.type)';
        $sValue                  = (isset($_SESSION['survey_'.Yii::app()->getConfig('surveyID')][$myfname]))?$sValue = $_SESSION['survey_'.Yii::app()->getConfig('surveyID')][$myfname]:'';
        $inputnames[]            = $myfname;

        ////
        // Open Column
        // The column is opened if user set more than one column in question attribute
        // and if this is the first answer row, or if the column has been closed and the row count reset before.
        if($iNbCols > 1 && $iRowCount == 1 )
        {
            $sRows .= doRender('/survey/questions/multiplechoice/columns/column_header', array(
                'iColumnWidth' => (isset($iColumnWidth))?$iColumnWidth:'',
                'first'        => (isset($first ))?$first:''),
            true);
            $isOpen  = true;  // If a column is not closed, it will be closed at the end of the process
            $first   = false; // The row containing the column has been opened at the first call.
        }

        ////
        // Insert row
        // Display the answer row
        $sRows .= doRender('/survey/questions/multiplechoice/rows/answer_row', array(
            'extra_class'             => $extra_class,
            'sDisplayStyle'           => $sDisplayStyle,
            'name'                    => $ia[1],  // field name
            'title'                   => $ansrow['title'],
            'question'                => $ansrow['question'],
            'ansrow'                  => $ansrow,
            'checkedState'            => $checkedState,
            'sCheckconditionFunction' => $sCheckconditionFunction,
            'myfname'                 => $myfname,
            'sValue'                  => $sValue,
        ), true);

        ////
        // Close column
        // The column is closed if the user set more than one column in question attribute
        // and if the max answer rows by column is reached.
        // If max answer rows by column is not reached while there is no more answer,
        // the column will remain opened, and it will be closed by 'other' answer row if set or at the end of the process
        if($iNbCols > 1 && $iRowCount == $iMaxRowsByColumn )
        {
            $last      = ($i == $anscount)?true:false; // If this loop count equal to the number of answers, then this answer is the last one.
            $sRows   .= doRender('/survey/questions/multiplechoice/columns/column_footer', array('last'=>$last), true);
            $iRowCount = 0;
            $isOpen    = false;
        }
    }

    //==>  rows
    if ($other == 'Y')
    {
        $iRowCount++;
        $myfname = $ia[1].'other';

        $checkedState = '';
        // othercbox can be not display, because only input text goes to database
        if (isset($_SESSION['survey_'.Yii::app()->getConfig('surveyID')][$myfname]) && trim($_SESSION['survey_'.Yii::app()->getConfig('surveyID')][$myfname])!='')
        {
            $checkedState = 'CHECKED';
        }

        $sValue = '';
        if (isset($_SESSION['survey_'.Yii::app()->getConfig('surveyID')][$myfname]))
        {
            $dispVal = $_SESSION['survey_'.Yii::app()->getConfig('surveyID')][$myfname];
            if ($aQuestionAttributes['other_numbers_only']==1)
            {
                $dispVal = str_replace('.',$sSeparator,$dispVal);
            }
            $sValue .= htmlspecialchars($dispVal,ENT_QUOTES);
        }

        // TODO : check if $sValueHidden === $sValue
        $sValueHidden ='';
        if (isset($_SESSION['survey_'.Yii::app()->getConfig('surveyID')][$myfname]))
        {
            $dispVal = $_SESSION['survey_'.Yii::app()->getConfig('surveyID')][$myfname];
            if ($aQuestionAttributes['other_numbers_only']==1)
            {
                $dispVal = str_replace('.',$sSeparator,$dispVal);
            }
            $sValueHidden = htmlspecialchars($dispVal,ENT_QUOTES);;
        }

        $inputnames[]=$myfname;
        ++$anscount;

        ////
        // Open Column
        // The column is opened if user set more than one column in question attribute
        // and if this is the first answer row (should never happen for 'other'),
        // or if the column has been closed and the row count reset before.
        if($iNbCols > 1 && $iRowCount == 1 )
        {
            $sRows .= doRender('/survey/questions/multiplechoice/columns/column_header', array('iColumnWidth' => $iColumnWidth, 'first'=>false), true);
        }

        ////
        // Insert row
        // Display the answer row
        $sRows .= doRender('/survey/questions/multiplechoice/rows/answer_row_other', array(
            'myfname'                    => $myfname,
            'sDisplayStyle'              => (isset($sDisplayStyle))?$sDisplayStyle:'',
            'othertext'                  => $othertext,
            'checkedState'               => $checkedState,
            'kpclass'                    => $kpclass,
            'sValue'                     => $sValue,
            'oth_checkconditionFunction' => $oth_checkconditionFunction,
            'checkconditionFunction'     => $checkconditionFunction,
            'sValueHidden'               => $sValueHidden,
        ), true);

        ////
        // Close column
        // The column is closed if the user set more than one column in question attribute
        // Other is always the last answer, so it's always closing the col and the bootstrap row containing the columns
        if($iNbCols > 1 )
        {
            $sRows    .= doRender('/survey/questions/multiplechoice/columns/column_footer', array('last'=>true), true);
            $iRowCount = 0;
            $isOpen    = false;
        }
    }

    ////
    // Close column
    // The column is closed if the user set more than one column in question attribute
    // and if on column has been opened and not closed
    // That can happen only when no 'other' option is set, and the maximum answer rows has not been reached in the last question
    if($iNbCols > 1 && $isOpen )
    {
        $sRows   .= doRender('/survey/questions/multiplechoice/columns/column_footer', array('last'=>true), true);
        $iRowCount = 0;
    }

    // ==> answer
    $answer = doRender('/survey/questions/multiplechoice/answer', array(
                'sRows'    => $sRows,
                'name'     => $ia[1],
                'anscount' => $anscount,
            ), true);

    return array($answer, $inputnames);
}

function do_multiplechoice_withcomments($ia)
{
    global $thissurvey;
    $inputnames = array();
    $kpclass    = testKeypad($thissurvey['nokeyboard']);                                                            // Virtual keyboard (probably obsolete today)
    $inputnames = array();
    $qaquery    = "SELECT qid,attribute FROM {{question_attributes}} WHERE value LIKE '".strtolower($ia[2])."'";
    $qaresult   = Yii::app()->db->createCommand($qaquery)->query();                                                 //Checked

    foreach($qaresult->readAll() as $qarow)
    {
        $qquery  = "SELECT qid FROM {{questions}} WHERE sid=".$thissurvey['sid']." AND qid=".$qarow['qid'];
        $qresult = Yii::app()->db->createCommand($qquery)->query();                                                 //Checked
    }

    $checkconditionFunction = "checkconditions";
    $aQuestionAttributes    = QuestionAttribute::model()->getQuestionAttributes($ia[0]);

    if ($aQuestionAttributes['other_numbers_only']==1)
    {
        $sSeparator                 = getRadixPointData($thissurvey['surveyls_numberformat']);
        $sSeparator                 = $sSeparator['separator'];
        $oth_checkconditionFunction = "fixnum_checkconditions";
    }
    else
    {
        $oth_checkconditionFunction = "checkconditions";
    }

    if (trim($aQuestionAttributes['other_replace_text'][$_SESSION['survey_'.Yii::app()->getConfig('surveyID')]['s_lang']])!='')
    {
        $othertext = $aQuestionAttributes['other_replace_text'][$_SESSION['survey_'.Yii::app()->getConfig('surveyID')]['s_lang']];
    }
    else
    {
        $othertext=gT('Other:');
    }

    $qquery = "SELECT other FROM {{questions}} WHERE qid=".$ia[0]." AND language='".$_SESSION['survey_'.Yii::app()->getConfig('surveyID')]['s_lang']."' and parent_qid=0";
    $other  = Yii::app()->db->createCommand($qquery)->queryScalar(); //Checked
    if ($aQuestionAttributes['random_order']==1)
    {
        $ansquery = "SELECT * FROM {{questions}} WHERE parent_qid=$ia[0]  AND language='".$_SESSION['survey_'.Yii::app()->getConfig('surveyID')]['s_lang']."' ORDER BY ".dbRandom();
    }
    else
    {
        $ansquery = "SELECT * FROM {{questions}} WHERE parent_qid=$ia[0]  AND language='".$_SESSION['survey_'.Yii::app()->getConfig('surveyID')]['s_lang']."' ORDER BY question_order";
    }

    $ansresult = Yii::app()->db->createCommand($ansquery)->query();  //Checked
    $anscount  = count($ansresult)*2;
    $answer    = "";

    $fn = 1;
    if (!isset($other)){
        $other = 'N';
    }
    if($other == 'Y')
    {
        $label_width = 25;
    }
    else
    {
        $label_width = 0;
    }

    // Size of elements depends on longest text item
    $toIterate = $ansresult->readAll();
    $longest_question = 0;
    foreach ( $toIterate as $ansrow)
    {
        $current_length = round((strlen($ansrow['question'])/10)+1);
        $longest_question = ( $longest_question > $current_length)?$longest_question:$current_length;
    }

    $nbCol = $longest_question;
    $sRows = "";
    foreach ($toIterate as $ansrow)
    {
        $myfname = $ia[1].$ansrow['title'];
        $trbc='';

        /* Check for array_filter */
        $sDisplayStyle = return_display_style($ia, $aQuestionAttributes, $thissurvey, $myfname);

        if($label_width < strlen(trim(strip_tags($ansrow['question']))))
        {
            $label_width = strlen(trim(strip_tags($ansrow['question'])));
        }

        $myfname2 = $myfname."comment";

        /* If the question has already been ticked, check the checkbox */
        $checked = '';
        if (isset($_SESSION['survey_'.Yii::app()->getConfig('surveyID')][$myfname]))
        {
            if ($_SESSION['survey_'.Yii::app()->getConfig('surveyID')][$myfname] == 'Y')
            {
                $checked = CHECKED;
            }
        }

        $javavalue = (isset($_SESSION['survey_'.Yii::app()->getConfig('surveyID')][$myfname]))?$_SESSION['survey_'.Yii::app()->getConfig('surveyID')][$myfname]:'';

        $fn++;
        $fn++;
        $inputnames[]=$myfname;
        $inputnames[]=$myfname2;

        $inputCOmmentValue = htmlspecialchars($_SESSION['survey_'.Yii::app()->getConfig('surveyID')][$myfname2],ENT_QUOTES);
        $sRows .= doRender('/survey/questions/multiplechoice_with_comments/rows/answer_row', array(
            'sDisplayStyle'                 => (isset($sDisplayStyle))?$sDisplayStyle:'',
            'kpclass'                       => $kpclass,
            'title'                         => '',
            'liclasses'                     => 'responsive-content question-item answer-item checkbox-text-item',
            'name'                          => $myfname,
            'id'                            => 'answer'.$myfname,
            'value'                         => 'Y', // TODO : check if it should be the same than javavalue
            'classes'                       => '',
            'checkconditionFunction'        => $checkconditionFunction.'(this.value, this.name, this.type)',
            'checkconditionFunctionComment' => $checkconditionFunction.'(this.value, this.name, this.type)',
            'labeltext'                     => $ansrow['question'],
            'javainput'                     => true,
            'javaname'                      => 'java'.$myfname,
            'javavalue'                     => $javavalue,
            'checked'                       => (isset( $checked))? $checked:'',
            'inputCommentId'                => 'answer'.$myfname2,
            'commentLabelText'              => gT('Make a comment on your choice here:'),
            'inputCommentName'              => $myfname2,
            'inputCOmmentValue'             => (isset( $inputCOmmentValue))?$inputCOmmentValue :'',
        ), true);

    }
    if ($other == 'Y')
    {
        $myfname = $ia[1].'other';
        $myfname2 = $myfname.'comment';
        $anscount = $anscount + 2;
        // SPAN LABEL OPTION //////////////////////////
        if (isset($_SESSION['survey_'.Yii::app()->getConfig('surveyID')][$myfname]) && $_SESSION['survey_'.Yii::app()->getConfig('surveyID')][$myfname])
        {
            $dispVal = $_SESSION['survey_'.Yii::app()->getConfig('surveyID')][$myfname];
            if ($aQuestionAttributes['other_numbers_only']==1)
            {
                $dispVal = str_replace('.',$sSeparator,$dispVal);
            }
            $value = htmlspecialchars($dispVal,ENT_QUOTES);
        }
        $fn++;

        if (isset($_SESSION['survey_'.Yii::app()->getConfig('surveyID')][$myfname2]))
        {
            $inputCOmmentValue = htmlspecialchars($_SESSION['survey_'.Yii::app()->getConfig('surveyID')][$myfname2],ENT_QUOTES);
        }

        // TODO: $value is not defined for some execution paths.
        if (!isset($value))
        {
            $value = '';
        }

        $sRows .= doRender('/survey/questions/multiplechoice_with_comments/rows/answer_row_other', array(
            'liclasses'                     => 'other question-item answer-item checkbox-text-item other-item',
            'liid'                          => 'javatbd'.$myfname,
            'kpclass'                       => $kpclass,
            'title'                         => gT('Other'),
            'sDisplayStyle'                 => $sDisplayStyle,
            'name'                          => $myfname,
            'id'                            => 'answer'.$myfname,
            'value'                         => $value, // TODO : check if it should be the same than javavalue
            'classes'                       => '',
            'checkconditionFunction'        => $oth_checkconditionFunction.'(this.value, this.name, this.type)',
            'checkconditionFunctionComment' => $checkconditionFunction.'(this.value, this.name, this.type)',
            'labeltext'                     => $othertext,
            'inputCommentId'                => 'answer'.$myfname2,
            'commentLabelText'              => gT('Make a comment on your choice here:'),
            'inputCommentName'              => $myfname2,
            'inputCOmmentValue'             => $inputCOmmentValue,
            'checked'                       => $checked,
            'javainput'                     => false,
            'javaname'                      => '',
            'javavalue'                     => '',
        ), true);
        $inputnames[]=$myfname;
        $inputnames[]=$myfname2;
    }

    $answer = doRender('/survey/questions/multiplechoice_with_comments/answer', array(
        'sRows' => $sRows,
        'name'=>'MULTI'.$ia[1],
        'value'=> $anscount
    ), true);


    if($aQuestionAttributes['commented_checkbox']!="allways" && $aQuestionAttributes['commented_checkbox_auto'])
    {
        Yii::app()->getClientScript()->registerScriptFile(Yii::app()->getConfig('generalscripts')."multiplechoice_withcomments.js");
        $answer .= "<script type='text/javascript'>\n"
        . "  /*<![CDATA[*/\n"
        ." doMultipleChoiceWithComments({$ia[0]},'{$aQuestionAttributes["commented_checkbox"]}');\n"
        ." /*]]>*/\n"
        ."</script>\n";
    }

    return array($answer, $inputnames);
}

// ---------------------------------------------------------------
function do_file_upload($ia)
{
    global $thissurvey;
    $checkconditionFunction = "checkconditions";
    $aQuestionAttributes = QuestionAttribute::model()->getQuestionAttributes($ia[0]);

    // Fetch question attributes
    $_SESSION['survey_'.Yii::app()->getConfig('surveyID')]['fieldname'] = $ia[1];
    $scriptloc = Yii::app()->getController()->createUrl('uploader/index');
    $bPreview=Yii::app()->request->getParam('action')=="previewgroup" || Yii::app()->request->getParam('action')=="previewquestion" || $thissurvey['active'] != "Y";

    if ($bPreview)
    {
        $_SESSION['survey_'.Yii::app()->getConfig('surveyID')]['preview'] = 1 ;
        $questgrppreview = 1;   // Preview is launched from Question or group level
    }
    elseif ($thissurvey['active'] != "Y")
    {
        $_SESSION['survey_'.Yii::app()->getConfig('surveyID')]['preview'] = 1;
        $questgrppreview = 0;
    }
    else
    {
        $_SESSION['survey_'.Yii::app()->getConfig('surveyID')]['preview'] = 0;
        $questgrppreview = 0;
    }

    $answer = "<script type='text/javascript'>
        function upload_$ia[1]() {
            var uploadurl = '{$scriptloc}?sid=".Yii::app()->getConfig('surveyID')."&fieldname={$ia[1]}&qid={$ia[0]}';
            uploadurl += '&preview={$questgrppreview}&show_title={$aQuestionAttributes['show_title']}';
            uploadurl += '&show_comment={$aQuestionAttributes['show_comment']}';
            uploadurl += '&minfiles=' + LEMval('{$aQuestionAttributes['min_num_of_files']}');
            uploadurl += '&maxfiles=' + LEMval('{$aQuestionAttributes['max_num_of_files']}');
            $('#upload_$ia[1]').attr('href',uploadurl);
        }
        var uploadLang = {
             title: '" . gT('Upload your files','js') . "',
             returnTxt: '" . gT('Return to survey','js') . "',
             headTitle: '" . gT('Title','js') . "',
             headComment: '" . gT('Comment','js') . "',
             headFileName: '" . gT('File name','js') . "',
             deleteFile : '".gT('Delete')."',
             editFile : '".gT('Edit')."'
            };
        var imageurl =  '".Yii::app()->getConfig('imageurl')."';
        var uploadurl =  '".$scriptloc."';
    </script>\n";
    Yii::app()->getClientScript()->registerScriptFile(Yii::app()->getConfig('generalscripts')."modaldialog.js");
    Yii::app()->getClientScript()->registerCssFile(Yii::app()->getConfig('publicstyleurl') . "uploader-files.css");
    // Modal dialog
    //$answer .= $uploadbutton;

    $filecountvalue = '0';
    if (array_key_exists($ia[1]."_filecount", $_SESSION['survey_'.Yii::app()->getConfig('surveyID')]))
    {
        $tempval = $_SESSION['survey_'.Yii::app()->getConfig('surveyID')][$ia[1]."_filecount"];
        if (is_numeric($tempval))
        {
            $filecountvalue = $tempval;
        }
    }
    $value = htmlspecialchars($_SESSION['survey_'.Yii::app()->getConfig('surveyID')][$ia[1]],ENT_QUOTES,'utf-8');
    $fileuploadDatas = array(
        'fileid' => $ia[1],
        'value' => $value,
        'filecountvalue'=>$filecountvalue,
    );
    $answer .= doRender('/survey/questions/file_upload/answer', $fileuploadDatas, true);

    $answer .= '<script type="text/javascript">
    var surveyid = '.Yii::app()->getConfig('surveyID').';
    $(document).ready(function(){
    var fieldname = "'.$ia[1].'";
    var filecount = $("#"+fieldname+"_filecount").val();
    var json = $("#"+fieldname).val();
    var show_title = "'.$aQuestionAttributes["show_title"].'";
    var show_comment = "'.$aQuestionAttributes["show_comment"].'";
    displayUploadedFiles(json, filecount, fieldname, show_title, show_comment);
    });
    </script>';

    $answer .= '<script type="text/javascript">
    $(".basic_'.$ia[1].'").change(function() {
    var i;
    var jsonstring = "[";

    for (i = 1, filecount = 0; i <= LEMval("'.$aQuestionAttributes['max_num_of_files'].'"); i++)
    {
    if ($("#'.$ia[1].'_"+i).val() == "")
    continue;

    filecount++;
    if (i != 1)
    jsonstring += ", ";

    if ($("#answer'.$ia[1].'_"+i).val() != "")
    jsonstring += "{ ';

    if (isset($_SESSION['survey_'.Yii::app()->getConfig('surveyID')]['show_title']))
        $answer .= '\"title\":\""+$("#'.$ia[1].'_title_"+i).val()+"\",';
    else
        $answer .= '\"title\":\"\",';

    if (isset($_SESSION['survey_'.Yii::app()->getConfig('surveyID')]['show_comment']))
        $answer .= '\"comment\":\""+$("#'.$ia[1].'_comment_"+i).val()+"\",';
    else
        $answer .= '\"comment\":\"\",';

    $answer .= '\"size\":\"\",\"name\":\"\",\"ext\":\"\"}";
    }
    jsonstring += "]";

    $("#'.$ia[1].'").val(jsonstring);
    $("#'.$ia[1].'_filecount").val(filecount);
    });
    </script>';

    $uploadurl  = $scriptloc . "?sid=" . Yii::app()->getConfig('surveyID') . "&fieldname=" . $ia[1] . "&qid=" . $ia[0];
    $uploadurl .= "&preview=" . $questgrppreview . "&show_title=" . $aQuestionAttributes['show_title'];
    $uploadurl .= "&show_comment=" . $aQuestionAttributes['show_comment'];
    $uploadurl .= "&minfiles=" . $aQuestionAttributes['min_num_of_files'];  // TODO: Regression here? Should use LEMval(minfiles) like above
    $uploadurl .= "&maxfiles=" . $aQuestionAttributes['max_num_of_files'];  // Same here.

    $answer .= '
        <!-- Trigger the modal with a button -->
        <!-- <button type="button" class="btn btn-info btn-lg" data-toggle="modal" data-target="#myModal">Open Modal</button>-->

        <!-- Modal -->
        <div id="file-upload-modal-' . $ia[1] . '" class="modal fade" role="dialog">
            <div class="modal-dialog">

                <!-- Modal content-->
                <div class="modal-content" style="vertical-align: middle;">
                    <div class="modal-header">
                        <button type="button" class="close" data-dismiss="modal">&times;</button>
                        <h4 class="modal-title">' . ngT("Upload file|Upload files", $aQuestionAttributes['max_num_of_files']) . '</h4>
                    </div>
                    <div class="modal-body file-upload-modal-body">
                        <iframe id="uploader' . $ia[1] . '" name="uploader' . $ia[1] . '" class="externalSite" src="' . $uploadurl . '"></iframe>
                    </div>
                    <div class="modal-footer file-upload-modal-footer">
                        <button type="button" class="btn btn-success" data-dismiss="modal">' . gT("Save changes") . '</button>
                    </div>
                </div>

            </div>
        </div>
    ';

    $inputnames[] = $ia[1];
    $inputnames[] = $ia[1]."_filecount";
    return array($answer, $inputnames);
}

// ---------------------------------------------------------------
// TMSW TODO - Can remove DB query by passing in answer list from EM
function do_multipleshorttext($ia)
{
    global $thissurvey;
    $extraclass          = "";
    $answer              = '';
    $aQuestionAttributes = QuestionAttribute::model()->getQuestionAttributes($ia[0]);

    if ($aQuestionAttributes['numbers_only']==1)
    {
        $sSeparator             = getRadixPointData($thissurvey['surveyls_numberformat']);
        $sSeparator             = $sSeparator['separator'];
        $extraclass            .= " numberonly";
        $checkconditionFunction = "fixnum_checkconditions";
    }
    else
    {
        $checkconditionFunction = "checkconditions";
    }

    if (intval(trim($aQuestionAttributes['maximum_chars']))>0)
    {
        // Only maxlength attribute, use textarea[maxlength] jquery selector for textarea
        $maximum_chars = intval(trim($aQuestionAttributes['maximum_chars']));
        $maxlength     = "maxlength='{$maximum_chars}' ";
        $extraclass   .= " maxchars maxchars-".$maximum_chars;
    }
    else
    {
        $maxlength = "";
    }

    $sInputContainerWidth = (trim($aQuestionAttributes['text_input_columns'])!='')?$aQuestionAttributes['text_input_columns']:'6';
    $sLabelWidth          = (trim($aQuestionAttributes['label_input_columns'])!='')?$aQuestionAttributes['label_input_columns']:'6';

    if (trim($aQuestionAttributes['prefix'][$_SESSION['survey_'.Yii::app()->getConfig('surveyID')]['s_lang']])!='')
    {
        $prefix      = $aQuestionAttributes['prefix'][$_SESSION['survey_'.Yii::app()->getConfig('surveyID')]['s_lang']];
        $extraclass .= " withprefix";
    }
    else
    {
        $prefix = '';
    }

    if (trim($aQuestionAttributes['suffix'][$_SESSION['survey_'.Yii::app()->getConfig('surveyID')]['s_lang']])!='')
    {
        $suffix      = $aQuestionAttributes['suffix'][$_SESSION['survey_'.Yii::app()->getConfig('surveyID')]['s_lang']];
        $extraclass .= " withsuffix";
    }
    else
    {
        $suffix = '';
    }
    $kpclass = testKeypad($thissurvey['nokeyboard']); // Virtual keyboard (probably obsolete today)

    if ($aQuestionAttributes['random_order']==1)
    {
        $ansquery = "SELECT * FROM {{questions}} WHERE parent_qid=$ia[0]  AND language='".$_SESSION['survey_'.Yii::app()->getConfig('surveyID')]['s_lang']."' ORDER BY ".dbRandom();
    }
    else
    {
        $ansquery = "SELECT * FROM {{questions}} WHERE parent_qid=$ia[0]  AND language='".$_SESSION['survey_'.Yii::app()->getConfig('surveyID')]['s_lang']."' ORDER BY question_order";
    }

    $ansresult     = dbExecuteAssoc($ansquery);    //Checked
    $aSubquestions = $ansresult->readAll();
    $anscount      = count($aSubquestions)*2;
    $fn            = 1;
    $answer_main   = '';
    $label_width   = 0;
    $sRows         = '';

    if ($anscount!=0)
    {
        // Display TextArea
        if (trim($aQuestionAttributes['display_rows'])!='')
        {
            //question attribute "display_rows" is set -> we need a textarea to be able to show several rows
            $drows=$aQuestionAttributes['display_rows'];

            foreach ($aSubquestions as $ansrow)
            {
                $myfname = $ia[1].$ansrow['title'];
                $ansrow['question'] = ($ansrow['question'] == "")?"&nbsp;":$ansrow['question'];

                /* Check for array_filter */
                $sDisplayStyle = return_display_style($ia, $aQuestionAttributes, $thissurvey, $myfname);
                $dispVal ='';

                if (isset($_SESSION['survey_'.Yii::app()->getConfig('surveyID')][$myfname]))
                {
                    $dispVal = $_SESSION['survey_'.Yii::app()->getConfig('surveyID')][$myfname];
                    if ($aQuestionAttributes['numbers_only']==1)
                    {
                        $dispVal = str_replace('.',$sSeparator,$dispVal);
                    }
                    $dispVal = htmlspecialchars($dispVal);
                }

                $sRows .= doRender('/survey/questions/multipleshorttext/rows/answer_row_textarea', array(
                    'alert'                  => false,
                    'sInputContainerWidth'   => $sInputContainerWidth,
                    'sLabelWidth'            => $sLabelWidth,
                    'maxlength'              => '',
                    'extraclass'             => $extraclass,
                    'sDisplayStyle'          => $sDisplayStyle,
                    'prefix'                 => $prefix,
                    'myfname'                => $myfname,
                    'labelText'              => $ansrow['question'],
                    'prefix'                 => $prefix,
                    'kpclass'                => $kpclass,
                    'rows'                   => $drows,
                    'maxlength'              => $maxlength,
                    'checkconditionFunction' => $checkconditionFunction.'(this.value, this.name, this.type)',
                    'dispVal'                => $dispVal,
                    'suffix'                 => $suffix,
                ), true);

                $fn++;
                $inputnames[]=$myfname;
            }

        }
        // Diplay input text
        else
        {
            $alert = false;
            foreach ($aSubquestions as $ansrow)
            {
                $myfname = $ia[1].$ansrow['title'];
                $ansrow['question'] = ($ansrow['question'] == "")?"&nbsp;":$ansrow['question'];

                // color code missing mandatory questions red
                if (($_SESSION['survey_'.Yii::app()->getConfig('surveyID')]['step'] != $_SESSION['survey_'.Yii::app()->getConfig('surveyID')]['maxstep']) || ($_SESSION['survey_'.Yii::app()->getConfig('surveyID')]['step'] == $_SESSION['survey_'.Yii::app()->getConfig('surveyID')]['prevstep']))
                {
                    if ($ia[6]=='Y' &&  $_SESSION['survey_'.Yii::app()->getConfig('surveyID')][$myfname] === '')
                    {
                        $alert = true;
                    }
                }

                $sDisplayStyle = return_display_style($ia, $aQuestionAttributes, $thissurvey, $myfname);
                $dispVal       = '';

                if (isset($_SESSION['survey_'.Yii::app()->getConfig('surveyID')][$myfname]))
                {
                    $dispVal = $_SESSION['survey_'.Yii::app()->getConfig('surveyID')][$myfname];
                    if ($aQuestionAttributes['numbers_only']==1)
                    {
                        $dispVal = str_replace('.',$sSeparator,$dispVal);
                    }
                    $dispVal = htmlspecialchars($dispVal,ENT_QUOTES,'UTF-8');
                }

                $sRows .= doRender('/survey/questions/multipleshorttext/rows/answer_row_inputtext', array(
                    'alert'                  => $alert,
                    'labelname'              => 'answer'.$myfname,
                    'maxlength'              => $maxlength,
                    'sInputContainerWidth'   => $sInputContainerWidth,
                    'sLabelWidth'            => $sLabelWidth,
                    'extraclass'             => $extraclass,
                    'sDisplayStyle'          => $sDisplayStyle,
                    'prefix'                 => $prefix,
                    'myfname'                => $myfname,
                    'question'               => $ansrow['question'],
                    'prefix'                 => $prefix,
                    'kpclass'                => $kpclass,
                    'checkconditionFunction' => $checkconditionFunction.'(this.value, this.name, this.type)',
                    'dispVal'                => $dispVal,
                    'suffix'                 => $suffix,
                ), true);
                $fn++;
                $inputnames[]=$myfname;
            }

        }

        $answer = doRender('/survey/questions/multipleshorttext/answer', array(
                    'sRows' => $sRows,
                  ), true);

    }
    else
    {
        $inputnames   = array();
        $answer       = doRender('/survey/questions/multipleshorttext/empty', array(), true);
    }

    return array($answer, $inputnames);
}

// -----------------------------------------------------------------
// @todo: Can remove DB query by passing in answer list from EM
function do_multiplenumeric($ia)
{
    global $thissurvey;
    $extraclass             = "";
    $checkconditionFunction = "fixnum_checkconditions";
    $aQuestionAttributes    = QuestionAttribute::model()->getQuestionAttributes($ia[0]);
    $answer                 = '';
    $sSeparator             = getRadixPointData($thissurvey['surveyls_numberformat']);
    $sSeparator             = $sSeparator['separator'];
    $extraclass            .= " numberonly";                                                //Must turn on the "numbers only javascript"

    if (intval(trim($aQuestionAttributes['maximum_chars']))>0)
    {
        $maximum_chars = intval(trim($aQuestionAttributes['maximum_chars'])); // Only maxlength attribute, use textarea[maxlength] jquery selector for textarea
        $maxlength     = "maxlength='{$maximum_chars}' ";
        $extraclass   .= " maxchars maxchars-".$maximum_chars;
    }
    else
    {
        $maxlength = " maxlength='25' ";
    }

    if (trim($aQuestionAttributes['prefix'][$_SESSION['survey_'.Yii::app()->getConfig('surveyID')]['s_lang']])!='')
    {
        $prefix      = $aQuestionAttributes['prefix'][$_SESSION['survey_'.Yii::app()->getConfig('surveyID')]['s_lang']];
        $extraclass .= " withprefix";
    }
    else
    {
        $prefix = '';
    }

    if (trim($aQuestionAttributes['suffix'][$_SESSION['survey_'.Yii::app()->getConfig('surveyID')]['s_lang']])!='')
    {
        $suffix      = $aQuestionAttributes['suffix'][$_SESSION['survey_'.Yii::app()->getConfig('surveyID')]['s_lang']];
        $extraclass .= " withsuffix";
    }
    else
    {
        $suffix = '';
    }

    $kpclass            = testKeypad($thissurvey['nokeyboard']); // Virtual keyboard (probably obsolete today)
    $numbersonly_slider = ''; // DEPRECATED

    if (trim($aQuestionAttributes['text_input_width'])!='')
    {
        $tiwidth     = $aQuestionAttributes['text_input_width'];
        $col         = ($aQuestionAttributes['text_input_width']<=12)?$aQuestionAttributes['text_input_width']:12;
        //$extraclass .= " col-sm-".trim($col);
    }
    else
    {
        $tiwidth = 6;
    }

    $prefixclass = "numeric";

    if ($aQuestionAttributes['slider_layout']==1)
    {
        $prefixclass          = "slider";
        $slider_layout        = true;
        $extraclass          .= " withslider";
        $slider_step          = trim(LimeExpressionManager::ProcessString("{{$aQuestionAttributes['slider_accuracy']}}",$ia[0],array(),false,1,1,false,false,true));
        $slider_step          = (is_numeric($slider_step))?$slider_step:1;
        $slider_min           = trim(LimeExpressionManager::ProcessString("{{$aQuestionAttributes['slider_min']}}",$ia[0],array(),false,1,1,false,false,true));
        $slider_mintext       = $slider_min =  (is_numeric($slider_min))?$slider_min:0;
        $slider_max           = trim(LimeExpressionManager::ProcessString("{{$aQuestionAttributes['slider_max']}}",$ia[0],array(),false,1,1,false,false,true));
        $slider_maxtext       = $slider_max =  (is_numeric($slider_max))?$slider_max:100;
        $slider_default       = trim(LimeExpressionManager::ProcessString("{{$aQuestionAttributes['slider_default']}}",$ia[0],array(),false,1,1,false,false,true));
        $slider_default       = (is_numeric($slider_default))?$slider_default:"";
        $slider_orientation   = (trim($aQuestionAttributes['slider_orientation'])==0)?'horizontal':'vertical';
        $slider_custom_handle = (trim($aQuestionAttributes['slider_custom_handle']));

        switch(trim($aQuestionAttributes['slider_handle']))
        {
            case 0:
                $slider_handle = 'round';
                break;

            case 1:
                $slider_handle = 'square';
                break;

            case 2:
                $slider_handle = 'triangle';
                break;

            case 3:
                $slider_handle = 'custom';
                break;
        }

        if ($slider_default == '' && $aQuestionAttributes['slider_middlestart']==1)
        {
            $slider_middlestart = intval(($slider_max + $slider_min)/2);
        }
        else
        {
            $slider_middlestart = '';
        }

        $slider_separator= (trim($aQuestionAttributes['slider_separator'])!='')?$aQuestionAttributes['slider_separator']:"";
        $slider_reset=($aQuestionAttributes['slider_reset'])?1:0;

        // If the slider reset is ON, slider should be max 10 columns
        if($slider_reset)
        {
            $tiwidth = ($tiwidth < 10)?$tiwidth:10;
        }

    }
    else
    {
        $slider_layout  = false;
        $slider_step    = '';
        $slider_min     = '';
        $slider_mintext = '';
        $slider_max     = '';
        $slider_maxtext = '';
        $slider_default = null;
        $slider_orientation= '';
        $slider_handle = '';
        $slider_custom_handle = '';
        $slider_separator = '';
        $slider_reset = 0;
        $slider_startvalue = '';
        $slider_displaycallout = '';
    }
    $hidetip=$aQuestionAttributes['hide_tip'];

    if ($aQuestionAttributes['random_order']==1)
    {
        $ansquery = "SELECT * FROM {{questions}} WHERE parent_qid=$ia[0]  AND language='".$_SESSION['survey_'.Yii::app()->getConfig('surveyID')]['s_lang']."' ORDER BY ".dbRandom();
    }
    else
    {
        $ansquery = "SELECT * FROM {{questions}} WHERE parent_qid=$ia[0]  AND language='".$_SESSION['survey_'.Yii::app()->getConfig('surveyID')]['s_lang']."' ORDER BY question_order";
    }

    $ansresult     = dbExecuteAssoc($ansquery);    //Checked
    $aSubquestions = $ansresult->readAll();
    $anscount      = count($aSubquestions)*2;
    $fn            = 1;
    $sRows         = "";

    $answer_main = '';

    $inputnames = array();

    if ($anscount==0)
    {
        $noanswer   = true;
        $answer    = doRender('/survey/questions/multiplenumeric/empty', array(), true);
    }
    else
    {
        foreach($aSubquestions as $ansrow)
        {
            $labelText = $ansrow['question'];
            $myfname   = $ia[1].$ansrow['title'];

            if ($ansrow['question'] == "")
            {
                $ansrow['question'] = "&nbsp;";
            }

            if ($slider_layout === false || $slider_separator == '')
            {
                $theanswer = $ansrow['question'];
                $sliders   = false;
            }
            else
            {
                $aAnswer     = explode($slider_separator,$ansrow['question']);
                $theanswer   = (isset($aAnswer[0]))?$aAnswer[0]:"";
                $labelText   = $theanswer;
                $sliderleft  = (isset($aAnswer[1]))?$aAnswer[1]:"";
                $sliderright = (isset($aAnswer[2]))?$aAnswer[2]:"";
                $sliders     = true;
            }

            $aAnswer     = (isset($aAnswer))?$aAnswer:'';
            $sliderleft  = (isset($sliderleft))?$sliderleft:"";
            $sliderright = (isset($sliderright))?$sliderright:"";

            // color code missing mandatory questions red
            $alert='';

            if (($_SESSION['survey_'.Yii::app()->getConfig('surveyID')]['step'] != $_SESSION['survey_'.Yii::app()->getConfig('surveyID')]['maxstep']) || ($_SESSION['survey_'.Yii::app()->getConfig('surveyID')]['step'] == $_SESSION['survey_'.Yii::app()->getConfig('surveyID')]['prevstep']))
            {
                if ($ia[6]=='Y' && $_SESSION['survey_'.Yii::app()->getConfig('surveyID')][$myfname] === '')
                {
                    $alert = true;
                }
            }

            //list($htmltbody2, $hiddenfield)=return_array_filter_strings($ia, $aQuestionAttributes, $thissurvey, $ansrow, $myfname, '', $myfname, "div","form-group question-item answer-item text-item numeric-item".$extraclass);
            $sDisplayStyle = return_display_style($ia, $aQuestionAttributes, $thissurvey, $myfname);

            // TODO : check why it's done here a second time
            $sSeparator = getRadixPointData($thissurvey['surveyls_numberformat']);
            $sSeparator = $sSeparator['separator'];


            // The value of the slider depends on many possible different parameters, by order of priority :
            // 1. The value stored in the session
            // 2. Else the default Answer   (set by EM and stored in session, so same case than 1)
            // 3. Else the init value
            // 4. Else the middle start
            // 5. If no value at all, or if middle start, the "user no action" is recorded as null in the database

            // For bootstrap slider, the value can't be NULL so we set it by default to the slider minimum value.
            // The old behaviour of "null" value (corresponding to user no action) is implemented via $slider_user_no_action
            // It could be used to show a temporary "No Answer" checkbox (hidden when user touch the slider)

            // Most of this javascript is here to handle the fact that bootstrapSlider need numerical value in the input
            // It can't accept "NULL" nor anyother thousand separator than "." (else it become a string)
            // See : https://github.com/LimeSurvey/LimeSurvey/blob/master/scripts/bootstrap-slider.js#l1453-l1461
            // If the bootstrapSlider were updated, most of this javascript would not be necessary.

            $sValue = null;

            if(App()->request->getPost('slider_user_no_action_'.$myfname))
            {
                $slider_user_no_action = App()->request->getPost('slider_user_no_action_'.$myfname);
            }
            else
            {
                $slider_user_no_action = 1;

                // value stored in _SESSION
                if (isset($_SESSION['survey_'.Yii::app()->getConfig('surveyID')][$myfname]))
                {
                    $sValue                = $_SESSION['survey_'.Yii::app()->getConfig('surveyID')][$myfname];
                    $slider_user_no_action = 0;
                }
                elseif( $slider_default != "" )
                {
                    $sValue                = $slider_default;
                    $slider_user_no_action = 0;
                }
                elseif( isset($slider_middlestart) && $slider_middlestart!='')
                {
                    $sValue = $slider_middlestart;
                }

            }


            $sUnformatedValue = $sValue;

            if(strpos($sValue,"."))
            {
                $sValue = rtrim(rtrim($sValue,"0"),".");
                $sValue = str_replace('.',$sSeparator,$sValue);
            }

            if (trim($aQuestionAttributes['num_value_int_only'])==1)
            {
                $extraclass .=" integeronly";
                $answertypeclass = " integeronly";
                $integeronly=1;
            }
            else
            {
                $answertypeclass = "";
                $integeronly=0;
            }

            if(!$sliders)
            {
            $sRows .= doRender('/survey/questions/multiplenumeric/rows/input/answer_row', array(
                'qid'                    => $ia[0],
                'extraclass'             => $extraclass,
                'answertypeclass'        => $answertypeclass,
                'sDisplayStyle'          => $sDisplayStyle,
                'kpclass'                => $kpclass,
                'alert'                  => $alert,
                'theanswer'              => $theanswer,
                'labelname'              => 'answer'.$myfname,
                'prefixclass'            => $prefixclass,
                'prefix'                 => $prefix,
                'suffix'                 => $suffix,
                'tiwidth'                => $tiwidth,
                'myfname'                => $myfname,
                'dispVal'                => $sValue,
                'maxlength'              => $maxlength,
                'labelText'              => $labelText,
                'checkconditionFunction' => $checkconditionFunction.'(this.value, this.name, this.type, \'onchange\','.$integeronly.')',
                'integeronly'=> $integeronly,
            ), true);
            }
            else
            {
                $sRows .= doRender('/survey/questions/multiplenumeric/rows/sliders/answer_row', array(
                    'qid'                    => $ia[0],
                    'extraclass'             => $extraclass,
                    'sDisplayStyle'          => $sDisplayStyle,
                    'kpclass'                => $kpclass,
                    'alert'                  => $alert,
                    'theanswer'              => $theanswer,
                    'labelname'              => 'answer'.$myfname,
                    'prefixclass'            => $prefixclass,
                    'sliders'                => $sliders,
                    'sliderleft'             => $sliderleft,
                    'sliderright'            => $sliderright,
                    'prefix'                 => $prefix,
                    'suffix'                 => $suffix,
                    'tiwidth'                => $tiwidth,
                    'myfname'                => $myfname,
                    'dispVal'                => $sValue,
                    'maxlength'              => $maxlength,
                    'labelText'              => $labelText,
                    'checkconditionFunction' => $checkconditionFunction.'(this.value, this.name, this.type)',
                    'slider_orientation'     => $slider_orientation,
                    'slider_step'            => $slider_step    ,
                    'slider_min'             => $slider_min     ,
                    'slider_mintext'         => $slider_mintext ,
                    'slider_max'             => $slider_max     ,
                    'slider_maxtext'         => $slider_maxtext ,
                    'slider_default'         => $slider_default ,
                    'slider_handle'          => (isset($slider_handle ))? $slider_handle:'',
                    'slider_reset'           => $slider_reset,
                    'slider_custom_handle'   => $slider_custom_handle,
                    'slider_user_no_action'  => $slider_user_no_action,
                    'slider_showminmax'      => $aQuestionAttributes['slider_showminmax'],
                    'sSeparator'             => $sSeparator,
                    'sUnformatedValue'       => $sUnformatedValue,
                ), true);
            }
            $fn++;
            $inputnames[]=$myfname;
        }
        $displaytotal     = false;
        $equals_num_value = false;

        if (trim($aQuestionAttributes['equals_num_value']) != ''
        || trim($aQuestionAttributes['min_num_value']) != ''
        || trim($aQuestionAttributes['max_num_value']) != ''
        )
        {
            $qinfo = LimeExpressionManager::GetQuestionStatus($ia[0]);

            if (trim($aQuestionAttributes['equals_num_value']) != '')
            {
                $equals_num_value = true;
            }

            $displaytotal = true;
        }

        // TODO: Slider and multiple-numeric input should really be two different question types
        $templateFile = $sliders ? 'answer' : 'answer_input';
        $answer      = doRender('/survey/questions/multiplenumeric/' . $templateFile, array(
                        'sRows'            => $sRows,
                        'prefixclass'      => $prefixclass,
                        'equals_num_value' => $equals_num_value,
                        'id'               => $ia[0],
                        'prefix'           => $prefix,
                        'suffix'           => $suffix,
                        'sumRemainingEqn'  => (isset($qinfo))?$qinfo['sumRemainingEqn']:'',
                        'displaytotal'     => $displaytotal,
                        'sumEqn'           => (isset($qinfo))?$qinfo['sumEqn']:'',
                        'prefix'           => $prefix,  // Need to know this to place sum/remaining correctly
                       ), true);

    }

    if($aQuestionAttributes['slider_layout']==1)
    {
        Yii::app()->getClientScript()->registerScriptFile(App()->baseUrl . "/third_party/bootstrap-slider/bootstrap-slider.js");
    }

    $sSeparator = getRadixPointData($thissurvey['surveyls_numberformat']);
    $sSeparator = $sSeparator['separator'];

    return array($answer, $inputnames);
}





// ---------------------------------------------------------------
function do_numerical($ia)
{
    global $thissurvey;
    $extraclass             = "";
    $answertypeclass        = "numeric";
    $checkconditionFunction = "fixnum_checkconditions";
    $aQuestionAttributes    = QuestionAttribute::model()->getQuestionAttributes($ia[0]);

    if (trim($aQuestionAttributes['prefix'][$_SESSION['survey_'.Yii::app()->getConfig('surveyID')]['s_lang']])!='')
    {
        $prefix      = $aQuestionAttributes['prefix'][$_SESSION['survey_'.Yii::app()->getConfig('surveyID')]['s_lang']];
        $extraclass .= " withprefix";
    }
    else
    {
        $prefix = '';
    }

    if (trim($aQuestionAttributes['suffix'][$_SESSION['survey_'.Yii::app()->getConfig('surveyID')]['s_lang']])!='')
    {
        $suffix      = $aQuestionAttributes['suffix'][$_SESSION['survey_'.Yii::app()->getConfig('surveyID')]['s_lang']];
        $extraclass .= " withsuffix";
    }
    else
    {
        $suffix = '';
    }
    if (intval(trim($aQuestionAttributes['maximum_chars']))>0 && intval(trim($aQuestionAttributes['maximum_chars']))<20)
    {
        // Only maxlength attribute, use textarea[maxlength] jquery selector for textarea
        $maximum_chars= intval(trim($aQuestionAttributes['maximum_chars']));
        $maxlength= " maxlength='{$maximum_chars}' ";
        $extraclass .=" maxchars maxchars-".$maximum_chars;
    }
    else
    {
        $maxlength= " maxlength='20' ";
    }
    if (trim($aQuestionAttributes['text_input_width'])!='')
    {
        $tiwidth     = $aQuestionAttributes['text_input_width'];
        $col         = ($aQuestionAttributes['text_input_width']<=12)?$aQuestionAttributes['text_input_width']:12;
        $extraclass .= " col-sm-".trim($col);
    }
    else
    {
        $tiwidth = 10;
    }

    if (trim($aQuestionAttributes['num_value_int_only'])==1)
    {
        $acomma           = "";
        $extraclass      .= " integeronly";
        $answertypeclass .= " integeronly";
        $integeronly      = 1;
    }
    else
    {
        $acomma      = getRadixPointData($thissurvey['surveyls_numberformat']);
        $acomma      = $acomma['separator'];
        $integeronly = 0;
    }

    $fValue     = $_SESSION['survey_'.Yii::app()->getConfig('surveyID')][$ia[1]];
    $sSeparator = getRadixPointData($thissurvey['surveyls_numberformat']);
    $sSeparator = $sSeparator['separator'];

    // Fix the display value : Value is stored as decimal in SQL then return dot and 0 after dot. Seems only for numerical question type
    if(strpos($fValue,"."))
    {
        $fValue = rtrim(rtrim($fValue,"0"),".");
    }
    $fValue = str_replace('.',$sSeparator,$fValue);

    if ($thissurvey['nokeyboard']=='Y')
    {
        includeKeypad();
        $extraclass      .= " inputkeypad";
        $answertypeclass .= " num-keypad";
    }
    else
    {
        $kpclass = "";
    }

    $answer = doRender('/survey/questions/numerical/answer', array(
        'extraclass'             => $extraclass,
        'id'                     => $ia[1],
        'prefix'                 => $prefix,
        'answertypeclass'        => $answertypeclass,
        'tiwidth'                => $tiwidth,
        'fValue'                 => $fValue,
        'checkconditionFunction' => $checkconditionFunction,
        'integeronly'            => $integeronly,
        'maxlength'              => $maxlength,
        'suffix'                 => $suffix,
    ), true);

    $inputnames[]=$ia[1];
    $mandatory=null;
    return array($answer, $inputnames, $mandatory);
}




// ---------------------------------------------------------------
function do_shortfreetext($ia)
{
    global $thissurvey;

    $sGoogleMapsAPIKey  = trim(Yii::app()->getConfig("googleMapsAPIKey"));

    if ($sGoogleMapsAPIKey!='')
    {
        $sGoogleMapsAPIKey = '&key='.$sGoogleMapsAPIKey;
    }

    $extraclass ="";
    $aQuestionAttributes = QuestionAttribute::model()->getQuestionAttributes($ia[0]);

    if ($aQuestionAttributes['numbers_only']==1)
    {
        $sSeparator             = getRadixPointData($thissurvey['surveyls_numberformat']);
        $sSeparator             = $sSeparator['separator'];
        $extraclass            .= " numberonly";
        $checkconditionFunction = "fixnum_checkconditions";
    }
    else
    {
        $checkconditionFunction = "checkconditions";
    }
    if (intval(trim($aQuestionAttributes['maximum_chars']))>0)
    {
        // Only maxlength attribute, use textarea[maxlength] jquery selector for textarea
        $maximum_chars  = intval(trim($aQuestionAttributes['maximum_chars']));
        $maxlength      = "maxlength='{$maximum_chars}' ";
        $extraclass    .=" maxchars maxchars-".$maximum_chars;
    }
    else
    {
        $maxlength  = "";
    }

    if (trim($aQuestionAttributes['text_input_width'])!='')
    {
        $tiwidth     = $aQuestionAttributes['text_input_width'];
        $extraclass .= " inputwidth-".trim($aQuestionAttributes['text_input_width']);
        $col         = ($aQuestionAttributes['text_input_width']<=12)?$aQuestionAttributes['text_input_width']:12;
        $extraclass .= " col-sm-".trim($col);
    }
    else
    {
        $tiwidth = 50;
    }
    if (trim($aQuestionAttributes['prefix'][$_SESSION['survey_'.Yii::app()->getConfig('surveyID')]['s_lang']])!='')
    {
        $prefix      = $aQuestionAttributes['prefix'][$_SESSION['survey_'.Yii::app()->getConfig('surveyID')]['s_lang']];
        $extraclass .= " withprefix";
    }
    else
    {
        $prefix = '';
    }
    if (trim($aQuestionAttributes['suffix'][$_SESSION['survey_'.Yii::app()->getConfig('surveyID')]['s_lang']])!='')
    {
        $suffix      = $aQuestionAttributes['suffix'][$_SESSION['survey_'.Yii::app()->getConfig('surveyID')]['s_lang']];
        $extraclass .= " withsuffix";
    }
    else
    {
        $suffix = '';
    }
    if ($thissurvey['nokeyboard']=='Y')
    {
        includeKeypad();
        $kpclass     = "text-keypad";
        $extraclass .= " inputkeypad";
    }
    else
    {
        $kpclass = "";
    }

    $answer = "";

    if (trim($aQuestionAttributes['display_rows'])!='')
    {
        //question attribute "display_rows" is set -> we need a textarea to be able to show several rows
        $drows = $aQuestionAttributes['display_rows'];

        //if a textarea should be displayed we make it equal width to the long text question
        //this looks nicer and more continuous
        if($tiwidth == 50)
        {
            $tiwidth = 40;
        }
        $dispVal = "";

        if ($_SESSION['survey_'.Yii::app()->getConfig('surveyID')][$ia[1]])
        {
            $dispVal = str_replace("\\", "", $_SESSION['survey_'.Yii::app()->getConfig('surveyID')][$ia[1]]);

            if ($aQuestionAttributes['numbers_only']==1)
            {
                $dispVal = str_replace('.',$sSeparator,$dispVal);
            }
            $dispVal = htmlspecialchars($dispVal);
        }

        $answer .= doRender('/survey/questions/shortfreetext/textarea/item', array(
            'extraclass'             => $extraclass,
            'freeTextId'             => 'answer'.$ia[1],
            'labelText'              => gT('Your answer'),
            'name'                   => $ia[1],
            'drows'                  => $drows,
            'tiwidth'                => $tiwidth,
            'checkconditionFunction' => $checkconditionFunction.'(this.value, this.name, this.type)',
            'dispVal'                => $dispVal,
            'maxlength'              => $maxlength,
            'kpclass'                => $kpclass,
            'prefix'                 => $prefix,
            'suffix'                 => $suffix,
            'sm_col'                 => decide_sm_col($prefix, $suffix)
        ), true);
    }
    elseif((int)($aQuestionAttributes['location_mapservice'])==1)
    {
        $mapservice      = $aQuestionAttributes['location_mapservice'];
        $currentLocation = $_SESSION['survey_'.Yii::app()->getConfig('surveyID')][$ia[1]];
        $currentLatLong  = null;
        $floatLat        = 0;
        $floatLng        = 0;

        // Get the latitude/longtitude for the point that needs to be displayed by default
        if (strlen($currentLocation) > 2)
        {
            $currentLatLong = explode(';',$currentLocation);
            $currentLatLong = array($currentLatLong[0],$currentLatLong[1]);
        }
        else
        {
            if ((int)($aQuestionAttributes['location_nodefaultfromip'])==0)
            {
                $currentLatLong = getLatLongFromIp(getIPAddress());
            }

            if (!isset($currentLatLong) || $currentLatLong==false)
            {
                $floatLat = 0;
                $floatLng = 0;
                $LatLong  = explode(" ",trim($aQuestionAttributes['location_defaultcoordinates']));

                if (isset($LatLong[0]) && isset($LatLong[1]))
                {
                    $floatLat = $LatLong[0];
                    $floatLng = $LatLong[1];
                }

                $currentLatLong = array($floatLat,$floatLng);
            }
        }
        // 2 - city; 3 - state; 4 - country; 5 - postal
        $strBuild = "";
        if ($aQuestionAttributes['location_city'])
            $strBuild .= "2";
        if ($aQuestionAttributes['location_state'])
            $strBuild .= "3";
        if ($aQuestionAttributes['location_country'])
            $strBuild .= "4";
        if ($aQuestionAttributes['location_postal'])
            $strBuild .= "5";

        $currentLocation = $currentLatLong[0] . " " . $currentLatLong[1];

        Yii::app()->getClientScript()->registerScriptFile(Yii::app()->getConfig('generalscripts')."map.js");
        if ($aQuestionAttributes['location_mapservice']==1 && !empty($_SERVER['HTTPS']) && $_SERVER['HTTPS'] != "off")
            Yii::app()->getClientScript()->registerScriptFile("https://maps.googleapis.com/maps/api/js?sensor=false$sGoogleMapsAPIKey");
        else if ($aQuestionAttributes['location_mapservice']==1)
            Yii::app()->getClientScript()->registerScriptFile("http://maps.googleapis.com/maps/api/js?sensor=false$sGoogleMapsAPIKey");
        elseif ($aQuestionAttributes['location_mapservice']==2)
            Yii::app()->getClientScript()->registerScriptFile("http://www.openlayers.org/api/OpenLayers.js");

        $questionHelp = false;
        if (isset($aQuestionAttributes['hide_tip']) && $aQuestionAttributes['hide_tip']==0)
        {
            $questionHelp = true;
            $question_text['help'] = gT('Drag and drop the pin to the desired location. You may also right click on the map to move the pin.');
        }

        $answer = doRender('/survey/questions/shortfreetext/location_mapservice/item', array(
            'extraclass'             => $extraclass,
            'freeTextId'             => 'answer'.$ia[1],
            'labelText'              => gT('Your answer'),
            'name'                   => $ia[1],
            'checkconditionFunction' => $checkconditionFunction.'(this.value, this.name, this.type)',
            'value'                  => $_SESSION['survey_'.Yii::app()->getConfig('surveyID')][$ia[1]],
            'kpclass'                => $kpclass,
            'currentLocation'        => $currentLocation,
            'strBuild'               => $strBuild,
            'location_mapservice'    => $aQuestionAttributes['location_mapservice'],
            'location_mapzoom'       => $aQuestionAttributes['location_mapzoom'],
            'location_mapheight'     => $aQuestionAttributes['location_mapheight'],
            'questionHelp'           => $questionHelp,
            'question_text_help'     => (isset( $question_text ))? $question_text['help']:'',
            'sm_col'                 => decide_sm_col($prefix, $suffix)
        ), true);

    }
    elseif((int)($aQuestionAttributes['location_mapservice'])==100)
    {
        $currentLocation = $_SESSION['survey_'.Yii::app()->getConfig('surveyID')][$ia[1]];
        $currentCenter   = $currentLatLong = null;

        // Get the latitude/longtitude for the point that needs to be displayed by default
        if (strlen($currentLocation) > 2 && strpos($currentLocation,";"))
        {
            $currentLatLong = explode(';',$currentLocation);
            $currentCenter  = $currentLatLong = array($currentLatLong[0],$currentLatLong[1]);
        }
        elseif ((int)($aQuestionAttributes['location_nodefaultfromip'])==0)
        {
            $currentCenter = $currentLatLong = getLatLongFromIp(getIPAddress());
        }

        // If it's not set : set the center to the default position, but don't set the marker
        if (!$currentLatLong)
        {
            $currentLatLong = array("","");
            $currentCenter = explode(" ",trim($aQuestionAttributes['location_defaultcoordinates']));
            if (count($currentCenter)!=2)
            {
                $currentCenter = array("","");
            }
        }
        $strBuild = "";

        $aGlobalMapScriptVar= array(
            'geonameUser'=>getGlobalSetting('GeoNamesUsername'),// Did we need to urlencode ?
            'geonameLang'=>Yii::app()->language,
            );
        $aThisMapScriptVar=array(
            'zoomLevel'=>$aQuestionAttributes['location_mapzoom'],
            'latitude'=>$currentCenter[0],
            'longitude'=>$currentCenter[1],

        );
        App()->getClientScript()->registerPackage('leaflet');
        Yii::app()->getClientScript()->registerScript('sGlobalMapScriptVar',"LSmap=".ls_json_encode($aGlobalMapScriptVar).";\nLSmaps= new Array();",CClientScript::POS_HEAD);
        Yii::app()->getClientScript()->registerScript('sThisMapScriptVar'.$ia[1],"LSmaps['{$ia[1]}']=".ls_json_encode($aThisMapScriptVar),CClientScript::POS_HEAD);
        Yii::app()->getClientScript()->registerScriptFile(Yii::app()->getConfig('generalscripts')."map.js");
        Yii::app()->getClientScript()->registerCssFile(Yii::app()->getConfig('publicstyleurl') . 'map.css');


        if (isset($aQuestionAttributes['hide_tip']) && $aQuestionAttributes['hide_tip']==0)
        {
            $questionHelp = true;
            $question_text['help'] = gT('Click to set the location or drag and drop the pin. You may may also enter coordinates');
        }

        $itemDatas = array(
            'extraclass'=>$extraclass,
            'name'=>$ia[1],
            'checkconditionFunction'=>$checkconditionFunction.'(this.value, this.name, this.type)',
            'value'=>$_SESSION['survey_'.Yii::app()->getConfig('surveyID')][$ia[1]],
            'strBuild'=>$strBuild,
            'location_mapservice'=>$aQuestionAttributes['location_mapservice'],
            'location_mapzoom'=>$aQuestionAttributes['location_mapzoom'],
            'location_mapheight'=>$aQuestionAttributes['location_mapheight'],
            'questionHelp'=>(isset($questionHelp))?$questionHelp:'',
            'question_text_help'=>$question_text['help'],
            'location_value'=> $currentLatLong[0].' '.$currentLatLong[1],
            'currentLat'=>$currentLatLong[0],
            'currentLong'=>$currentLatLong[1],
        );
        $answer = doRender('/survey/questions/shortfreetext/location_mapservice/item_100', $itemDatas, true);
    }
    else
    {
        //no question attribute set, use common input text field
        $dispVal = $_SESSION['survey_'.Yii::app()->getConfig('surveyID')][$ia[1]];
        if ($aQuestionAttributes['numbers_only']==1)
        {
            $dispVal = str_replace('.',$sSeparator,$dispVal);
        }
        $dispVal = htmlspecialchars($dispVal,ENT_QUOTES,'UTF-8');

        $itemDatas = array(
            'extraclass'=>$extraclass,
            'name'=>$ia[1],
            'checkconditionFunction'=>$checkconditionFunction.'(this.value, this.name, this.type)',
            'prefix'=>$prefix,
            'suffix'=>$suffix,
            'kpclass'=>$kpclass,
            'tiwidth'=>$tiwidth,
            'dispVal'=>$dispVal,
            'maxlength'=>$maxlength,
            'sm_col' => decide_sm_col($prefix, $suffix)
        );
        $answer = doRender('/survey/questions/shortfreetext/text/item', $itemDatas, true);

    }

    if (trim($aQuestionAttributes['time_limit'])!='')
    {
        $answer .= return_timer_script($aQuestionAttributes, $ia, "answer".$ia[1]);
    }

    $inputnames = array();
    $inputnames[]=$ia[1];
    return array($answer, $inputnames);

}

function getLatLongFromIp($sIPAddress){
    $ipInfoDbAPIKey = Yii::app()->getConfig("ipInfoDbAPIKey");
    if($ipInfoDbAPIKey)// ipinfodb.com need a key
    {
        $oXML = simplexml_load_file("http://api.ipinfodb.com/v3/ip-city/?key=$ipInfoDbAPIKey&ip=$sIPAddress&format=xml");
        if ($oXML->{'statusCode'} == "OK"){
            $lat = (float)$oXML->{'latitude'};
            $lng = (float)$oXML->{'longitude'};

            return(array($lat,$lng));
        }
        else
            return false;
    }
}



// ---------------------------------------------------------------
function do_longfreetext($ia)
{
    global $thissurvey;
    $extraclass = "";
    if ($thissurvey['nokeyboard']=='Y')
    {
        includeKeypad();
        $kpclass     = "text-keypad";
        $extraclass .=" inputkeypad";
    }
    else
    {
        $kpclass = "";
    }

    $checkconditionFunction = "checkconditions";
    $aQuestionAttributes    = QuestionAttribute::model()->getQuestionAttributes($ia[0]);

    if (intval(trim($aQuestionAttributes['maximum_chars']))>0)
    {
        // Only maxlength attribute, use textarea[maxlength] jquery selector for textarea
        $maximum_chars = intval(trim($aQuestionAttributes['maximum_chars']));
        $maxlength     = "maxlength='{$maximum_chars}' ";
        $extraclass   .= " maxchars maxchars-".$maximum_chars;
    }
    else
    {
        $maxlength = "";
    }

    if (trim($aQuestionAttributes['display_rows'])!='')
    {
        $drows = $aQuestionAttributes['display_rows'];
    }
    else
    {
        $drows=5;
    }

    if (trim($aQuestionAttributes['text_input_width'])!='')
    {
        $tiwidth     = $aQuestionAttributes['text_input_width'];
        $extraclass .= " inputwidth-".trim($aQuestionAttributes['text_input_width']);
        $col         = ($aQuestionAttributes['text_input_width']<=12)?$aQuestionAttributes['text_input_width']:12;
        $extraclass .= " col-sm-".trim($col);
    }
    else
    {
        $tiwidth = 40;
    }

    $dispVal = ($_SESSION['survey_'.Yii::app()->getConfig('surveyID')][$ia[1]])?htmlspecialchars($_SESSION['survey_'.Yii::app()->getConfig('surveyID')][$ia[1]]):'';

    $answer = doRender('/survey/questions/longfreetext/answer', array(
        'extraclass'             => $extraclass,
        'kpclass'                => $kpclass,
        'name'                   => $ia[1],
        'drows'                  => $drows,
        'checkconditionFunction' => $checkconditionFunction.'(this.value, this.name, this.type)',
        'dispVal'                => $dispVal,
        'tiwidth'                => $tiwidth,
        'maxlength'              => $maxlength,
    ), true);


    if (trim($aQuestionAttributes['time_limit'])!='')
    {
        $answer .= return_timer_script($aQuestionAttributes, $ia, "answer".$ia[1]);
    }

    $inputnames = array();
    $inputnames[]=$ia[1];
    return array($answer, $inputnames);
}

// ---------------------------------------------------------------
function do_hugefreetext($ia)
{
    global $thissurvey;
    $extraclass ="";
    if ($thissurvey['nokeyboard']=='Y')
    {
        includeKeypad();
        $kpclass = "text-keypad";
        $extraclass .=" inputkeypad";
    }
    else
    {
        $kpclass = "";
    }

    $checkconditionFunction = "checkconditions";

    $aQuestionAttributes = QuestionAttribute::model()->getQuestionAttributes($ia[0]);

    if (intval(trim($aQuestionAttributes['maximum_chars']))>0)
    {
        // Only maxlength attribute, use textarea[maxlength] jquery selector for textarea
        $maximum_chars= intval(trim($aQuestionAttributes['maximum_chars']));
        $maxlength= "maxlength='{$maximum_chars}' ";
        $extraclass .=" maxchars maxchars-".$maximum_chars;
    }
    else
    {
        $maxlength= "";
    }

    if (trim($aQuestionAttributes['display_rows'])!='')
    {
        $drows=$aQuestionAttributes['display_rows'];
    }
    else
    {
        $drows=30;
    }
    if (trim($aQuestionAttributes['text_input_width'])!='')
    {
        $tiwidth=$aQuestionAttributes['text_input_width'];
        $extraclass .=" inputwidth-".trim($aQuestionAttributes['text_input_width']);
        $col = ($aQuestionAttributes['text_input_width']<=12)?$aQuestionAttributes['text_input_width']:12;
        $extraclass .=" col-sm-".trim($col);
    }
    else
    {
        $tiwidth=70;
    }
    $dispVal="";
    if ($_SESSION['survey_'.Yii::app()->getConfig('surveyID')][$ia[1]])
    {
        $dispVal = htmlspecialchars($_SESSION['survey_'.Yii::app()->getConfig('surveyID')][$ia[1]]);
    }

    $itemDatas = array(
        'extraclass'=>$extraclass,
        'kpclass'=>$kpclass,
        'name'=>$ia[1],
        'drows'=>$drows,
        'checkconditionFunction'=>$checkconditionFunction.'(this.value, this.name, this.type)',
        'dispVal'=>$dispVal,
        'tiwidth'=>$tiwidth,
        'maxlength'=>$maxlength,
    );
    $answer = doRender('/survey/questions/longfreetext/answer', $itemDatas, true);

    if (trim($aQuestionAttributes['time_limit']) != '')
    {
        $answer .= return_timer_script($aQuestionAttributes, $ia, "answer".$ia[1]);
    }

    $inputnames = array();
    $inputnames[]=$ia[1];
    return array($answer, $inputnames);
}

// ---------------------------------------------------------------
function do_yesno($ia)
{
    $checkconditionFunction = "checkconditions";

    $yChecked = $nChecked = $naChecked = '';
    if ($_SESSION['survey_'.Yii::app()->getConfig('surveyID')][$ia[1]] == 'Y')
    {
        $yChecked = CHECKED;
    }

    if ($_SESSION['survey_'.Yii::app()->getConfig('surveyID')][$ia[1]] == 'N')
    {
        $nChecked = CHECKED;
    }

    $noAnswer = false;
    if ($ia[6] != 'Y' && SHOW_NO_ANSWER == 1)
    {
        $noAnswer = true;
        if (empty($_SESSION['survey_'.Yii::app()->getConfig('surveyID')][$ia[1]]))
        {
            $naChecked = CHECKED;
        }
    }

    $aQuestionAttributes = QuestionAttribute::model()->getQuestionAttributes($ia[0]);
    $displayType = $aQuestionAttributes['display_type'];
    $noAnswer = (isset($noAnswer))?$noAnswer:false;
    $itemDatas = array(
        'name'=>$ia[1],
        'yChecked' => $yChecked,
        'nChecked' => $nChecked,
        'naChecked'=> $naChecked,
        'noAnswer' => $noAnswer,
        'checkconditionFunction'=>$checkconditionFunction.'(this.value, this.name, this.type)',
        'value' => $_SESSION['survey_'.Yii::app()->getConfig('surveyID')][$ia[1]],
        'displayType'=>$displayType,
    );
    if($displayType===0)
    {
        $answer = doRender('/survey/questions/yesno/buttons/item', $itemDatas, true);
    }
    else
    {
        $answer = doRender('/survey/questions/yesno/radio/item', $itemDatas, true);
    }

    $inputnames[]=$ia[1];
    return array($answer, $inputnames);
}

// ---------------------------------------------------------------
function do_gender($ia)
{
    $checkconditionFunction = "checkconditions";
    $fChecked               = ($_SESSION['survey_'.Yii::app()->getConfig('surveyID')][$ia[1]] == 'F')?'CHECKED':'';
    $mChecked               = ($_SESSION['survey_'.Yii::app()->getConfig('surveyID')][$ia[1]] == 'M')?'CHECKED':'';
    $naChecked              = '';
    $aQuestionAttributes    = QuestionAttribute::model()->getQuestionAttributes($ia[0]);
    $displayType            = $aQuestionAttributes['display_type'];

    if ($ia[6] != 'Y' && SHOW_NO_ANSWER == 1)
    {
        $noAnswer = true;
        if ($_SESSION['survey_'.Yii::app()->getConfig('surveyID')][$ia[1]] == '')
        {
            $naChecked = CHECKED;
        }
    }

    $noAnswer = (isset($noAnswer))?$noAnswer:false;

    $itemDatas = array(
        'name'                   => $ia[1],
        'fChecked'               => $fChecked,
        'mChecked'               => $mChecked,
        'naChecked'              => $naChecked,
        'noAnswer'               => $noAnswer,
        'checkconditionFunction' => $checkconditionFunction.'(this.value, this.name, this.type)',
        'value'                  => $_SESSION['survey_'.Yii::app()->getConfig('surveyID')][$ia[1]],
    );

    if ($displayType===0)
    {
        $answer = doRender('/survey/questions/gender/buttons/answer', $itemDatas, true);
    }
    else
    {
        $answer = doRender('/survey/questions/gender/radio/answer', $itemDatas, true);
    }

    $inputnames   = array();
    $inputnames[] = $ia[1];

    return array($answer, $inputnames);
}

// ---------------------------------------------------------------
/**
* Construct answer part array_5point
* @param $ia
* @return unknown_type
*/
function do_array_5point($ia)
{
    global $thissurvey;
    $aLastMoveResult         = LimeExpressionManager::GetLastMoveResult();
    $aMandatoryViolationSubQ = ($aLastMoveResult['mandViolation'] && $ia[6] == 'Y') ? explode("|",$aLastMoveResult['unansweredSQs']) : array();
    $extraclass              = "";
    $caption                 = gT("A table with a subquestion on each row. The answer options are values from 1 to 5 and are contained in the table header.");
    $checkconditionFunction  = "checkconditions";
    $aQuestionAttributes     = QuestionAttribute::model()->getQuestionAttributes($ia[0]);

    if (trim($aQuestionAttributes['answer_width'])!='')
    {
        $answerwidth = $aQuestionAttributes['answer_width'];
        $extraclass .= " answerwidth-".trim($aQuestionAttributes['answer_width']);
    }
    else
    {
        $answerwidth = 25;
    }
    $cellwidth  = 5; // number of columns

    if ($ia[6] != 'Y' && SHOW_NO_ANSWER == 1) //Question is not mandatory
    {
        ++$cellwidth; // add another column
    }

    $cellwidth  = round((( 100 - ($answerwidth*2) ) / $cellwidth) , 1); // convert number of columns to percentage of table width

    if ($aQuestionAttributes['random_order']==1)
    {
        $ansquery = "SELECT * FROM {{questions}} WHERE parent_qid=$ia[0] AND language='".$_SESSION['survey_'.Yii::app()->getConfig('surveyID')]['s_lang']."' ORDER BY ".dbRandom();
    }
    else
    {
        $ansquery = "SELECT * FROM {{questions}} WHERE parent_qid=$ia[0] AND language='".$_SESSION['survey_'.Yii::app()->getConfig('surveyID')]['s_lang']."' ORDER BY question_order";
    }

    $ansresult     = dbExecuteAssoc($ansquery);     //Checked
    $aSubquestions = $ansresult->readAll();
    $anscount      = count($aSubquestions);
    $fn            = 1;
    $sColumns      = $sHeaders = $sRows = $answer_tds = '';

    // Check if any subquestion use suffix/prefix
    $right_exists  = false;
    foreach ($aSubquestions as $j => $ansrow)
    {
        $answertext2   = $ansrow['question'];
        if (strpos($answertext2,'|'))
        {
            $right_exists  = true;
        }
    }
    for ($xc=1; $xc<=5; $xc++)
    {
        $sColumns  .= doRender('/survey/questions/arrays/5point/columns/col', array('cellwidth'=>$cellwidth), true);
    }

    if ($ia[6] != 'Y' && SHOW_NO_ANSWER == 1) //Question is not mandatory
    {
        $sColumns  .= doRender('/survey/questions/arrays/5point/columns/col', array('cellwidth'=>$cellwidth), true);
    }

    // Column for suffix
    if ($right_exists)
    {
        $sColumns  .= doRender('/survey/questions/arrays/5point/columns/col', array('cellwidth'=>$answerwidth), true);
    }

    for ($xc=1; $xc<=5; $xc++)
    {
        $sHeaders .= doRender('/survey/questions/arrays/5point/rows/cells/thead', array(
            'class'=>'th-1',
            'style'=>'',
            'th_content'=>$xc,
        ), true);
    }

    // Header for suffix
    if ($right_exists)
    {
        $sHeaders .= doRender('/survey/questions/arrays/5point/rows/cells/thead', array(
            'class'=>'',
            'style'=>'width: '.$answerwidth.'%;',
            'th_content'=>'&nbsp;',
        ), true);
    }

    if ($ia[6] != 'Y' && SHOW_NO_ANSWER == 1) //Question is not mandatory
    {
        $sHeaders .= doRender('/survey/questions/arrays/5point/rows/cells/thead', array(
            'class'=>'th-2',
            'style'=>'',
            'th_content'=>gT('No answer'),
        ), true);
    }


    $answer_t_content = '';
    $n=0;

    foreach ($aSubquestions as $j => $ansrow)
    {
        $myfname = $ia[1].$ansrow['title'];
        $answertext = $ansrow['question'];
        if (strpos($answertext,'|'))
        {
            $answertext=substr($answertext,0,strpos($answertext,'|'));
        }

        /* Check if this item has not been answered */
        $error = ($ia[6]=='Y' && in_array($myfname,$aMandatoryViolationSubQ))?true:false;

        /* Check for array_filter  */
        $sDisplayStyle = return_display_style($ia, $aQuestionAttributes, $thissurvey, $myfname);

        // Value
        $value = (isset($_SESSION['survey_'.Yii::app()->getConfig('surveyID')][$myfname])) ? $_SESSION['survey_'.Yii::app()->getConfig('surveyID')][$myfname] : '';

        for ($i=1; $i<=5; $i++)
        {
            $CHECKED = (isset($_SESSION['survey_'.Yii::app()->getConfig('surveyID')][$myfname]) && $_SESSION['survey_'.Yii::app()->getConfig('surveyID')][$myfname] == $i)?'CHECKED':'';
            $answer_tds .= doRender('/survey/questions/arrays/5point/rows/cells/answer_td_input', array(
                'i'=>$i,
                'labelText'=>$i,
                'myfname'=>$myfname,
                'CHECKED'=>$CHECKED,
                'checkconditionFunction'=>$checkconditionFunction,
                'value'=>$i,
            ), true);
        }

        // Suffix
        $answertext2   = $ansrow['question'];
        $textAlignClass = "";
        if (strpos($answertext2,'|'))
        {
            $answertext2=substr($answertext2,strpos($answertext2,'|')+1);
            $answer_tds .= doRender('/survey/questions/arrays/5point/rows/cells/answer_td_answertext', array(
                'answerwidth'=>$answerwidth,
                'answertext2'=>$answertext2,
            ), true);
             $textAlignClass = "text-right";
        }
        elseif ($right_exists)
        {
            $answer_tds .= doRender('/survey/questions/arrays/5point/rows/cells/answer_td_answertext', array(
                'answerwidth'=>$answerwidth,
                'answertext2'=>'&nbsp;',
            ), true);
             $textAlignClass = "text-right";
        }

        // ==>tds
        if ($ia[6] != 'Y' && SHOW_NO_ANSWER == 1)
        {
            $CHECKED = (!isset($_SESSION['survey_'.Yii::app()->getConfig('surveyID')][$myfname]) || $_SESSION['survey_'.Yii::app()->getConfig('surveyID')][$myfname] == '')?'CHECKED':'';
            $answer_tds .= doRender('/survey/questions/arrays/5point/rows/cells/answer_td_input', array(
                'i'=>"",
                'labelText'=>gT('No answer'),
                'myfname'=>$myfname,
                'CHECKED'=>$CHECKED,
                'checkconditionFunction'=>$checkconditionFunction,
                'value'=>'',
            ), true);

        }

        $sRows .= doRender('/survey/questions/arrays/5point/rows/answer_row', array(
                    'answer_tds'    => $answer_tds,
                    'myfname'       => $myfname,
<<<<<<< HEAD
=======
                    'answerwidth'   => $answerwidth,
                    'textAlignClass'=> $textAlignClass,
>>>>>>> 8770662a
                    'answertext'    => $answertext,
                    'value'         => $value,
                    'error'         => $error,
                    'sDisplayStyle' => $sDisplayStyle,
                    'zebra'         => 2 - ($j % 2)
                ), true);

        $answer_tds = '';
        $fn++;
        $inputnames[]=$myfname;
    }

    $answer = doRender('/survey/questions/arrays/5point/answer', array(
                'extraclass' => $extraclass,
                'sColumns'   => $sColumns,
                'answerwidth'   => $answerwidth,
                'sHeaders'   => $sHeaders,
                'sRows'      => $sRows,
            ), true);

    //$answer .= $answer_t_content;
    return array($answer, $inputnames);
}




// ---------------------------------------------------------------
/**
* Construct answer part array_10point
* @param $ia
* @return unknown_type
*/
// TMSW TODO - Can remove DB query by passing in answer list from EM
function do_array_10point($ia)
{
    global $thissurvey;
    $aLastMoveResult=LimeExpressionManager::GetLastMoveResult();
    $aMandatoryViolationSubQ=($aLastMoveResult['mandViolation'] && $ia[6] == 'Y') ? explode("|",$aLastMoveResult['unansweredSQs']) : array();
    $extraclass ="";

    $caption=gT("A table with a subquestion on each row. The answers are values from 1 to 10 and are contained in the table header.");
    $checkconditionFunction = "checkconditions";

    $qquery = "SELECT other FROM {{questions}} WHERE qid=".$ia[0]."  AND language='".$_SESSION['survey_'.Yii::app()->getConfig('surveyID')]['s_lang']."'";
    $other = Yii::app()->db->createCommand($qquery)->queryScalar(); //Checked

    $aQuestionAttributes = QuestionAttribute::model()->getQuestionAttributes($ia[0]);
    if (trim($aQuestionAttributes['answer_width'])!='')
    {
        $answerwidth=$aQuestionAttributes['answer_width'];
    }
    else
    {
        $answerwidth = 20;
    }
    $cellwidth  = 10; // number of columns
    if ($ia[6] != 'Y' && SHOW_NO_ANSWER == 1) //Question is not mandatory
    {
        ++$cellwidth; // add another column
        $caption.=gT("The last cell is for 'No answer'.");
    }
    $cellwidth = round((( 100 - $answerwidth ) / $cellwidth) , 1); // convert number of columns to percentage of table width

    if ($aQuestionAttributes['random_order']==1) {
        $ansquery = "SELECT * FROM {{questions}} WHERE parent_qid=$ia[0] AND language='".$_SESSION['survey_'.Yii::app()->getConfig('surveyID')]['s_lang']."' ORDER BY ".dbRandom();
    }
    else
    {
        $ansquery = "SELECT * FROM {{questions}} WHERE parent_qid=$ia[0] AND language='".$_SESSION['survey_'.Yii::app()->getConfig('surveyID')]['s_lang']."' ORDER BY question_order";
    }
    $ansresult = dbExecuteAssoc($ansquery);   //Checked
    $aSubquestions = $ansresult->readAll();

    $fn = 1;

    $odd_even = '';

    $sColumns = '';
    for ($xc=1; $xc<=10; $xc++)
    {
        $odd_even = alternation($odd_even);
        $sColumns .= doRender('/survey/questions/arrays/10point/columns/col', array('odd_even'=>$odd_even,'cellwidth'=>$cellwidth), true);
    }

    if ($ia[6] != 'Y' && SHOW_NO_ANSWER == 1) //Question is not mandatory
    {
        $odd_even = alternation($odd_even);
        $sColumns .= doRender('/survey/questions/arrays/10point/columns/col', array('odd_even'=>$odd_even,'cellwidth'=>$cellwidth), true);
    }

    $sHeaders = '';
    for ($xc=1; $xc<=10; $xc++)
    {
        $sHeaders .= doRender('/survey/questions/arrays/10point/rows/cells/thead', array(
            'class'=>'th-3',
            'style'=>'',
            'th_content'=>$xc,
        ), true);
    }

    if ($ia[6] != 'Y' && SHOW_NO_ANSWER == 1) //Question is not mandatory
    {
        $sHeaders .= doRender('/survey/questions/arrays/10point/rows/cells/thead', array(
            'class'=>'th-4',
            'style'=>'',
            'th_content'=>gT('No answer'),
        ), true);
    }

    $answer_t_content = '';
    $trbc = '';

    $sRows = '';
    foreach ($aSubquestions as $j => $ansrow)
    {
        $myfname = $ia[1].$ansrow['title'];
        $answertext = $ansrow['question'];
        /* Check if this item has not been answered */
        $error = ($ia[6]=='Y' && in_array($myfname, $aMandatoryViolationSubQ) )?true:false;
        $trbc = alternation($trbc , 'row');

        //Get array filter stuff
        //list($htmltbody2, $hiddenfield)=return_array_filter_strings($ia, $aQuestionAttributes, $thissurvey, $ansrow, $myfname, $trbc, $myfname,"tr","$trbc answers-list radio-list");
        $sDisplayStyle = return_display_style($ia, $aQuestionAttributes, $thissurvey, $myfname);

        // Value
        $value = (isset($_SESSION['survey_'.Yii::app()->getConfig('surveyID')][$myfname])) ? $_SESSION['survey_'.Yii::app()->getConfig('surveyID')][$myfname] : '';

        $answer_tds = '';
        for ($i=1; $i<=10; $i++)
        {
            $CHECKED = (isset($_SESSION['survey_'.Yii::app()->getConfig('surveyID')][$myfname]) && $_SESSION['survey_'.Yii::app()->getConfig('surveyID')][$myfname] == $i)?'CHECKED':'';

            $answer_tds .= doRender('/survey/questions/arrays/10point/rows/cells/answer_td_input', array(
                'i'=>$i,
                'labelText'=>$i,
                'myfname'=>$myfname,
                'CHECKED'=>$CHECKED,
                'checkconditionFunction'=>$checkconditionFunction,
                'value'=>$i,
            ), true);
        }

        if ($ia[6] != "Y" && SHOW_NO_ANSWER == 1)
        {
            $CHECKED = (!isset($_SESSION['survey_'.Yii::app()->getConfig('surveyID')][$myfname]) || $_SESSION['survey_'.Yii::app()->getConfig('surveyID')][$myfname] == '')?'CHECKED':'';
            $answer_tds .= doRender('/survey/questions/arrays/10point/rows/cells/answer_td_input', array(
                'i'=>'',
                'labelText'=>gT('No answer'),
                'myfname'=>$myfname,
                'CHECKED'=>$CHECKED,
                'checkconditionFunction'=>$checkconditionFunction,
                'value'=>'',
            ), true);
        }

        $sRows .= doRender('/survey/questions/arrays/10point/rows/answer_row', array(
                    'myfname'       => $myfname,
                    'answerwidth'   => $answerwidth,
                    'answertext'    => $answertext,
                    'value'         => $value,
                    'error'         => $error,
                    'sDisplayStyle' => $sDisplayStyle,
                    'zebra'         => 2 - ($j % 2),
                    'answer_tds'    => $answer_tds,
                ), true);

        $inputnames[]=$myfname;
        $fn++;
    }

    $answer = doRender('/survey/questions/arrays/10point/answer', array(
                        'extraclass'    => $extraclass,
                        'answerwidth'   => $answerwidth,
                        'sColumns'      => $sColumns,
                        'sHeaders'      => $sHeaders,
                        'sRows'         => $sRows,
                    ),
                true);
    return array($answer, $inputnames);
}


function do_array_yesnouncertain($ia)
{
    global $thissurvey;
    $aLastMoveResult         = LimeExpressionManager::GetLastMoveResult();
    $aMandatoryViolationSubQ = ($aLastMoveResult['mandViolation'] && $ia[6] == 'Y') ? explode("|",$aLastMoveResult['unansweredSQs']) : array();
    $extraclass              = "";
    $caption                 = gT("A table with a subquestion on each row. The answers are 'Yes', 'No', and 'Uncertain' and are in the table header.");
    $checkconditionFunction  = "checkconditions";
    $qquery                  = "SELECT other FROM {{questions}} WHERE qid=".$ia[0]." AND language='".$_SESSION['survey_'.Yii::app()->getConfig('surveyID')]['s_lang']."'";
    $qresult                 = dbExecuteAssoc($qquery);    //Checked
    $qrow                    = $qresult->readAll();
    $other                   = isset($qrow['other']) ? $qrow['other'] : '';
    $aQuestionAttributes     = QuestionAttribute::model()->getQuestionAttributes($ia[0]);
    $answerwidth             = (trim($aQuestionAttributes['answer_width'])!='')?$aQuestionAttributes['answer_width']:20;
    $cellwidth               = 3; // number of columns

    if ($ia[6] != 'Y' && SHOW_NO_ANSWER == 1) //Question is not mandatory
    {
        ++$cellwidth; // add another column
        $caption.=gT("The last cell is for 'No answer'.");
    }

    $cellwidth = round((( 100 - $answerwidth ) / $cellwidth) , 1); // convert number of columns to percentage of table width

    if ($aQuestionAttributes['random_order']==1)
    {
        $ansquery = "SELECT * FROM {{questions}} WHERE parent_qid=$ia[0] AND language='".$_SESSION['survey_'.Yii::app()->getConfig('surveyID')]['s_lang']."' ORDER BY ".dbRandom();
    }
    else
    {
        $ansquery = "SELECT * FROM {{questions}} WHERE parent_qid=$ia[0] AND language='".$_SESSION['survey_'.Yii::app()->getConfig('surveyID')]['s_lang']."' ORDER BY question_order";
    }

    $ansresult      = dbExecuteAssoc($ansquery);    //Checked
    $aSubquestions  = $ansresult->readAll();
    $anscount       = count($aSubquestions);
    $fn             = 1;

    $odd_even = '';
    $sColumns = '';

    for ($xc=1; $xc<=3; $xc++)
    {
        $odd_even  = alternation($odd_even);
        $sColumns .= doRender('/survey/questions/arrays/yesnouncertain/columns/col', array('odd_even'=>$odd_even,'cellwidth'=>$cellwidth), true);
    }

    if ($ia[6] != 'Y' && SHOW_NO_ANSWER == 1) //Question is not mandatory
    {
        $odd_even  = alternation($odd_even);
        $sColumns .= doRender('/survey/questions/arrays/yesnouncertain/columns/col', array('odd_even'=>$odd_even,'cellwidth'=>$cellwidth, 'no_answer'=>true ), true);
    }

    $no_answer = ($ia[6] != 'Y' && SHOW_NO_ANSWER == 1)?true:false;
    $sHeaders  = doRender('/survey/questions/arrays/yesnouncertain/rows/cells/thead', array('no_answer'=>$no_answer, 'anscount'=>$anscount), true);

    $answer_t_content = '';
    if ($anscount==0)
    {
        $inputnames=array();
    }
    else
    {
        $sRows = '';

        foreach ($aSubquestions as $i => $ansrow)
        {
            $myfname = $ia[1].$ansrow['title'];
            $answertext = $ansrow['question'];
            /* Check the sub question mandatory violation */
            $error = ($ia[6]=='Y' && in_array($myfname, $aMandatoryViolationSubQ))?true:false;

            // Get array_filter stuff
            $sDisplayStyle = return_display_style($ia, $aQuestionAttributes, $thissurvey, $myfname);
            $no_answer = ($ia[6] != 'Y' && SHOW_NO_ANSWER == 1)?true:false;
            $value     = (isset($_SESSION['survey_'.Yii::app()->getConfig('surveyID')][$myfname])) ? $_SESSION['survey_'.Yii::app()->getConfig('surveyID')][$myfname] : '';
            $Ychecked  = (isset($_SESSION['survey_'.Yii::app()->getConfig('surveyID')][$myfname]) && $_SESSION['survey_'.Yii::app()->getConfig('surveyID')][$myfname] == 'Y')?'CHECKED':'';
            $Uchecked  = (isset($_SESSION['survey_'.Yii::app()->getConfig('surveyID')][$myfname]) && $_SESSION['survey_'.Yii::app()->getConfig('surveyID')][$myfname] == 'U')?'CHECKED':'';
            $Nchecked  = (isset($_SESSION['survey_'.Yii::app()->getConfig('surveyID')][$myfname]) && $_SESSION['survey_'.Yii::app()->getConfig('surveyID')][$myfname] == 'N')?'CHECKED':'';
            $NAchecked = (!isset($_SESSION['survey_'.Yii::app()->getConfig('surveyID')][$myfname]) || $_SESSION['survey_'.Yii::app()->getConfig('surveyID')][$myfname] == '')?'CHECKED':'';

            $sRows .= doRender('/survey/questions/arrays/yesnouncertain/rows/answer_row', array(
                        'myfname'                => $myfname,
                        'sDisplayStyle'          => $sDisplayStyle,
                        'answertext'             => $answertext,
                        'Ychecked'               => $Ychecked,
                        'Uchecked'               => $Uchecked,
                        'Nchecked'               => $Nchecked,
                        'NAchecked'              => $NAchecked,
                        'value'                  => $value,
                        'checkconditionFunction' => $checkconditionFunction,
                        'error'                  => $error,
                        'no_answer'              => $no_answer,
                        'zebra'                  => 2 - ($i % 2)
                    ), true);
            $inputnames[]=$myfname;
            $fn++;
        }
    }

    $answer = doRender('/survey/questions/arrays/yesnouncertain/answer', array(
                    'answerwidth' => $answerwidth,
                    'extraclass'  => $extraclass,
                    'sColumns'    => $sColumns,
                    'sHeaders'    => $sHeaders,
                    'sRows'       => (isset($sRows))?$sRows:'',
                    'anscount'    => $anscount,
                ), true);

    return array($answer, $inputnames);
}


function do_array_increasesamedecrease($ia)
{
    global $thissurvey;
    $aLastMoveResult         = LimeExpressionManager::GetLastMoveResult();
    $aMandatoryViolationSubQ = ($aLastMoveResult['mandViolation'] && $ia[6] == 'Y') ? explode("|",$aLastMoveResult['unansweredSQs']) : array();
    $extraclass              = "";
    $caption                 = gT("A table with a subquestion on each row. The answers are 'Increase', 'Same', 'Decrease' and are contained in the table header.");
    $checkconditionFunction  = "checkconditions";
    $qquery                  = "SELECT other FROM {{questions}} WHERE qid=".$ia[0]." AND language='".$_SESSION['survey_'.Yii::app()->getConfig('surveyID')]['s_lang']."'";
    $qresult                 = dbExecuteAssoc($qquery);   //Checked
    $aQuestionAttributes     = QuestionAttribute::model()->getQuestionAttributes($ia[0]);
    $answerwidth             = (trim($aQuestionAttributes['answer_width'])!='')?$aQuestionAttributes['answer_width']:20;
    $cellwidth               = 3; // number of columns

    if ($ia[6] != 'Y' && SHOW_NO_ANSWER == 1) //Question is not mandatory
    {
        ++$cellwidth; // add another column
        $caption.=gT("The last cell is for 'No answer'.");
    }

    $cellwidth = round((( 100 - $answerwidth ) / $cellwidth) , 1); // convert number of columns to percentage of table width

    foreach ($qresult->readAll() as $qrow)
    {
        $other = $qrow['other'];
    }

    if ($aQuestionAttributes['random_order']==1)
    {
        $ansquery = "SELECT * FROM {{questions}} WHERE parent_qid=$ia[0] AND language='".$_SESSION['survey_'.Yii::app()->getConfig('surveyID')]['s_lang']."' ORDER BY ".dbRandom();
    }
    else
    {
        $ansquery = "SELECT * FROM {{questions}} WHERE parent_qid=$ia[0] AND language='".$_SESSION['survey_'.Yii::app()->getConfig('surveyID')]['s_lang']."' ORDER BY question_order";
    }

    $ansresult      = dbExecuteAssoc($ansquery);  //Checked
    $aSubquestions  = $ansresult->readAll();
    $anscount       = count($aSubquestions);
    $fn             = 1;
    $odd_even       = '';
    $sColumns       = "";

    for ($xc=1; $xc<=3; $xc++)
    {
        $odd_even  = alternation($odd_even);
        $sColumns .= doRender('/survey/questions/arrays/increasesamedecrease/columns/col', array('odd_even'=>$odd_even,'cellwidth'=>$cellwidth), true);
    }
    if ($ia[6] != 'Y' && SHOW_NO_ANSWER == 1) //Question is not mandatory
    {
        $odd_even  = alternation($odd_even);
        $sColumns .= doRender('/survey/questions/arrays/increasesamedecrease/columns/col', array('odd_even'=>$odd_even,'cellwidth'=>$cellwidth), true);
    }

    $no_answer  = ($ia[6] != 'Y' && SHOW_NO_ANSWER == 1)?true:false; //Question is not mandatory

    $sHeaders        = doRender('/survey/questions/arrays/increasesamedecrease/rows/cells/thead', array('no_answer'=>$no_answer), true);

    $trbc            = '';
    $answer_body     = '';

    // rows
    $sRows = '';
    foreach ($aSubquestions as $i => $ansrow)
    {
        $myfname        = $ia[1].$ansrow['title'];
        $answertext     = $ansrow['question'];
        $error          = ($ia[6]=='Y' && in_array($myfname, $aMandatoryViolationSubQ))?true:false; /* Check the sub Q mandatory violation */
        $sDisplayStyle  = return_display_style($ia, $aQuestionAttributes, $thissurvey, $myfname);
        $value          = (isset($_SESSION['survey_'.Yii::app()->getConfig('surveyID')][$myfname]))?$_SESSION['survey_'.Yii::app()->getConfig('surveyID')][$myfname]:'';
        $Ichecked       = (isset($_SESSION['survey_'.Yii::app()->getConfig('surveyID')][$myfname]) && $_SESSION['survey_'.Yii::app()->getConfig('surveyID')][$myfname] == 'I')?'CHECKED':'';
        $Schecked       = (isset($_SESSION['survey_'.Yii::app()->getConfig('surveyID')][$myfname]) && $_SESSION['survey_'.Yii::app()->getConfig('surveyID')][$myfname] == 'S')?'CHECKED':'';
        $Dchecked       = (isset($_SESSION['survey_'.Yii::app()->getConfig('surveyID')][$myfname]) && $_SESSION['survey_'.Yii::app()->getConfig('surveyID')][$myfname] == 'D')?'CHECKED':'';
        $NAchecked      = (!isset($_SESSION['survey_'.Yii::app()->getConfig('surveyID')][$myfname]) || $_SESSION['survey_'.Yii::app()->getConfig('surveyID')][$myfname] == '')?'CHECKED':'';
        $no_answer      = ($ia[6] != 'Y' && SHOW_NO_ANSWER == 1)?true:false;

        $sRows .= doRender('/survey/questions/arrays/increasesamedecrease/rows/answer_row', array(
                    'myfname'=> $myfname,
                    'sDisplayStyle'=> $sDisplayStyle,
                    'answertext'=> $answertext,
                    'Ichecked'=>$Ichecked,
                    'Schecked'=> $Schecked,
                    'Dchecked'=>$Dchecked,
                    'NAchecked'=>$NAchecked,
                    'value'=>$value,
                    'checkconditionFunction'=>$checkconditionFunction,
                    'error'=>$error,
                    'no_answer'=>$no_answer,
                    'zebra' => 2 - ($i % 2)
                ), true);

        $inputnames[]=$myfname;
        $fn++;
    }

    $answer = doRender('/survey/questions/arrays/increasesamedecrease/answer', array(
        'extraclass' => $extraclass,
        'answerwidth'=> $answerwidth,
        'sColumns'   => $sColumns,
        'sHeaders'   => $sHeaders,
        'sRows'      => $sRows,
        'anscount'   => $anscount,
    ), true);

    return array($answer, $inputnames);
}

// ---------------------------------------------------------------
// TMSW TODO - Can remove DB query by passing in answer list from EM
function do_array($ia)
{
    global $thissurvey;
    $aLastMoveResult         = LimeExpressionManager::GetLastMoveResult();
    $aMandatoryViolationSubQ = ($aLastMoveResult['mandViolation'] && $ia[6] == 'Y') ? explode("|",$aLastMoveResult['unansweredSQs']) : array();
    $repeatheadings          = Yii::app()->getConfig("repeatheadings");
    $minrepeatheadings       = Yii::app()->getConfig("minrepeatheadings");
    $extraclass              = "";
    $caption                 = "";// Just leave empty, are replaced after
    $checkconditionFunction  = "checkconditions";
    $qquery                  = "SELECT other FROM {{questions}} WHERE qid={$ia[0]} AND language='".$_SESSION['survey_'.Yii::app()->getConfig('surveyID')]['s_lang']."'";
    $other                   = Yii::app()->db->createCommand($qquery)->queryScalar(); //Checked
    $aQuestionAttributes     = QuestionAttribute::model()->getQuestionAttributes($ia[0]);
    $answerwidth             = (trim($aQuestionAttributes['answer_width'])!='')?$aQuestionAttributes['answer_width']:20;
    $columnswidth            = 100-$answerwidth;

    if ($aQuestionAttributes['use_dropdown'] == 1)
    {
        $useDropdownLayout = true;
        $extraclass       .= " dropdown-list";
        $caption           = gT("A table with a subquestion on each row. You have to select your answer.");
    }
    else
    {
        $useDropdownLayout = false;
        $caption           = gT("A table with a subquestion on each row. The answer options are contained in the table header.");
    }

    if (ctype_digit(trim($aQuestionAttributes['repeat_headings'])) && trim($aQuestionAttributes['repeat_headings']!=""))
    {
        $repeatheadings    = intval($aQuestionAttributes['repeat_headings']);
        $minrepeatheadings = 0;
    }

    $lresult    = Answer::model()->findAll(array('order'=>'sortorder, code', 'condition'=>'qid=:qid AND language=:language AND scale_id=0', 'params'=>array(':qid'=>$ia[0],':language'=>$_SESSION['survey_'.Yii::app()->getConfig('surveyID')]['s_lang'])));
    $labelans   = array();
    $labelcode  = array();

    foreach ($lresult as $lrow)
    {
        $labelans[]  = $lrow->answer;
        $labelcode[] = $lrow->code;
    }

    // No-dropdown layout
    if ($useDropdownLayout === false && count($lresult) > 0)
    {
        $sQuery = "SELECT count(qid) FROM {{questions}} WHERE parent_qid={$ia[0]} AND question like '%|%' ";
        $iCount = Yii::app()->db->createCommand($sQuery)->queryScalar();

        if ($iCount>0)
        {
            $right_exists = true;
            $answerwidth  = $answerwidth/2;
        }
        else
        {
            $right_exists = false;
        }
        // $right_exists is a flag to find out if there are any right hand answer parts. If there arent we can leave out the right td column
        if ($aQuestionAttributes['random_order']==1)
        {
            $ansquery = "SELECT * FROM {{questions}} WHERE parent_qid={$ia[0]} AND language='".$_SESSION['survey_'.Yii::app()->getConfig('surveyID')]['s_lang']."' ORDER BY ".dbRandom();
        }
        else
        {
            $ansquery = "SELECT * FROM {{questions}} WHERE parent_qid={$ia[0]} AND language='".$_SESSION['survey_'.Yii::app()->getConfig('surveyID')]['s_lang']."' ORDER BY question_order";
        }

        $ansresult  = dbExecuteAssoc($ansquery); //Checked
        $aQuestions = $ansresult->readAll();
        $anscount   = count($aQuestions);
        $fn         = 1;
        $numrows    = count($labelans);

        if ($right_exists)
        {
            ++$numrows;
            $caption .= gT("After the answer options a cell does give some information.");
        }
        if ($ia[6] != 'Y' && SHOW_NO_ANSWER == 1)
        {
            ++$numrows;
            $caption .= gT("The last cell is for 'No answer'.");
        }

        $cellwidth = round( ($columnswidth / $numrows ) , 1 );

        $sHeaders = doRender('/survey/questions/arrays/array/no_dropdown/rows/cells/thead', array(
            'class'   => '',
            'content' => '&nbsp;',
        ),  true);

        foreach ($labelans as $ld)
        {
            $sHeaders .= doRender('/survey/questions/arrays/array/no_dropdown/rows/cells/thead', array(
                'class'   => 'th-9',
                'content' => $ld,
            ),  true);
        }

        if ($right_exists)
        {
            $sHeaders .= doRender('/survey/questions/arrays/array/no_dropdown/rows/cells/thead', array(
                'class'     => '',
                'content'   => '&nbsp;',
            ),  true);
        }

        if ($ia[6] != 'Y' && SHOW_NO_ANSWER == 1) //Question is not mandatory and we can show "no answer"
        {
            $sHeaders .= doRender('/survey/questions/arrays/array/no_dropdown/rows/cells/thead', array(
                'class'   => 'th-10',
                'content' => gT('No answer'),
            ),  true);
        }

        $answer     = '';
        $trbc       = '';
        $inputnames = array();

        $sRows = '';
        foreach ($aQuestions as $i => $ansrow)
        {
            if (isset($repeatheadings) && $repeatheadings > 0 && ($fn-1) > 0 && ($fn-1) % $repeatheadings == 0)
            {
                if ( ($anscount - $fn + 1) >= $minrepeatheadings )
                {
                    // Close actual body and open another one
                    $sRows .=  doRender('/survey/questions/arrays/array/no_dropdown/rows/repeat_header', array(
                                'sHeaders'=>$sHeaders
                            ),  true);
                }
            }

            $myfname        = $ia[1].$ansrow['title'];
            $answertext     = $ansrow['question'];
            $answertext     = (strpos($answertext,'|') !== false) ? substr($answertext,0, strpos($answertext,'|')) : $answertext;
            $answerwidth    = (strpos($answertext,'|') !== false) ? $answerwidth/2 : $answerwidth;
            $answertextsave = $answertext;

            if ($right_exists && strpos($ansrow['question'], '|') !== false)
            {
                $answertextright = substr($ansrow['question'], strpos($ansrow['question'], '|') + 1);
            }
            else
            {
                $answertextright = null;
            }

            $error          = (in_array($myfname, $aMandatoryViolationSubQ))?true:false;             /* Check the mandatory sub Q violation */
            $value          = (isset($_SESSION['survey_'.Yii::app()->getConfig('surveyID')][$myfname]))? $_SESSION['survey_'.Yii::app()->getConfig('surveyID')][$myfname] : '';
            $sDisplayStyle  = return_display_style($ia, $aQuestionAttributes, $thissurvey, $myfname);
            $thiskey        = 0;
            $answer_tds     = '';
            $fn++;

            foreach ($labelcode as $ld)
            {
                $CHECKED     = (isset($_SESSION['survey_'.Yii::app()->getConfig('surveyID')][$myfname]) && $_SESSION['survey_'.Yii::app()->getConfig('surveyID')][$myfname] == $ld)?'CHECKED':'';
                $answer_tds .= doRender('/survey/questions/arrays/array/no_dropdown/rows/cells/answer_td', array(
                            'myfname'=>$myfname,
                            'ld'=>$ld,
                            'label'=>$labelans[$thiskey],
                            'CHECKED'=>$CHECKED,
                            'checkconditionFunction'=>$checkconditionFunction,
                        ),  true);
                $thiskey++;
            }

            /*
            if (strpos($answertextsave,'|'))
            {
                $answertext        = substr($answertextsave,strpos($answertextsave,'|')+1);

                $sHeaders .= doRender('/survey/questions/arrays/array/no_dropdown/rows/cells/thead', array(
                    'class'   => 'answertextright',
                    'content' => $answertext,
                ),  true);
            }
            elseif ($right_exists)
            {
                $sHeaders .= doRender('/survey/questions/arrays/array/no_dropdown/rows/cells/thead', array(
                    'class'   => 'answertextright',
                    'content' => '&nbsp;',
                ),  true);
            }
            */

            // NB: $ia[6] = mandatory
            $no_answer_td = '';
            if ($ia[6] != 'Y' && SHOW_NO_ANSWER == 1)
            {
                $CHECKED = (!isset($_SESSION['survey_'.Yii::app()->getConfig('surveyID')][$myfname]) || $_SESSION['survey_'.Yii::app()->getConfig('surveyID')][$myfname] == '')?'CHECKED':'';
                $no_answer_td .= doRender('/survey/questions/arrays/array/no_dropdown/rows/cells/answer_td', array(
                            'myfname'                => $myfname,
                            'ld'                     => '',
                            'label'                  => gT('No answer'),
                            'CHECKED'                => $CHECKED,
                            'checkconditionFunction' => $checkconditionFunction,
                        ),  true);
            }

            $sRows .= doRender('/survey/questions/arrays/array/no_dropdown/rows/answer_row', array(
                        'answer_tds' => $answer_tds,
                        'no_answer_td' => $no_answer_td,
                        'myfname'    => $myfname,
                        'answertext' => $answertext,
                        'answertextright' => $right_exists ? $answertextright : null,
                        'right_exists' => $right_exists,
                        'value'      => $value,
                        'error'      => $error,
                        'zebra'      => 2 - ($i % 2)
                    ),  true);
            $inputnames[]=$myfname;
        }


        $odd_even = '';
        $sColumns = '';
        foreach ($labelans as $c)
        {
            $odd_even .= alternation($odd_even);
            $sColumns .=  doRender('/survey/questions/arrays/array/no_dropdown/columns/col', array(
                'class'     => $odd_even,
                'cellwidth' => $cellwidth,
            ), true);
        }

        if ($right_exists)
        {
            $odd_even = alternation($odd_even);
            $sColumns .=  doRender('/survey/questions/arrays/array/no_dropdown/columns/col', array(
                'class'     => 'answertextright '.$odd_even,
                'cellwidth' => $cellwidth,
            ), true);
        }

        if ($ia[6] != 'Y' && SHOW_NO_ANSWER == 1) //Question is not mandatory
        {
            $odd_even = alternation($odd_even);
            $sColumns .=  doRender('/survey/questions/arrays/array/no_dropdown/columns/col', array(
                'class'     => 'col-no-answer '.$odd_even,
                'cellwidth' => $cellwidth,
            ), true);
        }

        $answer = doRender('/survey/questions/arrays/array/no_dropdown/answer', array(
            'answerwidth'=> $answerwidth,
            'anscount'   => $anscount,
            'sRows'      => $sRows,
            'extraclass' => $extraclass,
            'sHeaders'   => $sHeaders,
            'sColumns'   => $sColumns,
        ),  true);
    }

    // Dropdown layout
    elseif ($useDropdownLayout === true && count($lresult)> 0)
    {
        foreach($lresult as $lrow)
        {
            $labels[]=array(
                'code'   => $lrow->code,
                'answer' => $lrow->answer
            );
        }

        $sQuery = "SELECT count(question) FROM {{questions}} WHERE parent_qid={$ia[0]} AND question like '%|%' ";
        $iCount = Yii::app()->db->createCommand($sQuery)->queryScalar();

        if ($iCount>0)
        {
            $right_exists = true;
            $answerwidth  = $answerwidth/2;
        }
        else
        {
            $right_exists = false;
        }
        // $right_exists is a flag to find out if there are any right hand answer parts. If there arent we can leave out the right td column
        if ($aQuestionAttributes['random_order']==1)
        {
            $ansquery = "SELECT * FROM {{questions}} WHERE parent_qid={$ia[0]} AND language='".$_SESSION['survey_'.Yii::app()->getConfig('surveyID')]['s_lang']."' ORDER BY ".dbRandom();
        }
        else
        {
            $ansquery = "SELECT * FROM {{questions}} WHERE parent_qid={$ia[0]} AND language='".$_SESSION['survey_'.Yii::app()->getConfig('surveyID')]['s_lang']."' ORDER BY question_order";
        }

        $ansresult  = dbExecuteAssoc($ansquery); //Checked
        $aQuestions = $ansresult->readAll();
        $anscount   = count($aQuestions);
        $fn         = 1;
        $numrows    = count($labels);

        if ($ia[6] != 'Y' && SHOW_NO_ANSWER == 1)
        {
            ++$numrows;
        }
        if ($right_exists)
        {
            ++$numrows;
        }

        $cellwidth    = round( ($columnswidth / $numrows ) , 1 );

        $trbc = '';
        $inputnames=array();

        $sRows = "";
        foreach ($aQuestions as $j => $ansrow)
        {
            $myfname        = $ia[1].$ansrow['title'];
            $answertext     = $ansrow['question'];
            $answertext     = (strpos($answertext,'|') !== false) ? substr($answertext,0, strpos($answertext,'|')):$answertext;
            $answerwidth    = (strpos($answertext,'|') !== false) ? $answerwidth/2:$answerwidth;
            $error          = (in_array($myfname, $aMandatoryViolationSubQ))?true:false;             /* Check the mandatory sub Q violation */
            $value          = (isset($_SESSION['survey_'.Yii::app()->getConfig('surveyID')][$myfname]))? $_SESSION['survey_'.Yii::app()->getConfig('surveyID')][$myfname] : '';
            $sDisplayStyle  = return_display_style($ia, $aQuestionAttributes, $thissurvey, $myfname);

            if ($right_exists && (strpos($ansrow['question'], '|') !== false))
            {
                $answertextright = substr($ansrow['question'], strpos($ansrow['question'], '|') + 1);
            }
            else
            {
                $answertextright = null;
            }

            $options = array();

            // Dropdown representation is en exception - even if mandatory or  SHOW_NO_ANSWER is disable a neutral option needs to be shown where the mandatory case asks actively
            $options[0]['text']     = ($ia[6] != 'Y' && SHOW_NO_ANSWER == 1)?gT('No answer'):gT('Please choose...');
            $options[0]['value']    = ' ';
            $options[0]['selected'] = (!isset($_SESSION['survey_'.Yii::app()->getConfig('surveyID')][$myfname]) || $_SESSION['survey_'.Yii::app()->getConfig('surveyID')][$myfname] == '')?'SELECTED':'';

            // Other options
            foreach ($labels as $i=>$lrow)
            {
                $y=$i+1; // $options[0] ]defined just above
                $options[$y]['value']     = $lrow['code'];
                $options[$y]['selected']  = (isset($_SESSION['survey_'.Yii::app()->getConfig('surveyID')][$myfname]) && $_SESSION['survey_'.Yii::app()->getConfig('surveyID')][$myfname] == $lrow['code'])?'SELECTED':'';
                $options[$y]['text']      = flattenText($lrow['answer']);
            }

            $sRows .= doRender('/survey/questions/arrays/array/dropdown/rows/answer_row', array(
                'myfname'                => $myfname,
                'answertext'             => $answertext,
                'value'                  => $value,
                'error'                  => $error,
                'checkconditionFunction' => $checkconditionFunction,
                'right_exists'           => $right_exists,
                'answertextright'        => $answertextright,
                'options'                => $options,
                'zebra'                  => 2 - ($j % 2)
            ),  true);

            $inputnames[]=$myfname;
            $fn++;
        }


        $answer = doRender('/survey/questions/arrays/array/dropdown/answer', array
        (
            'extraclass' => $extraclass,
            'sRows'      => $sRows,
        ),  true);

    }
    else
    {
        $answer = doRender('/survey/questions/arrays/array/dropdown/empty', array(), true);
        $inputnames='';
    }
    return array($answer, $inputnames);
}


function do_array_texts($ia)
{
    global $thissurvey;
    $aLastMoveResult            = LimeExpressionManager::GetLastMoveResult();
    $aMandatoryViolationSubQ    = ($aLastMoveResult['mandViolation'] && $ia[6] == 'Y') ? explode("|",$aLastMoveResult['unansweredSQs']) : array();
    $repeatheadings             = Yii::app()->getConfig("repeatheadings");
    $minrepeatheadings          = Yii::app()->getConfig("minrepeatheadings");
    $extraclass                 = "";
    $caption                    = gT("A table of subquestions on each cell. The subquestion texts are in the column header and relate the particular row header.");

    if ($thissurvey['nokeyboard']=='Y')
    {
        includeKeypad();
        $kpclass = "text-keypad";
    }
    else
    {
        $kpclass = "";
    }

    $checkconditionFunction = "checkconditions";
    $sSeparator             = getRadixPointData($thissurvey['surveyls_numberformat']);
    $sSeparator             = $sSeparator['separator'];
    $defaultvaluescript     = "";
    $qquery                 = "SELECT other FROM {{questions}} WHERE qid={$ia[0]} AND language='".$_SESSION['survey_'.Yii::app()->getConfig('surveyID')]['s_lang']."'";
    $other                  = Yii::app()->db->createCommand($qquery)->queryScalar(); //Checked
    $aQuestionAttributes    = QuestionAttribute::model()->getQuestionAttributes($ia[0]);
    $show_grand             = $aQuestionAttributes['show_grand_total'];
    $totals_class           = '';
    $num_class              = '';
    $show_totals            = '';
    $col_total              = '';
    $row_total              = '';
    $total_col              = '';
    $col_head               = '';
    $row_head               = '';
    $grand_total            = '';
    $q_table_id             = '';
    $q_table_id_HTML        = '';

    if (ctype_digit(trim($aQuestionAttributes['repeat_headings'])) && trim($aQuestionAttributes['repeat_headings']!=""))
    {
        $repeatheadings     = intval($aQuestionAttributes['repeat_headings']);
        $minrepeatheadings  = 0;
    }
    if (intval(trim($aQuestionAttributes['maximum_chars']))>0)
    {
        // Only maxlength attribute, use textarea[maxlength] jquery selector for textarea
        $maximum_chars   = intval(trim($aQuestionAttributes['maximum_chars']));
        $maxlength       = "maxlength='{$maximum_chars}' ";
        $extraclass     .= " maxchars maxchars-".$maximum_chars;
    }
    else
    {
        $maxlength  = "";
    }

    if ($aQuestionAttributes['numbers_only']==1)
    {
        $checkconditionFunction = "fixnum_checkconditions";

        if (in_array($aQuestionAttributes['show_totals'],array("R","C","B")))
        {
            $q_table_id      = 'totals_'.$ia[0];
            $q_table_id_HTML = ' id="'.$q_table_id.'"';
        }

        $num_class   = ' numbers-only';
        $extraclass .= " numberonly";
        $caption    .= gT("Each answer may only be a number.");
        $col_head    = '';

        switch ($aQuestionAttributes['show_totals'])
        {
            case 'R':
                $totals_class   = $show_totals = 'row';
                $row_total      = doRender('/survey/questions/arrays/texts/rows/cells/td_total', array('empty'=>false),  true);
                $col_head       = doRender('/survey/questions/arrays/texts/rows/cells/thead', array('totalText'=>gT('Total'), 'classes'=>''),  true);

                if ($show_grand == true)
                {
                    $row_head    = doRender('/survey/questions/arrays/texts/rows/cells/thead', array('totalText'=>gT('Grand total'), 'classes'=>'answertext'),  true);
                    $col_total   = doRender('/survey/questions/arrays/texts/columns/col_total', array('empty'=>true),  true);
                    $grand_total = doRender('/survey/questions/arrays/texts/rows/cells/td_grand_total', array('empty'=>false),  true);
                };

                $caption    .=gT("The last row shows the total for the column.");
                break;

            case 'C':
                $totals_class = $show_totals = 'col';
                $col_total    = doRender('/survey/questions/arrays/texts/columns/col_total', array('empty'=>false, 'label'=>true),  true);
                $row_head     = doRender('/survey/questions/arrays/texts/rows/cells/thead', array('totalText'=>gT('Total'), 'classes'=>'answertext'),  true);

                if ($show_grand == true)
                {
                    $row_total   = doRender('/survey/questions/arrays/texts/rows/cells/td_total', array('empty'=>true),  true);
                    $col_head    = doRender('/survey/questions/arrays/texts/rows/cells/thead', array('totalText'=>gT('Grand total'), 'classes'=>''),  true);
                    $grand_total = doRender('/survey/questions/arrays/texts/rows/cells/td_grand_total', array('empty'=>false),  true);
                };
                $caption    .= gT("The last column shows the total for the row.");
                break;

            case 'B':
                $totals_class = $show_totals = 'both';
                $row_total    = doRender('/survey/questions/arrays/texts/rows/cells/td_total', array('empty'=>false),  true);
                $col_total    = doRender('/survey/questions/arrays/texts/columns/col_total', array('empty'=>false, 'label'=>false),  true);
                $col_head     = doRender('/survey/questions/arrays/texts/rows/cells/thead', array('totalText'=>gT('Total'), 'classes'=>''),  true);
                $row_head     = doRender('/survey/questions/arrays/texts/rows/cells/thead', array('totalText'=>gT('Total'), 'classes'=>'answertext'),  true);

                if ($show_grand == true)
                {
                    $grand_total = doRender('/survey/questions/arrays/texts/rows/cells/td_grand_total', array('empty'=>false),  true);
                }
                else
                {
                    $grand_total = doRender('/survey/questions/arrays/texts/rows/cells/td_grand_total', array('empty'=>true),  true);
                };

                $caption    .= gT("The last row shows the total for the column and the last column shows the total for the row.");
                break;
        };

        if (!empty($totals_class))
        {
            $totals_class = ' show-totals '.$totals_class;

            if ($aQuestionAttributes['show_grand_total'])
            {
                $totals_class  .= ' grand';
                $show_grand     = true;
            };
        };
    }

    $answerwidth = (trim($aQuestionAttributes['answer_width'])!='')?$aQuestionAttributes['answer_width']:20;

    if (trim($aQuestionAttributes['text_input_width'])!='')
    {
        $inputwidth  = $aQuestionAttributes['text_input_width'];
        $col         = ($aQuestionAttributes['text_input_width']<=12)?$aQuestionAttributes['text_input_width']:12;
        $extraclass .= " col-sm-".trim($col);
    }
    else
    {
        $inputwidth = 20;
    }

    $columnswidth = 100-($answerwidth*2);
    $lquery       = "SELECT * FROM {{questions}} WHERE parent_qid={$ia[0]}  AND language='".$_SESSION['survey_'.Yii::app()->getConfig('surveyID')]['s_lang']."' and scale_id=1 ORDER BY question_order";
    $lresult      = Yii::app()->db->createCommand($lquery)->query();
    $labelans     = array();
    $labelcode    = array();

    foreach ($lresult->readAll() as $lrow)
    {
        $labelans[]  = $lrow['question'];
        $labelcode[] = $lrow['title'];
    }

    if ($numrows=count($labelans))
    {
        if ($ia[6] != 'Y' && SHOW_NO_ANSWER == 1)
        {
            $numrows++;
        }

        if ( ($show_grand == true &&  $show_totals == 'col' ) || $show_totals == 'row' ||  $show_totals == 'both' )
        {
            ++$numrows;
        }

        $cellwidth = $columnswidth/$numrows;
        $cellwidth = sprintf('%02d', $cellwidth);

        $ansquery  = "SELECT count(question) FROM {{questions}} WHERE parent_qid={$ia[0]} and scale_id=0 AND question like '%|%'";
        $ansresult = Yii::app()->db->createCommand($ansquery)->queryScalar(); //Checked

        if ($ansresult>0)
        {
            $right_exists = true;
            $answerwidth  = $answerwidth/2;
            $caption     .= gT("The last cell gives some information.");
        }
        else
        {
            $right_exists = false;
        }

        // $right_exists is a flag to find out if there are any right hand answer parts. If there arent we can leave out the right td column
        if ($aQuestionAttributes['random_order']==1)
        {
            $ansquery = "SELECT * FROM {{questions}} WHERE parent_qid=$ia[0] and scale_id=0 AND language='".$_SESSION['survey_'.Yii::app()->getConfig('surveyID')]['s_lang']."' ORDER BY ".dbRandom();
        }
        else
        {
            $ansquery = "SELECT * FROM {{questions}} WHERE parent_qid=$ia[0] and scale_id=0 AND language='".$_SESSION['survey_'.Yii::app()->getConfig('surveyID')]['s_lang']."' ORDER BY question_order";
        }

        $ansresult  = dbExecuteAssoc($ansquery);
        $aQuestions = $ansresult->readAll();
        $anscount   = count($aQuestions);
        $fn         = 1;
        $odd_even   = '';

        $showGrandTotal = ( ($show_grand == true &&  $show_totals == 'col' ) || $show_totals == 'row' ||  $show_totals == 'both' )?true:false;

        $trbc = '';
        $sRows = '';
        foreach ($aQuestions as $j => $ansrow)
        {
            if (isset($repeatheadings) && $repeatheadings > 0 && ($fn-1) > 0 && ($fn-1) % $repeatheadings == 0)
            {
                if ( ($anscount - $fn + 1) >= $minrepeatheadings )
                {
                    // Close actual body and open another one
                    $sRows .=  doRender('/survey/questions/arrays/texts/rows/repeat_header', array(
                                'answerwidth'  => $answerwidth,
                                'labelans'     => $labelans,
                                'right_exists' => $right_exists,
                                'col_head'     => $col_head,
                            ),  true);
                }
            }

            $myfname = $ia[1].$ansrow['title'];
            $answertext = $ansrow['question'];
            $answertextsave=$answertext;
            $error = false;

            if ($ia[6]=='Y' && !empty($aMandatoryViolationSubQ))
            {
                //Go through each labelcode and check for a missing answer! If any are found, highlight this line
                $emptyresult=0;
                foreach($labelcode as $ld)
                {
                    $myfname2=$myfname.'_'.$ld;
                    if(in_array($myfname2, $aMandatoryViolationSubQ))
                    {
                        $emptyresult=1;
                    }
                }
                $error = false;
                if ($emptyresult == 1)
                {
                    $error = true;
                }
            }
            $value          = (isset($_SESSION['survey_'.Yii::app()->getConfig('surveyID')][$myfname]))?$_SESSION['survey_'.Yii::app()->getConfig('surveyID')][$myfname]:'';
            $sDisplayStyle  = return_display_style($ia, $aQuestionAttributes, $thissurvey, $myfname);

            if (strpos($answertext,'|'))
            {
                $answertext=substr($answertext,0, strpos($answertext,'|'));
            }

            $thiskey = 0;
            $answer_tds = '';

            foreach ($labelcode as $ld)
            {
                $myfname2=$myfname."_$ld";
                $myfname2value = isset($_SESSION['survey_'.Yii::app()->getConfig('surveyID')][$myfname2]) ? $_SESSION['survey_'.Yii::app()->getConfig('surveyID')][$myfname2] : "";

                if ($aQuestionAttributes['numbers_only']==1)
                {
                    $myfname2value = str_replace('.',$sSeparator,$myfname2value);
                }

                $inputnames[] =$myfname2;
                $value        = str_replace ('"', "'", str_replace('\\', '', $myfname2value));
                $answer_tds  .= doRender('/survey/questions/arrays/texts/rows/cells/answer_td', array(
                                    'ld'         => $ld,
                                    'myfname2'   => $myfname2,
                                    'labelText'  => $labelans[$thiskey],
                                    'kpclass'    => $kpclass,
                                    'maxlength'  => $maxlength,
                                    'inputwidth' => $inputwidth,
                                    'value'      => $myfname2value,
                                ),  true);
                $thiskey += 1;
            }

            $rightTd = $rightTdEmpty = false;

            if (strpos($answertextsave,'|'))
            {
                $answertext =substr($answertextsave,strpos($answertextsave,'|')+1);
                $rightTd    = true; $rightTdEmpty = false;
            }
            elseif ($right_exists)
            {
                $rightTd      = true;
                $rightTdEmpty = true;
            }

            $formatedRowTotal = str_replace(array('[[ROW_NAME]]','[[INPUT_WIDTH]]') , array(strip_tags($answertext),$inputwidth) , $row_total);

            $sRows .= doRender('/survey/questions/arrays/texts/rows/answer_row', array(
                                'myfname'           =>  $myfname,
                                'answertext'        =>  $answertext,
                                'error'             =>  $error,
                                'value'             =>  $value,
                                'answer_tds'        =>  $answer_tds,
                                'rightTd'           =>  $rightTd,
                                'rightTdEmpty'      =>  $rightTdEmpty,
                                'answerwidth'       =>  $answerwidth,
                                'formatedRowTotal'  =>  $formatedRowTotal,
                                'zebra'                  => 2 - ($j % 2),
                            ),  true);

            $fn++;
        }

        $showtotals=false; $total = '';

        if ($show_totals == 'col' || $show_totals == 'both' || $grand_total == true)
        {
            $showtotals = true;

            for ($a = 0; $a < count($labelcode) ; ++$a)
            {
                $total .= str_replace(array('[[ROW_NAME]]','[[INPUT_WIDTH]]') , array(strip_tags($answertext),$inputwidth) , $col_total);

            };
            $total .= str_replace(array('[[ROW_NAME]]','[[INPUT_WIDTH]]') , array(strip_tags($answertext),$inputwidth) , $grand_total);
        }

        $radix = '';

        if (!empty($q_table_id))
        {
            if ($aQuestionAttributes['numbers_only']==1)
            {
                $radix = $sSeparator;
            }
            else
            {
                $radix = 'X';   // to indicate that should not try to change entered values
            }
            Yii::app()->getClientScript()->registerScriptFile(Yii::app()->getConfig('generalscripts')."array-totalsum.js");
        }

        $answer = doRender('/survey/questions/arrays/texts/answer', array(
                    'answerwidth'               => $answerwidth,
                    'col_head'                  => $col_head,
                    'cellwidth'                 => $cellwidth,
                    'labelans'                  => $labelans,
                    'right_exists'              => $right_exists,
                    'showGrandTotal'            => $showGrandTotal,
                    'q_table_id_HTML'           => $q_table_id_HTML,
                    'extraclass'                => $extraclass,
                    'num_class'                 => $num_class,
                    'totals_class'              => $totals_class,
                    'showtotals'                => $showtotals,
                    'row_head'                  => $row_head,
                    'total'                     => $total,
                    'q_table_id'                => $q_table_id,
                    'radix'                     => $radix,
                    'name'                      => $ia[0],
                    'sRows'                     => $sRows,
                    'checkconditionFunction'    => $checkconditionFunction
                ),  true);
    }
    else
    {
        $answer    = doRender('/survey/questions/arrays/texts/empty_error', array(), true);
        $inputnames ='';
    }
    return array($answer, $inputnames);
}

// ---------------------------------------------------------------
// TMSW TODO - Can remove DB query by passing in answer list from EM
// Used by array numbers, array_numbers (for searching)
function do_array_multiflexi($ia)
{
    global $thissurvey;

    $answer                     = '';
    $aLastMoveResult            = LimeExpressionManager::GetLastMoveResult();
    $aMandatoryViolationSubQ    = ($aLastMoveResult['mandViolation'] && $ia[6] == 'Y') ? explode("|",$aLastMoveResult['unansweredSQs']) : array();
    $repeatheadings             = Yii::app()->getConfig("repeatheadings");
    $minrepeatheadings          = Yii::app()->getConfig("minrepeatheadings");
    $extraclass                 = "";
    $answertypeclass            = "";
    $caption                    = gT("A table of subquestions on each cell. The subquestion texts are in the colum header and concern the row header.");
    $checkconditionFunction     = "fixnum_checkconditions";
    $defaultvaluescript         = '';
    $qquery                     = "SELECT other FROM {{questions}} WHERE qid=".$ia[0]." AND language='".$_SESSION['survey_'.Yii::app()->getConfig('surveyID')]['s_lang']."' and parent_qid=0";
    $other                      = Yii::app()->db->createCommand($qquery)->queryScalar(); //Checked

    /*
     * Question Attributes
     */
    $aQuestionAttributes = QuestionAttribute::model()->getQuestionAttributes($ia[0]);

    // Define min and max value
    if (trim($aQuestionAttributes['multiflexible_max'])!='' && trim($aQuestionAttributes['multiflexible_min']) =='')
    {
        $maxvalue    =  $aQuestionAttributes['multiflexible_max'];
        $minvalue    = 1;
        $extraclass .= " maxvalue maxvalue-".trim($aQuestionAttributes['multiflexible_max']);
    }

    if (trim($aQuestionAttributes['multiflexible_min'])!='' && trim($aQuestionAttributes['multiflexible_max']) =='')
    {
        $minvalue    =  $aQuestionAttributes['multiflexible_min'];
        $maxvalue    = $aQuestionAttributes['multiflexible_min'] + 10;
        $extraclass .= " minvalue minvalue-".trim($aQuestionAttributes['multiflexible_max']);
    }

    if (trim($aQuestionAttributes['multiflexible_min'])=='' && trim($aQuestionAttributes['multiflexible_max']) =='')
    {
        $maxvalue   = 10;
        $minvalue   = (isset($minvalue['value']) && $minvalue['value'] == 0)?0:1;

    }

    if (trim($aQuestionAttributes['multiflexible_min']) !='' && trim($aQuestionAttributes['multiflexible_max']) !='')
    {
        if ($aQuestionAttributes['multiflexible_min'] < $aQuestionAttributes['multiflexible_max'])
        {
            $minvalue   = $aQuestionAttributes['multiflexible_min'];
            $maxvalue   = $aQuestionAttributes['multiflexible_max'];
        }
    }

    $stepvalue = (trim($aQuestionAttributes['multiflexible_step'])!='' && $aQuestionAttributes['multiflexible_step'] > 0)?$aQuestionAttributes['multiflexible_step']:1;

    if($aQuestionAttributes['reverse']==1)
    {
        $tmp        = $minvalue;
        $minvalue   = $maxvalue;
        $maxvalue   = $tmp;
        $reverse    = true;
        $stepvalue  = -$stepvalue;
    }
    else
    {
        $reverse    = false;
    }

    $checkboxlayout = false;
    $inputboxlayout = false;
    $textAlignment  = 'right';

    if ($aQuestionAttributes['multiflexible_checkbox']!=0)
    {
        $minvalue            =  0;
        $maxvalue            =  1;
        $checkboxlayout      =  true;
        $answertypeclass     =  " checkbox";
        $caption            .= gT("Please check the matching combinations.");
        $textAlignment       = 'center';
    }
    elseif ($aQuestionAttributes['input_boxes']!=0 )
    {
        $inputboxlayout      =  true;
        $answertypeclass    .= " numeric-item text";
        $extraclass         .= " numberonly";
        $caption            .= gT("Please enter only numbers.");
        $textAlignment       = 'right';
    }
    else
    {
        $answertypeclass     = " dropdown";
        $caption            .= gT("Please select an answer for each combination.");
    }

    if (ctype_digit(trim($aQuestionAttributes['repeat_headings'])) && trim($aQuestionAttributes['repeat_headings']!=""))
    {
        $repeatheadings     = intval($aQuestionAttributes['repeat_headings']);
        $minrepeatheadings  = 0;
    }

    if (intval(trim($aQuestionAttributes['maximum_chars']))>0)
    {
        // Only maxlength attribute, use textarea[maxlength] jquery selector for textarea
        $maximum_chars   = intval(trim($aQuestionAttributes['maximum_chars']));
        $maxlength       = "maxlength='{$maximum_chars}' ";
        $extraclass     .=" maxchars maxchars-".$maximum_chars;
    }
    else
    {
        $maxlength  = "";
    }

    if ($thissurvey['nokeyboard']=='Y')
    {
        includeKeypad();
        $kpclass     = " num-keypad";
        $extraclass .=" inputkeypad";
    }
    else
    {
        $kpclass = "";
    }

    if (trim($aQuestionAttributes['answer_width'])!='')
    {
        $answerwidth    = $aQuestionAttributes['answer_width'];
        $useAnswerWidth = true;
    }
    else
    {
        $answerwidth    = 20;

        // If answerwidth is not given, we want to default to Bootstrap column.
        // Otherwise bug on phone screen.
        $useAnswerWidth = false;
    }

    $columnswidth   = 100-($answerwidth*2);
    $lquery         = "SELECT * FROM {{questions}} WHERE parent_qid={$ia[0]}  AND language='".$_SESSION['survey_'.Yii::app()->getConfig('surveyID')]['s_lang']."' and scale_id=1 ORDER BY question_order";
    $lresult        = dbExecuteAssoc($lquery);
    $aQuestions     = $lresult->readAll();
    $labelans       = array();
    $labelcode      = array();

    foreach ($aQuestions as $lrow)
    {
        $labelans[]  =$lrow['question'];
        $labelcode[] =$lrow['title'];
    }

    if ($numrows=count($labelans))
    {
        if ($ia[6] != 'Y' && SHOW_NO_ANSWER == 1) {$numrows++;}
        $cellwidth  =   $columnswidth/$numrows;
        $cellwidth  =   sprintf('%02d', $cellwidth);
        $sQuery     = "SELECT count(question) FROM {{questions}} WHERE parent_qid=".$ia[0]." AND scale_id=0 AND question like '%|%'";
        $iCount     = Yii::app()->db->createCommand($sQuery)->queryScalar();

        if ($iCount>0)
        {
            $right_exists    =  true;
            $answerwidth     =  $answerwidth/2;
            $caption        .=  gT("The last cell gives some information.");
        }
        else
        {
            $right_exists   = false;
        }

        // $right_exists is a flag to find out if there are any right hand answer parts. If there arent we can leave out the right td column
        if ($aQuestionAttributes['random_order']==1)
        {
            $ansquery = "SELECT * FROM {{questions}} WHERE parent_qid=$ia[0] AND scale_id=0 AND language='".$_SESSION['survey_'.Yii::app()->getConfig('surveyID')]['s_lang']."' ORDER BY ".dbRandom();
        }
        else
        {
            $ansquery = "SELECT * FROM {{questions}} WHERE parent_qid=$ia[0] AND scale_id=0 AND language='".$_SESSION['survey_'.Yii::app()->getConfig('surveyID')]['s_lang']."' ORDER BY question_order";
        }

        $ansresult = dbExecuteAssoc($ansquery)->readAll();  //Checked

        if (trim($aQuestionAttributes['parent_order']!=''))
        {
            $iParentQID = (int) $aQuestionAttributes['parent_order'];
            $aResult    = array();
            $sessionao  = isset($_SESSION['survey_'.Yii::app()->getConfig('surveyID')]['answer_order']) ? $_SESSION['survey_'.Yii::app()->getConfig('surveyID')]['answer_order'] : array();

            if(isset($sessionao[$iParentQID]))
            {
                foreach ($sessionao[$iParentQID] as $aOrigRow)
                {
                    $sCode  = $aOrigRow['title'];

                    foreach ($ansresult as $aRow)
                    {
                        if ($sCode==$aRow['title'])
                        {
                            $aResult[]=$aRow;
                        }
                    }
                }
                $ansresult  = $aResult;
            }
        }
        $anscount = count($ansresult);
        $fn=1;

        $sAnswerRows = '';
        foreach ($ansresult as $j => $ansrow)
        {
            if (isset($repeatheadings) && $repeatheadings > 0 && ($fn-1) > 0 && ($fn-1) % $repeatheadings == 0)
            {
                if ( ($anscount - $fn + 1) >= $minrepeatheadings )
                {
                    $sAnswerRows .=  doRender('/survey/questions/arrays/multiflexi/rows/repeat_header', array(
                                'labelans'      =>  $labelans,
                                'right_exists'  =>  $right_exists,
                                'cellwidth'     =>  $cellwidth,
                                'answerwidth'   =>  $answerwidth,
                                'textAlignment' => $textAlignment,
                            ),  true);
                }
            }

            $myfname        = $ia[1].$ansrow['title'];
            $answertext     = $ansrow['question'];
            $answertextsave = $answertext;

            /* Check the sub Q mandatory violation */
            $error = false;

            if ($ia[6]=='Y' && !empty($aMandatoryViolationSubQ))
            {
                //Go through each labelcode and check for a missing answer! Default :If any are found, highlight this line, checkbox : if one is not found : don't highlight
                // PS : we really need a better system : event for EM !
                $emptyresult    = ($aQuestionAttributes['multiflexible_checkbox']!=0) ? 1 : 0;

                foreach ($labelcode as $ld)
                {
                    $myfname2   = $myfname.'_'.$ld;
                    if ($aQuestionAttributes['multiflexible_checkbox']!=0)
                    {
                        if (!in_array($myfname2, $aMandatoryViolationSubQ))
                        {
                            $emptyresult    = 0;
                        }
                    }
                    else
                    {
                        if (in_array($myfname2, $aMandatoryViolationSubQ))
                        {
                            $emptyresult    =   1;
                        }
                    }
                }

                $error = ($emptyresult == 1)?true:false;
            }

            $sSeparator = getRadixPointData($thissurvey['surveyls_numberformat']);
            $sSeparator = $sSeparator['separator'];

            // Get array_filter stuff
            $sDisplayStyle = return_display_style($ia, $aQuestionAttributes, $thissurvey, $myfname);


            if (strpos($answertext,'|'))
            {
                $answertext =   substr($answertext,0, strpos($answertext,'|'));
            }

            $row_value = (isset($_SESSION['survey_'.Yii::app()->getConfig('surveyID')][$myfname]))?$_SESSION['survey_'.Yii::app()->getConfig('surveyID')][$myfname]:'';

            $first_hidden_field = '';
            $thiskey            = 0;
            $answer_tds         = '';

            foreach ($labelcode as $i => $ld)
            {
                $myfname2   = $myfname."_$ld";
                $value      = (isset($_SESSION['survey_'.Yii::app()->getConfig('surveyID')][$myfname2]))?$_SESSION['survey_'.Yii::app()->getConfig('surveyID')][$myfname2]:'';

                // Possibly replace '.' with ','
                $surveyId = Yii::app()->getConfig('surveyID');
                $surveyLabel = 'survey_' . $surveyId;
                $fieldnameIsNumeric = isset($_SESSION[$surveyLabel][$myfname2])
                    && is_numeric($_SESSION[$surveyLabel][$myfname2]);
                if($fieldnameIsNumeric) {
                    $value = str_replace('.',$sSeparator, $_SESSION[$surveyLabel][$myfname2]);
                }

                if ($checkboxlayout == false)
                {

                    $answer_tds .=  doRender('/survey/questions/arrays/multiflexi/rows/cells/answer_td', array(
                                        'dataTitle'                 => $labelans[$i],
                                        'ld'                        => $ld,
                                        'answertypeclass'           => $answertypeclass,
                                        'answertext'                => $answertext,
                                        'stepvalue'                 => $stepvalue,
                                        'extraclass'                => $extraclass,
                                        'myfname2'                  => $myfname2,
                                        'error'                     => $error,
                                        'inputboxlayout'            => $inputboxlayout,
                                        'checkconditionFunction'    => $checkconditionFunction,
                                        'minvalue'                  => $minvalue,
                                        'maxvalue'                  => $maxvalue,
                                        'reverse'                   => $reverse,
                                        'value'                     => $value,
                                        'sSeparator'                => $sSeparator,
                                        'kpclass'                   => $kpclass,
                                        'maxlength'                 => $maxlength,
                                    ),  true);


                    $inputnames[]=$myfname2;
                    $thiskey++;
                }
                else
                {

                    if(isset($_SESSION['survey_'.Yii::app()->getConfig('surveyID')][$myfname2]) && $_SESSION['survey_'.Yii::app()->getConfig('surveyID')][$myfname2] == '1')
                    {
                        $myvalue    = '1';
                        $setmyvalue = CHECKED;
                    }
                    else
                    {
                        $myvalue    = '';
                        $setmyvalue = '';
                    }

                    $answer_tds .=  doRender('/survey/questions/arrays/multiflexi/rows/cells/answer_td_checkboxes', array(
                                        'dataTitle'                 => $labelans[$i],
                                        'ld'                        => $ld,
                                        'answertypeclass'           => $answertypeclass,
                                        'value'                     => $myvalue,
                                        'setmyvalue'                => $setmyvalue,
                                        'myfname2'                  => $myfname2,
                                        'checkconditionFunction'    => $checkconditionFunction,
                                        'extraclass'                => $extraclass,
                                    ),  true);
                    $inputnames[]   = $myfname2;
                    $thiskey++;
                }
            }

            $rightTd = false;$answertextright= '';

            if (strpos($answertextsave,'|'))
            {
                $answertextright    = substr($answertextsave,strpos($answertextsave,'|')+1);
                $rightTd            = true;
            }
            elseif ($right_exists)
            {
                $rightTd = true;
            }

            $sAnswerRows .=  doRender('/survey/questions/arrays/multiflexi/rows/answer_row', array(
                                'sDisplayStyle'     => $sDisplayStyle,
                                'useAnswerWidth'    => $useAnswerWidth,
                                'answerwidth'       => $answerwidth,
                                'myfname'           => $myfname,
                                'error'             => $error,
                                'row_value'         => $row_value,
                                'answertext'        => $answertext,
                                'answertextright'   => $answertextright,
                                'answer_tds'        => $answer_tds,
                                'rightTd'           => $rightTd,
                                'zebra'             => 2 - ($j % 2),
                            ),  true);
            $fn++;
        }

        $answer = doRender('/survey/questions/arrays/multiflexi/answer', array(
                            'answertypeclass'   => $answertypeclass,
                            'extraclass'        => $extraclass,
                            'answerwidth'       => $answerwidth,
                            'labelans'          => $labelans,
                            'cellwidth'         => $cellwidth,
                            'right_exists'      => $right_exists,
                            'sAnswerRows'       => $sAnswerRows,
                            'textAlignment'     => $textAlignment,
                        ),  true);

    }
    else
    {
        $answer     = doRender('/survey/questions/arrays/multiflexi/empty_error', array(),  true);
        $inputnames = '';
    }
    return array($answer, $inputnames);
}


// ---------------------------------------------------------------
// TMSW TODO - Can remove DB query by passing in answer list from EM
function do_arraycolumns($ia)
{
    $aLastMoveResult=LimeExpressionManager::GetLastMoveResult();
    $aMandatoryViolationSubQ=($aLastMoveResult['mandViolation'] && $ia[6] == 'Y') ? explode("|",$aLastMoveResult['unansweredSQs']) : array();
    $extraclass = "";
    $checkconditionFunction = "checkconditions";
    $caption=gT("A table with subquestions on each column. The subquestions texts are on the column header, the answer options are in row headers.");

    $aQuestionAttributes = QuestionAttribute::model()->getQuestionAttributes($ia[0]);
    $qquery = "SELECT other FROM {{questions}} WHERE qid=".$ia[0]." AND language='".$_SESSION['survey_'.Yii::app()->getConfig('surveyID')]['s_lang']."'";
    $other = Yii::app()->db->createCommand($qquery)->queryScalar(); //Checked

    $lquery = "SELECT * FROM {{answers}} WHERE qid=".$ia[0]."  AND language='".$_SESSION['survey_'.Yii::app()->getConfig('surveyID')]['s_lang']."' and scale_id=0 ORDER BY sortorder, code";
    $oAnswers = dbExecuteAssoc($lquery);
    $aAnswers = $oAnswers->readAll();
    $labelans=array();
    $labelcode=array();
    $labels=array();

    foreach ($aAnswers as $lrow)
    {
        $labelans[]=$lrow['answer'];
        $labelcode[]=$lrow['code'];
        $labels[]=array("answer"=>$lrow['answer'], "code"=>$lrow['code']);
    }

    if (count($labelans) > 0)
    {
        if ($ia[6] != 'Y' && SHOW_NO_ANSWER == 1)
        {
            $labelcode[]='';
            $labelans[]=gT('No answer');
            $labels[]=array('answer'=>gT('No answer'), 'code'=>'');
        }
        if ($aQuestionAttributes['random_order']==1) {
            $ansquery = "SELECT * FROM {{questions}} WHERE parent_qid=$ia[0] AND language='".$_SESSION['survey_'.Yii::app()->getConfig('surveyID')]['s_lang']."' ORDER BY ".dbRandom();
        }
        else
        {
            $ansquery = "SELECT * FROM {{questions}} WHERE parent_qid=$ia[0] AND language='".$_SESSION['survey_'.Yii::app()->getConfig('surveyID')]['s_lang']."' ORDER BY question_order";
        }
        $ansresult = dbExecuteAssoc($ansquery);  //Checked
        $aQuestions = $ansresult->readAll();
        $anscount = count($aQuestions);

        $aData = array();
        $aData['labelans'] = $labelans;
        $aData['labelcode'] = $labelcode;

        if ($anscount>0)
        {
            $cellwidth=$anscount;
            $cellwidth=round(( 50 / $cellwidth ) , 1);

            $aData['anscount'] = $anscount;
            $aData['cellwidth'] = $cellwidth;
            $aData['aQuestions'] = $aQuestions;

            foreach ($aQuestions as $ansrow)
            {
                $anscode[]=$ansrow['title'];
                $answers[]=$ansrow['question'];
            }

            $aData['anscode'] = $anscode;
            $aData['answers'] = $answers;

            for ($_i=0;$_i<count($answers);++$_i)
            {
                $myfname = $ia[1].$anscode[$_i];
                /* Check the Sub Q mandatory violation */
                if ($ia[6]=='Y' && in_array($myfname, $aMandatoryViolationSubQ))
                {
                    $aData['aQuestions'][$_i]['errormandatory'] = true;
                }
                else
                {
                    $aData['aQuestions'][$_i]['errormandatory'] = false;
                }
            }

            $aData['labels'] = $labels;
            $aData['checkconditionFunction'] = $checkconditionFunction;

            foreach($labels as $ansrow)
            {
                foreach ($anscode as $j => $ld)
                {
                    $myfname=$ia[1].$ld;
                    $aData['aQuestions'][$j]['myfname'] = $myfname;
                    if (isset($_SESSION['survey_'.Yii::app()->getConfig('surveyID')][$myfname]) && $_SESSION['survey_'.Yii::app()->getConfig('surveyID')][$myfname] == $ansrow['code'])
                    {
                        $aData['checked'][$ansrow['code']][$ld] = CHECKED;
                    }
                    elseif (!isset($_SESSION['survey_'.Yii::app()->getConfig('surveyID')][$myfname]) && $ansrow['code'] == '')
                    {
                        $aData['checked'][$ansrow['code']][$ld] = CHECKED;
                        // Humm.. (by lemeur), not sure this section can be reached
                        // because I think $_SESSION['survey_'.Yii::app()->getConfig('surveyID')][$myfname] is always set (by save.php ??) !
                        // should remove the !isset part I think !!
                    }
                    else
                    {
                        $aData['checked'][$ansrow['code']][$ld] = "";
                    }
                }
            }

            foreach($anscode as $j => $ld)
            {
                $myfname=$ia[1].$ld;
                if (isset($_SESSION['survey_'.Yii::app()->getConfig('surveyID')][$myfname]))
                {
                    $aData['aQuestions'][$j]['myfname_value'] = $_SESSION['survey_'.Yii::app()->getConfig('surveyID')][$myfname];
                }
                else
                {
                    $aData['aQuestions'][$j]['myfname_value'] = '';
                }

                $inputnames[]=$myfname;
            }

            // Render question
            $answer = doRender(
                '/survey/questions/arrays/column/answer',
                $aData,
                true
            );
        }
        else
        {
            $answer = '<p class="error">'.gT('Error: There are no answers defined for this question.')."</p>";
            $inputnames="";
        }
    }
    else
    {
        $answer = "<p class='error'>".gT("Error: There are no answer options for this question and/or they don't exist in this language.")."</p>\n";
        $inputnames = '';
    }
    return array($answer, $inputnames);
}

// ---------------------------------------------------------------
function do_array_dual($ia)
{
    global $thissurvey;
    $aLastMoveResult            = LimeExpressionManager::GetLastMoveResult();
    $aMandatoryViolationSubQ    = ($aLastMoveResult['mandViolation'] && $ia[6] == 'Y') ? explode("|",$aLastMoveResult['unansweredSQs']) : array();
    $repeatheadings             = Yii::app()->getConfig("repeatheadings");
    $minrepeatheadings          = Yii::app()->getConfig("minrepeatheadings");
    $extraclass                 = "";
    $answertypeclass            = ""; // Maybe not
    $caption                    = "";// Just leave empty, are replaced after
    $inputnames                 = array();
    $labelans1                  = array();
    $labelans                   = array();

    /*
     * Get Question Attributes
     */
    $aQuestionAttributes        =  QuestionAttribute::model()->getQuestionAttributes($ia[0]);

    // Get questions and answers by defined order
    if ($aQuestionAttributes['random_order']==1)
    {
        $ansquery = "SELECT * FROM {{questions}} WHERE parent_qid=$ia[0] AND language='".$_SESSION['survey_'.Yii::app()->getConfig('surveyID')]['s_lang']."' and scale_id=0 ORDER BY ".dbRandom();
    }
    else
    {
        $ansquery = "SELECT * FROM {{questions}} WHERE parent_qid=$ia[0] AND language='".$_SESSION['survey_'.Yii::app()->getConfig('surveyID')]['s_lang']."' and scale_id=0 ORDER BY question_order";
    }

    $ansresult      = dbExecuteAssoc($ansquery);   //Checked
    $aSubQuestions  = $ansresult->readAll();
    $anscount       = count($aSubQuestions);
    $lquery         = "SELECT * FROM {{answers}} WHERE scale_id=0 AND qid={$ia[0]} AND language='".$_SESSION['survey_'.Yii::app()->getConfig('surveyID')]['s_lang']."' ORDER BY sortorder, code";
    $lresult        = dbExecuteAssoc($lquery); //Checked
    $aAnswersScale0 = $lresult->readAll();
    $lquery1        = "SELECT * FROM {{answers}} WHERE scale_id=1 AND qid={$ia[0]} AND language='".$_SESSION['survey_'.Yii::app()->getConfig('surveyID')]['s_lang']."' ORDER BY sortorder, code";
    $lresult1       = dbExecuteAssoc($lquery1); //Checked
    $aAnswersScale1 = $lresult1->readAll();

    // Set attributes
    if ($aQuestionAttributes['use_dropdown']==1)
    {
        $useDropdownLayout = true;
        $extraclass .=" dropdown-list";
        $answertypeclass .=" dropdown";
        $doDualScaleFunction="doDualScaleDropDown";// javascript funtion to lauch at end of answers
        $caption=gT("A table with a subquestion on each row, with two answers to provide on each line.  Please select the answers.");
    }
    else
    {
        $useDropdownLayout = false;
        $extraclass .=" radio-list";
        $answertypeclass .=" radio";
        $doDualScaleFunction="doDualScaleRadio";
        $caption=gT("A table with one subquestion on each row and two answers to provide on each row. The related answer options are in the top table header row.");
    }
    if(ctype_digit(trim($aQuestionAttributes['repeat_headings'])) && trim($aQuestionAttributes['repeat_headings']!=""))
    {
        $repeatheadings = intval($aQuestionAttributes['repeat_headings']);
        $minrepeatheadings = 0;
    }

    $leftheader     = (trim($aQuestionAttributes['dualscale_headerA'][$_SESSION['survey_'.Yii::app()->getConfig('surveyID')]['s_lang']])!='')?$leftheader= $aQuestionAttributes['dualscale_headerA'][$_SESSION['survey_'.Yii::app()->getConfig('surveyID')]['s_lang']]:'';
    $rightheader    = (trim($aQuestionAttributes['dualscale_headerB'][$_SESSION['survey_'.Yii::app()->getConfig('surveyID')]['s_lang']])!='')?$aQuestionAttributes['dualscale_headerB'][$_SESSION['survey_'.Yii::app()->getConfig('surveyID')]['s_lang']]:'';
    $answerwidth    = (trim($aQuestionAttributes['answer_width'])!='')?$aQuestionAttributes['answer_width']:20;

    // Find if we have rigth and center text
    $sQuery         = "SELECT count(question) FROM {{questions}} WHERE parent_qid=".$ia[0]." and scale_id=0 AND question like '%|%'";
    $rigthCount     = Yii::app()->db->createCommand($sQuery)->queryScalar();
    $rightexists    = ($rigthCount>0);// $right_exists: flag to find out if there are any right hand answer parts. leaving right column but don't force with
    $sQuery         = "SELECT count(question) FROM {{questions}} WHERE parent_qid=".$ia[0]." and scale_id=0 AND question like '%|%|%'";
    $centerCount    = Yii::app()->db->createCommand($sQuery)->queryScalar();
    $centerexists   = ($centerCount>0);// $center_exists: flag to find out if there are any center hand answer parts. leaving center column but don't force with

    // Label and code for input
    foreach ($aAnswersScale0 as $lrow)
    {
        $labels0[]=Array('code' => $lrow['code'],
        'title' => $lrow['answer']);
    }
    foreach ($aAnswersScale1 as $lrow)
    {
        $labels1[]=Array('code' => $lrow['code'],
        'title' => $lrow['answer']);
    }

    if (count($aAnswersScale0) > 0 && $anscount)
    {
        $answer = "";
        $fn=1;// Used by repeat_heading

        // No drop-down
        if ($useDropdownLayout === false)
        {
            $aData = array();
            $aData['answertypeclass'] = $answertypeclass;

            $columnswidth = 100 - $answerwidth;
            $labelans0 = array();
            $labelans1 = array();
            $labelcode0 = array();
            $labelcode1 = array();
            foreach ($aAnswersScale0 as $lrow)
            {
                $labelans0[]=$lrow['answer'];
                $labelcode0[]=$lrow['code'];
            }
            foreach ($aAnswersScale1 as $lrow)
            {
                $labelans1[]=$lrow['answer'];
                $labelcode1[]=$lrow['code'];
            }
            $numrows=count($labelans0) + count($labelans1);
            // Add needed row and fill some boolean: shownoanswer, rightexists, centerexists
            $shownoanswer=($ia[6] != "Y" && SHOW_NO_ANSWER == 1);
            if($shownoanswer) {
                $numrows++;
                $caption.=gT("The last cell is for 'No answer'.");
            }
            if($rightexists) {$numrows++;}
            if($centerexists) {$numrows++;}
            $cellwidth=$columnswidth/$numrows;
            $cellwidth=sprintf("%02d", $cellwidth); // No reason to do this, except to leave place for separator ?  But then table can not be the same in all browser

            // Header row and colgroups
            $aData['answerwidth'] = $answerwidth;
            $aData['cellwidth'] = $cellwidth;
            $aData['labelans0'] = $labelans0;
            $aData['labelcode0'] = $labelcode0;
            $aData['labelans1'] = $labelans1;
            $aData['labelcode1'] = $labelcode1;
            $aData['separatorwidth'] = ($centerexists) ? "style='width: $cellwidth%;' ":"";
            $aData['shownoanswer'] = $shownoanswer;
            $aData['rightexists'] = $rightexists;
            $aData['rigthwidth'] = ($rightexists) ? "style='width: $cellwidth%;' ":"";

            // build first row of header if needed
            $aData['leftheader'] = $leftheader;
            $aData['rightheader'] = $rightheader;
            $aData['rigthclass'] = ($rightexists) ? " header_answer_text_right" : "";

            // And no each line of body
            $trbc = '';
            $aData['aSubQuestions'] = $aSubQuestions;
            foreach ($aSubQuestions as $i => $ansrow)
            {

                // Build repeat headings if needed
                if (isset($repeatheadings) && $repeatheadings > 0 && ($fn-1) > 0 && ($fn-1) % $repeatheadings == 0)
                {
                    if (($anscount - $fn + 1) >= $minrepeatheadings)
                    {
                        $aData['aSubQuestions'][$i]['repeatheadings'] = true;
                    }
                }
                else
                {
                    $aData['aSubQuestions'][$i]['repeatheadings'] = false;
                }

                $trbc = alternation($trbc , 'row');
                $answertext = $ansrow['question'];

                // rigth and center answertext: not explode for ? Why not
                if(strpos($answertext,'|'))
                {
                    $answertextright=substr($answertext,strpos($answertext,'|')+1);
                    $answertext=substr($answertext,0, strpos($answertext,'|'));
                }
                else
                {
                    $answertextright="";
                }
                if($centerexists)
                {
                    $answertextcenter=substr($answertextright,0, strpos($answertextright,'|'));
                    $answertextright=substr($answertextright,strpos($answertextright,'|')+1);
                }
                else
                {
                    $answertextcenter="";
                }

                $myfname= $ia[1].$ansrow['title'];
                $myfname0 = $ia[1].$ansrow['title'].'#0';
                $myfid0 = $ia[1].$ansrow['title'].'_0';
                $myfname1 = $ia[1].$ansrow['title'].'#1'; // new multi-scale-answer
                $myfid1 = $ia[1].$ansrow['title'].'_1';
                $aData['aSubQuestions'][$i]['myfname'] = $myfname;
                $aData['aSubQuestions'][$i]['myfname0'] = $myfname0;
                $aData['aSubQuestions'][$i]['myfid0'] = $myfid0;
                $aData['aSubQuestions'][$i]['myfname1'] = $myfname1;
                $aData['aSubQuestions'][$i]['myfid1'] = $myfid1;

                $aData['aSubQuestions'][$i]['answertext'] = $ansrow['question'];

                /* Check the Sub Q mandatory violation */
                if ($ia[6]=='Y' && (in_array($myfname0, $aMandatoryViolationSubQ) || in_array($myfname1, $aMandatoryViolationSubQ)))
                {
                    $aData['aSubQuestions'][$i]['showmandatoryviolation'] = true;
                }
                else
                {
                    $aData['aSubQuestions'][$i]['showmandatoryviolation'] = false;
                }

                // Get array_filter stuff
                list($htmltbody2, $hiddenfield) = return_array_filter_strings($ia, $aQuestionAttributes, $thissurvey, $ansrow, $myfname, $trbc, $myfname,"tr","$trbc answers-list radio-list");
                $aData['aSubQuestions'][$i]['htmltbody2'] = $htmltbody2;
                $aData['aSubQuestions'][$i]['hiddenfield'] = $hiddenfield;

                array_push($inputnames, $myfname0);

                if (isset($_SESSION['survey_'.Yii::app()->getConfig('surveyID')][$myfname0]))
                {
                    $aData['aSubQuestions'][$i]['sessionfname0'] = $_SESSION['survey_'.Yii::app()->getConfig('surveyID')][$myfname0];
                }
                else
                {
                    $aData['aSubQuestions'][$i]['sessionfname0'] = '';
                }

                if (count($labelans1) > 0) // if second label set is used
                {
                    if (isset($_SESSION['survey_'.Yii::app()->getConfig('surveyID')][$myfname1]))
                    {
                        //$answer .= $_SESSION['survey_'.Yii::app()->getConfig('surveyID')][$myfname1];
                        $aData['aSubQuestions'][$i]['sessionfname1'] = $_SESSION['survey_'.Yii::app()->getConfig('surveyID')][$myfname1];
                    }
                    else
                    {
                        $aData['aSubQuestions'][$i]['sessionfname1'] = '';
                    }
                }

                foreach ($labelcode0 as $j => $ld)  // First label set
                {
                    if (isset($_SESSION['survey_'.Yii::app()->getConfig('surveyID')][$myfname0]) && $_SESSION['survey_'.Yii::app()->getConfig('surveyID')][$myfname0] == $ld)
                    {
                        $aData['labelcode0_checked'][$ansrow['title']][$ld] = CHECKED;
                    }
                    else
                    {
                        $aData['labelcode0_checked'][$ansrow['title']][$ld] = "";
                    }
                }

                if (count($labelans1) > 0) // if second label set is used
                {
                    if ($shownoanswer)// No answer for accessibility and no javascript (but hide hide even with no js: need reworking)
                    {
                        if (!isset($_SESSION['survey_'.Yii::app()->getConfig('surveyID')][$myfname0]) || $_SESSION['survey_'.Yii::app()->getConfig('surveyID')][$myfname0] == "")
                        {
                            $answer .= CHECKED;
                            $aData['myfname0_notset'] = CHECKED;
                        }
                        else
                        {
                            $aData['myfname0_notset'] = "";
                        }
                    }

                    array_push($inputnames,$myfname1);

                    foreach ($labelcode1 as $j => $ld) // second label set
                    {
                        if (isset($_SESSION['survey_'.Yii::app()->getConfig('surveyID')][$myfname1]) && $_SESSION['survey_'.Yii::app()->getConfig('surveyID')][$myfname1] == $ld)
                        {
                            $aData['labelcode1_checked'][$ansrow['title']][$ld] = CHECKED;
                        }
                        else
                        {
                            $aData['labelcode1_checked'][$ansrow['title']][$ld] = "";
                        }
                    }
                }
                $aData['answertextright'] = $answertextright;
                if ($shownoanswer)
                {
                    if (count($labelans1) > 0)
                    {
                        if (!isset($_SESSION['survey_'.Yii::app()->getConfig('surveyID')][$myfname1]) || $_SESSION['survey_'.Yii::app()->getConfig('surveyID')][$myfname1] == "")
                        {
                            $answer .= CHECKED;
                            $aData['myfname1_notset'] = CHECKED;
                        }
                        else
                        {
                            $aData['myfname1_notset'] = "";
                        }
                    }
                    else
                    {
                        if (!isset($_SESSION['survey_'.Yii::app()->getConfig('surveyID')][$myfname0]) || $_SESSION['survey_'.Yii::app()->getConfig('surveyID')][$myfname0] == "")
                        {
                            $answer .= CHECKED;
                            $aData['myfname0_notset'] = CHECKED;
                        }
                        else
                        {
                            $aData['myfname0_notset'] = '';
                        }
                    }
                }
                $fn++;
            }

            $answer = doRender(
                '/survey/questions/arrays/dualscale/answer',
                $aData,
                true
            );
        }

        // Dropdown Layout
        elseif($useDropdownLayout === true)
        {
            $aData = array();
            $separatorwidth=(100-$answerwidth)/10;
            $cellwidth=(100-$answerwidth-$separatorwidth)/2;

            $answer = "";

            // Get attributes for Headers and Prefix/Suffix
            if (trim($aQuestionAttributes['dropdown_prepostfix'][$_SESSION['survey_'.Yii::app()->getConfig('surveyID')]['s_lang']])!='') {
                list ($ddprefix, $ddsuffix) =explode("|",$aQuestionAttributes['dropdown_prepostfix'][$_SESSION['survey_'.Yii::app()->getConfig('surveyID')]['s_lang']]);
                $ddprefix = $ddprefix;
                $ddsuffix = $ddsuffix;
            }
            else
            {
                $ddprefix ='';
                $ddsuffix='';
            }
            if (trim($aQuestionAttributes['dropdown_separators'])!='') {
                $aSeparator =explode('|',$aQuestionAttributes['dropdown_separators']);
                if (isset($aSeparator[1])) {
                    $interddSep=$aSeparator[1];
                }
                else {
                    $interddSep=$aSeparator[0];
                }
            }
            else {
                $interddSep = '';
            }
            $aData['answerwidth'] = $answerwidth;
            $aData['ddprefix'] = $ddprefix;
            $aData['ddsuffix'] = $ddsuffix;
            $aData['cellwidth'] = $cellwidth;

            ////// TODO: check in prev headcolwidth if style='width:$cellwidth' and not style='width:\"$cellwidth\"'
            $headcolwidth = ($ddprefix != '' || $ddsuffix != '') ? "" : " style='width: $cellwidth%';";
            $aData['headcolwidth'] = $headcolwidth;

            $aData['separatorwidth'] = $separatorwidth;

            // colspan : for header only
            if($ddprefix != '' && $ddsuffix != '')
            {
                $colspan=' colspan="3"';
            }
            elseif($ddprefix != '' || $ddsuffix != '')
            {
                $colspan=' colspan="2"';
            }
            else
            {
                $colspan="";
            }
            $aData['colspan'] = $colspan;
            $aData['leftheader'] = $leftheader;
            $aData['rightheader'] = $rightheader;

            $trbc = '';
            $aData['aSubQuestions'] = $aSubQuestions;
            foreach ($aSubQuestions as $i => $ansrow)
            {

                $myfname = $ia[1].$ansrow['title'];
                $myfname0 = $ia[1].$ansrow['title']."#0";
                $myfid0 = $ia[1].$ansrow['title']."_0";
                $myfname1 = $ia[1].$ansrow['title']."#1";
                $myfid1 = $ia[1].$ansrow['title']."_1";
                $sActualAnswer0=isset($_SESSION['survey_'.Yii::app()->getConfig('surveyID')][$myfname0])?$_SESSION['survey_'.Yii::app()->getConfig('surveyID')][$myfname0]:"";
                $sActualAnswer1=isset($_SESSION['survey_'.Yii::app()->getConfig('surveyID')][$myfname1])?$_SESSION['survey_'.Yii::app()->getConfig('surveyID')][$myfname1]:"";

                $aData['aSubQuestions'][$i]['myfname'] = $myfname;
                $aData['aSubQuestions'][$i]['myfname0'] = $myfname0;
                $aData['aSubQuestions'][$i]['myfid0'] = $myfid0;
                $aData['aSubQuestions'][$i]['myfname1'] = $myfname1;
                $aData['aSubQuestions'][$i]['myfid1'] = $myfid1;
                $aData['aSubQuestions'][$i]['sActualAnswer0'] = $sActualAnswer0;
                $aData['aSubQuestions'][$i]['sActualAnswer1'] = $sActualAnswer1;

                // Set mandatory alert
                $aData['aSubQuestions'][$i]['alert'] = ($ia[6]=='Y' && (in_array($myfname0, $aMandatoryViolationSubQ) || in_array($myfname1, $aMandatoryViolationSubQ)));

                list($htmltbody2, $hiddenfield)=return_array_filter_strings($ia, $aQuestionAttributes, $thissurvey, $ansrow, $myfname, $trbc, $myfname,"tr","$trbc subquestion-list questions-list dropdown-list");
                $aData['aSubQuestions'][$i]['htmltbody2'] = $htmltbody2;
                $aData['aSubQuestions'][$i]['hiddenfield'] = $hiddenfield;
                $aData['labels0'] = $labels0;
                $aData['labels1'] = $labels1;
                $aData['aSubQuestions'][$i]['showNoAnswer0'] = ($sActualAnswer0 != '' && $ia[6] != 'Y' && SHOW_NO_ANSWER);
                $aData['aSubQuestions'][$i]['showNoAnswer1'] = ($sActualAnswer1 != '' && $ia[6] != 'Y' && SHOW_NO_ANSWER);
                $aData['interddSep'] = $interddSep;

                $inputnames[]=$myfname0;

                $inputnames[]=$myfname1;

            }

            $answer = doRender(
                '/survey/questions/arrays/dualscale/answer_dropdown',
                $aData,
                true
            );
        }
    }
    else
    {
        $answer = "<p class='error'>".gT("Error: There are no answer options for this question and/or they don't exist in this language.")."</p>\n";
        $inputnames="";
    }
    Yii::app()->getClientScript()->registerScriptFile(Yii::app()->getConfig('generalscripts')."dualscale.js");
    $answer .= "<script type='text/javascript'>\n"
    . "  <!--\n"
    ." {$doDualScaleFunction}({$ia[0]});\n"
    ." -->\n"
    ."</script>\n";
    return array($answer, $inputnames);
}

/**
 * Depending on prefix and suffix, the center col will vary
 * on sm screens (xs is always 12).
 *
 * @param string $prefix
 * @param string $suffix
 * @return int
 */
function decide_sm_col($prefix, $suffix)
{
    if ($prefix !== '' && $suffix !== '')
    {
        // Each prefix/suffix has 2 col space
        return 8;
    }
    elseif ($prefix !== '' || $suffix !=='')
    {
        return 10;
    }
    else
    {
        return 12;
    }
}

/**
 * Render the question view.
 *
 * By default, it just renders the required core view from application/views/survey/...
 * If the Survey template is configured to overwrite the question views, then the function will check if the required view exist in the template directory
 * and then will use this one to render the question.
 *
 * @param string    $sView      name of the view to be rendered.
 * @param array     $aData      data to be extracted into PHP variables and made available to the view script
 * @param boolean   $bReturn    whether the rendering result should be returned instead of being displayed to end users (should be always true)
 */
function doRender($sView, $aData, $bReturn=true)
{
    global $thissurvey;
    if(isset($thissurvey['template']))
    {
        $sTemplate = $thissurvey['template'];
        $oTemplate = Template::model()->getInstance($sTemplate);                // we get the template configuration
        if($oTemplate->overwrite_question_views===true && Yii::app()->getConfig('allow_templates_to_overwrite_views'))                         // If it's configured to overwrite the views
        {
            $requiredView = $oTemplate->viewPath.ltrim($sView, '/');            // Then we check if it has its own version of the required view
            if( file_exists($requiredView.'.php') )                             // If it the case, the function will render this view
            {
                Yii::setPathOfAlias('survey.template.view', $requiredView);     // to render a view from an absolute path outside of application/, path alias must be used.
                $sView = 'survey.template.view';                                // See : http://www.yiiframework.com/doc/api/1.1/CController#getViewFile-detail
            }
        }
    }
    return Yii::app()->getController()->renderPartial($sView, $aData, $bReturn);
}<|MERGE_RESOLUTION|>--- conflicted
+++ resolved
@@ -4064,11 +4064,6 @@
         $sRows .= doRender('/survey/questions/arrays/5point/rows/answer_row', array(
                     'answer_tds'    => $answer_tds,
                     'myfname'       => $myfname,
-<<<<<<< HEAD
-=======
-                    'answerwidth'   => $answerwidth,
-                    'textAlignClass'=> $textAlignClass,
->>>>>>> 8770662a
                     'answertext'    => $answertext,
                     'value'         => $value,
                     'error'         => $error,
