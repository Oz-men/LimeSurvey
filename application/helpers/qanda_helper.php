--- conflicted
+++ resolved
@@ -450,20 +450,11 @@
 // TMSW Validation -> EM
 function mandatory_popup($ia, $notanswered=null)
 {
-<<<<<<< HEAD
-    $showpopups=Yii::app()->getConfig('showpopups');
-
-=======
->>>>>>> a2ab567d
     $clang = Yii::app()->lang;
     //This sets the mandatory popup message to show if required
     //Called from question.php, group.php or survey.php
     if ($notanswered === null) {unset($notanswered);}
-<<<<<<< HEAD
-    if (isset($notanswered) && is_array($notanswered) && $showpopups) //ADD WARNINGS TO QUESTIONS IF THEY WERE MANDATORY BUT NOT ANSWERED
-=======
     if (isset($notanswered) && is_array($notanswered)) //ADD WARNINGS TO QUESTIONS IF THEY WERE MANDATORY BUT NOT ANSWERED
->>>>>>> a2ab567d
     {
         global $mandatorypopup, $popup;
         //POPUP WARNING
@@ -487,21 +478,12 @@
 // TMSW Validation -> EM
 function validation_popup($ia, $notvalidated=null)
 {
-<<<<<<< HEAD
-    $showpopups=Yii::app()->getConfig('showpopups');
-
-=======
->>>>>>> a2ab567d
     $clang = Yii::app()->lang;
     //This sets the validation popup message to show if required
     //Called from question.php, group.php or survey.php
     if ($notvalidated === null) {unset($notvalidated);}
     $qtitle="";
-<<<<<<< HEAD
-    if (isset($notvalidated) && is_array($notvalidated) && $showpopups)  //ADD WARNINGS TO QUESTIONS IF THEY ARE NOT VALID
-=======
     if (isset($notvalidated) && is_array($notvalidated) )  //ADD WARNINGS TO QUESTIONS IF THEY ARE NOT VALID
->>>>>>> a2ab567d
     {
         global $validationpopup, $vpopup;
         //POPUP WARNING
@@ -521,17 +503,9 @@
 // TMSW Validation -> EM
 function file_validation_popup($ia, $filenotvalidated = null)
 {
-<<<<<<< HEAD
-    $showpopups=Yii::app()->getConfig('showpopups');
-
-    $clang = Yii::app()->lang;
-    if ($filenotvalidated === null) { unset($filenotvalidated); }
-    if (isset($filenotvalidated) && is_array($filenotvalidated) && $showpopups)
-=======
     $clang = Yii::app()->lang;
     if ($filenotvalidated === null) { unset($filenotvalidated); }
     if (isset($filenotvalidated) && is_array($filenotvalidated))
->>>>>>> a2ab567d
     {
         global $filevalidationpopup, $fpopup;
 
@@ -550,11 +524,7 @@
     global $thissurvey;
 
     $clang = Yii::app()->lang;
-<<<<<<< HEAD
-    header_includes('coookies.js', 'js');
-=======
     Yii::app()->getClientScript()->registerScriptFile(Yii::app()->getConfig("generalscripts").'coookies.js');
->>>>>>> a2ab567d
 
     /* The following lines cover for previewing questions, because no $_SESSION['survey_'.Yii::app()->getConfig('surveyID')]['fieldarray'] exists.
     This just stops error messages occuring */
@@ -980,12 +950,12 @@
 
     if ($ia[6] != "Y"  && SHOW_NO_ANSWER == 1) // Add "No Answer" option if question is not mandatory
     {
-        $answer .= "\t<li class=\"answer-item radio-item noanswer-item\">\n<input class=\"radio\" type=\"radio\" name=\"$ia[1]\" id=\"answer".$ia[1]."\" value=\"\"";
+        $answer .= "\t<li class=\"answer-item radio-item noanswer-item\">\n<input class=\"radio\" type=\"radio\" name=\"$ia[1]\" id=\"NoAnswer\" value=\"\"";
         if (!isset($_SESSION['survey_'.Yii::app()->getConfig('surveyID')][$ia[1]]))
         {
             $answer .= CHECKED;
         }
-        $answer .= " onclick=\"$checkconditionFunction(this.value, this.name, this.type)\" />\n<label for=\"answer".$ia[1]."\" class=\"answertext\">".$clang->gT('No answer')."</label>\n\t</li>\n";
+        $answer .= " onclick=\"$checkconditionFunction(this.value, this.name, this.type)\" />\n<label for=\"answer".$ia[1]."NANS\" class=\"answertext\">".$clang->gT('No answer')."</label>\n\t</li>\n";
 
     }
     $answer .= "</ul>\n<input type=\"hidden\" name=\"java$ia[1]\" id=\"java$ia[1]\" value=\"".$_SESSION['survey_'.Yii::app()->getConfig('surveyID')][$ia[1]]."\" />\n";
@@ -1002,66 +972,6 @@
     }
 
     if($aQuestionAttributes['slider_rating']==2){
-<<<<<<< HEAD
-        if(!isset($_SESSION['survey_'.Yii::app()->getConfig('surveyID')][$ia[1]]) OR $_SESSION['survey_'.Yii::app()->getConfig('surveyID')][$ia[1]]==''){
-            $value=1;
-        }else{
-            $value=$_SESSION['survey_'.Yii::app()->getConfig('surveyID')][$ia[1]];
-        }
-        $answer.="
-        <script type=\"text/javascript\">
-        document.write('";
-        $answer.="<div style=\"float:left;\" class=\"slider-wrapper slider-5\">'+
-        '<div style=\"text-align:center; margin-bottom:6px; width:370px;\" class=\"slider-labels\"><div style=\"width:2%; float:left;\" class=\"slider-label-1\">1</div><div style=\"width:46%;float:left;\" class=\"slider-label-2\">2</div><div style=\"width:4%;float:left;\" class=\"slider-label-3\">3</div><div style=\"width:46%;float:left;\" class=\"slider-label-4\">4</div><div style=\"width:2%;float:left;\" class=\"slider-label-5\">5</div></div><br/>'+
-        '<div id=\"{$id}sliderBg\" style=\"background-image:url(\'{$imageurl}/sliderBg.png\'); text-align:center; background-repeat:no-repeat; height:22px; width:396px;\" class=\"slider-background\">'+
-        '<center>'+
-        '<div id=\"{$id}slider\" style=\"width:365px;\" class=\"slider slider-rating\"></div>'+
-        '</center>'+
-        '</div></div>'+
-        '<div id=\"{$id}emoticon\" style=\"text-align:left; margin:10px; padding-left:10px;\" class=\"slider-emoticon-wrapper\"><img id=\"{$id}img1\" style=\"margin-left:10px;\" src=\"{$imageurl}/emoticons/{$value}.png\" class=\"slider-emoticon-1\" /><img id=\"{$id}img2\" style=\"margin-left:-31px;margin-top:-31px;\" src=\"{$imageurl}/emoticons/{$value}.png\" class=\"emoticon-2\" />'+
-        '</div>";
-        $answer.="');
-        </script>
-        ";
-        $answer.="
-        <script type=\"text/javascript\">
-        $('#$id').hide();
-        var value=$value;
-        var checked = $('#$id input:checked').attr('value');
-        if(checked!=''){
-        value=checked;
-        }
-        var time=200;
-        var old=value;
-        $('#{$id}slider').slider({
-        value: value,
-        min: 1,
-        max: 5,
-        step: 1,
-        slide: function(event,ui){
-        $('#{$id}img2').attr('src','{$imageurl}/emoticons/'+ui.value+'.png');
-        $('#{$id}img2').fadeIn(time);
-        $('#$id input').each(function(){ $(this).removeAttr('checked');});
-        $('#answer$ia[1]'+ui.value).attr('checked','checked');
-        $('#{$id}img1').fadeOut(time,function(){
-        $('#{$id}img1').attr('src',$('#{$id}img2').attr('src'));
-        $('#{$id}img1').show();
-        $('#{$id}img2').hide();
-        });
-        $checkconditionFunction(ui.value,'$ia[1]','radio');
-        }
-        });
-        $('#{$id}slider a').css('background-image', 'url(\'{$imageurl}/slider.png\')');
-        $('#{$id}slider a').css('width', '11px');
-        $('#{$id}slider a').css('height', '28px');
-        $('#{$id}slider a').css('border', 'none');
-        //$('#{$id}slider').css('background-image', 'url(\'{$imageurl}/sliderBg.png\')');
-        $('#{$id}slider').css('visibility','hidden');
-        $('#{$id}slider a').css('visibility', 'visible');
-        </script>
-        ";
-
-=======
         Yii::app()->getClientScript()->registerCssFile(Yii::app()->getConfig('publicstyleurl') . 'slider-rating.css');
         Yii::app()->getClientScript()->registerScriptFile(Yii::app()->getConfig('generalscripts')."slider-rating.js");
         $answer .= "<script type='text/javascript'>\n"
@@ -1069,7 +979,6 @@
         ." doRatingSlider({$ia[0]});\n"
         ." -->\n"
         ."</script>\n";
->>>>>>> a2ab567d
     }
     return array($answer, $inputnames);
 }
@@ -1078,13 +987,6 @@
 function do_date($ia)
 {
     global $thissurvey;
-<<<<<<< HEAD
-
-    header_includes('date.js', 'js');
-
-
-=======
->>>>>>> a2ab567d
     $clang=Yii::app()->lang;
 
     $aQuestionAttributes=getQuestionAttributeValues($ia[0],$ia[4]);
@@ -1373,15 +1275,12 @@
         $answer .= '<input type="hidden" name="qattribute_answer[]" value="'.$ia[1].'" />
         <input type="hidden" id="qattribute_answer'.$ia[1].'" name="qattribute_answer'.$ia[1].'" />
         <input type="hidden" id="dateformat'.$ia[1].'" value="'.$dateformatdetails['jsdate'].'"/>';
-<<<<<<< HEAD
-=======
         App()->getClientScript()->registerScript("doDropDownDate{$ia[0]}","doDropDownDate({$ia[0]});",CClientScript::POS_HEAD);
         // MayDo:
         // add js code to
         //        - fill dropdown boxes according to min/max
         //        - if one datefield box is changed update all others
         //        - would need a LOT of JS
->>>>>>> a2ab567d
     }
     else
     {
@@ -1392,12 +1291,8 @@
         // Locale for datepicker and timpicker extension
         if ($clang->langcode !== 'en')
         {
-<<<<<<< HEAD
-            header_includes('jquery/locale/jquery.ui.datepicker-'.$clang->langcode.'.js');
-=======
             Yii::app()->getClientScript()->registerScriptFile(App()->baseUrl . "/third_party/jqueryui/development-bundle/ui/i18n/jquery.ui.datepicker-{$clang->langcode}.js");
             Yii::app()->getClientScript()->registerScriptFile(App()->getConfig('third_party')."/jquery-ui-timepicker-addon/i18n/jquery-ui-timepicker-{$clang->langcode}.js");
->>>>>>> a2ab567d
         }
         
         // Format the date  for output
@@ -1999,8 +1894,8 @@
             $check_ans = '';
         }
 
-        $answer .= $wrapper['item-start-noanswer'].'		<input class="radio" type="radio" name="'.$ia[1].'" id="answer'.$ia[1].'" value=""'.$check_ans.' onclick="if (document.getElementById(\'answer'.$ia[1].'othertext\') != null) document.getElementById(\'answer'.$ia[1].'othertext\').value=\'\';'.$checkconditionFunction.'(this.value, this.name, this.type)" />
-        <label for="answer'.$ia[1].'" class="answertext">'.$clang->gT('No answer').'</label>
+        $answer .= $wrapper['item-start-noanswer'].'		<input class="radio" type="radio" name="'.$ia[1].'" id="answer'.$ia[1].'NANS" value=""'.$check_ans.' onclick="if (document.getElementById(\'answer'.$ia[1].'othertext\') != null) document.getElementById(\'answer'.$ia[1].'othertext\').value=\'\';'.$checkconditionFunction.'(this.value, this.name, this.type)" />
+        <label for="answer'.$ia[1].'NANS" class="answertext">'.$clang->gT('No answer').'</label>
         '.$wrapper['item-end'];
         // --> END NEW FEATURE - SAVE
 
@@ -2244,7 +2139,7 @@
         }
     $answer .= '<div class="ranking-answers">
     <ul class="answers-list select-list">';
-    for ($i=1; $i<=$iMaxLine; $i++)
+    for ($i=1; $i<=$anscount; $i++)
     {
         $myfname=$ia[1].$i;
         $answer .= "\n<li class=\"select-item\">";
@@ -2921,11 +2816,7 @@
         var imageurl =  '".Yii::app()->getConfig('imageurl')."';
         var uploadurl =  '".$scriptloc."';
     </script>\n";
-<<<<<<< HEAD
-    header_includes("modaldialog.js");
-=======
     Yii::app()->getClientScript()->registerScriptFile(Yii::app()->getConfig('generalscripts')."modaldialog.js");
->>>>>>> a2ab567d
 
     // Modal dialog
     $answer .= $uploadbutton;
@@ -3268,11 +3159,7 @@
     $prefixclass="numeric";
     if ($aQuestionAttributes['slider_layout']==1)
     {
-<<<<<<< HEAD
-        header_includes( 'jquery/lime-slider.js');
-=======
         $prefixclass="slider";
->>>>>>> a2ab567d
         $slider_layout=true;
         $extraclass .=" withslider";
         if (trim($aQuestionAttributes['slider_accuracy'])!='')
@@ -3323,13 +3210,6 @@
         $slider_layout = false;
     }
     $hidetip=$aQuestionAttributes['hide_tip'];
-<<<<<<< HEAD
-    if ($slider_layout === true) // auto hide tip when using sliders
-    {
-        //$hidetip=1;
-    }
-=======
->>>>>>> a2ab567d
 
     if ($aQuestionAttributes['random_order']==1)
     {
@@ -3401,49 +3281,6 @@
             $fn++;
             $inputnames[]=$myfname;
         }
-<<<<<<< HEAD
-        $question_tip = '';
-        if($hidetip == 0)
-        {
-            $question_tip .= '<p class="tip">';
-            if ($slider_layout)
-            {
-                $question_tip .= $clang->gT('Please click and drag the slider handles to enter your answer.');// Must be shown only in javascript
-            }
-            else
-            {
-                $question_tip .= $clang->gT('Only numbers may be entered in these fields');
-            }
-            $question_tip .= "</p>\n";    
-            
-        }
-        //        if ($max_num_value)
-        //        {
-        //            $question_tip .= '<p id="max_num_value_'.$ia[1].'" class="tip">'.sprintf($clang->gT('Total of all entries must not exceed %d'), $max_num_value)."</p>\n";
-        //        }
-        //        if ($equals_num_value)
-        //        {
-        //            $question_tip .= '<p id="equals_num_value_'.$ia[1].'" class="tip">'.sprintf($clang->gT('Total of all entries must equal %d'),$equals_num_value)."</p>\n";
-        //        }
-        //        if ($min_num_value)
-        //        {
-        //            $question_tip .= '<p id="min_num_value_'.$ia[1].'" class="tip">'.sprintf($clang->gT('Total of all entries must be at least %s'),$min_num_value)."</p>\n";
-        //        }
-        //
-        //          // TMSW TODO
-        //        if ($max_num_value || $equals_num_value || $min_num_value)
-        //        {
-        //            $answer_computed = '';
-        //            if ($equals_num_value)
-        //            {
-        //                $answer_computed .= "\t<li class='multiplenumerichelp'>\n<label for=\"remainingvalue_{$ia[1]}\">\n\t".$clang->gT('Remaining: ')."\n</label>\n<span>\n\t$prefix\n\t<input size=10 type='text' id=\"remainingvalue_{$ia[1]}\" disabled=\"disabled\" />\n\t$suffix\n</span>\n\t</li>\n";
-        //            }
-        //            $answer_computed .= "\t<li class='multiplenumerichelp'>\n<label for=\"totalvalue_{$ia[1]}\">\n\t".$clang->gT('Total: ')."\n</label>\n<span>\n\t$prefix\n\t<input size=10  type=\"text\" id=\"totalvalue_{$ia[1]}\" disabled=\"disabled\" />\n\t$suffix\n</span>\n\t</li>\n";
-        //            $answer_main .= $answer_computed;
-        //        }
-
-=======
->>>>>>> a2ab567d
         if (trim($aQuestionAttributes['equals_num_value']) != ''
         || trim($aQuestionAttributes['min_num_value']) != ''
         || trim($aQuestionAttributes['max_num_value']) != ''
@@ -3782,15 +3619,9 @@
         </div>";
         Yii::app()->getClientScript()->registerScriptFile(Yii::app()->getConfig('generalscripts')."map.js");
         if ($aQuestionAttributes['location_mapservice']==1 && !empty($_SERVER['HTTPS']) && $_SERVER['HTTPS'] != "off")
-<<<<<<< HEAD
-            header_includes("https://maps.googleapis.com/maps/api/js?sensor=false$sGoogleMapsAPIKey");
-        else if ($aQuestionAttributes['location_mapservice']==1)
-            header_includes("http://maps.googleapis.com/maps/api/js?sensor=false$sGoogleMapsAPIKey");
-=======
             Yii::app()->getClientScript()->registerScriptFile("https://maps.googleapis.com/maps/api/js?sensor=false$sGoogleMapsAPIKey");
         else if ($aQuestionAttributes['location_mapservice']==1)
             Yii::app()->getClientScript()->registerScriptFile("http://maps.googleapis.com/maps/api/js?sensor=false$sGoogleMapsAPIKey");
->>>>>>> a2ab567d
         elseif ($aQuestionAttributes['location_mapservice']==2)
             Yii::app()->getClientScript()->registerScriptFile("http://www.openlayers.org/api/OpenLayers.js");
 
@@ -4754,11 +4585,7 @@
         $minrepeatheadings = 0;
     }
 
-<<<<<<< HEAD
-    $lresult= Answers::model()->findAll(array('order'=>'sortorder, code', 'condition'=>'qid=:qid AND language=:language AND scale_id=0', 'params'=>array(':qid'=>$ia[0],':language'=>$_SESSION['survey_'.Yii::app()->getConfig('surveyID')]['s_lang'])));
-=======
     $lresult= Answer::model()->findAll(array('order'=>'sortorder, code', 'condition'=>'qid=:qid AND language=:language AND scale_id=0', 'params'=>array(':qid'=>$ia[0],':language'=>$_SESSION['survey_'.Yii::app()->getConfig('surveyID')]['s_lang'])));
->>>>>>> a2ab567d
     $labelans=array();
     $labelcode=array();
     foreach ($lresult as $lrow)
@@ -4766,14 +4593,11 @@
         $labelans[]=$lrow->answer;
         $labelcode[]=$lrow->code;
     }
-<<<<<<< HEAD
-    if ($useDropdownLayout === false && count($labelans))
-=======
     if ($useDropdownLayout === false && count($lresult) > 0)
->>>>>>> a2ab567d
     {
         $sQuery = "SELECT count(qid) FROM {{questions}} WHERE parent_qid={$ia[0]} AND question like '%|%' ";
         $iCount = Yii::app()->db->createCommand($sQuery)->queryScalar();
+        
         if ($iCount>0) {
             $right_exists=true;
             $answerwidth=$answerwidth/2;
@@ -5098,6 +4922,7 @@
     $defaultvaluescript = "";
     $qquery = "SELECT other FROM {{questions}} WHERE qid={$ia[0]} AND language='".$_SESSION['survey_'.Yii::app()->getConfig('surveyID')]['s_lang']."'";
     $other = Yii::app()->db->createCommand($qquery)->queryScalar(); //Checked
+    
 
     $aQuestionAttributes = getQuestionAttributeValues($ia[0], $ia[4]);
 
@@ -5438,11 +5263,7 @@
 <script type="text/javascript">
 <!--
     $('#question{$ia[0]} .question').delegate('input[type=text]:visible:enabled','blur keyup',function(event){
-<<<<<<< HEAD
-        checkconditions($(this).attr('value'), $(this).attr('name'), $(this).attr('type'));
-=======
         {$checkconditionFunction}($(this).attr('value'), $(this).attr('name'), $(this).attr('type'));
->>>>>>> a2ab567d
         return true;
     })
 // -->
@@ -5842,32 +5663,21 @@
     $lquery = "SELECT * FROM {{answers}} WHERE qid=".$ia[0]."  AND language='".$_SESSION['survey_'.Yii::app()->getConfig('surveyID')]['s_lang']."' and scale_id=0 ORDER BY sortorder, code";
     $oAnswers = dbExecuteAssoc($lquery);
     $aAnswers = $oAnswers->readAll(); 
-<<<<<<< HEAD
-
-    $labelans=array();
-    $labelcode=array();
-    $labels=array();// double use
-=======
     $labelans=array();
     $labelcode=array();
     $labels=array();
->>>>>>> a2ab567d
     foreach ($aAnswers as $lrow)
     {
         $labelans[]=$lrow['answer'];
         $labelcode[]=$lrow['code'];
         $labels[]=array("answer"=>$lrow['answer'], "code"=>$lrow['code']);
     }
-<<<<<<< HEAD
-    if (count($labelans))
-=======
     if (count($labelans) > 0)
->>>>>>> a2ab567d
     {
         if ($ia[6] != 'Y' && SHOW_NO_ANSWER == 1)
         {
+            $labelcode[]='';
             $labelans[]=$clang->gT('No answer');
-            $labelcode[]='';
             $labels[]=array('answer'=>$clang->gT('No answer'), 'code'=>'');
         }
         if ($aQuestionAttributes['random_order']==1) {
