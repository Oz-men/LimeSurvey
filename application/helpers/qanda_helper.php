--- conflicted
+++ resolved
@@ -3050,7 +3050,6 @@
                 break;
         }
 
-<<<<<<< HEAD
         /* Put the slider init to initial state (when no click is set or when 'reset') */
         if($slider_default !== ''){ /* can be 0 */
             $slider_position=$slider_default;
@@ -3059,8 +3058,6 @@
         }else{
             $slider_position = '';
         }
-=======
->>>>>>> 1cd88392
 
         $slider_separator= (trim($aQuestionAttributes['slider_separator'])!='')?$aQuestionAttributes['slider_separator']:"";
         $slider_reset=($aQuestionAttributes['slider_reset'])?1:0;
@@ -3181,32 +3178,13 @@
             // 2. Else the default Answer   (set by EM and stored in session, so same case than 1)
             // 3. Else the slider_default value : if slider_default_set set the value here
             // 4. Else the middle start or slider_default or nothing : leave the value to "" for the input, show slider pos at this position
-
-<<<<<<< HEAD
             $sValue = '';
-            // value stored in _SESSION
             if (isset($_SESSION['survey_'.Yii::app()->getConfig('surveyID')][$myfname])){
                 $sValue                = $_SESSION['survey_'.Yii::app()->getConfig('surveyID')][$myfname];
-            }
-            elseif( $slider_layout && $slider_default !== "" && $slider_default_set){
+            }elseif( $slider_layout && $slider_default !== "" && $slider_default_set){
                 $sValue                = $slider_default;
             }else{
                 $sValue                = '';
-=======
-            // For bootstrap slider, the value can't be NULL so we set it by default to the slider minimum value.
-            // It could be used to show a temporary "No Answer" checkbox (hidden when user touch the slider)
-
-            // Most of this javascript is here to handle the fact that bootstrapSlider need numerical value in the input
-            // It can't accept "NULL" nor anyother thousand separator than "." (else it become a string)
-            // See : https://github.com/LimeSurvey/LimeSurvey/blob/master/scripts/bootstrap-slider.js#l1453-l1461
-            // If the bootstrapSlider were updated, most of this javascript would not be necessary.
-
-            $sValue = null;
-
-            if (isset($_SESSION['survey_'.Yii::app()->getConfig('surveyID')][$myfname]))
-            {
-                $sValue                = $_SESSION['survey_'.Yii::app()->getConfig('surveyID')][$myfname];
->>>>>>> 1cd88392
             }
 
             $sUnformatedValue = $sValue;
@@ -3281,13 +3259,8 @@
                     'slider_mintext'         => $slider_mintext ,
                     'slider_max'             => $slider_max     ,
                     'slider_maxtext'         => $slider_maxtext ,
-<<<<<<< HEAD
                     'slider_position'        => $slider_position ,
                     'slider_reset_set'       => $slider_default_set,
-=======
-                    'slider_default'         => $slider_default ,
-                    'slider_middlestart'     => $aQuestionAttributes['slider_middlestart'] ,
->>>>>>> 1cd88392
                     'slider_handle'          => (isset($slider_handle ))? $slider_handle:'',
                     'slider_reset'           => $slider_reset,
                     'slider_custom_handle'   => $slider_custom_handle,
