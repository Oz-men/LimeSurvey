<?php
/*
* LimeSurvey
* Copyright (C) 2007-2011 The LimeSurvey Project Team / Carsten Schmitz
* All rights reserved.
* License: GNU/GPL License v2 or later, see LICENSE.php
* LimeSurvey is free software. This version may have been modified pursuant
* to the GNU General Public License, and as distributed it includes or
* is derivative of works licensed under the GNU General Public License or
* other free or open source software licenses.
* See COPYRIGHT.php for copyright notices and details.
*/

// Security Checked: POST, GET, SESSION, REQUEST, returnGlobal, DB

//if (!isset($homedir) || isset($_REQUEST['$homedir'])) {die("Cannot run this script directly");}

/*
* Let's explain what this strange $ia var means
*
* The $ia string comes from the $_SESSION['survey_'.Yii::app()->getConfig('surveyID')]['insertarray'] variable which is built at the commencement of the survey.
* See index.php, function "buildsurveysession()"
* One $ia array exists for every question in the survey. The $_SESSION['survey_'.Yii::app()->getConfig('surveyID')]['insertarray']
* string is an array of $ia arrays.
*
* $ia[0] => question id
* $ia[1] => fieldname
* $ia[2] => title
* $ia[3] => question text
* $ia[4] => type --  text, radio, select, array, etc
* $ia[5] => group id
* $ia[6] => mandatory Y || N
* $ia[7] => conditions exist for this question
* $ia[8] => other questions have conditions which rely on this question (including array_filter and array_filter_exclude attributes)
* $ia[9] => incremental question count (used by {QUESTION_NUMBER})
*
* $conditions element structure
* $condition[n][0] => qid = question id
* $condition[n][1] => cqid = question id of the target question, or 0 for TokenAttr leftOperand
* $condition[n][2] => field name of element [1] (Except for type M or P)
* $condition[n][3] => value to be evaluated on answers labeled.
* $condition[n][4] => type of question
* $condition[n][5] => SGQ code of element [1] (sub-part of [2])
* $condition[n][6] => method used to evaluate
* $condition[n][7] => scenario *NEW BY R.L.J. van den Burg*
*/

/**
* setNoAnswerMode
*/
function setNoAnswerMode($thissurvey)
{
    if (getGlobalSetting('shownoanswer') == 1)
    {
        define('SHOW_NO_ANSWER', 1);
    }
    elseif (getGlobalSetting('shownoanswer') == 0)
    {
        define('SHOW_NO_ANSWER', 0);
    }
    elseif ($thissurvey['shownoanswer'] == 'N')
    {
        define('SHOW_NO_ANSWER', 0);
    }
    else
    {
        define('SHOW_NO_ANSWER', 1);
    }
}

/**
* This function returns an array containing the "question/answer" html display
* and a list of the question/answer fieldnames associated. It is called from
* question.php, group.php, survey.php or preview.php
*
* @param mixed $ia
* @return mixed
*/
function retrieveAnswers($ia)
{
    //globalise required config variables
    global $thissurvey;                          //These are set by index.php

    $display    = $ia[7];                        //DISPLAY
    $name       = $ia[0];                        //QUESTION NAME
    $qtitle     = $ia[3];
    $inputnames = array();
    $answer     = "";                            //Create the question/answer html
    $number     = isset($ia[9]) ? $ia[9] : '';   // Previously in limesurvey, it was virtually impossible to control how the start of questions were formatted. // this is an attempt to allow users (or rather system admins) some control over how the starting text is formatted.
    $lang       = $_SESSION['survey_'.Yii::app()->getConfig('surveyID')]['s_lang'];
    $aQuestionAttributes = QuestionAttribute::model()->getQuestionAttributes($ia[0]);

    $question_text = array(
        'all'                 => ''              // All has been added for backwards compatibility with templates that use question_start.pstpl (now redundant)
        ,'text'               => $qtitle
        ,'code'               => $ia[2]
        ,'number'             => $number
        ,'help'               => ''
        ,'mandatory'          => ''
        ,'man_message'        => ''
        ,'valid_message'      => ''
        ,'file_valid_message' => ''
        ,'class'              => ''
        ,'man_class'          => ''
        ,'input_error_class'  => ''              // provides a class.
        ,'essentials'         => ''
    );

    $oQuestion = Question::model()->findByPk(array('qid'=>$ia[0], 'language'=>$lang));

    switch ($ia[4])
    {
        case 'X': //BOILERPLATE QUESTION
            $values = do_boilerplate($ia);
            break;

        case '5': //5 POINT CHOICE radio-buttons
            $values = do_5pointchoice($ia);
            break;

        case 'D': //DATE
            $values = do_date($ia);
            // if a drop box style date was answered incompletely (dropbox), print an error/help message
            if (($_SESSION['survey_'.Yii::app()->getConfig('surveyID')]['step'] != $_SESSION['survey_'.Yii::app()->getConfig('surveyID')]['maxstep']) ||
                ($_SESSION['survey_'.Yii::app()->getConfig('surveyID')]['step'] == $_SESSION['survey_'.Yii::app()->getConfig('surveyID')]['prevstep']))
                {
                    if (isset($_SESSION['survey_'.Yii::app()->getConfig('surveyID')]['qattribute_answer'.$ia[1]]))
                    {
                        $message = $_SESSION['survey_'.Yii::app()->getConfig('surveyID')]['qattribute_answer'.$ia[1]];
                        $question_text['help'] = Yii::app()->getController()->renderPartial('/survey/question_help/error', array('message'=>$message, 'classes'=>''), true);
                    }
                }
            break;

        case 'L': //LIST drop-down/radio-button list
            $values = do_list_radio($ia);
            if ($aQuestionAttributes['hide_tip']==0)
            {
                $question_text['help'] = $message = gT('Choose one of the following answers');
                $qtitle .= Yii::app()->getController()->renderPartial('/survey/question_help/help', array('message'=>$message, 'classes'=>''), true);
            }
            break;

        case '!': //List - dropdown
            $values=do_list_dropdown($ia);
            if ($aQuestionAttributes['hide_tip']==0)
            {
                $question_text['help'] = $message = gT('Choose one of the following answers');
                $qtitle .= Yii::app()->getController()->renderPartial('/survey/question_help/help', array('message'=>$message, 'classes'=>''), true);
            }
            break;

        case 'O': //LIST WITH COMMENT drop-down/radio-button list + textarea
            $values=do_listwithcomment($ia);
            if (count($values[1]) > 1 && $aQuestionAttributes['hide_tip']==0)
            {
                $question_text['help'] = $message = gT('Choose one of the following answers');
                $qtitle .= Yii::app()->getController()->renderPartial('/survey/question_help/help', array('message'=>$message, 'classes'=>''), true);
            }
            break;

        case 'R': //RANKING STYLE
            $values=do_ranking($ia);
            break;

        case 'M': //Multiple choice checkbox
            $values=do_multiplechoice($ia);
            if (count($values[1]) > 1 && $aQuestionAttributes['hide_tip']==0)
            {
                $maxansw=trim($aQuestionAttributes['max_answers']);
                $minansw=trim($aQuestionAttributes['min_answers']);
                if (!($maxansw || $minansw))
                {
                    $question_text['help'] = $message = gT('Check any that apply');
                    $qtitle .= Yii::app()->getController()->renderPartial('/survey/question_help/help', array('message'=>$message, 'classes'=>''), true);
                }
            }
            break;

        case 'I': //Language Question
            $values=do_language($ia);
            if (count($values[1]) > 1)
            {
                $question_text['help'] = $message = gT('Choose your language');
                $qtitle .= Yii::app()->getController()->renderPartial('/survey/question_help/help', array('message'=>$message, 'classes'=>''), true);
            }
            break;

        case 'P': //Multiple choice with comments checkbox + text
            $values=do_multiplechoice_withcomments($ia);
            if (count($values[1]) > 1 && $aQuestionAttributes['hide_tip']==0)
            {
                $maxansw=trim($aQuestionAttributes["max_answers"]);
                $minansw=trim($aQuestionAttributes["min_answers"]);
                if (!($maxansw || $minansw))
                {
                    $question_text['help'] = $message = gT('Check any that apply');
                    $qtitle .= Yii::app()->getController()->renderPartial('/survey/question_help/help', array('message'=>$message, 'classes'=>''), true);
                }
            }
            break;

        case '|': //File Upload
            $values=do_file_upload($ia);
            break;

        case 'Q': //MULTIPLE SHORT TEXT
            $values=do_multipleshorttext($ia);
            break;

        case 'K': //MULTIPLE NUMERICAL QUESTION
            $values=do_multiplenumeric($ia);
            break;

        case 'N': //NUMERICAL QUESTION TYPE
            $values=do_numerical($ia);
            break;

        case 'S': //SHORT FREE TEXT
            $values=do_shortfreetext($ia);
            break;

        case 'T': //LONG FREE TEXT
            $values=do_longfreetext($ia);
            break;

        case 'U': //HUGE FREE TEXT
            $values=do_hugefreetext($ia);
            break;

        case 'Y': //YES/NO radio-buttons
            $values=do_yesno($ia);
            break;

        case 'G': //GENDER drop-down list
            $values=do_gender($ia);
            break;

        case 'A': //ARRAY (5 POINT CHOICE) radio-buttons
            $values=do_array_5point($ia);
            break;

        case 'B': //ARRAY (10 POINT CHOICE) radio-buttons
            $values=do_array_10point($ia);
            break;

        case 'C': //ARRAY (YES/UNCERTAIN/NO) radio-buttons
            $values=do_array_yesnouncertain($ia);
            break;

        case 'E': //ARRAY (Increase/Same/Decrease) radio-buttons
            $values=do_array_increasesamedecrease($ia);
            break;

        case 'F': //ARRAY (Flexible) - Row Format
            $values=do_array($ia);
            break;

        case 'H': //ARRAY (Flexible) - Column Format
            $values=do_arraycolumns($ia);
            break;

        case ':': //ARRAY (Multi Flexi) 1 to 10
            $values=do_array_multiflexi($ia);
            break;

        case ';': //ARRAY (Multi Flexi) Text
            $values=do_array_multitext($ia);  //It's like the "5th element" movie, come to life
            break;

        case '1': //Array (Flexible Labels) dual scale
            $values=do_array_dual($ia);
            break;

        case '*': // Equation
            $values=do_equation($ia);
            break;
    }


    if (isset($values)) //Break apart $values array returned from switch
    {
        //$answer is the html code to be printed
        //$inputnames is an array containing the names of each input field
        list($answer, $inputnames)=$values;
    }

    if ($ia[6] == 'Y')
    {
        $qtitle = Yii::app()->getController()->renderPartial('/survey/question_help/asterisk', array(), true);
        $qtitle .= $qtitle;
        $question_text['mandatory'] = gT('*');
    }

    //If this question is mandatory but wasn't answered in the last page
    //add a message HIGHLIGHTING the question
    $mandatory_msg = (($_SESSION['survey_'.Yii::app()->getConfig('surveyID')]['step'] != $_SESSION['survey_'.Yii::app()->getConfig('surveyID')]['maxstep']) || ($_SESSION['survey_'.Yii::app()->getConfig('surveyID')]['step'] == $_SESSION['survey_'.Yii::app()->getConfig('surveyID')]['prevstep']))?mandatory_message($ia):'';
    $qtitle .= $mandatory_msg;
    $question_text['man_message'] = $mandatory_msg;

    $_vshow = (!isset($aQuestionAttributes['hide_tip']) || $aQuestionAttributes['hide_tip']==0)?true:false; // whether should initially be visible - TODO should also depend upon 'hidetip'?

    list($validation_msg,$isValid) = validation_message($ia,$_vshow);

    $qtitle .= $validation_msg;
    $question_text['valid_message'] = $validation_msg;

    if (($_SESSION['survey_'.Yii::app()->getConfig('surveyID')]['step'] != $_SESSION['survey_'.Yii::app()->getConfig('surveyID')]['maxstep']) || ($_SESSION['survey_'.Yii::app()->getConfig('surveyID')]['step'] == $_SESSION['survey_'.Yii::app()->getConfig('surveyID')]['prevstep']))
    {
        $file_validation_msg = file_validation_message($ia);
    }
    else
    {
        $file_validation_msg = '';
        $isValid = true;    // don't want to show any validation messages.
    }

    $qtitle .= $ia[4] == "|" ? $file_validation_msg : "";
    $question_text['file_valid_message'] = $ia[4] == "|" ? $file_validation_msg : "";

    if (!empty($question_text['man_message']) || !$isValid || !empty($question_text['file_valid_message']))
    {
        $question_text['input_error_class'] = ' input-error';// provides a class to style question wrapper differently if there is some kind of user input error;
    }

    // =====================================================
    // START: legacy question_start.pstpl code
    // The following section adds to the templating system by allowing
    // templaters to control where the various parts of the question text
    // are put.

    $sTemplate = isset($thissurvey['template']) ? $thissurvey['template'] : NULL;
    if (is_file('templates/'.$sTemplate.'/question_start.pstpl'))
    {
        $qtitle_custom = '';

        $replace=array();
        foreach ($question_text as $key => $value)
        {
            $find[] = '{QUESTION_'.strtoupper($key).'}'; // Match key words from template
            $replace[] = $value; // substitue text
        };

        if (!defined('QUESTION_START'))
        {
            define('QUESTION_START' , file_get_contents(getTemplatePath($thissurvey['template']).'/question_start.pstpl' , true));
        };

        $qtitle_custom = str_replace( $find , $replace , QUESTION_START);

        $c = 1;
        // START: <EMBED> work-around step 1
        $qtitle_custom = preg_replace( '/(<embed[^>]+>)(<\/embed>)/i' , '\1NOT_EMPTY\2' , $qtitle_custom );
        // END <EMBED> work-around step 1
        while ($c > 0) // This recursively strips any empty tags to minimise rendering bugs.
        {
            $matches = 0;
            $oldtitle=$qtitle_custom;
            $qtitle_custom = preg_replace( '/<([^ >]+)[^>]*>[\r\n\t ]*<\/\1>[\r\n\t ]*/isU' , '' , $qtitle_custom , -1); // I removed the $count param because it is PHP 5.1 only.

            $c = ($qtitle_custom!=$oldtitle)?1:0;
        };
        // START <EMBED> work-around step 2
        $qtitle_custom = preg_replace( '/(<embed[^>]+>)NOT_EMPTY(<\/embed>)/i' , '\1\2' , $qtitle_custom );
        // END <EMBED> work-around step 2
        while ($c > 0) // This recursively strips any empty tags to minimise rendering bugs.
        {
            $matches = 0;
            $oldtitle=$qtitle_custom;
            $qtitle_custom = preg_replace( '/(<br(?: ?\/)?>(?:&nbsp;|\r\n|\n\r|\r|\n| )*)+$/i' , '' , $qtitle_custom , -1 ); // I removed the $count param because it is PHP 5.1 only.
            $c = ($qtitle_custom!=$oldtitle)?1:0;
        };

        $question_text['all'] = $qtitle_custom;
    }
    else
    {
        $question_text['all'] = $qtitle;
    };
    // END: legacy question_start.pstpl code
    //===================================================================
    $qtitle = $question_text;
    // =====================================================

    $qanda=array($qtitle, $answer, 'help', $display, $name, $ia[2], $ia[5], $ia[1] );
    //New Return
    return array($qanda, $inputnames);
}

function mandatory_message($ia)
{
    $qinfo = LimeExpressionManager::GetQuestionStatus($ia[0]);
    $qinfoValue = ($qinfo['mandViolation'])?$qinfo['mandTip']:"";
    return $qinfoValue;
}

/**
*
* @param <type> $ia
* @param <type> $show - true if should initially be visible
* @return <type>
*/
function validation_message($ia,$show)
{
    $qinfo      = LimeExpressionManager::GetQuestionStatus($ia[0]);
    $class      = (!$show)?' hide-tip':'';
    $id         = "vmsg_".$ia[0];
    $message    = $qinfo['validTip'];
    $tip = Yii::app()->getController()->renderPartial('/survey/question_help/help', array('message'=>$message, 'classes'=>$class, 'id'=>$id ), true);
    $isValid = $qinfo['valid'];
    return array($tip,$isValid);
}

// TMSW Validation -> EM
function file_validation_message($ia)
{
    global $filenotvalidated;
    $qtitle = "";
    if (isset($filenotvalidated) && is_array($filenotvalidated) && $ia[4] == "|")
    {
        global $filevalidationpopup, $popup;
        foreach ($filenotvalidated as $k => $v)
        {
            if ($ia[1] == $k || strpos($k, "_") && $ia[1] == substr(0, strpos($k, "_") - 1))
            {
                $message = gT($filenotvalidated[$k]);
                $qtitle .=  Yii::app()->getController()->renderPartial('/survey/question_help/error', array('message'=>$message, 'classes'=>''), true);
            }
        }
    }
    return $qtitle;
}

// TMSW Validation -> EM
function mandatory_popup($ia, $notanswered=null)
{
    //This sets the mandatory popup message to show if required
    //Called from question.php, group.php or survey.php
    if ($notanswered === null) {unset($notanswered);}
    if (isset($notanswered) && is_array($notanswered)) //ADD WARNINGS TO QUESTIONS IF THEY WERE MANDATORY BUT NOT ANSWERED
    {
        global $mandatorypopup, $popup;
        //POPUP WARNING
        if (!isset($mandatorypopup) && ($ia[4] == 'T' || $ia[4] == 'S' || $ia[4] == 'U'))
        {
            $popup=gT("You cannot proceed until you enter some text for one or more questions.");
            $mandatorypopup="Y";
        }
        else
        {
            $popup=gT("One or more mandatory questions have not been answered. You cannot proceed until these have been completed.");
            $mandatorypopup="Y";
        }
        return array($mandatorypopup, $popup);
    }
    else
    {
        return false;
    }
}

// TMSW Validation -> EM
function validation_popup($ia, $notvalidated=null)
{
    //This sets the validation popup message to show if required
    //Called from question.php, group.php or survey.php
    if ($notvalidated === null) {unset($notvalidated);}
    $qtitle="";
    if (isset($notvalidated) && is_array($notvalidated) )  //ADD WARNINGS TO QUESTIONS IF THEY ARE NOT VALID
    {
        global $validationpopup, $vpopup;
        //POPUP WARNING
        if (!isset($validationpopup))
        {
            $vpopup=gT("One or more questions have not been answered in a valid manner. You cannot proceed until these answers are valid.");
            $validationpopup="Y";
        }
        return array($validationpopup, $vpopup);
    }
    else
    {
        return false;
    }
}

// TMSW Validation -> EM
function file_validation_popup($ia, $filenotvalidated = null)
{

    if ($filenotvalidated === null) { unset($filenotvalidated); }
    if (isset($filenotvalidated) && is_array($filenotvalidated))
    {
        global $filevalidationpopup, $fpopup;

        if (!isset($filevalidationpopup))
        {
            $fpopup=gT("One or more file have either exceeded the filesize/are not in the right format or the minimum number of required files have not been uploaded. You cannot proceed until these have been completed");
            $filevalidationpopup = "Y";
        }
        return array($filevalidationpopup, $fpopup);
    }
    else
        return false;
}

function return_timer_script($aQuestionAttributes, $ia, $disable=null)
{
    global $thissurvey;
    Yii::app()->getClientScript()->registerScriptFile(Yii::app()->getConfig("generalscripts").'coookies.js');

    /**
     * The following lines cover for previewing questions, because no $_SESSION['survey_'.Yii::app()->getConfig('surveyID')]['fieldarray'] exists.
     * This just stops error messages occuring
     */
    if (!isset($_SESSION['survey_'.Yii::app()->getConfig('surveyID')]['fieldarray']))
    {
        $_SESSION['survey_'.Yii::app()->getConfig('surveyID')]['fieldarray'] = array();
    }
    /* End */

    //Used to count how many timer questions in a page, and ensure scripts only load once
    $thissurvey['timercount'] = (isset($thissurvey['timercount']))?$thissurvey['timercount']++:1;

    if ($thissurvey['format'] != "S")
    {
        if ($thissurvey['format'] != "G")
        {
            return "\n\n<!-- TIMER MODE DISABLED DUE TO INCORRECT SURVEY FORMAT -->\n\n";
            //We don't do the timer in any format other than question-by-question
        }
    }

    $time_limit=$aQuestionAttributes['time_limit'];
    $disable_next=trim($aQuestionAttributes['time_limit_disable_next']) != '' ? $aQuestionAttributes['time_limit_disable_next'] : 0;
    $disable_prev=trim($aQuestionAttributes['time_limit_disable_prev']) != '' ? $aQuestionAttributes['time_limit_disable_prev'] : 0;
    $time_limit_action=trim($aQuestionAttributes['time_limit_action']) != '' ? $aQuestionAttributes['time_limit_action'] : 1;
    $time_limit_message_delay=trim($aQuestionAttributes['time_limit_message_delay']) != '' ? $aQuestionAttributes['time_limit_message_delay']*1000 : 1000;
    $time_limit_message=trim($aQuestionAttributes['time_limit_message'][$_SESSION['survey_'.Yii::app()->getConfig('surveyID')]['s_lang']]) != '' ? htmlspecialchars($aQuestionAttributes['time_limit_message'][$_SESSION['survey_'.Yii::app()->getConfig('surveyID')]['s_lang']], ENT_QUOTES) : gT("Your time to answer this question has expired");
    $time_limit_warning=trim($aQuestionAttributes['time_limit_warning']) != '' ? $aQuestionAttributes['time_limit_warning'] : 0;
    $time_limit_warning_2=trim($aQuestionAttributes['time_limit_warning_2']) != '' ? $aQuestionAttributes['time_limit_warning_2'] : 0;
    $time_limit_countdown_message=trim($aQuestionAttributes['time_limit_countdown_message'][$_SESSION['survey_'.Yii::app()->getConfig('surveyID')]['s_lang']]) != '' ? htmlspecialchars($aQuestionAttributes['time_limit_countdown_message'][$_SESSION['survey_'.Yii::app()->getConfig('surveyID')]['s_lang']], ENT_QUOTES) : gT("Time remaining");
    $time_limit_warning_message=trim($aQuestionAttributes['time_limit_warning_message'][$_SESSION['survey_'.Yii::app()->getConfig('surveyID')]['s_lang']]) != '' ? htmlspecialchars($aQuestionAttributes['time_limit_warning_message'][$_SESSION['survey_'.Yii::app()->getConfig('surveyID')]['s_lang']], ENT_QUOTES) : gT("Your time to answer this question has nearly expired. You have {TIME} remaining.");

    //Render timer
    $timer_html =  Yii::app()->getController()->renderPartial('/survey/question_timer/timer', array('iQid'=>$ia[0], 'sWarnId'=>''), true);
    $time_limit_warning_message=str_replace("{TIME}", $timer_html, $time_limit_warning_message);
    $time_limit_warning_display_time=trim($aQuestionAttributes['time_limit_warning_display_time']) != '' ? $aQuestionAttributes['time_limit_warning_display_time']+1 : 0;
    $time_limit_warning_2_message=trim($aQuestionAttributes['time_limit_warning_2_message'][$_SESSION['survey_'.Yii::app()->getConfig('surveyID')]['s_lang']]) != '' ? htmlspecialchars($aQuestionAttributes['time_limit_warning_2_message'][$_SESSION['survey_'.Yii::app()->getConfig('surveyID')]['s_lang']], ENT_QUOTES) : gT("Your time to answer this question has nearly expired. You have {TIME} remaining.");

    //Render timer 2
    $timer_html =  Yii::app()->getController()->renderPartial('/survey/question_timer/timer', array('iQid'=>$ia[0], 'sWarnId'=>'_Warning_2'), true);
    $time_limit_warning_2_message=str_replace("{TIME}", $timer_html, $time_limit_warning_2_message);
    $time_limit_warning_2_display_time=trim($aQuestionAttributes['time_limit_warning_2_display_time']) != '' ? $aQuestionAttributes['time_limit_warning_2_display_time']+1 : 0;
    $time_limit_message_style=trim($aQuestionAttributes['time_limit_message_style']) != '' ? $aQuestionAttributes['time_limit_message_style'] : "";
    $time_limit_message_style.="\n        display: none;"; //Important to hide time limit message at start
    $time_limit_warning_style=trim($aQuestionAttributes['time_limit_warning_style']) != '' ? $aQuestionAttributes['time_limit_warning_style'] : "";
    $time_limit_warning_style.="\n        display: none;"; //Important to hide time limit warning at the start
    $time_limit_warning_2_style=trim($aQuestionAttributes['time_limit_warning_2_style']) != '' ? $aQuestionAttributes['time_limit_warning_2_style'] : "";
    $time_limit_warning_2_style.="\n        display: none;"; //Important to hide time limit warning at the start
    $time_limit_timer_style=trim($aQuestionAttributes['time_limit_timer_style']) != '' ? $aQuestionAttributes['time_limit_timer_style'] : "position: relative;";

    $timersessionname="timer_question_".$ia[0];
    if (isset($_SESSION['survey_'.Yii::app()->getConfig('surveyID')][$timersessionname]))
    {
        $time_limit=$_SESSION['survey_'.Yii::app()->getConfig('surveyID')][$timersessionname];
    }

    $output =  Yii::app()->getController()->renderPartial('/survey/question_timer/timer_header', array('timersessionname'=>$timersessionname,'timersessionname'=>$timersessionname,'timersessionname'=>$timersessionname,'time_limit'=>$time_limit), true);

    if ($thissurvey['timercount'] < 2)
    {
        $iAction = '';
        if (isset($thissurvey['format']) && $thissurvey['format'] == "G")
        {
            global $gid;
            $qcount=0;
            foreach ($_SESSION['survey_'.Yii::app()->getConfig('surveyID')]['fieldarray'] as $ib)
            {
                if ($ib[5] == $gid)
                {
                    $qcount++;
                }
            }
            // Override all other options and just allow freezing, survey is presented in group by group mode
            // Why don't allow submit in Group by group mode, this surely broke 'mandatory' question, but this remove a great system for user (Denis 140224)
            if ($qcount > 1)
            {
                $iAction = '3';
            }
        }

        /* If this is a preview, don't allow the page to submit/reload */
        $thisaction=returnglobal('action');
        if($thisaction == "previewquestion" || $thisaction == "previewgroup")
        {
            $iAction = '3';
        }

        $output .=  Yii::app()->getController()->renderPartial('/survey/question_timer/timer_javascript', array('iAction'=>$iAction, 'disable_next'=>$disable_next, 'disable_prev'=>$disable_prev, 'time_limit_countdown_message' =>$time_limit_countdown_message ), true);

    }

    $output .=  Yii::app()->getController()->renderPartial(
                    '/survey/question_timer/timer_content',
                    array(
                            'iQid'=>$ia[0],
                            'time_limit_message_style'=>$time_limit_message_style,
                            'time_limit_message'=>$time_limit_message,
                            'time_limit_warning_style'=>$time_limit_warning_style,
                            'time_limit_warning_message'=>$time_limit_warning_message,
                            'time_limit_warning_2_style'=>$time_limit_warning_2_style,
                            'time_limit_warning_2_message'=>$time_limit_warning_2_message,
                            'time_limit_timer_style'=>$time_limit_timer_style,
                        ),
                    true
                );

    $output .=  Yii::app()->getController()->renderPartial(
                    '/survey/question_timer/timer_footer',
                    array(
                            'iQid'=>$ia[0],
                            'time_limit'=>$time_limit,
                            'time_limit_action'=>$time_limit_action,
                            'time_limit_warning'=>$time_limit_warning,
                            'time_limit_warning_2'=>$time_limit_warning_2,
                            'time_limit_warning_display_time'=>$time_limit_warning_display_time,
                            'time_limit_warning_display_time'=>$time_limit_warning_display_time,
                            'time_limit_warning_2_display_time'=>$time_limit_warning_2_display_time,
                            'disable'=>$disable,
                        ),
                true);
    return $output;
}

function return_display_style($ia, $aQuestionAttributes, $thissurvey, $rowname)
{
    $htmltbody2 = '';
    $surveyid=$thissurvey['sid'];
    if (isset($_SESSION["survey_{$surveyid}"]['relevanceStatus'][$rowname]) && !$_SESSION["survey_{$surveyid}"]['relevanceStatus'][$rowname])
    {
        // If using exclude_all_others, then need to know whether irrelevant rows should be hidden or disabled
        if (isset($aQuestionAttributes['exclude_all_others']))
        {
            $disableit=false;
            foreach(explode(';',trim($aQuestionAttributes['exclude_all_others'])) as $eo)
            {
                $eorow = $ia[1] . $eo;
                if ((!isset($_SESSION["survey_{$surveyid}"]['relevanceStatus'][$eorow]) || $_SESSION["survey_{$surveyid}"]['relevanceStatus'][$eorow])
                    && (isset($_SESSION[$eorow]) && $_SESSION[$eorow] == "Y"))
                {
                    $disableit = true;
                }
            }
            if ($disableit)
            {
                $htmltbody2 .= " disabled='disabled'";
            }
            else
            {
                if (!isset($aQuestionAttributes['array_filter_style']) || $aQuestionAttributes['array_filter_style'] == '0')
                {
                    $htmltbody2 .= " style='display: none'";
                }
                else
                {
                    $htmltbody2 .= " disabled='disabled'";
                }
            }
        }
        else
        {
            if (!isset($aQuestionAttributes['array_filter_style']) || $aQuestionAttributes['array_filter_style'] == '0')
            {
                $htmltbody2 .= " style='display: none'";
            }
            else
            {
                $htmltbody2 .= " disabled='disabled'";
            }
        }
    }

    return $htmltbody2;
}

function return_array_filter_strings($ia, $aQuestionAttributes, $thissurvey, $ansrow, $rowname, $trbc='', $valuename, $method="tbody", $class=null)
{
    $htmltbody2 = "\n\n\t<$method id='javatbd$rowname'";
    $htmltbody2 .= ($class !== null) ? " class='$class'": "";
    $surveyid=$thissurvey['sid'];
    if (isset($_SESSION["survey_{$surveyid}"]['relevanceStatus'][$rowname]) && !$_SESSION["survey_{$surveyid}"]['relevanceStatus'][$rowname])
    {
        // If using exclude_all_others, then need to know whether irrelevant rows should be hidden or disabled
        if (isset($aQuestionAttributes['exclude_all_others']))
        {
            $disableit=false;
            foreach(explode(';',trim($aQuestionAttributes['exclude_all_others'])) as $eo)
            {
                $eorow = $ia[1] . $eo;
                if ((!isset($_SESSION["survey_{$surveyid}"]['relevanceStatus'][$eorow]) || $_SESSION["survey_{$surveyid}"]['relevanceStatus'][$eorow])
                    && (isset($_SESSION[$eorow]) && $_SESSION[$eorow] == "Y"))
                {
                    $disableit = true;
                }
            }
            if ($disableit)
            {
                $htmltbody2 .= " disabled='disabled'";
            }
            else
            {
                if (!isset($aQuestionAttributes['array_filter_style']) || $aQuestionAttributes['array_filter_style'] == '0')
                {
                    $htmltbody2 .= " style='display: none'";
                }
                else
                {
                    $htmltbody2 .= " disabled='disabled'";
                }
            }
        }
        else
        {
            if (!isset($aQuestionAttributes['array_filter_style']) || $aQuestionAttributes['array_filter_style'] == '0')
            {
                $htmltbody2 .= " style='display: none'";
            }
            else
            {
                $htmltbody2 .= " disabled='disabled'";
            }
        }
    }
    $htmltbody2 .= ">\n";
    return array($htmltbody2, "");
}

// ==================================================================
// setting constants for 'checked' and 'selected' inputs
define('CHECKED' , ' checked="checked"' , true);
define('SELECTED' , ' selected="selected"' , true);

// ==================================================================
// QUESTION METHODS =================================================

function do_boilerplate($ia)
{
    //$aQuestionAttributes = QuestionAttribute::model()->getQuestionAttributes($ia[0]);
    $aQuestionAttributes = QuestionAttribute::model()->getQuestionAttributes($ia[0]);
    $answer='';

    if (trim($aQuestionAttributes['time_limit'])!='')
    {
        $answer .= return_timer_script($aQuestionAttributes, $ia);
    }

    $answer .= Yii::app()->getController()->renderPartial('/survey/questions/boilerplate/answer', array('ia'=>$ia), true);
    $inputnames[]=$ia[1];

    return array($answer, $inputnames);
}

function do_equation($ia)
{
    $aQuestionAttributes = QuestionAttribute::model()->getQuestionAttributes($ia[0]);
    $sEquation           = (trim($aQuestionAttributes['equation'])) ? $aQuestionAttributes['equation'] : $ia[3];
    $sValue              = htmlspecialchars($_SESSION['survey_'.Yii::app()->getConfig('surveyID')][$ia[1]],ENT_QUOTES);

    $answer       = Yii::app()->getController()->renderPartial('/survey/questions/equation/answer', array(
        'name'      => $ia[1],
        'sValue'    => $sValue,
        'sEquation' => $sEquation,
    ), true);

    $inputnames[] = $ia[1];
    return array($answer, $inputnames);
}

// ---------------------------------------------------------------
function do_5pointchoice($ia)
{
    $imageurl = Yii::app()->getConfig("imageurl");
    $checkconditionFunction = "checkconditions";
    //$aQuestionAttributes=  getQuestionAttributeValues($ia[0]);
    $aQuestionAttributes = QuestionAttribute::model()->getQuestionAttributes($ia[0]);
    $id = 'slider'.time().rand(0,100);

    $sRows = "";
    for ($fp=1; $fp<=5; $fp++)
    {
        $checkedState = '';
        if ($_SESSION['survey_'.Yii::app()->getConfig('surveyID')][$ia[1]] == $fp)
        {
            //$answer .= CHECKED;
            $checkedState = ' CHECKED ';
        }

        $sRows .= Yii::app()->getController()->renderPartial('/survey/questions/5pointchoice/rows/item_row', array(
            'name'                   => $ia[1],
            'value'                  => $fp,
            'id'                     => $ia[1].$fp,
            'labelText'              => $fp,
            'itemExtraClass'         => 'col-md-1',
            'checkedState'           => $checkedState,
            'checkconditionFunction' => $checkconditionFunction,
        ), true);
    }

    if ($ia[6] != "Y"  && SHOW_NO_ANSWER == 1) // Add "No Answer" option if question is not mandatory
    {
        $checkedState = '';
        if (!$_SESSION['survey_'.Yii::app()->getConfig('surveyID')][$ia[1]])
        {
            $checkedState = ' CHECKED ';
        }
        $aData = array(
            'name'                   => $ia[1],
            'value'                  => $fp,
            'id'                     => $ia[1].'NANS',
            'labelText'              => gT('No answer'),
            'itemExtraClass'         => 'noanswer-item',
            'checkedState'           => $checkedState,
            'checkconditionFunction' => $checkconditionFunction,
        );
        $sRows .= Yii::app()->getController()->renderPartial('/survey/questions/5pointchoice/rows/item_row', $aData, true);

    }
    $sessionValue = $_SESSION['survey_'.Yii::app()->getConfig('surveyID')][$ia[1]];

    $inputnames[]=$ia[1];

    $slider_rating = 0;

    if($aQuestionAttributes['slider_rating']==1){
        $slider_rating = 1;
        Yii::app()->getClientScript()->registerCssFile(Yii::app()->getConfig('publicstyleurl') . 'star-rating.css');
        Yii::app()->getClientScript()->registerScriptFile(Yii::app()->getConfig('generalscripts')."star-rating.js");
    }

    if($aQuestionAttributes['slider_rating']==2){
        $slider_rating = 2;
        Yii::app()->getClientScript()->registerCssFile(Yii::app()->getConfig('publicstyleurl') . 'slider-rating.css');
        Yii::app()->getClientScript()->registerScriptFile(Yii::app()->getConfig('generalscripts')."slider-rating.js");
    }


    $answer = Yii::app()->getController()->renderPartial('/survey/questions/5pointchoice/answer', array(
        'id'            => $id,
        'sliderId'      => $ia[0],
        'name'          => $ia[1],
        'sessionValue'  => $sessionValue,
        'sRows'         => $sRows,
        'slider_rating' => $slider_rating,
    ), true);

    return array($answer, $inputnames);
}

// ---------------------------------------------------------------
function do_date($ia)
{
    global $thissurvey;
    $aQuestionAttributes    = QuestionAttribute::model()->getQuestionAttributes($ia[0]);
    $checkconditionFunction = "checkconditions";
    $dateformatdetails      = getDateFormatDataForQID($aQuestionAttributes,$thissurvey);
    $numberformatdatat      = getRadixPointData($thissurvey['surveyls_numberformat']);

    $sDateLangvarJS         = " translt = {
         alertInvalidDate: '" . gT('Date entered is invalid!','js') . "',
        };";

    App()->getClientScript()->registerScript("sDateLangvarJS",$sDateLangvarJS,CClientScript::POS_HEAD);
    App()->getClientScript()->registerScriptFile(Yii::app()->getConfig("generalscripts").'date.js');
    App()->getClientScript()->registerScriptFile(Yii::app()->getConfig("third_party").'jstoolbox/date.js');

    // date_min: Determine whether we have an expression, a full date (YYYY-MM-DD) or only a year(YYYY)
    if (trim($aQuestionAttributes['date_min'])!='')
    {
        $date_min      = trim($aQuestionAttributes['date_min']);
        $date_time_em  = strtotime(LimeExpressionManager::ProcessString("{".$date_min."}",$ia[0]));

        if (ctype_digit($date_min) && (strlen($date_min)==4) && ($date_min>=1900) && ($date_min<=2099))
        {
            $mindate = $date_min.'-01-01'; // backward compatibility: if only a year is given, add month and day
        }
        elseif (preg_match("/^[0-9]{4}-(0[1-9]|1[0-2])-(0[1-9]|[1-2][0-9]|3[0-1])/",$date_min))// it's a YYYY-MM-DD date (use http://www.yiiframework.com/doc/api/1.1/CDateValidator ?)
        {
            $mindate = $date_min;
        }
        elseif ($date_time_em)
        {
            $mindate = date("Y-m-d",$date_time_em);
        }
        else
        {
            $mindate = '{'.$aQuestionAttributes['date_min'].'}';
        }
    }
    else
    {
        $mindate = '1900-01-01'; // Why 1900 ?
    }

    // date_max: Determine whether we have an expression, a full date (YYYY-MM-DD) or only a year(YYYY)
    if (trim($aQuestionAttributes['date_max'])!='')
    {
        $date_max     = trim($aQuestionAttributes['date_max']);
        $date_time_em = strtotime(LimeExpressionManager::ProcessString("{".$date_max."}",$ia[0]));

        if (ctype_digit($date_max) && (strlen($date_max)==4) && ($date_max>=1900) && ($date_max<=2099))
        {
            $maxdate = $date_max.'-12-31'; // backward compatibility: if only a year is given, add month and day
        }
        elseif (preg_match("/^[0-9]{4}-(0[1-9]|1[0-2])-(0[1-9]|[1-2][0-9]|3[0-1])/",$date_max))// it's a YYYY-MM-DD date (use http://www.yiiframework.com/doc/api/1.1/CDateValidator ?)
        {
            $maxdate = $date_max;
        }
        elseif($date_time_em)
        {
            $maxdate = date("Y-m-d",$date_time_em);
        }
        else
        {
            $maxdate = '{'.$aQuestionAttributes['date_max'].'}';
        }
    }
    else
    {
        $maxdate = '2037-12-31'; // Why 2037 ?
    }

    if (trim($aQuestionAttributes['dropdown_dates'])==1)
    {
        if (!empty($_SESSION['survey_'.Yii::app()->getConfig('surveyID')][$ia[1]]) &&
           ($_SESSION['survey_'.Yii::app()->getConfig('surveyID')][$ia[1]]!='INVALID'))
        {
            $datetimeobj   = new Date_Time_Converter($_SESSION['survey_'.Yii::app()->getConfig('surveyID')][$ia[1]], "Y-m-d H:i:s");
            $currentyear   = $datetimeobj->years;
            $currentmonth  = $datetimeobj->months;
            $currentdate   = $datetimeobj->days;
            $currenthour   = $datetimeobj->hours;
            $currentminute = $datetimeobj->minutes;
        }
        else
        {
            // If date is invalid get the POSTED value
            $currentdate   = App()->request->getPost("day{$ia[1]}",'');
            $currentmonth  = App()->request->getPost("month{$ia[1]}",'');
            $currentyear   = App()->request->getPost("year{$ia[1]}",'');
            $currenthour   = App()->request->getPost("hour{$ia[1]}",'');
            $currentminute = App()->request->getPost("minute{$ia[1]}",'');
        }

        $dateorder = preg_split('/([-\.\/ :])/', $dateformatdetails['phpdate'],-1,PREG_SPLIT_DELIM_CAPTURE );

        $sRows = '';
        foreach($dateorder as $datepart)
        {
            switch($datepart)
            {
                // Show day select box
                case 'j':
                case 'd':
                    $sRows .= Yii::app()->getController()->renderPartial('/survey/questions/date/dropdown/rows/day', array('dayId'=>$ia[1], 'currentdate'=>$currentdate), true);
                    break;
                    // Show month select box
                case 'n':
                case 'm':
                    switch ((int)trim($aQuestionAttributes['dropdown_dates_month_style']))
                    {
                        case 0:
                            $montharray=array(
                             gT('Jan'),
                             gT('Feb'),
                             gT('Mar'),
                             gT('Apr'),
                             gT('May'),
                             gT('Jun'),
                             gT('Jul'),
                             gT('Aug'),
                             gT('Sep'),
                             gT('Oct'),
                             gT('Nov'),
                             gT('Dec'));
                             break;
                        case 1:
                            $montharray=array(
                             gT('January'),
                             gT('February'),
                             gT('March'),
                             gT('April'),
                             gT('May'),
                             gT('June'),
                             gT('July'),
                             gT('August'),
                             gT('September'),
                             gT('October'),
                             gT('November'),
                             gT('December'));
                             break;
                        case 2:
                            $montharray=array('01','02','03','04','05','06','07','08','09','10','11','12');
                            break;
                    }

                    $sRows .= Yii::app()->getController()->renderPartial('/survey/questions/date/dropdown/rows/month', array('monthId'=>$ia[1], 'currentmonth'=>$currentmonth, 'montharray'=>$montharray), true);
                    break;
                    // Show year select box
                case 'y':
                case 'Y':
                    /*
                    * yearmin = Minimum year value for dropdown list, if not set default is 1900
                    * yearmax = Maximum year value for dropdown list, if not set default is 2037
                    * if full dates (format: YYYY-MM-DD) are given, only the year is used
                    * expressions are not supported because contents of dropbox cannot be easily updated dynamically
                    */
                    $yearmin = (int)substr($mindate,0,4);
                    if (!isset($yearmin) || $yearmin<1900 || $yearmin>2037)
                    {
                        $yearmin = 1900;
                    }

                    $yearmax = (int)substr($maxdate, 0, 4);
                    if (!isset($yearmax) || $yearmax<1900 || $yearmax>2037)
                    {
                        $yearmax = 2037;
                    }

                    if ($yearmin > $yearmax)
                    {
                        $yearmin = 1900;
                        $yearmax = 2037;
                    }

                    if ($aQuestionAttributes['reverse']==1)
                    {
                        $tmp = $yearmin;
                        $yearmin = $yearmax;
                        $yearmax = $tmp;
                        $step = 1;
                        $reverse = true;
                    }
                    else
                    {
                        $step = -1;
                        $reverse = false;
                    }
                    $sRows .= Yii::app()->getController()->renderPartial('/survey/questions/date/dropdown/rows/year', array('yearId'=>$ia[1], 'currentyear'=>$currentyear,'yearmax'=>$yearmax,'reverse'=>$reverse,'yearmin'=>$yearmin,'step'=>$step), true);
                    break;
                case 'H':
                case 'h':
                case 'g':
                case 'G':
                    $sRows .= Yii::app()->getController()->renderPartial('/survey/questions/date/dropdown/rows/hour', array('hourId'=>$ia[1], 'currenthour'=>$currenthour, 'datepart'=>$datepart), true);
                    break;
                case 'i':
                    $sRows .= Yii::app()->getController()->renderPartial('/survey/questions/date/dropdown/rows/minute', array('minuteId'=>$ia[1], 'currentminute'=>$currenthour, 'dropdown_dates_minute_step'=>$aQuestionAttributes['dropdown_dates_minute_step'], 'datepart'=>$datepart ), true);
                    break;
                default:
                $sRows .= Yii::app()->getController()->renderPartial('/survey/questions/date/dropdown/rows/datepart', array('datepart'=>$datepart ), true);

            }
        }

        // Format the date  for output
        $dateoutput=trim($_SESSION['survey_'.Yii::app()->getConfig('surveyID')][$ia[1]]);
        if ($dateoutput!='' & $dateoutput!='INVALID')
        {
            $datetimeobj = new Date_Time_Converter($dateoutput , "Y-m-d H:i");
            $dateoutput = $datetimeobj->convert($dateformatdetails['phpdate']);
        }


        // ==> answer
        $answer    = Yii::app()->getController()->renderPartial('/survey/questions/date/dropdown/answer', array(
            'sRows'                  => $sRows,
            'name'                   => $ia[1],
            'dateoutput'             => htmlspecialchars($dateoutput,ENT_QUOTES,'utf-8'),
            'checkconditionFunction' => $checkconditionFunction.'(this.value, this.name, this.type)',
            'dateformatdetails'      => $dateformatdetails['jsdate'],
            'dateformat'             => $dateformatdetails['dateformat'],
        ), true);

        App()->getClientScript()->registerScript("doDropDownDate{$ia[0]}","doDropDownDate({$ia[0]});",CClientScript::POS_HEAD);
    }
    else
    {
        //register timepicker extension
        App()->getClientScript()->registerPackage('jqueryui-timepicker');

        // Locale for datepicker and timpicker extension
        if (App()->language !== 'en')
        {
            Yii::app()->getClientScript()->registerScriptFile(App()->getConfig('third_party')."/jqueryui/development-bundle/ui/i18n/jquery.ui.datepicker-".App()->language.".js");
            Yii::app()->getClientScript()->registerScriptFile(App()->getConfig('third_party')."/jquery-ui-timepicker-addon/i18n/jquery-ui-timepicker-".App()->language.".js");
        }
        // Format the date  for output
        $dateoutput = trim($_SESSION['survey_'.Yii::app()->getConfig('surveyID')][$ia[1]]);
        if ($dateoutput!='' & $dateoutput!='INVALID')
        {
            $datetimeobj = new Date_Time_Converter($dateoutput , "Y-m-d H:i");
            $dateoutput  = $datetimeobj->convert($dateformatdetails['phpdate']);
        }

        $goodchars = str_replace( array("m","d","y"), "", $dateformatdetails['jsdate']);
        $goodchars = "0123456789".substr($goodchars,0,1);
        // Max length of date : Get the date of 1999-12-30 at 32:59:59 to be sure to have space with non leading 0 format
        // "+1" makes room for a trailing space in date/time values
        $iLength   = strlen(date($dateformatdetails['phpdate'],mktime(23,59,59,12,30,1999)))+1;

        // HTML for date question using datepicker
        $answer = Yii::app()->getController()->renderPartial('/survey/questions/date/selector/answer', array(
            'name'                   => $ia[1],
            'iLength'                => $iLength,
            'mindate'                => $mindate,
            'maxdate'                => $maxdate,
            'dateformatdetails'      => $dateformatdetails['dateformat'],
            'dateformatdetailsjs'    => $dateformatdetails['jsdate'],
            'goodchars'              => "return goodchars(event,'".$goodchars."')",
            'checkconditionFunction' => $checkconditionFunction.'(this.value, this.name, this.type)',
            'language'               => App()->language,
            'hidetip'                => trim($aQuestionAttributes['hide_tip'])==0,
            'dateoutput'             => $dateoutput,
            'qid'                    => $ia[0],
        ), true);
    }
    $inputnames[]=$ia[1];

    return array($answer, $inputnames);
}

// ---------------------------------------------------------------
function do_language($ia)
{
    $checkconditionFunction = "checkconditions";
    $answerlangs            = Survey::model()->findByPk(Yii::app()->getConfig('surveyID'))->additionalLanguages;
    $answerlangs[]          = Survey::model()->findByPk(Yii::app()->getConfig('surveyID'))->language;
    $sLang                  = $_SESSION['survey_'.Yii::app()->getConfig('surveyID')]['s_lang'];

    if (!in_array($sLang,$answerlangs))
    {
        $sLang = Survey::model()->findByPk(Yii::app()->getConfig('surveyID'))->language;
    }

    $inputnames[] = $ia[1];

    $languageData = array(
        'name'=>$ia[1],
        'checkconditionFunction'=>$checkconditionFunction.'(this.value, this.name, this.type)',
        'answerlangs'=>$answerlangs,
        'sLang'=>$sLang,
    );

    $answer  = Yii::app()->getController()->renderPartial('/survey/questions/language/answer', $languageData, true);
    return array($answer, $inputnames);
}

// ---------------------------------------------------------------
// TMSW TODO - Can remove DB query by passing in answer list from EM
function do_list_dropdown($ia)
{
    //// Init variables

    // General variables
    $checkconditionFunction = "checkconditions";

    // Question attribute variables
    $aQuestionAttributes = QuestionAttribute::model()->getQuestionAttributes($ia[0]);
    $iSurveyId              = Yii::app()->getConfig('surveyID'); // survey id
    $sSurveyLang            = $_SESSION['survey_'.$iSurveyId]['s_lang']; // survey language
    $othertext              = (trim($aQuestionAttributes['other_replace_text'][$sSurveyLang])!='')?$aQuestionAttributes['other_replace_text'][$sSurveyLang]:gT('Other:'); // text for 'other'
    $optCategorySeparator   = (trim($aQuestionAttributes['category_separator'])!='')?$aQuestionAttributes['category_separator']:'';

    if ($optCategorySeparator=='')
    {
        unset($optCategorySeparator);
    }

    //// Retrieving datas

    // Getting question
    $oQuestion = Question::model()->findByPk(array('qid'=>$ia[0], 'language'=>$sSurveyLang));
    $other     = $oQuestion->other;

    // Getting answers
    $ansresult = $oQuestion->getOrderedAnswers($aQuestionAttributes['random_order'], $aQuestionAttributes['alphasort'] );

    $dropdownSize = '';

    if (isset($aQuestionAttributes['dropdown_size']) && $aQuestionAttributes['dropdown_size'] > 0)
    {
        $_height    = sanitize_int($aQuestionAttributes['dropdown_size']) ;
        $_maxHeight = count($ansresult);

        if ((!empty($_SESSION['survey_'.Yii::app()->getConfig('surveyID')][$ia[1]])) && $ia[6] != 'Y' && $ia[6] != 'Y' && SHOW_NO_ANSWER == 1)
        {
            ++$_maxHeight;  // for No Answer
        }

        if (isset($other) && $other=='Y')
        {
            ++$_maxHeight;  // for Other
        }

        if (!$_SESSION['survey_'.Yii::app()->getConfig('surveyID')][$ia[1]])
        {
            ++$_maxHeight;  // for 'Please choose:'
        }

        if ($_height > $_maxHeight)
        {
            $_height = $_maxHeight;
        }
        $dropdownSize = ' size="'.$_height.'"';
    }

    $prefixStyle = 0;

    if (isset($aQuestionAttributes['dropdown_prefix']))
    {
        $prefixStyle = sanitize_int($aQuestionAttributes['dropdown_prefix']) ;
    }

    $_rowNum = 0;
    $_prefix = '';

    $value            = $_SESSION['survey_'.Yii::app()->getConfig('surveyID')][$ia[1]];
    $select_show_hide = (isset($other) && $other=='Y')?' showhideother(this.name, this.value);':'';
    $sOptions         = '';

    // If no answer previously selected
    if (!$_SESSION['survey_'.Yii::app()->getConfig('surveyID')][$ia[1]])
    {
        $sOptions .= Yii::app()->getController()->renderPartial('/survey/questions/list_dropdown/rows/option', array(
            'value'=>'',
            'opt_select'=>'SELECTED',
            'answer'=>gT('Please choose...')
        ), true);
    }

    if (!isset($optCategorySeparator))
    {
        foreach ($ansresult as $ansrow)
        {
            $opt_select = '';
            if ($_SESSION['survey_'.Yii::app()->getConfig('surveyID')][$ia[1]] == $ansrow['code'])
            {
                $opt_select = SELECTED;
            }
            if ($prefixStyle == 1)
            {
                $_prefix = ++$_rowNum . ') ';
            }
            // ==> rows
            $sOptions .= Yii::app()->getController()->renderPartial('/survey/questions/list_dropdown/rows/option', array(
                'value'=>$ansrow['code'],
                'opt_select'=>$opt_select,
                'answer'=>flattenText($_prefix.$ansrow['answer'])
            ), true);
        }
    }
    else
    {
        $defaultopts = Array();
        $optgroups = Array();
        foreach ($ansresult as $ansrow)
        {
            // Let's sort answers in an array indexed by subcategories
            @list ($categorytext, $answertext) = explode($optCategorySeparator,$ansrow['answer']);
            // The blank category is left at the end outside optgroups
            if ($categorytext == '')
            {
                $defaultopts[] = array ( 'code' => $ansrow['code'], 'answer' => $answertext);
            }
            else
            {
                $optgroups[$categorytext][] = array ( 'code' => $ansrow['code'], 'answer' => $answertext);
            }
        }

        foreach ($optgroups as $categoryname => $optionlistarray)
        {

            $sOptGroupOptions = '';
            foreach ($optionlistarray as $optionarray)
            {
                if ($_SESSION['survey_'.Yii::app()->getConfig('surveyID')][$ia[1]] == $optionarray['code'])
                {
                    $opt_select = SELECTED;
                }
                else
                {
                    $opt_select = '';
                }

                // ==> rows
                $sOptGroupOptions .= Yii::app()->getController()->renderPartial('/survey/questions/list_dropdown/rows/option', array(
                    'value'=>$optionarray['code'],
                    'opt_select'=>$opt_select,
                    'answer'=>flattenText($optionarray['answer'])
                ), true);
            }


            $sOptions .= Yii::app()->getController()->renderPartial('/survey/questions/list_dropdown/rows/optgroup', array(
                'categoryname'      => flattenText($categoryname),
                'sOptGroupOptions'  => $sOptGroupOptions,
            ), true);
        }
        $opt_select='';
        foreach ($defaultopts as $optionarray)
        {
            if ($_SESSION['survey_'.Yii::app()->getConfig('surveyID')][$ia[1]] == $optionarray['code'])
            {
                $opt_select = SELECTED;
            }
            else
            {
                $opt_select = '';
            }

            // ==> rows
            $sOptions .= Yii::app()->getController()->renderPartial('/survey/questions/list_dropdown/rows/option', array(
                'value'=>$optionarray['code'],
                'opt_select'=>$opt_select,
                'answer'=>flattenText($optionarray['answer'])
            ), true);
        }
    }

    if (isset($other) && $other=='Y')
    {
        if ($_SESSION['survey_'.Yii::app()->getConfig('surveyID')][$ia[1]] == '-oth-')
        {
            $opt_select = SELECTED;
        }
        else
        {
            $opt_select = '';
        }
        if ($prefixStyle == 1) {
            $_prefix = ++$_rowNum . ') ';
        }

        $sOptions .= Yii::app()->getController()->renderPartial('/survey/questions/list_dropdown/rows/option', array(
            'value'=>'-oth-',
            'opt_select'=>$opt_select,
            'answer'=>flattenText($_prefix.$othertext)
        ), true);
    }

    if (($_SESSION['survey_'.Yii::app()->getConfig('surveyID')][$ia[1]] || $_SESSION['survey_'.Yii::app()->getConfig('surveyID')][$ia[1]] != '') && $ia[6] != 'Y' && SHOW_NO_ANSWER == 1)
    {
        if ($prefixStyle == 1)
        {
            $_prefix = ++$_rowNum . ') ';
        }

        $optionData = array(
            'classes'=>'noanswer-item',
            'value'=>'',
            'opt_select'=>$opt_select,
            'answer'=>$_prefix.gT('No answer')
        );
        // ==> rows
        $sOptions .= Yii::app()->getController()->renderPartial('/survey/questions/list_dropdown/rows/option', $optionData, true);
    }

    $sOther = '';
    if (isset($other) && $other=='Y')
    {
        $aData = array();
        $aData['name']= $ia[1];
        $aData['checkconditionFunction']=$checkconditionFunction;
        $aData['display'] = ($_SESSION['survey_'.Yii::app()->getConfig('surveyID')][$ia[1]] != '-oth-')?'display: none;':'';
        $thisfieldname="$ia[1]other";
        $aData['value'] = (isset($_SESSION['survey_'.Yii::app()->getConfig('surveyID')][$thisfieldname]))?htmlspecialchars($_SESSION['survey_'.Yii::app()->getConfig('surveyID')][$thisfieldname],ENT_QUOTES):'';

        // ==> other
        $sOther .= Yii::app()->getController()->renderPartial('/survey/questions/list_dropdown/rows/othertext', $aData, true);

        $inputnames[]=$ia[1].'other';

    }

    // ==> answer
    $answer = Yii::app()->getController()->renderPartial('/survey/questions/list_dropdown/answer', array(
        'sOptions'               => $sOptions,
        'sOther'                 => $sOther,
        'name'                   => $ia[1],
        'dropdownSize'           => $dropdownSize,
        'checkconditionFunction' => $checkconditionFunction,
        'value'                  => $value,
        'select_show_hide'       => $select_show_hide,
    ), true);


    $inputnames[]=$ia[1];

    //Time Limit Code
    if (trim($aQuestionAttributes['time_limit'])!='')
    {
        $sselect .= return_timer_script($aQuestionAttributes, $ia);
    }
    //End Time Limit Code

    return array($answer, $inputnames);
}

// ---------------------------------------------------------------
// TMSW TODO - Can remove DB query by passing in answer list from EM

function do_list_radio($ia)
{
    //// Init variables

    // General variables
    global $dropdownthreshold;
    global $thissurvey;
    $kpclass                = testKeypad($thissurvey['nokeyboard']);                                             // Virtual keyboard (probably obsolete today)
    $checkconditionFunction = "checkconditions";                                                                 // name of the function to check condition TODO : check is used more than once
    $iSurveyId              = Yii::app()->getConfig('surveyID');                                                 // survey id
    $sSurveyLang            = $_SESSION['survey_'.$iSurveyId]['s_lang'];                                         // survey language

    // Question attribute variables

    $aQuestionAttributes = QuestionAttribute::model()->getQuestionAttributes($ia[0]);
    $othertext           = (trim($aQuestionAttributes['other_replace_text'][$sSurveyLang])!='')?$aQuestionAttributes['other_replace_text'][$sSurveyLang]:gT('Other:');  // text for 'other'
    $iNbCols             = (trim($aQuestionAttributes['display_columns'])!='')?$aQuestionAttributes['display_columns']:1;                                               // number of columns
    $sTimer              = (trim($aQuestionAttributes['time_limit'])!='')?return_timer_script($aQuestionAttributes, $ia):'';                                            //Time Limit
    //// Retrieving datas

    // Getting question
    $oQuestion = Question::model()->findByPk(array('qid'=>$ia[0], 'language'=>$sSurveyLang));
    $other     = $oQuestion->other;

    // Getting answers
    $ansresult = $oQuestion->getOrderedAnswers($aQuestionAttributes['random_order'], $aQuestionAttributes['alphasort'] );
    $anscount  = count($ansresult);
    $anscount  = ($other == 'Y') ? $anscount+1 : $anscount; //COUNT OTHER AS AN ANSWER FOR MANDATORY CHECKING!
    $anscount  = ($ia[6] != 'Y' && SHOW_NO_ANSWER == 1)  ? $anscount+1 : $anscount; //Count up if "No answer" is showing

    //// Columns containing answer rows, set by user in question attribute
    /// TODO : move to a dedicated function

    // setting variables
    $iMaxRowsByColumn = 0; // How many answer rows by column
    $iRowCount        = 0;
    $isOpen           = false;       // Is a column opened

    if ($iNbCols > 1)
    {
        // First we calculate the width of each column
        // Max number of column is 12 http://getbootstrap.com/css/#grid
        $iColumnWidth = round(12 / $iNbCols);
        $iColumnWidth = ($iColumnWidth >= 1 )?$iColumnWidth:1;
        $iColumnWidth = ($iColumnWidth <= 12)?$iColumnWidth:12;

        // Then, we calculate how many answer rows in each column
        $iMaxRowsByColumn = ceil($anscount / $iNbCols);
        $first = true; // The very first item will open a bootstrap row containing the columns
    }

    // Get array_filter stuff

    $i = 0;

    $sRows = '';
    foreach ($ansresult as $key=>$ansrow)
    {
        $i++; // general count of loop, to check if the item is the last one for column process. Never reset.
        $iRowCount++; // counter of number of row by column. Is reset to zero each time a column is full.
        $myfname = $ia[1].$ansrow['code'];

        $checkedState = '';
        if ($_SESSION['survey_'.Yii::app()->getConfig('surveyID')][$ia[1]] == $ansrow['code'])
        {
            $checkedState = 'CHECKED';
        }

        //list($htmltbody2, $hiddenfield)=return_array_filter_strings($ia, $aQuestionAttributes, $thissurvey, $ansrow, $myfname, '', $myfname, "div","form-group answer-item radio-item");
        /* Check for array_filter */
        $sDisplayStyle = return_display_style($ia, $aQuestionAttributes, $thissurvey, $myfname);

        ////
        // Open Column
        // The column is opened if user set more than one column in question attribute
        // and if this is the first answer row, or if the column has been closed and the row count reset before.
        if($iNbCols > 1 && $iRowCount == 1 )
        {
            $sRows  .= Yii::app()->getController()->renderPartial('/survey/questions/listradio/columns/column_header', array('iColumnWidth' => $iColumnWidth), true);
            $isOpen  = true; // If a column is not closed, it will be closed at the end of the process
            $first   = false; // The row containing the column has been opened at the first call.
        }


        ////
        // Insert row
        // Display the answer row
        $sRows .= Yii::app()->getController()->renderPartial('/survey/questions/listradio/rows/answer_row', array(
            'sDisplayStyle' => $sDisplayStyle,
            'name'          => $ia[1],
            'code'          => $ansrow['code'],
            'answer'        => $ansrow['answer'],
            'checkedState'  => $checkedState,
            'myfname'       => $myfname,
        ), true);

        ////
        // Close column
        // The column is closed if the user set more than one column in question attribute
        // and if the max answer rows by column is reached.
        // If max answer rows by column is not reached while there is no more answer,
        // the column will remain opened, and it will be closed by 'other' answer row if set or at the end of the process
        if($iNbCols > 1 && $iRowCount == $iMaxRowsByColumn )
        {
            $last      = ($i == $anscount)?true:false; // If this loop count equal to the number of answers, then this answer is the last one.
            $sRows    .= Yii::app()->getController()->renderPartial('/survey/questions/listradio/columns/column_footer', array('last'=>$last), true);
            $iRowCount = 0;
            $isOpen    = false;
        }
    }

    if (isset($other) && $other=='Y')
    {
        $iRowCount++; $i++;
        $sSeparator = getRadixPointData($thissurvey['surveyls_numberformat']);
        $sSeparator = $sSeparator['separator'];

        if ($aQuestionAttributes['other_numbers_only']==1)
        {
            $oth_checkconditionFunction = 'fixnum_checkconditions';
        }
        else
        {
            $oth_checkconditionFunction = 'checkconditions';
        }


        if ($_SESSION['survey_'.Yii::app()->getConfig('surveyID')][$ia[1]] == '-oth-')
        {
            $checkedState = CHECKED;
        }
        else
        {
            $checkedState = '';
        }

        $myfname = $thisfieldname = $ia[1].'other';

        if (isset($_SESSION['survey_'.Yii::app()->getConfig('surveyID')][$thisfieldname]))
        {
            $dispVal = $_SESSION['survey_'.Yii::app()->getConfig('surveyID')][$thisfieldname];
            if ($aQuestionAttributes['other_numbers_only']==1)
            {
                $dispVal = str_replace('.',$sSeparator,$dispVal);
            }
            $answer_other = ' value="'.htmlspecialchars($dispVal,ENT_QUOTES).'"';
        }
        else
        {
            $answer_other = ' value=""';
        }

        ////
        // Open Column
        // The column is opened if user set more than one column in question attribute
        // and if this is the first answer row (should never happen for 'other'),
        // or if the column has been closed and the row count reset before.
        if($iNbCols > 1 && $iRowCount == 1 )
        {
            $sRows .= Yii::app()->getController()->renderPartial('/survey/questions/listradio/columns/column_header', array('iColumnWidth' => $iColumnWidth, 'first'=>false), true);
        }
        $sDisplayStyle = return_display_style($ia, $aQuestionAttributes, $thissurvey, $myfname);

        ////
        // Insert row
        // Display the answer row
        $sRows .= Yii::app()->getController()->renderPartial('/survey/questions/listradio/rows/answer_row_other', array(
                'name' => $ia[1],
                'answer_other'=>$answer_other,
                'myfname'=>$myfname,
                'sDisplayStyle' => $sDisplayStyle,
                'othertext'=>$othertext,
                'checkedState'=>$checkedState,
                'kpclass'=>$kpclass,
                'oth_checkconditionFunction'=>$oth_checkconditionFunction.'(this.value, this.name, this.type)',
                'checkconditionFunction'=>$checkconditionFunction,
        ), true);

        $inputnames[]=$thisfieldname;

        ////
        // Close column
        // The column is closed if the user set more than one column in question attribute
        // We can't be sure it's the last one because of 'no answer' item
        if($iNbCols > 1 && $iRowCount == $iMaxRowsByColumn )
        {
            $last = ($i == $anscount)?true:false; // If this loop count equal to the number of answers, then this answer is the last one.
            $sRows .= Yii::app()->getController()->renderPartial('/survey/questions/listradio/columns/column_footer', array(), true);
            $iRowCount = 0;
            $isOpen = false;
        }

    }

    if ($ia[6] != 'Y' && SHOW_NO_ANSWER == 1)
    {
        $iRowCount++; $i++;

        if ((!isset($_SESSION['survey_'.Yii::app()->getConfig('surveyID')][$ia[1]]) || $_SESSION['survey_'.Yii::app()->getConfig('surveyID')][$ia[1]] == '') || ($_SESSION['survey_'.Yii::app()->getConfig('surveyID')][$ia[1]] == ' ' ))
        {
            $check_ans = CHECKED; //Check the "no answer" radio button if there is no answer in session.
        }
        else
        {
            $check_ans = '';
        }

        if($iNbCols > 1 && $iRowCount == 1 )
        {
            $sRows .= Yii::app()->getController()->renderPartial('/survey/questions/listradio/columns/column_header', array('iColumnWidth' => $iColumnWidth), true);
        }

        $sRows .= Yii::app()->getController()->renderPartial('/survey/questions/listradio/rows/answer_row_noanswer', array(
            'name'=>$ia[1],
            'check_ans'=>$check_ans,
            'checkconditionFunction'=>$checkconditionFunction,
        ), true);


        ////
        // Close column
        // The column is closed if the user set more than one column in question attribute
        // 'No answer' is always the last answer, so it's always closing the col and the bootstrap row containing the columns
        if($iNbCols > 1 )
        {
            $sRows .= Yii::app()->getController()->renderPartial('/survey/questions/listradio/columns/column_footer', array('last'=>true), true);
            $iRowCount = 0;
            $isOpen = false;
        }
    }


    ////
    // Close column
    // The column is closed if the user set more than one column in question attribute
    // and if on column has been opened and not closed
    // That can happen only when no 'other' option is set, and the maximum answer rows has not been reached in the last question
    if($iNbCols > 1 && $isOpen )
    {
        $sRows .= Yii::app()->getController()->renderPartial('/survey/questions/listradio/columns/column_footer', array('last'=>true), true);
        $iRowCount = 0;
    }

    //END OF ITEMS

    // ==> answer
    $answer = Yii::app()->getController()->renderPartial('/survey/questions/listradio/answer', array(
            'sTimer'=>$sTimer,
            'sRows' => $sRows,
            'name'  => $ia[1],
            'value' => $_SESSION['survey_'.Yii::app()->getConfig('surveyID')][$ia[1]],
    ), true);

    $inputnames[]=$ia[1];
    return array($answer, $inputnames);
}

// ---------------------------------------------------------------
// TMSW TODO - Can remove DB query by passing in answer list from EM
function do_listwithcomment($ia)
{
    //// Init variables

    // General variables
    global $dropdownthreshold;
    global $thissurvey;
    $dropdownthreshold      = Yii::app()->getConfig("dropdownthreshold");
    $kpclass                = testKeypad($thissurvey['nokeyboard']); // Virtual keyboard (probably obsolete today)
    $checkconditionFunction = "checkconditions";
    $iSurveyId              = Yii::app()->getConfig('surveyID'); // survey id
    $sSurveyLang            = $_SESSION['survey_'.$iSurveyId]['s_lang']; // survey language

    if (!isset($maxoptionsize))
    {
        $maxoptionsize=35;
    }


    $aQuestionAttributes = QuestionAttribute::model()->getQuestionAttributes($ia[0]);                       // Question attribute variables
    $oQuestion           = Question::model()->findByPk(array('qid'=>$ia[0], 'language'=>$sSurveyLang));     // Getting question

    // Getting answers
    $ansresult    = $oQuestion->getOrderedAnswers($aQuestionAttributes['random_order'], $aQuestionAttributes['alphasort'] );
    $anscount     = count($ansresult);
    $hint_comment = gT('Please enter your comment here');

    if ($aQuestionAttributes['use_dropdown']!=1 && $anscount <= $dropdownthreshold)
    {

        $sRows = '';
        foreach ($ansresult as $ansrow)
        {
            $check_ans = '';

            if ($_SESSION['survey_'.Yii::app()->getConfig('surveyID')][$ia[1]] == $ansrow['code'])
            {
                $check_ans = CHECKED;
            }

            $itemData = array(
                'name'                   => $ia[1],
                'id'                     => 'answer'.$ia[1].$ansrow['code'],
                'value'                  => $ansrow['code'],
                'check_ans'              => $check_ans,
                'checkconditionFunction' => $checkconditionFunction.'(this.value, this.name, this.type);',
                'labeltext'              => $ansrow['answer'],
            );
            $sRows .= Yii::app()->getController()->renderPartial('/survey/questions/list_with_comment/list/rows/answer_row', $itemData, true);
        }

        // ==> rows
        if ($ia[6] != 'Y' && SHOW_NO_ANSWER == 1)
        {
            if ((!isset($_SESSION['survey_'.Yii::app()->getConfig('surveyID')][$ia[1]]) || $_SESSION['survey_'.Yii::app()->getConfig('surveyID')][$ia[1]] == '') ||($_SESSION['survey_'.Yii::app()->getConfig('surveyID')][$ia[1]] == ' ' ))
            {
                $check_ans = CHECKED;
            }
            elseif (($_SESSION['survey_'.Yii::app()->getConfig('surveyID')][$ia[1]] || $_SESSION['survey_'.Yii::app()->getConfig('surveyID')][$ia[1]] != ''))
            {
                $check_ans = '';
            }

            $itemData = array(
                'li_classes'=>' noanswer-item',
                'name'=>$ia[1],
                'id'=>'answer'.$ia[1],
                'value'=>'',
                'check_ans'=>$check_ans,
                'checkconditionFunction'=>$checkconditionFunction.'(this.value, this.name, this.type)',
                'labeltext'=>gT('No answer'),
            );

            $sRows .= Yii::app()->getController()->renderPartial('/survey/questions/list_with_comment/list/rows/answer_row', $itemData, true);
        }

        $fname2 = $ia[1].'comment';
        $tarows = ($anscount > 8)?$anscount/1.2:4;


        $answer = Yii::app()->getController()->renderPartial('/survey/questions/list_with_comment/list/answer', array(
            'sRows'             => $sRows,
            'id'                => 'answer'.$ia[1].'comment',
            'hint_comment'      => $hint_comment,
            'kpclass'           => $kpclass,
            'name'              => $ia[1].'comment',
            'tarows'            => floor($tarows),
            'has_comment_saved' => isset($_SESSION['survey_'.Yii::app()->getConfig('surveyID')][$fname2]) && $_SESSION['survey_'.Yii::app()->getConfig('surveyID')][$fname2],
            'comment_saved'     => htmlspecialchars($_SESSION['survey_'.Yii::app()->getConfig('surveyID')][$fname2]),
            'java_name'         => 'java'.$ia[1],
            'java_id'           => 'java'.$ia[1],
            'java_value'        => $_SESSION['survey_'.Yii::app()->getConfig('surveyID')][$ia[1]]
        ), true);


        $inputnames[]=$ia[1];
        $inputnames[]=$ia[1].'comment';
    }
    else //Dropdown list
    {
        $sOptions= '';
        foreach ($ansresult as $ansrow)
        {
            $check_ans = '';
            if ($_SESSION['survey_'.Yii::app()->getConfig('surveyID')][$ia[1]] == $ansrow['code'])
            {
                $check_ans = SELECTED;
            }

            $itemData = array(
                'value' => $ansrow['code'],
                'check_ans' => $check_ans,
                'option_text' => $ansrow['answer'],
            );
            $sOptions .= Yii::app()->getController()->renderPartial('/survey/questions/list_with_comment/dropdown/rows/option', $itemData, true);

            if (strlen($ansrow['answer']) > $maxoptionsize)
            {
                $maxoptionsize = strlen($ansrow['answer']);
            }
        }
        if ($ia[6] != 'Y' && SHOW_NO_ANSWER == 1 && !is_null($_SESSION['survey_'.Yii::app()->getConfig('surveyID')][$ia[1]]))
        {
            $check_ans="";
            if (trim($_SESSION['survey_'.Yii::app()->getConfig('surveyID')][$ia[1]]) == '')
            {
                $check_ans = SELECTED;
            }
            $itemData = array(
                'classes' => ' noanswer-item ',
                'value' => '',
                'check_ans' => $check_ans,
                'option_text' => gT('No answer'),
            );
            $sOptions .= Yii::app()->getController()->renderPartial('/survey/questions/list_with_comment/dropdown/rows/option', $itemData, true);
        }
        $fname2 = $ia[1].'comment';

        if ($anscount > 8)
        {
            $tarows = $anscount/1.2;
        }
        else
        {
            $tarows = 4;
        }

        if ($tarows > 15)
        {
            $tarows=15;
        }
        $maxoptionsize=$maxoptionsize*0.72;

        if ($maxoptionsize < 33) {$maxoptionsize=33;}
        if ($maxoptionsize > 70) {$maxoptionsize=70;}


        $answer = Yii::app()->getController()->renderPartial('/survey/questions/list_with_comment/dropdown/answer', array(
            'sOptions'               => $sOptions,
            'name'                   => $ia[1],
            'id'                     => 'answer'.$ia[1],
            'checkconditionFunction' => $checkconditionFunction.'(this.value, this.name, this.type)',
            'show_noanswer'          => is_null($_SESSION['survey_'.Yii::app()->getConfig('surveyID')][$ia[1]]),
            'label_text'             => $hint_comment,
            'kpclass'                => $kpclass,
            'tarows'                 => $tarows,
            'maxoptionsize'          => $maxoptionsize,
            'has_comment_saved'      => isset($_SESSION['survey_'.Yii::app()->getConfig('surveyID')][$fname2]) && $_SESSION['survey_'.Yii::app()->getConfig('surveyID')][$fname2],
            'comment_saved'          => htmlspecialchars( $_SESSION['survey_'.Yii::app()->getConfig('surveyID')][$fname2]),
            'value'                  => $_SESSION['survey_'.Yii::app()->getConfig('surveyID')][$ia[1]],
        ), true);

        $inputnames[]=$ia[1];
        $inputnames[]=$ia[1].'comment';
    }
    return array($answer, $inputnames);
}

function do_ranking($ia)
{
    global $thissurvey;
    $imageurl               = Yii::app()->getConfig("imageurl");
    $checkconditionFunction = "checkconditions";
    $aQuestionAttributes    = QuestionAttribute::model()->getQuestionAttributes($ia[0]);

    if ($aQuestionAttributes['random_order']==1)
    {
        $ansquery = "SELECT * FROM {{answers}} WHERE qid=$ia[0] AND language='".$_SESSION['survey_'.Yii::app()->getConfig('surveyID')]['s_lang']."' and scale_id=0 ORDER BY ".dbRandom();
    }
    else
    {
        $ansquery = "SELECT * FROM {{answers}} WHERE qid=$ia[0] AND language='".$_SESSION['survey_'.Yii::app()->getConfig('surveyID')]['s_lang']."' and scale_id=0 ORDER BY sortorder, answer";
    }

    $ansresult = Yii::app()->db->createCommand($ansquery)->query()->readAll();
    $anscount  = count($ansresult);

    if (trim($aQuestionAttributes["max_answers"])!='')
    {
        $max_answers = trim($aQuestionAttributes["max_answers"]);
    }
    else
    {
        $max_answers = $anscount;
    }
    // Get the max number of line needed
    if(ctype_digit($max_answers) && intval($max_answers)<$anscount)
    {
        $iMaxLine = $max_answers;
    }
    else
    {
        $iMaxLine = $anscount;
    }
    if (trim($aQuestionAttributes["min_answers"])!='')
    {
        $min_answers = trim($aQuestionAttributes["min_answers"]);
    } else
    {
        $min_answers = 0;
    }
    $answer = '';
    // First start by a ranking without javascript : just a list of select box
    // construction select box
    $answers= array();

    foreach ($ansresult as $ansrow)
    {
        $answers[] = $ansrow;
    }

    $inputnames = array();
    $sSelects = '';

    for ($i=1; $i<=$iMaxLine; $i++)
    {
        $myfname=$ia[1].$i;
        $labeltext = ($i==1)?gT('First choice'):sprintf(gT('Choice of rank %s'),$i);
        $itemDatas = array();

        if (!$_SESSION['survey_'.Yii::app()->getConfig('surveyID')][$myfname])
        {
            $itemDatas[] = array(
                'value'      => '',
                'selected'   => 'SELECTED',
                'classes'    => '',
                'id'         => '',
                'optiontext' => gT('Please choose...'),
            );
        }

        foreach ($answers as $ansrow)
        {
            $thisvalue="";
            if (isset($_SESSION['survey_'.Yii::app()->getConfig('surveyID')][$myfname]) && $_SESSION['survey_'.Yii::app()->getConfig('surveyID')][$myfname] == $ansrow['code'])
            {
                $selected = SELECTED;
                $thisvalue=$_SESSION['survey_'.Yii::app()->getConfig('surveyID')][$myfname];
            }
            else
            {
                $selected = '';
            }

            $itemDatas[] = array(
                'value' => $ansrow['code'],
                'selected'=>$selected,
                'classes'=>'',
                'optiontext'=>flattenText($ansrow['answer'])
            );

        }

        $sSelects .= Yii::app()->getController()->renderPartial(
            '/survey/questions/ranking/rows/answer_row',
            array(
                'myfname' => $myfname,
                'labeltext' => $labeltext,
                'options' => $itemDatas,
                'thisvalue' => $thisvalue
            ),
            true
        );

        $inputnames[]=$myfname;
    }

    App()->getClientScript()->registerPackage('jquery-actual'); // Needed to with jq1.9 ?
    Yii::app()->getClientScript()->registerScriptFile(Yii::app()->getConfig('generalscripts')."ranking.js");
    Yii::app()->getClientScript()->registerCssFile(Yii::app()->getConfig('publicstyleurl') . "ranking.css");

    if(trim($aQuestionAttributes['choice_title'][App()->language]) != '')
    {
        $choice_title=htmlspecialchars(trim($aQuestionAttributes['choice_title'][App()->language]), ENT_QUOTES);
    }
    else
    {
        $choice_title=gT("Your Choices",'js');
    }
    if(trim($aQuestionAttributes['rank_title'][App()->language]) != '')
    {
        $rank_title=htmlspecialchars(trim($aQuestionAttributes['rank_title'][App()->language]), ENT_QUOTES);
    }
    else
    {
        $rank_title=gT("Your Ranking",'js');
    }
    // hide_tip is managed by css with EM
    $rank_help = gT("Double-click or drag-and-drop items in the left list to move them to the right - your highest ranking item should be on the top right, moving through to your lowest ranking item.",'js');

    $answer .= Yii::app()->getController()->renderPartial('/survey/questions/ranking/answer', array(
                    'sSelects'          => $sSelects,
                    'thisvalue'         => $thisvalue,
                    'answers'           => $answers,
                    'myfname'           => $myfname,
                    'labeltext'         => $labeltext,
                    'rankId'            => $ia[0],
                    'rankingName'       => $ia[1],
                    'max_answers'       => $max_answers,
                    'min_answers'       => $min_answers,
                    'answers'           => $answers,
                    'choice_title'      => $choice_title,
                    'rank_title'        => $rank_title,
                    'rank_help'         => $rank_help,
                    'showpopups'        => $aQuestionAttributes["showpopups"],
                    'samechoiceheight'  => $aQuestionAttributes["samechoiceheight"],
                    'samelistheight'    => $aQuestionAttributes["samelistheight"],
            ), true);
    return array($answer, $inputnames);
}

function testKeypad($sUseKeyPad)
{
    if ($sUseKeyPad=='Y')
    {
        includeKeypad();
        $kpclass = "text-keypad";
    }
    else
    {
        $kpclass = "";
    }
    return $kpclass;
}

// ---------------------------------------------------------------
function do_multiplechoice($ia)
{
    //// Init variables

    // General variables
    global $thissurvey;
    $kpclass                = testKeypad($thissurvey['nokeyboard']);     // Virtual keyboard (probably obsolete today)
    $inputnames             = array();                                   // TODO : check if really used
    $checkconditionFunction = "checkconditions";                         // name of the function to check condition TODO : check is used more than once
    $iSurveyId              = Yii::app()->getConfig('surveyID');         // survey id
    $sSurveyLang            = $_SESSION['survey_'.$iSurveyId]['s_lang']; // survey language

    // Question attribute variables
    $aQuestionAttributes    = getQuestionAttributeValues($ia[0]);                                                                                                          // Question attributes
    $othertext              = (trim($aQuestionAttributes['other_replace_text'][$sSurveyLang])!='')?$aQuestionAttributes['other_replace_text'][$sSurveyLang]:gT('Other:');  // text for 'other'
    $iNbCols                = (trim($aQuestionAttributes['display_columns'])!='')?$aQuestionAttributes['display_columns']:1;                                               // number of columns

    if ($aQuestionAttributes['other_numbers_only']==1)
    {
        $sSeparator                 = getRadixPointData($thissurvey['surveyls_numberformat']);
        $sSeparator                 = $sSeparator['separator'];
        $oth_checkconditionFunction = "fixnum_checkconditions";
    }
    else
    {
        $oth_checkconditionFunction = "checkconditions";
    }

    //// Retrieving datas

    // Getting question
    $oQuestion = Question::model()->findByPk(array('qid'=>$ia[0], 'language'=>$sSurveyLang));
    $other     = $oQuestion->other;

    // Getting answers
    $ansresult = $oQuestion->getOrderedSubQuestions($aQuestionAttributes['random_order'], $aQuestionAttributes['exclude_all_others'] );
    $anscount  = count($ansresult);
    $anscount  = ($other == 'Y') ? $anscount+1 : $anscount; //COUNT OTHER AS AN ANSWER FOR MANDATORY CHECKING!

    //// Columns containing answer rows, set by user in question attribute
    /// TODO : move to a dedicated function

    // setting variables
    $iMaxRowsByColumn = 0;           // How many answer rows by column
    $iRowCount        = 0;
    $isOpen           = false;       // Is a column opened

    // TODO: check if still used
    if($iNbCols > 1)
    {
        // First we calculate the width of each column
        // Max number of column is 12 http://getbootstrap.com/css/#grid
        $iColumnWidth = round(12 / $iNbCols);
        $iColumnWidth = ($iColumnWidth >= 1 )?$iColumnWidth:1;
        $iColumnWidth = ($iColumnWidth <= 12)?$iColumnWidth:12;

        // Then, we calculate how many answer rows in each column
        $iMaxRowsByColumn = ceil($anscount / $iNbCols);
        $first = true; // The very first item will open a bootstrap row containing the columns
    }

    /// Generate answer rows
    $i = 0;

    $sRows = '';
    foreach ($ansresult as $ansrow)
    {
        $i++;                                       // general count of loop, to check if the item is the last one for column process. Never reset.
        $iRowCount++;                               // counter of number of row by column. Is reset to zero each time a column is full.
        $myfname     = $ia[1].$ansrow['title'];
        $extra_class ="";

        /* Check for array_filter */
        $sDisplayStyle = return_display_style($ia, $aQuestionAttributes, $thissurvey, $myfname);
        $checkedState  = '';

        /* If the question has already been ticked, check the checkbox */
        if (isset($_SESSION['survey_'.Yii::app()->getConfig('surveyID')][$myfname]))
        {
            if ($_SESSION['survey_'.Yii::app()->getConfig('surveyID')][$myfname] == 'Y')
            {
                $checkedState = 'CHECKED';
            }
        }

        $sCheckconditionFunction = $checkconditionFunction.'(this.value, this.name, this.type)';
        $sValue                  = (isset($_SESSION['survey_'.Yii::app()->getConfig('surveyID')][$myfname]))?$sValue = $_SESSION['survey_'.Yii::app()->getConfig('surveyID')][$myfname]:'';
        $inputnames[]            = $myfname;

        ////
        // Open Column
        // The column is opened if user set more than one column in question attribute
        // and if this is the first answer row, or if the column has been closed and the row count reset before.
        if($iNbCols > 1 && $iRowCount == 1 )
        {
            $sRows .= Yii::app()->getController()->renderPartial('/survey/questions/multiplechoice/columns/column_header', array(
                'iColumnWidth' => $iColumnWidth,
                'first'        => $first), true);
            $isOpen  = true;  // If a column is not closed, it will be closed at the end of the process
            $first   = false; // The row containing the column has been opened at the first call.
        }

        ////
        // Insert row
        // Display the answer row
        $sRows .= Yii::app()->getController()->renderPartial('/survey/questions/multiplechoice/rows/answer_row', array(
            'extra_class'             => $extra_class,
            'sDisplayStyle'           => $sDisplayStyle,
            'name'                    => $ia[1],  // field name
            'title'                   => $ansrow['title'],
            'question'                => $ansrow['question'],
            'ansrow'                  => $ansrow,
            'checkedState'            => $checkedState,
            'sCheckconditionFunction' => $sCheckconditionFunction,
            'myfname'                 => $myfname,
            'sValue'                  => $sValue,
        ), true);

        ////
        // Close column
        // The column is closed if the user set more than one column in question attribute
        // and if the max answer rows by column is reached.
        // If max answer rows by column is not reached while there is no more answer,
        // the column will remain opened, and it will be closed by 'other' answer row if set or at the end of the process
        if($iNbCols > 1 && $iRowCount == $iMaxRowsByColumn )
        {
            $last      = ($i == $anscount)?true:false; // If this loop count equal to the number of answers, then this answer is the last one.
            $sRows   .= Yii::app()->getController()->renderPartial('/survey/questions/multiplechoice/columns/column_footer', array('last'=>$last), true);
            $iRowCount = 0;
            $isOpen    = false;
        }
    }

    //==>  rows
    if ($other == 'Y')
    {
        $iRowCount++;
        $myfname = $ia[1].'other';

        $checkedState = '';
        // othercbox can be not display, because only input text goes to database
        if (isset($_SESSION['survey_'.Yii::app()->getConfig('surveyID')][$myfname]) && trim($_SESSION['survey_'.Yii::app()->getConfig('surveyID')][$myfname])!='')
        {
            $checkedState = 'CHECKED';
        }

        $sValue = '';
        if (isset($_SESSION['survey_'.Yii::app()->getConfig('surveyID')][$myfname]))
        {
            $dispVal = $_SESSION['survey_'.Yii::app()->getConfig('surveyID')][$myfname];
            if ($aQuestionAttributes['other_numbers_only']==1)
            {
                $dispVal = str_replace('.',$sSeparator,$dispVal);
            }
            $sValue .= htmlspecialchars($dispVal,ENT_QUOTES);
        }

        // TODO : check if $sValueHidden === $sValue
        $sValueHidden ='';
        if (isset($_SESSION['survey_'.Yii::app()->getConfig('surveyID')][$myfname]))
        {
            $dispVal = $_SESSION['survey_'.Yii::app()->getConfig('surveyID')][$myfname];
            if ($aQuestionAttributes['other_numbers_only']==1)
            {
                $dispVal = str_replace('.',$sSeparator,$dispVal);
            }
            $sValueHidden = htmlspecialchars($dispVal,ENT_QUOTES);;
        }

        $inputnames[]=$myfname;
        ++$anscount;

        ////
        // Open Column
        // The column is opened if user set more than one column in question attribute
        // and if this is the first answer row (should never happen for 'other'),
        // or if the column has been closed and the row count reset before.
        if($iNbCols > 1 && $iRowCount == 1 )
        {
            $sRows .= Yii::app()->getController()->renderPartial('/survey/questions/multiplechoice/columns/column_header', array('iColumnWidth' => $iColumnWidth, 'first'=>false), true);
        }

        ////
        // Insert row
        // Display the answer row
        $sRows .= Yii::app()->getController()->renderPartial('/survey/questions/multiplechoice/rows/answer_row_other', array(
            'myfname'                    => $myfname,
            'sDisplayStyle'              => $sDisplayStyle,
            'othertext'                  => $othertext,
            'checkedState'               => $checkedState,
            'kpclass'                    => $kpclass,
            'sValue'                     => $sValue,
            'oth_checkconditionFunction' => $oth_checkconditionFunction,
            'checkconditionFunction'     => $checkconditionFunction,
            'sValueHidden'               => $sValueHidden,
        ), true);

        ////
        // Close column
        // The column is closed if the user set more than one column in question attribute
        // Other is always the last answer, so it's always closing the col and the bootstrap row containing the columns
        if($iNbCols > 1 )
        {
            $sRows    .= Yii::app()->getController()->renderPartial('/survey/questions/multiplechoice/columns/column_footer', array('last'=>true), true);
            $iRowCount = 0;
            $isOpen    = false;
        }
    }

    ////
    // Close column
    // The column is closed if the user set more than one column in question attribute
    // and if on column has been opened and not closed
    // That can happen only when no 'other' option is set, and the maximum answer rows has not been reached in the last question
    if($iNbCols > 1 && $isOpen )
    {
        $sRows   .= Yii::app()->getController()->renderPartial('/survey/questions/multiplechoice/columns/column_footer', array('last'=>true), true);
        $iRowCount = 0;
    }

    // ==> answer
    $answer = Yii::app()->getController()->renderPartial('/survey/questions/multiplechoice/answer', array(
                'sRows'    => $sRows,
                'name'     => $ia[1],
                'anscount' => $anscount,
            ), true);

    return array($answer, $inputnames);
}

function do_multiplechoice_withcomments($ia)
{
    global $thissurvey;
    $inputnames = array();
    $kpclass    = testKeypad($thissurvey['nokeyboard']);                                                            // Virtual keyboard (probably obsolete today)
    $inputnames = array();
    $qaquery    = "SELECT qid,attribute FROM {{question_attributes}} WHERE value LIKE '".strtolower($ia[2])."'";
    $qaresult   = Yii::app()->db->createCommand($qaquery)->query();                                                 //Checked

    foreach($qaresult->readAll() as $qarow)
    {
        $qquery  = "SELECT qid FROM {{questions}} WHERE sid=".$thissurvey['sid']." AND qid=".$qarow['qid'];
        $qresult = Yii::app()->db->createCommand($qquery)->query();                                                 //Checked
    }

    $checkconditionFunction = "checkconditions";
    $aQuestionAttributes    = QuestionAttribute::model()->getQuestionAttributes($ia[0]);

    if ($aQuestionAttributes['other_numbers_only']==1)
    {
        $sSeparator                 = getRadixPointData($thissurvey['surveyls_numberformat']);
        $sSeparator                 = $sSeparator['separator'];
        $oth_checkconditionFunction = "fixnum_checkconditions";
    }
    else
    {
        $oth_checkconditionFunction = "checkconditions";
    }

    if (trim($aQuestionAttributes['other_replace_text'][$_SESSION['survey_'.Yii::app()->getConfig('surveyID')]['s_lang']])!='')
    {
        $othertext = $aQuestionAttributes['other_replace_text'][$_SESSION['survey_'.Yii::app()->getConfig('surveyID')]['s_lang']];
    }
    else
    {
        $othertext=gT('Other:');
    }

    $qquery = "SELECT other FROM {{questions}} WHERE qid=".$ia[0]." AND language='".$_SESSION['survey_'.Yii::app()->getConfig('surveyID')]['s_lang']."' and parent_qid=0";
    $other  = Yii::app()->db->createCommand($qquery)->queryScalar(); //Checked
    if ($aQuestionAttributes['random_order']==1)
    {
        $ansquery = "SELECT * FROM {{questions}} WHERE parent_qid=$ia[0]  AND language='".$_SESSION['survey_'.Yii::app()->getConfig('surveyID')]['s_lang']."' ORDER BY ".dbRandom();
    }
    else
    {
        $ansquery = "SELECT * FROM {{questions}} WHERE parent_qid=$ia[0]  AND language='".$_SESSION['survey_'.Yii::app()->getConfig('surveyID')]['s_lang']."' ORDER BY question_order";
    }

    $ansresult = Yii::app()->db->createCommand($ansquery)->query();  //Checked
    $anscount  = count($ansresult)*2;
    $answer    = "";

    $fn = 1;
    if (!isset($other)){
        $other = 'N';
    }
    if($other == 'Y')
    {
        $label_width = 25;
    }
    else
    {
        $label_width = 0;
    }

    // Size of elements depends on longest text item
    $toIterate = $ansresult->readAll();
    $longest_question = 0;
    foreach ( $toIterate as $ansrow)
    {
        $current_length = round((strlen($ansrow['question'])/10)+1);
        $longest_question = ( $longest_question > $current_length)?$longest_question:$current_length;
    }

    $nbCol = $longest_question;
    $sRows = "";
    foreach ($toIterate as $ansrow)
    {
        $myfname = $ia[1].$ansrow['title'];
        $trbc='';

        /* Check for array_filter */
        $sDisplayStyle = return_display_style($ia, $aQuestionAttributes, $thissurvey, $myfname);

        if($label_width < strlen(trim(strip_tags($ansrow['question']))))
        {
            $label_width = strlen(trim(strip_tags($ansrow['question'])));
        }

        $myfname2 = $myfname."comment";

        /* If the question has already been ticked, check the checkbox */
        $checked = '';
        if (isset($_SESSION['survey_'.Yii::app()->getConfig('surveyID')][$myfname]))
        {
            if ($_SESSION['survey_'.Yii::app()->getConfig('surveyID')][$myfname] == 'Y')
            {
                $checked = CHECKED;
            }
        }

        $javavalue = (isset($_SESSION['survey_'.Yii::app()->getConfig('surveyID')][$myfname]))?$_SESSION['survey_'.Yii::app()->getConfig('surveyID')][$myfname]:'';

        $fn++;
        $fn++;
        $inputnames[]=$myfname;
        $inputnames[]=$myfname2;

        $inputCOmmentValue = htmlspecialchars($_SESSION['survey_'.Yii::app()->getConfig('surveyID')][$myfname2],ENT_QUOTES);
        $sRows .= Yii::app()->getController()->renderPartial('/survey/questions/multiplechoice_with_comments/rows/answer_row', array(
            'sDisplayStyle'                 => $sDisplayStyle,
            'kpclass'                       => $kpclass,
            'title'                         => '',
            'liclasses'                     => 'responsive-content question-item answer-item checkbox-text-item',
            'name'                          => $myfname,
            'id'                            => 'answer'.$myfname,
            'value'                         => 'Y', // TODO : check if it should be the same than javavalue
            'classes'                       => '',
            'checkconditionFunction'        => $checkconditionFunction.'(this.value, this.name, this.type)',
            'checkconditionFunctionComment' => $checkconditionFunction.'(this.value, this.name, this.type)',
            'labeltext'                     => $ansrow['question'],
            'javainput'                     => true,
            'javaname'                      => 'java'.$myfname,
            'javavalue'                     => $javavalue,
            'checked'                       => $checked,
            'inputCommentId'                => 'answer'.$myfname2,
            'commentLabelText'              => gT('Make a comment on your choice here:'),
            'inputCommentName'              => $myfname2,
            'inputCOmmentValue'             => $inputCOmmentValue,
        ), true);

    }
    if ($other == 'Y')
    {
        $myfname = $ia[1].'other';
        $myfname2 = $myfname.'comment';
        $anscount = $anscount + 2;
        // SPAN LABEL OPTION //////////////////////////
        if (isset($_SESSION['survey_'.Yii::app()->getConfig('surveyID')][$myfname]) && $_SESSION['survey_'.Yii::app()->getConfig('surveyID')][$myfname])
        {
            $dispVal = $_SESSION['survey_'.Yii::app()->getConfig('surveyID')][$myfname];
            if ($aQuestionAttributes['other_numbers_only']==1)
            {
                $dispVal = str_replace('.',$sSeparator,$dispVal);
            }
            $value = htmlspecialchars($dispVal,ENT_QUOTES);
        }
        $fn++;

        if (isset($_SESSION['survey_'.Yii::app()->getConfig('surveyID')][$myfname2]))
        {
            $inputCOmmentValue = htmlspecialchars($_SESSION['survey_'.Yii::app()->getConfig('surveyID')][$myfname2],ENT_QUOTES);
        }

        // TODO: $value is not defined for some execution paths.
        if (!isset($value))
        {
            $value = '';
        }

        $sRows .= Yii::app()->getController()->renderPartial('/survey/questions/multiplechoice_with_comments/rows/answer_row', array(
            'liclasses'                     => 'other question-item answer-item checkbox-text-item other-item',
            'liid'                          => 'javatbd'.$myfname,
            'kpclass'                       => $kpclass,
            'title'                         => gT('Other'),
            'sDisplayStyle'                 => $sDisplayStyle,
            'name'                          => $myfname,
            'id'                            => 'answer'.$myfname,
            'value'                         => $value, // TODO : check if it should be the same than javavalue
            'classes'                       => '',
            'checkconditionFunction'        => $oth_checkconditionFunction.'(this.value, this.name, this.type)',
            'checkconditionFunctionComment' => $checkconditionFunction.'(this.value, this.name, this.type)',
            'labeltext'                     => $othertext,
            'inputCommentId'                => 'answer'.$myfname2,
            'commentLabelText'              => gT('Make a comment on your choice here:'),
            'inputCommentName'              => $myfname2,
            'inputCOmmentValue'             => $inputCOmmentValue,
            'checked'                       => $checked,
            'javainput'                     => false,
            'javaname'                      => '',
            'javavalue'                     => '',
        ), true);
        $inputnames[]=$myfname;
        $inputnames[]=$myfname2;
    }

    $answer = Yii::app()->getController()->renderPartial('/survey/questions/multiplechoice_with_comments/answer', array(
        'sRows' => $sRows,
        'name'=>'MULTI'.$ia[1],
        'value'=> $anscount
    ), true);


    if($aQuestionAttributes['commented_checkbox']!="allways" && $aQuestionAttributes['commented_checkbox_auto'])
    {
        Yii::app()->getClientScript()->registerScriptFile(Yii::app()->getConfig('generalscripts')."multiplechoice_withcomments.js");
        $answer .= "<script type='text/javascript'>\n"
        . "  /*<![CDATA[*/\n"
        ." doMultipleChoiceWithComments({$ia[0]},'{$aQuestionAttributes["commented_checkbox"]}');\n"
        ." /*]]>*/\n"
        ."</script>\n";
    }

    return array($answer, $inputnames);
}

// ---------------------------------------------------------------
function do_file_upload($ia)
{
    global $thissurvey;
    $checkconditionFunction = "checkconditions";
    $aQuestionAttributes = QuestionAttribute::model()->getQuestionAttributes($ia[0]);

    // Fetch question attributes
    $_SESSION['survey_'.Yii::app()->getConfig('surveyID')]['fieldname'] = $ia[1];
    $scriptloc = Yii::app()->getController()->createUrl('uploader/index');
    $bPreview=Yii::app()->request->getParam('action')=="previewgroup" || Yii::app()->request->getParam('action')=="previewquestion" || $thissurvey['active'] != "Y";

    if ($bPreview)
    {
        $_SESSION['survey_'.Yii::app()->getConfig('surveyID')]['preview'] = 1 ;
        $questgrppreview = 1;   // Preview is launched from Question or group level
    }
    elseif ($thissurvey['active'] != "Y")
    {
        $_SESSION['survey_'.Yii::app()->getConfig('surveyID')]['preview'] = 1;
        $questgrppreview = 0;
    }
    else
    {
        $_SESSION['survey_'.Yii::app()->getConfig('surveyID')]['preview'] = 0;
        $questgrppreview = 0;
    }

    $answer = "<script type='text/javascript'>
        function upload_$ia[1]() {
            var uploadurl = '{$scriptloc}?sid=".Yii::app()->getConfig('surveyID')."&fieldname={$ia[1]}&qid={$ia[0]}';
            uploadurl += '&preview={$questgrppreview}&show_title={$aQuestionAttributes['show_title']}';
            uploadurl += '&show_comment={$aQuestionAttributes['show_comment']}';
            uploadurl += '&minfiles=' + LEMval('{$aQuestionAttributes['min_num_of_files']}');
            uploadurl += '&maxfiles=' + LEMval('{$aQuestionAttributes['max_num_of_files']}');
            $('#upload_$ia[1]').attr('href',uploadurl);
        }
        var uploadLang = {
             title: '" . gT('Upload your files','js') . "',
             returnTxt: '" . gT('Return to survey','js') . "',
             headTitle: '" . gT('Title','js') . "',
             headComment: '" . gT('Comment','js') . "',
             headFileName: '" . gT('File name','js') . "',
             deleteFile : '".gT('Delete')."',
             editFile : '".gT('Edit')."'
            };
        var imageurl =  '".Yii::app()->getConfig('imageurl')."';
        var uploadurl =  '".$scriptloc."';
    </script>\n";
    Yii::app()->getClientScript()->registerScriptFile(Yii::app()->getConfig('generalscripts')."modaldialog.js");
    Yii::app()->getClientScript()->registerCssFile(Yii::app()->getConfig('publicstyleurl') . "uploader-files.css");
    // Modal dialog
    //$answer .= $uploadbutton;

    $filecountvalue = '0';
    if (array_key_exists($ia[1]."_filecount", $_SESSION['survey_'.Yii::app()->getConfig('surveyID')]))
    {
        $tempval = $_SESSION['survey_'.Yii::app()->getConfig('surveyID')][$ia[1]."_filecount"];
        if (is_numeric($tempval))
        {
            $filecountvalue = $tempval;
        }
    }
    $value = htmlspecialchars($_SESSION['survey_'.Yii::app()->getConfig('surveyID')][$ia[1]],ENT_QUOTES,'utf-8');
    $fileuploadDatas = array(
        'fileid' => $ia[1],
        'value' => $value,
        'filecountvalue'=>$filecountvalue,
    );
    $answer .= Yii::app()->getController()->renderPartial('/survey/questions/file_upload/answer', $fileuploadDatas, true);

    $answer .= '<script type="text/javascript">
    var surveyid = '.Yii::app()->getConfig('surveyID').';
    $(document).ready(function(){
    var fieldname = "'.$ia[1].'";
    var filecount = $("#"+fieldname+"_filecount").val();
    var json = $("#"+fieldname).val();
    var show_title = "'.$aQuestionAttributes["show_title"].'";
    var show_comment = "'.$aQuestionAttributes["show_comment"].'";
    displayUploadedFiles(json, filecount, fieldname, show_title, show_comment);
    });
    </script>';

    $answer .= '<script type="text/javascript">
    $(".basic_'.$ia[1].'").change(function() {
    var i;
    var jsonstring = "[";

    for (i = 1, filecount = 0; i <= LEMval("'.$aQuestionAttributes['max_num_of_files'].'"); i++)
    {
    if ($("#'.$ia[1].'_"+i).val() == "")
    continue;

    filecount++;
    if (i != 1)
    jsonstring += ", ";

    if ($("#answer'.$ia[1].'_"+i).val() != "")
    jsonstring += "{ ';

    if (isset($_SESSION['survey_'.Yii::app()->getConfig('surveyID')]['show_title']))
        $answer .= '\"title\":\""+$("#'.$ia[1].'_title_"+i).val()+"\",';
    else
        $answer .= '\"title\":\"\",';

    if (isset($_SESSION['survey_'.Yii::app()->getConfig('surveyID')]['show_comment']))
        $answer .= '\"comment\":\""+$("#'.$ia[1].'_comment_"+i).val()+"\",';
    else
        $answer .= '\"comment\":\"\",';

    $answer .= '\"size\":\"\",\"name\":\"\",\"ext\":\"\"}";
    }
    jsonstring += "]";

    $("#'.$ia[1].'").val(jsonstring);
    $("#'.$ia[1].'_filecount").val(filecount);
    });
    </script>';

    $uploadurl  = $scriptloc . "?sid=" . Yii::app()->getConfig('surveyID') . "&fieldname=" . $ia[1] . "&qid=" . $ia[0];
    $uploadurl .= "&preview=" . $questgrppreview . "&show_title=" . $aQuestionAttributes['show_title'];
    $uploadurl .= "&show_comment=" . $aQuestionAttributes['show_comment'];
    $uploadurl .= "&minfiles=" . $aQuestionAttributes['min_num_of_files'];  // TODO: Regression here? Should use LEMval(minfiles) like above
    $uploadurl .= "&maxfiles=" . $aQuestionAttributes['max_num_of_files'];  // Same here.

    $answer .= '
        <!-- Trigger the modal with a button -->
        <!-- <button type="button" class="btn btn-info btn-lg" data-toggle="modal" data-target="#myModal">Open Modal</button>-->

        <!-- Modal -->
        <div id="file-upload-modal-' . $ia[1] . '" class="modal fade" role="dialog">
            <div class="modal-dialog">

                <!-- Modal content-->
                <div class="modal-content" style="vertical-align: middle;">
                    <div class="modal-header">
                        <button type="button" class="close" data-dismiss="modal">&times;</button>
                        <h4 class="modal-title">' . ngT("Upload file|Upload files", $aQuestionAttributes['max_num_of_files']) . '</h4>
                    </div>
                    <div class="modal-body file-upload-modal-body">
                        <iframe id="uploader' . $ia[1] . '" name="uploader' . $ia[1] . '" class="externalSite" src="' . $uploadurl . '"></iframe>
                    </div>
                    <div class="modal-footer file-upload-modal-footer">
                        <button type="button" class="btn btn-success" data-dismiss="modal">' . gT("Save changes") . '</button>
                    </div>
                </div>

            </div>
        </div>
    ';

    $inputnames[] = $ia[1];
    $inputnames[] = $ia[1]."_filecount";
    return array($answer, $inputnames);
}

// ---------------------------------------------------------------
// TMSW TODO - Can remove DB query by passing in answer list from EM
function do_multipleshorttext($ia)
{
    global $thissurvey;
    $extraclass          = "";
    $answer              = '';
    $aQuestionAttributes = QuestionAttribute::model()->getQuestionAttributes($ia[0]);

    if ($aQuestionAttributes['numbers_only']==1)
    {
        $sSeparator             = getRadixPointData($thissurvey['surveyls_numberformat']);
        $sSeparator             = $sSeparator['separator'];
        $extraclass            .= " numberonly";
        $checkconditionFunction = "fixnum_checkconditions";
    }
    else
    {
        $checkconditionFunction = "checkconditions";
    }

    if (intval(trim($aQuestionAttributes['maximum_chars']))>0)
    {
        // Only maxlength attribute, use textarea[maxlength] jquery selector for textarea
        $maximum_chars = intval(trim($aQuestionAttributes['maximum_chars']));
        $maxlength     = "maxlength='{$maximum_chars}' ";
        $extraclass   .= " maxchars maxchars-".$maximum_chars;
    }
    else
    {
        $maxlength = "";
    }

    $tiwidth              = (trim($aQuestionAttributes['text_input_width'])!='')?$aQuestionAttributes['text_input_width']:'';
    $sInputContainerWidth = (trim($aQuestionAttributes['text_input_columns'])!='')?$aQuestionAttributes['text_input_columns']:'6';
    $sLabelWidth          = (trim($aQuestionAttributes['label_input_columns'])!='')?$aQuestionAttributes['label_input_columns']:'6';

    if (trim($aQuestionAttributes['prefix'][$_SESSION['survey_'.Yii::app()->getConfig('surveyID')]['s_lang']])!='')
    {
        $prefix      = $aQuestionAttributes['prefix'][$_SESSION['survey_'.Yii::app()->getConfig('surveyID')]['s_lang']];
        $extraclass .= " withprefix";
    }
    else
    {
        $prefix = '';
    }

    if (trim($aQuestionAttributes['suffix'][$_SESSION['survey_'.Yii::app()->getConfig('surveyID')]['s_lang']])!='')
    {
        $suffix      = $aQuestionAttributes['suffix'][$_SESSION['survey_'.Yii::app()->getConfig('surveyID')]['s_lang']];
        $extraclass .= " withsuffix";
    }
    else
    {
        $suffix = '';
    }
    $kpclass = testKeypad($thissurvey['nokeyboard']); // Virtual keyboard (probably obsolete today)

    if ($aQuestionAttributes['random_order']==1)
    {
        $ansquery = "SELECT * FROM {{questions}} WHERE parent_qid=$ia[0]  AND language='".$_SESSION['survey_'.Yii::app()->getConfig('surveyID')]['s_lang']."' ORDER BY ".dbRandom();
    }
    else
    {
        $ansquery = "SELECT * FROM {{questions}} WHERE parent_qid=$ia[0]  AND language='".$_SESSION['survey_'.Yii::app()->getConfig('surveyID')]['s_lang']."' ORDER BY question_order";
    }

    $ansresult     = dbExecuteAssoc($ansquery);    //Checked
    $aSubquestions = $ansresult->readAll();
    $anscount      = count($aSubquestions)*2;
    $fn            = 1;
    $answer_main   = '';
    $label_width   = 0;
    $sRows         = '';

    if ($anscount!=0)
    {
        // Display TextArea
        if (trim($aQuestionAttributes['display_rows'])!='')
        {
            //question attribute "display_rows" is set -> we need a textarea to be able to show several rows
            $drows=$aQuestionAttributes['display_rows'];

            foreach ($aSubquestions as $ansrow)
            {
                $myfname = $ia[1].$ansrow['title'];
                $ansrow['question'] = ($ansrow['question'] == "")?"&nbsp;":$ansrow['question'];

                /* Check for array_filter */
                $sDisplayStyle = return_display_style($ia, $aQuestionAttributes, $thissurvey, $myfname);
                $dispVal ='';

                if (isset($_SESSION['survey_'.Yii::app()->getConfig('surveyID')][$myfname]))
                {
                    $dispVal = $_SESSION['survey_'.Yii::app()->getConfig('surveyID')][$myfname];
                    if ($aQuestionAttributes['numbers_only']==1)
                    {
                        $dispVal = str_replace('.',$sSeparator,$dispVal);
                    }
                    $dispVal .= htmlspecialchars($dispVal);
                }

                $sRows .= Yii::app()->getController()->renderPartial('/survey/questions/multipleshorttext/rows/answer_row_textarea', array(
                    'alert'                  => false,
                    'tiwidth'                => $tiwidth,
                    'sInputContainerWidth'   => $sInputContainerWidth,
                    'sLabelWidth'            => $sLabelWidth,
                    'maxlength'              => '',
                    'extraclass'             => $extraclass,
                    'sDisplayStyle'          => $sDisplayStyle,
                    'prefix'                 => $prefix,
                    'myfname'                => $myfname,
                    'labelText'              => $ansrow['question'],
                    'prefix'                 => $prefix,
                    'kpclass'                => $kpclass,
                    'rows'                   => $drows,
                    'maxlength'              => $maxlength,
                    'checkconditionFunction' => $checkconditionFunction.'(this.value, this.name, this.type)',
                    'dispVal'                => $dispVal,
                    'suffix'                 => $suffix,
                ), true);

                $fn++;
                $inputnames[]=$myfname;
            }

        }
        // Diplay input text
        else
        {
            $alert = false;
            foreach ($aSubquestions as $ansrow)
            {
                $myfname = $ia[1].$ansrow['title'];
                $ansrow['question'] = ($ansrow['question'] == "")?"&nbsp;":$ansrow['question'];

                // color code missing mandatory questions red
                if ($ia[6]=='Y' &&  $_SESSION['survey_'.Yii::app()->getConfig('surveyID')][$myfname] === '')
                {
                    $alert = true;
                }

                $sDisplayStyle = return_display_style($ia, $aQuestionAttributes, $thissurvey, $myfname);
                $dispVal       = '';

                if (isset($_SESSION['survey_'.Yii::app()->getConfig('surveyID')][$myfname]))
                {
                    $dispVal = $_SESSION['survey_'.Yii::app()->getConfig('surveyID')][$myfname];
                    if ($aQuestionAttributes['numbers_only']==1)
                    {
                        $dispVal = str_replace('.',$sSeparator,$dispVal);
                    }
                    $dispVal = htmlspecialchars($dispVal,ENT_QUOTES,'UTF-8');
                }

                $sRows .= Yii::app()->getController()->renderPartial('/survey/questions/multipleshorttext/rows/answer_row_inputtext', array(
                    'alert'                  => $alert,
                    'labelname'              => 'answer'.$myfname,
                    'maxlength'              => $maxlength,
                    'tiwidth'                => $tiwidth,
                    'sInputContainerWidth'   => $sInputContainerWidth,
                    'sLabelWidth'            => $sLabelWidth,
                    'extraclass'             => $extraclass,
                    'sDisplayStyle'          => $sDisplayStyle,
                    'prefix'                 => $prefix,
                    'myfname'                => $myfname,
                    'question'               => $ansrow['question'],
                    'prefix'                 => $prefix,
                    'kpclass'                => $kpclass,
                    'checkconditionFunction' => $checkconditionFunction.'(this.value, this.name, this.type)',
                    'dispVal'                => $dispVal,
                    'suffix'                 => $suffix,
                ), true);
                $fn++;
                $inputnames[]=$myfname;
            }

        }

        $answer = Yii::app()->getController()->renderPartial('/survey/questions/multipleshorttext/answer', array(
                    'sRows' => $sRows,
                  ), true);

    }
    else
    {
        $inputnames   = array();
        $answer       = Yii::app()->getController()->renderPartial('/survey/questions/multipleshorttext/empty', array(), true);
    }

    return array($answer, $inputnames);
}

// -----------------------------------------------------------------
// @todo: Can remove DB query by passing in answer list from EM
function do_multiplenumeric($ia)
{
    global $thissurvey;
    $extraclass             = "";
    $checkconditionFunction = "fixnum_checkconditions";
    $aQuestionAttributes    = QuestionAttribute::model()->getQuestionAttributes($ia[0]);
    $answer                 = '';
    $sSeparator             = getRadixPointData($thissurvey['surveyls_numberformat']);
    $sSeparator             = $sSeparator['separator'];
    $extraclass            .= " numberonly";                                                //Must turn on the "numbers only javascript"

    if ($aQuestionAttributes['thousands_separator'] == 1)
    {
        App()->clientScript->registerPackage('jquery-price-format');
        App()->clientScript->registerScriptFile(Yii::app()->getConfig('generalscripts').'numerical_input.js');
        $extraclass .= " thousandsseparator";
    }

    if (intval(trim($aQuestionAttributes['maximum_chars']))>0)
    {
        $maximum_chars = intval(trim($aQuestionAttributes['maximum_chars'])); // Only maxlength attribute, use textarea[maxlength] jquery selector for textarea
        $maxlength     = "maxlength='{$maximum_chars}' ";
        $extraclass   .= " maxchars maxchars-".$maximum_chars;
    }
    else
    {
        $maxlength = " maxlength='25' ";
    }

    if (trim($aQuestionAttributes['prefix'][$_SESSION['survey_'.Yii::app()->getConfig('surveyID')]['s_lang']])!='')
    {
        $prefix      = $aQuestionAttributes['prefix'][$_SESSION['survey_'.Yii::app()->getConfig('surveyID')]['s_lang']];
        $extraclass .= " withprefix";
    }
    else
    {
        $prefix = '';
    }

    if (trim($aQuestionAttributes['suffix'][$_SESSION['survey_'.Yii::app()->getConfig('surveyID')]['s_lang']])!='')
    {
        $suffix      = $aQuestionAttributes['suffix'][$_SESSION['survey_'.Yii::app()->getConfig('surveyID')]['s_lang']];
        $extraclass .= " withsuffix";
    }
    else
    {
        $suffix = '';
    }

    $kpclass            = testKeypad($thissurvey['nokeyboard']); // Virtual keyboard (probably obsolete today)
    $numbersonly_slider = ''; // DEPRECATED

    if (trim($aQuestionAttributes['text_input_width'])!='')
    {
        $tiwidth     = $aQuestionAttributes['text_input_width'];
        $col         = ($aQuestionAttributes['text_input_width']<=12)?$aQuestionAttributes['text_input_width']:12;
        $extraclass .= " col-sm-".trim($col);
    }
    else
    {
        $tiwidth = 10;
    }

    $prefixclass = "numeric";

    if ($aQuestionAttributes['slider_layout']==1)
    {
        $prefixclass          = "slider";
        $slider_layout        = true;
        $extraclass          .= " withslider";
        $slider_step          = trim(LimeExpressionManager::ProcessString("{{$aQuestionAttributes['slider_accuracy']}}",$ia[0],array(),false,1,1,false,false,true));
        $slider_step          = (is_numeric($slider_step))?$slider_step:1;
        $slider_min           = trim(LimeExpressionManager::ProcessString("{{$aQuestionAttributes['slider_min']}}",$ia[0],array(),false,1,1,false,false,true));
        $slider_mintext       = $slider_min =  (is_numeric($slider_min))?$slider_min:0;
        $slider_max           = trim(LimeExpressionManager::ProcessString("{{$aQuestionAttributes['slider_max']}}",$ia[0],array(),false,1,1,false,false,true));
        $slider_maxtext       = $slider_max =  (is_numeric($slider_max))?$slider_max:100;
        $slider_default       = trim(LimeExpressionManager::ProcessString("{{$aQuestionAttributes['slider_default']}}",$ia[0],array(),false,1,1,false,false,true));
        $slider_default       = (is_numeric($slider_default))?$slider_default:"";
        $slider_orientation   = (trim($aQuestionAttributes['slider_orientation'])==0)?'horizontal':'vertical';
        $slider_custom_handle = (trim($aQuestionAttributes['slider_custom_handle']));

        switch(trim($aQuestionAttributes['slider_handle']))
        {
            case 0:
                $slider_handle = 'round';
                break;

            case 1:
                $slider_handle = 'square';
                break;

            case 2:
                $slider_handle = 'triangle';
                break;

            case 3:
                $slider_handle = 'custom';
                break;
        }

        if ($slider_default == '' && $aQuestionAttributes['slider_middlestart']==1)
        {
            $slider_middlestart = intval(($slider_max + $slider_min)/2);
        }
        else
        {
            $slider_middlestart = '';
        }

        $slider_separator= (trim($aQuestionAttributes['slider_separator'])!='')?$aQuestionAttributes['slider_separator']:"";
        $slider_reset=($aQuestionAttributes['slider_reset'])?1:0;

    }
    else
    {
        $slider_layout  = false;
        $slider_step    = '';
        $slider_min     = '';
        $slider_mintext = '';
        $slider_max     = '';
        $slider_maxtext = '';
        $slider_default = '';
        $slider_orientation= '';
        $slider_handle = '';
        $slider_custom_handle = '';
        $slider_separator = '';
        $slider_reset = 0;
        $slider_startvalue = '';
        $slider_displaycallout = '';
    }
    $hidetip=$aQuestionAttributes['hide_tip'];

    if ($aQuestionAttributes['random_order']==1)
    {
        $ansquery = "SELECT * FROM {{questions}} WHERE parent_qid=$ia[0]  AND language='".$_SESSION['survey_'.Yii::app()->getConfig('surveyID')]['s_lang']."' ORDER BY ".dbRandom();
    }
    else
    {
        $ansquery = "SELECT * FROM {{questions}} WHERE parent_qid=$ia[0]  AND language='".$_SESSION['survey_'.Yii::app()->getConfig('surveyID')]['s_lang']."' ORDER BY question_order";
    }

    $ansresult     = dbExecuteAssoc($ansquery);    //Checked
    $aSubquestions = $ansresult->readAll();
    $anscount      = count($aSubquestions)*2;
    $fn            = 1;
    $sRows         = "";

    $answer_main = '';

    $inputnames = array();

    if ($anscount==0)
    {
        $noanswer   = true;
        $answer    = Yii::app()->getController()->renderPartial('/survey/questions/multiplenumeric/empty', array(), true);
    }
    else
    {
        foreach($aSubquestions as $ansrow)
        {
            $labelText = $ansrow['question'];
            $myfname   = $ia[1].$ansrow['title'];

            if ($ansrow['question'] == "")
            {
                $ansrow['question'] = "&nbsp;";
            }

            if ($slider_layout === false || $slider_separator == '')
            {
                $theanswer = $ansrow['question'];
                $sliders   = false;
            }
            else
            {
                $aAnswer     = explode($slider_separator,$ansrow['question']);
                $theanswer   = (isset($aAnswer[0]))?$aAnswer[0]:"";
                $labelText   = $theanswer;
                $sliderleft  = (isset($aAnswer[1]))?$aAnswer[1]:"";
                $sliderright = (isset($aAnswer[2]))?$aAnswer[2]:"";
                $sliders     = true;
            }

            $aAnswer     = (isset($aAnswer))?$aAnswer:'';
            $sliderleft  = (isset($sliderleft))?$sliderleft:"";
            $sliderright = (isset($sliderright))?$sliderright:"";

            // color code missing mandatory questions red
            $alert='';
            if ($ia[6]=='Y' && $_SESSION['survey_'.Yii::app()->getConfig('surveyID')][$myfname] === '')
            {
                $alert = true;
            }

            //list($htmltbody2, $hiddenfield)=return_array_filter_strings($ia, $aQuestionAttributes, $thissurvey, $ansrow, $myfname, '', $myfname, "div","form-group question-item answer-item text-item numeric-item".$extraclass);
            $sDisplayStyle = return_display_style($ia, $aQuestionAttributes, $thissurvey, $myfname);

            // TODO : check why it's done here a second time
            $sSeparator = getRadixPointData($thissurvey['surveyls_numberformat']);
            $sSeparator = $sSeparator['separator'];


            // The value of the slider depends on many possible different parameters, by order of priority :
            // 1. The value stored in the session
            // 2. Else the default Answer   (set by EM and stored in session, so same case than 1)
            // 3. Else the init value
            // 4. Else the middle start
            // 5. If no value at all, or if middle start, the "user no action" is recorded as null in the database

            // For bootstrap slider, the value can't be NULL so we set it by default to the slider minimum value.
            // The old behaviour of "null" value (corresponding to user no action) is implemented via $slider_user_no_action
            // It could be used to show a temporary "No Answer" checkbox (hidden when user touch the slider)

            // Most of this javascript is here to handle the fact that bootstrapSlider need numerical value in the input
            // It can't accept "NULL" nor anyother thousand separator than "." (else it become a string)
            // See : https://github.com/LimeSurvey/LimeSurvey/blob/master/scripts/bootstrap-slider.js#l1453-l1461
            // If the bootstrapSlider were updated, most of this javascript would not be necessary.

            $sValue                = $slider_min;
            $slider_user_no_action =1;

            // value stored in _SESSION
            if (isset($_SESSION['survey_'.Yii::app()->getConfig('surveyID')][$myfname]))
            {
                $sValue                = $_SESSION['survey_'.Yii::app()->getConfig('surveyID')][$myfname];
                $slider_user_no_action = 0;
            }
            elseif( $slider_default != "" )
            {
                $sValue                = $slider_default;
                $slider_user_no_action = 0;
            }
            elseif( isset($slider_middlestart) && $slider_middlestart!='')
            {
                $sValue = $slider_middlestart;
            }

            $sUnformatedValue = $sValue;

            if(strpos($sValue,"."))
            {
                $sValue = rtrim(rtrim($sValue,"0"),".");
                $sValue = str_replace('.',$sSeparator,$sValue);
            }

            if(!$sliders)
            {
            $sRows .= Yii::app()->getController()->renderPartial('/survey/questions/multiplenumeric/rows/input/answer_row', array(
                'qid'                    => $ia[0],
                'extraclass'             => $extraclass,
                'sDisplayStyle'          => $sDisplayStyle,
                'kpclass'                => $kpclass,
                'alert'                  => $alert,
                'theanswer'              => $theanswer,
                'labelname'              => 'answer'.$myfname,
                'prefixclass'            => $prefixclass,
                'prefix'                 => $prefix,
                'suffix'                 => $suffix,
                'tiwidth'                => $tiwidth,
                'myfname'                => $myfname,
                'dispVal'                => $sValue,
                'maxlength'              => $maxlength,
                'labelText'              => $labelText,
                'checkconditionFunction' => $checkconditionFunction.'(this.value, this.name, this.type)',
            ), true);
            }
            else
            {
                $sRows .= Yii::app()->getController()->renderPartial('/survey/questions/multiplenumeric/rows/sliders/answer_row', array(
                    'qid'                    => $ia[0],
                    'extraclass'             => $extraclass,
                    'sDisplayStyle'          => $sDisplayStyle,
                    'kpclass'                => $kpclass,
                    'alert'                  => $alert,
                    'theanswer'              => $theanswer,
                    'labelname'              => 'answer'.$myfname,
                    'prefixclass'            => $prefixclass,
                    'sliders'                => $sliders,
                    'sliderleft'             => $sliderleft,
                    'sliderright'            => $sliderright,
                    'prefix'                 => $prefix,
                    'suffix'                 => $suffix,
                    'tiwidth'                => $tiwidth,
                    'myfname'                => $myfname,
                    'dispVal'                => $sValue,
                    'maxlength'              => $maxlength,
                    'labelText'              => $labelText,
                    'checkconditionFunction' => $checkconditionFunction.'(this.value, this.name, this.type)',
                    'slider_orientation'     => $slider_orientation,
                    'slider_step'            => $slider_step    ,
                    'slider_min'             => $slider_min     ,
                    'slider_mintext'         => $slider_mintext ,
                    'slider_max'             => $slider_max     ,
                    'slider_maxtext'         => $slider_maxtext ,
                    'slider_default'         => $slider_default ,
                    'slider_handle'          => $slider_handle,
                    'slider_reset'           => $slider_reset,
                    'slider_custom_handle'   => $slider_custom_handle,
                    'slider_user_no_action'  => $slider_user_no_action,
                    'slider_showminmax'      => $aQuestionAttributes['slider_showminmax'],
                    'sSeparator'             => $sSeparator,
                    'sUnformatedValue'       => $sUnformatedValue,
                ), true);
            }
            $fn++;
            $inputnames[]=$myfname;
        }
        $displaytotal     = false;
        $equals_num_value = false;

        if (trim($aQuestionAttributes['equals_num_value']) != ''
        || trim($aQuestionAttributes['min_num_value']) != ''
        || trim($aQuestionAttributes['max_num_value']) != ''
        )
        {
            $qinfo = LimeExpressionManager::GetQuestionStatus($ia[0]);

            if (trim($aQuestionAttributes['equals_num_value']) != '')
            {
                $equals_num_value = true;
            }

            $displaytotal = true;
        }

        // TODO: Slider and multiple-numeric input should really be two different question types
        $templateFile = $sliders ? 'answer' : 'answer_input';
        $answer      = Yii::app()->getController()->renderPartial('/survey/questions/multiplenumeric/' . $templateFile, array(
                        'sRows'            => $sRows,
                        'prefixclass'      => $prefixclass,
                        'equals_num_value' => $equals_num_value,
                        'id'               => $ia[0],
                        'prefix'           => $prefix,
                        'suffix'           => $suffix,
                        'sumRemainingEqn'  => (isset($qinfo))?$qinfo['sumRemainingEqn']:'',
                        'displaytotal'     => $displaytotal,
                        'sumEqn'           => (isset($qinfo))?$qinfo['sumEqn']:'',
                        'prefix'           => $prefix,  // Need to know this to place sum/remaining correctly
                       ), true);

    }

    if($aQuestionAttributes['slider_layout']==1)
    {
        Yii::app()->getClientScript()->registerScriptFile(Yii::app()->getConfig('generalscripts')."bootstrap-slider.js");
    }

    $sSeparator = getRadixPointData($thissurvey['surveyls_numberformat']);
    $sSeparator = $sSeparator['separator'];

    return array($answer, $inputnames);
}





// ---------------------------------------------------------------
function do_numerical($ia)
{
    global $thissurvey;
    $extraclass             = "";
    $answertypeclass        = "numeric";
    $checkconditionFunction = "fixnum_checkconditions";
    $aQuestionAttributes    = QuestionAttribute::model()->getQuestionAttributes($ia[0]);

    if (trim($aQuestionAttributes['prefix'][$_SESSION['survey_'.Yii::app()->getConfig('surveyID')]['s_lang']])!='')
    {
        $prefix      = $aQuestionAttributes['prefix'][$_SESSION['survey_'.Yii::app()->getConfig('surveyID')]['s_lang']];
        $extraclass .= " withprefix";
    }
    else
    {
        $prefix = '';
    }

    if ($aQuestionAttributes['thousands_separator'] == 1)
    {
        App()->clientScript->registerPackage('jquery-price-format');
        App()->clientScript->registerScriptFile(Yii::app()->getConfig('generalscripts').'numerical_input.js');
        $extraclass .= " thousandsseparator";
    }

    if (trim($aQuestionAttributes['suffix'][$_SESSION['survey_'.Yii::app()->getConfig('surveyID')]['s_lang']])!='')
    {
        $suffix      = $aQuestionAttributes['suffix'][$_SESSION['survey_'.Yii::app()->getConfig('surveyID')]['s_lang']];
        $extraclass .= " withsuffix";
    }
    else
    {
        $suffix = '';
    }
    if (intval(trim($aQuestionAttributes['maximum_chars']))>0 && intval(trim($aQuestionAttributes['maximum_chars']))<20)
    {
        // Only maxlength attribute, use textarea[maxlength] jquery selector for textarea
        $maximum_chars= intval(trim($aQuestionAttributes['maximum_chars']));
        $maxlength= " maxlength='{$maximum_chars}' ";
        $extraclass .=" maxchars maxchars-".$maximum_chars;
    }
    else
    {
        $maxlength= " maxlength='20' ";
    }
    if (trim($aQuestionAttributes['text_input_width'])!='')
    {
        $tiwidth     = $aQuestionAttributes['text_input_width'];
        $col         = ($aQuestionAttributes['text_input_width']<=12)?$aQuestionAttributes['text_input_width']:12;
        $extraclass .= " col-sm-".trim($col);
    }
    else
    {
        $tiwidth = 10;
    }

    if (trim($aQuestionAttributes['num_value_int_only'])==1)
    {
        $acomma           = "";
        $extraclass      .= " integeronly";
        $answertypeclass .= " integeronly";
        $integeronly      = 1;
    }
    else
    {
        $acomma      = getRadixPointData($thissurvey['surveyls_numberformat']);
        $acomma      = $acomma['separator'];
        $integeronly = 0;
    }

    $fValue     = $_SESSION['survey_'.Yii::app()->getConfig('surveyID')][$ia[1]];
    $sSeparator = getRadixPointData($thissurvey['surveyls_numberformat']);
    $sSeparator = $sSeparator['separator'];

    // Fix the display value : Value is stored as decimal in SQL then return dot and 0 after dot. Seems only for numerical question type
    if(strpos($fValue,"."))
    {
        $fValue = rtrim(rtrim($fValue,"0"),".");
    }
    $fValue = str_replace('.',$sSeparator,$fValue);

    if ($thissurvey['nokeyboard']=='Y')
    {
        includeKeypad();
        $extraclass      .= " inputkeypad";
        $answertypeclass .= " num-keypad";
    }
    else
    {
        $kpclass = "";
    }

    $answer = Yii::app()->getController()->renderPartial('/survey/questions/numerical/answer', array(
        'extraclass'             => $extraclass,
        'id'                     => $ia[1],
        'prefix'                 => $prefix,
        'answertypeclass'        => $answertypeclass,
        'tiwidth'                => $tiwidth,
        'fValue'                 => $fValue,
        'checkconditionFunction' => $checkconditionFunction,
        'integeronly'            => $integeronly,
        'maxlength'              => $maxlength,
        'suffix'                 => $suffix,
    ), true);

    $inputnames[]=$ia[1];
    $mandatory=null;
    return array($answer, $inputnames, $mandatory);
}




// ---------------------------------------------------------------
function do_shortfreetext($ia)
{
    global $thissurvey;

    $sGoogleMapsAPIKey  = trim(Yii::app()->getConfig("googleMapsAPIKey"));

    if ($sGoogleMapsAPIKey!='')
    {
        $sGoogleMapsAPIKey = '&key='.$sGoogleMapsAPIKey;
    }

    $extraclass ="";
    $aQuestionAttributes = QuestionAttribute::model()->getQuestionAttributes($ia[0]);

    if ($aQuestionAttributes['numbers_only']==1)
    {
        $sSeparator             = getRadixPointData($thissurvey['surveyls_numberformat']);
        $sSeparator             = $sSeparator['separator'];
        $extraclass            .= " numberonly";
        $checkconditionFunction = "fixnum_checkconditions";
    }
    else
    {
        $checkconditionFunction = "checkconditions";
    }
    if (intval(trim($aQuestionAttributes['maximum_chars']))>0)
    {
        // Only maxlength attribute, use textarea[maxlength] jquery selector for textarea
        $maximum_chars  = intval(trim($aQuestionAttributes['maximum_chars']));
        $maxlength      = "maxlength='{$maximum_chars}' ";
        $extraclass    .=" maxchars maxchars-".$maximum_chars;
    }
    else
    {
        $maxlength  = "";
    }

    if (trim($aQuestionAttributes['text_input_width'])!='')
    {
        $tiwidth     = $aQuestionAttributes['text_input_width'];
        $extraclass .= " inputwidth-".trim($aQuestionAttributes['text_input_width']);
        $col         = ($aQuestionAttributes['text_input_width']<=12)?$aQuestionAttributes['text_input_width']:12;
        $extraclass .= " col-sm-".trim($col);
    }
    else
    {
        $tiwidth = 50;
    }
    if (trim($aQuestionAttributes['prefix'][$_SESSION['survey_'.Yii::app()->getConfig('surveyID')]['s_lang']])!='')
    {
        $prefix      = $aQuestionAttributes['prefix'][$_SESSION['survey_'.Yii::app()->getConfig('surveyID')]['s_lang']];
        $extraclass .= " withprefix";
    }
    else
    {
        $prefix = '';
    }
    if (trim($aQuestionAttributes['suffix'][$_SESSION['survey_'.Yii::app()->getConfig('surveyID')]['s_lang']])!='')
    {
        $suffix      = $aQuestionAttributes['suffix'][$_SESSION['survey_'.Yii::app()->getConfig('surveyID')]['s_lang']];
        $extraclass .= " withsuffix";
    }
    else
    {
        $suffix = '';
    }
    if ($thissurvey['nokeyboard']=='Y')
    {
        includeKeypad();
        $kpclass     = "text-keypad";
        $extraclass .= " inputkeypad";
    }
    else
    {
        $kpclass = "";
    }

    $answer = "";

    if (trim($aQuestionAttributes['display_rows'])!='')
    {
        //question attribute "display_rows" is set -> we need a textarea to be able to show several rows
        $drows = $aQuestionAttributes['display_rows'];

        //if a textarea should be displayed we make it equal width to the long text question
        //this looks nicer and more continuous
        if($tiwidth == 50)
        {
            $tiwidth = 40;
        }
        $dispVal = "";

        if ($_SESSION['survey_'.Yii::app()->getConfig('surveyID')][$ia[1]])
        {
            $dispVal = str_replace("\\", "", $_SESSION['survey_'.Yii::app()->getConfig('surveyID')][$ia[1]]);

            if ($aQuestionAttributes['numbers_only']==1)
            {
                $dispVal = str_replace('.',$sSeparator,$dispVal);
            }
            $dispVal = htmlspecialchars($dispVal);
        }

        $answer .= Yii::app()->getController()->renderPartial('/survey/questions/shortfreetext/textarea/item', array(
            'extraclass'             => $extraclass,
            'freeTextId'             => 'answer'.$ia[1],
            'labelText'              => gT('Your answer'),
            'name'                   => $ia[1],
            'drows'                  => $drows,
            'tiwidth'                => $tiwidth,
            'checkconditionFunction' => $checkconditionFunction.'(this.value, this.name, this.type)',
            'dispVal'                => $dispVal,
            'maxlength'              => $maxlength,
            'kpclass'                => $kpclass,
            'prefix'                 => $prefix,
            'suffix'                 => $suffix,
            'sm_col'                 => decide_sm_col($prefix, $suffix)
        ), true);
    }
    elseif((int)($aQuestionAttributes['location_mapservice'])==1)
    {
        $mapservice      = $aQuestionAttributes['location_mapservice'];
        $currentLocation = $_SESSION['survey_'.Yii::app()->getConfig('surveyID')][$ia[1]];
        $currentLatLong  = null;
        $floatLat        = 0;
        $floatLng        = 0;

        // Get the latitude/longtitude for the point that needs to be displayed by default
        if (strlen($currentLocation) > 2)
        {
            $currentLatLong = explode(';',$currentLocation);
            $currentLatLong = array($currentLatLong[0],$currentLatLong[1]);
        }
        else
        {
            if ((int)($aQuestionAttributes['location_nodefaultfromip'])==0)
            {
                $currentLatLong = getLatLongFromIp(getIPAddress());
            }

            if (!isset($currentLatLong) || $currentLatLong==false)
            {
                $floatLat = 0;
                $floatLng = 0;
                $LatLong  = explode(" ",trim($aQuestionAttributes['location_defaultcoordinates']));

                if (isset($LatLong[0]) && isset($LatLong[1]))
                {
                    $floatLat = $LatLong[0];
                    $floatLng = $LatLong[1];
                }

                $currentLatLong = array($floatLat,$floatLng);
            }
        }
        // 2 - city; 3 - state; 4 - country; 5 - postal
        $strBuild = "";
        if ($aQuestionAttributes['location_city'])
            $strBuild .= "2";
        if ($aQuestionAttributes['location_state'])
            $strBuild .= "3";
        if ($aQuestionAttributes['location_country'])
            $strBuild .= "4";
        if ($aQuestionAttributes['location_postal'])
            $strBuild .= "5";

        $currentLocation = $currentLatLong[0] . " " . $currentLatLong[1];

        Yii::app()->getClientScript()->registerScriptFile(Yii::app()->getConfig('generalscripts')."map.js");
        if ($aQuestionAttributes['location_mapservice']==1 && !empty($_SERVER['HTTPS']) && $_SERVER['HTTPS'] != "off")
            Yii::app()->getClientScript()->registerScriptFile("https://maps.googleapis.com/maps/api/js?sensor=false$sGoogleMapsAPIKey");
        else if ($aQuestionAttributes['location_mapservice']==1)
            Yii::app()->getClientScript()->registerScriptFile("http://maps.googleapis.com/maps/api/js?sensor=false$sGoogleMapsAPIKey");
        elseif ($aQuestionAttributes['location_mapservice']==2)
            Yii::app()->getClientScript()->registerScriptFile("http://www.openlayers.org/api/OpenLayers.js");

        $questionHelp = false;
        if (isset($aQuestionAttributes['hide_tip']) && $aQuestionAttributes['hide_tip']==0)
        {
            $questionHelp = true;
            $question_text['help'] = gT('Drag and drop the pin to the desired location. You may also right click on the map to move the pin.');
        }

        $answer = Yii::app()->getController()->renderPartial('/survey/questions/shortfreetext/location_mapservice/item', array(
            'extraclass'             => $extraclass,
            'freeTextId'             => 'answer'.$ia[1],
            'labelText'              => gT('Your answer'),
            'name'                   => $ia[1],
            'checkconditionFunction' => $checkconditionFunction.'(this.value, this.name, this.type)',
            'value'                  => $_SESSION['survey_'.Yii::app()->getConfig('surveyID')][$ia[1]],
            'kpclass'                => $kpclass,
            'currentLocation'        => $currentLocation,
            'strBuild'               => $strBuild,
            'location_mapservice'    => $aQuestionAttributes['location_mapservice'],
            'location_mapzoom'       => $aQuestionAttributes['location_mapzoom'],
            'location_mapheight'     => $aQuestionAttributes['location_mapheight'],
            'questionHelp'           => $questionHelp,
            'question_text_help'     => $question_text['help'],
            'sm_col'                 => decide_sm_col($prefix, $suffix)
        ), true);

    }
    elseif((int)($aQuestionAttributes['location_mapservice'])==100)
    {
        $currentLocation = $_SESSION['survey_'.Yii::app()->getConfig('surveyID')][$ia[1]];
        $currentCenter   = $currentLatLong = null;

        // Get the latitude/longtitude for the point that needs to be displayed by default
        if (strlen($currentLocation) > 2 && strpos($currentLocation,";"))
        {
            $currentLatLong = explode(';',$currentLocation);
            $currentCenter  = $currentLatLong = array($currentLatLong[0],$currentLatLong[1]);
        }
        elseif ((int)($aQuestionAttributes['location_nodefaultfromip'])==0)
        {
            $currentCenter = $currentLatLong = getLatLongFromIp(getIPAddress());
        }

        // If it's not set : set the center to the default position, but don't set the marker
        if (!$currentLatLong)
        {
            $currentLatLong = array("","");
            $currentCenter = explode(" ",trim($aQuestionAttributes['location_defaultcoordinates']));
            if (count($currentCenter)!=2)
            {
                $currentCenter = array("","");
            }
        }
        $strBuild = "";

        $aGlobalMapScriptVar= array(
            'geonameUser'=>getGlobalSetting('GeoNamesUsername'),// Did we need to urlencode ?
            'geonameLang'=>Yii::app()->language,
            );
        $aThisMapScriptVar=array(
            'zoomLevel'=>$aQuestionAttributes['location_mapzoom'],
            'latitude'=>$currentCenter[0],
            'longitude'=>$currentCenter[1],

        );
        App()->getClientScript()->registerPackage('leaflet');
        Yii::app()->getClientScript()->registerScript('sGlobalMapScriptVar',"LSmap=".ls_json_encode($aGlobalMapScriptVar).";\nLSmaps= new Array();",CClientScript::POS_HEAD);
        Yii::app()->getClientScript()->registerScript('sThisMapScriptVar'.$ia[1],"LSmaps['{$ia[1]}']=".ls_json_encode($aThisMapScriptVar),CClientScript::POS_HEAD);
        Yii::app()->getClientScript()->registerScriptFile(Yii::app()->getConfig('generalscripts')."map.js");
        Yii::app()->getClientScript()->registerCssFile(Yii::app()->getConfig('publicstyleurl') . 'map.css');


        if (isset($aQuestionAttributes['hide_tip']) && $aQuestionAttributes['hide_tip']==0)
        {
            $questionHelp = true;
            $question_text['help'] = gT('Click to set the location or drag and drop the pin. You may may also enter coordinates');
        }

        $itemDatas = array(
            'extraclass'=>$extraclass,
            'name'=>$ia[1],
            'checkconditionFunction'=>$checkconditionFunction.'(this.value, this.name, this.type)',
            'value'=>$_SESSION['survey_'.Yii::app()->getConfig('surveyID')][$ia[1]],
            'strBuild'=>$strBuild,
            'location_mapservice'=>$aQuestionAttributes['location_mapservice'],
            'location_mapzoom'=>$aQuestionAttributes['location_mapzoom'],
            'location_mapheight'=>$aQuestionAttributes['location_mapheight'],
            'questionHelp'=>$questionHelp,
            'question_text_help'=>$question_text['help'],
            'location_value'=> $currentLatLong[0].' '.$currentLatLong[1],
            'currentLat'=>$currentLatLong[0],
            'currentLong'=>$currentLatLong[1],
        );
        $answer = Yii::app()->getController()->renderPartial('/survey/questions/shortfreetext/location_mapservice/item_100', $itemDatas, true);
    }
    else
    {
        //no question attribute set, use common input text field
        $dispVal = $_SESSION['survey_'.Yii::app()->getConfig('surveyID')][$ia[1]];
        if ($aQuestionAttributes['numbers_only']==1)
        {
            $dispVal = str_replace('.',$sSeparator,$dispVal);
        }
        $dispVal = htmlspecialchars($dispVal,ENT_QUOTES,'UTF-8');

        $itemDatas = array(
            'extraclass'=>$extraclass,
            'name'=>$ia[1],
            'checkconditionFunction'=>$checkconditionFunction.'(this.value, this.name, this.type)',
            'prefix'=>$prefix,
            'suffix'=>$suffix,
            'kpclass'=>$kpclass,
            'tiwidth'=>$tiwidth,
            'dispVal'=>$dispVal,
            'maxlength'=>$maxlength,
            'sm_col' => decide_sm_col($prefix, $suffix)
        );
        $answer = Yii::app()->getController()->renderPartial('/survey/questions/shortfreetext/text/item', $itemDatas, true);

    }

    if (trim($aQuestionAttributes['time_limit'])!='')
    {
        $answer .= return_timer_script($aQuestionAttributes, $ia, "answer".$ia[1]);
    }

    $inputnames = array();
    $inputnames[]=$ia[1];
    return array($answer, $inputnames);

}

function getLatLongFromIp($sIPAddress){
    $ipInfoDbAPIKey = Yii::app()->getConfig("ipInfoDbAPIKey");
    if($ipInfoDbAPIKey)// ipinfodb.com need a key
    {
        $oXML = simplexml_load_file("http://api.ipinfodb.com/v3/ip-city/?key=$ipInfoDbAPIKey&ip=$sIPAddress&format=xml");
        if ($oXML->{'statusCode'} == "OK"){
            $lat = (float)$oXML->{'latitude'};
            $lng = (float)$oXML->{'longitude'};

            return(array($lat,$lng));
        }
        else
            return false;
    }
}



// ---------------------------------------------------------------
function do_longfreetext($ia)
{
    global $thissurvey;
    $extraclass = "";
    if ($thissurvey['nokeyboard']=='Y')
    {
        includeKeypad();
        $kpclass     = "text-keypad";
        $extraclass .=" inputkeypad";
    }
    else
    {
        $kpclass = "";
    }

    $checkconditionFunction = "checkconditions";
    $aQuestionAttributes    = QuestionAttribute::model()->getQuestionAttributes($ia[0]);

    if (intval(trim($aQuestionAttributes['maximum_chars']))>0)
    {
        // Only maxlength attribute, use textarea[maxlength] jquery selector for textarea
        $maximum_chars = intval(trim($aQuestionAttributes['maximum_chars']));
        $maxlength     = "maxlength='{$maximum_chars}' ";
        $extraclass   .= " maxchars maxchars-".$maximum_chars;
    }
    else
    {
        $maxlength = "";
    }

    if (trim($aQuestionAttributes['display_rows'])!='')
    {
        $drows = $aQuestionAttributes['display_rows'];
    }
    else
    {
        $drows=5;
    }

    if (trim($aQuestionAttributes['text_input_width'])!='')
    {
        $tiwidth     = $aQuestionAttributes['text_input_width'];
        $extraclass .= " inputwidth-".trim($aQuestionAttributes['text_input_width']);
        $col         = ($aQuestionAttributes['text_input_width']<=12)?$aQuestionAttributes['text_input_width']:12;
        $extraclass .= " col-sm-".trim($col);
    }
    else
    {
        $tiwidth = 40;
    }

    $dispVal = ($_SESSION['survey_'.Yii::app()->getConfig('surveyID')][$ia[1]])?htmlspecialchars($_SESSION['survey_'.Yii::app()->getConfig('surveyID')][$ia[1]]):'';

    $answer = Yii::app()->getController()->renderPartial('/survey/questions/longfreetext/answer', array(
        'extraclass'             => $extraclass,
        'kpclass'                => $kpclass,
        'name'                   => $ia[1],
        'drows'                  => $drows,
        'checkconditionFunction' => $checkconditionFunction.'(this.value, this.name, this.type)',
        'dispVal'                => $dispVal,
        'tiwidth'                => $tiwidth,
        'maxlength'              => $maxlength,
    ), true);


    if (trim($aQuestionAttributes['time_limit'])!='')
    {
        $answer .= return_timer_script($aQuestionAttributes, $ia, "answer".$ia[1]);
    }

    $inputnames = array();
    $inputnames[]=$ia[1];
    return array($answer, $inputnames);
}

// ---------------------------------------------------------------
function do_hugefreetext($ia)
{
    global $thissurvey;
    $extraclass ="";
    if ($thissurvey['nokeyboard']=='Y')
    {
        includeKeypad();
        $kpclass = "text-keypad";
        $extraclass .=" inputkeypad";
    }
    else
    {
        $kpclass = "";
    }

    $checkconditionFunction = "checkconditions";

    $aQuestionAttributes = QuestionAttribute::model()->getQuestionAttributes($ia[0]);

    if (intval(trim($aQuestionAttributes['maximum_chars']))>0)
    {
        // Only maxlength attribute, use textarea[maxlength] jquery selector for textarea
        $maximum_chars= intval(trim($aQuestionAttributes['maximum_chars']));
        $maxlength= "maxlength='{$maximum_chars}' ";
        $extraclass .=" maxchars maxchars-".$maximum_chars;
    }
    else
    {
        $maxlength= "";
    }

    if (trim($aQuestionAttributes['display_rows'])!='')
    {
        $drows=$aQuestionAttributes['display_rows'];
    }
    else
    {
        $drows=30;
    }
    if (trim($aQuestionAttributes['text_input_width'])!='')
    {
        $tiwidth=$aQuestionAttributes['text_input_width'];
        $extraclass .=" inputwidth-".trim($aQuestionAttributes['text_input_width']);
        $col = ($aQuestionAttributes['text_input_width']<=12)?$aQuestionAttributes['text_input_width']:12;
        $extraclass .=" col-sm-".trim($col);
    }
    else
    {
        $tiwidth=70;
    }
    $dispVal="";
    if ($_SESSION['survey_'.Yii::app()->getConfig('surveyID')][$ia[1]])
    {
        $dispVal = htmlspecialchars($_SESSION['survey_'.Yii::app()->getConfig('surveyID')][$ia[1]]);
    }

    $itemDatas = array(
        'extraclass'=>$extraclass,
        'kpclass'=>$kpclass,
        'name'=>$ia[1],
        'drows'=>$drows,
        'checkconditionFunction'=>$checkconditionFunction.'(this.value, this.name, this.type)',
        'dispVal'=>$dispVal,
        'tiwidth'=>$tiwidth,
        'maxlength'=>$maxlength,
    );
    $answer = Yii::app()->getController()->renderPartial('/survey/questions/longfreetext/answer', $itemDatas, true);

    if (trim($aQuestionAttributes['time_limit']) != '')
    {
        $answer .= return_timer_script($aQuestionAttributes, $ia, "answer".$ia[1]);
    }

    $inputnames = array();
    $inputnames[]=$ia[1];
    return array($answer, $inputnames);
}

// ---------------------------------------------------------------
function do_yesno($ia)
{
    $checkconditionFunction = "checkconditions";

    $yChecked = $nChecked = $naChecked = '';
    if ($_SESSION['survey_'.Yii::app()->getConfig('surveyID')][$ia[1]] == 'Y')
    {
        $yChecked = CHECKED;
    }

    if ($_SESSION['survey_'.Yii::app()->getConfig('surveyID')][$ia[1]] == 'N')
    {
        $nChecked = CHECKED;
    }

    $noAnswer = false;
    if ($ia[6] != 'Y' && SHOW_NO_ANSWER == 1)
    {
        $noAnswer = true;
        if (empty($_SESSION['survey_'.Yii::app()->getConfig('surveyID')][$ia[1]]))
        {
            $naChecked = CHECKED;
        }
    }

    $aQuestionAttributes = QuestionAttribute::model()->getQuestionAttributes($ia[0]);
    $displayType = $aQuestionAttributes['display_type'];
    $noAnswer = (isset($noAnswer))?$noAnswer:false;
    $itemDatas = array(
        'name'=>$ia[1],
        'yChecked' => $yChecked,
        'nChecked' => $nChecked,
        'naChecked'=> $naChecked,
        'noAnswer' => $noAnswer,
        'checkconditionFunction'=>$checkconditionFunction.'(this.value, this.name, this.type)',
        'value' => $_SESSION['survey_'.Yii::app()->getConfig('surveyID')][$ia[1]],
        'displayType'=>$displayType,
    );
    if($displayType===0)
    {
        $answer = Yii::app()->getController()->renderPartial('/survey/questions/yesno/buttons/item', $itemDatas, true);
    }
    else
    {
        $answer = Yii::app()->getController()->renderPartial('/survey/questions/yesno/radio/item', $itemDatas, true);
    }

    $inputnames[]=$ia[1];
    return array($answer, $inputnames);
}

// ---------------------------------------------------------------
function do_gender($ia)
{
    $checkconditionFunction = "checkconditions";
    $fChecked               = ($_SESSION['survey_'.Yii::app()->getConfig('surveyID')][$ia[1]] == 'F')?'CHECKED':'';
    $mChecked               = ($_SESSION['survey_'.Yii::app()->getConfig('surveyID')][$ia[1]] == 'M')?'CHECKED':'';
    $naChecked              = '';
    $aQuestionAttributes    = QuestionAttribute::model()->getQuestionAttributes($ia[0]);
    $displayType            = $aQuestionAttributes['display_type'];

    if ($ia[6] != 'Y' && SHOW_NO_ANSWER == 1)
    {
        $noAnswer = true;
        if ($_SESSION['survey_'.Yii::app()->getConfig('surveyID')][$ia[1]] == '')
        {
            $naChecked = CHECKED;
        }
    }

    $noAnswer = (isset($noAnswer))?$noAnswer:false;

    $itemDatas = array(
        'name'                   => $ia[1],
        'fChecked'               => $fChecked,
        'mChecked'               => $mChecked,
        'naChecked'              => $naChecked,
        'noAnswer'               => $noAnswer,
        'checkconditionFunction' => $checkconditionFunction.'(this.value, this.name, this.type)',
        'value'                  => $_SESSION['survey_'.Yii::app()->getConfig('surveyID')][$ia[1]],
    );

    if ($displayType===0)
    {
        $answer = Yii::app()->getController()->renderPartial('/survey/questions/gender/buttons/answer', $itemDatas, true);
    }
    else
    {
        $answer = Yii::app()->getController()->renderPartial('/survey/questions/gender/radio/answer', $itemDatas, true);
    }

    $inputnames   = array();
    $inputnames[] = $ia[1];

    return array($answer, $inputnames);
}

// ---------------------------------------------------------------
/**
* Construct answer part array_5point
* @param $ia
* @return unknown_type
*/
function do_array_5point($ia)
{
    global $thissurvey;
    $aLastMoveResult         = LimeExpressionManager::GetLastMoveResult();
    $aMandatoryViolationSubQ = ($aLastMoveResult['mandViolation'] && $ia[6] == 'Y') ? explode("|",$aLastMoveResult['unansweredSQs']) : array();
    $extraclass              = "";
    $caption                 = gT("An array with sub-question on each line. The answers are value from 1 to 5 and are contained in the table header. ");
    $checkconditionFunction  = "checkconditions";
    $aQuestionAttributes     = QuestionAttribute::model()->getQuestionAttributes($ia[0]);

    if (trim($aQuestionAttributes['answer_width'])!='')
    {
        $answerwidth = $aQuestionAttributes['answer_width'];
        $extraclass .= " answerwidth-".trim($aQuestionAttributes['answer_width']);
    }
    else
    {
        $answerwidth = 50;
    }
    $cellwidth  = 5; // number of columns

    if ($ia[6] != 'Y' && SHOW_NO_ANSWER == 1) //Question is not mandatory
    {
        ++$cellwidth; // add another column
    }

    $cellwidth  = round((( 100 - $answerwidth ) / $cellwidth) , 1); // convert number of columns to percentage of table width

    if ($aQuestionAttributes['random_order']==1)
    {
        $ansquery = "SELECT * FROM {{questions}} WHERE parent_qid=$ia[0] AND language='".$_SESSION['survey_'.Yii::app()->getConfig('surveyID')]['s_lang']."' ORDER BY ".dbRandom();
    }
    else
    {
        $ansquery = "SELECT * FROM {{questions}} WHERE parent_qid=$ia[0] AND language='".$_SESSION['survey_'.Yii::app()->getConfig('surveyID')]['s_lang']."' ORDER BY question_order";
    }

    $ansresult     = dbExecuteAssoc($ansquery);     //Checked
    $aSubquestions = $ansresult->readAll();
    $anscount      = count($aSubquestions);
    $fn            = 1;
    $sColumns      = $sHeaders = $sRows = $answer_tds = '';

    // Check if any subquestion use suffix/prefix
    $right_exists  = false;
    foreach ($aSubquestions as $j => $ansrow)
    {
        $answertext2   = $ansrow['question'];
        if (strpos($answertext2,'|'))
        {
            $right_exists  = true;
        }
    }

    for ($xc=1; $xc<=5; $xc++)
    {
        $sColumns  .= Yii::app()->getController()->renderPartial('/survey/questions/arrays/5point/columns/col', array('cellwidth'=>$cellwidth), true);
    }

    if ($ia[6] != 'Y' && SHOW_NO_ANSWER == 1) //Question is not mandatory
    {
        $sColumns  .= Yii::app()->getController()->renderPartial('/survey/questions/arrays/5point/columns/col', array('cellwidth'=>$cellwidth), true);
    }

    // Column for suffix
    if ($right_exists)
    {
        $sColumns  .= Yii::app()->getController()->renderPartial('/survey/questions/arrays/5point/columns/col', array('cellwidth'=>$cellwidth), true);
    }

    for ($xc=1; $xc<=5; $xc++)
    {
        $sHeaders .= Yii::app()->getController()->renderPartial('/survey/questions/arrays/5point/rows/cells/thead', array(
            'class'=>'th-1',
            'style'=>'',
            'th_content'=>$xc,
        ), true);
    }

    // Header for suffix
    if ($right_exists)
    {
        $sHeaders .= Yii::app()->getController()->renderPartial('/survey/questions/arrays/5point/rows/cells/thead', array(
            'class'=>'',
            'style'=>'width: '.$answerwidth.'%;',
            'th_content'=>'&nbsp;',
        ), true);
    }

    if ($ia[6] != 'Y' && SHOW_NO_ANSWER == 1) //Question is not mandatory
    {
        $sHeaders .= Yii::app()->getController()->renderPartial('/survey/questions/arrays/5point/rows/cells/thead', array(
            'class'=>'th-2',
            'style'=>'',
            'th_content'=>gT('No answer'),
        ), true);
    }


    $answer_t_content = '';
    $n=0;

    foreach ($aSubquestions as $j => $ansrow)
    {
        $myfname = $ia[1].$ansrow['title'];
        $answertext = $ansrow['question'];
        if (strpos($answertext,'|'))
        {
            $answertext=substr($answertext,0,strpos($answertext,'|'));
        }

        /* Check if this item has not been answered */
        $error = ($ia[6]=='Y' && in_array($myfname,$aMandatoryViolationSubQ))?true:false;

        /* Check for array_filter  */
        $sDisplayStyle = return_display_style($ia, $aQuestionAttributes, $thissurvey, $myfname);

        // Value
        $value = (isset($_SESSION['survey_'.Yii::app()->getConfig('surveyID')][$myfname])) ? $_SESSION['survey_'.Yii::app()->getConfig('surveyID')][$myfname] : '';

        for ($i=1; $i<=5; $i++)
        {
            $CHECKED = (isset($_SESSION['survey_'.Yii::app()->getConfig('surveyID')][$myfname]) && $_SESSION['survey_'.Yii::app()->getConfig('surveyID')][$myfname] == $i)?'CHECKED':'';
            $answer_tds .= Yii::app()->getController()->renderPartial('/survey/questions/arrays/5point/rows/cells/answer_td_input', array(
                'i'=>$i,
                'myfname'=>$myfname,
                'CHECKED'=>$CHECKED,
                'checkconditionFunction'=>$checkconditionFunction,
                'value'=>$i,
            ), true);
        }

        // Suffix
        $answertext2   = $ansrow['question'];
        if (strpos($answertext2,'|'))
        {
            $answertext2=substr($answertext2,strpos($answertext2,'|')+1);
            $answer_tds .= Yii::app()->getController()->renderPartial('/survey/questions/arrays/5point/rows/cells/answer_td_answertext', array(
                'answerwidth'=>$answerwidth,
                'answertext2'=>$answertext2,
            ), true);
        }
        elseif ($right_exists)
        {
            $answer_tds .= Yii::app()->getController()->renderPartial('/survey/questions/arrays/5point/rows/cells/answer_td_answertext', array(
                'answerwidth'=>$answerwidth,
                'answertext2'=>'&nbsp;',
            ), true);
        }

        // ==>tds
        if ($ia[6] != 'Y' && SHOW_NO_ANSWER == 1)
        {
            $CHECKED = (!isset($_SESSION['survey_'.Yii::app()->getConfig('surveyID')][$myfname]) || $_SESSION['survey_'.Yii::app()->getConfig('surveyID')][$myfname] == '')?'CHECKED':'';
            $answer_tds .= Yii::app()->getController()->renderPartial('/survey/questions/arrays/5point/rows/cells/answer_td_input', array(
                'i'=>gT("No answer"),
                'myfname'=>$myfname,
                'CHECKED'=>$CHECKED,
                'checkconditionFunction'=>$checkconditionFunction,
                'value'=>'',
            ), true);

        }

        $sRows .= Yii::app()->getController()->renderPartial('/survey/questions/arrays/5point/rows/answer_row', array(
                    'answer_tds'    => $answer_tds,
                    'myfname'       => $myfname,
                    'answerwidth'   => $answerwidth,
                    'answertext'    => $answertext,
                    'value'         => $value,
                    'error'         => $error,
                    'sDisplayStyle' => $sDisplayStyle,
                    'zebra'         => 2 - ($j % 2)
                ), true);

        $answer_tds = '';
        $fn++;
        $inputnames[]=$myfname;
    }

    $answer = Yii::app()->getController()->renderPartial('/survey/questions/arrays/5point/answer', array(
                'extraclass' => $extraclass,
                'sColumns'   => $sColumns,
                'sHeaders'   => $sHeaders,
                'sRows'      => $sRows,
            ), true);

    //$answer .= $answer_t_content;
    return array($answer, $inputnames);
}




// ---------------------------------------------------------------
/**
* Construct answer part array_10point
* @param $ia
* @return unknown_type
*/
// TMSW TODO - Can remove DB query by passing in answer list from EM
function do_array_10point($ia)
{
    global $thissurvey;
    $aLastMoveResult=LimeExpressionManager::GetLastMoveResult();
    $aMandatoryViolationSubQ=($aLastMoveResult['mandViolation'] && $ia[6] == 'Y') ? explode("|",$aLastMoveResult['unansweredSQs']) : array();
    $extraclass ="";

    $caption=gT("An array with sub-question on each line. The answers are value from 1 to 10 and are contained in the table header. ");
    $checkconditionFunction = "checkconditions";

    $qquery = "SELECT other FROM {{questions}} WHERE qid=".$ia[0]."  AND language='".$_SESSION['survey_'.Yii::app()->getConfig('surveyID')]['s_lang']."'";
    $other = Yii::app()->db->createCommand($qquery)->queryScalar(); //Checked

    $aQuestionAttributes = QuestionAttribute::model()->getQuestionAttributes($ia[0]);
    if (trim($aQuestionAttributes['answer_width'])!='')
    {
        $answerwidth=$aQuestionAttributes['answer_width'];
    }
    else
    {
        $answerwidth = 20;
    }
    $cellwidth  = 10; // number of columns
    if ($ia[6] != 'Y' && SHOW_NO_ANSWER == 1) //Question is not mandatory
    {
        ++$cellwidth; // add another column
        $caption.=gT("The last cell are for no answer. ");
    }
    $cellwidth = round((( 100 - $answerwidth ) / $cellwidth) , 1); // convert number of columns to percentage of table width

    if ($aQuestionAttributes['random_order']==1) {
        $ansquery = "SELECT * FROM {{questions}} WHERE parent_qid=$ia[0] AND language='".$_SESSION['survey_'.Yii::app()->getConfig('surveyID')]['s_lang']."' ORDER BY ".dbRandom();
    }
    else
    {
        $ansquery = "SELECT * FROM {{questions}} WHERE parent_qid=$ia[0] AND language='".$_SESSION['survey_'.Yii::app()->getConfig('surveyID')]['s_lang']."' ORDER BY question_order";
    }
    $ansresult = dbExecuteAssoc($ansquery);   //Checked
    $aSubquestions = $ansresult->readAll();

    $fn = 1;

    $odd_even = '';

    $sColumns = '';
    for ($xc=1; $xc<=10; $xc++)
    {
        $odd_even = alternation($odd_even);
        $sColumns .= Yii::app()->getController()->renderPartial('/survey/questions/arrays/10point/columns/col', array('odd_even'=>$odd_even,'cellwidth'=>$cellwidth), true);
    }

    if ($ia[6] != 'Y' && SHOW_NO_ANSWER == 1) //Question is not mandatory
    {
        $odd_even = alternation($odd_even);
        $sColumns .= Yii::app()->getController()->renderPartial('/survey/questions/arrays/10point/columns/col', array('odd_even'=>$odd_even,'cellwidth'=>$cellwidth), true);
    }

    $sHeaders = '';
    for ($xc=1; $xc<=10; $xc++)
    {
        $sHeaders .= Yii::app()->getController()->renderPartial('/survey/questions/arrays/10point/rows/cells/thead', array(
            'class'=>'th-3',
            'style'=>'',
            'th_content'=>$xc,
        ), true);
    }

    if ($ia[6] != 'Y' && SHOW_NO_ANSWER == 1) //Question is not mandatory
    {
        $sHeaders .= Yii::app()->getController()->renderPartial('/survey/questions/arrays/10point/rows/cells/thead', array(
            'class'=>'th-4',
            'style'=>'',
            'th_content'=>gT('No answer'),
        ), true);
    }

    $answer_t_content = '';
    $trbc = '';

    $sRows = '';
    foreach ($aSubquestions as $j => $ansrow)
    {
        $myfname = $ia[1].$ansrow['title'];
        $answertext = $ansrow['question'];
        /* Check if this item has not been answered */
        $error = ($ia[6]=='Y' && in_array($myfname, $aMandatoryViolationSubQ) )?true:false;
        $trbc = alternation($trbc , 'row');

        //Get array filter stuff
        //list($htmltbody2, $hiddenfield)=return_array_filter_strings($ia, $aQuestionAttributes, $thissurvey, $ansrow, $myfname, $trbc, $myfname,"tr","$trbc answers-list radio-list");
        $sDisplayStyle = return_display_style($ia, $aQuestionAttributes, $thissurvey, $myfname);

        // Value
        $value = (isset($_SESSION['survey_'.Yii::app()->getConfig('surveyID')][$myfname])) ? $_SESSION['survey_'.Yii::app()->getConfig('surveyID')][$myfname] : '';

        $answer_tds = '';
        for ($i=1; $i<=10; $i++)
        {
            $CHECKED = (isset($_SESSION['survey_'.Yii::app()->getConfig('surveyID')][$myfname]) && $_SESSION['survey_'.Yii::app()->getConfig('surveyID')][$myfname] == $i)?'CHECKED':'';

            $answer_tds .= Yii::app()->getController()->renderPartial('/survey/questions/arrays/10point/rows/cells/answer_td_input', array(
                'i'=>$i,
                'myfname'=>$myfname,
                'CHECKED'=>$CHECKED,
                'checkconditionFunction'=>$checkconditionFunction,
                'value'=>$i,
            ), true);
        }

        if ($ia[6] != "Y" && SHOW_NO_ANSWER == 1)
        {
            $CHECKED = (!isset($_SESSION['survey_'.Yii::app()->getConfig('surveyID')][$myfname]) || $_SESSION['survey_'.Yii::app()->getConfig('surveyID')][$myfname] == '')?'CHECKED':'';
            $answer_tds .= Yii::app()->getController()->renderPartial('/survey/questions/arrays/10point/rows/cells/answer_td_input', array(
                'i'=>gT("No answer"),
                'myfname'=>$myfname,
                'CHECKED'=>$CHECKED,
                'checkconditionFunction'=>$checkconditionFunction,
                'value'=>'',
            ), true);
        }

        $sRows .= Yii::app()->getController()->renderPartial('/survey/questions/arrays/10point/rows/answer_row', array(
                    'myfname'       => $myfname,
                    'answerwidth'   => $answerwidth,
                    'answertext'    => $answertext,
                    'value'         => $value,
                    'error'         => $error,
                    'sDisplayStyle' => $sDisplayStyle,
                    'zebra'         => 2 - ($j % 2),
                    'answer_tds'    => $answer_tds,
                ), true);

        $inputnames[]=$myfname;
        $fn++;
    }

    $answer = Yii::app()->getController()->renderPartial('/survey/questions/arrays/10point/answer', array(
                        'extraclass'    => $extraclass,
                        'answerwidth'   => $answerwidth,
                        'sColumns'      => $sColumns,
                        'sHeaders'      => $sHeaders,
                        'sRows'         => $sRows,
                    ),
                true);
    return array($answer, $inputnames);
}


function do_array_yesnouncertain($ia)
{
    global $thissurvey;
    $aLastMoveResult         = LimeExpressionManager::GetLastMoveResult();
    $aMandatoryViolationSubQ = ($aLastMoveResult['mandViolation'] && $ia[6] == 'Y') ? explode("|",$aLastMoveResult['unansweredSQs']) : array();
    $extraclass              = "";
    $caption                 = gT("An array with sub-question on each line. The answers are yes, no, uncertain and are in the table header. ");
    $checkconditionFunction  = "checkconditions";
    $qquery                  = "SELECT other FROM {{questions}} WHERE qid=".$ia[0]." AND language='".$_SESSION['survey_'.Yii::app()->getConfig('surveyID')]['s_lang']."'";
    $qresult                 = dbExecuteAssoc($qquery);    //Checked
    $qrow                    = $qresult->readAll();
    $other                   = isset($qrow['other']) ? $qrow['other'] : '';
    $aQuestionAttributes     = QuestionAttribute::model()->getQuestionAttributes($ia[0]);
    $answerwidth             = (trim($aQuestionAttributes['answer_width'])!='')?$aQuestionAttributes['answer_width']:20;
    $cellwidth               = 3; // number of columns

    if ($ia[6] != 'Y' && SHOW_NO_ANSWER == 1) //Question is not mandatory
    {
        ++$cellwidth; // add another column
        $caption.=gT("The last cell are for no answer. ");
    }

    $cellwidth = round((( 100 - $answerwidth ) / $cellwidth) , 1); // convert number of columns to percentage of table width

    if ($aQuestionAttributes['random_order']==1)
    {
        $ansquery = "SELECT * FROM {{questions}} WHERE parent_qid=$ia[0] AND language='".$_SESSION['survey_'.Yii::app()->getConfig('surveyID')]['s_lang']."' ORDER BY ".dbRandom();
    }
    else
    {
        $ansquery = "SELECT * FROM {{questions}} WHERE parent_qid=$ia[0] AND language='".$_SESSION['survey_'.Yii::app()->getConfig('surveyID')]['s_lang']."' ORDER BY question_order";
    }

    $ansresult      = dbExecuteAssoc($ansquery);    //Checked
    $aSubquestions  = $ansresult->readAll();
    $anscount       = count($aSubquestions);
    $fn             = 1;

    $odd_even = '';
    $sColumns = '';

    for ($xc=1; $xc<=3; $xc++)
    {
        $odd_even  = alternation($odd_even);
        $sColumns .= Yii::app()->getController()->renderPartial('/survey/questions/arrays/yesnouncertain/columns/col', array('odd_even'=>$odd_even,'cellwidth'=>$cellwidth), true);
    }

    if ($ia[6] != 'Y' && SHOW_NO_ANSWER == 1) //Question is not mandatory
    {
        $odd_even  = alternation($odd_even);
        $sColumns .= Yii::app()->getController()->renderPartial('/survey/questions/arrays/yesnouncertain/columns/col', array('odd_even'=>$odd_even,'cellwidth'=>$cellwidth, 'no_answer'=>true ), true);
    }

    $no_answer = ($ia[6] != 'Y' && SHOW_NO_ANSWER == 1)?true:false;
    $sHeaders  = Yii::app()->getController()->renderPartial('/survey/questions/arrays/yesnouncertain/rows/cells/thead', array('no_answer'=>$no_answer, 'anscount'=>$anscount), true);

    $answer_t_content = '';
    if ($anscount==0)
    {
        $inputnames=array();
    }
    else
    {
        $sRows = '';

        foreach ($aSubquestions as $i => $ansrow)
        {
            $myfname = $ia[1].$ansrow['title'];
            $answertext = $ansrow['question'];
            /* Check the sub question mandatory violation */
            $error = ($ia[6]=='Y' && in_array($myfname, $aMandatoryViolationSubQ))?true:false;

            // Get array_filter stuff
            $sDisplayStyle = return_display_style($ia, $aQuestionAttributes, $thissurvey, $myfname);
            $no_answer = ($ia[6] != 'Y' && SHOW_NO_ANSWER == 1)?true:false;
            $value     = (isset($_SESSION['survey_'.Yii::app()->getConfig('surveyID')][$myfname])) ? $_SESSION['survey_'.Yii::app()->getConfig('surveyID')][$myfname] : '';
            $Ychecked  = (isset($_SESSION['survey_'.Yii::app()->getConfig('surveyID')][$myfname]) && $_SESSION['survey_'.Yii::app()->getConfig('surveyID')][$myfname] == 'Y')?'CHECKED':'';
            $Uchecked  = (isset($_SESSION['survey_'.Yii::app()->getConfig('surveyID')][$myfname]) && $_SESSION['survey_'.Yii::app()->getConfig('surveyID')][$myfname] == 'U')?'CHECKED':'';
            $Nchecked  = (isset($_SESSION['survey_'.Yii::app()->getConfig('surveyID')][$myfname]) && $_SESSION['survey_'.Yii::app()->getConfig('surveyID')][$myfname] == 'N')?'CHECKED':'';
            $NAchecked = (!isset($_SESSION['survey_'.Yii::app()->getConfig('surveyID')][$myfname]) || $_SESSION['survey_'.Yii::app()->getConfig('surveyID')][$myfname] == '')?'CHECKED':'';

            $sRows .= Yii::app()->getController()->renderPartial('/survey/questions/arrays/yesnouncertain/rows/answer_row', array(
                        'myfname'                => $myfname,
                        'sDisplayStyle'          => $sDisplayStyle,
                        'answertext'             => $answertext,
                        'Ychecked'               => $Ychecked,
                        'Uchecked'               => $Uchecked,
                        'Nchecked'               => $Nchecked,
                        'NAchecked'              => $NAchecked,
                        'value'                  => $value,
                        'checkconditionFunction' => $checkconditionFunction,
                        'error'                  => $error,
                        'no_answer'              => $no_answer,
                        'zebra'                  => 2 - ($i % 2)
                    ), true);
            $inputnames[]=$myfname;
            $fn++;
        }
    }

    $answer = Yii::app()->getController()->renderPartial('/survey/questions/arrays/yesnouncertain/answer', array(
                    'answerwidth' => $answerwidth,
                    'extraclass'  => $extraclass,
                    'sColumns'    => $sColumns,
                    'sHeaders'    => $sHeaders,
                    'sRows'       => $sRows,
                    'anscount'    => $anscount,
                ), true);

    return array($answer, $inputnames);
}


function do_array_increasesamedecrease($ia)
{
    global $thissurvey;
    $aLastMoveResult         = LimeExpressionManager::GetLastMoveResult();
    $aMandatoryViolationSubQ = ($aLastMoveResult['mandViolation'] && $ia[6] == 'Y') ? explode("|",$aLastMoveResult['unansweredSQs']) : array();
    $extraclass              = "";
    $caption                 = gT("An array with sub-question on each line. The answers are increase, same, decrease and are contained in the table header. ");
    $checkconditionFunction  = "checkconditions";
    $qquery                  = "SELECT other FROM {{questions}} WHERE qid=".$ia[0]." AND language='".$_SESSION['survey_'.Yii::app()->getConfig('surveyID')]['s_lang']."'";
    $qresult                 = dbExecuteAssoc($qquery);   //Checked
    $aQuestionAttributes     = QuestionAttribute::model()->getQuestionAttributes($ia[0]);
    $answerwidth             = (trim($aQuestionAttributes['answer_width'])!='')?$aQuestionAttributes['answer_width']:20;
    $cellwidth               = 3; // number of columns

    if ($ia[6] != 'Y' && SHOW_NO_ANSWER == 1) //Question is not mandatory
    {
        ++$cellwidth; // add another column
        $caption.=gT("The last cell are for no answer. ");
    }

    $cellwidth = round((( 100 - $answerwidth ) / $cellwidth) , 1); // convert number of columns to percentage of table width

    foreach ($qresult->readAll() as $qrow)
    {
        $other = $qrow['other'];
    }

    if ($aQuestionAttributes['random_order']==1)
    {
        $ansquery = "SELECT * FROM {{questions}} WHERE parent_qid=$ia[0] AND language='".$_SESSION['survey_'.Yii::app()->getConfig('surveyID')]['s_lang']."' ORDER BY ".dbRandom();
    }
    else
    {
        $ansquery = "SELECT * FROM {{questions}} WHERE parent_qid=$ia[0] AND language='".$_SESSION['survey_'.Yii::app()->getConfig('surveyID')]['s_lang']."' ORDER BY question_order";
    }

    $ansresult      = dbExecuteAssoc($ansquery);  //Checked
    $aSubquestions  = $ansresult->readAll();
    $anscount       = count($aSubquestions);
    $fn             = 1;
    $odd_even       = '';
    $sColumns       = "";

    for ($xc=1; $xc<=3; $xc++)
    {
        $odd_even  = alternation($odd_even);
        $sColumns .= Yii::app()->getController()->renderPartial('/survey/questions/arrays/increasesamedecrease/columns/col', array('odd_even'=>$odd_even,'cellwidth'=>$cellwidth), true);
    }
    if ($ia[6] != 'Y' && SHOW_NO_ANSWER == 1) //Question is not mandatory
    {
        $odd_even  = alternation($odd_even);
        $sColumns .= Yii::app()->getController()->renderPartial('/survey/questions/arrays/increasesamedecrease/columns/col', array('odd_even'=>$odd_even,'cellwidth'=>$cellwidth), true);
    }

    $no_answer  = ($ia[6] != 'Y' && SHOW_NO_ANSWER == 1)?true:false; //Question is not mandatory

    $sHeaders        = Yii::app()->getController()->renderPartial('/survey/questions/arrays/increasesamedecrease/rows/cells/thead', array('no_answer'=>$no_answer), true);

    $trbc            = '';
    $answer_body     = '';

    // rows
    $sRows = '';
    foreach ($aSubquestions as $i => $ansrow)
    {
        $myfname        = $ia[1].$ansrow['title'];
        $answertext     = $ansrow['question'];
        $error          = ($ia[6]=='Y' && in_array($myfname, $aMandatoryViolationSubQ))?true:false; /* Check the sub Q mandatory violation */
        $sDisplayStyle  = return_display_style($ia, $aQuestionAttributes, $thissurvey, $myfname);
        $value          = (isset($_SESSION['survey_'.Yii::app()->getConfig('surveyID')][$myfname]))?$_SESSION['survey_'.Yii::app()->getConfig('surveyID')][$myfname]:'';
        $Ichecked       = (isset($_SESSION['survey_'.Yii::app()->getConfig('surveyID')][$myfname]) && $_SESSION['survey_'.Yii::app()->getConfig('surveyID')][$myfname] == 'I')?'CHECKED':'';
        $Schecked       = (isset($_SESSION['survey_'.Yii::app()->getConfig('surveyID')][$myfname]) && $_SESSION['survey_'.Yii::app()->getConfig('surveyID')][$myfname] == 'S')?'CHECKED':'';
        $Dchecked       = (isset($_SESSION['survey_'.Yii::app()->getConfig('surveyID')][$myfname]) && $_SESSION['survey_'.Yii::app()->getConfig('surveyID')][$myfname] == 'D')?'CHECKED':'';
        $NAchecked      = (!isset($_SESSION['survey_'.Yii::app()->getConfig('surveyID')][$myfname]) || $_SESSION['survey_'.Yii::app()->getConfig('surveyID')][$myfname] == '')?'CHECKED':'';
        $no_answer      = ($ia[6] != 'Y' && SHOW_NO_ANSWER == 1)?true:false;

        $sRows .= Yii::app()->getController()->renderPartial('/survey/questions/arrays/increasesamedecrease/rows/answer_row', array(
                    'myfname'=> $myfname,
                    'sDisplayStyle'=> $sDisplayStyle,
                    'answertext'=> $answertext,
                    'Ichecked'=>$Ichecked,
                    'Schecked'=> $Schecked,
                    'Dchecked'=>$Dchecked,
                    'NAchecked'=>$NAchecked,
                    'value'=>$value,
                    'checkconditionFunction'=>$checkconditionFunction,
                    'error'=>$error,
                    'no_answer'=>$no_answer,
                    'zebra' => 2 - ($i % 2)
                ), true);

        $inputnames[]=$myfname;
        $fn++;
    }

    $answer = Yii::app()->getController()->renderPartial('/survey/questions/arrays/increasesamedecrease/answer', array(
        'extraclass' => $extraclass,
        'answerwidth'=> $answerwidth,
        'sColumns'   => $sColumns,
        'sHeaders'   => $sHeaders,
        'sRows'      => $sRows,
        'anscount'   => $anscount,
    ), true);

    return array($answer, $inputnames);
}

// ---------------------------------------------------------------
// TMSW TODO - Can remove DB query by passing in answer list from EM
function do_array($ia)
{
    global $thissurvey;
    $aLastMoveResult         = LimeExpressionManager::GetLastMoveResult();
    $aMandatoryViolationSubQ = ($aLastMoveResult['mandViolation'] && $ia[6] == 'Y') ? explode("|",$aLastMoveResult['unansweredSQs']) : array();
    $repeatheadings          = Yii::app()->getConfig("repeatheadings");
    $minrepeatheadings       = Yii::app()->getConfig("minrepeatheadings");
    $extraclass              = "";
    $caption                 = "";// Just leave empty, are replaced after
    $checkconditionFunction  = "checkconditions";
    $qquery                  = "SELECT other FROM {{questions}} WHERE qid={$ia[0]} AND language='".$_SESSION['survey_'.Yii::app()->getConfig('surveyID')]['s_lang']."'";
    $other                   = Yii::app()->db->createCommand($qquery)->queryScalar(); //Checked
    $aQuestionAttributes     = QuestionAttribute::model()->getQuestionAttributes($ia[0]);
    $answerwidth             = (trim($aQuestionAttributes['answer_width'])!='')?$aQuestionAttributes['answer_width']:20;
    $columnswidth            = 100-$answerwidth;

    if ($aQuestionAttributes['use_dropdown'] == 1)
    {
        $useDropdownLayout = true;
        $extraclass       .= " dropdown-list";
        $caption           = gT("An array with sub-question on each line. You have to select your answer.");
    }
    else
    {
        $useDropdownLayout = false;
        $caption           = gT("An array with sub-question on each line. The answers are contained in the table header. ");
    }

    if (ctype_digit(trim($aQuestionAttributes['repeat_headings'])) && trim($aQuestionAttributes['repeat_headings']!=""))
    {
        $repeatheadings    = intval($aQuestionAttributes['repeat_headings']);
        $minrepeatheadings = 0;
    }

    $lresult    = Answer::model()->findAll(array('order'=>'sortorder, code', 'condition'=>'qid=:qid AND language=:language AND scale_id=0', 'params'=>array(':qid'=>$ia[0],':language'=>$_SESSION['survey_'.Yii::app()->getConfig('surveyID')]['s_lang'])));
    $labelans   = array();
    $labelcode  = array();

    foreach ($lresult as $lrow)
    {
        $labelans[]  = $lrow->answer;
        $labelcode[] = $lrow->code;
    }

    // No-dropdown layout
    if ($useDropdownLayout === false && count($lresult) > 0)
    {
        $sQuery = "SELECT count(qid) FROM {{questions}} WHERE parent_qid={$ia[0]} AND question like '%|%' ";
        $iCount = Yii::app()->db->createCommand($sQuery)->queryScalar();

        if ($iCount>0)
        {
            $right_exists = true;
            $answerwidth  = $answerwidth/2;
        }
        else
        {
            $right_exists = false;
        }
        // $right_exists is a flag to find out if there are any right hand answer parts. If there arent we can leave out the right td column
        if ($aQuestionAttributes['random_order']==1)
        {
            $ansquery = "SELECT * FROM {{questions}} WHERE parent_qid={$ia[0]} AND language='".$_SESSION['survey_'.Yii::app()->getConfig('surveyID')]['s_lang']."' ORDER BY ".dbRandom();
        }
        else
        {
            $ansquery = "SELECT * FROM {{questions}} WHERE parent_qid={$ia[0]} AND language='".$_SESSION['survey_'.Yii::app()->getConfig('surveyID')]['s_lang']."' ORDER BY question_order";
        }

        $ansresult  = dbExecuteAssoc($ansquery); //Checked
        $aQuestions = $ansresult->readAll();
        $anscount   = count($aQuestions);
        $fn         = 1;
        $numrows    = count($labelans);

        if ($right_exists)
        {
            ++$numrows;
            $caption .= gT("After answers, a cell give some information. ");
        }
        if ($ia[6] != 'Y' && SHOW_NO_ANSWER == 1)
        {
            ++$numrows;
            $caption .= gT("The last cell are for no answer. ");
        }

        $cellwidth = round( ($columnswidth / $numrows ) , 1 );

        $sHeaders = Yii::app()->getController()->renderPartial('/survey/questions/arrays/array/no_dropdown/rows/cells/thead', array(
            'class'   => '',
            'content' => '&nbsp;',
        ),  true);

        foreach ($labelans as $ld)
        {
            $sHeaders .= Yii::app()->getController()->renderPartial('/survey/questions/arrays/array/no_dropdown/rows/cells/thead', array(
                'class'   => 'th-9',
                'content' => $ld,
            ),  true);
        }

        if ($right_exists)
        {
            $sHeaders .= Yii::app()->getController()->renderPartial('/survey/questions/arrays/array/no_dropdown/rows/cells/thead', array(
                'class'     => '',
                'content'   => '&nbsp;',
            ),  true);
        }

        if ($ia[6] != 'Y' && SHOW_NO_ANSWER == 1) //Question is not mandatory and we can show "no answer"
        {
            $sHeaders .= Yii::app()->getController()->renderPartial('/survey/questions/arrays/array/no_dropdown/rows/cells/thead', array(
                'class'   => 'th-10',
                'content' => gT('No answer'),
            ),  true);
        }

        $answer     = '';
        $trbc       = '';
        $inputnames = array();

        $sRows = '';
        foreach ($aQuestions as $i => $ansrow)
        {
            if (isset($repeatheadings) && $repeatheadings > 0 && ($fn-1) > 0 && ($fn-1) % $repeatheadings == 0)
            {
                if ( ($anscount - $fn + 1) >= $minrepeatheadings )
                {
                    // Close actual body and open another one
                    $sRows .=  Yii::app()->getController()->renderPartial('/survey/questions/arrays/array/no_dropdown/rows/repeat_header', array(
                                'sHeaders'=>$sHeaders
                            ),  true);
                }
            }

            $myfname        = $ia[1].$ansrow['title'];
            $answertext     = $ansrow['question'];
            $answertext     = (strpos($answertext,'|') !== false) ? substr($answertext,0, strpos($answertext,'|')) : $answertext;
            $answerwidth    = (strpos($answertext,'|') !== false) ? $answerwidth/2 : $answerwidth;
            $answertextsave = $answertext;

            if ($right_exists && strpos($ansrow['question'], '|') !== false)
            {
                $answertextright = substr($ansrow['question'], strpos($ansrow['question'], '|') + 1);
            }
            else
            {
                $answertextright = null;
            }

            $error          = (in_array($myfname, $aMandatoryViolationSubQ))?true:false;             /* Check the mandatory sub Q violation */
            $value          = (isset($_SESSION['survey_'.Yii::app()->getConfig('surveyID')][$myfname]))? $_SESSION['survey_'.Yii::app()->getConfig('surveyID')][$myfname] : '';
            $sDisplayStyle  = return_display_style($ia, $aQuestionAttributes, $thissurvey, $myfname);
            $thiskey        = 0;
            $answer_tds     = '';
            $fn++;

            foreach ($labelcode as $ld)
            {
                $CHECKED     = (isset($_SESSION['survey_'.Yii::app()->getConfig('surveyID')][$myfname]) && $_SESSION['survey_'.Yii::app()->getConfig('surveyID')][$myfname] == $ld)?'CHECKED':'';
                $answer_tds .= Yii::app()->getController()->renderPartial('/survey/questions/arrays/array/no_dropdown/rows/cells/answer_td', array(
                            'myfname'=>$myfname,
                            'ld'=>$ld,
                            'label'=>$labelans[$thiskey],
                            'CHECKED'=>$CHECKED,
                            'checkconditionFunction'=>$checkconditionFunction,
                        ),  true);
                $thiskey++;
            }

            /*
            if (strpos($answertextsave,'|'))
            {
                $answertext        = substr($answertextsave,strpos($answertextsave,'|')+1);

                $sHeaders .= Yii::app()->getController()->renderPartial('/survey/questions/arrays/array/no_dropdown/rows/cells/thead', array(
                    'class'   => 'answertextright',
                    'content' => $answertext,
                ),  true);
            }
            elseif ($right_exists)
            {
                $sHeaders .= Yii::app()->getController()->renderPartial('/survey/questions/arrays/array/no_dropdown/rows/cells/thead', array(
                    'class'   => 'answertextright',
                    'content' => '&nbsp;',
                ),  true);
            }
            */

            // NB: $ia[6] = mandatory
            $no_answer_td = '';
            if ($ia[6] != 'Y' && SHOW_NO_ANSWER == 1)
            {
                $CHECKED = (!isset($_SESSION['survey_'.Yii::app()->getConfig('surveyID')][$myfname]) || $_SESSION['survey_'.Yii::app()->getConfig('surveyID')][$myfname] == '')?'CHECKED':'';
                $no_answer_td .= Yii::app()->getController()->renderPartial('/survey/questions/arrays/array/no_dropdown/rows/cells/answer_td', array(
                            'myfname'                => $myfname,
                            'ld'                     => '',
                            'label'                  => gT('No answer'),
                            'CHECKED'                => $CHECKED,
                            'checkconditionFunction' => $checkconditionFunction,
                        ),  true);
            }

            $sRows .= Yii::app()->getController()->renderPartial('/survey/questions/arrays/array/no_dropdown/rows/answer_row', array(
                        'answer_tds' => $answer_tds,
                        'no_answer_td' => $no_answer_td,
                        'myfname'    => $myfname,
                        'answertext' => $answertext,
                        'answertextright' => $right_exists ? $answertextright : null,
                        'right_exists' => $right_exists,
                        'value'      => $value,
                        'error'      => $error,
                        'zebra'      => 2 - ($i % 2)
                    ),  true);
            $inputnames[]=$myfname;
        }


        $odd_even = '';
        $sColumns = '';
        foreach ($labelans as $c)
        {
            $odd_even .= alternation($odd_even);
            $sColumns .=  Yii::app()->getController()->renderPartial('/survey/questions/arrays/array/no_dropdown/columns/col', array(
                'class'     => $odd_even,
                'cellwidth' => $cellwidth,
            ), true);
        }

        if ($right_exists)
        {
            $odd_even = alternation($odd_even);
            $sColumns .=  Yii::app()->getController()->renderPartial('/survey/questions/arrays/array/no_dropdown/columns/col', array(
                'class'     => 'answertextright '.$odd_even,
                'cellwidth' => $cellwidth,
            ), true);
        }

        if ($ia[6] != 'Y' && SHOW_NO_ANSWER == 1) //Question is not mandatory
        {
            $odd_even = alternation($odd_even);
            $sColumns .=  Yii::app()->getController()->renderPartial('/survey/questions/arrays/array/no_dropdown/columns/col', array(
                'class'     => 'col-no-answer '.$odd_even,
                'cellwidth' => $cellwidth,
            ), true);
        }

        $answer = Yii::app()->getController()->renderPartial('/survey/questions/arrays/array/no_dropdown/answer', array(
            'answerwidth'=> $answerwidth,
            'anscount'   => $anscount,
            'sRows'      => $sRows,
            'extraclass' => $extraclass,
            'sHeaders'   => $sHeaders,
            'sColumns'   => $sColumns,
        ),  true);
    }

    // Dropdown layout
    elseif ($useDropdownLayout === true && count($lresult)> 0)
    {
        foreach($lresult as $lrow)
        {
            $labels[]=array(
                'code'   => $lrow->code,
                'answer' => $lrow->answer
            );
        }

        $sQuery = "SELECT count(question) FROM {{questions}} WHERE parent_qid={$ia[0]} AND question like '%|%' ";
        $iCount = Yii::app()->db->createCommand($sQuery)->queryScalar();

        if ($iCount>0)
        {
            $right_exists = true;
            $answerwidth  = $answerwidth/2;
        }
        else
        {
            $right_exists = false;
        }
        // $right_exists is a flag to find out if there are any right hand answer parts. If there arent we can leave out the right td column
        if ($aQuestionAttributes['random_order']==1)
        {
            $ansquery = "SELECT * FROM {{questions}} WHERE parent_qid={$ia[0]} AND language='".$_SESSION['survey_'.Yii::app()->getConfig('surveyID')]['s_lang']."' ORDER BY ".dbRandom();
        }
        else
        {
            $ansquery = "SELECT * FROM {{questions}} WHERE parent_qid={$ia[0]} AND language='".$_SESSION['survey_'.Yii::app()->getConfig('surveyID')]['s_lang']."' ORDER BY question_order";
        }

        $ansresult  = dbExecuteAssoc($ansquery); //Checked
        $aQuestions = $ansresult->readAll();
        $anscount   = count($aQuestions);
        $fn         = 1;
        $numrows    = count($labels);

        if ($ia[6] != 'Y' && SHOW_NO_ANSWER == 1)
        {
            ++$numrows;
        }
        if ($right_exists)
        {
            ++$numrows;
        }

        $cellwidth    = round( ($columnswidth / $numrows ) , 1 );

        $trbc = '';
        $inputnames=array();

        $sRows = "";
        foreach ($aQuestions as $j => $ansrow)
        {
            $myfname        = $ia[1].$ansrow['title'];
            $answertext     = $ansrow['question'];
            $answertext     = (strpos($answertext,'|') !== false) ? substr($answertext,0, strpos($answertext,'|')):$answertext;
            $answerwidth    = (strpos($answertext,'|') !== false) ? $answerwidth/2:$answerwidth;
            $error          = (in_array($myfname, $aMandatoryViolationSubQ))?true:false;             /* Check the mandatory sub Q violation */
            $value          = (isset($_SESSION['survey_'.Yii::app()->getConfig('surveyID')][$myfname]))? $_SESSION['survey_'.Yii::app()->getConfig('surveyID')][$myfname] : '';
            $sDisplayStyle  = return_display_style($ia, $aQuestionAttributes, $thissurvey, $myfname);

            if ($right_exists && (strpos($ansrow['question'], '|') !== false))
            {
                $answertextright = substr($ansrow['question'], strpos($ansrow['question'], '|') + 1);
            }
            else
            {
                $answertextright = null;
            }

            $options = array();

            // Dropdown representation is en exception - even if mandatory or  SHOW_NO_ANSWER is disable a neutral option needs to be shown where the mandatory case asks actively
            $options[0]['text']     = ($ia[6] != 'Y' && SHOW_NO_ANSWER == 1)?gT('No answer'):gT('Please choose...');
            $options[0]['value']    = ' ';
            $options[0]['selected'] = (!isset($_SESSION['survey_'.Yii::app()->getConfig('surveyID')][$myfname]) || $_SESSION['survey_'.Yii::app()->getConfig('surveyID')][$myfname] == '')?'SELECTED':'';

            // Other options
            foreach ($labels as $i=>$lrow)
            {
                $y=$i+1; // $options[0] ]defined just above
                $options[$y]['value']     = $lrow['code'];
                $options[$y]['selected']  = (isset($_SESSION['survey_'.Yii::app()->getConfig('surveyID')][$myfname]) && $_SESSION['survey_'.Yii::app()->getConfig('surveyID')][$myfname] == $lrow['code'])?'SELECTED':'';
                $options[$y]['text']      = flattenText($lrow['answer']);
            }

            $sRows .= Yii::app()->getController()->renderPartial('/survey/questions/arrays/array/dropdown/rows/answer_row', array(
                'myfname'                => $myfname,
                'answertext'             => $answertext,
                'value'                  => $value,
                'error'                  => $error,
                'checkconditionFunction' => $checkconditionFunction,
                'right_exists'           => $right_exists,
                'answertextright'        => $answertextright,
                'options'                => $options,
                'zebra'                  => 2 - ($j % 2)
            ),  true);

            $inputnames[]=$myfname;
            $fn++;
        }


        $answer = Yii::app()->getController()->renderPartial('/survey/questions/arrays/array/dropdown/answer', array
        (
            'extraclass' => $extraclass,
            'sRows'      => $sRows,
        ),  true);

    }
    else
    {
        $answer = Yii::app()->getController()->renderPartial('/survey/questions/arrays/array/dropdown/empty', array(), true);
        $inputnames='';
    }
    return array($answer, $inputnames);
}


function do_array_multitext($ia)
{
    global $thissurvey;
    $aLastMoveResult            = LimeExpressionManager::GetLastMoveResult();
    $aMandatoryViolationSubQ    = ($aLastMoveResult['mandViolation'] && $ia[6] == 'Y') ? explode("|",$aLastMoveResult['unansweredSQs']) : array();
    $repeatheadings             = Yii::app()->getConfig("repeatheadings");
    $minrepeatheadings          = Yii::app()->getConfig("minrepeatheadings");
    $extraclass                 = "";
    $caption                    = gT("An array of sub-question on each cell. The sub-question text are in the table header and concerns line header. ");

    if ($thissurvey['nokeyboard']=='Y')
    {
        includeKeypad();
        $kpclass = "text-keypad";
    }
    else
    {
        $kpclass = "";
    }

    $checkconditionFunction = "checkconditions";
    $sSeparator             = getRadixPointData($thissurvey['surveyls_numberformat']);
    $sSeparator             = $sSeparator['separator'];
    $defaultvaluescript     = "";
    $qquery                 = "SELECT other FROM {{questions}} WHERE qid={$ia[0]} AND language='".$_SESSION['survey_'.Yii::app()->getConfig('surveyID')]['s_lang']."'";
    $other                  = Yii::app()->db->createCommand($qquery)->queryScalar(); //Checked
    $aQuestionAttributes    = QuestionAttribute::model()->getQuestionAttributes($ia[0]);
    $show_grand             = $aQuestionAttributes['show_grand_total'];
    $totals_class           = '';
    $num_class              = '';
    $show_totals            = '';
    $col_total              = '';
    $row_total              = '';
    $total_col              = '';
    $col_head               = '';
    $row_head               = '';
    $grand_total            = '';
    $q_table_id             = '';
    $q_table_id_HTML        = '';

    if (ctype_digit(trim($aQuestionAttributes['repeat_headings'])) && trim($aQuestionAttributes['repeat_headings']!=""))
    {
        $repeatheadings     = intval($aQuestionAttributes['repeat_headings']);
        $minrepeatheadings  = 0;
    }
    if (intval(trim($aQuestionAttributes['maximum_chars']))>0)
    {
        // Only maxlength attribute, use textarea[maxlength] jquery selector for textarea
        $maximum_chars   = intval(trim($aQuestionAttributes['maximum_chars']));
        $maxlength       = "maxlength='{$maximum_chars}' ";
        $extraclass     .= " maxchars maxchars-".$maximum_chars;
    }
    else
    {
        $maxlength  = "";
    }

    if ($aQuestionAttributes['numbers_only']==1)
    {
        $checkconditionFunction = "fixnum_checkconditions";

        if (in_array($aQuestionAttributes['show_totals'],array("R","C","B")))
        {
            $q_table_id      = 'totals_'.$ia[0];
            $q_table_id_HTML = ' id="'.$q_table_id.'"';
        }
        
        $num_class   = ' numbers-only';
        $extraclass .= " numberonly";
        $caption    .= gT("Each answer is a number. ");
        $col_head    = '';

        switch ($aQuestionAttributes['show_totals'])
        {
            case 'R':
                $totals_class   = $show_totals = 'row';
                $row_total      = Yii::app()->getController()->renderPartial('/survey/questions/arrays/multitext/rows/cells/td_total', array('empty'=>false),  true);
                $col_head       = Yii::app()->getController()->renderPartial('/survey/questions/arrays/multitext/rows/cells/thead', array('totalText'=>gT('Total'), 'classes'=>''),  true);

                if ($show_grand == true)
                {
                    $row_head    = Yii::app()->getController()->renderPartial('/survey/questions/arrays/multitext/rows/cells/thead', array('totalText'=>gT('Grand total'), 'classes'=>'answertext'),  true);
                    $col_total   = Yii::app()->getController()->renderPartial('/survey/questions/arrays/multitext/columns/col_total', array('empty'=>true),  true);
                    $grand_total = Yii::app()->getController()->renderPartial('/survey/questions/arrays/multitext/rows/cells/td_grand_total', array('empty'=>false),  true);
                };

                $caption    .=gT("The last row shows the total for the column. ");
                break;

            case 'C':
                $totals_class = $show_totals = 'col';
                $col_total    = Yii::app()->getController()->renderPartial('/survey/questions/arrays/multitext/columns/col_total', array('empty'=>false, 'label'=>true),  true);
                $row_head     = Yii::app()->getController()->renderPartial('/survey/questions/arrays/multitext/rows/cells/thead', array('totalText'=>gT('Total'), 'classes'=>'answertext'),  true);

                if ($show_grand == true)
                {
                    $row_total   = Yii::app()->getController()->renderPartial('/survey/questions/arrays/multitext/rows/cells/td_total', array('empty'=>true),  true);
                    $col_head    = Yii::app()->getController()->renderPartial('/survey/questions/arrays/multitext/rows/cells/thead', array('totalText'=>gT('Grand total'), 'classes'=>''),  true);
                    $grand_total = Yii::app()->getController()->renderPartial('/survey/questions/arrays/multitext/rows/cells/td_grand_total', array('empty'=>false),  true);
                };
                $caption    .= gT("The last column shows the total for the row. ");
                break;

            case 'B':
                $totals_class = $show_totals = 'both';
                $row_total    = Yii::app()->getController()->renderPartial('/survey/questions/arrays/multitext/rows/cells/td_total', array('empty'=>false),  true);
                $col_total    = Yii::app()->getController()->renderPartial('/survey/questions/arrays/multitext/columns/col_total', array('empty'=>false, 'label'=>false),  true);
                $col_head     = Yii::app()->getController()->renderPartial('/survey/questions/arrays/multitext/rows/cells/thead', array('totalText'=>gT('Total'), 'classes'=>''),  true);
                $row_head     = Yii::app()->getController()->renderPartial('/survey/questions/arrays/multitext/rows/cells/thead', array('totalText'=>gT('Total'), 'classes'=>'answertext'),  true);

                if ($show_grand == true)
                {
                    $grand_total = Yii::app()->getController()->renderPartial('/survey/questions/arrays/multitext/rows/cells/td_grand_total', array('empty'=>false),  true);
                }
                else
                {
                    $grand_total = Yii::app()->getController()->renderPartial('/survey/questions/arrays/multitext/rows/cells/td_grand_total', array('empty'=>true),  true);
                };

                $caption    .= gT("The last row shows the total for the column and the last column shows the total for the row. ");
                break;
        };

        if (!empty($totals_class))
        {
            $totals_class = ' show-totals '.$totals_class;

            if ($aQuestionAttributes['show_grand_total'])
            {
                $totals_class  .= ' grand';
                $show_grand     = true;
            };
        };
    }

    $answerwidth = (trim($aQuestionAttributes['answer_width'])!='')?$aQuestionAttributes['answer_width']:20;

    if (trim($aQuestionAttributes['text_input_width'])!='')
    {
        $inputwidth  = $aQuestionAttributes['text_input_width'];
        $col         = ($aQuestionAttributes['text_input_width']<=12)?$aQuestionAttributes['text_input_width']:12;
        $extraclass .= " col-sm-".trim($col);
    }
    else
    {
        $inputwidth = 20;
    }

    $columnswidth = 100-($answerwidth*2);
    $lquery       = "SELECT * FROM {{questions}} WHERE parent_qid={$ia[0]}  AND language='".$_SESSION['survey_'.Yii::app()->getConfig('surveyID')]['s_lang']."' and scale_id=1 ORDER BY question_order";
    $lresult      = Yii::app()->db->createCommand($lquery)->query();
    $labelans     = array();
    $labelcode    = array();

    foreach ($lresult->readAll() as $lrow)
    {
        $labelans[]  = $lrow['question'];
        $labelcode[] = $lrow['title'];
    }

    if ($numrows=count($labelans))
    {
        if ($ia[6] != 'Y' && SHOW_NO_ANSWER == 1)
        {
            $numrows++;
        }

        if ( ($show_grand == true &&  $show_totals == 'col' ) || $show_totals == 'row' ||  $show_totals == 'both' )
        {
            ++$numrows;
        }

        $cellwidth = $columnswidth/$numrows;
        $cellwidth = sprintf('%02d', $cellwidth);

        $ansquery  = "SELECT count(question) FROM {{questions}} WHERE parent_qid={$ia[0]} and scale_id=0 AND question like '%|%'";
        $ansresult = Yii::app()->db->createCommand($ansquery)->queryScalar(); //Checked

        if ($ansresult>0)
        {
            $right_exists = true;
            $answerwidth  = $answerwidth/2;
            $caption     .= gT("The last cell give some information. ");
        }
        else
        {
            $right_exists = false;
        }

        // $right_exists is a flag to find out if there are any right hand answer parts. If there arent we can leave out the right td column
        if ($aQuestionAttributes['random_order']==1)
        {
            $ansquery = "SELECT * FROM {{questions}} WHERE parent_qid=$ia[0] and scale_id=0 AND language='".$_SESSION['survey_'.Yii::app()->getConfig('surveyID')]['s_lang']."' ORDER BY ".dbRandom();
        }
        else
        {
            $ansquery = "SELECT * FROM {{questions}} WHERE parent_qid=$ia[0] and scale_id=0 AND language='".$_SESSION['survey_'.Yii::app()->getConfig('surveyID')]['s_lang']."' ORDER BY question_order";
        }

        $ansresult  = dbExecuteAssoc($ansquery);
        $aQuestions = $ansresult->readAll();
        $anscount   = count($aQuestions);
        $fn         = 1;
        $odd_even   = '';

        $showGrandTotal = ( ($show_grand == true &&  $show_totals == 'col' ) || $show_totals == 'row' ||  $show_totals == 'both' )?true:false;

        $trbc = '';
        $sRows = '';
        foreach ($aQuestions as $j => $ansrow)
        {
            if (isset($repeatheadings) && $repeatheadings > 0 && ($fn-1) > 0 && ($fn-1) % $repeatheadings == 0)
            {
                if ( ($anscount - $fn + 1) >= $minrepeatheadings )
                {
                    // Close actual body and open another one
                    $sRows .=  Yii::app()->getController()->renderPartial('/survey/questions/arrays/multitext/rows/repeat_header', array(
                                'answerwidth'  => $answerwidth,
                                'labelans'     => $labelans,
                                'right_exists' => $right_exists,
                                'col_head'     => $col_head,
                            ),  true);
                }
            }

            $myfname = $ia[1].$ansrow['title'];
            $answertext = $ansrow['question'];
            $answertextsave=$answertext;
            $error = false;

            if ($ia[6]=='Y' && !empty($aMandatoryViolationSubQ))
            {
                //Go through each labelcode and check for a missing answer! If any are found, highlight this line
                $emptyresult=0;
                foreach($labelcode as $ld)
                {
                    $myfname2=$myfname.'_'.$ld;
                    if(in_array($myfname2, $aMandatoryViolationSubQ))
                    {
                        $emptyresult=1;
                    }
                }
                $error = false;
                if ($emptyresult == 1)
                {
                    $error = true;
                }
            }
            $value          = (isset($_SESSION['survey_'.Yii::app()->getConfig('surveyID')][$myfname]))?$_SESSION['survey_'.Yii::app()->getConfig('surveyID')][$myfname]:'';
            $sDisplayStyle  = return_display_style($ia, $aQuestionAttributes, $thissurvey, $myfname);

            if (strpos($answertext,'|'))
            {
                $answertext=substr($answertext,0, strpos($answertext,'|'));
            }

            $thiskey = 0;
            $answer_tds = '';

            foreach ($labelcode as $ld)
            {
                $myfname2=$myfname."_$ld";
                $myfname2value = isset($_SESSION['survey_'.Yii::app()->getConfig('surveyID')][$myfname2]) ? $_SESSION['survey_'.Yii::app()->getConfig('surveyID')][$myfname2] : "";

                if ($aQuestionAttributes['numbers_only']==1)
                {
                    $myfname2value = str_replace('.',$sSeparator,$myfname2value);
                }

                $inputnames[] =$myfname2;
                $value        = str_replace ('"', "'", str_replace('\\', '', $myfname2value));
                $answer_tds  .= Yii::app()->getController()->renderPartial('/survey/questions/arrays/multitext/rows/cells/answer_td', array(
                                    'ld'         => $ld,
                                    'myfname2'   => $myfname2,
                                    'labelText'  => $labelans[$thiskey],
                                    'kpclass'    => $kpclass,
                                    'maxlength'  => $maxlength,
                                    'inputwidth' => $inputwidth,
                                    'value'      => $myfname2value,
                                ),  true);
                $thiskey += 1;
            }

            $rightTd = $rightTdEmpty = false;

            if (strpos($answertextsave,'|'))
            {
                $answertext =substr($answertextsave,strpos($answertextsave,'|')+1);
                $rightTd    = true; $rightTdEmpty = false;
            }
            elseif ($right_exists)
            {
                $rightTd      = true;
                $rightTdEmpty = true;
            }

            $formatedRowTotal = str_replace(array('[[ROW_NAME]]','[[INPUT_WIDTH]]') , array(strip_tags($answertext),$inputwidth) , $row_total);

            $sRows .= Yii::app()->getController()->renderPartial('/survey/questions/arrays/multitext/rows/answer_row', array(
                                'myfname'           =>  $myfname,
                                'answertext'        =>  $answertext,
                                'error'             =>  $error,
                                'value'             =>  $value,
                                'answer_tds'        =>  $answer_tds,
                                'rightTd'           =>  $rightTd,
                                'rightTdEmpty'      =>  $rightTdEmpty,
                                'answerwidth'       =>  $answerwidth,
                                'formatedRowTotal'  =>  $formatedRowTotal,
                                'zebra'                  => 2 - ($j % 2),
                            ),  true);

            $fn++;
        }

        $showtotals=false; $total = '';

        if ($show_totals == 'col' || $show_totals == 'both' || $grand_total == true)
        {
            $showtotals = true;

            for ($a = 0; $a < count($labelcode) ; ++$a)
            {
                $total .= str_replace(array('[[ROW_NAME]]','[[INPUT_WIDTH]]') , array(strip_tags($answertext),$inputwidth) , $col_total);

            };
            $total .= str_replace(array('[[ROW_NAME]]','[[INPUT_WIDTH]]') , array(strip_tags($answertext),$inputwidth) , $grand_total);
        }

        $radix = '';

        if (!empty($q_table_id))
        {
            if ($aQuestionAttributes['numbers_only']==1)
            {
                $radix = $sSeparator;
            }
            else
            {
                $radix = 'X';   // to indicate that should not try to change entered values
            }
            Yii::app()->getClientScript()->registerScriptFile(Yii::app()->getConfig('generalscripts')."array-totalsum.js");
        }

        $answer = Yii::app()->getController()->renderPartial('/survey/questions/arrays/multitext/answer', array(
                    'answerwidth'               => $answerwidth,
                    'col_head'                  => $col_head,
                    'cellwidth'                 => $cellwidth,
                    'labelans'                  => $labelans,
                    'right_exists'              => $right_exists,
                    'showGrandTotal'            => $showGrandTotal,
                    'q_table_id_HTML'           => $q_table_id_HTML,
                    'extraclass'                => $extraclass,
                    'num_class'                 => $num_class,
                    'totals_class'              => $totals_class,
                    'showtotals'                => $showtotals,
                    'row_head'                  => $row_head,
                    'total'                     => $total,
                    'q_table_id'                => $q_table_id,
                    'radix'                     => $radix,
                    'name'                      => $ia[0],
                    'sRows'                     => $sRows,
                    'checkconditionFunction'    => $checkconditionFunction
                ),  true);
    }
    else
    {
        $answer    .= Yii::app()->getController()->renderPartial('/survey/questions/arrays/multitext/empty_error', array(), true);
        $inputnames ='';
    }
    return array($answer, $inputnames);
}

// ---------------------------------------------------------------
// TMSW TODO - Can remove DB query by passing in answer list from EM
// Used by array numbers, array_numbers (for searching)
function do_array_multiflexi($ia)
{
    global $thissurvey;

    $answer                     = '';
    $aLastMoveResult            = LimeExpressionManager::GetLastMoveResult();
    $aMandatoryViolationSubQ    = ($aLastMoveResult['mandViolation'] && $ia[6] == 'Y') ? explode("|",$aLastMoveResult['unansweredSQs']) : array();
    $repeatheadings             = Yii::app()->getConfig("repeatheadings");
    $minrepeatheadings          = Yii::app()->getConfig("minrepeatheadings");
    $extraclass                 = "";
    $answertypeclass            = "";
    $caption                    = gT("An array of sub-question on each cell. The sub-question text are in the table header and concerns line header. ");
    $checkconditionFunction     = "fixnum_checkconditions";
    $defaultvaluescript         = '';
    $qquery                     = "SELECT other FROM {{questions}} WHERE qid=".$ia[0]." AND language='".$_SESSION['survey_'.Yii::app()->getConfig('surveyID')]['s_lang']."' and parent_qid=0";
    $other                      = Yii::app()->db->createCommand($qquery)->queryScalar(); //Checked

    /*
     * Question Attributes
     */
    $aQuestionAttributes = QuestionAttribute::model()->getQuestionAttributes($ia[0]);

    // Define min and max value
    if (trim($aQuestionAttributes['multiflexible_max'])!='' && trim($aQuestionAttributes['multiflexible_min']) =='')
    {
        $maxvalue    =  $aQuestionAttributes['multiflexible_max'];
        $minvalue    = (isset($minvalue['value']) && $minvalue['value'] == 0)?0:1;
        $extraclass .= " maxvalue maxvalue-".trim($aQuestionAttributes['multiflexible_max']);
    }

    if (trim($aQuestionAttributes['multiflexible_min'])!='' && trim($aQuestionAttributes['multiflexible_max']) =='')
    {
        $minvalue    =  $aQuestionAttributes['multiflexible_min'];
        $maxvalue    = $aQuestionAttributes['multiflexible_min'] + 10;
        $extraclass .= " minvalue minvalue-".trim($aQuestionAttributes['multiflexible_max']);
    }

    if (trim($aQuestionAttributes['multiflexible_min'])=='' && trim($aQuestionAttributes['multiflexible_max']) =='')
    {
        $maxvalue   = 10;
        $minvalue   = (isset($minvalue['value']) && $minvalue['value'] == 0)?0:1;

    }

    if (trim($aQuestionAttributes['multiflexible_min']) !='' && trim($aQuestionAttributes['multiflexible_max']) !='')
    {
        if ($aQuestionAttributes['multiflexible_min'] < $aQuestionAttributes['multiflexible_max'])
        {
            $minvalue   = $aQuestionAttributes['multiflexible_min'];
            $maxvalue   = $aQuestionAttributes['multiflexible_max'];
        }
    }

    $stepvalue = (trim($aQuestionAttributes['multiflexible_step'])!='' && $aQuestionAttributes['multiflexible_step'] > 0)?$aQuestionAttributes['multiflexible_step']:1;

    if($aQuestionAttributes['reverse']==1)
    {
        $tmp        = $minvalue;
        $minvalue   = $maxvalue;
        $maxvalue   = $tmp;
        $reverse    = true;
        $stepvalue  = -$stepvalue;
    }
    else
    {
        $reverse    = false;
    }

    $checkboxlayout = false;
    $inputboxlayout = false;
    $textAlignment  = 'right';

    if ($aQuestionAttributes['multiflexible_checkbox']!=0)
    {
        $minvalue            =  0;
        $maxvalue            =  1;
        $checkboxlayout      =  true;
        $answertypeclass     =  " checkbox";
        $caption            .= gT("Check or uncheck the answer for each subquestion. ");
        $textAlignment       = 'center';
    }
    elseif ($aQuestionAttributes['input_boxes']!=0 )
    {
        $inputboxlayout      = true;
        $answertypeclass    .= " numeric-item text";
        $extraclass         .= " numberonly";
        $caption            .= gT("Each answers are a number. ");
        $textAlignment       = 'right';
    }
    else
    {
        $answertypeclass     = " dropdown";
        $caption            .= gT("Select the answer for each subquestion. ");
    }

    if (ctype_digit(trim($aQuestionAttributes['repeat_headings'])) && trim($aQuestionAttributes['repeat_headings']!=""))
    {
        $repeatheadings     = intval($aQuestionAttributes['repeat_headings']);
        $minrepeatheadings  = 0;
    }

    if (intval(trim($aQuestionAttributes['maximum_chars']))>0)
    {
        // Only maxlength attribute, use textarea[maxlength] jquery selector for textarea
        $maximum_chars   = intval(trim($aQuestionAttributes['maximum_chars']));
        $maxlength       = "maxlength='{$maximum_chars}' ";
        $extraclass     .=" maxchars maxchars-".$maximum_chars;
    }
    else
    {
        $maxlength  = "";
    }

    if ($thissurvey['nokeyboard']=='Y')
    {
        includeKeypad();
        $kpclass     = " num-keypad";
        $extraclass .=" inputkeypad";
    }
    else
    {
        $kpclass = "";
    }

    if (trim($aQuestionAttributes['answer_width'])!='')
    {
        $answerwidth    = $aQuestionAttributes['answer_width'];
        $useAnswerWidth = true;
    }
    else
    {
        $answerwidth    = 20;

        // If answerwidth is not given, we want to default to Bootstrap column.
        // Otherwise bug on phone screen.
        $useAnswerWidth = false;
    }

    $columnswidth   = 100-($answerwidth*2);
    $lquery         = "SELECT * FROM {{questions}} WHERE parent_qid={$ia[0]}  AND language='".$_SESSION['survey_'.Yii::app()->getConfig('surveyID')]['s_lang']."' and scale_id=1 ORDER BY question_order";
    $lresult        = dbExecuteAssoc($lquery);
    $aQuestions     = $lresult->readAll();
    $labelans       = array();
    $labelcode      = array();

    foreach ($aQuestions as $lrow)
    {
        $labelans[]  =$lrow['question'];
        $labelcode[] =$lrow['title'];
    }

    if ($numrows=count($labelans))
    {
        if ($ia[6] != 'Y' && SHOW_NO_ANSWER == 1) {$numrows++;}
        $cellwidth  =   $columnswidth/$numrows;
        $cellwidth  =   sprintf('%02d', $cellwidth);
        $sQuery     = "SELECT count(question) FROM {{questions}} WHERE parent_qid=".$ia[0]." AND scale_id=0 AND question like '%|%'";
        $iCount     = Yii::app()->db->createCommand($sQuery)->queryScalar();

        if ($iCount>0)
        {
            $right_exists    =  true;
            $answerwidth     =  $answerwidth/2;
            $caption        .=  gT("The last cell give some information. ");
        }
        else
        {
            $right_exists   = false;
        }

        // $right_exists is a flag to find out if there are any right hand answer parts. If there arent we can leave out the right td column
        if ($aQuestionAttributes['random_order']==1)
        {
            $ansquery = "SELECT * FROM {{questions}} WHERE parent_qid=$ia[0] AND scale_id=0 AND language='".$_SESSION['survey_'.Yii::app()->getConfig('surveyID')]['s_lang']."' ORDER BY ".dbRandom();
        }
        else
        {
            $ansquery = "SELECT * FROM {{questions}} WHERE parent_qid=$ia[0] AND scale_id=0 AND language='".$_SESSION['survey_'.Yii::app()->getConfig('surveyID')]['s_lang']."' ORDER BY question_order";
        }

        $ansresult = dbExecuteAssoc($ansquery)->readAll();  //Checked

        if (trim($aQuestionAttributes['parent_order']!=''))
        {
            $iParentQID = (int) $aQuestionAttributes['parent_order'];
            $aResult    = array();
            $sessionao  = $_SESSION['survey_'.Yii::app()->getConfig('surveyID')]['answer_order'];

            foreach ($sessionao[$iParentQID] as $aOrigRow)
            {
                $sCode  = $aOrigRow['title'];

                foreach ($ansresult as $aRow)
                {
                    if ($sCode==$aRow['title'])
                    {
                        $aResult[]=$aRow;
                    }
                }
            }
            $ansresult  = $aResult;
        }
        $anscount = count($ansresult);
        $fn=1;

        $sAnswerRows = '';
        foreach ($ansresult as $j => $ansrow)
        {
            if (isset($repeatheadings) && $repeatheadings > 0 && ($fn-1) > 0 && ($fn-1) % $repeatheadings == 0)
            {
                if ( ($anscount - $fn + 1) >= $minrepeatheadings )
                {
                    $sAnswerRows .=  Yii::app()->getController()->renderPartial('/survey/questions/arrays/multiflexi/rows/repeat_header', array(
                                'labelans'      =>  $labelans,
                                'right_exists'  =>  $right_exists,
                                'cellwidth'     =>  $cellwidth,
                                'answerwidth'   =>  $answerwidth,
                                'textAlignment' => $textAlignment,
                            ),  true);
                }
            }

            $myfname        = $ia[1].$ansrow['title'];
            $answertext     = $ansrow['question'];
            $answertextsave = $answertext;

            /* Check the sub Q mandatory violation */
            $error = false;

            if ($ia[6]=='Y' && !empty($aMandatoryViolationSubQ))
            {
                //Go through each labelcode and check for a missing answer! Default :If any are found, highlight this line, checkbox : if one is not found : don't highlight
                // PS : we really need a better system : event for EM !
                $emptyresult    = ($aQuestionAttributes['multiflexible_checkbox']!=0) ? 1 : 0;

                foreach ($labelcode as $ld)
                {
                    $myfname2   = $myfname.'_'.$ld;
                    if ($aQuestionAttributes['multiflexible_checkbox']!=0)
                    {
                        if (!in_array($myfname2, $aMandatoryViolationSubQ))
                        {
                            $emptyresult    = 0;
                        }
                    }
                    else
                    {
                        if (in_array($myfname2, $aMandatoryViolationSubQ))
                        {
                            $emptyresult    =   1;
                        }
                    }
                }

                $error = ($emptyresult == 1)?true:false;
            }

            $sSeparator = getRadixPointData($thissurvey['surveyls_numberformat']);
            $sSeparator = $sSeparator['separator'];

            // Get array_filter stuff
            $sDisplayStyle = return_display_style($ia, $aQuestionAttributes, $thissurvey, $myfname);


            if (strpos($answertext,'|'))
            {
                $answertext =   substr($answertext,0, strpos($answertext,'|'));
            }

            $row_value = (isset($_SESSION['survey_'.Yii::app()->getConfig('surveyID')][$myfname]))?$_SESSION['survey_'.Yii::app()->getConfig('surveyID')][$myfname]:'';

            $first_hidden_field = '';
            $thiskey            = 0;
            $answer_tds         = '';

            foreach ($labelcode as $i => $ld)
            {
                $myfname2   = $myfname."_$ld";
                $value      = (isset($_SESSION['survey_'.Yii::app()->getConfig('surveyID')][$myfname2]))?$_SESSION['survey_'.Yii::app()->getConfig('surveyID')][$myfname2]:'';

                if ($checkboxlayout == false)
                {

                    $answer_tds .=  Yii::app()->getController()->renderPartial('/survey/questions/arrays/multiflexi/rows/cells/answer_td', array(
                                        'dataTitle'                 => $labelans[$i],
                                        'ld'                        => $ld,
                                        'answertypeclass'           => $answertypeclass,
                                        'answertext'                => $answertext,
                                        'stepvalue'                 => $stepvalue,
                                        'extraclass'                => $extraclass,
                                        'myfname2'                  => $myfname2,
                                        'error'                     => $error,
                                        'inputboxlayout'            => $inputboxlayout,
                                        'checkconditionFunction'    => $checkconditionFunction,
                                        'minvalue'                  => $minvalue,
                                        'maxvalue'                  => $maxvalue,
                                        'reverse'                   => $reverse,
                                        'value'                     => $value,
                                        'sSeparator'                => $sSeparator,
                                        'kpclass'                   => $kpclass,
                                        'maxlength'                 => $maxlength,
                                    ),  true);


                    $inputnames[]=$myfname2;
                    $thiskey++;
                }
                else
                {

                    if(isset($_SESSION['survey_'.Yii::app()->getConfig('surveyID')][$myfname2]) && $_SESSION['survey_'.Yii::app()->getConfig('surveyID')][$myfname2] == '1')
                    {
                        $myvalue    = '1';
                        $setmyvalue = CHECKED;
                    }
                    else
                    {
                        $myvalue    = '';
                        $setmyvalue = '';
                    }

                    $answer_tds .=  Yii::app()->getController()->renderPartial('/survey/questions/arrays/multiflexi/rows/cells/answer_td_checkboxes', array(
                                        'dataTitle'                 => $labelans[$i],
                                        'ld'                        => $ld,
                                        'answertypeclass'           => $answertypeclass,
                                        'value'                     => $myvalue,
                                        'setmyvalue'                => $setmyvalue,
                                        'myfname2'                  => $myfname2,
                                        'checkconditionFunction'    => $checkconditionFunction,
                                        'extraclass'                => $extraclass,
                                    ),  true);
                    $inputnames[]   = $myfname2;
                    $thiskey++;
                }
            }

            $rightTd = false;$answertextright= '';

            if (strpos($answertextsave,'|'))
            {
                $answertextright    = substr($answertextsave,strpos($answertextsave,'|')+1);
                $rightTd            = true;
            }
            elseif ($right_exists)
            {
                $rightTd = true;
            }

            $sAnswerRows .=  Yii::app()->getController()->renderPartial('/survey/questions/arrays/multiflexi/rows/answer_row', array(
                                'sDisplayStyle'     => $sDisplayStyle,
                                'useAnswerWidth'    => $useAnswerWidth,
                                'answerwidth'       => $answerwidth,
                                'myfname'           => $myfname,
                                'error'             => $error,
                                'row_value'         => $row_value,
                                'answertext'        => $answertext,
                                'answertextright'   => $answertextright,
                                'answer_tds'        => $answer_tds,
                                'rightTd'           => $rightTd,
                                'zebra'             => 2 - ($j % 2),
                            ),  true);
            $fn++;
        }

        $answer = Yii::app()->getController()->renderPartial('/survey/questions/arrays/multiflexi/answer', array(
                            'answertypeclass'   => $answertypeclass,
                            'extraclass'        => $extraclass,
                            'answerwidth'       => $answerwidth,
                            'labelans'          => $labelans,
                            'cellwidth'         => $cellwidth,
                            'right_exists'      => $right_exists,
                            'sAnswerRows'       => $sAnswerRows,
                            'textAlignment'     => $textAlignment,
                        ),  true);

    }
    else
    {
        $answer     = Yii::app()->getController()->renderPartial('/survey/questions/arrays/multiflexi/empty_error', array(),  true);
        $inputnames = '';
    }
    return array($answer, $inputnames);
}


// ---------------------------------------------------------------
// TMSW TODO - Can remove DB query by passing in answer list from EM
function do_arraycolumns($ia)
{
    $aLastMoveResult=LimeExpressionManager::GetLastMoveResult();
    $aMandatoryViolationSubQ=($aLastMoveResult['mandViolation'] && $ia[6] == 'Y') ? explode("|",$aLastMoveResult['unansweredSQs']) : array();
    $extraclass = "";
    $checkconditionFunction = "checkconditions";
    $caption=gT("An array with sub-question on each column. The sub-question are on table header, the answers are in each line header. ");

    $aQuestionAttributes = QuestionAttribute::model()->getQuestionAttributes($ia[0]);
    $qquery = "SELECT other FROM {{questions}} WHERE qid=".$ia[0]." AND language='".$_SESSION['survey_'.Yii::app()->getConfig('surveyID')]['s_lang']."'";
    $other = Yii::app()->db->createCommand($qquery)->queryScalar(); //Checked

    $lquery = "SELECT * FROM {{answers}} WHERE qid=".$ia[0]."  AND language='".$_SESSION['survey_'.Yii::app()->getConfig('surveyID')]['s_lang']."' and scale_id=0 ORDER BY sortorder, code";
    $oAnswers = dbExecuteAssoc($lquery);
    $aAnswers = $oAnswers->readAll();
    $labelans=array();
    $labelcode=array();
    $labels=array();
    foreach ($aAnswers as $lrow)
    {
        $labelans[]=$lrow['answer'];
        $labelcode[]=$lrow['code'];
        $labels[]=array("answer"=>$lrow['answer'], "code"=>$lrow['code']);
    }
    if (count($labelans) > 0)
    {
        if ($ia[6] != 'Y' && SHOW_NO_ANSWER == 1)
        {
            $labelcode[]='';
            $labelans[]=gT('No answer');
            $labels[]=array('answer'=>gT('No answer'), 'code'=>'');
        }
        if ($aQuestionAttributes['random_order']==1) {
            $ansquery = "SELECT * FROM {{questions}} WHERE parent_qid=$ia[0] AND language='".$_SESSION['survey_'.Yii::app()->getConfig('surveyID')]['s_lang']."' ORDER BY ".dbRandom();
        }
        else
        {
            $ansquery = "SELECT * FROM {{questions}} WHERE parent_qid=$ia[0] AND language='".$_SESSION['survey_'.Yii::app()->getConfig('surveyID')]['s_lang']."' ORDER BY question_order";
        }
        $ansresult = dbExecuteAssoc($ansquery);  //Checked
        $aQuestions = $ansresult->readAll();
        $anscount = count($aQuestions);
        if ($anscount>0)
        {
            $fn=1;
            $cellwidth=$anscount;
            $cellwidth=round(( 50 / $cellwidth ) , 1);
            //$answer = "\n<table class=\"table-in-qanda-8  question subquestions-list questions-list\" summary=\"{$caption}\">\n"
            $answer = "\n<table class=\"array-by-columns-table table-array-by-column table question subquestion-list questions-list\">\n"
            . "\t<colgroup class=\"col-responses\">\n"
            //. "\t<col class=\"col-answers\" width=\"50%\" />\n";
            . "\t<col class=\"col-answers\" style='width: 50%' />\n";
            $odd_even = '';
            for( $c = 0 ; $c < $anscount ; ++$c )
            {
                $odd_even = alternation($odd_even);
                $odd_even_well = ($odd_even == 'odd')?$odd_even.' well':$odd_even;
                //$answer .= "<col class=\"$odd_even question-item answers-list radio-list\" width=\"$cellwidth%\" />\n";
                $answer .= "<col class=\"$odd_even_well question-item answers-list radio-list\" style='width: $cellwidth%;' />\n";
            }
            $answer .= "\t</colgroup>\n\n"
            . "\t<thead class='thead-array-by-column'>\n"
            . "<tr>\n"
            . "\t<td>&nbsp;</td>\n";

            foreach ($aQuestions as $ansrow)
            {
                $anscode[]=$ansrow['title'];
                $answers[]=$ansrow['question'];
            }
            $trbc = '';
            $odd_even = '';
            for ($_i=0;$_i<count($answers);++$_i)
            {
                $ld = $answers[$_i];
                $myfname = $ia[1].$anscode[$_i];
                $trbc = alternation($trbc , 'row');
                /* Check the Sub Q mandatory violation */
                if ($ia[6]=='Y' && in_array($myfname, $aMandatoryViolationSubQ))
                {
                    //$ld = "<span class=\"errormandatory\">{$ld}</span>";
                    $ld ='
                                <div class="alert alert-danger " role="alert">'.
                                        $ld
                                    .'
                                </div>';

                }
                $odd_even = alternation($odd_even);
                $answer .= "\t<th class=\"$odd_even\">$ld</th>\n";
            }
            unset($trbc);
            $answer .= "</tr>\n\t</thead>\n\n\t<tbody>\n";
            $ansrowcount=0;
            $ansrowtotallength=0;
            foreach($aQuestions as $ansrow)
            {
                $ansrowcount++;
                $ansrowtotallength=$ansrowtotallength+strlen($ansrow['question']);
            }
            $percwidth=100 - ($cellwidth*$anscount);
            foreach($labels as $ansrow)
            {
                $answer .= "<tr>\n"
                . "\t<th class=\"arraycaptionleft dontread\">{$ansrow['answer']}</th>\n";
                $i = 0;
                foreach ($anscode as $ld)
                {
                    //if (!isset($trbc) || $trbc == 'array1') {$trbc = 'array2';} else {$trbc = 'array1';}
                    $myfname=$ia[1].$ld;
                    $answer .= "\t<td data-title='" . $ansrow['answer'] . "' class=\"answer-cell-7 answer_cell_$ld answer-item radio-item\">\n"
                    . "\t<label for=\"answer".$myfname.'-'.$ansrow['code']."\"><input class=\"radio\" type=\"radio\" name=\"".$myfname.'" value="'.$ansrow['code'].'" '
                    . 'id="answer'.$myfname.'-'.$ansrow['code'].'" ';
                    if (isset($_SESSION['survey_'.Yii::app()->getConfig('surveyID')][$myfname]) && $_SESSION['survey_'.Yii::app()->getConfig('surveyID')][$myfname] == $ansrow['code'])
                    {
                        $answer .= CHECKED;
                    }
                    elseif (!isset($_SESSION['survey_'.Yii::app()->getConfig('surveyID')][$myfname]) && $ansrow['code'] == '')
                    {
                        $answer .= CHECKED;
                        // Humm.. (by lemeur), not sure this section can be reached
                        // because I think $_SESSION['survey_'.Yii::app()->getConfig('surveyID')][$myfname] is always set (by save.php ??) !
                        // should remove the !isset part I think !!
                    }
                    $answer .= " onclick=\"$checkconditionFunction(this.value, this.name, this.type)\" />\n"
                    //. "<label class=\"hide read\" for=\"answer".$myfname.'-'.$ansrow['code']."\">{$ansrow['answer']}</label>\n"
                    . "\t</label></td>\n";
                    $i += 1;
                }
                unset($trbc);
                $answer .= "</tr>\n";
                $fn++;
            }

            $answer .= "\t</tbody>\n</table>\n";
            foreach($anscode as $ld)
            {
                $myfname=$ia[1].$ld;
                $answer .= '<input type="hidden" name="java'.$myfname.'" id="java'.$myfname.'" value="';
                if (isset($_SESSION['survey_'.Yii::app()->getConfig('surveyID')][$myfname]))
                {
                    $answer .= $_SESSION['survey_'.Yii::app()->getConfig('surveyID')][$myfname];
                }
                $answer .= "\" />\n";
                $inputnames[]=$myfname;
            }
        }
        else
        {
            $answer = '<p class="error">'.gT('Error: There are no answers defined for this question.')."</p>";
            $inputnames="";
        }
    }
    else
    {
        $answer = "<p class='error'>".gT("Error: There are no answer options for this question and/or they don't exist in this language.")."</p>\n";
        $inputnames = '';
    }
    return array($answer, $inputnames);
}

// ---------------------------------------------------------------
function do_array_dual($ia)
{
    global $thissurvey;
    $aLastMoveResult            = LimeExpressionManager::GetLastMoveResult();
    $aMandatoryViolationSubQ    = ($aLastMoveResult['mandViolation'] && $ia[6] == 'Y') ? explode("|",$aLastMoveResult['unansweredSQs']) : array();
    $repeatheadings             = Yii::app()->getConfig("repeatheadings");
    $minrepeatheadings          = Yii::app()->getConfig("minrepeatheadings");
    $extraclass                 = "";
    $answertypeclass            = ""; // Maybe not
    $caption                    = "";// Just leave empty, are replaced after
    $inputnames                 = array();
    $labelans1                  = array();
    $labelans                   = array();

    /*
     * Get Question Attributes
     */
    $aQuestionAttributes        =  QuestionAttribute::model()->getQuestionAttributes($ia[0]);

    // Get questions and answers by defined order
    if ($aQuestionAttributes['random_order']==1)
    {
        $ansquery = "SELECT * FROM {{questions}} WHERE parent_qid=$ia[0] AND language='".$_SESSION['survey_'.Yii::app()->getConfig('surveyID')]['s_lang']."' and scale_id=0 ORDER BY ".dbRandom();
    }
    else
    {
        $ansquery = "SELECT * FROM {{questions}} WHERE parent_qid=$ia[0] AND language='".$_SESSION['survey_'.Yii::app()->getConfig('surveyID')]['s_lang']."' and scale_id=0 ORDER BY question_order";
    }

    $ansresult      = dbExecuteAssoc($ansquery);   //Checked
    $aSubQuestions  = $ansresult->readAll();
    $anscount       = count($aSubQuestions);
    $lquery         = "SELECT * FROM {{answers}} WHERE scale_id=0 AND qid={$ia[0]} AND language='".$_SESSION['survey_'.Yii::app()->getConfig('surveyID')]['s_lang']."' ORDER BY sortorder, code";
    $lresult        = dbExecuteAssoc($lquery); //Checked
    $aAnswersScale0 = $lresult->readAll();
    $lquery1        = "SELECT * FROM {{answers}} WHERE scale_id=1 AND qid={$ia[0]} AND language='".$_SESSION['survey_'.Yii::app()->getConfig('surveyID')]['s_lang']."' ORDER BY sortorder, code";
    $lresult1       = dbExecuteAssoc($lquery1); //Checked
    $aAnswersScale1 = $lresult1->readAll();

    // Set attributes
    if ($aQuestionAttributes['use_dropdown']==1)
    {
        $useDropdownLayout = true;
        $extraclass .=" dropdown-list";
        $answertypeclass .=" dropdown";
        $doDualScaleFunction="doDualScaleDropDown";// javascript funtion to lauch at end of answers
        $caption=gT("An array with sub-question on each line, with 2 answers to provide on each line. You have to select the answer.");
    }
    else
    {
        $useDropdownLayout = false;
        $extraclass .=" radio-list";
        $answertypeclass .=" radio";
        $doDualScaleFunction="doDualScaleRadio";
        $caption=gT("An array with sub-question on each line, with 2 answers to provide on each line. The answers are contained in the table header. ");
    }
    if(ctype_digit(trim($aQuestionAttributes['repeat_headings'])) && trim($aQuestionAttributes['repeat_headings']!=""))
    {
        $repeatheadings = intval($aQuestionAttributes['repeat_headings']);
        $minrepeatheadings = 0;
    }

    $leftheader     = (trim($aQuestionAttributes['dualscale_headerA'][$_SESSION['survey_'.Yii::app()->getConfig('surveyID')]['s_lang']])!='')?$leftheader= $aQuestionAttributes['dualscale_headerA'][$_SESSION['survey_'.Yii::app()->getConfig('surveyID')]['s_lang']]:'';
    $rightheader    = (trim($aQuestionAttributes['dualscale_headerB'][$_SESSION['survey_'.Yii::app()->getConfig('surveyID')]['s_lang']])!='')?$aQuestionAttributes['dualscale_headerB'][$_SESSION['survey_'.Yii::app()->getConfig('surveyID')]['s_lang']]:'';
    $answerwidth    = (trim($aQuestionAttributes['answer_width'])!='')?$aQuestionAttributes['answer_width']:20;

    // Find if we have rigth and center text
    $sQuery         = "SELECT count(question) FROM {{questions}} WHERE parent_qid=".$ia[0]." and scale_id=0 AND question like '%|%'";
    $rigthCount     = Yii::app()->db->createCommand($sQuery)->queryScalar();
    $rightexists    = ($rigthCount>0);// $right_exists: flag to find out if there are any right hand answer parts. leaving right column but don't force with
    $sQuery         = "SELECT count(question) FROM {{questions}} WHERE parent_qid=".$ia[0]." and scale_id=0 AND question like '%|%|%'";
    $centerCount    = Yii::app()->db->createCommand($sQuery)->queryScalar();
    $centerexists   = ($centerCount>0);// $center_exists: flag to find out if there are any center hand answer parts. leaving center column but don't force with

    // Label and code for input
    foreach ($aAnswersScale0 as $lrow)
    {
        $labels0[]=Array('code' => $lrow['code'],
        'title' => $lrow['answer']);
    }
    foreach ($aAnswersScale1 as $lrow)
    {
        $labels1[]=Array('code' => $lrow['code'],
        'title' => $lrow['answer']);
    }

    if (count($aAnswersScale0) > 0 && $anscount)
    {
        $answer = "";
        $fn=1;// Used by repeat_heading

        // No drop-down
        if ($useDropdownLayout === false)
        {
            $aData = array();
            $aData['answertypeclass'] = $answertypeclass;

            $columnswidth = 100 - $answerwidth;
            $labelans0 = array();
            $labelans1 = array();
            $labelcode0 = array();
            $labelcode1 = array();
            foreach ($aAnswersScale0 as $lrow)
            {
                $labelans0[]=$lrow['answer'];
                $labelcode0[]=$lrow['code'];
            }
            foreach ($aAnswersScale1 as $lrow)
            {
                $labelans1[]=$lrow['answer'];
                $labelcode1[]=$lrow['code'];
            }
            $numrows=count($labelans0) + count($labelans1);
            // Add needed row and fill some boolean: shownoanswer, rightexists, centerexists
            $shownoanswer=($ia[6] != "Y" && SHOW_NO_ANSWER == 1);
            if($shownoanswer) {
                $numrows++;
                $caption.=gT("The last cell are for no answer. ");
            }
            if($rightexists) {$numrows++;}
            if($centerexists) {$numrows++;}
            $cellwidth=$columnswidth/$numrows;
            $cellwidth=sprintf("%02d", $cellwidth); // No reason to do this, except to leave place for separator ?  But then table can not be the same in all browser

            // Header row and colgroups
            $aData['answerwidth'] = $answerwidth;
            $aData['cellwidth'] = $cellwidth;
            $aData['labelans0'] = $labelans0;
            $aData['labelcode0'] = $labelcode0;
            $aData['labelans1'] = $labelans1;
            $aData['labelcode1'] = $labelcode1;
            $aData['separatorwidth'] = ($centerexists) ? "style='width: $cellwidth%;' ":"";
<<<<<<< HEAD
            
=======

            //if (count($labelans1)>0) // if second label set is used
            //{
                //$separatorwidth='';
                //$mycolumns .=  "\t<col class=\"separator\" {$separatorwidth}/>\n";
                //$mycolumns .= "\t<colgroup class=\"col-responses group-2\">\n";
                //$answer_head_line .= "\n\t<td class=\"header_separator\">&nbsp;</td>\n\n"; // Separator : and No answer for accessibility for first colgroup
                //foreach ($labelans1 as $ld)
                //{
                    //$answer_head_line .= "\t<th  class='th-13'>".$ld."</th>\n";
                    //$odd_even = alternation($odd_even);
                    //$mycolumns .= "<col class=\"$odd_even\" style='width: $cellwidth%;' />\n";
                //}
                //$mycolumns .= "\t</colgroup>\n";
            //}
>>>>>>> 538399a9
            $aData['shownoanswer'] = $shownoanswer;
            $aData['rightexists'] = $rightexists;
            $aData['rigthwidth'] = ($rightexists) ? "style='width: $cellwidth%;' ":"";

            // build first row of header if needed
            $aData['leftheader'] = $leftheader;
            $aData['rightheader'] = $rightheader;
            $aData['rigthclass'] = ($rightexists) ? " header_answer_text_right" : "";
<<<<<<< HEAD
            
=======

            /*
            if ($leftheader != '' || $rightheader !='')
            {
                $answer_head1 = "<tr class=\"array1 groups header_row\">\n"
                . "\t<th class=\"header_answer_text\">&nbsp;</th>\n"
                . "\t<th colspan=\"".count($labelans0)."\" class=\"dsheader\">$leftheader</th>\n";
                if (count($labelans1)>0)
                {
                    $answer_head1 .= "\t<td class=\"header_separator\">&nbsp;</td>\n" // Separator
                    ."\t<th colspan=\"".count($labelans1)."\" class=\"dsheader\">$rightheader</th>\n";
                }
                if($shownoanswer || $rightexists)
                {
                    $rigthclass=($rightexists)?" header_answer_text_right":"";
                    $answer_head1 .= "\t<td class=\"header_separator {$rigthclass}\">&nbsp;</td>\n";
                    if($shownoanswer)
                    {
                        $answer_head1 .= "\t<th class=\"header_no_answer\">&nbsp;</th>\n";
                    }
                }
                $answer_head1 .= "</tr>\n";
            }
            else
            {
                $answer_head1 = "";
            }
            */

            //$answer .= '<div class="no-more-tables no-more-tables-array-dual">';
            //$answer .= "\n<table class=\"no-more-tables table-dual-scale table question subquestion-list questions-list\">\n"

            //. $mycolumns
            //. "\n\t<thead>\n"
            //. $answer_head1
            //. $answer_head2
            //. "\n\t</thead>\n"

            //. "<tbody>\n";

>>>>>>> 538399a9
            // And no each line of body
            $trbc = '';
            $aData['aSubQuestions'] = array();
            foreach ($aSubQuestions as $i => $ansrow)
            {

                $aData['aSubQuestions'][$i] = $ansrow;

                // Build repeat headings if needed
                if (isset($repeatheadings) && $repeatheadings > 0 && ($fn-1) > 0 && ($fn-1) % $repeatheadings == 0)
                {
                    if (($anscount - $fn + 1) >= $minrepeatheadings)
                    {
                        $aData['aSubQuestions'][$i]['repeatheadings'] = true;
                    }
                }
                else
                {
                    $aData['aSubQuestions'][$i]['repeatheadings'] = false;
                }

                $trbc = alternation($trbc , 'row');
                $answertext = $ansrow['question'];

                // rigth and center answertext: not explode for ? Why not
                if(strpos($answertext,'|'))
                {
                    $answertextright=substr($answertext,strpos($answertext,'|')+1);
                    $answertext=substr($answertext,0, strpos($answertext,'|'));
                }
                else
                {
                    $answertextright="";
                }
                if($centerexists)
                {
                    $answertextcenter=substr($answertextright,0, strpos($answertextright,'|'));
                    $answertextright=substr($answertextright,strpos($answertextright,'|')+1);
                }
                else
                {
                    $answertextcenter="";
                }

                $myfname= $ia[1].$ansrow['title'];
                $myfname0 = $ia[1].$ansrow['title'].'#0';
                $myfid0 = $ia[1].$ansrow['title'].'_0';
                $myfname1 = $ia[1].$ansrow['title'].'#1'; // new multi-scale-answer
                $myfid1 = $ia[1].$ansrow['title'].'_1';
                $aData['aSubQuestions'][$i]['myfname'] = $myfname;
                $aData['aSubQuestions'][$i]['myfname0'] = $myfname0;
                $aData['aSubQuestions'][$i]['myfid0'] = $myfid0;
                $aData['aSubQuestions'][$i]['myfname1'] = $myfname1;
                $aData['aSubQuestions'][$i]['myfid1'] = $myfid1;

                $aData['aSubQuestions'][$i]['answertext'] = $ansrow['question'];

                /* Check the Sub Q mandatory violation */
                if ($ia[6]=='Y' && (in_array($myfname0, $aMandatoryViolationSubQ) || in_array($myfname1, $aMandatoryViolationSubQ)))
                {
                    $aData['aSubQuestions'][$i]['showmandatoryviolation'] = true;
                }
                else
                {
                    $aData['aSubQuestions'][$i]['showmandatoryviolation'] = false;
                }

                // Get array_filter stuff
                list($htmltbody2, $hiddenfield) = return_array_filter_strings($ia, $aQuestionAttributes, $thissurvey, $ansrow, $myfname, $trbc, $myfname,"tr","$trbc answers-list radio-list");
                $aData['aSubQuestions'][$i]['htmlbody2'] = $htmltbody2;
                $aData['aSubQuestions'][$i]['hiddenfield'] = $hiddenfield;

                array_push($inputnames, $myfname0);

<<<<<<< HEAD
                if (isset($_SESSION['survey_'.Yii::app()->getConfig('surveyID')][$myfname0])) 
=======
                //$answer .= "\t<th class=\"answertext\">\n"
                //. $hiddenfield
                //. "$answertext\n";
                // Hidden answers used by EM: sure can be added in javascript
                //$answer .= "<input type=\"hidden\" disabled=\"disabled\" name=\"java$myfid0\" id=\"java$myfid0\" value=\"";

                if (isset($_SESSION['survey_'.Yii::app()->getConfig('surveyID')][$myfname0]))
>>>>>>> 538399a9
                {
                    $aData['aSubQuestions'][$i]['sessionfname0'] = $_SESSION['survey_'.Yii::app()->getConfig('surveyID')][$myfname0];
                }
                else
                {
                    $aData['aSubQuestions'][$i]['sessionfname0'] = '';
                }

                if (count($labelans1) > 0) // if second label set is used
                {
<<<<<<< HEAD
                    if (isset($_SESSION['survey_'.Yii::app()->getConfig('surveyID')][$myfname1])) 
=======
                    //$answer .= "<input type=\"hidden\" disabled=\"disabled\" name=\"java$myfid1\" id=\"java$myfid1\" value=\"";

                    if (isset($_SESSION['survey_'.Yii::app()->getConfig('surveyID')][$myfname1]))
>>>>>>> 538399a9
                    {
                        //$answer .= $_SESSION['survey_'.Yii::app()->getConfig('surveyID')][$myfname1];
                        $aData['aSubQuestions'][$i]['sessionfname1'] = $_SESSION['survey_'.Yii::app()->getConfig('surveyID')][$myfname1];
                    }
                    else
                    {
                        $aData['aSubQuestions'][$i]['sessionfname1'] = '';
                    }
                }

                $hiddenanswers='';
                foreach ($labelcode0 as $j => $ld)
                {
                    if (isset($_SESSION['survey_'.Yii::app()->getConfig('surveyID')][$myfname0]) && $_SESSION['survey_'.Yii::app()->getConfig('surveyID')][$myfname0] == $ld)
                    {
                        $aData['labelcode0_checked'][$j] = CHECKED;
                    }
                    else
                    {
                        $aData['labelcode0_checked'][$j] = '';
                    }
                }
                if (count($labelans1) > 0) // if second label set is used
                {
                    if ($shownoanswer)// No answer for accessibility and no javascript (but hide hide even with no js: need reworking)
                    {
                        if (!isset($_SESSION['survey_'.Yii::app()->getConfig('surveyID')][$myfname0]) || $_SESSION['survey_'.Yii::app()->getConfig('surveyID')][$myfname0] == "")
                        {
                            $answer .= CHECKED;
                            $aData['myfname0_notset'] = CHECKED;
                        }
                        else
                        {
                            $aData['myfname0_notset'] = "";
                        }
                    }

                    array_push($inputnames,$myfname1);

                    foreach ($labelcode1 as $j => $ld) // second label set
                    {
                        if (isset($_SESSION['survey_'.Yii::app()->getConfig('surveyID')][$myfname1]) && $_SESSION['survey_'.Yii::app()->getConfig('surveyID')][$myfname1] == $ld)
                        {
                            $aData['labelcode1_checked'][$j] = CHECKED;
                        }
                        else
                        {
                            $aData['labelcode1_checked'][$j] = "";
                        }
                    }
                }
                $aData['answertextright'] = $answertextright;
                if ($shownoanswer)
                {
                    if (count($labelans1)>0)
                    {
                        if (!isset($_SESSION['survey_'.Yii::app()->getConfig('surveyID')][$myfname1]) || $_SESSION['survey_'.Yii::app()->getConfig('surveyID')][$myfname1] == "")
                        {
                            $answer .= CHECKED;
                            $aData['myfname1_notset'] = CHECKED;
                        }
                        else
                        {
                            $aData['myfname1_checked'] = "";
                        }
                    }
                    else
                    {
                        if (!isset($_SESSION['survey_'.Yii::app()->getConfig('surveyID')][$myfname0]) || $_SESSION['survey_'.Yii::app()->getConfig('surveyID')][$myfname0] == "")
                        {
                            $answer .= CHECKED;
                            $aData['myfname0_notset'] = CHECKED;
                        }
                        else
                        {
                            $aData['myfname0_notset'] = '';
                        }
                    }
                }
                $fn++;
            }

            $answer = Yii::app()->getController()->renderPartial(
                '/survey/questions/arrays/dualscale/answer',
                $aData,
                true
            );
        }

        // Dropdown Layout
        elseif($useDropdownLayout === true)
        {
            $separatorwidth=(100-$answerwidth)/10;
            $cellwidth=(100-$answerwidth-$separatorwidth)/2;

            $answer = "";

            // Get attributes for Headers and Prefix/Suffix
            if (trim($aQuestionAttributes['dropdown_prepostfix'][$_SESSION['survey_'.Yii::app()->getConfig('surveyID')]['s_lang']])!='') {
                list ($ddprefix, $ddsuffix) =explode("|",$aQuestionAttributes['dropdown_prepostfix'][$_SESSION['survey_'.Yii::app()->getConfig('surveyID')]['s_lang']]);
                $ddprefix = $ddprefix;
                $ddsuffix = $ddsuffix;
            }
            else
            {
                $ddprefix ='';
                $ddsuffix='';
            }
            if (trim($aQuestionAttributes['dropdown_separators'])!='') {
                $aSeparator =explode('|',$aQuestionAttributes['dropdown_separators']);
                if (isset($aSeparator[1])) {
                    $interddSep=$aSeparator[1];
                }
                else {
                    $interddSep=$aSeparator[0];
                }
            }
            else {
                $interddSep = '';
            }
            $colspan_1 = '';
            $colspan_2 = '';
            $suffix_cell = '';
            $answer .= '<div class="no-more-tables no-more-tables-array-dual-dropdown-layout">';
            //$answer .= "\n<table class=\"table-in-qanda-10 question subquestion-list questions-list dropdown-list\" summary=\"{$caption}\">\n"
            $answer .= "\n<table class=\"table-in-qanda-10 question subquestion-list questions-list dropdown-list\">\n"
            //. "\t<col class=\"answertext\" width=\"$answerwidth%\" />\n";
            . "\t<col class=\"answertext\" style='width: $answerwidth%;' />\n";

            if($ddprefix != '' || $ddsuffix != '')
            {
                //$answer .= "\t<colgroup width=\"$cellwidth%\">\n";
                $answer .= "\t<colgroup style='width: $cellwidth%;' >\n";
            }
            if($ddprefix != '')
            {
                $answer .= "\t\t<col class=\"ddprefix\" />\n";
                $colspan_1 = ' colspan="2"';
            }
            ////// TODO: check in prev headcolwidth if style='width:$cellwidth' and not style='width:\"$cellwidth\"'
            $headcolwidth=($ddprefix != '' || $ddsuffix != '')?"":" style='width:$cellwidth%';";
            //$headcolwidth="";
            $answer .= "\t<col class=\"dsheader\" {$headcolwidth} />\n";
            if($ddsuffix != '')
            {
                $answer .= "\t<col class=\"ddsuffix\" />\n";
            }
            if($ddprefix != '' || $ddsuffix != '')
            {
                $answer .= "\t</colgroup>\n";
            }
            //$answer .= "\t<col class=\"ddarrayseparator\" width=\"{$separatorwidth}%\" />\n";
            $answer .= "\t<col class=\"ddarrayseparator\" style='width: $separatorwidth%'/>\n";
            if($ddprefix != '' || $ddsuffix != '')
            {
                //$answer .= "\t<colgroup width=\"$cellwidth%\">\n";
                $answer .= "\t<colgroup style='width: $cellwidth%;' >\n";
            }
            if($ddprefix != '')
            {
                $answer .= "\t\t<col class=\"ddprefix\" />\n";
            }
            $answer .= "\t<col class=\"dsheader\"{$headcolwidth} />\n";
            if($ddsuffix != '')
            {
                $answer .= "\t<col class=\"ddsuffix\" />\n";
            }
            if($ddprefix != '' || $ddsuffix != '')
            {
                $answer .= "\t</colgroup>\n";
            }
            // colspan : for header only
            if($ddprefix != '' && $ddsuffix != '')
                $colspan=' colspan="3"';
            elseif($ddprefix != '' || $ddsuffix != '')
                $colspan=' colspan="2"';
            else
                $colspan="";
            // headers
            $answer .= "\n\t<thead>\n"
            . "<tr>\n"
            . "\t<td>&nbsp;</td>\n"
            . "\t<th  class='th-14' {$colspan}>$leftheader</th>\n"
            . "\t<td>&nbsp;</td>\n"
            . "\t<th class='th-15' {$colspan}>$rightheader</th>\n";
            $answer .="\t</tr>\n"
            . "\t</thead>\n";
            $answer .= "\n<tbody>\n";
            $trbc = '';
            foreach ($aSubQuestions as $ansrow)
            {

                $myfname = $ia[1].$ansrow['title'];
                $myfname0 = $ia[1].$ansrow['title']."#0";
                $myfid0 = $ia[1].$ansrow['title']."_0";
                $myfname1 = $ia[1].$ansrow['title']."#1";
                $myfid1 = $ia[1].$ansrow['title']."_1";
                $sActualAnswer0=isset($_SESSION['survey_'.Yii::app()->getConfig('surveyID')][$myfname0])?$_SESSION['survey_'.Yii::app()->getConfig('surveyID')][$myfname0]:"";
                $sActualAnswer1=isset($_SESSION['survey_'.Yii::app()->getConfig('surveyID')][$myfname1])?$_SESSION['survey_'.Yii::app()->getConfig('surveyID')][$myfname1]:"";
                if ($ia[6]=='Y' && (in_array($myfname0, $aMandatoryViolationSubQ) || in_array($myfname1, $aMandatoryViolationSubQ)))
                {
                    //$answertext="<span class='errormandatory'>".$ansrow['question']."</span>";
                    $answertext ='
                                <div class="alert alert-danger" role="alert">'.
                                        $ansrow['question']
                                    .'
                                </div>';
                }
                else
                {
                    $answertext=$ansrow['question'];
                }
                list($htmltbody2, $hiddenfield)=return_array_filter_strings($ia, $aQuestionAttributes, $thissurvey, $ansrow, $myfname, $trbc, $myfname,"tr","$trbc subquestion-list questions-list dropdown-list");
                $answer .= $htmltbody2;
                $answer .= "\t<th class=\"answertext\">\n"
                . "<label for=\"answer$myfid0\">{$answertext}</label>\n";
                // Hidden answers used by EM: sure can be added in javascript
                $answer .= "<input type=\"hidden\" disabled=\"disabled\" name=\"java$myfid0\" id=\"java$myfid0\" value=\"{$sActualAnswer0}\" />\n";
                $answer .= "<input type=\"hidden\" disabled=\"disabled\" name=\"java$myfid1\" id=\"java$myfid1\" value=\"{$sActualAnswer1}\" />\n";
                $answer . "\t</th>\n";
                // Selector 0
                if($ddprefix != '')
                {
                    $answer .= "\t<td class=\"ddprefix information-item\">$ddprefix</td>\n";
                }
                $answer .= "\t<td class=\"answer-item dropdown-item\">\n"
                . "<select class='form-control' name=\"$myfname0\" id=\"answer$myfid0\">\n";

                // Show the 'Please choose' if there are no answer actually
                if ($sActualAnswer0 == '')
                {
                    $answer .= "\t<option value=\"\" ".SELECTED.">".gT('Please choose...')."</option>\n";
                }
                foreach ($labels0 as $lrow)
                {
                    $answer .= "\t<option value=\"".$lrow['code'].'" ';
                    if ($sActualAnswer0 == $lrow['code'])
                    {
                        $answer .= SELECTED;
                    }
                    $answer .= '>'.flattenText($lrow['title'])."</option>\n";
                }
                if ($sActualAnswer0 != '' && $ia[6] != 'Y' && SHOW_NO_ANSWER)
                {
                    $answer .= "\t<option value=\"\">".gT('No answer')."</option>\n";
                }
                $answer .= "</select>\n";
                $answer .= "</td>\n";
                if($ddsuffix != '')
                {
                    $answer .= "\t<td class=\"ddsuffix information-item\">$ddsuffix</td>\n";
                }
                $inputnames[]=$myfname0;

                $answer .= "\t<td class=\"ddarrayseparator information-item\">$interddSep</td>\n"; //Separator

                // Selector 1
                if($ddprefix != '')
                {
                    $answer .= "\t<td class='ddprefix information-item'>$ddprefix</td>\n";
                }
                $answer .= "\t<td class=\"answer-item dropdown-item\">\n"
                . "<label class=\"hide read\" for=\"answer{$myfid1}\">{$answertext}</label>"
                . "<select class='form-control' name=\"$myfname1\" id=\"answer$myfid1\">\n";
                // Show the 'Please choose' if there are no answer actually
                if ($sActualAnswer1 == '')
                {
                    $answer .= "\t<option value=\"\" ".SELECTED.">".gT('Please choose...')."</option>\n";
                }
                foreach ($labels1 as $lrow1)
                {
                    $answer .= "\t<option value=\"".$lrow1['code'].'" ';
                    if ($sActualAnswer1 == $lrow1['code'])
                    {
                        $answer .= SELECTED;
                    }
                    $answer .= '>'.flattenText($lrow1['title'])."</option>\n";
                }
                if ($sActualAnswer1 != '' && $ia[6] != 'Y' && SHOW_NO_ANSWER)
                {
                    $answer .= "\t<option value=\"\">".gT('No answer')."</option>\n";
                }
                $answer .= "</select>\n";
                $answer .= "</td>\n";
                if($ddsuffix != '')
                {
                    $answer .= "\t<td class=\"ddsuffix information-item\">$ddsuffix</td>\n";
                }
                $inputnames[]=$myfname1;

                $answer .= "</tr>\n";
            }
            $answer .= "\t</tbody>\n";
            $answer .= "</table>\n</div>";
        }
    }
    else
    {
        $answer = "<p class='error'>".gT("Error: There are no answer options for this question and/or they don't exist in this language.")."</p>\n";
        $inputnames="";
    }
    Yii::app()->getClientScript()->registerScriptFile(Yii::app()->getConfig('generalscripts')."dualscale.js");
    $answer .= "<script type='text/javascript'>\n"
    . "  <!--\n"
    ." {$doDualScaleFunction}({$ia[0]});\n"
    ." -->\n"
    ."</script>\n";
    return array($answer, $inputnames);
}

/**
 * Depending on prefix and suffix, the center col will vary
 * on sm screens (xs is always 12).
 *
 * @param string $prefix
 * @param string $suffix
 * @return int
 */
function decide_sm_col($prefix, $suffix)
{
    if ($prefix !== '' && $suffix !== '')
    {
        // Each prefix/suffix has 2 col space
        return 8;
    }
    elseif ($prefix !== '' || $suffix !=='')
    {
        return 10;
    }
    else
    {
        return 12;
    }

}<|MERGE_RESOLUTION|>--- conflicted
+++ resolved
@@ -5865,25 +5865,6 @@
             $aData['labelans1'] = $labelans1;
             $aData['labelcode1'] = $labelcode1;
             $aData['separatorwidth'] = ($centerexists) ? "style='width: $cellwidth%;' ":"";
-<<<<<<< HEAD
-            
-=======
-
-            //if (count($labelans1)>0) // if second label set is used
-            //{
-                //$separatorwidth='';
-                //$mycolumns .=  "\t<col class=\"separator\" {$separatorwidth}/>\n";
-                //$mycolumns .= "\t<colgroup class=\"col-responses group-2\">\n";
-                //$answer_head_line .= "\n\t<td class=\"header_separator\">&nbsp;</td>\n\n"; // Separator : and No answer for accessibility for first colgroup
-                //foreach ($labelans1 as $ld)
-                //{
-                    //$answer_head_line .= "\t<th  class='th-13'>".$ld."</th>\n";
-                    //$odd_even = alternation($odd_even);
-                    //$mycolumns .= "<col class=\"$odd_even\" style='width: $cellwidth%;' />\n";
-                //}
-                //$mycolumns .= "\t</colgroup>\n";
-            //}
->>>>>>> 538399a9
             $aData['shownoanswer'] = $shownoanswer;
             $aData['rightexists'] = $rightexists;
             $aData['rigthwidth'] = ($rightexists) ? "style='width: $cellwidth%;' ":"";
@@ -5892,50 +5873,7 @@
             $aData['leftheader'] = $leftheader;
             $aData['rightheader'] = $rightheader;
             $aData['rigthclass'] = ($rightexists) ? " header_answer_text_right" : "";
-<<<<<<< HEAD
-            
-=======
-
-            /*
-            if ($leftheader != '' || $rightheader !='')
-            {
-                $answer_head1 = "<tr class=\"array1 groups header_row\">\n"
-                . "\t<th class=\"header_answer_text\">&nbsp;</th>\n"
-                . "\t<th colspan=\"".count($labelans0)."\" class=\"dsheader\">$leftheader</th>\n";
-                if (count($labelans1)>0)
-                {
-                    $answer_head1 .= "\t<td class=\"header_separator\">&nbsp;</td>\n" // Separator
-                    ."\t<th colspan=\"".count($labelans1)."\" class=\"dsheader\">$rightheader</th>\n";
-                }
-                if($shownoanswer || $rightexists)
-                {
-                    $rigthclass=($rightexists)?" header_answer_text_right":"";
-                    $answer_head1 .= "\t<td class=\"header_separator {$rigthclass}\">&nbsp;</td>\n";
-                    if($shownoanswer)
-                    {
-                        $answer_head1 .= "\t<th class=\"header_no_answer\">&nbsp;</th>\n";
-                    }
-                }
-                $answer_head1 .= "</tr>\n";
-            }
-            else
-            {
-                $answer_head1 = "";
-            }
-            */
-
-            //$answer .= '<div class="no-more-tables no-more-tables-array-dual">';
-            //$answer .= "\n<table class=\"no-more-tables table-dual-scale table question subquestion-list questions-list\">\n"
-
-            //. $mycolumns
-            //. "\n\t<thead>\n"
-            //. $answer_head1
-            //. $answer_head2
-            //. "\n\t</thead>\n"
-
-            //. "<tbody>\n";
-
->>>>>>> 538399a9
+
             // And no each line of body
             $trbc = '';
             $aData['aSubQuestions'] = array();
@@ -6010,17 +5948,7 @@
 
                 array_push($inputnames, $myfname0);
 
-<<<<<<< HEAD
                 if (isset($_SESSION['survey_'.Yii::app()->getConfig('surveyID')][$myfname0])) 
-=======
-                //$answer .= "\t<th class=\"answertext\">\n"
-                //. $hiddenfield
-                //. "$answertext\n";
-                // Hidden answers used by EM: sure can be added in javascript
-                //$answer .= "<input type=\"hidden\" disabled=\"disabled\" name=\"java$myfid0\" id=\"java$myfid0\" value=\"";
-
-                if (isset($_SESSION['survey_'.Yii::app()->getConfig('surveyID')][$myfname0]))
->>>>>>> 538399a9
                 {
                     $aData['aSubQuestions'][$i]['sessionfname0'] = $_SESSION['survey_'.Yii::app()->getConfig('surveyID')][$myfname0];
                 }
@@ -6031,13 +5959,7 @@
 
                 if (count($labelans1) > 0) // if second label set is used
                 {
-<<<<<<< HEAD
-                    if (isset($_SESSION['survey_'.Yii::app()->getConfig('surveyID')][$myfname1])) 
-=======
-                    //$answer .= "<input type=\"hidden\" disabled=\"disabled\" name=\"java$myfid1\" id=\"java$myfid1\" value=\"";
-
                     if (isset($_SESSION['survey_'.Yii::app()->getConfig('surveyID')][$myfname1]))
->>>>>>> 538399a9
                     {
                         //$answer .= $_SESSION['survey_'.Yii::app()->getConfig('surveyID')][$myfname1];
                         $aData['aSubQuestions'][$i]['sessionfname1'] = $_SESSION['survey_'.Yii::app()->getConfig('surveyID')][$myfname1];
