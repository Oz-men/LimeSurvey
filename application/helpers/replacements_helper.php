<?php if ( ! defined('BASEPATH')) exit('No direct script access allowed');
/*
* LimeSurvey
* Copyright (C) 2007-2011 The LimeSurvey Project Team / Carsten Schmitz
* All rights reserved.
* License: GNU/GPL License v2 or later, see LICENSE.php
* LimeSurvey is free software. This version may have been modified pursuant
* to the GNU General Public License, and as distributed it includes or
* is derivative of works licensed under the GNU General Public License or
* other free or open source software licenses.
* See COPYRIGHT.php for copyright notices and details.
*
*/
/**
* This function replaces keywords in a text and is mainly intended for templates
* If you use this functions put your replacement strings into the $replacements variable
* instead of using global variables
* NOTE - Don't do any embedded replacements in this function.  Create the array of replacement values and
* they will be done in batch at the end
*
* @param string $line Text to search in
* @param string[] $replacements Array of replacements:  Array( <stringtosearch>=><stringtoreplacewith>
* @param mixed[] $redata : array of global var used in the function
* @param void $debugSrc deprecated
* @param boolean $anonymized Determines if token data is being used or just replaced with blanks
* @param integer|null $questionNum - needed to support dynamic JavaScript-based tailoring within questions
* @param void $registerdata - deprecated
* @param boolean bStaticReplacement - Default off, forces non-dynamic replacements without <SPAN> tags (e.g. for the Completed page)
* @param object|string - the template object to be used
* @return string Text with replaced strings
*/
function templatereplace($line, $replacements = array(), &$redata = array(), $debugSrc = 'Unspecified', $anonymized = false, $questionNum = NULL, $registerdata = array(), $bStaticReplacement = false, $oTemplate='')
{
    $allowedvars = array(
        'assessments',
        'captchapath',
        'clienttoken',
        'completed',
        'errormsg',
        'groupdescription',
        'groupname',
        'imageurl',
        'languagechanger',
        'loadname',
        'move',
        'navigator',
        'moveprevbutton',
        'movenextbutton',
        'percentcomplete',
        's_lang',
        'showgroupinfo',
        'showqnumcode',
        'showxquestions',
        'sitelogo',
        'templatedir',
        'thissurvey',
        'token',
        'totalBoilerplatequestions',
        'questionindex',
        'questionindexmenu',
        'totalquestions',
        'flashmessage'
    );

    $varsPassed = array();

    foreach($allowedvars as $var)
    {
        if(isset($redata[$var])) {
            $$var = $redata[$var];
            $varsPassed[] = $var;
        }
    }
    // Local over-rides in case not set above
    if (!isset($showgroupinfo)) { $showgroupinfo = Yii::app()->getConfig('showgroupinfo'); }
    if (!isset($showqnumcode)) { $showqnumcode = Yii::app()->getConfig('showqnumcode'); }
    $_surveyid = Yii::app()->getConfig('surveyID');

    if($_surveyid) {
        $totalgroups = QuestionGroup::model()->getTotalGroupsWithQuestions($_surveyid);
    }
    else {
        $totalgroups = "";
    }

    if (!isset($showxquestions)) { $showxquestions = Yii::app()->getConfig('showxquestions'); }
    if (!isset($s_lang)) { $s_lang = (isset(Yii::app()->session['survey_'.$_surveyid]['s_lang']) ? Yii::app()->session['survey_'.$_surveyid]['s_lang'] : 'en'); }
    if($_surveyid && !isset($thissurvey))
    {
        $thissurvey=getSurveyInfo($_surveyid,$s_lang);
    }
    if (!isset($captchapath)) { $captchapath = ''; }


    Yii::app()->loadHelper('surveytranslator');

    if (isset($thissurvey['sid'])) {
        $surveyid = $thissurvey['sid'];
    }

    // lets sanitize the survey template
    if(isset($thissurvey['templatedir']))
    {
        $templatename=$thissurvey['templatedir'];
    }
    else
    {
        $templatename=Yii::app()->getConfig('defaulttemplate');
    }
    if(!isset($templatedir)) $templatedir = getTemplatePath($templatename);
    if(!isset($templateurl)) $templateurl = getTemplateURL($templatename)."/";
    if (!$anonymized && isset($thissurvey['anonymized'])) {
        $anonymized=($thissurvey['anonymized']=="Y");
    }

    /**
     * Template css/js files from the template config files are loaded.
     * It use the asset manager (so user never need to empty the cache, even if template is updated)
     * If debug mode is on, no asset manager is used.
     *
     * oTemplate is defined in controller/survey/index
     *
     * If templatereplace is called from the template editor, a $oTemplate is provided.
     */
    if ($oTemplate === '')
    {
        $oTemplate = Template::model()->getInstance($templatename);
    }

    // surveyformat
    if (isset($thissurvey['format']))
    {
        $surveyformat = str_replace(array("A", "S", "G"), array("allinone", "questionbyquestion", "groupbygroup"), $thissurvey['format']);
    }
    else
    {
        $surveyformat = "";
    }
    if( ! empty($oTemplate->cssFramework->name) )
    {
        $surveyformat .= " ".$oTemplate->cssFramework->name."-engine ";
    }


    if ((isset(Yii::app()->session['step']) && Yii::app()->session['step'] % 2) && $surveyformat!="allinone")
    {
        $surveyformat .= " page-odd";
    }

    if (isset($thissurvey['questionindex']) && $thissurvey['questionindex'] > 0 && $surveyformat!="allinone" && (isset(Yii::app()->session['step']) && Yii::app()->session['step']>0)){
        $surveyformat .= " withindex";
    }
    if (isset($thissurvey['showprogress']) && $thissurvey['showprogress']=="Y"){
        $surveyformat .= " showprogress";
    }
    if (isset($thissurvey['showqnumcode'])){
        $surveyformat .= " showqnumcode-".$thissurvey['showqnumcode'];
    }
    // real survey contact
    if(isset($thissurvey['admin']) && $thissurvey['admin']!=""){
        $surveycontact=sprintf(gT("Please contact %s ( %s ) for further assistance."),$thissurvey['admin'],encodeEmail($thissurvey['adminemail']));
    }elseif(Yii::app()->getConfig("siteadminname")){
        $surveycontact=sprintf(gT("Please contact %s ( %s ) for further assistance."),Yii::app()->getConfig("siteadminname"),encodeEmail(Yii::app()->getConfig("siteadminemail")));
    }else{
        $surveycontact="";
    }

    // If there are non-bracketed replacements to be made do so above this line.
    // Only continue in this routine if there are bracketed items to replace {}
    if (strpos($line, "{") === false) {
        // process string anyway so that it can be pretty-printed
        return LimeExpressionManager::ProcessString($line, $questionNum, NULL, false, 1, 1, true);
    }

    if (
    $showgroupinfo == 'both' ||
    $showgroupinfo == 'name' ||
    ($showgroupinfo == 'choose' && !isset($thissurvey['showgroupinfo'])) ||
    ($showgroupinfo == 'choose' && $thissurvey['showgroupinfo'] == 'B') ||
    ($showgroupinfo == 'choose' && $thissurvey['showgroupinfo'] == 'N')
    )
    {
        $_groupname = isset($groupname) ? $groupname : '';
    }
    else
    {
        $_groupname = '';
    };
    if (
    $showgroupinfo == 'both' ||
    $showgroupinfo == 'description' ||
    ($showgroupinfo == 'choose' && !isset($thissurvey['showgroupinfo'])) ||
    ($showgroupinfo == 'choose' && $thissurvey['showgroupinfo'] == 'B') ||
    ($showgroupinfo == 'choose' && $thissurvey['showgroupinfo'] == 'D')
    )
    {
        $_groupdescription = isset($groupdescription) ? $groupdescription : '';
    }
    else
    {
        $_groupdescription = '';
    };

    if(!isset($totalquestions)) $totalquestions = 0;
    $_totalquestionsAsked = $totalquestions;
    if (
    $showxquestions == 'show' ||
    ($showxquestions == 'choose' && !isset($thissurvey['showxquestions'])) ||
    ($showxquestions == 'choose' && $thissurvey['showxquestions'] == 'Y')
    )
    {
        if ($_totalquestionsAsked < 1)
        {
            $_therearexquestions = gT("There are no questions in this survey"); // Singular
        }
        elseif ($_totalquestionsAsked == 1)
        {
            $_therearexquestions = gT("There is 1 question in this survey"); //Singular
        }
        else
        {
            $_therearexquestions = gT("There are {NUMBEROFQUESTIONS} questions in this survey.");    //Note this line MUST be before {NUMBEROFQUESTIONS}
        };
        $_therearexquestions = "<div class='question-count-text'>".$_therearexquestions."</div>";
    }
    else
    {
        $_therearexquestions = '';
    };

    if (isset($token))
    {
        $_token = $token;
    }
    elseif (isset($clienttoken))
    {
        $_token = htmlentities($clienttoken, ENT_QUOTES, 'UTF-8');  // or should it be URL-encoded?
    }
    else
    {
        $_token = '';
    }

    // Expiry
    if (isset($thissurvey['expiry']))
    {
        $dateformatdetails=getDateFormatData($thissurvey['surveyls_dateformat']);
        Yii::import('application.libraries.Date_Time_Converter', true);
        $datetimeobj = new Date_Time_Converter($thissurvey['expiry'],"Y-m-d") ;
        $_dateoutput=$datetimeobj->convert($dateformatdetails['phpdate']);
    }
    else
    {
        $_dateoutput = '-';
    }

    if (isset($thissurvey['surveyls_url']) and $thissurvey['surveyls_url'] != "")
    {
        if (trim($thissurvey['surveyls_urldescription']) != '')
        {
            $_linkreplace = App()->twigRenderer->render("/survey/system/url",array(
                'url'=>$thissurvey['surveyls_url'],
                'description'=>$thissurvey['surveyls_urldescription'],
                'type'=>"survey-endurl",
                'coreClass'=>"ls-endurl",
            ),true);
        }
        else
        {
            $_linkreplace = App()->twigRenderer->render("/survey/system/url",array(
                'url'=>$thissurvey['surveyls_url'],
                'description'=>$thissurvey['surveyls_url'],
                'type'=>"survey-endurl",
                'coreClass'=>"ls-endurl ls-surveyurl",
            ),true);
        }
    }
    else
    {
        $_linkreplace='';
    }

    if(isset($thissurvey['sid']) && isset($_SESSION['survey_'.$thissurvey['sid']]['srid']) && $thissurvey['active']=='Y')
    {
        $iscompleted = $thissurvey['iscompleted'] = SurveyDynamic::model($surveyid)->isCompleted($_SESSION['survey_'.$thissurvey['sid']]['srid']);
    }
    else
    {
        $iscompleted = $thissurvey['iscompleted'] = false;
    }
    if (isset($surveyid) && !$iscompleted)
    {
        $aClearAll=doHtmlClearAll();    // Rem: still needed for JS
        $_clearall = $aClearAll['button'];
    }
    else
    {
        $_clearall = "";
    }

    if (isset(Yii::app()->session['datestamp']))
    {
        $_datestamp = Yii::app()->session['datestamp'];
    }
    else
    {
        $_datestamp = '-';
    }
<<<<<<< HEAD

    if (isset($thissurvey['allowsave']) and $thissurvey['allowsave'] == "Y")
=======
    if (isset($thissurvey['allowsave']) and $thissurvey['allowsave'] == "Y" && !$iscompleted)
>>>>>>> 839bf748
    {
        $_saveall = doHtmlSaveAll(isset($move)?$move:NULL);
        $aSaveAllButtons = getSaveLinks(isset($move)?$move:NULL);
        $thissurvey['bShowLoadButton']=$aSaveAllButtons['bShowLoadButton'];
        $thissurvey['bShowSaveButton']=$aSaveAllButtons['bShowSaveButton'];
    }

    if(isset($surveyid))
    {
        $restartparam=array();
        if($_token)
            $restartparam['token']=sanitize_token($_token);// urlencode with needed with sanitize_token
        if (Yii::app()->request->getQuery('lang'))
            $restartparam['lang']=sanitize_languagecode(Yii::app()->request->getQuery('lang'));
        elseif($s_lang)
            $restartparam['lang']=$s_lang;
        $restartparam['newtest']="Y";
        $restarturl=Yii::app()->getController()->createUrl("survey/index/sid/$surveyid",$restartparam);
        $_restart = App()->twigRenderer->render("/survey/system/url",array(
            'url'=>$restarturl,
            'description'=>gT("Restart this Survey"),
            'type'=>"survey-restart",
            'coreClass'=>"ls-restart",
        ),true);
    }
    else
    {
        $_restart = "";
    }

    if (isset($surveyid))
    {
        if($_token)
        {
            $returnlink=Yii::app()->getController()->createUrl("survey/index/sid/{$surveyid}",array('token'=>Token::sanitizeToken($_token)));
        }
        else
        {
            $returnlink=Yii::app()->getController()->createUrl("survey/index/sid/{$surveyid}");
        }
        if(isset(Yii::app()->session['survey_'.$_surveyid]['step'])){
            $returndescription = gT("Return to survey");
        }else{
            $returndescription = gT("Go to survey");
        }

        // TODO: change that
        $_return_to_survey = App()->twigRenderer->render("/survey/system/url",array(
            'url'=>$returnlink,
            'description'=>$returndescription,
            'type'=>"survey-return",
            'coreClass'=>"ls-return",
        ),true);
    }
    else
    {
        $_return_to_survey = "";
    }

<<<<<<< HEAD
=======
    // Save Form
    $_saveform = "
        <div class='save-survey-form form-horizontal'>
            <div class='form-group save-survey-row save-survey-name'>
                <label class='control-label col-sm-3 save-survey-label label-cell' for='savename'>" . gT("Name:") . "</label>
                <div class='col-sm-7 save-survey-input input-cell'>
                    <input class='form-control' type='text' name='savename' id='savename' value='" . (isset($_POST['savename']) ? HTMLEscape(autoUnescape($_POST['savename'])) : '') . "' />
                    </div>
                </div>
            <div class='form-group save-survey-row save-survey-password-1'>
                <label class='control-label col-sm-3 save-survey-label label-cell' for='savepass'>" . gT("Password:") . "</label>
                <div class='col-sm-7 save-survey-input input-cell'>
                    <input class='form-control' type='password' id='savepass' name='savepass' value='" . (isset($_POST['savepass']) ? HTMLEscape(autoUnescape($_POST['savepass'])) : '')
    . "' /></div></div>\n"

    . " <div class='form-group save-survey-row save-survey-password-2'>
            <label class='control-label col-sm-3 save-survey-label label-cell' for='savepass2'>" . gT("Repeat password:") . "</label>
            <div class='col-sm-7 save-survey-input input-cell'>
                <input class='form-control' type='password' id='savepass2' name='savepass2' value='" . (isset($_POST['savepass2']) ? HTMLEscape(autoUnescape($_POST['savepass2'])) : '')

    . "' /></div></div>\n"

    . " <div class='form-group save-survey-row save-survey-email'>
            <label class='col-sm-3 control-label save-survey-label label-cell' for='saveemail'>" . gT("Your email address:") . "</label>
            <div class='col-sm-7 save-survey-input input-cell'>
                <input class='form-control' type='text' id='saveemail' name='saveemail' value='" . (isset($_POST['saveemail']) ? HTMLEscape(autoUnescape($_POST['saveemail'])) : '')

    . "' /></div></div>\n";

    if ( isset($thissurvey['usecaptcha']) && function_exists("ImageCreate") && isCaptchaEnabled('saveandloadscreen', $thissurvey['usecaptcha']))
    {
        $_saveform .="
            <div class='form-group save-survey-row save-survey-captcha'>
                <label class='control-label col-sm-3 save-survey-label label-cell' for='loadsecurity'>" . gT("Security question:") . "</label>
                <div class='col-sm-2 captcha-image'>
                    <img alt='' src='".Yii::app()->getController()->createUrl('/verification/image/sid/'.((isset($surveyid)) ? $surveyid : ''))."' />
                </div>
                <div class='col-sm-3 save-survey-input input-cell'>
                    <div class='captcha-table'>
                        <input class='form-control' type='text' size='5' maxlength='3' id='loadsecurity' name='loadsecurity' value='' />
                    </div>
                </div>
            </div>\n";
    }
    $_saveform .= "
        <div class='form-group save-survey-row save-survey-submit'>
            <!-- Needed?
            <td class='save-survey-label label-cell'>
                <label class='hide jshide' for='savebutton'>" . gT("Save Now") . "</label>
            </td>
            -->
            <div class='form-group save-survey-input input-cell'>
                <div class='col-sm-12'>
                    <input class='btn btn-default' type='submit' id='savebutton' name='savesubmit' value='" . gT("Save Now") . "' />
                </div>
            </div>
        </div>\n"
    . "</div>
    ";
    // End save form


    // Load Form
    $_loadform = "
        <div class='load-survey-form form-horizontal'>
            <div class='form-group load-survey-row load-survey-name'>
                <label class='control-label col-sm-3 load-survey-label label-cell' for='loadname'>" . gT("Saved name:") . "</label>
                <div class='col-sm-7 load-survey-input input-cell'>
                    <input class='form-control' type='text' id='loadname' name='loadname' value='' />
                </div>
            </div>
            <div class='form-group load-survey-row load-survey-password'>
                <label class='control-label col-sm-3 load-survey-label label-cell' for='loadpass'>" . gT("Password:") . "</label>
                <div class='col-sm-7 load-survey-input input-cell'>
                    <input class='form-control' type='password' id='loadpass' name='loadpass' value='' />
                </div>
            </div>
    ";

    if (isset($thissurvey['usecaptcha']) && function_exists("ImageCreate") && isCaptchaEnabled('saveandloadscreen', $thissurvey['usecaptcha']))
    {
        $_loadform .='<div class="col-sm-12 form-group">
                <label class="col-md-4 col-sm-12 control-label">
                    <p class="col-sm-6 col-md-12 remove-padding">'.gT("Please solve the following equation:").'</p>
                    <span class="col-sm-6 col-md-12">';
        $_loadform .=Yii::app()->getController()->widget('CCaptcha',array(
                    'buttonOptions'=>array('class'=> 'btn btn-xs btn-info'),
                    'buttonType' => 'button',
                    'buttonLabel' => gt('Reload image', 'unescaped')
                ),true);
        $_loadform .='</span>
                </label>
                <div class="col-sm-6">
                    <div>&nbsp;</div>'
                    . CHtml::textField('loadsecurity', '', array(
                        'id' => 'captchafield',
                        'class' => 'text input-sm form-control ',
                        'required' => 'required'
                    )).'
                </div>
            </div><br/>';

    }

    $_loadform .="
            <div class='load-survey-row load-survey-submit'>
                <!-- Needed?
                    <td class='load-survey-label label-cell'>
                        <label class='hide jshide' for='loadbutton'>" . gT("Load now") . "</label>
                    </td>
                -->
                <div class='form-group col-sm-12 load-survey-input input-cell'>
                    <input type='submit' id='loadbutton' class='btn btn-default' value='" . gT("Load now") . "' />
                </div>
            </div>
        </div>
    ";

    // Assessments
    $assessmenthtml="";
    if (isset($surveyid) && !is_null($surveyid) && function_exists('doAssessment'))
    {
        $assessmentdata = doAssessment($surveyid, true);
        $_assessment_current_total = $assessmentdata['total'];
        if(stripos ($line,"{ASSESSMENTS}")){
            $assessmenthtml=doAssessment($surveyid, false);
        }
    }
    else
    {
        $_assessment_current_total = '';
    }
>>>>>>> 839bf748
    if(isset($thissurvey['googleanalyticsapikey']) && $thissurvey['googleanalyticsapikey'] === "9999useGlobal9999")
    {
        $_googleAnalyticsAPIKey = trim(getGlobalSetting('googleanalyticsapikey'));
    }
    else if (isset($thissurvey['googleanalyticsapikey']) && trim($thissurvey['googleanalyticsapikey']) != '')
    {
        $_googleAnalyticsAPIKey = trim($thissurvey['googleanalyticsapikey']);
    }
    else
    {
        $_googleAnalyticsAPIKey = "";
    }

    $thissurvey['googleanalyticsapikey'] = $_googleAnalyticsAPIKey;

    $_googleAnalyticsStyle = (isset($thissurvey['googleanalyticsstyle']) ? $thissurvey['googleanalyticsstyle'] : '1');
    $_googleAnalyticsJavaScript = '';

    if ( $_googleAnalyticsAPIKey != '' && $_googleAnalyticsStyle ==2 )
    {
        // SurveyName-[SID]/[GSEQ]-GroupName - create custom GSEQ based upon page step
        $moveInfo = LimeExpressionManager::GetLastMoveResult();
        if (is_null($moveInfo)) {
            $gseq='welcome';
        }else if ($moveInfo['finished']){
            $gseq='finished';
        }else if (isset($moveInfo['at_start']) && $moveInfo['at_start']){
            $gseq='welcome';
        }else if (is_null($_groupname)){
            $gseq='printanswers';
        }else{
            $gseq=$moveInfo['gseq']+1;
        }

        $_trackURL = $thissurvey['trackURL'] = htmlspecialchars($thissurvey['name'] . '-[' . $surveyid . ']/[' . $gseq . ']-' . $_groupname);
    }

    $_endtext = '';
    if (isset($thissurvey['surveyls_endtext']) && trim($thissurvey['surveyls_endtext'])!='')
    {
        $_endtext = $thissurvey['surveyls_endtext'];
    }

    $sitelogo = '';

    if(!empty($oTemplate->siteLogo))
    {
        if (file_exists ($oTemplate->path.'/'.$oTemplate->siteLogo ))
        {
            $sitelogo= '<img class="img-responsive site-surveylist-logo custom custom-margin top-15 bottom-15" src="'.App()->getAssetManager()->publish( $oTemplate->path.'/'.$oTemplate->siteLogo).'" alt=""/>';
        }
    }

    // Set the array of replacement variables here - don't include curly braces
    $coreReplacements = array();
    $coreReplacements['ACTIVE'] = (isset($thissurvey['active']) && !($thissurvey['active'] != "Y"));
    $coreReplacements['ANSWERSCLEARED'] = gT("Answers cleared");
    $coreReplacements['ASSESSMENT_HEADING'] = gT("Your assessment");
    $coreReplacements['CHECKJAVASCRIPT'] = App()->twigRenderer->render("/survey/system/no-javascript",array(),true);
    $coreReplacements['CLEARALL'] = $_clearall;
    $coreReplacements['CLOSEWINDOW'] = ''; // Obsolete tag - keep this line for compatibility reaons
    $coreReplacements['COMPLETED'] = isset($redata['completed']) ? $redata['completed'] : '';    // global
    $coreReplacements['DATESTAMP'] = $_datestamp;
    $coreReplacements['ENDTEXT'] = $_endtext;
    $coreReplacements['EXPIRY'] = $_dateoutput;
    $coreReplacements['ADMINNAME'] = isset($thissurvey['admin']) ? $thissurvey['admin'] : '';
    $coreReplacements['ADMINEMAIL'] = isset($thissurvey['adminemail']) ? $thissurvey['adminemail'] : '';
    $coreReplacements['GID'] = Yii::app()->getConfig('gid','');// Use the gid of the question, except if we are not in question (Randomization group name)
    $coreReplacements['GROUPDESCRIPTION'] = $_groupdescription;
    $coreReplacements['GROUPNAME'] = $_groupname;
    $coreReplacements['LANG'] = App()->language;
    $coreReplacements['NAVIGATOR'] = isset($navigator) ? $navigator : '';    // global
    $coreReplacements['MOVEPREVBUTTON'] = isset($moveprevbutton) ? $moveprevbutton : '';    // global
    $coreReplacements['MOVENEXTBUTTON'] = isset($movenextbutton) ? $movenextbutton : '';    // global
    $coreReplacements['NUMBEROFQUESTIONS'] = $_totalquestionsAsked;
    $coreReplacements['NUMBEROFGROUPS'] = $totalgroups;
    $coreReplacements['PERCENTCOMPLETE'] = isset($percentcomplete) ? $percentcomplete : '';    // global
    $coreReplacements['PRIVACYHEADING'] = App()->twigRenderer->render("/survey/system/privacy/heading",array(),true);
    $coreReplacements['PRIVACYMESSAGE'] = App()->twigRenderer->render("/survey/system/privacy/message",array(),true);
    /* Another solution to remove index from global */
    //~ $coreReplacements['QUESTION_INDEX']=isset($questionindex) ? $questionindex: '';
    //~ $coreReplacements['QUESTION_INDEX_MENU']=isset($questionindexmenu) ? $questionindexmenu: '';
    /* indexItems is static but not rendering, seem better to call it here ? */
    $coreReplacements['QUESTION_INDEX']=isset($questionindex) ? $questionindex: '';
    $coreReplacements['QUESTION_INDEX_MENU']=isset($questionindexmenu) ? $questionindexmenu: '';
    $coreReplacements['RESTART'] = $_restart;
    $coreReplacements['RETURNTOSURVEY'] = $_return_to_survey;
<<<<<<< HEAD
    $coreReplacements['SAVE'] = isset($_saveall)?$_saveall:'';
    $coreReplacements['SAVEDID'] = isset(Yii::app()->session['survey_'.$_surveyid]['srid']) ? Yii::app()->session['survey_'.$_surveyid]['srid']: '';
    $coreReplacements['SID'] = Yii::app()->getConfig('surveyID','');// Allways use surveyID from config
=======
    $coreReplacements['SAVE_LINKS'] = $_savelinks;
    $coreReplacements['SAVE'] = $_saveall;
    $coreReplacements['SAVEALERT'] = $_savealert;
    $coreReplacements['SAVEDID'] = isset($saved_id) ? $saved_id : '';   // global
    $coreReplacements['SAVEERROR'] = isset($errormsg) ? $errormsg : ''; // global - same as LOADERROR
    $coreReplacements['SAVEFORM'] = $_saveform;
    $coreReplacements['SAVEHEADING'] = gT("Save your unfinished survey");
    $coreReplacements['SAVEMESSAGE'] = gT("Enter a name and password for this survey and click save below.")."<br />\n".gT("Your survey will be saved using that name and password, and can be completed later by logging in with the same name and password.")."<br /><br />\n<span class='emailoptional'>".gT("If you give an email address, an email containing the details will be sent to you.")."</span><br /><br />\n".gT("After having clicked the save button you can either close this browser window or continue filling out the survey.");
    $coreReplacements['SID'] = Yii::app()->getConfig('surveyID','');// Allways use surveyID from config, leave it to be sure to have something (EM setVariableAndTokenMappingsForExpressionManager replace it)
    $coreReplacements['SITENAME'] = Yii::app()->getConfig('sitename');
>>>>>>> 839bf748
    $coreReplacements['SITELOGO'] = $sitelogo;
    $coreReplacements['SURVEYCONTACT'] = $surveycontact;
    $coreReplacements['SURVEYDESCRIPTION'] = (isset($thissurvey['description']) ? $thissurvey['description'] : '');
    $coreReplacements['SURVEYFORMAT'] = isset($surveyformat) ? $surveyformat : '';  // global
    $coreReplacements['SURVEYLANGUAGE'] = $surveylanguage = App()->language;
    $coreReplacements['SURVEYNAME'] = (isset($thissurvey['name']) ? $thissurvey['name'] : Yii::app()->getConfig('sitename'));
    $coreReplacements['SURVEYRESOURCESURL'] = (isset($thissurvey['sid']) ? Yii::app()->getConfig("uploadurl").'/surveys/'.$thissurvey['sid'].'/' : '');
    $coreReplacements['TEMPLATEURL'] = $templateurl;
    $coreReplacements['THEREAREXQUESTIONS'] = $_therearexquestions;
    $coreReplacements['TOKEN'] = (!$anonymized ? $_token : '');// Silently replace TOKEN by empty string
    $coreReplacements['URL'] = $_linkreplace;
    $coreReplacements['WELCOME'] = (isset($thissurvey['welcome']) ? $thissurvey['welcome'] : '');
    $coreReplacements['CLOSE_TRANSLATION'] = gT('Close');
    if(!isset($replacements['QID']))
    {
        Yii::import('application.helpers.SurveyRuntimeHelper');
        $coreReplacements = array_merge($coreReplacements, SurveyRuntimeHelper::getQuestionReplacement(null));   // so $replacements overrides core values
    }
    if (!is_null($replacements) && is_array($replacements))
    {
        $doTheseReplacements = array_merge($coreReplacements, $replacements);   // so $replacements overrides core values
    }
    else
    {
        $doTheseReplacements = $coreReplacements;
    }

    // Now do all of the replacements - In rare cases, need to do 3 deep recursion, that that is default
    $line = LimeExpressionManager::ProcessString($line, $questionNum, $doTheseReplacements, false, 3, 1, false, true, $bStaticReplacement);

    return $line;

}


// This function replaces field names in a text with the related values
// (e.g. for email and template functions)
function ReplaceFields ($text,$fieldsarray, $bReplaceInsertans=true, $staticReplace=true)
{

    if ($bReplaceInsertans)
    {
        $replacements = array();
        foreach ( $fieldsarray as $key => $value )
        {
            $replacements[substr($key,1,-1)] = $value;
        }
        $text = LimeExpressionManager::ProcessString($text, NULL, $replacements, false, 2, 1, false, false, $staticReplace);
    }
    else
    {
        foreach ( $fieldsarray as $key => $value )
        {
            $text=str_replace($key, $value, $text);
        }
    }
    return $text;
}


/**
* passthruReplace() takes a string and looks for {PASSTHRU:myarg} variables
*  which it then substitutes for parameter data sent in the initial URL and stored
*  in the session array containing responses
*
* @param mixed $line   string - the string to iterate, and then return
* @param mixed $thissurvey     string - the string containing the surveyinformation
* @return string This string is returned containing the substituted responses
*
*/
function PassthruReplace($line, $thissurvey)
{
    while (strpos($line,"{PASSTHRU:") !== false)
    {
        $p1 = strpos($line,"{PASSTHRU:"); // startposition
        $p2 = $p1 + 10; // position of the first arg char
        $p3 = strpos($line,"}",$p1); // position of the last arg char

        $cmd=substr($line,$p1,$p3-$p1+1); // extract the complete passthru like "{PASSTHRU:myarg}"
        $arg=substr($line,$p2,$p3-$p2); // extract the arg to passthru (like "myarg")

        // lookup for the fitting arg
        $sValue='';
        if (isset($_SESSION['survey_'.$thissurvey['sid']]['urlparams'][$arg]))
        {
            $sValue=urlencode($_SESSION['survey_'.$thissurvey['sid']]['urlparams'][$arg]);
        }
        $line=str_replace($cmd, $sValue, $line); // replace
    }

    return $line;
}

/**
 * "Calculate" HTML for save links?
 *
 * @param string $move ?
 * @return string ?
 */
function getSaveLinks($move="")
{
    static $aSaveAllButtons=array();
    if(isset($aSaveAllButtons[$move]))
        return $aSaveAllButtons[$move];

    $surveyid   = Yii::app()->getConfig('surveyID');
    $thissurvey = getsurveyinfo($surveyid);         // TODO: remove that call

    $bShowLoadButton = false;
    $bShowSaveButton = false;

    if($thissurvey['allowsave'] == "Y")
    {
        // Fill some test here, more clear ....
        $bTokenanswerspersistence   =   $thissurvey['tokenanswerspersistence'] == 'Y' && tableExists('tokens_'.$surveyid);
        $bAlreadySaved              =   isset($_SESSION['survey_'.$surveyid]['scid']);
        $iSessionStep               =   (isset($_SESSION['survey_'.$surveyid]['step'])? $_SESSION['survey_'.$surveyid]['step'] : false );
        $iSessionMaxStep            =   (isset($_SESSION['survey_'.$surveyid]['maxstep'])? $_SESSION['survey_'.$surveyid]['maxstep'] : false );
        $sSaveAllButtons="";

        // Find out if the user has any saved data
        if ($thissurvey['format'] == 'A')
        {
            if ( !$bTokenanswerspersistence && !$bAlreadySaved )
            {
                $bShowLoadButton = true;
            }
        }
        elseif (!$iSessionStep) //Welcome page, show load (but not save)
        {
            if (!$bTokenanswerspersistence && !$bAlreadySaved )
            {
                $bShowLoadButton = true;
            }
            if($thissurvey['showwelcome']=="N")
            {
                $bShowSaveButton = true;
            }
        }
        elseif ($iSessionMaxStep==1 && $thissurvey['showwelcome']=="N")//First page, show LOAD and SAVE
        {
            if (!$bTokenanswerspersistence && !$bAlreadySaved )
            {
                $bShowLoadButton = true;
            }
            $bShowSaveButton = true;
        }
        elseif ($move != "movelast") // Not on last page or submited survey
        {
            $bShowSaveButton = true;
        }
    }

    $aSaveAllButtons['bShowLoadButton']=$bShowLoadButton;
    $aSaveAllButtons['bShowSaveButton']=$bShowSaveButton;
    return $aSaveAllButtons;
}

/**
* doHtmlSaveAll return HTML part of saveall button in survey
* @param string $move :
* @return string
**/

function doHtmlSaveAll($move="")
{
    static $aSaveAllButtons=array();
    if(isset($aSaveAllButtons[$move]))
        return $aSaveAllButtons[$move];
    $surveyid=Yii::app()->getConfig('surveyID');
    $thissurvey=getsurveyinfo($surveyid);
    if($thissurvey['allowsave'] == "Y")
    {
        $sLoadButton=App()->twigRenderer->render("/survey/system/actionButton/saveLoad",array(
            'value'=>'loadall',
            'name'=>'loadall',
            'class'=>'ls-saveaction ls-loadall'
        ),true);
        $sSaveButton=App()->twigRenderer->render("/survey/system/actionButton/saveSave",array(
            'value'=>'saveall',
            'name'=>'saveall',
            'class'=>'ls-saveaction ls-saveall'
        ),true);
        App()->getClientScript()->registerScript("activateActionLink","activateActionLink();\n",CClientScript::POS_END);
    }
    else
    {
        $sLoadButton = '';
        $sSaveButton = '';
    }
    // Fill some test here, more clear ....
    $bTokenanswerspersistence=$thissurvey['tokenanswerspersistence'] == 'Y' && tableExists('tokens_'.$surveyid);
    $bAlreadySaved=isset($_SESSION['survey_'.$surveyid]['scid']);
    $iSessionStep=(isset($_SESSION['survey_'.$surveyid]['step'])? $_SESSION['survey_'.$surveyid]['step'] : false );
    $iSessionMaxStep=(isset($_SESSION['survey_'.$surveyid]['maxstep'])? $_SESSION['survey_'.$surveyid]['maxstep'] : false );
    $sSaveAllButtons="";
    // Find out if the user has any saved data
    if ($thissurvey['format'] == 'A')
    {
        if ( !$bTokenanswerspersistence && !$bAlreadySaved )
        {
            $sSaveAllButtons .= $sLoadButton;
        }
        $sSaveAllButtons .= $sSaveButton;
    }
    elseif (!$iSessionStep) //Welcome page, show load (but not save)
    {
        if (!$bTokenanswerspersistence && !$bAlreadySaved )
        {
            $sSaveAllButtons .= $sLoadButton;
        }
        if($thissurvey['showwelcome']=="N")
        {
            $sSaveAllButtons .= $sSaveButton;
        }
    }
    elseif ($iSessionMaxStep==1 && $thissurvey['showwelcome']=="N")//First page, show LOAD and SAVE
    {
        if (!$bTokenanswerspersistence && !$bAlreadySaved )
        {
            $sSaveAllButtons .= $sLoadButton;
        }
        $sSaveAllButtons .= $sSaveButton;
    }
    elseif ($move != "movelast") // Not on last page or submited survey
    {
        $sSaveAllButtons .= $sSaveButton;
    }
    $aSaveAllButtons[$move]=$sSaveAllButtons;
    return $aSaveAllButtons[$move];
}


/**
 * ClearALl link and button
 *
 * @return array
 */
function doHtmlClearAll(){
    /* one of the reason of seaparation : call each tim we use templatereplace */
    static $aClearAll=array();
    if(empty($aClearAll)){
        $aClearAll['button']=App()->twigRenderer->render("/survey/system/actionButton/clearAll",array(
            'value'=>'clearall',
            'name'=>'move',
            'class'=>'ls-clearaction ls-clearall',
            'confirmedby'=>'confirm-clearall',
            'confirmvalue'=>'confirm',
            ),true);
        $submit=ls_json_encode(array(
                'clearall'=>'clearall'
            ));
        $confirm=ls_json_encode(array(
                'confirm-clearall'=>'confirm'
            ));
        $aClearAll['link'] = App()->twigRenderer->render("/survey/system/actionLink/clearAll",array(
            'class'=>'ls-link-action ls-link-clearall',
            'submit'=>$submit,
            'confirm'=>$confirm,
        ),true);
        // To replace javascript confirm : https://ethaizone.github.io/Bootstrap-Confirmation/ or http://bootboxjs.com/documentation.html#bb-confirm-dialog or https://nakupanda.github.io/bootstrap3-dialog/ or ....
        /* Don't do it in core actually, but put some language*/
        App()->getClientScript()->registerScript("activateConfirmLanguage","$.extend(LSvar.lang,".ls_json_encode(array('yes'=>gT("Yes"),'no'=>gT("No"))).")",CClientScript::POS_BEGIN);
        App()->getClientScript()->registerScript("activateActionLink","activateActionLink();\n",CClientScript::POS_END);
        App()->getClientScript()->registerScript("activateConfirmButton","activateConfirmButton();\n",CClientScript::POS_END);
    }
    return $aClearAll;
}<|MERGE_RESOLUTION|>--- conflicted
+++ resolved
@@ -306,12 +306,7 @@
     {
         $_datestamp = '-';
     }
-<<<<<<< HEAD
-
-    if (isset($thissurvey['allowsave']) and $thissurvey['allowsave'] == "Y")
-=======
     if (isset($thissurvey['allowsave']) and $thissurvey['allowsave'] == "Y" && !$iscompleted)
->>>>>>> 839bf748
     {
         $_saveall = doHtmlSaveAll(isset($move)?$move:NULL);
         $aSaveAllButtons = getSaveLinks(isset($move)?$move:NULL);
@@ -371,141 +366,6 @@
         $_return_to_survey = "";
     }
 
-<<<<<<< HEAD
-=======
-    // Save Form
-    $_saveform = "
-        <div class='save-survey-form form-horizontal'>
-            <div class='form-group save-survey-row save-survey-name'>
-                <label class='control-label col-sm-3 save-survey-label label-cell' for='savename'>" . gT("Name:") . "</label>
-                <div class='col-sm-7 save-survey-input input-cell'>
-                    <input class='form-control' type='text' name='savename' id='savename' value='" . (isset($_POST['savename']) ? HTMLEscape(autoUnescape($_POST['savename'])) : '') . "' />
-                    </div>
-                </div>
-            <div class='form-group save-survey-row save-survey-password-1'>
-                <label class='control-label col-sm-3 save-survey-label label-cell' for='savepass'>" . gT("Password:") . "</label>
-                <div class='col-sm-7 save-survey-input input-cell'>
-                    <input class='form-control' type='password' id='savepass' name='savepass' value='" . (isset($_POST['savepass']) ? HTMLEscape(autoUnescape($_POST['savepass'])) : '')
-    . "' /></div></div>\n"
-
-    . " <div class='form-group save-survey-row save-survey-password-2'>
-            <label class='control-label col-sm-3 save-survey-label label-cell' for='savepass2'>" . gT("Repeat password:") . "</label>
-            <div class='col-sm-7 save-survey-input input-cell'>
-                <input class='form-control' type='password' id='savepass2' name='savepass2' value='" . (isset($_POST['savepass2']) ? HTMLEscape(autoUnescape($_POST['savepass2'])) : '')
-
-    . "' /></div></div>\n"
-
-    . " <div class='form-group save-survey-row save-survey-email'>
-            <label class='col-sm-3 control-label save-survey-label label-cell' for='saveemail'>" . gT("Your email address:") . "</label>
-            <div class='col-sm-7 save-survey-input input-cell'>
-                <input class='form-control' type='text' id='saveemail' name='saveemail' value='" . (isset($_POST['saveemail']) ? HTMLEscape(autoUnescape($_POST['saveemail'])) : '')
-
-    . "' /></div></div>\n";
-
-    if ( isset($thissurvey['usecaptcha']) && function_exists("ImageCreate") && isCaptchaEnabled('saveandloadscreen', $thissurvey['usecaptcha']))
-    {
-        $_saveform .="
-            <div class='form-group save-survey-row save-survey-captcha'>
-                <label class='control-label col-sm-3 save-survey-label label-cell' for='loadsecurity'>" . gT("Security question:") . "</label>
-                <div class='col-sm-2 captcha-image'>
-                    <img alt='' src='".Yii::app()->getController()->createUrl('/verification/image/sid/'.((isset($surveyid)) ? $surveyid : ''))."' />
-                </div>
-                <div class='col-sm-3 save-survey-input input-cell'>
-                    <div class='captcha-table'>
-                        <input class='form-control' type='text' size='5' maxlength='3' id='loadsecurity' name='loadsecurity' value='' />
-                    </div>
-                </div>
-            </div>\n";
-    }
-    $_saveform .= "
-        <div class='form-group save-survey-row save-survey-submit'>
-            <!-- Needed?
-            <td class='save-survey-label label-cell'>
-                <label class='hide jshide' for='savebutton'>" . gT("Save Now") . "</label>
-            </td>
-            -->
-            <div class='form-group save-survey-input input-cell'>
-                <div class='col-sm-12'>
-                    <input class='btn btn-default' type='submit' id='savebutton' name='savesubmit' value='" . gT("Save Now") . "' />
-                </div>
-            </div>
-        </div>\n"
-    . "</div>
-    ";
-    // End save form
-
-
-    // Load Form
-    $_loadform = "
-        <div class='load-survey-form form-horizontal'>
-            <div class='form-group load-survey-row load-survey-name'>
-                <label class='control-label col-sm-3 load-survey-label label-cell' for='loadname'>" . gT("Saved name:") . "</label>
-                <div class='col-sm-7 load-survey-input input-cell'>
-                    <input class='form-control' type='text' id='loadname' name='loadname' value='' />
-                </div>
-            </div>
-            <div class='form-group load-survey-row load-survey-password'>
-                <label class='control-label col-sm-3 load-survey-label label-cell' for='loadpass'>" . gT("Password:") . "</label>
-                <div class='col-sm-7 load-survey-input input-cell'>
-                    <input class='form-control' type='password' id='loadpass' name='loadpass' value='' />
-                </div>
-            </div>
-    ";
-
-    if (isset($thissurvey['usecaptcha']) && function_exists("ImageCreate") && isCaptchaEnabled('saveandloadscreen', $thissurvey['usecaptcha']))
-    {
-        $_loadform .='<div class="col-sm-12 form-group">
-                <label class="col-md-4 col-sm-12 control-label">
-                    <p class="col-sm-6 col-md-12 remove-padding">'.gT("Please solve the following equation:").'</p>
-                    <span class="col-sm-6 col-md-12">';
-        $_loadform .=Yii::app()->getController()->widget('CCaptcha',array(
-                    'buttonOptions'=>array('class'=> 'btn btn-xs btn-info'),
-                    'buttonType' => 'button',
-                    'buttonLabel' => gt('Reload image', 'unescaped')
-                ),true);
-        $_loadform .='</span>
-                </label>
-                <div class="col-sm-6">
-                    <div>&nbsp;</div>'
-                    . CHtml::textField('loadsecurity', '', array(
-                        'id' => 'captchafield',
-                        'class' => 'text input-sm form-control ',
-                        'required' => 'required'
-                    )).'
-                </div>
-            </div><br/>';
-
-    }
-
-    $_loadform .="
-            <div class='load-survey-row load-survey-submit'>
-                <!-- Needed?
-                    <td class='load-survey-label label-cell'>
-                        <label class='hide jshide' for='loadbutton'>" . gT("Load now") . "</label>
-                    </td>
-                -->
-                <div class='form-group col-sm-12 load-survey-input input-cell'>
-                    <input type='submit' id='loadbutton' class='btn btn-default' value='" . gT("Load now") . "' />
-                </div>
-            </div>
-        </div>
-    ";
-
-    // Assessments
-    $assessmenthtml="";
-    if (isset($surveyid) && !is_null($surveyid) && function_exists('doAssessment'))
-    {
-        $assessmentdata = doAssessment($surveyid, true);
-        $_assessment_current_total = $assessmentdata['total'];
-        if(stripos ($line,"{ASSESSMENTS}")){
-            $assessmenthtml=doAssessment($surveyid, false);
-        }
-    }
-    else
-    {
-        $_assessment_current_total = '';
-    }
->>>>>>> 839bf748
     if(isset($thissurvey['googleanalyticsapikey']) && $thissurvey['googleanalyticsapikey'] === "9999useGlobal9999")
     {
         $_googleAnalyticsAPIKey = trim(getGlobalSetting('googleanalyticsapikey'));
@@ -593,22 +453,9 @@
     $coreReplacements['QUESTION_INDEX_MENU']=isset($questionindexmenu) ? $questionindexmenu: '';
     $coreReplacements['RESTART'] = $_restart;
     $coreReplacements['RETURNTOSURVEY'] = $_return_to_survey;
-<<<<<<< HEAD
     $coreReplacements['SAVE'] = isset($_saveall)?$_saveall:'';
     $coreReplacements['SAVEDID'] = isset(Yii::app()->session['survey_'.$_surveyid]['srid']) ? Yii::app()->session['survey_'.$_surveyid]['srid']: '';
     $coreReplacements['SID'] = Yii::app()->getConfig('surveyID','');// Allways use surveyID from config
-=======
-    $coreReplacements['SAVE_LINKS'] = $_savelinks;
-    $coreReplacements['SAVE'] = $_saveall;
-    $coreReplacements['SAVEALERT'] = $_savealert;
-    $coreReplacements['SAVEDID'] = isset($saved_id) ? $saved_id : '';   // global
-    $coreReplacements['SAVEERROR'] = isset($errormsg) ? $errormsg : ''; // global - same as LOADERROR
-    $coreReplacements['SAVEFORM'] = $_saveform;
-    $coreReplacements['SAVEHEADING'] = gT("Save your unfinished survey");
-    $coreReplacements['SAVEMESSAGE'] = gT("Enter a name and password for this survey and click save below.")."<br />\n".gT("Your survey will be saved using that name and password, and can be completed later by logging in with the same name and password.")."<br /><br />\n<span class='emailoptional'>".gT("If you give an email address, an email containing the details will be sent to you.")."</span><br /><br />\n".gT("After having clicked the save button you can either close this browser window or continue filling out the survey.");
-    $coreReplacements['SID'] = Yii::app()->getConfig('surveyID','');// Allways use surveyID from config, leave it to be sure to have something (EM setVariableAndTokenMappingsForExpressionManager replace it)
-    $coreReplacements['SITENAME'] = Yii::app()->getConfig('sitename');
->>>>>>> 839bf748
     $coreReplacements['SITELOGO'] = $sitelogo;
     $coreReplacements['SURVEYCONTACT'] = $surveycontact;
     $coreReplacements['SURVEYDESCRIPTION'] = (isset($thissurvey['description']) ? $thissurvey['description'] : '');
