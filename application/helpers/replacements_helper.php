<?php if ( ! defined('BASEPATH')) exit('No direct script access allowed');
/*
* LimeSurvey
* Copyright (C) 2007-2011 The LimeSurvey Project Team / Carsten Schmitz
* All rights reserved.
* License: GNU/GPL License v2 or later, see LICENSE.php
* LimeSurvey is free software. This version may have been modified pursuant
* to the GNU General Public License, and as distributed it includes or
* is derivative of works licensed under the GNU General Public License or
* other free or open source software licenses.
* See COPYRIGHT.php for copyright notices and details.
*
<<<<<<< HEAD
*    $Id$
=======
>>>>>>> a2ab567d
*/
/**
* This function replaces keywords in a text and is mainly intended for templates
* If you use this functions put your replacement strings into the $replacements variable
* instead of using global variables
* NOTE - Don't do any embedded replacements in this function.  Create the array of replacement values and
* they will be done in batch at the end
*
* @param mixed $line Text to search in
* @param mixed $replacements Array of replacements:  Array( <stringtosearch>=><stringtoreplacewith>
* @param boolean $anonymized Determines if token data is being used or just replaced with blanks
* @param questionNum - needed to support dynamic JavaScript-based tailoring within questions
* @param bStaticReplacement - Default off, forces non-dynamic replacements without <SPAN> tags (e.g. for the Completed page)
* @return string  Text with replaced strings
*/
function templatereplace($line, $replacements = array(), &$redata = array(), $debugSrc = 'Unspecified', $anonymized = false, $questionNum = NULL, $registerdata = array(), $bStaticReplacement = false)
{
    /*
    global $clienttoken,$token,$sitename,$move,$showxquestions,$showqnumcode,$questioncode;
    global $s_lang,$errormsg,$saved_id, $languagechanger,$captchapath,$loadname;
    */
    /*
    $allowedvars = array('surveylist', 'sitename', 'clienttoken', 'rooturl', 'thissurvey', 'imageurl', 'defaulttemplate',
    'percentcomplete', 'move', 'groupname', 'groupdescription', 'question', 'showxquestions',
    'showgroupinfo', 'showqnumcode', 'questioncode', 'answer', 'navigator', 'help', 'totalquestions',
    'surveyformat', 'completed', 'notanswered', 'privacy', 'surveyid', 'publicurl',
    'templatedir', 'token', 'assessments', 's_lang', 'errormsg', 'clang', 'saved_id', 'usertemplaterootdir',
    'languagechanger', 'printoutput', 'captchapath', 'loadname');
    */
    $allowedvars = array(
    'answer',
    'assessments',
    'captchapath',
    'clienttoken',
    'completed',
    'errormsg',
    'groupdescription',
    'groupname',
    'help',
    'imageurl',
    'languagechanger',
    'loadname',
    'move',
    'navigator',
    'percentcomplete',
    'privacy',
    'question',
    's_lang',
    'saved_id',
    'showgroupinfo',
    'showqnumcode',
    'showxquestions',
    'sitename',
    'surveylist',
    'templatedir',
    'thissurvey',
    'token',
    'totalBoilerplatequestions',
    'totalquestions',
    );

    $varsPassed = array();

    foreach($allowedvars as $var)
    {
        if(isset($redata[$var])) {
            $$var = $redata[$var];
            $varsPassed[] = $var;
        }
    }
    //    if (count($varsPassed) > 0) {
    //        log_message('debug', 'templatereplace() called from ' . $debugSrc . ' contains: ' . implode(', ', $varsPassed));
    //    }
    //    if (isset($redata['question'])) {
    //        LimeExpressionManager::ShowStackTrace('has QID and/or SGA',$allowedvars);
    //    }
    //    extract($redata);   // creates variables for each of the keys in the array

    // Local over-rides in case not set above
    if (!isset($showgroupinfo)) { $showgroupinfo = Yii::app()->getConfig('showgroupinfo'); }
    if (!isset($showqnumcode)) { $showqnumcode = Yii::app()->getConfig('showqnumcode'); }
    $_surveyid = Yii::app()->getConfig('surveyID');
    if (!isset($showxquestions)) { $showxquestions = Yii::app()->getConfig('showxquestions'); }
    if (!isset($s_lang)) { $s_lang = (isset(Yii::app()->session['survey_'.$_surveyid]['s_lang']) ? Yii::app()->session['survey_'.$_surveyid]['s_lang'] : 'en'); }
    if($_surveyid && !isset($thissurvey))
    {
        $thissurvey=getSurveyInfo($_surveyid,$s_lang);
    }
    if (!isset($captchapath)) { $captchapath = ''; }
    if (!isset($sitename)) { $sitename=Yii::app()->getConfig('sitename'); }
    if (!isset($saved_id) && isset(Yii::app()->session['survey_'.$_surveyid]['srid'])) { $saved_id=Yii::app()->session['survey_'.$_surveyid]['srid'];}
    $clang = Yii::app()->lang;

    Yii::app()->loadHelper('surveytranslator');
    $questiondetails = array('sid' => 0, 'gid' => 0, 'qid' => 0, 'aid' =>0);
    if(isset($question) && isset($question['sgq'])) {
        $searchCode = $question['sgq'];
        if (isset($question['aid']) && $question['aid']) { // See BUG #6947 and #6954
            $searchCode .= $question['aid'];
        }
        $questiondetails=getSIDGIDQIDAIDType($searchCode); //Gets an array containing SID, GID, QID and Question Type)
    }

    if (isset($thissurvey['sid'])) {
        $surveyid = $thissurvey['sid'];
    }

    // lets sanitize the survey template
    if(isset($thissurvey['templatedir']))
    {
        $templatename=$thissurvey['templatedir'];
    }
    else
    {
        $templatename=Yii::app()->getConfig('defaulttemplate');
    }
    if(!isset($templatedir)) $templatedir = getTemplatePath($templatename);
    if(!isset($templateurl)) $templateurl = getTemplateURL($templatename)."/";
    if (!$anonymized && isset($thissurvey['anonymized'])) {
        $anonymized=($thissurvey['anonymized']=="Y");
    }
    // TEMPLATECSS and TEMPLATEJS
    $_templatecss="";$_templatejs="";
    if(stripos ($line,"{TEMPLATECSS}"))
    {
        if (file_exists($templatedir .DIRECTORY_SEPARATOR.'jquery-ui-custom.css'))
        {
			Yii::app()->getClientScript()->registerCssFile("{$templateurl}jquery-ui-custom.css");
        }
        elseif(file_exists($templatedir.DIRECTORY_SEPARATOR.'jquery-ui.css'))
        {
			Yii::app()->getClientScript()->registerCssFile("{$templateurl}jquery-ui.css");
        }
        else
        {
			Yii::app()->getClientScript()->registerCssFile(Yii::app()->getConfig('publicstyleurl')."jquery-ui.css");
        }
<<<<<<< HEAD
        if($css_header_includes){
            foreach ($css_header_includes as $cssinclude)
            {
                if (substr($cssinclude,0,4) == 'http' || substr($cssinclude,0,1) == '/' || substr($cssinclude,0,strlen(Yii::app()->getConfig('publicurl'))) == Yii::app()->getConfig('publicurl'))
                {
                    $_templatecss .= "<link rel='stylesheet' type='text/css' media='all' href='".$cssinclude."' />\n";
                }
                else
                {
                    if(file_exists($templatedir.DIRECTORY_SEPARATOR.$cssinclude))
                    {
                        $_templatecss .= "<link rel='stylesheet' type='text/css' media='all' href='{$templateurl}{$cssinclude}' />\n";
                    }
                    else
                    {
                        $_templatecss .= "<link rel='stylesheet' type='text/css' media='all' href='".Yii::app()->getConfig('publicstyleurl').$cssinclude."' />\n";
                    }
                }
            }
        }
        $_templatecss.= $template_jqueryui_css; // Template jquery ui after default css
        $_templatecss.= "<link rel='stylesheet' type='text/css' media='all' href='{$templateurl}template.css' />\n";
        if (getLanguageRTL($clang->langcode))
=======

		Yii::app()->getClientScript()->registerCssFile("{$templateurl}template.css");
		if (getLanguageRTL($clang->langcode))
>>>>>>> a2ab567d
        {
            Yii::app()->getClientScript()->registerCssFile("{$templateurl}template-rtl.css");
        }
    }
    if(stripos ($line,"{TEMPLATEJS}"))
    {
<<<<<<< HEAD
        $js_header_includes =header_includes(false,'js');
        $_jqueryuijsurl=Yii::app()->getConfig('generalscripts')."jquery/jquery-ui.js";
        $_templatejs.= "<script type='text/javascript' src='".Yii::app()->getConfig('generalscripts')."jquery/jquery.js'></script>\n";
        $_templatejs.= "<script type='text/javascript' src='{$_jqueryuijsurl}'></script>\n";
        $_templatejs.= "<script type='text/javascript' src='".Yii::app()->getConfig('generalscripts')."jquery/jquery.ui.touch-punch.min.js'></script>\n";
        if($js_header_includes){
            foreach ($js_header_includes as $jsinclude)
            {
                if (substr($jsinclude,0,4) == 'http' || substr($jsinclude,0,2) == '/' || substr($jsinclude,0,strlen(Yii::app()->getConfig('publicurl'))) == Yii::app()->getConfig('publicurl'))
                {
                    $_templatejs .= "<script type='text/javascript' src='{$jsinclude}'></script>\n";
                }
                else
                {
                    $_templatejs .= "<script type='text/javascript' src='".Yii::app()->getConfig('generalscripts').$jsinclude."'></script>\n";
                }
            }
=======
        // Javascript Var
        $aLSJavascriptVar=array();
        $aLSJavascriptVar['bFixNumAuto']=(int)(bool)Yii::app()->getConfig('bFixNumAuto',1);
        $aLSJavascriptVar['bNumRealValue']=(int)(bool)Yii::app()->getConfig('bNumRealValue',0);
        if(isset($thissurvey['surveyls_numberformat']))
        {
            $radix=getRadixPointData($thissurvey['surveyls_numberformat']);
        }
        else
        {
            $aLangData=getLanguageData();
            $radix=getRadixPointData($aLangData[ Yii::app()->getConfig('defaultlang')]['radixpoint']);// or $clang->langcode . defaultlang  ensure it's same for each language ?
>>>>>>> a2ab567d
        }
        $aLSJavascriptVar['sLEMradix']=$radix['separator'];
        $sLSJavascriptVar="LSvar=".json_encode($aLSJavascriptVar);
        App()->clientScript->registerScript('sLSJavascriptVar',$sLSJavascriptVar,CClientScript::POS_HEAD);
        App()->clientScript->registerScript('setJsVar',"setJsVar();",CClientScript::POS_BEGIN);// Ensure all js var is set before rendering the page (User can click before $.ready)
        App()->getClientScript()->registerPackage('jqueryui');
        App()->getClientScript()->registerPackage('jquery-touch-punch');
        App()->getClientScript()->registerScriptFile(Yii::app()->getConfig('generalscripts')."survey_runtime.js");
        App()->getClientScript()->registerScriptFile($templateurl . 'template.js',CClientScript::POS_BEGIN);
        useFirebug();
    }

    // surveyformat
    if (isset($thissurvey['format']))
    {
        $surveyformat = str_replace(array("A", "S", "G"), array("allinone", "questionbyquestion", "groupbygroup"), $thissurvey['format']);
    }
    else
    {
        $surveyformat = "";
    }
    if ((isset(Yii::app()->session['step']) && Yii::app()->session['step'] % 2) && $surveyformat!="allinone")
    {
        $surveyformat .= " page-odd";
    }

    if (isset($thissurvey['questionindex']) && $thissurvey['questionindex'] > 0 && $surveyformat!="allinone" && (isset(Yii::app()->session['step']) && Yii::app()->session['step']>0)){
        $surveyformat .= " withindex";
    }
    if (isset($thissurvey['showprogress']) && $thissurvey['showprogress']=="Y"){
        $surveyformat .= " showprogress";
    }
    if (isset($thissurvey['showqnumcode'])){
        $surveyformat .= " showqnumcode-".$thissurvey['showqnumcode'];
    }
    // real survey contact
    if (isset($surveylist) && isset($surveylist['contact']))
    {
        $surveycontact = $surveylist['contact'];
    }
    elseif (isset($surveylist) && isset($thissurvey['admin']) && $thissurvey['admin']!="")
    {
        $surveycontact=sprintf($clang->gT("Please contact %s ( %s ) for further assistance."),$thissurvey['admin'],$thissurvey['adminemail']);
    }
    else
    {
        $surveycontact="";
    }

    // If there are non-bracketed replacements to be made do so above this line.
    // Only continue in this routine if there are bracketed items to replace {}
    if (strpos($line, "{") === false) {
        // process string anyway so that it can be pretty-printed
        return LimeExpressionManager::ProcessString($line, $questionNum, NULL, false, 1, 1, true);
    }

    if (
    $showgroupinfo == 'both' ||
    $showgroupinfo == 'name' ||
    ($showgroupinfo == 'choose' && !isset($thissurvey['showgroupinfo'])) ||
    ($showgroupinfo == 'choose' && $thissurvey['showgroupinfo'] == 'B') ||
    ($showgroupinfo == 'choose' && $thissurvey['showgroupinfo'] == 'N')
    )
    {
        $_groupname = isset($groupname) ? $groupname : '';
    }
    else
    {
        $_groupname = '';
    };
    if (
    $showgroupinfo == 'both' ||
    $showgroupinfo == 'description' ||
    ($showgroupinfo == 'choose' && !isset($thissurvey['showgroupinfo'])) ||
    ($showgroupinfo == 'choose' && $thissurvey['showgroupinfo'] == 'B') ||
    ($showgroupinfo == 'choose' && $thissurvey['showgroupinfo'] == 'D')
    )
    {
        $_groupdescription = isset($groupdescription) ? $groupdescription : '';
    }
    else
    {
        $_groupdescription = '';
    };

    if (isset($question) && is_array($question))
    {
        $_question = $question['all'];
        $_question_text = $question['text'];
        $_question_help = $question['help'];
        $_question_mandatory = $question['mandatory'];
        $_question_man_message = $question['man_message'];
        $_question_valid_message = $question['valid_message'];
        $_question_file_valid_message = $question['file_valid_message'];
        $_question_sgq = (isset($question['sgq']) ? $question['sgq'] : '');
        $_question_essentials = $question['essentials'];
        $_getQuestionClass = $question['class'];
        $_question_man_class = $question['man_class'];
        $_question_input_error_class = $question['input_error_class'];
        $_question_number = $question['number'];
        $_question_code = $question['code'];
        $_question_type = $question['type'];
    }
    else
    {
        $_question = isset($question) ? $question : '';
        $_question_text = '';
        $_question_help = '';
        $_question_mandatory = '';
        $_question_man_message = '';
        $_question_valid_message = '';
        $_question_file_valid_message = '';
        $_question_sgq = '';
        $_question_essentials = '';
        $_getQuestionClass = '';
        $_question_man_class = '';
        $_question_input_error_class = '';
        $_question_number = '';
        $_question_code = '';
        $_question_type = '';
    };

    if ($_question_type == '*')
    {
        $_question_text = '<div class="em_equation">' .$_question_text. '</div>';
    }

    if (!(
    $showqnumcode == 'both' ||
    $showqnumcode == 'number' ||
    ($showqnumcode == 'choose' && !isset($thissurvey['showqnumcode'])) ||
    ($showqnumcode == 'choose' && $thissurvey['showqnumcode'] == 'B') ||
    ($showqnumcode == 'choose' && $thissurvey['showqnumcode'] == 'N')
    ))
    {
        $_question_number = '';
    };
    if (!(
    $showqnumcode == 'both' ||
    $showqnumcode == 'code' ||
    ($showqnumcode == 'choose' && !isset($thissurvey['showqnumcode'])) ||
    ($showqnumcode == 'choose' && $thissurvey['showqnumcode'] == 'B') ||
    ($showqnumcode == 'choose' && $thissurvey['showqnumcode'] == 'C')
    ))
    {
        $_question_code = '';
    }

    if(!isset($totalquestions)) $totalquestions = 0;
    $_totalquestionsAsked = $totalquestions;
    if (
    $showxquestions == 'show' ||
    ($showxquestions == 'choose' && !isset($thissurvey['showxquestions'])) ||
    ($showxquestions == 'choose' && $thissurvey['showxquestions'] == 'Y')
    )
    {
        if ($_totalquestionsAsked < 1)
        {
            $_therearexquestions = $clang->gT("There are no questions in this survey"); // Singular
        }
        elseif ($_totalquestionsAsked == 1)
        {
            $_therearexquestions = $clang->gT("There is 1 question in this survey"); //Singular
        }
        else
        {
            $_therearexquestions = $clang->gT("There are {NUMBEROFQUESTIONS} questions in this survey.");    //Note this line MUST be before {NUMBEROFQUESTIONS}
        };
    }
    else
    {
        $_therearexquestions = '';
    };


    if (isset($token))
    {
        $_token = $token;
    }
    elseif (isset($clienttoken))
    {
        $_token = htmlentities($clienttoken, ENT_QUOTES, 'UTF-8');  // or should it be URL-encoded?
    }
    else
    {
        $_token = '';
    }

    // Expiry
    if (isset($thissurvey['expiry']))
    {
        $dateformatdetails=getDateFormatData($thissurvey['surveyls_dateformat']);
        Yii::import('application.libraries.Date_Time_Converter', true);
        $datetimeobj = new Date_Time_Converter($thissurvey['expiry'],"Y-m-d") ;
        $_dateoutput=$datetimeobj->convert($dateformatdetails['phpdate']);
    }
    else
    {
        $_dateoutput = '-';
    }

    $_submitbutton = "<input class='submit' type='submit' value=' " . $clang->gT("Submit") . " ' name='move2' onclick=\"javascript:document.limesurvey.move.value = 'movesubmit';\" />";

    if (isset($thissurvey['surveyls_url']) and $thissurvey['surveyls_url'] != "")
    {
        if (trim($thissurvey['surveyls_urldescription']) != '')
        {
            $_linkreplace = "<a href='{$thissurvey['surveyls_url']}'>{$thissurvey['surveyls_urldescription']}</a>";
        }
        else
        {
            $_linkreplace = "<a href='{$thissurvey['surveyls_url']}'>{$thissurvey['surveyls_url']}</a>";
        }
    }
    else
    {
        $_linkreplace='';
    }

    if(isset($thissurvey['sid']) && isset($_SESSION['survey_'.$thissurvey['sid']]['srid']) && $thissurvey['active']=='Y')
    {
        $iscompleted=SurveyDynamic::model($surveyid)->isCompleted($_SESSION['survey_'.$thissurvey['sid']]['srid']);
    }
    else
    {
        $iscompleted=false;
    }
    if (isset($surveyid) && !$iscompleted)
    {
        $aURLParams=array('move'=>'clearall','lang'=>$s_lang);
        if (returnGlobal('token'))
        {
            $aURLParams['token'] = trim(sanitize_token(strip_tags(returnGlobal('token'))));
        }
        // Use a real link for accessibility : this need to be accessible without javascript
        $_clearall="<a href='".Yii::app()->getController()->createUrl("survey/index/sid/$surveyid",$aURLParams,'&amp;')."' class='clearall button confirm-needed' title='".$clang->gT("Are you sure you want to clear all your responses?", 'js')."'>".$clang->gT("Exit and clear survey")."</a>";
    }
    else
    {
        $_clearall = "";
    }

    if (isset(Yii::app()->session['datestamp']))
    {
        $_datestamp = Yii::app()->session['datestamp'];
    }
    else
    {
        $_datestamp = '-';
    }
    if (isset($thissurvey['allowsave']) and $thissurvey['allowsave'] == "Y")
    {
        $_saveall = doHtmlSaveAll(isset($move)?$move:NULL);
    }
    else
    {
        $_saveall = "";
    }

    if(!isset($help)) $help = "";
    if (flattenText($help, true,true) != '')
    {
        if (!isset($helpicon))
        {
            if (file_exists($templatedir . '/help.gif'))
            {
                $helpicon = $templateurl . 'help.gif';
            }
            elseif (file_exists($templatedir . '/help.png'))
            {
                $helpicon = $templateurl . 'help.png';
            }
            else
            {
                $helpicon=Yii::app()->getConfig('imageurl')."/help.gif";
            }
        }
        $_questionhelp =  "<img src='{$helpicon}' alt='Help' align='left' />".$help;
    }
    else
    {
        $_questionhelp = $help;
    }

    if (isset($thissurvey['allowprev']) && $thissurvey['allowprev'] == "N")
    {
        $_strreview = "";
    }
    else
    {
        $_strreview = $clang->gT("If you want to check any of the answers you have made, and/or change them, you can do that now by clicking on the [<< prev] button and browsing through your responses.");
    }

    if(isset($surveyid))
    {
        $restartparam=array();
        if($_token)
            $restartparam['token']=sanitize_token($_token);// urlencode with needed with sanitize_token
        if (Yii::app()->request->getQuery('lang'))
            $restartparam['lang']=sanitize_languagecode(Yii::app()->request->getQuery('lang'));
        elseif($s_lang)
            $restartparam['lang']=$s_lang;
        $restartparam['newtest']="Y";
        $restarturl=Yii::app()->getController()->createUrl("survey/index/sid/$surveyid",$restartparam);
        $_restart = "<a href='{$restarturl}'>".$clang->gT("Restart this Survey")."</a>";
    }
    else
    {
        $_restart = "";
    }

    if (isset($thissurvey['anonymized']) && $thissurvey['anonymized'] == 'Y')
    {
        $_savealert = $clang->gT("To remain anonymous please use a pseudonym as your username, also an email address is not required.");
    }
    else
    {
        $_savealert = "";
    }

    if (isset($surveyid))
    {
        if($_token)
        {
            $returnlink=Yii::app()->getController()->createUrl("survey/index/sid/{$surveyid}",array('token'=>sanitize_token($_token)));
        }
        else
        {
            $returnlink=Yii::app()->getController()->createUrl("survey/index/sid/{$surveyid}");
        }
        $_return_to_survey = "<a href='{$returnlink}'>".$clang->gT("Return to survey")."</a>";
    }
    else
    {
        $_return_to_survey = "";
    }

    // Save Form
    $_saveform = "<table><tr><td align='right'>" . $clang->gT("Name") . ":</td><td><input type='text' name='savename' value='";
    if (isset($_POST['savename']))
    {
        $_saveform .= HTMLEscape(autoUnescape($_POST['savename']));
    }
    $_saveform .= "' /></td></tr>\n"
    . "<tr><td align='right'>" . $clang->gT("Password") . ":</td><td><input type='password' name='savepass' value='";
    if (isset($_POST['savepass']))
    {
        $_saveform .= HTMLEscape(autoUnescape($_POST['savepass']));
    }
    $_saveform .= "' /></td></tr>\n"
    . "<tr><td align='right'>" . $clang->gT("Repeat password") . ":</td><td><input type='password' name='savepass2' value='";
    if (isset($_POST['savepass2']))
    {
        $_saveform .= HTMLEscape(autoUnescape($_POST['savepass2']));
    }
    $_saveform .= "' /></td></tr>\n"
    . "<tr><td align='right'>" . $clang->gT("Your email address") . ":</td><td><input type='text' name='saveemail' value='";
    if (isset($_POST['saveemail']))
    {
        $_saveform .= HTMLEscape(autoUnescape($_POST['saveemail']));
    }
    $_saveform .= "' /></td></tr>\n";
    if ( isset($thissurvey['usecaptcha']) && function_exists("ImageCreate") && isCaptchaEnabled('saveandloadscreen', $thissurvey['usecaptcha']))
    {                                                                                                                                                                                                     
        $_saveform .="<tr><td align='right'>" . $clang->gT("Security question") . ":</td><td><table><tr><td valign='middle'><img src='".Yii::app()->getController()->createUrl('/verification/image/sid/'.((isset($surveyid)) ? $surveyid : ''))."' alt6='' /></td><td valign='middle' style='text-align:left'><input type='text' size='5' maxlength='3' name='loadsecurity' value='' /></td></tr></table></td></tr>\n";
    }
    $_saveform .= "<tr><td align='right'></td><td></td></tr>\n"
    . "<tr><td></td><td><input type='submit'  id='savebutton' name='savesubmit' value='" . $clang->gT("Save Now") . "' /></td></tr>\n"
    . "</table>";

    // Load Form
    $_loadform = "<table><tr><td align='right'>" . $clang->gT("Saved name") . ":</td><td><input type='text' name='loadname' value='";
    if (isset($loadname))
    {
        $_loadform .= HTMLEscape(autoUnescape($loadname));
    }
    $_loadform .= "' /></td></tr>\n"
    . "<tr><td align='right'>" . $clang->gT("Password") . ":</td><td><input type='password' name='loadpass' value='";
    if (isset($loadpass))
    {
        $_loadform .= HTMLEscape(autoUnescape($loadpass));
    }
    $_loadform .= "' /></td></tr>\n";
    if (isset($thissurvey['usecaptcha']) && function_exists("ImageCreate") && isCaptchaEnabled('saveandloadscreen', $thissurvey['usecaptcha']))
    {
        $_loadform .="<tr><td align='right'>" . $clang->gT("Security question") . ":</td><td><table><tr><td valign='middle'><img src='".Yii::app()->getController()->createUrl('/verification/image/sid/'.((isset($surveyid)) ? $surveyid : ''))."' alt='' /></td><td valign='middle'><input type='text' size='5' maxlength='3' name='loadsecurity' value='' alt=''/></td></tr></table></td></tr>\n";
    }
    $_loadform .="<tr><td align='right'></td><td></td></tr>\n"
    . "<tr><td></td><td><input type='submit' id='loadbutton' value='" . $clang->gT("Load now") . "' /></td></tr></table>\n";

    // Registration Form
    if (isset($surveyid) || (isset($registerdata) && $debugSrc == 'register.php'))
    {
        if (isset($surveyid))
            $tokensid = $surveyid;
        else
            $tokensid = $registerdata['sid'];

        $_registerform = CHtml::form(array("/register/index/surveyid/{$tokensid}"), 'post');

        if (!isset($_REQUEST['lang']))
        {
            $_reglang = Survey::model()->findByPk($tokensid)->language;
        }
        else
        {
            $_reglang = returnGlobal('lang');
        }

        $_registerform .= "\n<input type='hidden' name='lang' value='" . $_reglang . "' />\n";
        $_registerform .= "<input type='hidden' name='sid' value='$tokensid' id='sid' />\n";

        $_registerform.="<table class='register' summary='Registrationform'>\n"
        . "<tr><td align='right'>"
        . $clang->gT("First name") . ":</td>"
        . "<td align='left'><input class='text' type='text' name='register_firstname'";
        if (isset($_POST['register_firstname']))
        {
            $_registerform .= " value='" . htmlentities(returnGlobal('register_firstname'), ENT_QUOTES, 'UTF-8') . "'";
        }
        $_registerform .= " /></td></tr>"
        . "<tr><td align='right'>" . $clang->gT("Last name") . ":</td>\n"
        . "<td align='left'><input class='text' type='text' name='register_lastname'";
        if (isset($_POST['register_lastname']))
        {
            $_registerform .= " value='" . htmlentities(returnGlobal('register_lastname'), ENT_QUOTES, 'UTF-8') . "'";
        }
        $_registerform .= " /></td></tr>\n"
        . "<tr><td align='right'>" . $clang->gT("Email address") . ":</td>\n"
        . "<td align='left'><input class='text' type='text' name='register_email'";
        if (isset($_POST['register_email']))
        {
            $_registerform .= " value='" . htmlentities(returnGlobal('register_email'), ENT_QUOTES, 'UTF-8') . "'";
        }
        $_registerform .= " /></td></tr>\n";
        foreach ($thissurvey['attributedescriptions'] as $field => $attribute)
        {
            if (empty($attribute['show_register']) || $attribute['show_register'] != 'Y')
                continue;

            $_registerform .= '
            <tr>
            <td align="right">' . $thissurvey['attributecaptions'][$field] . ($attribute['mandatory'] == 'Y' ? '*' : '') . ':</td>
            <td align="left"><input class="text" type="text" name="register_' . $field . '" /></td>
            </tr>';
        }
        if ((count($registerdata) > 1 || isset($thissurvey['usecaptcha'])) && function_exists("ImageCreate") && isCaptchaEnabled('registrationscreen', $thissurvey['usecaptcha']))
        {
            $_registerform .="<tr><td align='right'>" . $clang->gT("Security Question") . ":</td><td><table><tr><td valign='middle'><img src='".Yii::app()->getController()->createUrl('/verification/image/sid/'.$surveyid)."' alt='' /></td><td valign='middle'><input type='text' size='5' maxlength='3' name='loadsecurity' value='' /></td></tr></table></td></tr>\n";
        }
        $_registerform .= "<tr><td></td><td><input id='registercontinue' class='submit' type='submit' value='" . $clang->gT("Continue") . "' />"
        . "</td></tr>\n"
        . "</table>\n";

        if (count($registerdata) > 1 && $registerdata['sid'] != NULL && $debugSrc == 'register.php')
        {
            $_registerform .= "<input name='startdate' type ='hidden' value='".$registerdata['startdate']."' />";
            $_registerform .= "<input name='enddate' type ='hidden' value='".$registerdata['enddate']."' />";
        }


        $_registerform .= "</form>\n";
    }
    else
    {
        $_registerform = "";
    }

    // Assessments
    $assessmenthtml="";
    if (isset($surveyid) && !is_null($surveyid) && function_exists('doAssessment'))
    {
        $assessmentdata = doAssessment($surveyid, true);
        $_assessment_current_total = $assessmentdata['total'];
        if(stripos ($line,"{ASSESSMENTS}")){
            $assessmenthtml=doAssessment($surveyid, false);
        }
    }
    else
    {
        $_assessment_current_total = '';
    }

    if (isset($thissurvey['googleanalyticsapikey']) && trim($thissurvey['googleanalyticsapikey']) != '')
    {
        $_googleAnalyticsAPIKey = trim($thissurvey['googleanalyticsapikey']);
    }
    else
    {
        $_googleAnalyticsAPIKey = trim(getGlobalSetting('googleanalyticsapikey'));
    }
    $_googleAnalyticsStyle = (isset($thissurvey['googleanalyticsstyle']) ? $thissurvey['googleanalyticsstyle'] : '0');
    $_googleAnalyticsJavaScript = '';

    if ($_googleAnalyticsStyle != '' && $_googleAnalyticsStyle != 0 && $_googleAnalyticsAPIKey != '')
    {
        switch ($_googleAnalyticsStyle)
        {
            case '1':
                // Default Google Tracking
                $_googleAnalyticsJavaScript = <<<EOD
<script type="text/javascript">
  var _gaq = _gaq || [];
  _gaq.push(['_setAccount', '$_googleAnalyticsAPIKey']);
  _gaq.push(['_trackPageview']);

  (function() {
    var ga = document.createElement('script'); ga.type = 'text/javascript'; ga.async = true;
    ga.src = ('https:' == document.location.protocol ? 'https://ssl' : 'http://www') + '.google-analytics.com/ga.js';
    var s = document.getElementsByTagName('script')[0]; s.parentNode.insertBefore(ga, s);
  })();
</script>
EOD;
                break;
            case '2':
                // SurveyName-[SID]/[GSEQ]-GroupName - create custom GSEQ based upon page step
                $moveInfo = LimeExpressionManager::GetLastMoveResult();
                if (is_null($moveInfo)) {
                    $gseq='welcome';
                }
                else if ($moveInfo['finished'])
                    {
                        $gseq='finished';
                    }
                    else if (isset($moveInfo['at_start']) && $moveInfo['at_start'])
                        {
                            $gseq='welcome';
                        }
                        else if (is_null($_groupname))
                            {
                                $gseq='printanswers';
                            }
                            else
                            {
                                $gseq=$moveInfo['gseq']+1;
                }
                $_trackURL = htmlspecialchars($thissurvey['name'] . '-[' . $surveyid . ']/[' . $gseq . ']-' . $_groupname);
                $_googleAnalyticsJavaScript = <<<EOD
<script type="text/javascript">
  var _gaq = _gaq || [];
  _gaq.push(['_setAccount', '$_googleAnalyticsAPIKey']);
  _gaq.push(['_trackPageview','$_trackURL']);

  (function() {
    var ga = document.createElement('script'); ga.type = 'text/javascript'; ga.async = true;
    ga.src = ('https:' == document.location.protocol ? 'https://ssl' : 'http://www') + '.google-analytics.com/ga.js';
    var s = document.getElementsByTagName('script')[0]; s.parentNode.insertBefore(ga, s);
  })();
</script>
EOD;
                break;
        }
    }

    $_endtext = '';
    if (isset($thissurvey['surveyls_endtext']) && trim($thissurvey['surveyls_endtext'])!='')
    {
        $_endtext = $thissurvey['surveyls_endtext'];
    }
    if (isset($surveyid) && isset($_SESSION['survey_'.$surveyid]) && isset($_SESSION['survey_'.$surveyid]['register_errormsg']))
    {
        $register_errormsg=$_SESSION['survey_'.$surveyid]['register_errormsg'];
    }


    // Set the array of replacement variables here - don't include curly braces
    $coreReplacements = array();
    $coreReplacements['ACTIVE'] = (isset($thissurvey['active']) && !($thissurvey['active'] != "Y"));
    $coreReplacements['AID'] = isset($questiondetails['aid']) ? $questiondetails['aid'] : '';
    $coreReplacements['ANSWER'] = isset($answer) ? $answer : '';  // global
    $coreReplacements['ANSWERSCLEARED'] = $clang->gT("Answers cleared");
    $coreReplacements['ASSESSMENTS'] = $assessmenthtml;
    $coreReplacements['ASSESSMENT_CURRENT_TOTAL'] = $_assessment_current_total;
    $coreReplacements['ASSESSMENT_HEADING'] = $clang->gT("Your assessment");
    $coreReplacements['CHECKJAVASCRIPT'] = "<noscript><span class='warningjs'>".$clang->gT("Caution: JavaScript execution is disabled in your browser. You may not be able to answer all questions in this survey. Please, verify your browser parameters.")."</span></noscript>";
    $coreReplacements['CLEARALL'] = $_clearall;
    $coreReplacements['CLOSEWINDOW']  =  "<a href='javascript:%20self.close()'>".$clang->gT("Close this window")."</a>";
    $coreReplacements['COMPLETED'] = isset($redata['completed']) ? $redata['completed'] : '';    // global
    $coreReplacements['DATESTAMP'] = $_datestamp;
    $coreReplacements['ENDTEXT'] = $_endtext;
    $coreReplacements['EXPIRY'] = $_dateoutput;
    $coreReplacements['GID'] = isset($questiondetails['gid']) ? $questiondetails['gid']: '';
    $coreReplacements['GOOGLE_ANALYTICS_API_KEY'] = $_googleAnalyticsAPIKey;
    $coreReplacements['GOOGLE_ANALYTICS_JAVASCRIPT'] = $_googleAnalyticsJavaScript;
    $coreReplacements['GROUPDESCRIPTION'] = $_groupdescription;
    $coreReplacements['GROUPNAME'] = $_groupname;
    $coreReplacements['LANG'] = $clang->getlangcode();
    $coreReplacements['LANGUAGECHANGER'] = isset($languagechanger) ? $languagechanger : '';    // global
    $coreReplacements['LOADERROR'] = isset($errormsg) ? $errormsg : ''; // global
    $coreReplacements['LOADFORM'] = $_loadform;
    $coreReplacements['LOADHEADING'] = $clang->gT("Load a previously saved survey");
    $coreReplacements['LOADMESSAGE'] = $clang->gT("You can load a survey that you have previously saved from this screen.")."<br />".$clang->gT("Type in the 'name' you used to save the survey, and the password.")."<br />";
    $coreReplacements['NAVIGATOR'] = isset($navigator) ? $navigator : '';    // global
    $coreReplacements['NOSURVEYID'] = (isset($surveylist))?$surveylist['nosid']:'';
    $coreReplacements['NUMBEROFQUESTIONS'] = $_totalquestionsAsked;
    $coreReplacements['PERCENTCOMPLETE'] = isset($percentcomplete) ? $percentcomplete : '';    // global
    $coreReplacements['PRIVACY'] = isset($privacy) ? $privacy : '';    // global
    $coreReplacements['PRIVACYMESSAGE'] = "<span style='font-weight:bold; font-style: italic;'>".$clang->gT("A Note On Privacy")."</span><br />".$clang->gT("This survey is anonymous.")."<br />".$clang->gT("The record of your survey responses does not contain any identifying information about you, unless a specific survey question explicitly asked for it.").' '.$clang->gT("If you used an identifying token to access this survey, please rest assured that this token will not be stored together with your responses. It is managed in a separate database and will only be updated to indicate whether you did (or did not) complete this survey. There is no way of matching identification tokens with survey responses.");
    $coreReplacements['QID'] = isset($questiondetails['qid']) ? $questiondetails['qid'] : '';// $questiondetails['qid'] or $questionNum, see bug #06954
    $coreReplacements['QUESTION'] = $_question;
    $coreReplacements['QUESTIONHELP'] = $_questionhelp;
    $coreReplacements['QUESTIONHELPPLAINTEXT'] = strip_tags(addslashes($help)); // global
    $coreReplacements['QUESTION_CLASS'] = $_getQuestionClass;
    $coreReplacements['QUESTION_CODE'] = $_question_code;
    $coreReplacements['QUESTION_ESSENTIALS'] = $_question_essentials;
    $coreReplacements['QUESTION_FILE_VALID_MESSAGE'] = $_question_file_valid_message;
    $coreReplacements['QUESTION_HELP'] = $_question_help;
    $coreReplacements['QUESTION_INPUT_ERROR_CLASS'] = $_question_input_error_class;
    $coreReplacements['QUESTION_MANDATORY'] = $_question_mandatory;
    $coreReplacements['QUESTION_MAN_CLASS'] = $_question_man_class;
    $coreReplacements['QUESTION_MAN_MESSAGE'] = $_question_man_message;
    $coreReplacements['QUESTION_NUMBER'] = $_question_number;
    $coreReplacements['QUESTION_TEXT'] = $_question_text;
    $coreReplacements['QUESTION_VALID_MESSAGE'] = $_question_valid_message;
    $coreReplacements['REGISTERERROR'] = isset($register_errormsg) ? $register_errormsg : '';    // global
    $coreReplacements['REGISTERFORM'] = $_registerform;
    $coreReplacements['REGISTERMESSAGE1'] = $clang->gT("You must be registered to complete this survey");
    $coreReplacements['REGISTERMESSAGE2'] = $clang->gT("You may register for this survey if you wish to take part.")."<br />\n".$clang->gT("Enter your details below, and an email containing the link to participate in this survey will be sent immediately.");
    $coreReplacements['RESTART'] = $_restart;
    $coreReplacements['RETURNTOSURVEY'] = $_return_to_survey;
    $coreReplacements['SAVE'] = $_saveall;
    $coreReplacements['SAVEALERT'] = $_savealert;
    $coreReplacements['SAVEDID'] = isset($saved_id) ? $saved_id : '';   // global
    $coreReplacements['SAVEERROR'] = isset($errormsg) ? $errormsg : ''; // global - same as LOADERROR
    $coreReplacements['SAVEFORM'] = $_saveform;
    $coreReplacements['SAVEHEADING'] = $clang->gT("Save your unfinished survey");
    $coreReplacements['SAVEMESSAGE'] = $clang->gT("Enter a name and password for this survey and click save below.")."<br />\n".$clang->gT("Your survey will be saved using that name and password, and can be completed later by logging in with the same name and password.")."<br /><br />\n".$clang->gT("If you give an email address, an email containing the details will be sent to you.")."<br /><br />\n".$clang->gT("After having clicked the save button you can either close this browser window or continue filling out the survey.");
    $coreReplacements['SGQ'] = $_question_sgq;
    $coreReplacements['SID'] = (isset($surveyid) ? $surveyid : (isset($questiondetails['sid']) ? $questiondetails['sid'] : ''));
    $coreReplacements['SITENAME'] = isset($sitename) ? $sitename : '';  // global
    $coreReplacements['SUBMITBUTTON'] = $_submitbutton;
    $coreReplacements['SUBMITCOMPLETE'] = "<strong>".$clang->gT("Thank you!")."<br /><br />".$clang->gT("You have completed answering the questions in this survey.")."</strong><br /><br />".$clang->gT("Click on 'Submit' now to complete the process and save your answers.");
    $coreReplacements['SUBMITREVIEW'] = $_strreview;
    $coreReplacements['SURVEYCONTACT'] = $surveycontact;
    $coreReplacements['SURVEYDESCRIPTION'] = (isset($thissurvey['description']) ? $thissurvey['description'] : '');
    $coreReplacements['SURVEYFORMAT'] = isset($surveyformat) ? $surveyformat : '';  // global
    $coreReplacements['SURVEYLANGAGE'] = $clang->langcode;
    $coreReplacements['SURVEYLANGUAGE'] = $clang->langcode;
    $coreReplacements['SURVEYLIST'] = (isset($surveylist))?$surveylist['list']:'';
    $coreReplacements['SURVEYLISTHEADING'] =  (isset($surveylist))?$surveylist['listheading']:'';
    $coreReplacements['SURVEYNAME'] = (isset($thissurvey['name']) ? $thissurvey['name'] : '');
    $coreReplacements['TEMPLATECSS'] = $_templatecss;
    $coreReplacements['TEMPLATEJS'] = $_templatejs;
    $coreReplacements['TEMPLATEURL'] = $templateurl;
    $coreReplacements['THEREAREXQUESTIONS'] = $_therearexquestions;
    $coreReplacements['TOKEN'] = (!$anonymized ? $_token : '');// Silently replace TOKEN by empty string
    $coreReplacements['URL'] = $_linkreplace;
    $coreReplacements['WELCOME'] = (isset($thissurvey['welcome']) ? $thissurvey['welcome'] : '');

    if (!is_null($replacements) && is_array($replacements))
    {
        $doTheseReplacements = array_merge($coreReplacements, $replacements);   // so $replacements overrides core values
    }
    else
    {
        $doTheseReplacements = $coreReplacements;
    }

    // Now do all of the replacements - In rare cases, need to do 3 deep recursion, that that is default
    $line = LimeExpressionManager::ProcessString($line, $questionNum, $doTheseReplacements, false, 3, 1, false, true, $bStaticReplacement);
    
    return $line;

}


// This function replaces field names in a text with the related values
// (e.g. for email and template functions)
function ReplaceFields ($text,$fieldsarray, $bReplaceInsertans=true, $staticReplace=true)
{

    if ($bReplaceInsertans)
    {
        $replacements = array();
        foreach ( $fieldsarray as $key => $value )
        {
            $replacements[substr($key,1,-1)] = $value;
        }
        $text = LimeExpressionManager::ProcessString($text, NULL, $replacements, false, 2, 1, false, false, $staticReplace);
    }
    else
    {
        foreach ( $fieldsarray as $key => $value )
        {
            $text=str_replace($key, $value, $text);
        }
    }
    return $text;
}


/**
* passthruReplace() takes a string and looks for {PASSTHRU:myarg} variables
*  which it then substitutes for parameter data sent in the initial URL and stored
*  in the session array containing responses
*
* @param mixed $line   string - the string to iterate, and then return
* @param mixed $thissurvey     string - the string containing the surveyinformation
* @return string This string is returned containing the substituted responses
*
*/
function PassthruReplace($line, $thissurvey)
{
    while (strpos($line,"{PASSTHRU:") !== false)
    {
        $p1 = strpos($line,"{PASSTHRU:"); // startposition
        $p2 = $p1 + 10; // position of the first arg char
        $p3 = strpos($line,"}",$p1); // position of the last arg char

        $cmd=substr($line,$p1,$p3-$p1+1); // extract the complete passthru like "{PASSTHRU:myarg}"
        $arg=substr($line,$p2,$p3-$p2); // extract the arg to passthru (like "myarg")

        // lookup for the fitting arg
        $sValue='';
        if (isset($_SESSION['survey_'.$thissurvey['sid']]['urlparams'][$arg]))
        {
            $sValue=urlencode($_SESSION['survey_'.$thissurvey['sid']]['urlparams'][$arg]);
        }
        $line=str_replace($cmd, $sValue, $line); // replace
    }

    return $line;
}

<<<<<<< HEAD
=======
/**
* doHtmlSaveAll return HTML part of saveall button in survey
**/
function doHtmlSaveAll($move="")
{
    $surveyid=Yii::app()->getConfig('surveyID');
    $thissurvey=getsurveyinfo($surveyid);
    $clang = Yii::app()->lang;
    $aHtmlOptionsLoadall=array('type'=>'submit','id'=>'loadallbtn','value'=>'loadall','name'=>'loadall','class'=>"saveall submit button");
    $aHtmlOptionsSaveall=array('type'=>'submit','id'=>'saveallbtn','value'=>'saveall','name'=>'saveall','class'=>"saveall submit button");
    if($thissurvey['active'] != "Y"){
        $aHtmlOptionsLoadall['disabled']='disabled';
        $aHtmlOptionsSaveall['disabled']='disabled';
    }
    $_saveall="";
    // Find out if the user has any saved data
    if ($thissurvey['format'] == 'A')
    {
        if ($thissurvey['tokenanswerspersistence'] != 'Y' || !isset($surveyid) || !tableExists('tokens_'.$surveyid))
        {
            $_saveall .= CHtml::htmlButton($clang->gT("Load unfinished survey"),$aHtmlOptionsLoadall);
        }
        $_saveall .= CHtml::htmlButton($clang->gT("Resume later"),$aHtmlOptionsSaveall);
    }
    elseif ($surveyid && (!isset($_SESSION['survey_'.$surveyid]['step']) || !$_SESSION['survey_'.$surveyid]['step']))//First page, show LOAD (but not save)
    {  
        if ($thissurvey['tokenanswerspersistence'] != 'Y' || !isset($surveyid) || !tableExists('tokens_'.$surveyid))
        {
            $_saveall .= CHtml::htmlButton($clang->gT("Load unfinished survey"),$aHtmlOptionsLoadall);
        }
    }
    elseif ($surveyid && (isset($_SESSION['survey_'.$surveyid]['maxstep']) && $_SESSION['survey_'.$surveyid]['maxstep']==1) && $thissurvey['showwelcome']=="N")//First page, show LOAD and SAVE
    {  //First page, show LOAD
        if ($thissurvey['tokenanswerspersistence'] != 'Y' || !isset($surveyid) || !tableExists('tokens_'.$surveyid))
        {
            $_saveall .= CHtml::htmlButton($clang->gT("Load unfinished survey"),$aHtmlOptionsLoadall);
        }
        $_saveall .= CHtml::htmlButton($clang->gT("Resume later"),$aHtmlOptionsSaveall);
    }
    elseif (!isset($_SESSION['survey_'.$surveyid]['scid']) || $move == "movelast") // Not on last page or submited survey
    {
        $_saveall .= CHtml::htmlButton($clang->gT("Resume later"),$aHtmlOptionsSaveall);
    }
    return $_saveall;
}

>>>>>>> a2ab567d
// Closing PHP tag intentionally omitted - yes, it is okay<|MERGE_RESOLUTION|>--- conflicted
+++ resolved
@@ -10,10 +10,6 @@
 * other free or open source software licenses.
 * See COPYRIGHT.php for copyright notices and details.
 *
-<<<<<<< HEAD
-*    $Id$
-=======
->>>>>>> a2ab567d
 */
 /**
 * This function replaces keywords in a text and is mainly intended for templates
@@ -26,10 +22,9 @@
 * @param mixed $replacements Array of replacements:  Array( <stringtosearch>=><stringtoreplacewith>
 * @param boolean $anonymized Determines if token data is being used or just replaced with blanks
 * @param questionNum - needed to support dynamic JavaScript-based tailoring within questions
-* @param bStaticReplacement - Default off, forces non-dynamic replacements without <SPAN> tags (e.g. for the Completed page)
 * @return string  Text with replaced strings
 */
-function templatereplace($line, $replacements = array(), &$redata = array(), $debugSrc = 'Unspecified', $anonymized = false, $questionNum = NULL, $registerdata = array(), $bStaticReplacement = false)
+function templatereplace($line, $replacements = array(), &$redata = array(), $debugSrc = 'Unspecified', $anonymized = false, $questionNum = NULL, $registerdata = array())
 {
     /*
     global $clienttoken,$token,$sitename,$move,$showxquestions,$showqnumcode,$questioncode;
@@ -151,60 +146,15 @@
         {
 			Yii::app()->getClientScript()->registerCssFile(Yii::app()->getConfig('publicstyleurl')."jquery-ui.css");
         }
-<<<<<<< HEAD
-        if($css_header_includes){
-            foreach ($css_header_includes as $cssinclude)
-            {
-                if (substr($cssinclude,0,4) == 'http' || substr($cssinclude,0,1) == '/' || substr($cssinclude,0,strlen(Yii::app()->getConfig('publicurl'))) == Yii::app()->getConfig('publicurl'))
-                {
-                    $_templatecss .= "<link rel='stylesheet' type='text/css' media='all' href='".$cssinclude."' />\n";
-                }
-                else
-                {
-                    if(file_exists($templatedir.DIRECTORY_SEPARATOR.$cssinclude))
-                    {
-                        $_templatecss .= "<link rel='stylesheet' type='text/css' media='all' href='{$templateurl}{$cssinclude}' />\n";
-                    }
-                    else
-                    {
-                        $_templatecss .= "<link rel='stylesheet' type='text/css' media='all' href='".Yii::app()->getConfig('publicstyleurl').$cssinclude."' />\n";
-                    }
-                }
-            }
-        }
-        $_templatecss.= $template_jqueryui_css; // Template jquery ui after default css
-        $_templatecss.= "<link rel='stylesheet' type='text/css' media='all' href='{$templateurl}template.css' />\n";
-        if (getLanguageRTL($clang->langcode))
-=======
 
 		Yii::app()->getClientScript()->registerCssFile("{$templateurl}template.css");
 		if (getLanguageRTL($clang->langcode))
->>>>>>> a2ab567d
         {
             Yii::app()->getClientScript()->registerCssFile("{$templateurl}template-rtl.css");
         }
     }
     if(stripos ($line,"{TEMPLATEJS}"))
     {
-<<<<<<< HEAD
-        $js_header_includes =header_includes(false,'js');
-        $_jqueryuijsurl=Yii::app()->getConfig('generalscripts')."jquery/jquery-ui.js";
-        $_templatejs.= "<script type='text/javascript' src='".Yii::app()->getConfig('generalscripts')."jquery/jquery.js'></script>\n";
-        $_templatejs.= "<script type='text/javascript' src='{$_jqueryuijsurl}'></script>\n";
-        $_templatejs.= "<script type='text/javascript' src='".Yii::app()->getConfig('generalscripts')."jquery/jquery.ui.touch-punch.min.js'></script>\n";
-        if($js_header_includes){
-            foreach ($js_header_includes as $jsinclude)
-            {
-                if (substr($jsinclude,0,4) == 'http' || substr($jsinclude,0,2) == '/' || substr($jsinclude,0,strlen(Yii::app()->getConfig('publicurl'))) == Yii::app()->getConfig('publicurl'))
-                {
-                    $_templatejs .= "<script type='text/javascript' src='{$jsinclude}'></script>\n";
-                }
-                else
-                {
-                    $_templatejs .= "<script type='text/javascript' src='".Yii::app()->getConfig('generalscripts').$jsinclude."'></script>\n";
-                }
-            }
-=======
         // Javascript Var
         $aLSJavascriptVar=array();
         $aLSJavascriptVar['bFixNumAuto']=(int)(bool)Yii::app()->getConfig('bFixNumAuto',1);
@@ -217,7 +167,6 @@
         {
             $aLangData=getLanguageData();
             $radix=getRadixPointData($aLangData[ Yii::app()->getConfig('defaultlang')]['radixpoint']);// or $clang->langcode . defaultlang  ensure it's same for each language ?
->>>>>>> a2ab567d
         }
         $aLSJavascriptVar['sLEMradix']=$radix['separator'];
         $sLSJavascriptVar="LSvar=".json_encode($aLSJavascriptVar);
@@ -785,7 +734,7 @@
 
     // Set the array of replacement variables here - don't include curly braces
     $coreReplacements = array();
-    $coreReplacements['ACTIVE'] = (isset($thissurvey['active']) && !($thissurvey['active'] != "Y"));
+	$coreReplacements['ACTIVE'] = (isset($thissurvey['active']) && !($thissurvey['active'] != "Y"));
     $coreReplacements['AID'] = isset($questiondetails['aid']) ? $questiondetails['aid'] : '';
     $coreReplacements['ANSWER'] = isset($answer) ? $answer : '';  // global
     $coreReplacements['ANSWERSCLEARED'] = $clang->gT("Answers cleared");
@@ -797,7 +746,7 @@
     $coreReplacements['CLOSEWINDOW']  =  "<a href='javascript:%20self.close()'>".$clang->gT("Close this window")."</a>";
     $coreReplacements['COMPLETED'] = isset($redata['completed']) ? $redata['completed'] : '';    // global
     $coreReplacements['DATESTAMP'] = $_datestamp;
-    $coreReplacements['ENDTEXT'] = $_endtext;
+	$coreReplacements['ENDTEXT'] = $_endtext;
     $coreReplacements['EXPIRY'] = $_dateoutput;
     $coreReplacements['GID'] = isset($questiondetails['gid']) ? $questiondetails['gid']: '';
     $coreReplacements['GOOGLE_ANALYTICS_API_KEY'] = $_googleAnalyticsAPIKey;
@@ -877,8 +826,7 @@
     }
 
     // Now do all of the replacements - In rare cases, need to do 3 deep recursion, that that is default
-    $line = LimeExpressionManager::ProcessString($line, $questionNum, $doTheseReplacements, false, 3, 1, false, true, $bStaticReplacement);
-    
+    $line = LimeExpressionManager::ProcessString($line, $questionNum, $doTheseReplacements, false, 3, 1);
     return $line;
 
 }
@@ -942,8 +890,6 @@
     return $line;
 }
 
-<<<<<<< HEAD
-=======
 /**
 * doHtmlSaveAll return HTML part of saveall button in survey
 **/
@@ -990,5 +936,4 @@
     return $_saveall;
 }
 
->>>>>>> a2ab567d
 // Closing PHP tag intentionally omitted - yes, it is okay