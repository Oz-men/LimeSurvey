<?php if (!defined('BASEPATH')) {
    exit('No direct script access allowed');
}
/*
* LimeSurvey
* Copyright (C) 2007-2011 The LimeSurvey Project Team / Carsten Schmitz
* All rights reserved.
* License: GNU/GPL License v2 or later, see LICENSE.php
* LimeSurvey is free software. This version may have been modified pursuant
* to the GNU General Public License, and as distributed it includes or
* is derivative of works licensed under the GNU General Public License or
* other free or open source software licenses.
* See COPYRIGHT.php for copyright notices and details.
*
*/
/**
* This function replaces keywords in a text and is mainly intended for templates
* If you use this functions put your replacement strings into the $replacements variable
* instead of using global variables
* NOTE - Don't do any embedded replacements in this function.  Create the array of replacement values and
* they will be done in batch at the end
*
* @param string $line Text to search in
* @param string[] $replacements Array of replacements:  Array( <stringtosearch>=><stringtoreplacewith>
* @param mixed[] $redata : array of global var used in the function
* @param string|null $debugSrc deprecated
* @param boolean $anonymized Determines if token data is being used or just replaced with blanks
* @param integer|null $questionNum - needed to support dynamic JavaScript-based tailoring within questions
* @param void $registerdata - deprecated
* @param boolean bStaticReplacement - Default off, forces non-dynamic replacements without <SPAN> tags (e.g. for the Completed page)
* @param object|string - the template object to be used
* @return string Text with replaced strings
*/
function templatereplace($line, $replacements = array(), &$redata = array(), $debugSrc = 'Unspecified', $anonymized = false, $questionNum = null, $registerdata = array(), $bStaticReplacement = false, $oTemplate = '')
{
    $allowedvars = array(
        'assessments',
        'captchapath',
        'clienttoken',
        'completed',
        'errormsg',
        'groupdescription',
        'groupname',
        'imageurl',
        'languagechanger',
        'loadname',
        'move',
        'navigator',
        'moveprevbutton',
        'movenextbutton',
        'percentcomplete',
        's_lang',
        'showgroupinfo',
        'showqnumcode',
        'showxquestions',
        'sitelogo',
        'templatedir',
        'thissurvey',
        'token',
        'totalBoilerplatequestions',
        'questionindex',
        'questionindexmenu',
        'totalquestions',
        'flashmessage'
    );

    $varsPassed = array();

    foreach ($allowedvars as $var) {
        if (isset($redata[$var])) {
            $$var = $redata[$var];
            $varsPassed[] = $var;
        }
    }
    // Local over-rides in case not set above
    if (!isset($showgroupinfo)) { $showgroupinfo = Yii::app()->getConfig('showgroupinfo'); }
    $_surveyid = Yii::app()->getConfig('surveyID');

    if ($_surveyid) {
        $totalgroups = QuestionGroup::model()->getTotalGroupsWithQuestions($_surveyid);
    } else {
        $totalgroups = "";
    }

    if (!isset($showxquestions)) { $showxquestions = Yii::app()->getConfig('showxquestions'); }
    if (!isset($s_lang)) { $s_lang = (isset(Yii::app()->session['survey_'.$_surveyid]['s_lang']) ? Yii::app()->session['survey_'.$_surveyid]['s_lang'] : 'en'); }
    if ($_surveyid && !isset($thissurvey)) {
        $thissurvey = getSurveyInfo($_surveyid, $s_lang);
    }

    Yii::app()->loadHelper('surveytranslator');

    if (isset($thissurvey['sid'])) {
        $surveyid = $thissurvey['sid'];
    }

    // lets sanitize the survey template
    if (isset($thissurvey['templatedir'])) {
        $templatename = $thissurvey['templatedir'];
    } else {
        $templatename = getGlobalSetting('defaulttheme');
    }
    if (!isset($templateurl)) {
        $templateurl = getTemplateURL($templatename)."/";
    }
    if (!$anonymized && isset($thissurvey['anonymized'])) {
        $anonymized = ($thissurvey['anonymized'] == "Y");
    }

    /**
     * Template css/js files from the template config files are loaded.
     * It use the asset manager (so user never need to empty the cache, even if template is updated)
     * If debug mode is on, no asset manager is used.
     *
     * oTemplate is defined in controller/survey/index
     *
     * If templatereplace is called from the template editor, a $oTemplate is provided.
     */
    if ($oTemplate === '') {
        $oTemplate = Template::model()->getInstance($templatename);
    }

    // surveyformat
    if (isset($thissurvey['format'])) {
        $surveyformat = str_replace(array("A", "S", "G"), array("allinone", "questionbyquestion", "groupbygroup"), $thissurvey['format']);
    } else {
        $surveyformat = "";
    }
    if (!empty($oTemplate->cssFramework->name)) {
        $surveyformat .= " ".$oTemplate->cssFramework->name."-engine ";
    }


    if ((isset(Yii::app()->session['step']) && Yii::app()->session['step'] % 2) && $surveyformat != "allinone") {
        $surveyformat .= " page-odd";
    }

    if (isset($thissurvey['questionindex']) && $thissurvey['questionindex'] > 0 && $surveyformat != "allinone" && (isset(Yii::app()->session['step']) && Yii::app()->session['step'] > 0)) {
        $surveyformat .= " withindex";
    }
    if (isset($thissurvey['showprogress']) && $thissurvey['showprogress'] == "Y") {
        $surveyformat .= " showprogress";
    }
    if (isset($thissurvey['showqnumcode'])) {
        $surveyformat .= " showqnumcode-".$thissurvey['showqnumcode'];
    }
    // real survey contact
    if (isset($thissurvey['admin']) && $thissurvey['admin'] != "") {
        $surveycontact = sprintf(gT("Please contact %s ( %s ) for further assistance."), $thissurvey['admin'], encodeEmail($thissurvey['adminemail']));
    } elseif (Yii::app()->getConfig("siteadminname")) {
        $surveycontact = sprintf(gT("Please contact %s ( %s ) for further assistance."), Yii::app()->getConfig("siteadminname"), encodeEmail(Yii::app()->getConfig("siteadminemail")));
    } else {
        $surveycontact = "";
    }

    // If there are non-bracketed replacements to be made do so above this line.
    // Only continue in this routine if there are bracketed items to replace {}
    if (strpos($line, "{") === false) {
        // process string anyway so that it can be pretty-printed
        return LimeExpressionManager::ProcessString($line, $questionNum, null, 1, 1, true);
    }

    if (
    $showgroupinfo == 'both' ||
    $showgroupinfo == 'name' ||
    ($showgroupinfo == 'choose' && !isset($thissurvey['showgroupinfo'])) ||
    ($showgroupinfo == 'choose' && $thissurvey['showgroupinfo'] == 'B') ||
    ($showgroupinfo == 'choose' && $thissurvey['showgroupinfo'] == 'N')
    ) {
        $_groupname = isset($groupname) ? $groupname : '';
    } else {
        $_groupname = '';
    };
    if (
    $showgroupinfo == 'both' ||
    $showgroupinfo == 'description' ||
    ($showgroupinfo == 'choose' && !isset($thissurvey['showgroupinfo'])) ||
    ($showgroupinfo == 'choose' && $thissurvey['showgroupinfo'] == 'B') ||
    ($showgroupinfo == 'choose' && $thissurvey['showgroupinfo'] == 'D')
    ) {
        $_groupdescription = isset($groupdescription) ? $groupdescription : '';
    } else {
        $_groupdescription = '';
    };

    if (!isset($totalquestions)) {
        $totalquestions = 0;
    }
    $_totalquestionsAsked = $totalquestions;
    if (
    $showxquestions == 'show' ||
    ($showxquestions == 'choose' && !isset($thissurvey['showxquestions'])) ||
    ($showxquestions == 'choose' && $thissurvey['showxquestions'] == 'Y')
    ) {
        if ($_totalquestionsAsked < 1) {
            $_therearexquestions = gT("There are no questions in this survey"); // Singular
        } elseif ($_totalquestionsAsked == 1) {
            $_therearexquestions = gT("There is 1 question in this survey"); //Singular
        } else {
            $_therearexquestions = gT("There are {NUMBEROFQUESTIONS} questions in this survey."); //Note this line MUST be before {NUMBEROFQUESTIONS}
        };
        $_therearexquestions = "<div class='question-count-text'>".$_therearexquestions."</div>";
    } else {
        $_therearexquestions = '';
    };

    if (isset($token)) {
        $_token = $token;
    } elseif (isset($clienttoken)) {
        $_token = htmlentities($clienttoken, ENT_QUOTES, 'UTF-8'); // or should it be URL-encoded?
    } else {
        $_token = '';
    }

    // Expiry
    if (isset($thissurvey['expiry'])) {
        $dateformatdetails = getDateFormatData($thissurvey['surveyls_dateformat']);
        Yii::import('application.libraries.Date_Time_Converter', true);
        $datetimeobj = new Date_Time_Converter($thissurvey['expiry'], "Y-m-d");
        $_dateoutput = $datetimeobj->convert($dateformatdetails['phpdate']);
    } else {
        $_dateoutput = '-';
    }

    $_linkreplace = '';

    if (isset($thissurvey['sid']) && isset($_SESSION['survey_'.$thissurvey['sid']]['srid']) && $thissurvey['active'] == 'Y') {
        $iscompleted = $thissurvey['iscompleted'] = SurveyDynamic::model($surveyid)->isCompleted($_SESSION['survey_'.$thissurvey['sid']]['srid']);
    } else {
        $iscompleted = $thissurvey['iscompleted'] = false;
    }

    if (isset($surveyid) && isset($_SESSION['survey_'.$surveyid]['srid'])) {
        $_quexmlpdf = CHtml::link(gT("Save as PDF"), array("/printanswers/view/surveyid/{$surveyid}/printableexport/quexmlpdf"), array('data-toggle'=>'tooltip', 'data-placement'=>'right', 'title'=>gT("Note: Print will not include items on this page")));
    } else {
        $_quexmlpdf = "";
    }

    $_clearall = "";

    if (isset(Yii::app()->session['datestamp'])) {
        $_datestamp = Yii::app()->session['datestamp'];
    } else {
        $_datestamp = '-';
    }

    $_saveall = "";
    $aSaveAllButtons = "";
    $_restart = "";
    $_return_to_survey = "";

    if (isset($thissurvey['googleanalyticsapikey']) && $thissurvey['googleanalyticsapikey'] === "9999useGlobal9999") {
        $_googleAnalyticsAPIKey = trim(getGlobalSetting('googleanalyticsapikey'));
    } else if (isset($thissurvey['googleanalyticsapikey']) && trim($thissurvey['googleanalyticsapikey']) != '') {
        $_googleAnalyticsAPIKey = trim($thissurvey['googleanalyticsapikey']);
    } else {
        $_googleAnalyticsAPIKey = "";
    }

    $thissurvey['googleanalyticsapikey'] = $_googleAnalyticsAPIKey;

    $_googleAnalyticsStyle = (isset($thissurvey['googleanalyticsstyle']) ? $thissurvey['googleanalyticsstyle'] : '1');

    if ($_googleAnalyticsAPIKey != '' && $_googleAnalyticsStyle == 2) {
        // SurveyName-[SID]/[GSEQ]-GroupName - create custom GSEQ based upon page step
        $moveInfo = LimeExpressionManager::GetLastMoveResult();
        if (is_null($moveInfo)) {
            $gseq = 'welcome';
        } else if ($moveInfo['finished']) {
            $gseq = 'finished';
        } else if (isset($moveInfo['at_start']) && $moveInfo['at_start']) {
            $gseq = 'welcome';
        } else if (is_null($_groupname)) {
            $gseq = 'printanswers';
        } else {
            $gseq = $moveInfo['gseq'] + 1;
        }

    }

    $_endtext = '';
    if (isset($thissurvey['surveyls_endtext']) && trim($thissurvey['surveyls_endtext']) != '') {
        $_endtext = $thissurvey['surveyls_endtext'];
    }

    $sitelogo = '';

    if (!empty($oTemplate->siteLogo)) {
        if (file_exists($oTemplate->path.$oTemplate->siteLogo)) {
            $sitelogo = '<img class="img-responsive site-surveylist-logo custom custom-margin top-15 bottom-15" src="'.App()->getAssetManager()->publish($oTemplate->path.$oTemplate->siteLogo).'" alt=""/>';
        }
    }

    // Set the array of replacement variables here - don't include curly braces
    $coreReplacements = array();
    $coreReplacements['ACTIVE'] = (isset($thissurvey['active']) && !($thissurvey['active'] != "Y"));
    $coreReplacements['ANSWERSCLEARED'] = gT("Answers cleared");
    $coreReplacements['ASSESSMENT_HEADING'] = gT("Your assessment");
    $coreReplacements['CHECKJAVASCRIPT'] = '';
    $coreReplacements['CLEARALL'] = $_clearall;
    $coreReplacements['QUEXMLPDF'] = $_quexmlpdf;
    $coreReplacements['CLOSEWINDOW'] = ''; // Obsolete tag - keep this line for compatibility reaons
    $coreReplacements['COMPLETED'] = isset($redata['completed']) ? $redata['completed'] : ''; // global
    $coreReplacements['DATESTAMP'] = $_datestamp;
    $coreReplacements['ENDTEXT'] = $_endtext;
    $coreReplacements['EXPIRY'] = $_dateoutput;
    $coreReplacements['ADMINNAME'] = isset($thissurvey['admin']) ? $thissurvey['admin'] : '';
    $coreReplacements['ADMINEMAIL'] = isset($thissurvey['adminemail']) ? $thissurvey['adminemail'] : '';
    $coreReplacements['GID'] = Yii::app()->getConfig('gid', ''); // Use the gid of the question, except if we are not in question (Randomization group name)
    $coreReplacements['GROUPDESCRIPTION'] = $_groupdescription;
    $coreReplacements['GROUPNAME'] = $_groupname;
    $coreReplacements['LANG'] = App()->language;
    $coreReplacements['NAVIGATOR'] = isset($navigator) ? $navigator : ''; // global
    $coreReplacements['MOVEPREVBUTTON'] = isset($moveprevbutton) ? $moveprevbutton : ''; // global
    $coreReplacements['MOVENEXTBUTTON'] = isset($movenextbutton) ? $movenextbutton : ''; // global
    $coreReplacements['NUMBEROFQUESTIONS'] = $_totalquestionsAsked;
    $coreReplacements['NUMBEROFGROUPS'] = $totalgroups;
    $coreReplacements['PERCENTCOMPLETE'] = isset($percentcomplete) ? $percentcomplete : ''; // global
    $coreReplacements['PRIVACYHEADING'] = '';
    $coreReplacements['PRIVACYMESSAGE'] = '';
    /* Another solution to remove index from global */
    //~ $coreReplacements['QUESTION_INDEX']=isset($questionindex) ? $questionindex: '';
    //~ $coreReplacements['QUESTION_INDEX_MENU']=isset($questionindexmenu) ? $questionindexmenu: '';
    /* indexItems is static but not rendering, seem better to call it here ? */
    $coreReplacements['QUESTION_INDEX'] = isset($questionindex) ? $questionindex : '';
    $coreReplacements['QUESTION_INDEX_MENU'] = isset($questionindexmenu) ? $questionindexmenu : '';
    $coreReplacements['RESTART'] = $_restart;
    $coreReplacements['RETURNTOSURVEY'] = $_return_to_survey;
    $coreReplacements['SAVE'] = isset($_saveall) ? $_saveall : '';
    $coreReplacements['SAVEDID'] = isset(Yii::app()->session['survey_'.$_surveyid]['srid']) ? Yii::app()->session['survey_'.$_surveyid]['srid'] : '';
    $coreReplacements['SID'] = Yii::app()->getConfig('surveyID', ''); // Allways use surveyID from config
    $coreReplacements['SITELOGO'] = $sitelogo;
    $coreReplacements['SURVEYCONTACT'] = $surveycontact;
    $coreReplacements['SURVEYDESCRIPTION'] = (isset($thissurvey['description']) ? $thissurvey['description'] : '');
    $coreReplacements['SURVEYFORMAT'] = isset($surveyformat) ? $surveyformat : ''; // global
    $coreReplacements['SURVEYLANGUAGE'] = $surveylanguage = App()->language;
    $coreReplacements['SURVEYNAME'] = (isset($thissurvey['name']) ? $thissurvey['name'] : Yii::app()->getConfig('sitename'));
    $coreReplacements['SURVEYRESOURCESURL'] = (isset($thissurvey['sid']) ? Yii::app()->getConfig("uploadurl").'/surveys/'.$thissurvey['sid'].'/' : '');
    $coreReplacements['TEMPLATEURL'] = $templateurl;
    $coreReplacements['THEREAREXQUESTIONS'] = $_therearexquestions;
    $coreReplacements['TOKEN'] = (!$anonymized ? $_token : ''); // Silently replace TOKEN by empty string
    $coreReplacements['URL'] = $_linkreplace;
    $coreReplacements['WELCOME'] = (isset($thissurvey['welcome']) ? $thissurvey['welcome'] : '');
    $coreReplacements['CLOSE_TRANSLATION'] = gT('Close');
    if (!is_null($replacements) && is_array($replacements)) {
        $doTheseReplacements = array_merge($coreReplacements, $replacements); // so $replacements overrides core values
    } else {
        $doTheseReplacements = $coreReplacements;
    }

    // Now do all of the replacements - In rare cases, need to do 3 deep recursion, that that is default
    $line = LimeExpressionManager::ProcessString($line, $questionNum, $doTheseReplacements, 3, 1, false, true, $bStaticReplacement);

    return $line;

}

function getStandardsReplacementFields($thissurvey)
{
    $_surveyid = Yii::app()->getConfig('surveyID');

    if (!isset($s_lang)) { $s_lang = (isset(Yii::app()->session['survey_'.$_surveyid]['s_lang']) ? Yii::app()->session['survey_'.$_surveyid]['s_lang'] : 'en'); }

    Yii::app()->loadHelper('surveytranslator');

    if (isset($thissurvey['sid'])) {
        $surveyid = $thissurvey['sid'];
    }

    if (isset($thissurvey['anonymized'])) {
        $anonymized = ($thissurvey['anonymized'] == "Y");
    }

    // surveyformat
    if (isset($thissurvey['format'])) {
        $surveyformat = str_replace(array("A", "S", "G"), array("allinone", "questionbyquestion", "groupbygroup"), $thissurvey['format']);
    } else {
        $surveyformat = "";
    }

    if ((isset(Yii::app()->session['step']) && Yii::app()->session['step'] % 2) && $surveyformat != "allinone") {
        $surveyformat .= " page-odd";
    }

    if (isset($thissurvey['questionindex']) && $thissurvey['questionindex'] > 0 && $surveyformat != "allinone" && (isset(Yii::app()->session['step']) && Yii::app()->session['step'] > 0)) {
        $surveyformat .= " withindex";
    }

    if (isset($thissurvey['showprogress']) && $thissurvey['showprogress'] == "Y") {
        $surveyformat .= " showprogress";
    }

    if (isset($thissurvey['showqnumcode'])) {
        $surveyformat .= " showqnumcode-".$thissurvey['showqnumcode'];
    }

    // real survey contact
    if (isset($thissurvey['admin']) && $thissurvey['admin'] != "") {
        $surveycontact = sprintf(gT("Please contact %s ( %s ) for further assistance."), $thissurvey['admin'], encodeEmail($thissurvey['adminemail']));
    } elseif (Yii::app()->getConfig("siteadminname")) {
        $surveycontact = sprintf(gT("Please contact %s ( %s ) for further assistance."), Yii::app()->getConfig("siteadminname"), encodeEmail(Yii::app()->getConfig("siteadminemail")));
    } else {
        $surveycontact = "";
    }

    global $token;
    if (isset($token)) {
        $_token = $token;
    } elseif (isset($clienttoken)) {
        $_token = htmlentities($clienttoken, ENT_QUOTES, 'UTF-8'); // or should it be URL-encoded?
    } else {
        $_token = '';
    }

    // Expiry
    if (isset($thissurvey['expiry'])) {
        $dateformatdetails = getDateFormatData($thissurvey['surveyls_dateformat']);
        Yii::import('application.libraries.Date_Time_Converter', true);
        $datetimeobj = new Date_Time_Converter($thissurvey['expiry'], "Y-m-d");
        $_dateoutput = $datetimeobj->convert($dateformatdetails['phpdate']);
    } else {
        $_dateoutput = '-';
    }

    $_linkreplace = '';

    if (isset(Yii::app()->session['datestamp'])) {
        $_datestamp = Yii::app()->session['datestamp'];
    } else {
        $_datestamp = '-';
    }
    $_assessment_current_total = '';
<<<<<<< HEAD
    if (!empty($thissurvey['aAssessments'])) {
        $_assessment_current_total = $thissurvey['aAssessments']['total'];
=======
    if (!empty($thissurvey['assessments']) && $thissurvey['assessments']=="Y") {
        $assessmentdata = doAssessment($surveyid, true);
        $_assessment_current_total = (!empty($assessmentdata['datas']['total_score']))?$assessmentdata['datas']['total_score']:gT("unkown");
>>>>>>> 42dee241
    }


    // Set the array of replacement variables here - don't include curly braces
    $coreReplacements = array();
    $coreReplacements['NUMBEROFGROUPS'] = QuestionGroup::model()->getTotalGroupsWithQuestions($_surveyid);
    $coreReplacements['NUMBEROFQUESTIONS'] = $_SESSION['survey_'.$surveyid]['totalquestions'];
    $coreReplacements['ACTIVE'] = (isset($thissurvey['active']) && !($thissurvey['active'] != "Y"));
    $coreReplacements['DATESTAMP'] = $_datestamp;
    $coreReplacements['EXPIRY'] = $_dateoutput;
    $coreReplacements['ADMINNAME'] = isset($thissurvey['admin']) ? $thissurvey['admin'] : '';
    $coreReplacements['ADMINEMAIL'] = isset($thissurvey['adminemail']) ? $thissurvey['adminemail'] : '';
    $coreReplacements['GID'] = Yii::app()->getConfig('gid', ''); // Use the gid of the question, except if we are not in question (Randomization group name)

    $coreReplacements['LANG'] = App()->language;
    $coreReplacements['NAVIGATOR'] = isset($navigator) ? $navigator : ''; // global
    $coreReplacements['MOVEPREVBUTTON'] = isset($moveprevbutton) ? $moveprevbutton : ''; // global
    $coreReplacements['MOVENEXTBUTTON'] = isset($movenextbutton) ? $movenextbutton : ''; // global
    $coreReplacements['PERCENTCOMPLETE'] = isset($percentcomplete) ? $percentcomplete : ''; // global
    $coreReplacements['PRIVACYHEADING'] = '';
    $coreReplacements['PRIVACYMESSAGE'] = '';
    /* Another solution to remove index from global */
    //~ $coreReplacements['QUESTION_INDEX']=isset($questionindex) ? $questionindex: '';
    //~ $coreReplacements['QUESTION_INDEX_MENU']=isset($questionindexmenu) ? $questionindexmenu: '';
    /* indexItems is static but not rendering, seem better to call it here ? */
    $coreReplacements['QUESTION_INDEX'] = isset($questionindex) ? $questionindex : '';
    $coreReplacements['QUESTION_INDEX_MENU'] = isset($questionindexmenu) ? $questionindexmenu : '';
    $coreReplacements['SAVEDID'] = isset(Yii::app()->session['survey_'.$_surveyid]['srid']) ? Yii::app()->session['survey_'.$_surveyid]['srid'] : '';
    $coreReplacements['SID'] = Yii::app()->getConfig('surveyID', ''); // Allways use surveyID from config
    $coreReplacements['SURVEYCONTACT'] = $surveycontact;
    $coreReplacements['SURVEYDESCRIPTION'] = (isset($thissurvey['description']) ? $thissurvey['description'] : '');
    $coreReplacements['SURVEYFORMAT'] = isset($surveyformat) ? $surveyformat : ''; // global
    $coreReplacements['SURVEYLANGUAGE'] = $surveylanguage = App()->language;
    $coreReplacements['SURVEYNAME'] = (isset($thissurvey['name']) ? $thissurvey['name'] : Yii::app()->getConfig('sitename'));
    $coreReplacements['SURVEYRESOURCESURL'] = (isset($thissurvey['sid']) ? Yii::app()->getConfig("uploadurl").'/surveys/'.$thissurvey['sid'].'/' : '');
    $coreReplacements['TOKEN'] = (!$anonymized ? $_token : ''); // Silently replace TOKEN by empty string
    $coreReplacements['URL'] = $_linkreplace;
    $coreReplacements['WELCOME'] = (isset($thissurvey['welcome']) ? $thissurvey['welcome'] : '');
    $coreReplacements['CLOSE_TRANSLATION'] = gT('Close');
    $coreReplacements['ASSESSMENT_CURRENT_TOTAL'] = $_assessment_current_total;

    return $coreReplacements;
}


// This function replaces field names in a text with the related values
// (e.g. for email and template functions)
function ReplaceFields($text, $fieldsarray, $bReplaceInsertans = true, $staticReplace = true)
{

    if ($bReplaceInsertans) {
        $replacements = array();
        foreach ($fieldsarray as $key => $value) {
            $replacements[substr($key, 1, -1)] = $value;
        }
        $text = LimeExpressionManager::ProcessString($text, null, $replacements, 2, 1, false, false, $staticReplace);
    } else {
        foreach ($fieldsarray as $key => $value) {
            $text = str_replace($key, $value, $text);
        }
    }
    return $text;
}


/**
* passthruReplace() takes a string and looks for {PASSTHRU:myarg} variables
*  which it then substitutes for parameter data sent in the initial URL and stored
*  in the session array containing responses
*
* @param mixed $line   string - the string to iterate, and then return
* @param mixed $thissurvey     string - the string containing the surveyinformation
* @return string This string is returned containing the substituted responses
*
*/
function PassthruReplace($line, $thissurvey)
{
    while (strpos($line, "{PASSTHRU:") !== false) {
        $p1 = strpos($line, "{PASSTHRU:"); // startposition
        $p2 = $p1 + 10; // position of the first arg char
        $p3 = strpos($line, "}", $p1); // position of the last arg char

        $cmd = substr($line, $p1, $p3 - $p1 + 1); // extract the complete passthru like "{PASSTHRU:myarg}"
        $arg = substr($line, $p2, $p3 - $p2); // extract the arg to passthru (like "myarg")

        // lookup for the fitting arg
        $sValue = '';
        if (isset($_SESSION['survey_'.$thissurvey['sid']]['urlparams'][$arg])) {
            $sValue = urlencode($_SESSION['survey_'.$thissurvey['sid']]['urlparams'][$arg]);
        }
        $line = str_replace($cmd, $sValue, $line); // replace
    }

    return $line;
}<|MERGE_RESOLUTION|>--- conflicted
+++ resolved
@@ -430,14 +430,9 @@
         $_datestamp = '-';
     }
     $_assessment_current_total = '';
-<<<<<<< HEAD
-    if (!empty($thissurvey['aAssessments'])) {
-        $_assessment_current_total = $thissurvey['aAssessments']['total'];
-=======
     if (!empty($thissurvey['assessments']) && $thissurvey['assessments']=="Y") {
         $assessmentdata = doAssessment($surveyid, true);
         $_assessment_current_total = (!empty($assessmentdata['datas']['total_score']))?$assessmentdata['datas']['total_score']:gT("unkown");
->>>>>>> 42dee241
     }
 
 
