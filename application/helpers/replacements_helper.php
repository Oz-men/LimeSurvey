<?php

if (!defined('BASEPATH')) {
    exit('No direct script access allowed');
}
/*
* LimeSurvey
* Copyright (C) 2007-2011 The LimeSurvey Project Team / Carsten Schmitz
* All rights reserved.
* License: GNU/GPL License v2 or later, see LICENSE.php
* LimeSurvey is free software. This version may have been modified pursuant
* to the GNU General Public License, and as distributed it includes or
* is derivative of works licensed under the GNU General Public License or
* other free or open source software licenses.
* See COPYRIGHT.php for copyright notices and details.
*
*/
/**
* This function replaces keywords in a text and is mainly intended for templates
* If you use this functions put your replacement strings into the $replacements variable
* instead of using global variables
* NOTE - Don't do any embedded replacements in this function.  Create the array of replacement values and
* they will be done in batch at the end
*
* @param string $line Text to search in
* @param string[] $replacements Array of replacements:  Array( <stringtosearch>=><stringtoreplacewith>
* @param mixed[] $redata : array of global var used in the function
* @param null $debugSrc unused
* @param null $anonymized unused (all done in EM now)
* @param integer|null $questionNum - needed to support dynamic JavaScript-based tailoring within questions
* @param void $registerdata - deprecated
* @param boolean bStaticReplacement - Default off, forces non-dynamic replacements without <SPAN> tags (e.g. for the Completed page)
* @param object|string - the template object to be used
* @return string Text with replaced strings
*/
function templatereplace($line, $replacements = array(), &$redata = array(), $debugSrc = null, $anonymized = null, $questionNum = null, $registerdata = array(), $bStaticReplacement = false, $oTemplate = '')
{
    $allowedvars = array(
        'assessments',
        'captchapath',
        'clienttoken',
        'completed',
        'errormsg',
        'groupdescription',
        'groupname',
        'imageurl',
        'languagechanger',
        'loadname',
        'move',
        'navigator',
        'moveprevbutton',
        'movenextbutton',
        'percentcomplete',
        's_lang',
        'showgroupinfo',
        'showqnumcode',
        'showxquestions',
        'sitelogo',
        'templatedir',
        'thissurvey',
        'token',
        'totalBoilerplatequestions',
        'questionindex',
        'questionindexmenu',
        'totalquestions',
        'flashmessage'
    );

    $varsPassed = array();

    foreach ($allowedvars as $var) {
        if (isset($redata[$var])) {
            $$var = $redata[$var];
            $varsPassed[] = $var;
        }
    }
    // Local over-rides in case not set above
    if (!isset($showgroupinfo)) {
        $showgroupinfo = Yii::app()->getConfig('showgroupinfo');
    }
    $_surveyid = $_SESSION['LEMsid'];

    if ($_surveyid) {
        $totalgroups = QuestionGroup::model()->getTotalGroupsWithQuestions($_surveyid);
    } else {
        $totalgroups = "";
    }

    if (!isset($showxquestions)) {
        $showxquestions = Yii::app()->getConfig('showxquestions');
    }
    if (!isset($s_lang)) {
        $s_lang = (Yii::app()->session['survey_' . $_surveyid]['s_lang'] ?? 'en');
    }
    if ($_surveyid && !isset($thissurvey)) {
        $thissurvey = getSurveyInfo($_surveyid, $s_lang);
    }

    Yii::app()->loadHelper('surveytranslator');

    if (isset($thissurvey['sid'])) {
        $surveyid = $thissurvey['sid'];
    }

    // lets sanitize the survey template
    if (isset($thissurvey['templatedir'])) {
        $templatename = $thissurvey['templatedir'];
    } else {
        $templatename = App()->getConfig('defaulttheme');
    }
    if (!isset($templateurl)) {
        $templateurl = getTemplateURL($templatename) . "/";
    }

    /**
     * Template css/js files from the template config files are loaded.
     * It use the asset manager (so user never need to empty the cache, even if template is updated)
     * If debug mode is on, no asset manager is used.
     *
     * oTemplate is defined in controller/survey/index
     *
     * If templatereplace is called from the template editor, a $oTemplate is provided.
     */
    if ($oTemplate === '') {
        $oTemplate = Template::model()->getInstance($templatename);
    }

    // surveyformat
    if (isset($thissurvey['format'])) {
        $surveyformat = str_replace(array("A", "S", "G"), array("allinone", "questionbyquestion", "groupbygroup"), $thissurvey['format']);
    } else {
        $surveyformat = "";
    }
    if (!empty($oTemplate->cssFramework->name)) {
        $surveyformat .= " " . $oTemplate->cssFramework->name . "-engine ";
    }


    if ((isset(Yii::app()->session['step']) && Yii::app()->session['step'] % 2) && $surveyformat != "allinone") {
        $surveyformat .= " page-odd";
    }

    if (isset($thissurvey['questionindex']) && $thissurvey['questionindex'] > 0 && $surveyformat != "allinone" && (isset(Yii::app()->session['step']) && Yii::app()->session['step'] > 0)) {
        $surveyformat .= " withindex";
    }
    if (isset($thissurvey['showprogress']) && $thissurvey['showprogress'] == "Y") {
        $surveyformat .= " showprogress";
    }
    if (isset($thissurvey['showqnumcode'])) {
        $surveyformat .= " showqnumcode-" . $thissurvey['showqnumcode'];
    }
    // real survey contact
    if (isset($thissurvey['admin']) && $thissurvey['admin'] != "") {
        $surveycontact = sprintf(gT("Please contact %s ( %s ) for further assistance."), $thissurvey['admin'], encodeEmail($thissurvey['adminemail']));
    } elseif (Yii::app()->getConfig("siteadminname")) {
        $surveycontact = sprintf(gT("Please contact %s ( %s ) for further assistance."), Yii::app()->getConfig("siteadminname"), encodeEmail(Yii::app()->getConfig("siteadminemail")));
    } else {
        $surveycontact = "";
    }

    // If there are non-bracketed replacements to be made do so above this line.
    // Only continue in this routine if there are bracketed items to replace {}
    if (strpos($line, "{") === false) {
        // process string anyway so that it can be pretty-printed
        return LimeExpressionManager::ProcessString($line, $questionNum, null, 1, 1, true);
    }

    if (
        $showgroupinfo == 'both' ||
        $showgroupinfo == 'name' ||
        ($showgroupinfo == 'choose' && !isset($thissurvey['showgroupinfo'])) ||
        ($showgroupinfo == 'choose' && $thissurvey['showgroupinfo'] == 'B') ||
        ($showgroupinfo == 'choose' && $thissurvey['showgroupinfo'] == 'N')
    ) {
        $_groupname = $groupname ?? '';
    } else {
        $_groupname = '';
    };
    if (
        $showgroupinfo == 'both' ||
        $showgroupinfo == 'description' ||
        ($showgroupinfo == 'choose' && !isset($thissurvey['showgroupinfo'])) ||
        ($showgroupinfo == 'choose' && $thissurvey['showgroupinfo'] == 'B') ||
        ($showgroupinfo == 'choose' && $thissurvey['showgroupinfo'] == 'D')
    ) {
        $_groupdescription = $groupdescription ?? '';
    } else {
        $_groupdescription = '';
    };

    if (!isset($totalquestions)) {
        $totalquestions = 0;
    }
    $_totalquestionsAsked = $totalquestions;
    if (
        $showxquestions == 'show' ||
        ($showxquestions == 'choose' && !isset($thissurvey['showxquestions'])) ||
        ($showxquestions == 'choose' && $thissurvey['showxquestions'] == 'Y')
    ) {
        if ($_totalquestionsAsked < 1) {
            $_therearexquestions = gT("There are no questions in this survey"); // Singular
        } elseif ($_totalquestionsAsked == 1) {
            $_therearexquestions = gT("There is 1 question in this survey"); //Singular
        } else {
            $_therearexquestions = gT("There are {NUMBEROFQUESTIONS} questions in this survey."); //Note this line MUST be before {NUMBEROFQUESTIONS}
        };
        $_therearexquestions = "<div class='question-count-text'>" . $_therearexquestions . "</div>";
    } else {
        $_therearexquestions = '';
    };

    if (isset($token)) {
        $_token = $token;
    } elseif (isset($clienttoken)) {
        $_token = htmlentities($clienttoken, ENT_QUOTES, 'UTF-8'); // or should it be URL-encoded?
    } else {
        $_token = '';
    }

    // Expiry
    if (isset($thissurvey['expiry'])) {
        $dateformatdetails = getDateFormatData($thissurvey['surveyls_dateformat']);
        Yii::import('application.libraries.Date_Time_Converter', true);
        $datetimeobj = new Date_Time_Converter($thissurvey['expiry'], "Y-m-d H:i:s");
        $_dateoutput = $datetimeobj->convert($dateformatdetails['phpdate']);
    } else {
        $_dateoutput = '-';
    }

    $_linkreplace = '';

    if (isset($thissurvey['sid']) && isset($_SESSION['survey_' . $thissurvey['sid']]['srid']) && $thissurvey['active'] == 'Y') {
        $iscompleted = $thissurvey['iscompleted'] = SurveyDynamic::model($surveyid)->isCompleted($_SESSION['survey_' . $thissurvey['sid']]['srid']);
    } else {
        $iscompleted = $thissurvey['iscompleted'] = false;
    }

    if (isset($surveyid) && isset($_SESSION['survey_' . $surveyid]['srid'])) {
        $_quexmlpdf = CHtml::link(gT("Save as PDF"), array("/printanswers/view/surveyid/{$surveyid}/printableexport/quexmlpdf"), array('data-toggle' => 'tooltip', 'data-placement' => 'right', 'title' => gT("Note: Print will not include items on this page")));
    } else {
        $_quexmlpdf = "";
    }

    $_clearall = "";

    if (isset(Yii::app()->session['datestamp'])) {
        $_datestamp = Yii::app()->session['datestamp'];
    } else {
        $_datestamp = '-';
    }

    $_saveall = "";
    $aSaveAllButtons = "";
    $_restart = "";
    $_return_to_survey = "";

<<<<<<< HEAD
    if (isset($thissurvey['googleanalyticsapikey']) && $thissurvey['googleanalyticsapikey'] === "9999useGlobal9999") {
        $_googleAnalyticsAPIKey = trim(App()->getConfig('googleanalyticsapikey'));
    } elseif (isset($thissurvey['googleanalyticsapikey']) && trim($thissurvey['googleanalyticsapikey']) != '') {
        $_googleAnalyticsAPIKey = trim($thissurvey['googleanalyticsapikey']);
    } else {
        $_googleAnalyticsAPIKey = "";
    }

    $thissurvey['googleanalyticsapikey'] = $_googleAnalyticsAPIKey;

    $_googleAnalyticsStyle = ($thissurvey['googleanalyticsstyle'] ?? '1');

    if ($_googleAnalyticsAPIKey != '' && $_googleAnalyticsStyle == 2) {
        // SurveyName-[SID]/[GSEQ]-GroupName - create custom GSEQ based upon page step
        $moveInfo = LimeExpressionManager::GetLastMoveResult();
        if (is_null($moveInfo)) {
            $gseq = 'welcome';
        } elseif ($moveInfo['finished']) {
            $gseq = 'finished';
        } elseif (isset($moveInfo['at_start']) && $moveInfo['at_start']) {
            $gseq = 'welcome';
        } elseif (is_null($_groupname)) {
            $gseq = 'printanswers';
        } else {
            $gseq = $moveInfo['gseq'] + 1;
        }
    }

=======
>>>>>>> 87233637
    $_endtext = '';
    if (isset($thissurvey['surveyls_endtext']) && trim($thissurvey['surveyls_endtext']) != '') {
        $_endtext = $thissurvey['surveyls_endtext'];
    }

    $sitelogo = '';

    if (!empty($oTemplate->siteLogo)) {
        if (file_exists($oTemplate->path . $oTemplate->siteLogo)) {
            $sitelogo = '<img class="img-responsive site-surveylist-logo custom custom-margin top-15 bottom-15" src="' . App()->getAssetManager()->publish($oTemplate->path . $oTemplate->siteLogo) . '" alt=""/>';
        }
    }

    // Set the array of replacement variables here - don't include curly braces
    $coreReplacements = array();
    if (isset($thissurvey['sid']) && !empty($_SESSION['survey_' . $thissurvey['sid']])) {
        $coreReplacements = getStandardsReplacementFields($thissurvey);
    }

    /* This set tempVars in Expression, even if quetsion exist : replace value*/
    $coreReplacements['ACTIVE'] = (isset($thissurvey['active']) && !($thissurvey['active'] != "Y"));
    $coreReplacements['ANSWERSCLEARED'] = gT("Answers cleared");
    $coreReplacements['ASSESSMENT_HEADING'] = gT("Your assessment");
    $coreReplacements['CHECKJAVASCRIPT'] = '';
    $coreReplacements['CLEARALL'] = $_clearall;
    $coreReplacements['QUEXMLPDF'] = $_quexmlpdf;
    $coreReplacements['CLOSEWINDOW'] = ''; // Obsolete tag - keep this line for compatibility reaons
    $coreReplacements['COMPLETED'] = $redata['completed'] ?? ''; // global
    $coreReplacements['DATESTAMP'] = $_datestamp;
    $coreReplacements['ENDTEXT'] = $_endtext;
    $coreReplacements['EXPIRY'] = $_dateoutput;
    $coreReplacements['ADMINNAME'] = $thissurvey['admin'] ?? '';
    $coreReplacements['ADMINEMAIL'] = $thissurvey['adminemail'] ?? '';
    $coreReplacements['GID'] = Yii::app()->getConfig('gid', ''); // Use the gid of the question, except if we are not in question (Randomization group name)
    $coreReplacements['GROUPDESCRIPTION'] = $_groupdescription;
    $coreReplacements['GROUPNAME'] = $_groupname;
    $coreReplacements['LANG'] = App()->language;
    $coreReplacements['NAVIGATOR'] = $navigator ?? ''; // global
    $coreReplacements['MOVEPREVBUTTON'] = $moveprevbutton ?? ''; // global
    $coreReplacements['MOVENEXTBUTTON'] = $movenextbutton ?? ''; // global
    $coreReplacements['NUMBEROFQUESTIONS'] = $_totalquestionsAsked;
    $coreReplacements['NUMBEROFGROUPS'] = $totalgroups;
    $coreReplacements['PERCENTCOMPLETE'] = $percentcomplete ?? ''; // global
    $coreReplacements['PRIVACYHEADING'] = '';
    $coreReplacements['PRIVACYMESSAGE'] = '';
    /* Another solution to remove index from global */
    //~ $coreReplacements['QUESTION_INDEX']=isset($questionindex) ? $questionindex: '';
    //~ $coreReplacements['QUESTION_INDEX_MENU']=isset($questionindexmenu) ? $questionindexmenu: '';
    /* indexItems is static but not rendering, seem better to call it here ? */
    $coreReplacements['QUESTION_INDEX'] = $questionindex ?? '';
    $coreReplacements['QUESTION_INDEX_MENU'] = $questionindexmenu ?? '';
    $coreReplacements['RESTART'] = $_restart;
    $coreReplacements['RETURNTOSURVEY'] = $_return_to_survey;
    $coreReplacements['SAVE'] = $_saveall ?? '';
    $coreReplacements['SITELOGO'] = $sitelogo;
    $coreReplacements['SURVEYCONTACT'] = $surveycontact;
    $coreReplacements['SURVEYDESCRIPTION'] = ($thissurvey['description'] ?? '');
    $coreReplacements['SURVEYFORMAT'] = $surveyformat ?? ''; // global
    $coreReplacements['SURVEYLANGUAGE'] = $surveylanguage = App()->language;
    $coreReplacements['SURVEYNAME'] = ($thissurvey['name'] ?? Yii::app()->getConfig('sitename'));
    $coreReplacements['SURVEYRESOURCESURL'] = (isset($thissurvey['sid']) ? Yii::app()->getConfig("uploadurl") . '/surveys/' . $thissurvey['sid'] . '/' : '');
    $coreReplacements['TEMPLATEURL'] = $templateurl;
    $coreReplacements['THEREAREXQUESTIONS'] = $_therearexquestions;
    $coreReplacements['URL'] = $_linkreplace;
    $coreReplacements['WELCOME'] = ($thissurvey['welcome'] ?? '');
    $coreReplacements['CLOSE_TRANSLATION'] = gT('Close');
    if (!is_null($replacements) && is_array($replacements)) {
        $doTheseReplacements = array_merge($coreReplacements, $replacements); // so $replacements overrides core values
    } else {
        $doTheseReplacements = $coreReplacements;
    }

    // Now do all of the replacements - In rare cases, need to do 3 deep recursion, that that is default
    $line = LimeExpressionManager::ProcessString($line, $questionNum, $doTheseReplacements, 3, 1, false, true, $bStaticReplacement);

    return $line;
}

function getStandardsReplacementFields($thissurvey)
{
    $surveyid = $_SESSION['LEMsid'];

    Yii::app()->loadHelper('surveytranslator');

    if (isset($thissurvey['sid'])) {
        $surveyid = $thissurvey['sid'];
    }

    // surveyformat
    if (isset($thissurvey['format'])) {
        $surveyformat = str_replace(array("A", "S", "G"), array("allinone", "questionbyquestion", "groupbygroup"), $thissurvey['format']);
    } else {
        $surveyformat = "";
    }

    if ((isset(Yii::app()->session['step']) && Yii::app()->session['step'] % 2) && $surveyformat != "allinone") {
        $surveyformat .= " page-odd";
    }

    if (isset($thissurvey['questionindex']) && $thissurvey['questionindex'] > 0 && $surveyformat != "allinone" && (isset(Yii::app()->session['step']) && Yii::app()->session['step'] > 0)) {
        $surveyformat .= " withindex";
    }

    if (isset($thissurvey['showprogress']) && $thissurvey['showprogress'] == "Y") {
        $surveyformat .= " showprogress";
    }

    if (isset($thissurvey['showqnumcode'])) {
        $surveyformat .= " showqnumcode-" . $thissurvey['showqnumcode'];
    }

    // real survey contact
    if (isset($thissurvey['admin']) && $thissurvey['admin'] != "") {
        $surveycontact = sprintf(gT("Please contact %s ( %s ) for further assistance."), $thissurvey['admin'], encodeEmail($thissurvey['adminemail']));
    } elseif (Yii::app()->getConfig("siteadminname")) {
        $surveycontact = sprintf(gT("Please contact %s ( %s ) for further assistance."), Yii::app()->getConfig("siteadminname"), encodeEmail(Yii::app()->getConfig("siteadminemail")));
    } else {
        $surveycontact = "";
    }

    // Expiry
    if (isset($thissurvey['expiry'])) {
        $dateformatdetails = getDateFormatData($thissurvey['surveyls_dateformat']);
        Yii::import('application.libraries.Date_Time_Converter', true);
        $datetimeobj = new Date_Time_Converter($thissurvey['expiry'], "Y-m-d H:i:s");
        $_dateoutput = $datetimeobj->convert($dateformatdetails['phpdate']);
    } else {
        $_dateoutput = '-';
    }

    $_linkreplace = '';

    if (isset(Yii::app()->session['datestamp'])) {
        $_datestamp = Yii::app()->session['datestamp'];
    } else {
        $_datestamp = '-';
    }
    $_assessment_current_total = '';
    if (!empty($thissurvey['assessments']) && $thissurvey['assessments'] == "Y") {
        $assessmentdata = doAssessment($surveyid);
        $_assessment_current_total = $assessmentdata['datas']['total_score'] ?? gT("Unkown");
    }

    $oSurvey = Survey::model()->findByPk($surveyid);
    $totalquestions = $oSurvey->countTotalQuestions;

    // Set the array of replacement variables here - don't include curly braces
    $coreReplacements = array();
    $coreReplacements['NUMBEROFGROUPS'] = QuestionGroup::model()->getTotalGroupsWithQuestions($surveyid);
    $coreReplacements['NUMBEROFQUESTIONS'] = $totalquestions;
    $coreReplacements['ACTIVE'] = (isset($thissurvey['active']) && !($thissurvey['active'] != "Y"));
    $coreReplacements['DATESTAMP'] = $_datestamp;
    $coreReplacements['EXPIRY'] = $_dateoutput;
    $coreReplacements['ADMINNAME'] = $thissurvey['admin'] ?? '';
    $coreReplacements['ADMINEMAIL'] = $thissurvey['adminemail'] ?? '';
    $coreReplacements['GID'] = Yii::app()->getConfig('gid', ''); // Use the gid of the question, except if we are not in question (Randomization group name)

    $coreReplacements['LANG'] = App()->language;
    $coreReplacements['NAVIGATOR'] = $navigator ?? ''; // global
    $coreReplacements['MOVEPREVBUTTON'] = $moveprevbutton ?? ''; // global
    $coreReplacements['MOVENEXTBUTTON'] = $movenextbutton ?? ''; // global
    $coreReplacements['PERCENTCOMPLETE'] = $percentcomplete ?? ''; // global
    $coreReplacements['PRIVACYHEADING'] = '';
    $coreReplacements['PRIVACYMESSAGE'] = '';
    /* Another solution to remove index from global */
    //~ $coreReplacements['QUESTION_INDEX']=isset($questionindex) ? $questionindex: '';
    //~ $coreReplacements['QUESTION_INDEX_MENU']=isset($questionindexmenu) ? $questionindexmenu: '';
    /* indexItems is static but not rendering, seem better to call it here ? */
    $coreReplacements['QUESTION_INDEX'] = $questionindex ?? '';
    $coreReplacements['QUESTION_INDEX_MENU'] = $questionindexmenu ?? '';
    $coreReplacements['SURVEYCONTACT'] = $surveycontact;
    $coreReplacements['SURVEYDESCRIPTION'] = ($thissurvey['description'] ?? '');
    $coreReplacements['SURVEYFORMAT'] = $surveyformat ?? ''; // global
    $coreReplacements['SURVEYLANGUAGE'] = $surveylanguage = App()->language;
    $coreReplacements['SURVEYNAME'] = ($thissurvey['name'] ?? Yii::app()->getConfig('sitename'));
    $coreReplacements['SURVEYRESOURCESURL'] = (isset($thissurvey['sid']) ? Yii::app()->getConfig("uploadurl") . '/surveys/' . $thissurvey['sid'] . '/' : '');
    $coreReplacements['URL'] = $_linkreplace;
    $coreReplacements['WELCOME'] = ($thissurvey['welcome'] ?? '');
    $coreReplacements['CLOSE_TRANSLATION'] = gT('Close');
    $coreReplacements['ASSESSMENT_CURRENT_TOTAL'] = $_assessment_current_total;
    $coreReplacements['TEMPLATEURL'] = Template::model()->getInstance(null, $surveyid)->templateURL;
    return $coreReplacements;
}


// This function replaces field names in a text with the related values
// (e.g. for email and template functions)
function ReplaceFields($text, $fieldsarray, $bReplaceInsertans = true, $staticReplace = true)
{

    if ($bReplaceInsertans) {
        $replacements = array();
        foreach ($fieldsarray as $key => $value) {
            $replacements[substr($key, 1, -1)] = $value;
        }
        $text = LimeExpressionManager::ProcessString($text, null, $replacements, 2, 1, false, false, $staticReplace);
    } else {
        foreach ($fieldsarray as $key => $value) {
            $text = str_replace($key, $value, $text);
        }
    }
    return $text;
}


/**
* passthruReplace() takes a string and looks for {PASSTHRU:myarg} variables
*  which it then substitutes for parameter data sent in the initial URL and stored
*  in the session array containing responses
*
* @param mixed $line   string - the string to iterate, and then return
* @param mixed $thissurvey     string - the string containing the surveyinformation
* @return string This string is returned containing the substituted responses
*
*/
function PassthruReplace($line, $thissurvey)
{
    while (strpos($line, "{PASSTHRU:") !== false) {
        $p1 = strpos($line, "{PASSTHRU:"); // startposition
        $p2 = $p1 + 10; // position of the first arg char
        $p3 = strpos($line, "}", $p1); // position of the last arg char

        $cmd = substr($line, $p1, $p3 - $p1 + 1); // extract the complete passthru like "{PASSTHRU:myarg}"
        $arg = substr($line, $p2, $p3 - $p2); // extract the arg to passthru (like "myarg")

        // lookup for the fitting arg
        $sValue = '';
        if (isset($_SESSION['survey_' . $thissurvey['sid']]['urlparams'][$arg])) {
            $sValue = urlencode($_SESSION['survey_' . $thissurvey['sid']]['urlparams'][$arg]);
        }
        $line = str_replace($cmd, $sValue, $line); // replace
    }

    return $line;
}<|MERGE_RESOLUTION|>--- conflicted
+++ resolved
@@ -254,37 +254,7 @@
     $_restart = "";
     $_return_to_survey = "";
 
-<<<<<<< HEAD
-    if (isset($thissurvey['googleanalyticsapikey']) && $thissurvey['googleanalyticsapikey'] === "9999useGlobal9999") {
-        $_googleAnalyticsAPIKey = trim(App()->getConfig('googleanalyticsapikey'));
-    } elseif (isset($thissurvey['googleanalyticsapikey']) && trim($thissurvey['googleanalyticsapikey']) != '') {
-        $_googleAnalyticsAPIKey = trim($thissurvey['googleanalyticsapikey']);
-    } else {
-        $_googleAnalyticsAPIKey = "";
-    }
-
-    $thissurvey['googleanalyticsapikey'] = $_googleAnalyticsAPIKey;
-
     $_googleAnalyticsStyle = ($thissurvey['googleanalyticsstyle'] ?? '1');
-
-    if ($_googleAnalyticsAPIKey != '' && $_googleAnalyticsStyle == 2) {
-        // SurveyName-[SID]/[GSEQ]-GroupName - create custom GSEQ based upon page step
-        $moveInfo = LimeExpressionManager::GetLastMoveResult();
-        if (is_null($moveInfo)) {
-            $gseq = 'welcome';
-        } elseif ($moveInfo['finished']) {
-            $gseq = 'finished';
-        } elseif (isset($moveInfo['at_start']) && $moveInfo['at_start']) {
-            $gseq = 'welcome';
-        } elseif (is_null($_groupname)) {
-            $gseq = 'printanswers';
-        } else {
-            $gseq = $moveInfo['gseq'] + 1;
-        }
-    }
-
-=======
->>>>>>> 87233637
     $_endtext = '';
     if (isset($thissurvey['surveyls_endtext']) && trim($thissurvey['surveyls_endtext']) != '') {
         $_endtext = $thissurvey['surveyls_endtext'];
