--- conflicted
+++ resolved
@@ -199,13 +199,8 @@
         $class = "editorLink input-group-addon";
     }
     $htmlcode .= ""
-<<<<<<< HEAD
     . "<a href=\"javascript:start_popup_editor('" . $fieldname . "','" . addslashes(htmlspecialchars_decode($fieldtext, ENT_QUOTES)) . "','" . $surveyID . "','" . $gID . "','" . $qID . "','" . $fieldtype . "','" . $action . "')\" id='" . $fieldname . "_ctrl' class='{$class} btn btn-outline-secondary btn-xs'>\n"
-    . "\t<i class='fa fa-pencil btneditanswerena' id='" . $fieldname . "_popupctrlena' data-toggle='tooltip' data-placement='bottom' title='" . gT("Start HTML editor in a popup window") . "'></i>"
-=======
-    . "<a href=\"javascript:start_popup_editor('" . $fieldname . "','" . addslashes(htmlspecialchars_decode($fieldtext, ENT_QUOTES)) . "','" . $surveyID . "','" . $gID . "','" . $qID . "','" . $fieldtype . "','" . $action . "')\" id='" . $fieldname . "_ctrl' class='{$class} btn btn-default btn-xs'>\n"
     . "\t<i class='fa fa-pencil btneditanswerena' id='" . $fieldname . "_popupctrlena' data-bs-toggle='tooltip' data-bs-placement='bottom' title='" . gT("Start HTML editor in a popup window") . "'></i>"
->>>>>>> eb0af5f7
     . "\t<i class='fa fa-pencil btneditanswerdis' id='" . $fieldname . "_popupctrldis'  style='display:none'  ></i>"
     . "</a>\n";
 
@@ -219,11 +214,7 @@
         $surveyID = 'uniq';
     }
 
-<<<<<<< HEAD
-    $htmlcode = "<a href='#' class='btn btn-outline-secondary btn-sm htmleditor--openmodal' data-target-field-id='$fieldname' data-modal-title='$fieldtext' data-toggle='tooltip' data-original-title='" . gT("Open editor") . "'>\n" .
-=======
-    $htmlcode = "<a href='#' class='btn btn-default btn-sm htmleditor--openmodal' data-target-field-id='$fieldname' data-modal-title='$fieldtext' data-bs-toggle='tooltip' data-original-title='" . gT("Open editor") . "'>\n" .
->>>>>>> eb0af5f7
+    $htmlcode = "<a href='#' class='btn btn-outline-secondary btn-sm htmleditor--openmodal' data-target-field-id='$fieldname' data-modal-title='$fieldtext' data-bs-toggle='tooltip' data-original-title='" . gT("Open editor") . "'>\n" .
                 "\t<i class='fa fa-edit' id='{$fieldname}_modal_icon'></i>\n" .
                 "</a>\n";
 
