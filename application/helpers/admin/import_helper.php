--- conflicted
+++ resolved
@@ -158,11 +158,6 @@
             $insertdata['gid'] = $aGIDReplacements[$insertdata['gid']];
             $iOldQID = $insertdata['qid']; // save the old qid
             unset($insertdata['qid']);
-
-            if ($insertdata) {
-                XSSFilterArray($insertdata);
-            }
-            // now translate any links
             if (!isset($xml->question_l10ns->rows->row)) {
                 if ($bTranslateLinksFields) {
                     $insertdata['question'] = translateLinks('survey', $iOldSID, $iNewSID, $insertdata['question']);
@@ -469,9 +464,6 @@
             if (isset($aQIDReplacements[(int) $insertdata['sqid']])) {
                 // remap the subquestion id
                 $insertdata['sqid'] = $aQIDReplacements[(int) $insertdata['sqid']];
-            }
-            if ($insertdata) {
-                XSSFilterArray($insertdata);
             }
 
             if (!isset($xml->defaultvalue_l10ns->rows->row)) {
@@ -745,9 +737,6 @@
             $iOldQID = (int) $insertdata['qid'];
             unset($insertdata['qid']); // save the old qid
             $insertdata['parent_qid'] = $aQIDReplacements[(int) $insertdata['parent_qid']]; // remap the parent_qid
-            if ($insertdata) {
-                XSSFilterArray($insertdata);
-            }
             if (!isset($insertdata['help'])) {
                 $insertdata['help'] = '';
             }            // now translate any links
@@ -816,7 +805,6 @@
                 $oQuestionL10n->save();
                 unset($oQuestionL10n);
             }
-<<<<<<< HEAD
 
             // Set a warning if question title was updated
             if (isset($sNewTitle) && isset($sOldTitle)) {
@@ -834,11 +822,6 @@
             $insertdata = array();
             foreach ($row as $key=>$value) {
                 $insertdata[(string) $key] = (string) $value;
-=======
-            $ques = new Question;
-            foreach ($insertdata as $k => $v) {
-                            $ques->$k = $v;
->>>>>>> 24c72c75
             }
             unset($insertdata['id']);
             // now translate any links
@@ -903,7 +886,6 @@
         }
     }
 
-<<<<<<< HEAD
     //  Import answer_l10ns
     if (isset($xml->answer_l10ns->rows->row)) {
         foreach ($xml->answer_l10ns->rows->row as $row) {
@@ -920,11 +902,6 @@
                 $insertdata['aid'] = $aAIDReplacements[$insertdata['aid']];
             } else {
                 continue; //Skip invalid answer ID
-=======
-            $answers = new Answer;
-            foreach ($insertdata as $k => $v) {
-                $answers->$k = $v;
->>>>>>> 24c72c75
             }
             $oAnswerL10n = new AnswerL10n();
             $oAnswerL10n->setAttributes($insertdata, false);
@@ -948,12 +925,6 @@
                 foreach ($importlanguages as $sLanguage) {
                     $insertdata['language'] = $sLanguage;
                     $attributes = new QuestionAttribute;
-<<<<<<< HEAD
-                    if ($insertdata) {
-                        XSSFilterArray($insertdata);
-                    }
-=======
->>>>>>> 24c72c75
                     foreach ($insertdata as $k => $v) {
                         $attributes->$k = $v;
                     }
@@ -962,12 +933,6 @@
                 }
             } else {
                 $attributes = new QuestionAttribute;
-<<<<<<< HEAD
-                if ($insertdata) {
-                    XSSFilterArray($insertdata);
-                }
-=======
->>>>>>> 24c72c75
                 foreach ($insertdata as $k => $v) {
                     $attributes->$k = $v;
                 }
@@ -995,19 +960,11 @@
                 continue;
             }
 
-<<<<<<< HEAD
             $insertdata['qid'] = $aQIDReplacements[(int) $insertdata['qid']]; // remap the qid
             if (isset($aQIDReplacements[(int) $insertdata['sqid']])) {
                 // remap the subquestion id
                 $insertdata['sqid'] = $aQIDReplacements[(int) $insertdata['sqid']];
             }
-            if ($insertdata) {
-                XSSFilterArray($insertdata);
-            }
-=======
-            // now translate any links
-            $default = new DefaultValue;
->>>>>>> 24c72c75
 
             if (!isset($xml->defaultvalue_l10ns->rows->row)) {
                 if (!in_array($insertdata['language'], $aLanguagesSupported)) {
@@ -1131,7 +1088,6 @@
                 $insertdata[(string) $key] = (string) $value;
             }
             $insertdata['lid'] = $aLSIDReplacements[$insertdata['lid']];
-<<<<<<< HEAD
             if (!isset($xml->label_l10ns->rows->row)) {
                 $insertdataLS['title'] = $insertdata['title'];
                 $insertdataLS['language'] = $insertdata['language'];
@@ -1162,9 +1118,6 @@
                 $aLIDReplacements[$iOldLabelID] = $arLabel->id;
             }
             
-=======
-            Yii::app()->db->createCommand()->insert('{{labels}}', $insertdata);
->>>>>>> 24c72c75
             $results['labels']++;
         }
     }
@@ -1600,7 +1553,6 @@
             unset($insertdata['qid']);
 
             // now translate any links
-<<<<<<< HEAD
             if (!isset($xml->question_l10ns->rows->row)) {
                 if ($bTranslateInsertansTags) {
                     $insertdata['question'] = translateLinks('survey', $iOldSID, $iNewSID, $insertdata['question']);
@@ -1614,19 +1566,6 @@
                 unset($insertdata['help']);
                 unset($insertdata['language']);
             }
-=======
-            if ($bTranslateInsertansTags) {
-                $insertdata['question'] = translateLinks('survey', $iOldSID, $iNewSID, $insertdata['question']);
-                $insertdata['help'] = translateLinks('survey', $iOldSID, $iNewSID, $insertdata['help']);
-            }
-            // Insert the new question
-            if (isset($aQIDReplacements[$oldqid])) {
-                $insertdata['qid'] = $aQIDReplacements[$oldqid];
-                switchMSSQLIdentityInsert('questions', true);
-
-            }
-
->>>>>>> 24c72c75
             if (!$bConvertInvalidQuestionCodes) {
                 $sScenario = 'archiveimport';
             } else {
@@ -1712,10 +1651,6 @@
             $iOldQID = (int) $insertdata['qid'];
             unset($insertdata['qid']); // save the old qid
             $insertdata['parent_qid'] = $aQIDReplacements[(int) $insertdata['parent_qid']]; // remap the parent_qid
-<<<<<<< HEAD
-            if ($insertdata) {
-                XSSFilterArray($insertdata);
-            }
             if (!isset($insertdata['help'])) {
                 $insertdata['help'] = '';
             }            // now translate any links
@@ -1732,23 +1667,6 @@
                 unset($insertdata['help']);
                 unset($insertdata['language']);
             }
-=======
-            $sOldTitle = '';
-
-            // now translate any links
-            if ($bTranslateInsertansTags) {
-                $insertdata['question'] = translateLinks('survey', $iOldSID, $iNewSID, $insertdata['question']);
-                if (isset($insertdata['help'])) {
-                    $insertdata['help'] = translateLinks('survey', $iOldSID, $iNewSID, $insertdata['help']);
-                }
-            }
-
-            if (isset($aQIDReplacements[$oldsqid])) {
-                $insertdata['qid'] = $aQIDReplacements[$oldsqid];
-                switchMSSQLIdentityInsert('questions', true);
-            }
-
->>>>>>> 24c72c75
             if (!$bConvertInvalidQuestionCodes) {
                 $sScenario = 'archiveimport';
             } else {
@@ -1897,16 +1815,10 @@
             if ($bTranslateInsertansTags) {
                 $insertdata['answer'] = translateLinks('survey', $iOldSID, $iNewSID, $insertdata['answer']);
             }
-<<<<<<< HEAD
             if (isset($aAIDReplacements[$insertdata['aid']])) {
                 $insertdata['aid'] = $aAIDReplacements[$insertdata['aid']];
             } else {
                 continue; //Skip invalid answer ID
-=======
-
-            if (Answer::model()->insertRecords($insertdata)) {
-                $results['answers']++;
->>>>>>> 24c72c75
             }
             $oAnswerL10n = new AnswerL10n();
             $oAnswerL10n->setAttributes($insertdata, false);
@@ -1946,18 +1858,11 @@
                 foreach ($aLanguagesSupported as $sLanguage) {
                     $insertdata['language'] = $sLanguage;
 
-<<<<<<< HEAD
-                    if ($insertdata) {
-                        XSSFilterArray($insertdata);
-                    }
                     $questionAttribute = new QuestionAttribute();
                     $questionAttribute->attributes = $insertdata;
                     if (!$questionAttribute->save()) {
                         safeDie(gT("Error").": Failed to insert data[7]<br />");
                     }
-=======
-                    $result = QuestionAttribute::model()->insertRecords($insertdata) or safeDie(gT("Error").": Failed to insert data[7]<br />");
->>>>>>> 24c72c75
                 }
             } else {
                 $questionAttribute = new QuestionAttribute();
@@ -1992,10 +1897,6 @@
             if (isset($aQIDReplacements[(int) $insertdata['sqid']])) {
                 // remap the subquestion id
                 $insertdata['sqid'] = $aQIDReplacements[(int) $insertdata['sqid']];
-            }
-<<<<<<< HEAD
-            if ($insertdata) {
-                XSSFilterArray($insertdata);
             }
 
             if (!isset($xml->defaultvalue_l10ns->rows->row)) {
@@ -2060,11 +1961,6 @@
             if (!$oDefaultValueL10n->save()) {
                 safeDie(gT("Error").": Failed to insert data[19]<br />");
             }
-=======
-            // now translate any links
-            $result = DefaultValue::model()->insertRecords($insertdata) or safeDie(gT("Error").": Failed to insert data[9]<br />");
-            $results['defaultvalues']++;
->>>>>>> 24c72c75
         }
     }
     $aOldNewFieldmap = reverseTranslateFieldNames($iOldSID, $iNewSID, $aGIDReplacements, $aQIDReplacements);
