<?php
/*
* LimeSurvey
* Copyright (C) 2007-2011 The LimeSurvey Project Team / Carsten Schmitz
* All rights reserved.
* License: GNU/GPL License v2 or later, see LICENSE.php
* LimeSurvey is free software. This version may have been modified pursuant
* to the GNU General Public License, and as distributed it includes or
* is derivative of works licensed under the GNU General Public License or
* other free or open source software licenses.
* See COPYRIGHT.php for copyright notices and details.
*/

use \LimeSurvey\Helpers\questionHelper;

/**
* This function imports a LimeSurvey .lsg question group XML file
*
* @param string $sFullFilePath  The full filepath of the uploaded file
* @param integer $iNewSID The new survey id - the group will always be added after the last group in the survey
*/
function XMLImportGroup($sFullFilePath, $iNewSID)
{
    $sBaseLanguage         = Survey::model()->findByPk($iNewSID)->language;
    $bOldEntityLoaderState = libxml_disable_entity_loader(true); // @see: http://phpsecurity.readthedocs.io/en/latest/Injection-Attacks.html#xml-external-entity-injection

    $sXMLdata              = file_get_contents($sFullFilePath);
    $xml                   = simplexml_load_string($sXMLdata, 'SimpleXMLElement', LIBXML_NONET);


    if ($xml === false || $xml->LimeSurveyDocType != 'Group') {
        safeDie('This is not a valid LimeSurvey group structure XML file.');
    }

    $iDBVersion = (int) $xml->DBVersion;
    $aQIDReplacements = array();
    $results['defaultvalues'] = 0;
    $results['answers'] = 0;
    $results['question_attributes'] = 0;
    $results['subquestions'] = 0;
    $results['conditions'] = 0;
    $results['groups'] = 0;

    $importlanguages = array();
    foreach ($xml->languages->language as $language) {
        $importlanguages[] = (string) $language;
    }

    if (!in_array($sBaseLanguage, $importlanguages)) {
        $results['fatalerror'] = gT("The languages of the imported group file must at least include the base language of this survey.");
        return $results;
    }
    // First get an overview of fieldnames - it's not useful for the moment but might be with newer versions
    /*
    $fieldnames=array();
    foreach ($xml->questions->fields->fieldname as $fieldname ){
    $fieldnames[]=(string)$fieldname;
    };*/


    // Import group table ===================================================================================
    $iGroupOrder = Yii::app()->db->createCommand()->select('MAX(group_order)')->from('{{groups}}')->where('sid=:sid', array(':sid'=>$iNewSID))->queryScalar();
    if ($iGroupOrder === false) {
        $iNewGroupOrder = 0;
    } else {
        $iNewGroupOrder = $iGroupOrder + 1;
    }

    foreach ($xml->groups->rows->row as $row) {
        $insertdata = array();
        foreach ($row as $key=>$value) {
            $insertdata[(string) $key] = (string) $value;
        }
        $iOldSID = $insertdata['sid'];
        $insertdata['sid'] = $iNewSID;
        $insertdata['group_order'] = $iNewGroupOrder;
        $oldgid = $insertdata['gid']; unset($insertdata['gid']); // save the old qid
        $aDataL10n = array();

        if ($iDBVersion < 350) {
            $aDataL10n['group_name'] = $insertdata['group_name'];
            $aDataL10n['description'] = $insertdata['description'];
            $aDataL10n['language'] = $insertdata['language'];
            unset($insertdata['group_name']);
            unset($insertdata['description']);
            unset($insertdata['language']);
        }
        if (!isset($aGIDReplacements[$oldgid])) {
            $questionGroup = new QuestionGroup();
            $questionGroup->attributes = $insertdata;
            if(!$questionGroup->save()) {
                safeDie(gT("Error").": Failed to insert data [3]<br />");
            }

            $newgid = $questionGroup->gid;

            $aGIDReplacements[$oldgid] = $newgid; // add old and new qid to the mapping array
            $results['groups']++;
        }
        if (!empty($aDataL10n)) {
            $aDataL10n['gid'] = $aGIDReplacements[$oldgid];
            $oQuestionGroupL10n = new QuestionGroupL10n(); 
            $oQuestionGroupL10n->setAttributes($aDataL10n, false);
            $oQuestionGroupL10n->save();
        }        
    }

    if ($iDBVersion >= 350 && isset($xml->group_l10ns->rows->row)) {
        foreach ($xml->group_l10ns->rows->row as $row) {
            $insertdata = array();
            foreach ($row as $key=>$value) {
                $insertdata[(string) $key] = (string) $value;
            }
            unset($insertdata['id']);
            // now translate any links
            $insertdata['group_name'] = translateLinks('survey', $iOldSID, $iNewSID, $insertdata['group_name']);
            $insertdata['description'] = translateLinks('survey', $iOldSID, $iNewSID, $insertdata['description']);
            if (isset($aGIDReplacements[$insertdata['gid']])) {
                $insertdata['gid'] = $aGIDReplacements[$insertdata['gid']];
            } else {
                continue; //Skip invalid group ID
            }
            $oQuestionGroupL10n = new QuestionGroupL10n(); 
            $oQuestionGroupL10n->setAttributes($insertdata, false);
            $oQuestionGroupL10n->save();
        }    
    }
    
    // Import questions table ===================================================================================

    // We have to run the question table data two times - first to find all main questions
    // then for subquestions (because we need to determine the new qids for the main questions first)


    $results['questions'] = 0;
    if (isset($xml->questions)) {
        foreach ($xml->questions->rows->row as $row) {
            
            $insertdata = array();
            foreach ($row as $key=>$value) {
                $insertdata[(string) $key] = (string) $value;
            }
            if (!isset($aGIDReplacements[$insertdata['gid']])) {
                // Skip questions with invalid group id
                continue;
            } 
            if (!isset($insertdata['mandatory']) || trim($insertdata['mandatory']) == '') {
                $insertdata['mandatory'] = 'N';
            }
            $iOldSID = $insertdata['sid'];
            $insertdata['sid'] = $iNewSID;
            $insertdata['gid'] = $aGIDReplacements[$insertdata['gid']];
            $oldqid = $insertdata['qid']; // save the old qid
            unset($insertdata['qid']); 

            if ($insertdata) {
                XSSFilterArray($insertdata);
            }            
            // now translate any links
            if ($iDBVersion < 350) {
                if ($bTranslateInsertansTags) {
                    $insertdata['question'] = translateLinks('survey', $iOldSID, $iNewSID, $insertdata['question']);
                    $insertdata['help'] = translateLinks('survey', $iOldSID, $iNewSID, $insertdata['help']);
                }
                $oQuestionL10n = new QuestionL10n();
                $oQuestionL10n->question = $insertdata['question'];
                $oQuestionL10n->help = $insertdata['help'];
                $oQuestionL10n->language = $insertdata['language'];
                unset($insertdata['question']);
                unset($insertdata['help']);
                unset($insertdata['language']);
            }
            $oQuestion = new Question('import');
            $oQuestion->setAttributes($insertdata, false);

            if (!isset($aQIDReplacements[$iOldQID])) {
            // Try to fix question title for valid question code enforcement
                if (!$oQuestion->validate(array('title'))) {
                    $sOldTitle = $oQuestion->title;
                    $sNewTitle = preg_replace("/[^A-Za-z0-9]/", '', $sOldTitle);
                    if (is_numeric(substr($sNewTitle, 0, 1))) {
                        $sNewTitle = 'q'.$sNewTitle;
                    }

                    $oQuestion->title = $sNewTitle;
                }

                $attempts = 0;
                // Try to fix question title for unique question code enforcement
                $index = 0;
                $rand = mt_rand(0, 1024);
                while (!$oQuestion->validate(array('title'))) {
                    $sNewTitle = 'r'.$rand.'q'.$index;
                    $index++;
                    $oQuestion->title = $sNewTitle;
                    $attempts++;
                    if ($attempts > 10) {
                        safeDie(gT("Error").": Failed to resolve question code problems after 10 attempts.<br />");
                    }
                }
                if (!$oQuestion->save()) {
                    safeDie(gT("Error while saving: ").print_r($oQuestion->errors, true));
                }
                $aQIDReplacements[$iOldQID] = $oQuestion->qid; ;
                $results['questions']++;
            } 
            
            if (isset($oQuestionL10n)) {
                $oQuestionL10n->qid = $aQIDReplacements[$iOldQID];
                $oQuestionL10n->save();
                unset($oQuestionL10n);
            }
            // Set a warning if question title was updated
            if (isset($sNewTitle) && isset($sOldTitle)) {
                $results['importwarnings'][] = sprintf(gT("Question code %s was updated to %s."), $sOldTitle, $sNewTitle);
                $aQuestionCodeReplacements[$sOldTitle] = $sNewTitle;
                unset($sNewTitle);
                unset($sOldTitle);
            }            
        }
    }

    // Import subquestions -------------------------------------------------------
    if (isset($xml->subquestions)) {

        foreach ($xml->subquestions->rows->row as $row) {
            $insertdata = array();
            foreach ($row as $key=>$value) {
                $insertdata[(string) $key] = (string) $value;
            }

            if ($insertdata['gid'] == 0) {
                    continue;
            }            
            if (!isset($insertdata['mandatory']) || trim($insertdata['mandatory']) == '') {
                $insertdata['mandatory'] = 'N';
            }
            $iOldSID = $insertdata['sid'];
            $insertdata['sid'] = $iNewSID;
            $insertdata['gid'] = $aGIDReplacements[(int) $insertdata['gid']];
            $iOldQID = (int) $insertdata['qid']; unset($insertdata['qid']); // save the old qid
            $insertdata['parent_qid'] = $aQIDReplacements[(int) $insertdata['parent_qid']]; // remap the parent_qid
            if (!isset($insertdata['help'])) {
                $insertdata['help'] = '';
            }            // now translate any links
            if ($iDBVersion < 350) {
                if ($bTranslateInsertansTags) {
                    $insertdata['question'] = translateLinks('survey', $iOldSID, $iNewSID, $insertdata['question']);
                    $insertdata['help'] = translateLinks('survey', $iOldSID, $iNewSID, $insertdata['help']);
                }
                $oQuestionL10n = new QuestionL10n();
                $oQuestionL10n->question = $insertdata['question'];
                $oQuestionL10n->help = $insertdata['help'];
                $oQuestionL10n->language = $insertdata['language'];
                unset($insertdata['question']);
                unset($insertdata['help']);
                unset($insertdata['language']);
            }
            if (!$bConvertInvalidQuestionCodes) {
                $sScenario = 'archiveimport';
            } else {
                $sScenario = 'import';
            }

            $oQuestion = new Question($sScenario);
            $oQuestion->setAttributes($insertdata, false);

            if (!isset($aQIDReplacements[$iOldQID])) {
                switchMSSQLIdentityInsert('questions', false);
                // Try to fix question title for valid question code enforcement
                if (!$oQuestion->validate(array('title'))) {
                    $sOldTitle = $oQuestion->title;
                    $sNewTitle = preg_replace("/[^A-Za-z0-9]/", '', $sOldTitle);
                    if (is_numeric(substr($sNewTitle, 0, 1))) {
                        $sNewTitle = 'sq'.$sNewTitle;
                    }

                    $oQuestion->title = $sNewTitle;
                }

                $attempts = 0;
                // Try to fix question title for unique question code enforcement
                while (!$oQuestion->validate(array('title'))) {

                    if (!isset($index)) {
                        $index = 0;
                        $rand = mt_rand(0, 1024);
                    } else {
                        $index++;
                    }

                    $sNewTitle = 'r'.$rand.'sq'.$index;
                    $oQuestion->title = $sNewTitle;
                    $attempts++;

                    if ($attempts > 10) {
                        safeDie(gT("Error").": Failed to resolve question code problems after 10 attempts.<br />");
                    }
                }
                if (!$oQuestion->save()) {
                    safeDie(gT("Error while saving: ").print_r($oQuestion->errors, true));
                }
                $aQIDReplacements[$iOldQID] = $oQuestion->qid; ;
                $results['questions']++;
            } 

            if (isset($oQuestionL10n)) {
                $oQuestionL10n->qid = $aQIDReplacements[$iOldQID];
                $oQuestionL10n->save();
                unset($oQuestionL10n);
            }

            // Set a warning if question title was updated
            if (isset($sNewTitle) && isset($sOldTitle)) {
                $results['importwarnings'][] = sprintf(gT("Title of subquestion %s was updated to %s."), $sOldTitle, $sNewTitle); // Maybe add the question title ?
                $aQuestionCodeReplacements[$sOldTitle] = $sNewTitle;
                unset($sNewTitle);
                unset($sOldTitle);
            }
        }
    }

    
    //  Import question_l10ns
    if ($iDBVersion >= 350 && isset($xml->question_l10ns->rows->row)) {
        foreach ($xml->question_l10ns->rows->row as $row) {
            $insertdata = array();
            foreach ($row as $key=>$value) {
                $insertdata[(string) $key] = (string) $value;
            }
            unset($insertdata['id']);
            // now translate any links
            $insertdata['question'] = translateLinks('survey', $iOldSID, $iNewSID, $insertdata['question']);
            $insertdata['help'] = translateLinks('survey', $iOldSID, $iNewSID, $insertdata['help']);
            if (isset($aQIDReplacements[$insertdata['qid']])) {
                $insertdata['qid'] = $aQIDReplacements[$insertdata['qid']];
            } else {
                continue; //Skip invalid group ID
            }
            $oQuestionL10n = new QuestionL10n(); 
            $oQuestionL10n->setAttributes($insertdata, false);
            $oQuestionL10n->save();
        }    
    }    

    // Import answers ------------------------------------------------------------
    if (isset($xml->answers)) {

        foreach ($xml->answers->rows->row as $row) {
            $insertdata = array();  

            foreach ($row as $key=>$value) {
                $insertdata[(string) $key] = (string) $value;
            }
            if ($iDBVersion >= 350) {
                $iOldAID = $insertdata['aid'];
                unset($insertdata['aid']);
            }
            if (!isset($aQIDReplacements[(int) $insertdata['qid']])) {
                continue;
            }

            $insertdata['qid'] = $aQIDReplacements[(int) $insertdata['qid']]; // remap the parent_qid
            
            if ($iDBVersion < 350) {
                $oAnswerL10n = new AnswerL10n();
                $oAnswerL10n->answer = $insertdata['answer'];
                $oAnswerL10n->language = $insertdata['language'];
                unset($insertdata['answer']);
                unset($insertdata['language']);
            }
            
            $oAnswer = new Answer();
            $oAnswer->setAttributes($insertdata, false);
            if ($oAnswer->save() && $iDBVersion >= 350) {
                $aAIDReplacements[$iOldAID] = $oAnswer->aid;
            }
            $results['answers']++;
            if (isset($oAnswerL10n)) {
                $oAnswer = Answer::model()->findByAttributes(['qid'=>$insertdata['qid'], 'code'=>$insertdata['code'], 'scale_id'=>$insertdata['scale_id']]);                
                $oAnswerL10n->aid = $oAnswer->aid;
                $oAnswerL10n->save();
                unset($oAnswerL10n);
            }
        }
    }

    //  Import answer_l10ns
    if ($iDBVersion >= 350 && isset($xml->answer_l10ns->rows->row)) {
        foreach ($xml->answer_l10ns->rows->row as $row) {
            $insertdata = array();
            foreach ($row as $key=>$value) {
                $insertdata[(string) $key] = (string) $value;
            }
            unset($insertdata['id']);
            // now translate any links
            if (isset($aAIDReplacements[$insertdata['aid']])) {
                $insertdata['aid'] = $aAIDReplacements[$insertdata['aid']];
            } else {
                continue; //Skip invalid answer ID
            }
            $oAnswerL10n = new AnswerL10n(); 
            $oAnswerL10n->setAttributes($insertdata, false);
            $oAnswerL10n->save();
        }    
    }    


    // Import questionattributes --------------------------------------------------------------
    if (isset($xml->question_attributes)) {


        $aAllAttributes = questionHelper::getAttributesDefinitions();

        foreach ($xml->question_attributes->rows->row as $row) {
            $insertdata = array();
            foreach ($row as $key=>$value) {
                $insertdata[(string) $key] = (string) $value;
            }
            unset($insertdata['qaid']);
            if (!isset($aQIDReplacements[(int) $insertdata['qid']])) {
// Skip questions with invalid group id
                continue;
            } 
            $insertdata['qid'] = $aQIDReplacements[(int) $insertdata['qid']]; // remap the parent_qid


            if ($iDBVersion < 156 && isset($aAllAttributes[$insertdata['attribute']]['i18n']) && $aAllAttributes[$insertdata['attribute']]['i18n']) {
                foreach ($importlanguages as $sLanguage) {
                    $insertdata['language'] = $sLanguage;
                    Yii::app()->db->createCommand()->insert('{{question_attributes}}', $insertdata);
                }
            } else {
                Yii::app()->db->createCommand()->insert('{{question_attributes}}', $insertdata);
            }
            $results['question_attributes']++;
        }
    }


    // Import defaultvalues --------------------------------------------------------------
    if (isset($xml->defaultvalues)) {


        $results['defaultvalues'] = 0;
        foreach ($xml->defaultvalues->rows->row as $row) {
            $insertdata = array();
            foreach ($row as $key=>$value) {
                $insertdata[(string) $key] = (string) $value;
            }
            $insertdata['qid'] = $aQIDReplacements[(int) $insertdata['qid']]; // remap the qid
            if ($insertdata['sqid'] > 0) {
                if (!isset($aQIDReplacements[(int) $insertdata['sqid']])) {
// Skip questions with invalid subquestion id
                    continue;
                } 
                $insertdata['sqid'] = $aQIDReplacements[(int) $insertdata['sqid']]; // remap the subquestion id
            }

            // now translate any links
            Yii::app()->db->createCommand()->insert('{{defaultvalues}}', $insertdata);
            $results['defaultvalues']++;
        }
    }

    // Import conditions --------------------------------------------------------------
    if (isset($xml->conditions)) {


        foreach ($xml->conditions->rows->row as $row) {
            $insertdata = array();
            foreach ($row as $key=>$value) {
                $insertdata[(string) $key] = (string) $value;
            }
            // replace the qid for the new one (if there is no new qid in the $aQIDReplacements array it mean that this condition is orphan -> error, skip this record)
            if (isset($aQIDReplacements[$insertdata['qid']])) {
                $insertdata['qid'] = $aQIDReplacements[$insertdata['qid']]; // remap the qid
            } else {
// a problem with this answer record -> don't consider
                continue;
            } 
            if (isset($aQIDReplacements[$insertdata['cqid']])) {
                $insertdata['cqid'] = $aQIDReplacements[$insertdata['cqid']]; // remap the qid
            } else {
// a problem with this answer record -> don't consider
                continue;
            } 

            list($oldcsid, $oldcgid, $oldqidanscode) = explode("X", $insertdata["cfieldname"], 3);

            if ($oldcgid != $oldgid) {
                // this means that the condition is in another group (so it should not have to be been exported -> skip it
                continue;
            }

            unset($insertdata["cid"]);

            // recreate the cfieldname with the new IDs
            if (preg_match("/^\+/", $oldcsid)) {
                $newcfieldname = '+'.$iNewSID."X".$newgid."X".$insertdata["cqid"].substr($oldqidanscode, strlen($oldqid));
            } else {
                $newcfieldname = $iNewSID."X".$newgid."X".$insertdata["cqid"].substr($oldqidanscode, strlen($oldqid));
            }

            $insertdata["cfieldname"] = $newcfieldname;
            if (trim($insertdata["method"]) == '') {
                $insertdata["method"] = '==';
            }

            // now translate any links
            Yii::app()->db->createCommand()->insert('{{conditions}}', $insertdata);
            $results['conditions']++;
        }
    }
    LimeExpressionManager::RevertUpgradeConditionsToRelevance($iNewSID);
    LimeExpressionManager::UpgradeConditionsToRelevance($iNewSID);

    $results['newgid'] = $newgid;
    $results['labelsets'] = 0;
    $results['labels'] = 0;

    libxml_disable_entity_loader($bOldEntityLoaderState); // Put back entity loader to its original state, to avoid contagion to other applications on the server
    return $results;
}

/**
* This function imports a LimeSurvey .lsq question XML file
*
* @param string $sFullFilePath  The full filepath of the uploaded file
* @param integer $iNewSID The new survey id
* @param mixed $newgid The new question group id -the question will always be added after the last question in the group
*/
function XMLImportQuestion($sFullFilePath, $iNewSID, $newgid, $options = array('autorename'=>false))
{
    $sBaseLanguage = Survey::model()->findByPk($iNewSID)->language;
    $sXMLdata = file_get_contents($sFullFilePath);
    $xml = simplexml_load_string($sXMLdata, 'SimpleXMLElement', LIBXML_NONET);
    if ($xml->LimeSurveyDocType != 'Question') {
        safeDie('This is not a valid LimeSurvey question structure XML file.');
    }
    $iDBVersion = (int) $xml->DBVersion;
    $aQIDReplacements = array();
    $aSQIDReplacements = array(0=>0);

    $results['defaultvalues'] = 0;
    $results['answers'] = 0;
    $results['question_attributes'] = 0;
    $results['subquestions'] = 0;

    $importlanguages = array();
    foreach ($xml->languages->language as $language) {
        $importlanguages[] = (string) $language;
    }

    if (!in_array($sBaseLanguage, $importlanguages)) {
        $results['fatalerror'] = gT("The languages of the imported question file must at least include the base language of this survey.");
        return $results;
    }
    // First get an overview of fieldnames - it's not useful for the moment but might be with newer versions
    /*
    $fieldnames=array();
    foreach ($xml->questions->fields->fieldname as $fieldname ){
    $fieldnames[]=(string)$fieldname;
    };*/


    // Import questions table ===================================================================================

    // We have to run the question table data two times - first to find all main questions
    // then for subquestions (because we need to determine the new qids for the main questions first)


    $query = "SELECT MAX(question_order) AS maxqo FROM {{questions}} WHERE sid=$iNewSID AND gid=$newgid";
    $res = Yii::app()->db->createCommand($query)->query();
    $resrow = $res->read();
    $newquestionorder = $resrow['maxqo'] + 1;
    if (is_null($newquestionorder)) {
        $newquestionorder = 0;
    } else {
        $newquestionorder++;
    }
    foreach ($xml->questions->rows->row as $row) {
        
        $insertdata = array();
        foreach ($row as $key=>$value) {
            $insertdata[(string) $key] = (string) $value;
        }

        $iOldSID = $insertdata['sid'];
        $insertdata['sid'] = $iNewSID;
        $insertdata['gid'] = $newgid;
        $insertdata['question_order'] = $newquestionorder;
        $iOldQID = $insertdata['qid']; // save the old qid
        unset($insertdata['qid']); 

        // now translate any links
        if ($iDBVersion < 350) {
            $insertdata['question'] = translateLinks('survey', $iOldSID, $iNewSID, $insertdata['question']);
            $insertdata['help'] = translateLinks('survey', $iOldSID, $iNewSID, $insertdata['help']);
            $oQuestionL10n = new QuestionL10n();
            $oQuestionL10n->question = $insertdata['question'];
            $oQuestionL10n->help = $insertdata['help'];
            $oQuestionL10n->language = $insertdata['language'];
            unset($insertdata['question']);
            unset($insertdata['help']);
            unset($insertdata['language']);            
        }
            
        $oQuestion = new Question('import');
        $oQuestion->setAttributes($insertdata, false);

        if (!isset($aQIDReplacements[$iOldQID])) {
            if (!$oQuestion->validate(array('title')) && $options['autorename']) {
                if (isset($sNewTitle)) {
                    $oQuestion->title = $sNewTitle;
                } else {
                    $sOldTitle = $oQuestion->title;
                    $oQuestion->title = $sNewTitle = $oQuestion->getNewTitle();
                    if (!$sNewTitle) {
                        $results['fatalerror'] = CHtml::errorSummary($oQuestion, gT("The question could not be imported for the following reasons:"));
                        return $results;
                    }
                    $results['importwarnings'][] = sprintf(gT("Question code %s was updated to %s."), $sOldTitle, $sNewTitle);
                    unset($sNewTitle);
                    unset($sOldTitle);
                }
            }
        if (isset($insertdata['qid'])) {
            switchMSSQLIdentityInsert('questions', true);
        }
        
            if (!$oQuestion->save()) {
                $results['fatalerror'] = CHtml::errorSummary($oQuestion, gT("The question could not be imported for the following reasons:"));
                return $results;
        }
        if (isset($insertdata['qid'])) {
            switchMSSQLIdentityInsert('questions', false);
            }
            $aQIDReplacements[$iOldQID] = $oQuestion->qid; ;
            $results['questions']++;
        } 
        if (isset($oQuestionL10n)) {
            $oQuestionL10n->qid = $aQIDReplacements[$iOldQID];
            $oQuestionL10n->save();
            unset($oQuestionL10n);
        }
    }

    // Import subquestions -------------------------------------------------------
    if (isset($xml->subquestions)) {

        foreach ($xml->subquestions->rows->row as $row) {
            $insertdata = array();
            foreach ($row as $key=>$value) {
                $insertdata[(string) $key] = (string) $value;
            }

            if ($iDBVersion < 350) {
                if (!in_array($insertdata['language'], $aLanguagesSupported)) {
                    continue;
                }
            }
            if ($insertdata['gid'] == 0) {
                    continue;
            }            
            if (!isset($insertdata['mandatory']) || trim($insertdata['mandatory']) == '') {
                $insertdata['mandatory'] = 'N';
            }
            $iOldSID = $insertdata['sid'];
            $insertdata['sid'] = $iNewSID;
            $insertdata['gid'] = $aGIDReplacements[(int) $insertdata['gid']];
            $iOldQID = (int) $insertdata['qid']; unset($insertdata['qid']); // save the old qid
            $insertdata['parent_qid'] = $aQIDReplacements[(int) $insertdata['parent_qid']]; // remap the parent_qid
            if ($insertdata) {
                XSSFilterArray($insertdata);
            }
            if (!isset($insertdata['help'])) {
                $insertdata['help'] = '';
            }            // now translate any links
            if ($iDBVersion < 350) {
                if ($bTranslateInsertansTags) {
                    $insertdata['question'] = translateLinks('survey', $iOldSID, $iNewSID, $insertdata['question']);
                    $insertdata['help'] = translateLinks('survey', $iOldSID, $iNewSID, $insertdata['help']);
                }
                $oQuestionL10n = new QuestionL10n();
                $oQuestionL10n->question = $insertdata['question'];
                $oQuestionL10n->help = $insertdata['help'];
                $oQuestionL10n->language = $insertdata['language'];
                unset($insertdata['question']);
                unset($insertdata['help']);
                unset($insertdata['language']);
            }
            if (!$bConvertInvalidQuestionCodes) {
                $sScenario = 'archiveimport';
            } else {
                $sScenario = 'import';
            }

            $oQuestion = new Question($sScenario);
            $oQuestion->setAttributes($insertdata, false);

            if (!isset($aQIDReplacements[$iOldQID])) {
                // Try to fix question title for valid question code enforcement
                if (!$oQuestion->validate(array('title'))) {
                    $sOldTitle = $oQuestion->title;
                    $sNewTitle = preg_replace("/[^A-Za-z0-9]/", '', $sOldTitle);
                    if (is_numeric(substr($sNewTitle, 0, 1))) {
                        $sNewTitle = 'sq'.$sNewTitle;
                    }

                    $oQuestion->title = $sNewTitle;
                }

                $attempts = 0;
                // Try to fix question title for unique question code enforcement
                while (!$oQuestion->validate(array('title'))) {

                    if (!isset($index)) {
                        $index = 0;
                        $rand = mt_rand(0, 1024);
                    } else {
                        $index++;
                    }

                    $sNewTitle = 'r'.$rand.'sq'.$index;
                    $oQuestion->title = $sNewTitle;
                    $attempts++;

                    if ($attempts > 10) {
                        safeDie(gT("Error").": Failed to resolve question code problems after 10 attempts.<br />");
                    }
                }
                if (!$oQuestion->save()) {
                    safeDie(gT("Error while saving: ").print_r($oQuestion->errors, true));
                }
                $aQIDReplacements[$iOldQID] = $oQuestion->qid; ;
                $results['questions']++;
            } 

            if (isset($oQuestionL10n)) {
                $oQuestionL10n->qid = $aQIDReplacements[$iOldQID];
                $oQuestionL10n->save();
                unset($oQuestionL10n);
            }

            // Set a warning if question title was updated
            if (isset($sNewTitle) && isset($sOldTitle)) {
                $results['importwarnings'][] = sprintf(gT("Title of subquestion %s was updated to %s."), $sOldTitle, $sNewTitle); // Maybe add the question title ?
                $aQuestionCodeReplacements[$sOldTitle] = $sNewTitle;
                unset($sNewTitle);
                unset($sOldTitle);
            }
        }
    }
    
    //  Import question_l10ns
    if ($iDBVersion >= 350 && isset($xml->question_l10ns->rows->row)) {
        foreach ($xml->question_l10ns->rows->row as $row) {
            $insertdata = array();
            foreach ($row as $key=>$value) {
                $insertdata[(string) $key] = (string) $value;
            }
            unset($insertdata['id']);
            // now translate any links
            $insertdata['question'] = translateLinks('survey', $iOldSID, $iNewSID, $insertdata['question']);
            $insertdata['help'] = translateLinks('survey', $iOldSID, $iNewSID, $insertdata['help']);
            if (isset($aQIDReplacements[$insertdata['qid']])) {
                $insertdata['qid'] = $aQIDReplacements[$insertdata['qid']];
            } else {
                continue; //Skip invalid group ID
            }
            $oQuestionL10n = new QuestionL10n(); 
            $oQuestionL10n->setAttributes($insertdata, false);
            $oQuestionL10n->save();
        }    
    }

    // Import answers ------------------------------------------------------------
    if (isset($xml->answers)) {

        foreach ($xml->answers->rows->row as $row) {
            $insertdata = array();  

            foreach ($row as $key=>$value) {
                $insertdata[(string) $key] = (string) $value;
            }
            if ($iDBVersion >= 350) {
                $iOldAID = $insertdata['aid'];
                unset($insertdata['aid']);
            }
            if (!isset($aQIDReplacements[(int) $insertdata['qid']])) {
                continue;
            }

            $insertdata['qid'] = $aQIDReplacements[(int) $insertdata['qid']]; // remap the parent_qid
            
            if ($iDBVersion < 350) {
                // now translate any links
                if (!in_array($insertdata['language'], $aLanguagesSupported)) {
                    continue;
                }                 
                if ($bTranslateInsertansTags) {
                    $insertdata['answer'] = translateLinks('survey', $iOldSID, $iNewSID, $insertdata['answer']);
                }
                $oAnswerL10n = new AnswerL10n();
                $oAnswerL10n->answer = $insertdata['answer'];
                $oAnswerL10n->language = $insertdata['language'];
                unset($insertdata['answer']);
                unset($insertdata['language']);
            }
            
            $oAnswer = new Answer();
            $oAnswer->setAttributes($insertdata, false);
            if ($oAnswer->save() && $iDBVersion >= 350) {
                $aAIDReplacements[$iOldAID] = $oAnswer->aid;
            }
            $results['answers']++;
            if (isset($oAnswerL10n)) {
                $oAnswer = Answer::model()->findByAttributes(['qid'=>$insertdata['qid'], 'code'=>$insertdata['code'], 'scale_id'=>$insertdata['scale_id']]);                
                $oAnswerL10n->aid = $oAnswer->aid;
                $oAnswerL10n->save();
                unset($oAnswerL10n);
            }
        }
    }

    //  Import answer_l10ns
    if ($iDBVersion >= 350 && isset($xml->answer_l10ns->rows->row)) {
        foreach ($xml->answer_l10ns->rows->row as $row) {
            $insertdata = array();
            foreach ($row as $key=>$value) {
                $insertdata[(string) $key] = (string) $value;
            }
            unset($insertdata['id']);
            // now translate any links
            if ($bTranslateInsertansTags) {
                $insertdata['answer'] = translateLinks('survey', $iOldSID, $iNewSID, $insertdata['answer']);
            }
            if (isset($aAIDReplacements[$insertdata['aid']])) {
                $insertdata['aid'] = $aAIDReplacements[$insertdata['aid']];
            } else {
                continue; //Skip invalid answer ID
            }
            $oAnswerL10n = new AnswerL10n(); 
            $oAnswerL10n->setAttributes($insertdata, false);
            $oAnswerL10n->save();
        }    
    }    

    // Import questionattributes --------------------------------------------------------------
    if (isset($xml->question_attributes)) {


        $aAllAttributes = questionHelper::getAttributesDefinitions();
        foreach ($xml->question_attributes->rows->row as $row) {
            $insertdata = array();
            foreach ($row as $key=>$value) {
                $insertdata[(string) $key] = (string) $value;
            }
            unset($insertdata['qaid']);
            $insertdata['qid'] = $aQIDReplacements[(integer) $insertdata['qid']]; // remap the parent_qid


            if ($iDBVersion < 156 && isset($aAllAttributes[$insertdata['attribute']]['i18n']) && $aAllAttributes[$insertdata['attribute']]['i18n']) {
                foreach ($importlanguages as $sLanguage) {
                    $insertdata['language'] = $sLanguage;
                    $attributes = new QuestionAttribute;
                    if ($insertdata) {
                                            XSSFilterArray($insertdata);
                    }
                    foreach ($insertdata as $k => $v) {
                                            $attributes->$k = $v;
                    }

                    $attributes->save();
                }
            } else {
                $attributes = new QuestionAttribute;
                if ($insertdata) {
                                    XSSFilterArray($insertdata);
                }
                foreach ($insertdata as $k => $v) {
                                    $attributes->$k = $v;
                }

                $attributes->save();
            }
            $results['question_attributes']++;
        }
    }


    // Import defaultvalues --------------------------------------------------------------
    if (isset($xml->defaultvalues)) {

        $results['defaultvalues'] = 0;
        foreach ($xml->defaultvalues->rows->row as $row) {
            $insertdata = array();
            foreach ($row as $key=>$value) {
                $insertdata[(string) $key] = (string) $value;
            }
            $insertdata['qid'] = $aQIDReplacements[(int) $insertdata['qid']]; // remap the qid
            $insertdata['sqid'] = $aSQIDReplacements[(int) $insertdata['sqid']]; // remap the subquestion id

            // now translate any links
            $default = new DefaultValue;
            if ($insertdata) {
                XSSFilterArray($insertdata);
            }

            foreach ($insertdata as $k => $v) {
                $default->$k = $v;
            }

            $default->save();
            $results['defaultvalues']++;
        }
    }
    
    LimeExpressionManager::SetDirtyFlag(); // so refreshes syntax highlighting

    $results['newqid'] = $newqid;
    $results['questions'] = 1;
    $results['labelsets'] = 0;
    $results['labels'] = 0;
    return $results;
}

/**
* XMLImportLabelsets()
* Function resp[onsible to import a labelset from XML format.
* @param string $sFullFilePath
* @param mixed $options
* @return
*/
function XMLImportLabelsets($sFullFilePath, $options)
{

    $sXMLdata = (string) file_get_contents($sFullFilePath);
    $xml = simplexml_load_string($sXMLdata, 'SimpleXMLElement', LIBXML_NONET);
    if ($xml->LimeSurveyDocType != 'Label set') {
        safeDie('This is not a valid LimeSurvey label set structure XML file.');
    }
    $iDBVersion = (int) $xml->DBVersion;
    $aLSIDReplacements = $results = [];
    $results['labelsets'] = 0;
    $results['labels'] = 0;
    $results['warnings'] = array();
    $aImportedLabelSetIDs = array();

    // Import label sets table ===================================================================================
    foreach ($xml->labelsets->rows->row as $row) {
        $insertdata = array();
        foreach ($row as $key=>$value) {
            $insertdata[(string) $key] = (string) $value;
        }
        $iOldLabelSetID = $insertdata['lid'];
        unset($insertdata['lid']); // save the old qid

        // Insert the new question
        $arLabelset = new LabelSet();
        $arLabelset->setAttributes($insertdata);
        $arLabelset->save();
        $aLSIDReplacements[$iOldLabelSetID] = $arLabelset->lid; // add old and new lsid to the mapping array
        $results['labelsets']++;
        $aImportedLabelSetIDs[] = $arLabelset->lid;
    }

    // Import labels table ===================================================================================
    if (isset($xml->labels->rows->row)) {
        foreach ($xml->labels->rows->row as $row) {
            $insertdata = [];
            $insertdataLS = [];
            foreach ($row as $key=>$value) {
                $insertdata[(string) $key] = (string) $value;
            }
            $insertdata['lid'] = $aLSIDReplacements[$insertdata['lid']];
            if ($iDBVersion < 350) {
                $insertdataLS['title'] = $insertdata['title']; 
                $insertdataLS['language'] = $insertdata['language']; 
                unset ($insertdata['title']);
                unset ($insertdata['language']);
            } else {
                $iOldLabelID = $insertdata['id'];
            }
            unset ($insertdata['id']);
            
            if ($iDBVersion < 350) {
                $findLabel = Label::model()->findByAttributes($insertdata);
                if (empty($findLabel)) {
                    $arLabel = new Label();
                    $arLabel->setAttributes($insertdata);
                    $arLabel->save();
                    $insertdataLS['label_id'] = $arLabel->id;
                } else {
                    $insertdataLS['label_id'] = $findLabel->id;
                }
                $arLabelL10n = new LabelL10n();
                $arLabelL10n->setAttributes($insertdataLS);
                $arLabelL10n->save();
            } else {
                $arLabel = new Label();
                $arLabel->setAttributes($insertdata);
                $arLabel->save();
                $aLIDReplacements[$iOldLabelID] = $arLabel->id;
            }
            
            $results['labels']++;
        }
    }

    // Import label_l10ns table ===================================================================================
    if (isset($xml->label_l10ns->rows->row)) {
        foreach ($xml->label_l10ns->rows->row as $row) {
            $insertdata = [];
            foreach ($row as $key=>$value) {
                $insertdata[(string) $key] = (string) $value;
            }
            $insertdata['label_id'] = $aLIDReplacements[$insertdata['label_id']];
            $arLabelL10n = new LabelL10n();
            $arLabelL10n->setAttributes($insertdata);
            $arLabelL10n->save();
            
        }
    }
    
    //CHECK FOR DUPLICATE LABELSETS

    if ($options['checkforduplicates'] == 'on') {

        $aLabelSetCheckSums = buildLabelSetCheckSumArray();
        $aCounts = array_count_values($aLabelSetCheckSums);
        foreach ($aImportedLabelSetIDs as $iLabelSetID) {
            if ($aCounts[$aLabelSetCheckSums[$iLabelSetID]] > 1) {
                LabelSet::model()->deleteLabelSet($iLabelSetID);
            }
        }

        //END CHECK FOR DUPLICATES
    }
    return $results;
}

/**
 * @param string $sFullFilePath
 * @param boolean $bTranslateLinksFields
 * @param string $sNewSurveyName
 * @param integer $DestSurveyID
 */
function importSurveyFile($sFullFilePath, $bTranslateLinksFields, $sNewSurveyName = null, $DestSurveyID = null)
{
    $aPathInfo = pathinfo($sFullFilePath);
    if (isset($aPathInfo['extension'])) {
        $sExtension = strtolower($aPathInfo['extension']);
    } else {
        $sExtension = "";
    }
    switch ($sExtension) {
        case 'lss':
            $aImportResults = XMLImportSurvey($sFullFilePath, null, $sNewSurveyName, $DestSurveyID, $bTranslateLinksFields);
            if (!empty($aImportResults['newsid'])) {
                TemplateConfiguration::checkAndcreateSurveyConfig($aImportResults['newsid']);
            }
            return $aImportResults;
        case 'txt':
        case 'tsv':
            $aImportResults = TSVImportSurvey($sFullFilePath);
            if ($aImportResults && $aImportResults['newsid']) {
                TemplateConfiguration::checkAndcreateSurveyConfig($aImportResults['newsid']);
            }
            return $aImportResults;
        case 'lsa':
            // Import a survey archive
            Yii::import("application.libraries.admin.pclzip.pclzip", true);
            $pclzip = new PclZip(array('p_zipname' => $sFullFilePath));
            $aFiles = $pclzip->listContent();

            if ($pclzip->extract(PCLZIP_OPT_PATH, Yii::app()->getConfig('tempdir').DIRECTORY_SEPARATOR, PCLZIP_OPT_BY_EREG, '/(lss|lsr|lsi|lst)$/') == 0) {
                unset($pclzip);
            }
            $aImportResults = [];
            // Step 1 - import the LSS file and activate the survey
            foreach ($aFiles as $aFile) {

                if (pathinfo($aFile['filename'], PATHINFO_EXTENSION) == 'lss') {
                    //Import the LSS file
                    $aImportResults = XMLImportSurvey(Yii::app()->getConfig('tempdir').DIRECTORY_SEPARATOR.$aFile['filename'], null, null, null, true, false);
                    if ($aImportResults && $aImportResults['newsid']) {
                        TemplateConfiguration::checkAndcreateSurveyConfig($aImportResults['newsid']);
                    }
                    // Activate the survey
                    Yii::app()->loadHelper("admin/activate");
                $survey = Survey::model()->findByPk($aImportResults['newsid']);
                $surveyActivator = new SurveyActivator($survey);
                $surveyActivator->activate();
                    unlink(Yii::app()->getConfig('tempdir').DIRECTORY_SEPARATOR.$aFile['filename']);
                    break;
                }
            }

            // Step 2 - import the responses file
            foreach ($aFiles as $aFile) {

                if (pathinfo($aFile['filename'], PATHINFO_EXTENSION) == 'lsr') {
                    //Import the LSS file
                    $aResponseImportResults = XMLImportResponses(Yii::app()->getConfig('tempdir').DIRECTORY_SEPARATOR.$aFile['filename'], $aImportResults['newsid'], $aImportResults['FieldReMap']);
                    $aImportResults = array_merge($aResponseImportResults, $aImportResults);
                    unlink(Yii::app()->getConfig('tempdir').DIRECTORY_SEPARATOR.$aFile['filename']);
                    break;
                }
            }

            // Step 3 - import the tokens file - if exists
            foreach ($aFiles as $aFile) {

                if (pathinfo($aFile['filename'], PATHINFO_EXTENSION) == 'lst') {
                    Yii::app()->loadHelper("admin/token");
                    $aTokenImportResults = [];
                    if (Token::createTable($aImportResults['newsid'])) {
                        $aTokenCreateResults = array('tokentablecreated' => true);
                        $aImportResults = array_merge($aTokenCreateResults, $aImportResults);
                        $aTokenImportResults = XMLImportTokens(Yii::app()->getConfig('tempdir').DIRECTORY_SEPARATOR.$aFile['filename'], $aImportResults['newsid']);
                    } else {
                        $aTokenImportResults['warnings'][] = gT("Unable to create survey participants table");

                    }

                    $aImportResults = array_merge_recursive($aTokenImportResults, $aImportResults);
                    $aImportResults['importwarnings'] = array_merge($aImportResults['importwarnings'], $aImportResults['warnings']);
                    unlink(Yii::app()->getConfig('tempdir').DIRECTORY_SEPARATOR.$aFile['filename']);
                    break;
                }
            }
            // Step 4 - import the timings file - if exists
            Yii::app()->db->schema->refresh();
            foreach ($aFiles as $aFile) {
                if (pathinfo($aFile['filename'], PATHINFO_EXTENSION) == 'lsi' && tableExists("survey_{$aImportResults['newsid']}_timings")) {
                    $aTimingsImportResults = XMLImportTimings(Yii::app()->getConfig('tempdir').DIRECTORY_SEPARATOR.$aFile['filename'], $aImportResults['newsid'], $aImportResults['FieldReMap']);
                    $aImportResults = array_merge($aTimingsImportResults, $aImportResults);
                    unlink(Yii::app()->getConfig('tempdir').DIRECTORY_SEPARATOR.$aFile['filename']);
                    break;
                }
            }
            return $aImportResults;
        default:
            // Unknow file , return null why not throw error ?
            return null;
    }
}

/**
* This function imports a LimeSurvey .lss survey XML file
*
* @param string $sFullFilePath  The full filepath of the uploaded file
* @param string $sXMLdata
*/
function XMLImportSurvey($sFullFilePath, $sXMLdata = null, $sNewSurveyName = null, $iDesiredSurveyId = null, $bTranslateInsertansTags = true, $bConvertInvalidQuestionCodes = true)
{
    Yii::app()->loadHelper('database');
    $results = [];
    $aGIDReplacements = array();
    if ($sXMLdata === null) {
        $sXMLdata = (string) file_get_contents($sFullFilePath);    
    }

    $xml = @simplexml_load_string($sXMLdata, 'SimpleXMLElement', LIBXML_NONET);

    if (!$xml || $xml->LimeSurveyDocType != 'Survey') {
        $results['error'] = gT("This is not a valid LimeSurvey survey structure XML file.");
        return $results;
    }

    $iDBVersion = (int) $xml->DBVersion;
    $aQIDReplacements = array();
    $aQuestionCodeReplacements = array();
    $aQuotaReplacements = array();
    $results['defaultvalues'] = 0;
    $results['answers'] = 0;
    $results['surveys'] = 0;
    $results['questions'] = 0;
    $results['subquestions'] = 0;
    $results['question_attributes'] = 0;
    $results['groups'] = 0;
    $results['assessments'] = 0;
    $results['quota'] = 0;
    $results['quotals'] = 0;
    $results['quotamembers'] = 0;
    $results['plugin_settings'] = 0;
    $results['survey_url_parameters'] = 0;
    $results['importwarnings'] = array();


    $aLanguagesSupported = array();
    foreach ($xml->languages->language as $language) {
        $aLanguagesSupported[] = (string) $language;
    }

    $results['languages'] = count($aLanguagesSupported);

    // Import surveys table ====================================================
    
    foreach ($xml->surveys->rows->row as $row) {

        $insertdata = array();

        foreach ($row as $key=>$value) {
            // Set survey group id to 1. Makes no sense to import it without the actual survey group.
            if ($key == 'gsid') {
                $value = 1;
            }
            $insertdata[(string) $key] = (string) $value;
        }
        $iOldSID = $results['oldsid'] = $insertdata['sid'];

        if ($iDesiredSurveyId != null) {
            $insertdata['wishSID'] = GetNewSurveyID($iDesiredSurveyId);
        } else {
            $insertdata['wishSID'] = $iOldSID;
        }

        if ($iDBVersion < 145) {
            if (isset($insertdata['private'])) {
                $insertdata['anonymized'] = $insertdata['private'];
            }
            unset($insertdata['private']);
            unset($insertdata['notification']);
        }

        //Make sure it is not set active
        $insertdata['active'] = 'N';
        //Set current user to be the owner
        $insertdata['owner_id'] = Yii::app()->session['loginID'];

        if (isset($insertdata['bouncetime']) && $insertdata['bouncetime'] == '') {
            $insertdata['bouncetime'] = null;
        }

        if (isset($insertdata['showXquestions'])) {
            $insertdata['showxquestions'] = $insertdata['showXquestions'];
            unset($insertdata['showXquestions']);
        }

        if (isset($insertdata['googleAnalyticsStyle'])) {
            $insertdata['googleanalyticsstyle'] = $insertdata['googleAnalyticsStyle'];
            unset($insertdata['googleAnalyticsStyle']);
        }

        if (isset($insertdata['googleAnalyticsAPIKey'])) {
            $insertdata['googleanalyticsapikey'] = $insertdata['googleAnalyticsAPIKey'];
            unset($insertdata['googleAnalyticsAPIKey']);
        }

        if (isset($insertdata['allowjumps'])) {
            $insertdata['questionindex'] = ($insertdata['allowjumps'] == "Y") ? 1 : 0;
            unset($insertdata['allowjumps']);
        }

        /* Remove unknow column */
        $aSurveyModelsColumns = Survey::model()->attributes;
        $aSurveyModelsColumns['wishSID'] = null; // To force a sid surely
        $aBadData = array_diff_key($insertdata, $aSurveyModelsColumns);
        $insertdata = array_intersect_key($insertdata, $aSurveyModelsColumns);
        // Fill a optionnal array of error
        foreach ($aBadData as $key=>$value) {
            $results['importwarnings'][] = sprintf(gT("This survey setting has not been imported: %s => %s"), $key, $value);
        }
        $newSurvey = Survey::model()->insertNewSurvey($insertdata);
        if ($newSurvey->sid) {
            $iNewSID = $results['newsid'] = $newSurvey->sid;
            $results['surveys']++;
        } else {
            $results['error'] = gT("Unable to import survey.");
            return $results;
        }
    }

    // Import survey languagesettings table ===================================================================================
    foreach ($xml->surveys_languagesettings->rows->row as $row) {

        $insertdata = array();
        foreach ($row as $key=>$value) {
            $insertdata[(string) $key] = (string) $value;
        }

        if (!in_array($insertdata['surveyls_language'], $aLanguagesSupported)) {
                continue;
        }

        // Assign new survey ID
        $insertdata['surveyls_survey_id'] = $iNewSID;

        // Assign new survey name (if a copy)
        if ($sNewSurveyName != null) {
            $insertdata['surveyls_title'] = $sNewSurveyName;
        }

        if ($bTranslateInsertansTags) {
            $insertdata['surveyls_title'] = translateLinks('survey', $iOldSID, $iNewSID, $insertdata['surveyls_title']);
            if (isset($insertdata['surveyls_description'])) {
                $insertdata['surveyls_description'] = translateLinks('survey', $iOldSID, $iNewSID, $insertdata['surveyls_description']);
            }
            if (isset($insertdata['surveyls_welcometext'])) {
                $insertdata['surveyls_welcometext'] = translateLinks('survey', $iOldSID, $iNewSID, $insertdata['surveyls_welcometext']);
            }
            if (isset($insertdata['surveyls_urldescription'])) {
                $insertdata['surveyls_urldescription'] = translateLinks('survey', $iOldSID, $iNewSID, $insertdata['surveyls_urldescription']);
            }
            if (isset($insertdata['surveyls_email_invite'])) {
                $insertdata['surveyls_email_invite'] = translateLinks('survey', $iOldSID, $iNewSID, $insertdata['surveyls_email_invite']);
            }
            if (isset($insertdata['surveyls_email_remind'])) {
                $insertdata['surveyls_email_remind'] = translateLinks('survey', $iOldSID, $iNewSID, $insertdata['surveyls_email_remind']);
            }
            if (isset($insertdata['surveyls_email_register'])) {
                $insertdata['surveyls_email_register'] = translateLinks('survey', $iOldSID, $iNewSID, $insertdata['surveyls_email_register']);
            }
            if (isset($insertdata['surveyls_email_confirm'])) {
                $insertdata['surveyls_email_confirm'] = translateLinks('survey', $iOldSID, $iNewSID, $insertdata['surveyls_email_confirm']);
            }
        }

        if (isset($insertdata['surveyls_attributecaptions']) && substr($insertdata['surveyls_attributecaptions'], 0, 1) != '{') {
            unset($insertdata['surveyls_attributecaptions']);
        }

        SurveyLanguageSetting::model()->insertNewSurvey($insertdata) or safeDie(gT("Error").": Failed to insert data [2]<br />");
    }


    // Import groups table ===================================================================================
    if (isset($xml->groups->rows->row)) {

        foreach ($xml->groups->rows->row as $row) {
            $insertdata = array();
            foreach ($row as $key=>$value) {
                $insertdata[(string) $key] = (string) $value;
            }
            $iOldSID = $insertdata['sid'];
            $insertdata['sid'] = $iNewSID;
            $oldgid = $insertdata['gid']; unset($insertdata['gid']); // save the old qid
            $aDataL10n = array();
            if ($iDBVersion < 350) {
                if (!in_array($insertdata['language'], $aLanguagesSupported)) {
                    continue;
                }
                // now translate any links
                if ($bTranslateInsertansTags) {
                    $insertdata['group_name'] = translateLinks('survey', $iOldSID, $iNewSID, $insertdata['group_name']);
                    $insertdata['description'] = translateLinks('survey', $iOldSID, $iNewSID, $insertdata['description']);
                }
                $aDataL10n['group_name'] = $insertdata['group_name'];
                $aDataL10n['description'] = $insertdata['description'];
                $aDataL10n['language'] = $insertdata['language'];
                unset($insertdata['group_name']);
                unset($insertdata['description']);
                unset($insertdata['language']);
            }
            if (!isset($aGIDReplacements[$oldgid])) {
                $questionGroup = new QuestionGroup();
                $questionGroup->attributes = $insertdata;
                $questionGroup->sid = $iNewSID;
                if(!$questionGroup->save()) {
                    safeDie(gT("Error").": Failed to insert data [3]<br />");
                }

                $newgid = $questionGroup->gid;
                $aGIDReplacements[$oldgid] = $newgid; // add old and new qid to the mapping array
                $results['groups']++;
            }
            if (!empty($aDataL10n)) {
                $aDataL10n['gid'] = $aGIDReplacements[$oldgid];
                $oQuestionGroupL10n = new QuestionGroupL10n(); 
                $oQuestionGroupL10n->setAttributes($aDataL10n, false);
                $oQuestionGroupL10n->save();
            }

        }
    }
    if ($iDBVersion >= 350 && isset($xml->group_l10ns->rows->row)) {
        foreach ($xml->group_l10ns->rows->row as $row) {
            $insertdata = array();
            foreach ($row as $key=>$value) {
                $insertdata[(string) $key] = (string) $value;
            }
            unset($insertdata['id']);
            if (!in_array($insertdata['language'], $aLanguagesSupported)) {
                continue;
            }
            // now translate any links
            $insertdata['group_name'] = translateLinks('survey', $iOldSID, $iNewSID, $insertdata['group_name']);

            if (isset($insertdata['description'])) {
                $insertdata['description'] = translateLinks('survey', $iOldSID, $iNewSID, $insertdata['description']);
            }

            if (isset($aGIDReplacements[$insertdata['gid']])) {
                $insertdata['gid'] = $aGIDReplacements[$insertdata['gid']];
            } else {
                continue; //Skip invalid group ID
            }
            $oQuestionGroupL10n = new QuestionGroupL10n(); 
            $oQuestionGroupL10n->setAttributes($insertdata, false);
            $oQuestionGroupL10n->save();
        }    
    }
    
    // Import questions table ===================================================================================

    // We have to run the question table data two times - first to find all main questions
    // then for subquestions (because we need to determine the new qids for the main questions first)
    $aQuestionsMapping = array(); // collect all old and new question codes for replacement
    if (isset($xml->questions)) {
// There could be surveys without a any questions.
        foreach ($xml->questions->rows->row as $row) {

            $insertdata = array();
            foreach ($row as $key=>$value) {
                $insertdata[(string) $key] = (string) $value;
            }

            if ($iDBVersion < 350) {
                if (!in_array($insertdata['language'], $aLanguagesSupported)) {
                    continue;
                }
            }
            if ($insertdata['gid'] == 0) {
                    continue;
            }
            if (!isset($insertdata['mandatory']) || trim($insertdata['mandatory']) == '') {
                $insertdata['mandatory'] = 'N';
            }
            
            $iOldSID = $insertdata['sid'];            
            $iOldGID = $insertdata['gid'];
            $insertdata['sid'] = $iNewSID;
            $insertdata['gid'] = $aGIDReplacements[$insertdata['gid']];
            $iOldQID = $insertdata['qid']; // save the old qid
            unset($insertdata['qid']); 

            // now translate any links
            if ($iDBVersion < 350) {
                if ($bTranslateInsertansTags) {
                    $insertdata['question'] = translateLinks('survey', $iOldSID, $iNewSID, $insertdata['question']);
                    $insertdata['help'] = translateLinks('survey', $iOldSID, $iNewSID, $insertdata['help']);
                }
                $oQuestionL10n = new QuestionL10n();
                $oQuestionL10n->question = $insertdata['question'];
                $oQuestionL10n->help = $insertdata['help'];
                $oQuestionL10n->language = $insertdata['language'];
                unset($insertdata['question']);
                unset($insertdata['help']);
                unset($insertdata['language']);
            }
            if (!$bConvertInvalidQuestionCodes) {
                $sScenario = 'archiveimport';
            } else {
                $sScenario = 'import';
            }

            $oQuestion = new Question($sScenario);
            $oQuestion->setAttributes($insertdata, false);

            if (!isset($aQIDReplacements[$iOldQID])) {
            // Try to fix question title for valid question code enforcement
                if (!$oQuestion->validate(array('title'))) {
                    $sOldTitle = $oQuestion->title;
                    $sNewTitle = preg_replace("/[^A-Za-z0-9]/", '', $sOldTitle);
                    if (is_numeric(substr($sNewTitle, 0, 1))) {
                        $sNewTitle = 'q'.$sNewTitle;
                    }

                    $oQuestion->title = $sNewTitle;
                }

                $attempts = 0;
                // Try to fix question title for unique question code enforcement
                $index = 0;
                $rand = mt_rand(0, 1024);
                while (!$oQuestion->validate(array('title'))) {
                    $sNewTitle = 'r'.$rand.'q'.$index;
                    $index++;
                    $oQuestion->title = $sNewTitle;
                    $attempts++;
                    if ($attempts > 10) {
                        safeDie(gT("Error").": Failed to resolve question code problems after 10 attempts.<br />");
                    }
                }
                if (!$oQuestion->save()) {
                    safeDie(gT("Error while saving: ").print_r($oQuestion->errors, true));
                }
                $aQIDReplacements[$iOldQID] = $oQuestion->qid; ;
                $results['questions']++;
            } 

            if (isset($oQuestionL10n)) {
                $oQuestionL10n->qid = $aQIDReplacements[$iOldQID];
                $oQuestionL10n->save();
                unset($oQuestionL10n);
            }
            // Set a warning if question title was updated
            if (isset($sNewTitle) && isset($sOldTitle)) {
                $results['importwarnings'][] = sprintf(gT("Question code %s was updated to %s."), $sOldTitle, $sNewTitle);
                $aQuestionCodeReplacements[$sOldTitle] = $sNewTitle;
                unset($sNewTitle);
                unset($sOldTitle);
            }

            // question codes in format "38612X105X3011" are collected for replacing
            $aQuestionsMapping[$iOldSID.'X'.$iOldGID.'X'.$oldqid] = $iNewSID.'X'.$oQuestion->gid.'X'.$oQuestion->qid;
        }
    }

    // Import subquestions -------------------------------------------------------
    if (isset($xml->subquestions)) {

        foreach ($xml->subquestions->rows->row as $row) {
            $insertdata = array();
            foreach ($row as $key=>$value) {
                $insertdata[(string) $key] = (string) $value;
            }

            if ($iDBVersion < 350) {
                if (!in_array($insertdata['language'], $aLanguagesSupported)) {
                    continue;
                }
            }
            if ($insertdata['gid'] == 0) {
                    continue;
            }            
            if (!isset($insertdata['mandatory']) || trim($insertdata['mandatory']) == '') {
                $insertdata['mandatory'] = 'N';
            }
            $iOldSID = $insertdata['sid'];
            $insertdata['sid'] = $iNewSID;            
            $insertdata['gid'] = $aGIDReplacements[(int) $insertdata['gid']];
            $iOldQID = (int) $insertdata['qid']; unset($insertdata['qid']); // save the old qid
            $insertdata['parent_qid'] = $aQIDReplacements[(int) $insertdata['parent_qid']]; // remap the parent_qid
            if ($insertdata) {
                XSSFilterArray($insertdata);
            }
            if (!isset($insertdata['help'])) {
                $insertdata['help'] = '';
            }            // now translate any links
            if ($iDBVersion < 350) {
                if ($bTranslateInsertansTags) {
                    $insertdata['question'] = translateLinks('survey', $iOldSID, $iNewSID, $insertdata['question']);
                    $insertdata['help'] = translateLinks('survey', $iOldSID, $iNewSID, $insertdata['help']);
                }
                $oQuestionL10n = new QuestionL10n();
                $oQuestionL10n->question = $insertdata['question'];
                $oQuestionL10n->help = $insertdata['help'];
                $oQuestionL10n->language = $insertdata['language'];
                unset($insertdata['question']);
                unset($insertdata['help']);
                unset($insertdata['language']);
            }
            if (!$bConvertInvalidQuestionCodes) {
                $sScenario = 'archiveimport';
            } else {
                $sScenario = 'import';
            }

            $oQuestion = new Question($sScenario);
            $oQuestion->setAttributes($insertdata, false);

            if (!isset($aQIDReplacements[$iOldQID])) {
                // Try to fix question title for valid question code enforcement
                if (!$oQuestion->validate(array('title'))) {
                    $sOldTitle = $oQuestion->title;
                    $sNewTitle = preg_replace("/[^A-Za-z0-9]/", '', $sOldTitle);
                    if (is_numeric(substr($sNewTitle, 0, 1))) {
                        $sNewTitle = 'sq'.$sNewTitle;
                    }

                    $oQuestion->title = $sNewTitle;
                }

                $attempts = 0;
                // Try to fix question title for unique question code enforcement
                while (!$oQuestion->validate(array('title'))) {

                    if (!isset($index)) {
                        $index = 0;
                        $rand = mt_rand(0, 1024);
                    } else {
                        $index++;
                    }

                    $sNewTitle = 'r'.$rand.'sq'.$index;
                    $oQuestion->title = $sNewTitle;
                    $attempts++;

                    if ($attempts > 10) {
                        safeDie(gT("Error").": Failed to resolve question code problems after 10 attempts.<br />");
                    }
                }
                if (!$oQuestion->save()) {
                    safeDie(gT("Error while saving: ").print_r($oQuestion->errors, true));
                }
                $aQIDReplacements[$iOldQID] = $oQuestion->qid; ;
                $results['questions']++;
            } 

            if (isset($oQuestionL10n)) {
                $oQuestionL10n->qid = $aQIDReplacements[$iOldQID];
                $oQuestionL10n->save();
                unset($oQuestionL10n);
            }

            // Set a warning if question title was updated
            if (isset($sNewTitle) && isset($sOldTitle)) {
                $results['importwarnings'][] = sprintf(gT("Title of subquestion %s was updated to %s."), $sOldTitle, $sNewTitle); // Maybe add the question title ?
                $aQuestionCodeReplacements[$sOldTitle] = $sNewTitle;
                unset($sNewTitle);
                unset($sOldTitle);
            }
        }
    }
    
    //  Import question_l10ns
    if ($iDBVersion >= 350 && isset($xml->question_l10ns->rows->row)) {
        foreach ($xml->question_l10ns->rows->row as $row) {
            $insertdata = array();
            foreach ($row as $key=>$value) {
                $insertdata[(string) $key] = (string) $value;
            }
            unset($insertdata['id']);
            // now translate any links
            $insertdata['question'] = translateLinks('survey', $iOldSID, $iNewSID, $insertdata['question']);
            $insertdata['help'] = translateLinks('survey', $iOldSID, $iNewSID, $insertdata['help']);
            if (isset($aQIDReplacements[$insertdata['qid']])) {
                $insertdata['qid'] = $aQIDReplacements[$insertdata['qid']];
            } else {
                continue; //Skip invalid group ID
            }

            // question codes in format "38612X105X3011" are collected for replacing
            $aQuestionsMapping[$iOldSID.'X'.$iOldGID.'X'.$oldqid.$question->title] = $iNewSID.'X'.$oQuestion->gid.'X'.$oQuestion->qid.$question->title;
            $oQuestionL10n = new QuestionL10n(); 
            $oQuestionL10n->setAttributes($insertdata, false);
            $oQuestionL10n->save();
        }    
    }

    // Import answers ------------------------------------------------------------
    if (isset($xml->answers)) {

        foreach ($xml->answers->rows->row as $row) {
            $insertdata = array();  

            foreach ($row as $key=>$value) {
                $insertdata[(string) $key] = (string) $value;
            }
            if ($iDBVersion >= 350) {
                $iOldAID = $insertdata['aid'];
                unset($insertdata['aid']);
            }
            if (!isset($aQIDReplacements[(int) $insertdata['qid']])) {
                continue;
            }

            $insertdata['qid'] = $aQIDReplacements[(int) $insertdata['qid']]; // remap the parent_qid
            
            if ($iDBVersion < 350) {
                // now translate any links
                if (!in_array($insertdata['language'], $aLanguagesSupported)) {
                    continue;
                }                 
                if ($bTranslateInsertansTags) {
                    $insertdata['answer'] = translateLinks('survey', $iOldSID, $iNewSID, $insertdata['answer']);
                }
                $oAnswerL10n = new AnswerL10n();
                $oAnswerL10n->answer = $insertdata['answer'];
                $oAnswerL10n->language = $insertdata['language'];
                unset($insertdata['answer']);
                unset($insertdata['language']);
            }
            
            $oAnswer = new Answer();
            $oAnswer->setAttributes($insertdata, false);
            if ($oAnswer->save() && $iDBVersion >= 350) {
                $aAIDReplacements[$iOldAID] = $oAnswer->aid;
            }
            $results['answers']++;
            if (isset($oAnswerL10n)) {
                $oAnswer = Answer::model()->findByAttributes(['qid'=>$insertdata['qid'], 'code'=>$insertdata['code'], 'scale_id'=>$insertdata['scale_id']]);                
                $oAnswerL10n->aid = $oAnswer->aid;
                $oAnswerL10n->save();
                unset($oAnswerL10n);
            }
        }
    }

    //  Import answer_l10ns
    if ($iDBVersion >= 350 && isset($xml->answer_l10ns->rows->row)) {
        foreach ($xml->answer_l10ns->rows->row as $row) {
            $insertdata = array();
            foreach ($row as $key=>$value) {
                $insertdata[(string) $key] = (string) $value;
            }
            unset($insertdata['id']);
            // now translate any links
            if ($bTranslateInsertansTags) {
                $insertdata['answer'] = translateLinks('survey', $iOldSID, $iNewSID, $insertdata['answer']);
            }
            if (isset($aAIDReplacements[$insertdata['aid']])) {
                $insertdata['aid'] = $aAIDReplacements[$insertdata['aid']];
            } else {
                continue; //Skip invalid answer ID
            }
            $oAnswerL10n = new AnswerL10n(); 
            $oAnswerL10n->setAttributes($insertdata, false);
            $oAnswerL10n->save();
        }    
    }    
    
    // Import questionattributes -------------------------------------------------
    if (isset($xml->question_attributes)) {

        $aAllAttributes = questionHelper::getAttributesDefinitions();
        foreach ($xml->question_attributes->rows->row as $row) {

            $insertdata = array();
            foreach ($row as $key=>$value) {
                $insertdata[(string) $key] = (string) $value;
            }

            // take care of renaming of date min/max adv. attributes fields
            if ($iDBVersion < 170) {

                if (isset($insertdata['attribute'])) {

                    if ($insertdata['attribute'] == 'dropdown_dates_year_max') {
                        $insertdata['attribute'] = 'date_max';
                    }

                    if ($insertdata['attribute'] == 'dropdown_dates_year_min') {
                        $insertdata['attribute'] = 'date_min';
                    }
                }
            }

            unset($insertdata['qaid']);
            if (!isset($aQIDReplacements[(int) $insertdata['qid']])) {
                continue;
            }

            $insertdata['qid'] = $aQIDReplacements[(integer) $insertdata['qid']]; // remap the qid
            if ($iDBVersion < 156 && isset($aAllAttributes[$insertdata['attribute']]['i18n']) && $aAllAttributes[$insertdata['attribute']]['i18n']) {

                foreach ($aLanguagesSupported as $sLanguage) {
                    $insertdata['language'] = $sLanguage;

                    if ($insertdata) {
                        XSSFilterArray($insertdata);
                    }
                    $questionAttribute = new QuestionAttribute();
                    $questionAttribute->attributes = $insertdata;
                    if (!$questionAttribute->save()) {
                        safeDie(gT("Error").": Failed to insert data[7]<br />");
                    }

                }
            } else {
                $questionAttribute = new QuestionAttribute();
                $questionAttribute->attributes = $insertdata;
                if (!$questionAttribute->save()) {
                    safeDie(gT("Error").": Failed to insert data[8]<br />");
                }
            }

            $results['question_attributes']++;
        }
    }

    // Import defaultvalues ------------------------------------------------------
    if (isset($xml->defaultvalues)) {

        $results['defaultvalues'] = 0;
        foreach ($xml->defaultvalues->rows->row as $row) {
            $insertdata = array();
            foreach ($row as $key=>$value) {
                $insertdata[(string) $key] = (string) $value;
            }
            $insertdata['qid'] = $aQIDReplacements[(int) $insertdata['qid']]; // remap the qid
            if (isset($aQIDReplacements[(int) $insertdata['sqid']])) {
                // remap the subquestion id
                $insertdata['sqid'] = $aQIDReplacements[(int) $insertdata['sqid']]; 
            }
            if ($insertdata) {
                XSSFilterArray($insertdata);
            }
            
            // now translate any links
            $defaultValue = new DefaultValue();
            $defaultValue->setAttributes($insertdata, false);
            if (!$defaultValue->save()) {
                safeDie(gT("Error").": Failed to insert data[9]<br />");
            }
            $results['defaultvalues']++;
            
        }
    }
    $aOldNewFieldmap = reverseTranslateFieldNames($iOldSID, $iNewSID, $aGIDReplacements, $aQIDReplacements);

    // Import conditions ---------------------------------------------------------
    if (isset($xml->conditions)) {


        $results['conditions'] = 0;
        $oldcqid = 0;
        $oldqidanscode = 0;
        $oldcgid = 0;
        $oldcsid = 0;
        foreach ($xml->conditions->rows->row as $row) {
            $insertdata = array();
            foreach ($row as $key=>$value) {
                $insertdata[(string) $key] = (string) $value;
            }
            // replace the qid for the new one (if there is no new qid in the $aQIDReplacements array it mean that this condition is orphan -> error, skip this record)
            if (isset($aQIDReplacements[$insertdata['qid']])) {
                $insertdata['qid'] = $aQIDReplacements[$insertdata['qid']]; // remap the qid
            } else {
                // a problem with this answer record -> don't consider
                continue; 
            }
            if ($insertdata['cqid'] != 0) {
                if (isset($aQIDReplacements[$insertdata['cqid']])) {
                    $oldcqid = $insertdata['cqid']; //Save for cfield transformation
                    $insertdata['cqid'] = $aQIDReplacements[$insertdata['cqid']]; // remap the qid
                } else {
                    // a problem with this answer record -> don't consider
                    continue; 
                }

                list($oldcsid, $oldcgid, $oldqidanscode) = explode("X", $insertdata["cfieldname"], 3);

                // replace the gid for the new one in the cfieldname(if there is no new gid in the $aGIDReplacements array it means that this condition is orphan -> error, skip this record)
                if (!isset($aGIDReplacements[$oldcgid])) {
                    continue; 
                }
                    
            }

            unset($insertdata["cid"]);

            // recreate the cfieldname with the new IDs
            if ($insertdata['cqid'] != 0) {
                if (preg_match("/^\+/", $oldcsid)) {
                    $newcfieldname = '+'.$iNewSID."X".$aGIDReplacements[$oldcgid]."X".$insertdata["cqid"].substr($oldqidanscode, strlen($oldcqid));
                } else {
                    $newcfieldname = $iNewSID."X".$aGIDReplacements[$oldcgid]."X".$insertdata["cqid"].substr($oldqidanscode, strlen($oldcqid));
                }
            } else {
                // The cfieldname is a not a previous question cfield but a {XXXX} replacement field
                $newcfieldname = $insertdata["cfieldname"];
            }
            $insertdata["cfieldname"] = $newcfieldname;
            if (trim($insertdata["method"]) == '') {
                $insertdata["method"] = '==';
            }

            // Now process the value and replace @sgqa@ codes
            if (preg_match("/^@(.*)@$/", $insertdata["value"], $cfieldnameInCondValue)) {
                if (isset($aOldNewFieldmap[$cfieldnameInCondValue[1]])) {
                    $newvalue = '@'.$aOldNewFieldmap[$cfieldnameInCondValue[1]].'@';
                    $insertdata["value"] = $newvalue;
                }

            }

            // now translate any links
            $result = Condition::model()->insertRecords($insertdata) or safeDie(gT("Error").": Failed to insert data[10]<br />");
            $results['conditions']++;
        }
    }

    // Import assessments --------------------------------------------------------
    if (isset($xml->assessments)) {


        foreach ($xml->assessments->rows->row as $row) {
            $insertdata = array();
            foreach ($row as $key=>$value) {
                $insertdata[(string) $key] = (string) $value;
            }
            if (!isset($insertdata['id']) || (int)$insertdata['id'] < 1){
                continue;
            }
            $oldasid = $insertdata['id']; 
            unset($insertdata['id']);

            if (isset($aASIDReplacements[$oldasid])) {
                $insertdata['id'] = $aASIDReplacements[$oldasid];
            }

            if ($insertdata['gid'] > 0) {
                $insertdata['gid'] = $aGIDReplacements[(int) $insertdata['gid']]; // remap the qid
            }

            $insertdata['sid'] = $iNewSID; // remap the survey id
            // now translate any links
            $result = Assessment::model()->insertRecords($insertdata) or safeDie(gT("Error").": Failed to insert data[11]<br />");

            if (!isset($aASIDReplacements[$oldasid])) {
                $aASIDReplacements[$oldasid] = $result->id; // add old and new id to the mapping array
                $results['assessments']++;
            }

            
        }
    }

    // Import quota --------------------------------------------------------------
    if (isset($xml->quota)) {

        foreach ($xml->quota->rows->row as $row) {
            $insertdata = array();
            foreach ($row as $key=>$value) {
                $insertdata[(string) $key] = (string) $value;
            }
            if (!isset($insertdata['id']) || (int)$insertdata['id'] < 1){
                continue;
            }
            $insertdata['sid'] = $iNewSID; // remap the survey id
            $oldid = $insertdata['id'];
            unset($insertdata['id']);
            // now translate any links
            $result = Quota::model()->insertRecords($insertdata) or safeDie(gT("Error").": Failed to insert data[12]<br />");
            $aQuotaReplacements[$oldid] = getLastInsertID('{{quota}}');
            $results['quota']++;
        }
    }

    // Import quota_members ------------------------------------------------------
    if (isset($xml->quota_members)) {

        foreach ($xml->quota_members->rows->row as $row) {
            $quotaMember = new QuotaMember();
            $insertdata = array();
            foreach ($row as $key=>$value) {
                $insertdata[(string) $key] = (string) $value;
            }
            if (!isset($insertdata['quota_id']) || (int)$insertdata['quota_id'] < 1){
                continue;
            }
            $insertdata['sid'] = $iNewSID; // remap the survey id
            $insertdata['qid'] = $aQIDReplacements[(int) $insertdata['qid']]; // remap the qid
            if (isset($insertdata['quota_id'])) {
                $insertdata['quota_id'] = $aQuotaReplacements[(int) $insertdata['quota_id']]; // remap the qid
            }
            unset($insertdata['id']);
            // now translate any links
            $quotaMember->attributes = $insertdata;
            if (!$quotaMember->save()) {
                safeDie(gT("Error").": Failed to insert data[13]<br />");
            }
            $results['quotamembers']++;
        }
    }

    // Import quota_languagesettings----------------------------------------------
    if (isset($xml->quota_languagesettings)) {

        foreach ($xml->quota_languagesettings->rows->row as $row) {
            $insertdata = array();
            foreach ($row as $key=>$value) {
                $insertdata[(string) $key] = (string) $value;
            }
            if (!isset($insertdata['quotals_quota_id']) || (int)$insertdata['quotals_quota_id'] < 1){
                continue;
            }
            $insertdata['autoload_url'] = 0; // used to bypass urlValidator check in QuotaLanguageSetting model
            $insertdata['quotals_quota_id'] = $aQuotaReplacements[(int) $insertdata['quotals_quota_id']]; // remap the qid
            unset($insertdata['quotals_id']);
            $quotaLanguagesSetting = new QuotaLanguageSetting();
            $quotaLanguagesSetting->attributes = $insertdata;
            if (!$quotaLanguagesSetting->save()) {
                safeDie(gT("Error").": Failed to insert data<br />");
            }
            $results['quotals']++;
        }
    }

    // Import survey_url_parameters ----------------------------------------------
    if (isset($xml->survey_url_parameters)) {

        foreach ($xml->survey_url_parameters->rows->row as $row) {
            $insertdata = array();
            foreach ($row as $key=>$value) {
                $insertdata[(string) $key] = (string) $value;
            }
            $insertdata['sid'] = $iNewSID; // remap the survey id
            if (isset($insertdata['targetsqid']) && $insertdata['targetsqid'] != '') {
                $insertdata['targetsqid'] = $aQIDReplacements[(int) $insertdata['targetsqid']]; // remap the qid
            }
            if (isset($insertdata['targetqid']) && $insertdata['targetqid'] != '') {
                $insertdata['targetqid'] = $aQIDReplacements[(int) $insertdata['targetqid']]; // remap the qid
            }
            unset($insertdata['id']);
            $result = SurveyURLParameter::model()->insertRecord($insertdata) or safeDie(gT("Error").": Failed to insert data[14]<br />");
            $results['survey_url_parameters']++;
        }
    }

    // Import Survey plugins settings
    if (isset($xml->plugin_settings)) {
        $pluginNamesWarning = array(); // To shown not exist warning only one time.
        foreach ($xml->plugin_settings->rows->row as $row) {
            // Find plugin id
            if (isset($row->name)) {
                $oPlugin = Plugin::model()->find("name = :name", array(":name"=>$row->name));
                if ($oPlugin) {
                    $setting = new PluginSetting;
                    $setting->plugin_id = $oPlugin->id;
                    $setting->model = "Survey";
                    $setting->model_id = $iNewSID;
                    $setting->key = (string) $row->key;
                    $setting->value = (string) $row->value;
                    if ($setting->save()) {
                        $results['plugin_settings']++;
                    } else {
                        $results['importwarnings'][] = sprintf(gT("Error when saving %s for plugin %s"), CHtml::encode($row->key), CHtml::encode($row->name));
                    }
                } elseif (!isset($pluginNamesWarning[(string) $row->name])) {
                    $results['importwarnings'][] = sprintf(gT("Plugin %s didn't exist, settings not imported"), CHtml::encode($row->name));
                    $pluginNamesWarning[(string) $row->name] = 1;
                }
            }
        }
    }

    // Set survey rights
    Permission::model()->giveAllSurveyPermissions(Yii::app()->session['loginID'], $iNewSID);
    $aOldNewFieldmap = reverseTranslateFieldNames($iOldSID, $iNewSID, $aGIDReplacements, $aQIDReplacements);
    $results['FieldReMap'] = $aOldNewFieldmap;
    LimeExpressionManager::SetSurveyId($iNewSID);
    translateInsertansTags($iNewSID, $iOldSID, $aOldNewFieldmap);
    replaceExpressionCodes($iNewSID, $aQuestionCodeReplacements);
    replaceExpressionCodes($iNewSID, $aQuestionsMapping); // replace question codes in format "38612X105X3011"
    if (count($aQuestionCodeReplacements)) {
            array_unshift($results['importwarnings'], "<span class='warningtitle'>".gT('Attention: Several question codes were updated. Please check these carefully as the update  may not be perfect with customized expressions.').'</span>');
    }
    LimeExpressionManager::RevertUpgradeConditionsToRelevance($iNewSID);
    LimeExpressionManager::UpgradeConditionsToRelevance($iNewSID);
    return $results;
}

/**
* This function returns a new random sid if the existing one is taken,
* otherwise it returns the old one.
*
* @param mixed $iDesiredSurveyId
*/
function GetNewSurveyID($iDesiredSurveyId)
{
    Yii::app()->loadHelper('database');
    $aSurvey = Survey::model()->findByPk($iDesiredSurveyId);
    if (!empty($aSurvey) || $iDesiredSurveyId == 0) {
        // Get new random ids until one is found that is not used
        do {
            $iNewSID = randomChars(5, '123456789');
            $aSurvey = Survey::model()->findByPk($iNewSID);
        }
        while (!is_null($aSurvey));

        return $iNewSID;
    } else {
        return $iDesiredSurveyId;
    }
}


/**
 * @param string $sFullFilePath
 * @return mixed
 */
function XMLImportTokens($sFullFilePath, $iSurveyID, $sCreateMissingAttributeFields = true)
{
    Yii::app()->loadHelper('database');
    $survey = Survey::model()->findByPk($iSurveyID);
    $sXMLdata = (string) file_get_contents($sFullFilePath);
    $xml = simplexml_load_string($sXMLdata, 'SimpleXMLElement', LIBXML_NONET);
    $results = [];
    $results['warnings'] = array();
    if ($xml->LimeSurveyDocType != 'Tokens') {
        $results['error'] = gT("This is not a valid token data XML file.");
        return $results;
    }

    if (!isset($xml->tokens->fields)) {
        $results['tokens'] = 0;
        return $results;
    }

    $results['tokens'] = 0;
    $results['tokenfieldscreated'] = 0;

    if ($sCreateMissingAttributeFields) {
        // Get a list with all fieldnames in the XML
        $aXLMFieldNames = array();
        foreach ($xml->tokens->fields->fieldname as $sFieldName) {
            $aXLMFieldNames[] = (string) $sFieldName;
        }
        // Get a list of all fieldnames in the survey participants table
        $aTokenFieldNames = Yii::app()->db->getSchema()->getTable($survey->tokensTableName, true);
        $aTokenFieldNames = array_keys($aTokenFieldNames->columns);
        $aFieldsToCreate = array_diff($aXLMFieldNames, $aTokenFieldNames);
        if (!function_exists('db_upgrade_all')) {
            Yii::app()->loadHelper('update/updatedb');
        }

        foreach ($aFieldsToCreate as $sField) {
            if (strpos($sField, 'attribute') !== false) {
                addColumn($survey->tokensTableName, $sField, 'string');
            }
        }
    }

    switchMSSQLIdentityInsert('tokens_'.$iSurveyID, true);
    foreach ($xml->tokens->rows->row as $row) {
        $insertdata = array();

        foreach ($row as $key=>$value) {
            $insertdata[(string) $key] = (string) $value;
        }

        $token = Token::create($iSurveyID, 'allowinvalidemail');
        $token->setAttributes($insertdata, false);
        if (!$token->save()) {
            $results['warnings'][] = CHtml::errorSummary($token, gT("Skipped tokens entry:"));
        } else {
            $results['tokens']++;
        }
    }
    switchMSSQLIdentityInsert('tokens_'.$iSurveyID, false);
    if (Yii::app()->db->getDriverName() == 'pgsql') {
        try {
            Yii::app()->db->createCommand("SELECT pg_catalog.setval(pg_get_serial_sequence('{{tokens_".$iSurveyID."}}', 'tid'), (SELECT MAX(tid) FROM {{tokens_".$iSurveyID."}}))")->execute(); 
        } catch (Exception $oException) {};
    }
    return $results;
}


/**
 * @param string $sFullFilePath
 * @return mixed
 */
function XMLImportResponses($sFullFilePath, $iSurveyID, $aFieldReMap = array())
{
    Yii::app()->loadHelper('database');
    $survey = Survey::model()->findByPk($iSurveyID);

    switchMSSQLIdentityInsert('survey_'.$iSurveyID, true);
    $results = [];
    $results['responses'] = 0;

    libxml_disable_entity_loader( false );
    $oXMLReader = new XMLReader();
    $oXMLReader->open($sFullFilePath);
    libxml_disable_entity_loader( true );
    $DestinationFields = Yii::app()->db->schema->getTable($survey->responsesTableName)->getColumnNames();
    while ($oXMLReader->read()) {
        if ($oXMLReader->name === 'LimeSurveyDocType' && $oXMLReader->nodeType == XMLReader::ELEMENT) {
            $oXMLReader->read();
            if ($oXMLReader->value != 'Responses') {
                $results['error'] = gT("This is not a valid response data XML file.");
                return $results;
            }
        }
        if ($oXMLReader->name === 'rows' && $oXMLReader->nodeType == XMLReader::ELEMENT) {
            while ($oXMLReader->read()) {
                if ($oXMLReader->name === 'row' && $oXMLReader->nodeType == XMLReader::ELEMENT) {
                    $aInsertData = array();
                    while ($oXMLReader->read() && $oXMLReader->name != 'row') {
                        $sFieldname = $oXMLReader->name;
                        if ($sFieldname[0] == '_') {
                            $sFieldname = substr($sFieldname, 1);
                        }
                        $sFieldname = str_replace('-', '#', $sFieldname);
                        if (isset($aFieldReMap[$sFieldname])) {
                            $sFieldname = $aFieldReMap[$sFieldname];
                        }
                        if (!$oXMLReader->isEmptyElement) {
                            $oXMLReader->read();
                            if (in_array($sFieldname, $DestinationFields)) {
// some old response tables contain invalid column names due to old bugs
                                $aInsertData[$sFieldname] = $oXMLReader->value;
                            }
                            $oXMLReader->read();
                        } else {
                            if (in_array($sFieldname, $DestinationFields)) {
                                                            $aInsertData[$sFieldname] = '';
                            }
                        }
                    }

                    SurveyDynamic::model($iSurveyID)->insertRecords($aInsertData) or safeDie(gT("Error").": Failed to insert data[16]<br />");
                    $results['responses']++;
                }
            }

        }
    }
    $oXMLReader->close();

    switchMSSQLIdentityInsert('survey_'.$iSurveyID, false);
    if (Yii::app()->db->getDriverName() == 'pgsql') {
        try {
            Yii::app()->db->createCommand("SELECT pg_catalog.setval(pg_get_serial_sequence('".$survey->responsesTableName."', 'id'), (SELECT MAX(id) FROM ".$survey->responsesTableName."))")->execute(); 
        } catch (Exception $oException) {};
    }
    return $results;
}

/**
* This function imports a CSV file into the response table
*
* @param string $sFullFilePath
* @param integer $iSurveyId
* @param array $aOptions
* Return array $result ("errors","warnings","success")
*/
function CSVImportResponses($sFullFilePath, $iSurveyId, $aOptions = array())
{

    // Default optional
    if (!isset($aOptions['bDeleteFistLine'])) {$aOptions['bDeleteFistLine'] = true; } // By default delete first line (vvimport)
    if (!isset($aOptions['sExistingId'])) {$aOptions['sExistingId'] = "ignore"; } // By default exclude existing id
    if (!isset($aOptions['bNotFinalized'])) {$aOptions['bNotFinalized'] = false; } // By default don't change finalized part
    if (!isset($aOptions['sCharset']) || !$aOptions['sCharset']) {$aOptions['sCharset'] = "utf8"; }
    if (!isset($aOptions['sSeparator'])) {$aOptions['sSeparator'] = "\t"; }
    if (!isset($aOptions['sQuoted'])) {$aOptions['sQuoted'] = "\""; }
    // Fix some part
    if (!array_key_exists($aOptions['sCharset'], aEncodingsArray())) {
        $aOptions['sCharset'] = "utf8";
    }

    // Prepare an array of sentence for result
    $CSVImportResult = array();
    // Read the file
    $handle = fopen($sFullFilePath, "r"); // Need to be adapted for Mac ? in options ?
    if ($handle === false) {
        safeDie("Can't open file");
    }
    while (!feof($handle)) {
        $buffer = fgets($handle); //To allow for very long lines . Another option is fgetcsv (0 to length), but need mb_convert_encoding
        $aFileResponses[] = mb_convert_encoding($buffer, "UTF-8", $aOptions['sCharset']);
    }
    // Close the file
    fclose($handle);
    if ($aOptions['bDeleteFistLine']) {
        array_shift($aFileResponses);
    }

    $aRealFieldNames = Yii::app()->db->getSchema()->getTable(SurveyDynamic::model($iSurveyId)->tableName())->getColumnNames();
    //$aCsvHeader=array_map("trim",explode($aOptions['sSeparator'], trim(array_shift($aFileResponses))));
    $aCsvHeader = str_getcsv(array_shift($aFileResponses), $aOptions['sSeparator'], $aOptions['sQuoted']);
    LimeExpressionManager::SetDirtyFlag(); // Be sure survey EM code are up to date
    $aLemFieldNames = LimeExpressionManager::getLEMqcode2sgqa($iSurveyId);
    $aKeyForFieldNames = array(); // An array assicated each fieldname with corresponding responses key
    if (empty($aCsvHeader)) {
        $CSVImportResult['errors'][] = gT("File seems empty or has only one line");
        return $CSVImportResult;
    }
    // Assign fieldname with $aFileResponses[] key
    foreach ($aRealFieldNames as $sFieldName) {
        if (in_array($sFieldName, $aCsvHeader)) {
// First pass : simple associated
            $aKeyForFieldNames[$sFieldName] = array_search($sFieldName, $aCsvHeader);
        } elseif (in_array($sFieldName, $aLemFieldNames)) {
// Second pass : LEM associated
            $sLemFieldName = array_search($sFieldName, $aLemFieldNames);
            if (in_array($sLemFieldName, $aCsvHeader)) {
                $aKeyForFieldNames[$sFieldName] = array_search($sLemFieldName, $aCsvHeader);
            } elseif ($aOptions['bForceImport']) {
                // as fallback just map questions in order of apperance

                // find out where the answer data columns start in CSV
                if (!isset($csv_ans_start_index)) {
                    foreach ($aCsvHeader as $i=>$name) {
                        if (preg_match('/^\d+X\d+X\d+/', $name)) {
                            $csv_ans_start_index = $i;
                            break;
                        }
                    }
                }
                // find out where the answer data columns start in destination table
                if (!isset($table_ans_start_index)) {
                    foreach ($aRealFieldNames as $i=>$name) {
                        if (preg_match('/^\d+X\d+X\d+/', $name)) {
                            $table_ans_start_index = $i;
                            break;
                        }
                    }
                }

                // map answers in order
                if (isset($table_ans_start_index, $csv_ans_start_index)) {
                    $csv_index = (array_search($sFieldName, $aRealFieldNames) - $table_ans_start_index) + $csv_ans_start_index;
                    if ($csv_index < count($aCsvHeader)) {
                        $aKeyForFieldNames[$sFieldName] = $csv_index;
                    } else {
                        $force_import_failed = true;
                        break;
                    }
                }
            }
        }
    }
    // check if forced error failed
    if (isset($force_import_failed)) {
        $CSVImportResult['errors'][] = gT("Import failed: Forced import was requested but the input file doesn't contain enough columns to fill the survey.");
        return $CSVImportResult;
    }

    // make sure at least one answer was imported before commiting
    foreach ($aKeyForFieldNames as $field=>$index) {
        if (preg_match('/^\d+X\d+X\d+/', $field)) {
            $import_ok = true;
            break;
        }
    }
    if (!isset($import_ok)) {
        $CSVImportResult['errors'][] = gT("Import failed: No answers could be mapped.");
        return $CSVImportResult;
    }

    // Now it's time to import
    // Some var to return
    $iNbResponseLine = 0;
    $aResponsesInserted = array();
    $aResponsesUpdated = array();
    $aResponsesError = array();
    $aExistingsId = array();

    $iMaxId = 0; // If we set the id, keep the max
    // Some specific header (with options)
    $iIdKey = array_search('id', $aCsvHeader); // the id is allways needed and used a lot
    if (is_int($iIdKey)) {unset($aKeyForFieldNames['id']); }
    $iSubmitdateKey = array_search('submitdate', $aCsvHeader); // submitdate can be forced to null
    if (is_int($iSubmitdateKey)) {unset($aKeyForFieldNames['submitdate']); }
    $iIdReponsesKey = (is_int($iIdKey)) ? $iIdKey : 0; // The key for reponses id: id column or first column if not exist

    // Import each responses line here
    while ($sResponses = array_shift($aFileResponses)) {
        $iNbResponseLine++;
        $bExistingsId = false;
        $aResponses = str_getcsv($sResponses, $aOptions['sSeparator'], $aOptions['sQuoted']);
        if ($iIdKey !== false) {
            $oSurvey = SurveyDynamic::model($iSurveyId)->findByPk($aResponses[$iIdKey]);
            if ($oSurvey) {
                $bExistingsId = true;
                $aExistingsId[] = $aResponses[$iIdKey];
                // Do according to option
                switch ($aOptions['sExistingId']) {
                    case 'replace':
                        SurveyDynamic::model($iSurveyId)->deleteByPk($aResponses[$iIdKey]);
                        SurveyDynamic::sid($iSurveyId);
                        $oSurvey = new SurveyDynamic;
                        break;
                    case 'replaceanswers':
                        break;
                    case 'renumber':
                        SurveyDynamic::sid($iSurveyId);
                        $oSurvey = new SurveyDynamic;
                        break;
                    case 'skip':
                    case 'ignore':
                    default:
                        $oSurvey = false; // Remove existing survey : don't import again
                        break;
                }
            } else {
                SurveyDynamic::sid($iSurveyId);
                $oSurvey = new SurveyDynamic;
            }
        } else {
            SurveyDynamic::sid($iSurveyId);
            $oSurvey = new SurveyDynamic;
        }
        if ($oSurvey) {
            // First rule for id and submitdate
            if (is_int($iIdKey)) {
// Rule for id: only if id exists in vvimport file
                if (!$bExistingsId) {
// If not exist : allways import it
                    $oSurvey->id = $aResponses[$iIdKey];
                    $iMaxId = ($aResponses[$iIdKey] > $iMaxId) ? $aResponses[$iIdKey] : $iMaxId;
                } elseif ($aOptions['sExistingId'] == 'replace' || $aOptions['sExistingId'] == 'replaceanswers') {
                    // Set it depending with some options
                    $oSurvey->id = $aResponses[$iIdKey];
                }
            }
            if ($aOptions['bNotFinalized']) {
                $oSurvey->submitdate = new CDbExpression('NULL');
            } elseif (is_int($iSubmitdateKey)) {
                if ($aResponses[$iSubmitdateKey] == '{question_not_shown}' || trim($aResponses[$iSubmitdateKey] == '')) {
                    $oSurvey->submitdate = new CDbExpression('NULL');
                } else {
                    // Maybe control valid date : see http://php.net/manual/en/function.checkdate.php#78362 for example
                    $oSurvey->submitdate = $aResponses[$iSubmitdateKey];
                }
            }
            foreach ($aKeyForFieldNames as $sFieldName=>$iFieldKey) {
                if ($aResponses[$iFieldKey] == '{question_not_shown}') {
                    $oSurvey->$sFieldName = new CDbExpression('NULL');
                } else {
                    $sResponse = str_replace(array("{quote}", "{tab}", "{cr}", "{newline}", "{lbrace}"), array("\"", "\t", "\r", "\n", "{"), $aResponses[$iFieldKey]);
                    $oSurvey->$sFieldName = $sResponse;
                }
            }
            // We use transaction to prevent DB error
            $oTransaction = Yii::app()->db->beginTransaction();
            try {
                if (isset($oSurvey->id) && !is_null($oSurvey->id)) {
                    switchMSSQLIdentityInsert('survey_'.$iSurveyId, true);
                    $bSwitched = true;
                }
                if ($oSurvey->save()) {
                    $beforeDataEntryImport = new PluginEvent('beforeDataEntryImport');
                    $beforeDataEntryImport->set('iSurveyID', $iSurveyId);
                    $beforeDataEntryImport->set('oModel', $oSurvey);
                    App()->getPluginManager()->dispatchEvent($beforeDataEntryImport);

                    $oTransaction->commit();
                    if ($bExistingsId && $aOptions['sExistingId'] != 'renumber') {
                        $aResponsesUpdated[] = $aResponses[$iIdReponsesKey];
                    } else {
                        $aResponsesInserted[] = $aResponses[$iIdReponsesKey];
                    }
                } else {
                    // Actually can not be, leave it if we have a $oSurvey->validate() in future release                    
                    $oTransaction->rollBack();
                    $aResponsesError[] = $aResponses[$iIdReponsesKey];
                }
                if (isset($bSwitched) && $bSwitched == true) {
                    switchMSSQLIdentityInsert('survey_'.$iSurveyId, false);
                    $bSwitched = false;
                }
            } catch (Exception $oException) {
                $oTransaction->rollBack();
                $aResponsesError[] = $aResponses[$iIdReponsesKey];
                // Show some error to user ?
                // $CSVImportResult['errors'][]=$oException->getMessage(); // Show it in view
                // tracevar($oException->getMessage());// Show it in console (if debug is set)
            }

        }
    }
    // Fix max next id (for pgsql)
    // mysql dot need fix, but what for mssql ?
    // Do a model function for this can be a good idea (see activate_helper/activateSurvey)
    if (Yii::app()->db->driverName == 'pgsql') {
        $sSequenceName = Yii::app()->db->getSchema()->getTable("{{survey_{$iSurveyId}}}")->sequenceName;
        $iActualSerial = Yii::app()->db->createCommand("SELECT last_value FROM  {$sSequenceName}")->queryScalar();
        if ($iActualSerial < $iMaxId) {
            $sQuery = "SELECT setval(pg_get_serial_sequence('{{survey_{$iSurveyId}}}', 'id'),{$iMaxId},false);";
            try {
                Yii::app()->db->createCommand($sQuery)->execute();
            } catch (Exception $oException) {};
        }
    }

    // End of import
    // Construction of returned information
    if ($iNbResponseLine) {
        $CSVImportResult['success'][] = sprintf(gT("%s response lines in your file."), $iNbResponseLine);
    } else {
        $CSVImportResult['errors'][] = gT("No response lines in your file.");
    }
    if (count($aResponsesInserted)) {
        $CSVImportResult['success'][] = sprintf(gT("%s responses were inserted."), count($aResponsesInserted));
        // Maybe add implode aResponsesInserted array
    }
    if (count($aResponsesUpdated)) {
        $CSVImportResult['success'][] = sprintf(gT("%s responses were updated."), count($aResponsesUpdated));
    }
    if (count($aResponsesError)) {
        $CSVImportResult['errors'][] = sprintf(gT("%s responses cannot be inserted or updated."), count($aResponsesError));
    }
    if (count($aExistingsId) && ($aOptions['sExistingId'] == 'skip' || $aOptions['sExistingId'] == 'ignore')) {
        $CSVImportResult['warnings'][] = sprintf(gT("%s responses already exist."), count($aExistingsId));
    }
    return $CSVImportResult;
}


/**
 * @param string $sFullFilePath
 */
function XMLImportTimings($sFullFilePath, $iSurveyID, $aFieldReMap = array())
{

    Yii::app()->loadHelper('database');

    $sXMLdata = (string) file_get_contents($sFullFilePath);
    $xml = simplexml_load_string($sXMLdata, 'SimpleXMLElement', LIBXML_NONET);
    $results = [];
    if ($xml->LimeSurveyDocType != 'Timings') {
        $results['error'] = gT("This is not a valid timings data XML file.");
        return $results;
    }

    $results['responses'] = 0;

    $aLanguagesSupported = array();
    foreach ($xml->languages->language as $language) {
        $aLanguagesSupported[] = (string) $language;
    }
    $results['languages'] = count($aLanguagesSupported);
        // Return if there are no timing records to import
    if (!isset($xml->timings->rows)) {
        return $results;
    }
    foreach ($xml->timings->rows->row as $row) {
        $insertdata = array();

        foreach ($row as $key=>$value) {
            if ($key[0] == '_') {
                $key = substr($key, 1);
            }
            if (isset($aFieldReMap[substr($key, 0, -4)])) {
                $key = $aFieldReMap[substr($key, 0, -4)].'time';
            }
            $insertdata[$key] = (string) $value;
        }

        SurveyTimingDynamic::model($iSurveyID)->insertRecords($insertdata) or safeDie(gT("Error").": Failed to insert data[17]<br />");

        $results['responses']++;
    }
    return $results;
}


function XSSFilterArray(&$array)
{
    if (Yii::app()->getConfig('filterxsshtml') && !Permission::model()->hasGlobalPermission('superadmin', 'read')) {
        $filter = new CHtmlPurifier();
        $filter->options = array('URI.AllowedSchemes'=>array(
        'http' => true,
        'https' => true,
        ));
        foreach ($array as &$value) {
            $value = $filter->purify($value);
        }
    }
}

/**
* Import survey from an TSV file template that does not require assigning of GID or QID values.
* If ID's are presented, they would be respected and used
* Multilanguage imports are supported
* Original function is changed to allow generating of XML instead of creating database objects directly 
* Generated XML code is send to existing lss import function
* @param string $sFullFilePath
* @return string XML data
*
* @author TMSWhite
*/
function TSVImportSurvey($sFullFilePath)
{
    $baselang = 'en'; // TODO set proper default

    $handle = fopen($sFullFilePath, 'r');
    if ($handle === false) {
        safeDie("Can't open file");
    }
    $bom = fread($handle, 2);
    rewind($handle);
    $aAttributeList = array(); //QuestionAttribute::getQuestionAttributesSettings();

    // Excel tends to save CSV as UTF-16, which PHP does not properly detect
    if ($bom === chr(0xff).chr(0xfe) || $bom === chr(0xfe).chr(0xff)) {
        // UTF16 Byte Order Mark present
        $encoding = 'UTF-16';
    } else {
        $file_sample = (string) fread($handle, 1000).'e'; //read first 1000 bytes
        // + e is a workaround for mb_string bug
        rewind($handle);

        $encoding = mb_detect_encoding($file_sample, 'UTF-8, UTF-7, ASCII, EUC-JP,SJIS, eucJP-win, SJIS-win, JIS, ISO-2022-JP');
    }
    if ($encoding !== false && $encoding != 'UTF-8') {
        stream_filter_append($handle, 'convert.iconv.'.$encoding.'/UTF-8');
    }

    $file = stream_get_contents($handle);
    fclose($handle);
    // fix Excel non-breaking space
    $file = str_replace("0xC20xA0", ' ', $file);
    // Replace all different newlines styles with \n
    $file = preg_replace('~\R~u', "\n", $file);
    $tmp = fopen('php://temp', 'r+');
    fwrite($tmp, $file);
    rewind($tmp);
    $rowheaders = fgetcsv($tmp, 0, "\t", '"');
    $rowheaders = array_map('trim', $rowheaders);
    // remove BOM from the first header cell, if needed
    $rowheaders[0] = preg_replace("/^\W+/", "", $rowheaders[0]);
    if (preg_match('/class$/', $rowheaders[0])) {
        $rowheaders[0] = 'class'; // second attempt to remove BOM
    }

    $adata = array();
    $iHeaderCount = count($rowheaders);
    while (($row = fgetcsv($tmp, 0, "\t", '"')) !== false) {
        $rowarray = array();
        for ($i = 0; $i < $iHeaderCount; ++$i) {
            $val = (isset($row[$i]) ? $row[$i] : '');
            // if Excel was used, it surrounds strings with quotes and doubles internal double quotes.  Fix that.
            if (preg_match('/^".*"$/', $val)) {
                $val = str_replace('""', '"', substr($val, 1, -1));
            }
            $rowarray[$rowheaders[$i]] = $val;
        }
        $adata[] = $rowarray;
    }
    fclose($tmp);

    // collect information about survey and its language settings
    $surveyinfo = array();
    $surveyls = array();
    $groups = array();
    $questions = array();
    $attributes = array();
    $subquestions = array();
    $defaultvalues = array();
    $answers = array();
    $assessments = array();
    $quotas = array();
    $quota_members = array();
    $quota_languagesettings = array();
    $output = array();
    foreach ($adata as $row) {
        switch ($row['class']) {
            case 'S':
                if (isset($row['text']) && $row['name'] != 'datecreated') {
                    $surveyinfo[$row['name']] = $row['text'];
                }
                break;
            case 'SL':
                /*if (!isset($surveyls[$row['language']])) {
                    $surveyls[$row['language']] = array($baselang);
                }*/
                if (isset($row['text'])) {
                    $surveyls[$row['language']][$row['name']] = $row['text'];
                }
                break;
        }
    }


    // Create the survey entry
    $surveyinfo['startdate'] = null;
    $surveyinfo['active'] = 'N';
    // unset($surveyinfo['datecreated']);

    // Set survey group id to 1. Makes no sense to import it without the actual survey group.
    $surveyinfo['gsid'] = 1;

    if (array_key_exists('sid', $surveyinfo)){
        $iNewSID = $surveyinfo['sid'];
    } else {
        $iNewSID = randomChars(6, '123456789');
    }

    
    $gidNew = 0;
    $gid = 0;
    $gseq = 1; // group_order
    $qid = 1;
    $qidNew = 0;
    $asidNew = 0;
    $qseq = 0; // question_order
    $qtype = 'T';
    $aseq = 0; // answer sortorder
    $attribute_index = 0;
    $answer_index = 0;
    $default_index = 0;
    $quota_index = 0;
    
    $ginfo = array();
    $qinfo = array();
    $sqinfo = array();
    $asinfo = array();

    if (isset($surveyinfo['language'])) {
        $baselang = $surveyinfo['language']; // the base language
    }

    $rownumber = 1;
    $lastglang = '';
    $lastother = 'N';
    $qseq = 1;
    $iGroupcounter = 1;
    foreach ($adata as $row) {
        $rownumber += 1;
        switch ($row['class']) {
            case 'G':
                // insert group
                $group = array();
                $group['sid'] = $iNewSID;
                $gname = ((!empty($row['name']) ? $row['name'] : 'G'.$gseq));
                $glang = (!empty($row['language']) ? $row['language'] : $baselang);
                // when a multi-lang tsv-file without information on the group id/number (old style) is imported,
                // we make up this information by giving a number 0..[numberofgroups-1] per language.
                // the number and order of groups per language should be the same, so we can also import these files
                if ($lastglang != $glang) {
//reset counter on language change
                    $iGroupcounter = 0;
                }
                $lastglang = $glang;
                //use group id/number from file. if missing, use an increasing number (s.a.)
                $sGroupseq = (!empty($row['type/scale']) ? $row['type/scale'] : 'G'.$iGroupcounter++);
                $group['group_name'] = $gname;
                $group['grelevance'] = (isset($row['relevance']) ? $row['relevance'] : '');
                $group['description'] = (isset($row['text']) ? $row['text'] : '');
                $group['language'] = $glang;
                $group['randomization_group'] = (isset($row['random_group']) ? $row['random_group'] : '');

                // For multi language survey: same gid/sort order across all languages
                if (isset($ginfo[$sGroupseq])) {
                    $gid = $ginfo[$sGroupseq]['gid'];
                    $group['gid'] = $gid;
                    $group['group_order'] = $ginfo[$sGroupseq]['group_order'];
                } else {
<<<<<<< HEAD
                    $insertdata['group_order'] = $gseq;
                }
                $questionGroup = new QuestionGroup();
                $questionGroup->attributes = $insertdata;

                if (!$questionGroup->save()) {
                    $results['error'][] = gT("Error")." : ".gT("Failed to insert group").". ".gT("Text file row number ").$rownumber." (".$gname.")";
                    break;
                }
                $newgid = $questionGroup->gid;
=======
                    if (empty($row['id'])){
                        $gidNew += 1;
                        $gid = $gidNew;
                    } else {
                        $gid = $row['id'];
                    }

                    $group['gid'] = $gid;
                    $group['group_order'] = $gseq;
                }

>>>>>>> 87654a26
                if (!isset($ginfo[$sGroupseq])) {
                    //$gid = $gseq;
                    $ginfo[$sGroupseq]['gid'] = $gid;
                    $ginfo[$sGroupseq]['group_order'] = $gseq++;
                }
                $qseq = 0; // reset the question_order

                $groups[] = $group;

                break;

            case 'Q':
                $question = array();
                $question['sid'] = $iNewSID;
                $qtype = (isset($row['type/scale']) ? $row['type/scale'] : 'T');
                $qname = (isset($row['name']) ? $row['name'] : 'Q'.$qseq);
                $question['gid'] = $gid;
                $question['type'] = $qtype;
                $question['title'] = $qname;
                $question['question'] = (isset($row['text']) ? $row['text'] : '');
                $question['relevance'] = (isset($row['relevance']) ? $row['relevance'] : '');
                $question['preg'] = (isset($row['validation']) ? $row['validation'] : '');
                $question['help'] = (isset($row['help']) ? $row['help'] : '');
                $question['language'] = (isset($row['language']) ? $row['language'] : $baselang);
                $question['mandatory'] = (isset($row['mandatory']) ? $row['mandatory'] : '');
                $lastother = $question['other'] = (isset($row['other']) ? $row['other'] : 'N'); // Keep trace of other settings for sub question
                $question['same_default'] = (isset($row['same_default']) ? $row['same_default'] : 0);
                $question['parent_qid'] = 0;

                // For multi numeric survey : same name, add the gid to have same name on different gid. Bad for EM.
                $fullqname = 'G'.$gid.'_'.$qname;
                if (isset($qinfo[$fullqname])) {
                    $qseq = $qinfo[$fullqname]['question_order'];
                    $qid = $qinfo[$fullqname]['qid'];
                    $question['qid'] = $qid;
                    $question['question_order'] = $qseq;
                } else {
                    if (empty($row['id'])){
                        $qidNew += 1;
                        $qid = $qidNew;
                    } else {
                        $qid = $row['id'];
                    }
                    $question['question_order'] = $qseq;
                    $question['qid'] = $qid;
                }

                $questions[] = $question;

                if (!isset($qinfo[$fullqname])) {
                    $qinfo[$fullqname]['qid'] = $qid;
                    $qinfo[$fullqname]['question_order'] = $qseq++;
                }
                $aseq = 0; //reset the answer sortorder
                $sqseq = 0; //reset the sub question sortorder
                // insert question attributes
                foreach ($row as $key=>$val) {
                    switch ($key) {
                        case 'class':
                        case 'type/scale':
                        case 'name':
                        case 'text':
                        case 'validation':
                        case 'relevance':
                        case 'help':
                        case 'language':
                        case 'mandatory':
                        case 'other':
                        case 'same_default':
                        case 'default':
                            break;
                        default:
                            if ($key != '' && $val != '') {
<<<<<<< HEAD
                                $questionAttribute = new QuestionAttribute();
                                $questionAttribute->qid = $qid;
                                // check if attribute is a i18n attribute. If yes, set language, else set language to null in attribute table
                                $aAttributeList[$qtype] = questionHelper::getQuestionAttributesSettings($qtype);
                                if ($aAttributeList[$qtype][$key]['i18n']) {
                                    $questionAttribute->language = (isset($row['language']) ? $row['language'] : $baselang);
                                }
                                $questionAttribute->attribute = $key;
                                $questionAttribute->value = $val;

                                if (!$questionAttribute->save()) {
                                    $results['importwarnings'][] = gT("Warning")." : ".gT("Failed to insert question attribute").". ".gT("Text file row number ").$rownumber." ({$key})";
                                    break;
=======
                                $attribute = array();
                                $attribute['qid'] = $qid;
                                // check if attribute is a i18n attribute. If yes, set language, else set language to null in attribute table
                                $aAttributeList[$qtype] = \LimeSurvey\Helpers\questionHelper::getQuestionAttributesSettings($qtype);
                                if (!empty($aAttributeList[$qtype][$key]['i18n'])) {
                                    $attribute['language'] = (isset($row['language']) ? $row['language'] : $baselang);
                                } else {
                                    $attribute['language'] = null;
>>>>>>> 87654a26
                                }
                                $attribute['attribute'] = $key;
                                $attribute['value'] = $val;

                                $attributes[] = $attribute;
                            }
                            break;
                    }
                }

                // insert default value
                if (isset($row['default']) && $row['default'] !== "") {
<<<<<<< HEAD
                    $insertdata = array();
                    $insertdata['qid'] = $qid;
                    $insertdata['language'] = (isset($row['language']) ? $row['language'] : $baselang);
                    $insertdata['defaultvalue'] = $row['default'];
                    $defaultValue = new DefaultValue();
                    $defaultValue->attributes = $insertdata;
                    if (!$defaultValue->save()) {
                        $results['importwarnings'][] = gT("Warning")." : ".gT("Failed to insert default value").". ".gT("Text file row number ").$rownumber;
                        break;
                    }
                    $results['defaultvalues']++;
=======
                    $defaultvalue = array();
                    $defaultvalue['qid'] = $qid;
                    $defaultvalue['sqid'] = '';
                    $defaultvalue['language'] = (isset($row['language']) ? $row['language'] : $baselang);
                    $defaultvalue['defaultvalue'] = $row['default'];
                    $defaultvalues[] = $defaultvalue;
>>>>>>> 87654a26
                }
                break;

            case 'SQ':
                $sqname = (isset($row['name']) ? $row['name'] : 'SQ'.$sqseq);
                $sqid = '';
                if ($qtype == Question::QT_O_LIST_WITH_COMMENT || $qtype == Question::QT_VERTICAL_FILE_UPLOAD) {
                    ;   // these are fake rows to show naming of comment and filecount fields
                } elseif ($sqname == 'other' && $lastother == "Y") {
// If last question have other to Y : it's not a real SQ row
                    if ($qtype == Question::QT_EXCLAMATION_LIST_DROPDOWN || $qtype == Question::QT_L_LIST_DROPDOWN) {
                        // only used to set default value for 'other' in these cases
                        if (isset($row['default']) && $row['default'] != "") {
<<<<<<< HEAD
                            $insertdata = array();
                            $insertdata['qid'] = $qid;
                            $insertdata['specialtype'] = 'other';
                            $insertdata['language'] = (isset($row['language']) ? $row['language'] : $baselang);
                            $insertdata['defaultvalue'] = $row['default'];
                            $defaultValue = new DefaultValue();
                            $defaultValue->attributes = $insertdata;
                            if (!$defaultValue->save()) {
                                $results['importwarnings'][] = gT("Warning")." : ".gT("Failed to insert default value").". ".gT("Text file row number ").$rownumber;
                                break;
                            }
                            $results['defaultvalues']++;
=======
                            $defaultvalue = array();
                            $defaultvalue['qid'] = $qid;
                            $defaultvalue['sqid'] = $sqid;                    
                            $defaultvalue['specialtype'] = 'other';
                            $defaultvalue['language'] = (isset($row['language']) ? $row['language'] : $baselang);
                            $defaultvalue['defaultvalue'] = $row['default'];
                            $defaultvalues[] = $defaultvalue;
>>>>>>> 87654a26
                        }
                    }
                } else {
                    $scale_id = (isset($row['type/scale']) ? $row['type/scale'] : 0);
                    $subquestion = array();
                    $subquestion['sid'] = $iNewSID;
                    $subquestion['gid'] = $gid;
                    $subquestion['parent_qid'] = $qid;
                    $subquestion['type'] = $qtype;
                    $subquestion['title'] = $sqname;
                    $subquestion['question'] = (isset($row['text']) ? $row['text'] : '');
                    $subquestion['relevance'] = (isset($row['relevance']) ? $row['relevance'] : '');
                    $subquestion['preg'] = (isset($row['validation']) ? $row['validation'] : '');
                    $subquestion['help'] = (isset($row['help']) ? $row['help'] : '');
                    $subquestion['language'] = (isset($row['language']) ? $row['language'] : $baselang);
                    $subquestion['mandatory'] = (isset($row['mandatory']) ? $row['mandatory'] : '');
                    $subquestion['scale_id'] = $scale_id;
                    // For multi nueric language, qid is needed, why not gid. name is not unique.
                    $fullsqname = 'G'.$gid.'Q'.$qid.'_'.$scale_id.'_'.$sqname;
                    if (isset($sqinfo[$fullsqname])) {
                        $qseq = $sqinfo[$fullsqname]['question_order'];
                        $sqid = $sqinfo[$fullsqname]['sqid'];
                        $subquestion['question_order'] = $qseq;
                        $subquestion['qid'] = $sqid;
                    } else {
                        $subquestion['question_order'] = $qseq;
                        if (empty($row['id'])){
                            $qidNew += 1;
                            $sqid = $qidNew;
                        } else {
                            $sqid = $row['id'];
                        }
                        
                        $subquestion['qid'] = $sqid;
                    }
                    $subquestions[] = $subquestion;

                    if (!isset($sqinfo[$fullsqname])) {
                        $sqinfo[$fullsqname]['question_order'] = $qseq++;
                        $sqinfo[$fullsqname]['sqid'] = $sqid;
                    }

                    // insert default value
                    if (isset($row['default']) && $row['default'] != "") {
<<<<<<< HEAD
                        $insertdata = array();
                        $insertdata['qid'] = $qid;
                        $insertdata['sqid'] = $sqid;
                        $insertdata['scale_id'] = $scale_id;
                        $insertdata['language'] = (isset($row['language']) ? $row['language'] : $baselang);
                        $insertdata['defaultvalue'] = $row['default'];
                        $defaultValue = new DefaultValue();
                        $defaultValue->attributes = $insertdata;
                        if (!$defaultValue->save()) {
                            $results['importwarnings'][] = gT("Warning")." : ".gT("Failed to insert default value").". ".gT("Text file row number ").$rownumber;
                            break;
                        }
                        $results['defaultvalues']++;
=======
                        $defaultvalue = array();
                        $defaultvalue['qid'] = $qid;
                        $defaultvalue['sqid'] = $sqid;
                        $defaultvalue['scale_id'] = $scale_id;
                        $defaultvalue['language'] = (isset($row['language']) ? $row['language'] : $baselang);
                        $defaultvalue['defaultvalue'] = $row['default'];
                        $defaultvalues[] = $defaultvalue;
>>>>>>> 87654a26
                    }
                }
                break;
            case 'A':
<<<<<<< HEAD
                $insertdata = array();
                $insertdata['qid'] = $qid;
                $insertdata['code'] = (isset($row['name']) ? $row['name'] : 'A'.$aseq);
                $insertdata['answer'] = (isset($row['text']) ? $row['text'] : '');
                $insertdata['scale_id'] = (isset($row['type/scale']) ? $row['type/scale'] : 0);
                $insertdata['language'] = (isset($row['language']) ? $row['language'] : $baselang);
                $insertdata['assessment_value'] = (int) (isset($row['relevance']) ? $row['relevance'] : '');
                $insertdata['sortorder'] = ++$aseq;
                $answer = new Answer();
                $answer->attributes = $insertdata;

                if (!$answer->save()) {
                    $results['error'][] = gT("Error")." : ".gT("Could not insert answer").". ".gT("Text file row number ").$rownumber;
                }
                $results['answers']++;
=======
                $answer = array();
                $answer['qid'] = $qid;
                $answer['code'] = (isset($row['name']) ? $row['name'] : 'A'.$aseq);
                $answer['answer'] = (isset($row['text']) ? $row['text'] : '');
                $answer['scale_id'] = (isset($row['type/scale']) ? $row['type/scale'] : 0);
                $answer['language'] = (isset($row['language']) ? $row['language'] : $baselang);
                $answer['assessment_value'] = (int) (isset($row['assessment_value']) ? $row['assessment_value'] : '');
                $answer['sortorder'] = ++$aseq;
                $answers[] = $answer;
                break;
            case 'AS':
                $assessment = array();
                $assessment['sid'] = $iNewSID;
                $assessment['scope'] = isset($row['type/scale'])?$row['type/scale']:'';
                $assessment['gid'] = $gid;
                $assessment['name'] = isset($row['name'])?$row['name']:'';
                $assessment['minimum'] = isset($row['min_num_value'])?$row['min_num_value']:'';
                $assessment['maximum'] = isset($row['max_num_value'])?$row['max_num_value']:'';
                $assessment['message'] = isset($row['text'])?$row['text']:'';
                $assessment['language'] = isset($row['language'])?$row['language']:'';       
                $assessment['id'] = isset($row['id'])?$row['id']:'';
                $assessments[] = $assessment;
                break;
            case 'QTA':
                $quota = array();
                $quota['id'] = isset($row['id'])?$row['id']:'';
                $quota['sid'] = $iNewSID;
                $quota['name'] = isset($row['name'])?$row['name']:'';
                $quota['qlimit'] = isset($row['mandatory'])?$row['mandatory']:'';
                $quota['action'] = isset($row['other'])?$row['other']:'';
                $quota['active'] = isset($row['default'])?$row['default']:'';
                $quota['autoload_url'] = isset($row['same_default'])?$row['same_default']:'';
                $quotas[] = $quota;
                break;
            case 'QTAM':
                $quota_member = array();
                $quota_member['quota_id'] = isset($row['related_id'])?$row['related_id']:'';
                $quota_member['sid'] = $iNewSID;
                $quota_member['qid'] = $qid;
                $quota_member['code'] = isset($row['name'])?$row['name']:'';
                $quota_members[] = $quota_member;
>>>>>>> 87654a26
                break;
            case 'QTALS':
                $quota_languagesetting = array();
                $quota_languagesetting['quotals_quota_id'] = isset($row['related_id'])?$row['related_id']:'';
                $quota_languagesetting['quotals_language'] = isset($row['language'])?$row['language']:'';
                //$quota_languagesetting['quotals_name'] = isset($row['name'])?$row['name']:'';
                $quota_languagesetting['quotals_message'] = isset($row['relevance'])?$row['relevance']:'';
                $quota_languagesetting['quotals_url'] = isset($row['text'])?$row['text']:'';
                $quota_languagesetting['quotals_urldescrip'] = isset($row['help'])?$row['help']:'';
                $quota_languagesettings[] = $quota_languagesetting;
                break;  
            case 'C':
                $condition = array();
                $condition['qid'] = $qid;
                $condition['scenario'] = $row['type/scale'];
                $condition['cqid'] = isset($row['related_id'])?$row['related_id']:'';
                $condition['cfieldname'] = $row['name'];
                $condition['method'] = $row['relevance'];
                $condition['value'] = $row['text'];
                $conditions[] = $condition;
                break;  
        }

    }

    // combine all xml data into $output variable 
    if (!empty($surveyinfo)){
        $output['surveys']['fields']['fieldname'] = array_keys($surveyinfo);    
        $output['surveys']['rows']['row'] = $surveyinfo;
    }

    if (!empty($surveyls)){
        $output['surveys_languagesettings']['fields']['fieldname'] = array_keys($surveyls[$baselang]);    
        $output['surveys_languagesettings']['rows']['row'] = $surveyls;
    }

    if (!empty($groups)){
        $output['groups']['fields']['fieldname'] = array_keys($groups[0]);  
        $output['groups']['rows']['row'] = $groups;
    }

    if (!empty($questions)){
        $output['questions']['fields']['fieldname'] = array_keys($questions[0]);  
        $output['questions']['rows']['row'] = $questions;
    }

    if (!empty($attributes)){
        $output['question_attributes']['fields']['fieldname'] = array_keys($attributes[0]);  
        $output['question_attributes']['rows']['row'] = $attributes;
    }

    if (!empty($defaultvalues)){
        $output['defaultvalues']['fields']['fieldname'] = array_keys($defaultvalues[0]);  
        $output['defaultvalues']['rows']['row'] = $defaultvalues;
    }

    if (!empty($subquestions)){
        $output['subquestions']['fields']['fieldname'] = array_keys($subquestions[0]);  
        $output['subquestions']['rows']['row'] = $subquestions;
    }

    if (!empty($answers)){
        $output['answers']['fields']['fieldname'] = array_keys($answers[0]);  
        $output['answers']['rows']['row'] = $answers;
    }

    if (!empty($assessments)){
        $output['assessments']['fields']['fieldname'] = array_keys($assessments[0]);  
        $output['assessments']['rows']['row'] = $assessments;
    }

    
    if (!empty($quotas)){
        $output['quota']['fields']['fieldname'] = array_keys($quotas[0]);  
        $output['quota']['rows']['row'] = $quotas;   
    }

    if (!empty($quota_members)){
        $output['quota_members']['fields']['fieldname'] = array_keys($quota_members[0]);  
        $output['quota_members']['rows']['row'] = $quota_members; 
    }

    if (!empty($quota_languagesettings)){
        $output['quota_languagesettings']['fields']['fieldname'] = array_keys($quota_languagesettings[0]);  
        $output['quota_languagesettings']['rows']['row'] = $quota_languagesettings;  
    }

    if (!empty($conditions)){
        $output['conditions']['fields']['fieldname'] = array_keys($conditions[0]);  
        $output['conditions']['rows']['row'] = $conditions;  
    }

    // generate xml document
    $xml = createXMLfromData($output);
    // send xml document into XMLImportSurvey function and display results
    return XMLImportSurvey('null', $xml);
}

function createXMLfromData($aData = array()){
    // get survey languages
    $surveylanguage = array_key_exists('language', $aData['surveys']['rows']['row'])?(array)$aData['surveys']['rows']['row']['language']:array('en');
    $surveyAdditionalLanguages = array_key_exists('additional_languages', $aData['surveys']['rows']['row']) && !empty($aData['surveys']['rows']['row']['additional_languages']) ? explode(' ', $aData['surveys']['rows']['row']['additional_languages']) : array();
    if (count($surveyAdditionalLanguages) == 0){
       $surveylanguages = $surveylanguage;
    } else {
       $surveylanguages = array_merge($surveylanguage, $surveyAdditionalLanguages);
    }

<<<<<<< HEAD
    return $results;
}

/**
* This function switches identity insert on/off for the MSSQL database
*
* @param string $table table name (without prefix)
* @param boolean $state  Set to true to activate ID insert, or false to deactivate
*/
function switchMSSQLIdentityInsert($table, $state)
{
    if (in_array(Yii::app()->db->getDriverName(), array('mssql', 'sqlsrv', 'dblib'))) {
        if ($state === true) {
            // This needs to be done directly on the PDO object because when using CdbCommand or similar it won't have any effect
            Yii::app()->db->pdoInstance->exec('SET IDENTITY_INSERT '.Yii::app()->db->tablePrefix.$table.' ON');
        } else {
            // This needs to be done directly on the PDO object because when using CdbCommand or similar it won't have any effect
            Yii::app()->db->pdoInstance->exec('SET IDENTITY_INSERT '.Yii::app()->db->tablePrefix.$table.' OFF');
        }
    }
}
=======
    
    $i = 0;
    if (array_key_exists('surveys_languagesettings', $aData)){
        foreach ($aData['surveys_languagesettings']['rows']['row'] as $language => $value) {
            if (!array_key_exists('surveyls_title', $value)){
                $aData['surveys_languagesettings']['rows']['row'][$language]['surveyls_title'] = 'Missing Title';
            }
            if (!array_key_exists('surveyls_language', $value)){
                $aData['surveys_languagesettings']['rows']['row'][$language]['surveyls_language'] = $language;
            }
            $i += 1;
        }
    }
    $xml = new XMLWriter();
    $xml->openMemory();
    $xml->setIndent(true);

    //header
    $xml->startDocument('1.0', 'UTF-8');
    $xml->startElement('document');
    $xml->writeElement('LimeSurveyDocType', 'Survey');
    $xml->writeElement('DBVersion', getGlobalSetting("DBVersion"));
   
    $xml->startElement('languages');
    foreach ($surveylanguages as $surveylanguage) {
        $xml->writeElement('language', $surveylanguage);
    }
    $xml->endElement();

    $index3 = 0;
    foreach ($aData as $key1 => $value1) {
        $xml->startElement($key1);
        foreach ($value1 as $key2 => $value2) {
            $xml->startElement($key2);
            foreach ($value2 as $key3 => $value3) {
                $index3 = 0;
                if (is_array($value3)){
                    foreach ($value3 as $key4 => $value4) {
                        if (is_array($value4)){
                            //$xml->startElement('row');
                            $xml->startElement($key3);
                            foreach ($value4 as $key5 => $value5) {
                                if (!is_array($value5)){    
                                    $xml->startElement($key5);                                    
                                    $xml->writeCdata($value5);
                                    $xml->endElement();
                                }
                            }
                            $xml->endElement();
                        } else {
                            if (is_integer($key4)){
                                $xml->writeElement($key3, $value4); 
                            } else {
                                if ($key3 == 'row'){
                                    if ($index3 === 0){
                                        $xml->startElement($key3);      
                                    }
                                    $xml->startElement($key4);
                                    $xml->writeCdata($value4);
                                    $xml->endElement();
                                    $index3 += 1;
                                    if ($index3 === count($value3)){
                                        $xml->endElement();
                                    }
                                } else {
                                    $xml->writeElement($key3, $key4);
                                }
                            }                              
                        }   
                    }
                } else {
                    
                }
            }
            $xml->endElement();
        }
        $xml->endElement();
    } 

    $xml->endElement();
    $xml->endDocument();
    return $xml->outputMemory(true);
}
>>>>>>> 87654a26
<|MERGE_RESOLUTION|>--- conflicted
+++ resolved
@@ -2727,30 +2727,18 @@
                     $group['gid'] = $gid;
                     $group['group_order'] = $ginfo[$sGroupseq]['group_order'];
                 } else {
-<<<<<<< HEAD
-                    $insertdata['group_order'] = $gseq;
-                }
-                $questionGroup = new QuestionGroup();
-                $questionGroup->attributes = $insertdata;
-
-                if (!$questionGroup->save()) {
-                    $results['error'][] = gT("Error")." : ".gT("Failed to insert group").". ".gT("Text file row number ").$rownumber." (".$gname.")";
-                    break;
-                }
-                $newgid = $questionGroup->gid;
-=======
                     if (empty($row['id'])){
                         $gidNew += 1;
                         $gid = $gidNew;
                     } else {
                         $gid = $row['id'];
                     }
-
-                    $group['gid'] = $gid;
-                    $group['group_order'] = $gseq;
-                }
-
->>>>>>> 87654a26
+                $questionGroup = new QuestionGroup();
+                $questionGroup->attributes = $insertdata;
+
+                if (!$questionGroup->save()) {
+                }
+                $newgid = $questionGroup->gid;
                 if (!isset($ginfo[$sGroupseq])) {
                     //$gid = $gseq;
                     $ginfo[$sGroupseq]['gid'] = $gid;
@@ -2824,35 +2812,18 @@
                             break;
                         default:
                             if ($key != '' && $val != '') {
-<<<<<<< HEAD
                                 $questionAttribute = new QuestionAttribute();
                                 $questionAttribute->qid = $qid;
                                 // check if attribute is a i18n attribute. If yes, set language, else set language to null in attribute table
                                 $aAttributeList[$qtype] = questionHelper::getQuestionAttributesSettings($qtype);
-                                if ($aAttributeList[$qtype][$key]['i18n']) {
+                                if (!empty($aAttributeList[$qtype][$key]['i18n'])) {
                                     $questionAttribute->language = (isset($row['language']) ? $row['language'] : $baselang);
                                 }
                                 $questionAttribute->attribute = $key;
                                 $questionAttribute->value = $val;
 
                                 if (!$questionAttribute->save()) {
-                                    $results['importwarnings'][] = gT("Warning")." : ".gT("Failed to insert question attribute").". ".gT("Text file row number ").$rownumber." ({$key})";
-                                    break;
-=======
-                                $attribute = array();
-                                $attribute['qid'] = $qid;
-                                // check if attribute is a i18n attribute. If yes, set language, else set language to null in attribute table
-                                $aAttributeList[$qtype] = \LimeSurvey\Helpers\questionHelper::getQuestionAttributesSettings($qtype);
-                                if (!empty($aAttributeList[$qtype][$key]['i18n'])) {
-                                    $attribute['language'] = (isset($row['language']) ? $row['language'] : $baselang);
-                                } else {
-                                    $attribute['language'] = null;
->>>>>>> 87654a26
                                 }
-                                $attribute['attribute'] = $key;
-                                $attribute['value'] = $val;
-
-                                $attributes[] = $attribute;
                             }
                             break;
                     }
@@ -2860,26 +2831,13 @@
 
                 // insert default value
                 if (isset($row['default']) && $row['default'] !== "") {
-<<<<<<< HEAD
-                    $insertdata = array();
-                    $insertdata['qid'] = $qid;
-                    $insertdata['language'] = (isset($row['language']) ? $row['language'] : $baselang);
-                    $insertdata['defaultvalue'] = $row['default'];
-                    $defaultValue = new DefaultValue();
-                    $defaultValue->attributes = $insertdata;
-                    if (!$defaultValue->save()) {
-                        $results['importwarnings'][] = gT("Warning")." : ".gT("Failed to insert default value").". ".gT("Text file row number ").$rownumber;
-                        break;
-                    }
-                    $results['defaultvalues']++;
-=======
                     $defaultvalue = array();
                     $defaultvalue['qid'] = $qid;
                     $defaultvalue['sqid'] = '';
                     $defaultvalue['language'] = (isset($row['language']) ? $row['language'] : $baselang);
-                    $defaultvalue['defaultvalue'] = $row['default'];
-                    $defaultvalues[] = $defaultvalue;
->>>>>>> 87654a26
+                    $defaultValue = new DefaultValue();
+                    $defaultValue->attributes = $insertdata;
+                    if (!$defaultValue->save()) {
                 }
                 break;
 
@@ -2893,28 +2851,14 @@
                     if ($qtype == Question::QT_EXCLAMATION_LIST_DROPDOWN || $qtype == Question::QT_L_LIST_DROPDOWN) {
                         // only used to set default value for 'other' in these cases
                         if (isset($row['default']) && $row['default'] != "") {
-<<<<<<< HEAD
-                            $insertdata = array();
-                            $insertdata['qid'] = $qid;
-                            $insertdata['specialtype'] = 'other';
-                            $insertdata['language'] = (isset($row['language']) ? $row['language'] : $baselang);
-                            $insertdata['defaultvalue'] = $row['default'];
-                            $defaultValue = new DefaultValue();
-                            $defaultValue->attributes = $insertdata;
-                            if (!$defaultValue->save()) {
-                                $results['importwarnings'][] = gT("Warning")." : ".gT("Failed to insert default value").". ".gT("Text file row number ").$rownumber;
-                                break;
-                            }
-                            $results['defaultvalues']++;
-=======
                             $defaultvalue = array();
                             $defaultvalue['qid'] = $qid;
                             $defaultvalue['sqid'] = $sqid;                    
                             $defaultvalue['specialtype'] = 'other';
                             $defaultvalue['language'] = (isset($row['language']) ? $row['language'] : $baselang);
-                            $defaultvalue['defaultvalue'] = $row['default'];
-                            $defaultvalues[] = $defaultvalue;
->>>>>>> 87654a26
+                            $defaultValue = new DefaultValue();
+                            $defaultValue->attributes = $insertdata;
+                            if (!$defaultValue->save()) {
                         }
                     }
                 } else {
@@ -2959,50 +2903,19 @@
 
                     // insert default value
                     if (isset($row['default']) && $row['default'] != "") {
-<<<<<<< HEAD
-                        $insertdata = array();
-                        $insertdata['qid'] = $qid;
-                        $insertdata['sqid'] = $sqid;
-                        $insertdata['scale_id'] = $scale_id;
-                        $insertdata['language'] = (isset($row['language']) ? $row['language'] : $baselang);
-                        $insertdata['defaultvalue'] = $row['default'];
-                        $defaultValue = new DefaultValue();
-                        $defaultValue->attributes = $insertdata;
-                        if (!$defaultValue->save()) {
-                            $results['importwarnings'][] = gT("Warning")." : ".gT("Failed to insert default value").". ".gT("Text file row number ").$rownumber;
-                            break;
-                        }
-                        $results['defaultvalues']++;
-=======
                         $defaultvalue = array();
                         $defaultvalue['qid'] = $qid;
                         $defaultvalue['sqid'] = $sqid;
                         $defaultvalue['scale_id'] = $scale_id;
                         $defaultvalue['language'] = (isset($row['language']) ? $row['language'] : $baselang);
                         $defaultvalue['defaultvalue'] = $row['default'];
-                        $defaultvalues[] = $defaultvalue;
->>>>>>> 87654a26
+                        $defaultValue = new DefaultValue();
+                        $defaultValue->attributes = $insertdata;
+                        if (!$defaultValue->save()) {
                     }
                 }
                 break;
             case 'A':
-<<<<<<< HEAD
-                $insertdata = array();
-                $insertdata['qid'] = $qid;
-                $insertdata['code'] = (isset($row['name']) ? $row['name'] : 'A'.$aseq);
-                $insertdata['answer'] = (isset($row['text']) ? $row['text'] : '');
-                $insertdata['scale_id'] = (isset($row['type/scale']) ? $row['type/scale'] : 0);
-                $insertdata['language'] = (isset($row['language']) ? $row['language'] : $baselang);
-                $insertdata['assessment_value'] = (int) (isset($row['relevance']) ? $row['relevance'] : '');
-                $insertdata['sortorder'] = ++$aseq;
-                $answer = new Answer();
-                $answer->attributes = $insertdata;
-
-                if (!$answer->save()) {
-                    $results['error'][] = gT("Error")." : ".gT("Could not insert answer").". ".gT("Text file row number ").$rownumber;
-                }
-                $results['answers']++;
-=======
                 $answer = array();
                 $answer['qid'] = $qid;
                 $answer['code'] = (isset($row['name']) ? $row['name'] : 'A'.$aseq);
@@ -3011,10 +2924,12 @@
                 $answer['language'] = (isset($row['language']) ? $row['language'] : $baselang);
                 $answer['assessment_value'] = (int) (isset($row['assessment_value']) ? $row['assessment_value'] : '');
                 $answer['sortorder'] = ++$aseq;
-                $answers[] = $answer;
-                break;
-            case 'AS':
-                $assessment = array();
+                $answer = new Answer();
+                $answer->attributes = $insertdata;
+
+                if (!$answer->save()) {
+                    // TODO
+                }
                 $assessment['sid'] = $iNewSID;
                 $assessment['scope'] = isset($row['type/scale'])?$row['type/scale']:'';
                 $assessment['gid'] = $gid;
@@ -3044,7 +2959,6 @@
                 $quota_member['qid'] = $qid;
                 $quota_member['code'] = isset($row['name'])?$row['name']:'';
                 $quota_members[] = $quota_member;
->>>>>>> 87654a26
                 break;
             case 'QTALS':
                 $quota_languagesetting = array();
@@ -3153,8 +3067,7 @@
        $surveylanguages = array_merge($surveylanguage, $surveyAdditionalLanguages);
     }
 
-<<<<<<< HEAD
-    return $results;
+    
 }
 
 /**
@@ -3174,19 +3087,6 @@
             Yii::app()->db->pdoInstance->exec('SET IDENTITY_INSERT '.Yii::app()->db->tablePrefix.$table.' OFF');
         }
     }
-}
-=======
-    
-    $i = 0;
-    if (array_key_exists('surveys_languagesettings', $aData)){
-        foreach ($aData['surveys_languagesettings']['rows']['row'] as $language => $value) {
-            if (!array_key_exists('surveyls_title', $value)){
-                $aData['surveys_languagesettings']['rows']['row'][$language]['surveyls_title'] = 'Missing Title';
-            }
-            if (!array_key_exists('surveyls_language', $value)){
-                $aData['surveys_languagesettings']['rows']['row'][$language]['surveyls_language'] = $language;
-            }
-            $i += 1;
         }
     }
     $xml = new XMLWriter();
@@ -3259,4 +3159,3 @@
     $xml->endDocument();
     return $xml->outputMemory(true);
 }
->>>>>>> 87654a26
