--- conflicted
+++ resolved
@@ -2295,32 +2295,6 @@
 }
 
 /**
-<<<<<<< HEAD
-* This function returns a new random sid if the existing one is taken,
-* otherwise it returns the old one.
-*
-* @param mixed $iDesiredSurveyId
-*/
-function GetNewSurveyID($iDesiredSurveyId)
-{
-    Yii::app()->loadHelper('database');
-    $aSurvey = Survey::model()->findByPk($iDesiredSurveyId);
-    if (!empty($aSurvey) || $iDesiredSurveyId == 0) {
-        // Get new random ids until one is found that is not used
-        do {
-            $iNewSID = randomChars(5, '123456789');
-            $aSurvey = Survey::model()->findByPk($iNewSID);
-        } while (!is_null($aSurvey));
-
-        return $iNewSID;
-    } else {
-        return $iDesiredSurveyId;
-    }
-}
-
-/**
-=======
->>>>>>> e2a9ca1a
  * @param string $sFullFilePath
  * @return mixed
  */
