<?php
/*
* LimeSurvey
* Copyright (C) 2007-2011 The LimeSurvey Project Team / Carsten Schmitz
* All rights reserved.
* License: GNU/GPL License v2 or later, see LICENSE.php
* LimeSurvey is free software. This version may have been modified pursuant
* to the GNU General Public License, and as distributed it includes or
* is derivative of works licensed under the GNU General Public License or
* other free or open source software licenses.
* See COPYRIGHT.php for copyright notices and details.
*/


/**
* This function imports an old-school question group file (*.csv,*.sql)
*
* @param mixed $sFullFilepath Full file patch to the import file
* @param mixed $iNewSID  Survey ID to which the question is attached
*/
function CSVImportGroup($sFullFilepath, $iNewSID)
{
    $clang = Yii::app()->lang;

    $aLIDReplacements=array();
    $aQIDReplacements = array(); // this array will have the "new qid" for the questions, the key will be the "old qid"
    $aGIDReplacements = array();
    $handle = fopen($sFullFilepath, "r");
    while (!feof($handle))
    {
        $buffer = fgets($handle);
        $bigarray[] = $buffer;
    }
    fclose($handle);

    if (substr($bigarray[0], 0, 23) != "# LimeSurvey Group Dump")
    {
        $results['fatalerror'] = $clang->gT("This file is not a LimeSurvey question file. Import failed.");
        $importversion=0;
    }
    else
    {
        $importversion=(int)trim(substr($bigarray[1],12));
    }

    if  ((int)$importversion<112)
    {
        $results['fatalerror'] = $clang->gT("This file is too old. Only files from LimeSurvey version 1.50 (DBVersion 112) and newer are supported.");
    }

    for ($i=0; $i<9; $i++) //skipping the first lines that are not needed
    {
        unset($bigarray[$i]);
    }
    $bigarray = array_values($bigarray);

    //GROUPS
    if (array_search("# QUESTIONS TABLE\n", $bigarray))
    {
        $stoppoint = array_search("# QUESTIONS TABLE\n", $bigarray);
    }
    elseif (array_search("# QUESTIONS TABLE\r\n", $bigarray))
    {
        $stoppoint = array_search("# QUESTIONS TABLE\r\n", $bigarray);
    }
    else
    {
        $stoppoint = count($bigarray)-1;
    }
    for ($i=0; $i<=$stoppoint+1; $i++)
    {
        if ($i<$stoppoint-2) {$grouparray[] = $bigarray[$i];}
        unset($bigarray[$i]);
    }
    $bigarray = array_values($bigarray);

    //QUESTIONS
    if (array_search("# ANSWERS TABLE\n", $bigarray))
    {
        $stoppoint = array_search("# ANSWERS TABLE\n", $bigarray);
    }
    elseif (array_search("# ANSWERS TABLE\r\n", $bigarray))
    {
        $stoppoint = array_search("# ANSWERS TABLE\r\n", $bigarray);
    }
    else
    {
        $stoppoint = count($bigarray)-1;
    }
    for ($i=0; $i<=$stoppoint+1; $i++)
    {
        if ($i<$stoppoint-2)
        {
            $questionarray[] = $bigarray[$i];
        }
        unset($bigarray[$i]);
    }
    $bigarray = array_values($bigarray);

    //ANSWERS
    if (array_search("# CONDITIONS TABLE\n", $bigarray))
    {
        $stoppoint = array_search("# CONDITIONS TABLE\n", $bigarray);
    }
    elseif (array_search("# CONDITIONS TABLE\r\n", $bigarray))
    {
        $stoppoint = array_search("# CONDITIONS TABLE\r\n", $bigarray);
    }
    else
    {
        $stoppoint = count($bigarray)-1;
    }
    for ($i=0; $i<=$stoppoint+1; $i++)
    {
        if ($i<$stoppoint-2)
        {
            $answerarray[] = str_replace("`default`", "`default_value`", $bigarray[$i]);
        }
        unset($bigarray[$i]);
    }
    $bigarray = array_values($bigarray);

    //CONDITIONS
    if (array_search("# LABELSETS TABLE\n", $bigarray))
    {
        $stoppoint = array_search("# LABELSETS TABLE\n", $bigarray);
    }
    elseif (array_search("# LABELSETS TABLE\r\n", $bigarray))
    {
        $stoppoint = array_search("# LABELSETS TABLE\r\n", $bigarray);
    }
    for ($i=0; $i<=$stoppoint+1; $i++)
    {
        if ($i<$stoppoint-2) {$conditionsarray[] = $bigarray[$i];}
        unset($bigarray[$i]);
    }
    $bigarray = array_values($bigarray);

    //LABELSETS
    if (array_search("# LABELS TABLE\n", $bigarray))
    {
        $stoppoint = array_search("# LABELS TABLE\n", $bigarray);
    }
    elseif (array_search("# LABELS TABLE\r\n", $bigarray))
    {
        $stoppoint = array_search("# LABELS TABLE\r\n", $bigarray);
    }
    else
    {
        $stoppoint = count($bigarray)-1;
    }
    for ($i=0; $i<=$stoppoint+1; $i++)
    {
        if ($i<$stoppoint-2) {$labelsetsarray[] = $bigarray[$i];}
        unset($bigarray[$i]);
    }
    $bigarray = array_values($bigarray);

    //LABELS
    if (array_search("# QUESTION_ATTRIBUTES TABLE\n", $bigarray))
    {
        $stoppoint = array_search("# QUESTION_ATTRIBUTES TABLE\n", $bigarray);
    }
    elseif (array_search("# QUESTION_ATTRIBUTES TABLE\r\n", $bigarray))
    {
        $stoppoint = array_search("# QUESTION_ATTRIBUTES TABLE\r\n", $bigarray);
    }
    else
    {
        $stoppoint = count($bigarray)-1;
    }

    for ($i=0; $i<=$stoppoint+1; $i++)
    {
        if ($i<$stoppoint-2) {$labelsarray[] = $bigarray[$i];}
        unset($bigarray[$i]);
    }
    $bigarray = array_values($bigarray);

    //Question attributes
    if (!isset($noconditions) || $noconditions != "Y")
    {
        // stoppoint is the last line number
        // this is an empty line after the QA CSV lines
        $stoppoint = count($bigarray)-1;
        for ($i=0; $i<=$stoppoint+1; $i++)
        {
            if ($i<=$stoppoint-1) {$question_attributesarray[] = $bigarray[$i];}
            unset($bigarray[$i]);
        }
    }
    $bigarray = array_values($bigarray);

    $countgroups=0;
    if (isset($questionarray))
    {
        $questionfieldnames=convertCSVRowToArray($questionarray[0],',','"');
        unset($questionarray[0]);
        $countquestions = 0;
    }

    if (isset($answerarray))
    {
        $answerfieldnames=convertCSVRowToArray($answerarray[0],',','"');
        unset($answerarray[0]);
        $countanswers = count($answerarray);
    }
    else {$countanswers=0;}

    $aLanguagesSupported = array();  // this array will keep all the languages supported for the survey

    $sBaseLanguage = Survey::model()->findByPk($iNewSID)->language;
    $aLanguagesSupported[]=$sBaseLanguage;     // adds the base language to the list of supported languages
    $aLanguagesSupported=array_merge($aLanguagesSupported,Survey::model()->findByPk($iNewSID)->additionalLanguages);




    // Let's check that imported objects support at least the survey's baselang
    $langcode = Survey::model()->findByPk($iNewSID)->language;
    if (isset($grouparray))
    {
        $groupfieldnames = convertCSVRowToArray($grouparray[0],',','"');
        $langfieldnum = array_search("language", $groupfieldnames);
        $gidfieldnum = array_search("gid", $groupfieldnames);
        $groupssupportbaselang = doesImportArraySupportLanguage($grouparray,Array($gidfieldnum),$langfieldnum,$sBaseLanguage,true);
        if (!$groupssupportbaselang)
        {
            $results['fatalerror']=$clang->gT("You can't import a group which doesn't support at least the survey base language.");
            return $results;
        }
    }

    if (isset($questionarray))
    {
        $langfieldnum = array_search("language", $questionfieldnames);
        $qidfieldnum = array_search("qid", $questionfieldnames);
        $questionssupportbaselang = doesImportArraySupportLanguage($questionarray,Array($qidfieldnum), $langfieldnum,$sBaseLanguage,true);
        if (!$questionssupportbaselang)
        {
            $results['fatalerror']=$clang->gT("You can't import a question which doesn't support at least the survey base language.");
            return $results;
        }
    }

    if ($countanswers > 0)
    {
        $langfieldnum = array_search("language", $answerfieldnames);
        $answercodefilednum1 =  array_search("qid", $answerfieldnames);
        $answercodefilednum2 =  array_search("code", $answerfieldnames);
        $answercodekeysarr = Array($answercodefilednum1,$answercodefilednum2);
        $answerssupportbaselang = doesImportArraySupportLanguage($answerarray,$answercodekeysarr,$langfieldnum,$sBaseLanguage);
        if (!$answerssupportbaselang)
        {
            $results['fatalerror']=$clang->gT("You can't import answers which doesn't support at least the survey base language.");
            return $results;

        }

    }

    if (count($labelsetsarray) > 1)
    {
        $labelsetfieldname = convertCSVRowToArray($labelsetsarray[0],',','"');
        $langfieldnum = array_search("languages", $labelsetfieldname);
        $lidfilednum =  array_search("lid", $labelsetfieldname);
        $labelsetssupportbaselang = doesImportArraySupportLanguage($labelsetsarray,Array($lidfilednum),$langfieldnum,$sBaseLanguage,true);
        if (!$labelsetssupportbaselang)
        {
            $results['fatalerror']=$clang->gT("You can't import label sets which don't support the current survey's base language");
            return $results;
        }
    }
    // I assume that if a labelset supports the survey's baselang,
    // then it's labels do support it as well

    //DO ANY LABELSETS FIRST, SO WE CAN KNOW WHAT THEIR NEW LID IS FOR THE QUESTIONS
    $results['labelsets']=0;
    $qtypes = getQuestionTypeList("" ,"array");
    $results['labels']=0;
    $results['labelsets']=0;
    $results['answers']=0;
    $results['subquestions']=0;

    //Do label sets
    if (isset($labelsetsarray) && $labelsetsarray)
    {
        $csarray=buildLabelSetCheckSumArray();   // build checksums over all existing labelsets
        $count=0;
        foreach ($labelsetsarray as $lsa) {
            $fieldorders  =convertCSVRowToArray($labelsetsarray[0],',','"');
            $fieldcontents=convertCSVRowToArray($lsa,',','"');
            if ($count==0) {$count++; continue;}

            $labelsetrowdata=array_combine($fieldorders,$fieldcontents);

            // Save old labelid
            $oldlid=$labelsetrowdata['lid'];

            unset($labelsetrowdata['lid']);
            $newvalues=array_values($labelsetrowdata);
            $lsainsert = "INSERT INTO {{labelsets}} (".implode(',',array_keys($labelsetrowdata)).") VALUES (".implode(',',$newvalues).")"; //handle db prefix
            $lsiresult=Yii::app()->db->createCommand($lsainsert)->query();
            $results['labelsets']++;
            // Get the new insert id for the labels inside this labelset
            $newlid=getLastInsertID('{{labelsets}}');

            if ($labelsarray) {
                $count=0;
                foreach ($labelsarray as $la) {
                    $lfieldorders  =convertCSVRowToArray($labelsarray[0],',','"');
                    $lfieldcontents=convertCSVRowToArray($la,',','"');
                    if ($count==0) {$count++; continue;}

                    // Combine into one array with keys and values since its easier to handle
                    $labelrowdata=array_combine($lfieldorders,$lfieldcontents);
                    $labellid=$labelrowdata['lid'];
                    if ($importversion<=132)
                    {
                        $labelrowdata["assessment_value"]=(int)$labelrowdata["code"];
                    }
                    if ($labellid == $oldlid) {
                        $labelrowdata['lid']=$newlid;

                        // translate internal links
                        $labelrowdata['title']=translateLinks('label', $oldlid, $newlid, $labelrowdata['title']);

                        $newvalues=array_values($labelrowdata);
                        $lainsert = "INSERT INTO {{labels}} (".implode(',',array_keys($labelrowdata)).") VALUES (".implode(',',$newvalues).")"; //handle db prefix
                        $liresult=Yii::app()->db->createCommand($lainsert)->query();
                        if ($liresult!==false) $results['labels']++;
                    }
                }
            }

            //CHECK FOR DUPLICATE LABELSETS
            $thisset="";

            $query2 = "SELECT code, title, sortorder, language, assessment_value
            FROM {{labels}}
            WHERE lid=".$newlid."
            ORDER BY language, sortorder, code";
            $result2 = Yii::app()->db->createCommand($query2);
            foreach($result2->readAll() as $row2)
            {
                $row2 = array_values($row2);
                $thisset .= implode('.', $row2);
            } // while
            $newcs=dechex(crc32($thisset)*1);
            unset($lsmatch);
            if (isset($csarray))
            {
                foreach($csarray as $key=>$val)
                {
                    if ($val == $newcs)
                    {
                        $lsmatch=$key;
                    }
                }
            }
            if (isset($lsmatch) || !Permission::model()->hasGlobalPermission('labelsets','import'))
            {
                //There is a matching labelset or the user is not allowed to edit labels -
                // So, we will delete this one and refer to the matched one.
                $query = "DELETE FROM {{labels}} WHERE lid=$newlid";
                $result=Yii::app()->db->createCommand($query)->execute();
                $results['labels']=$results['labels'] - $result;

                $query = "DELETE FROM {{labelsets}} WHERE lid=$newlid";
                $result=Yii::app()->db->createCommand($query)->execute();
                $results['labelsets']=$results['labelsets']-$result;
                $newlid=$lsmatch;
            }
            else
            {
                //There isn't a matching labelset, add this checksum to the $csarray array
                $csarray[$newlid]=$newcs;
            }
            //END CHECK FOR DUPLICATES
            $aLIDReplacements[$oldlid]=$newlid;
        }
    }

    // Import groups
    if (isset($grouparray) && $grouparray)
    {
        // do GROUPS
        $gafieldorders=convertCSVRowToArray($grouparray[0],',','"');
        unset($grouparray[0]);
        $newgid = 0;
        $group_order = 0;   // just to initialize this variable

        foreach ($grouparray as $ga)
        {
            $gacfieldcontents=convertCSVRowToArray($ga,',','"');
            $grouprowdata=array_combine($gafieldorders,$gacfieldcontents);

            // Skip not supported languages
            if (!in_array($grouprowdata['language'],$aLanguagesSupported))
            {
                $skippedlanguages[]=$grouprowdata['language'];  // this is for the message in the end.
                continue;
            }

            // replace the sid
            $iOldSID=$grouprowdata['sid'];
            $grouprowdata['sid']=$iNewSID;

            // replace the gid  or remove it if needed (it also will calculate the group order if is a new group)
            $oldgid=$grouprowdata['gid'];
            if ($newgid == 0)
            {
                unset($grouprowdata['gid']);

                // find the maximum group order and use this grouporder+1 to assign it to the new group
                $qmaxgo = "select max(group_order) as maxgo from {{groups}} where sid=$iNewSID";
                $gres = Yii::app()->db->createCommand($qmaxgo)->query();
                $grow=$gres->read();
                $group_order = $grow['maxgo']+1;
            }
            else
                $grouprowdata['gid'] = $newgid;

            $grouprowdata["group_order"]= $group_order;

            // Everything set - now insert it
            $grouprowdata=array_map('convertCSVReturnToReturn', $grouprowdata);

            // translate internal links
            $grouprowdata['group_name']=translateLinks('survey', $iOldSID, $iNewSID, $grouprowdata['group_name']);
            $grouprowdata['description']=translateLinks('survey', $iOldSID, $iNewSID, $grouprowdata['description']);

            $gres = Yii::app()->db->createCommand()->insert('{{groups}}', $grouprowdata);

            //GET NEW GID  .... if is not done before and we count a group if a new gid is required
            if ($newgid == 0)
            {
                $newgid = getLastInsertID('{{groups}}');
                $countgroups++;
            }
        }
        // GROUPS is DONE

        // Import questions
        if (isset($questionarray) && $questionarray)
        {

            foreach ($questionarray as $qa)
            {
                $qacfieldcontents=convertCSVRowToArray($qa,',','"');
                $questionrowdata=array_combine($questionfieldnames,$qacfieldcontents);
                $questionrowdata=array_map('convertCSVReturnToReturn', $questionrowdata);
                $questionrowdata["type"]=strtoupper($questionrowdata["type"]);

                // Skip not supported languages
                if (!in_array($questionrowdata['language'],$aLanguagesSupported))
                    continue;

                // replace the sid
                $questionrowdata["sid"] = $iNewSID;

                // replace the gid (if the gid is not in the oldgid it means there is a problem with the exported record, so skip it)
                if ($questionrowdata['gid'] == $oldgid)
                    $questionrowdata['gid'] = $newgid;
                else
                    continue; // a problem with this question record -> don't consider

                if (isset($aQIDReplacements[$questionrowdata['qid']]))
                {
                    $questionrowdata['qid']=$aQIDReplacements[$questionrowdata['qid']];
                }
                else
                {
                    $oldqid = $questionrowdata['qid'];
                    unset($questionrowdata['qid']);
                }

                // Save the following values - will need them for proper conversion later                if ((int)$questionrowdata['lid']>0)
                unset($oldlid1); unset($oldlid2);
                if ((isset($questionrowdata['lid']) && $questionrowdata['lid']>0))
                {
                    $oldlid1=$questionrowdata['lid'];
                }
                if ((isset($questionrowdata['lid1']) && $questionrowdata['lid1']>0))
                {
                    $oldlid2=$questionrowdata['lid1'];
                }
                unset($questionrowdata['lid']);
                unset($questionrowdata['lid1']);
                if ($questionrowdata['type']=='W')
                {
                    $questionrowdata['type']='!';
                }
                elseif ($questionrowdata['type']=='Z')
                {
                    $questionrowdata['type']='L';
                }

                if (!isset($questionrowdata["question_order"]) || $questionrowdata["question_order"]=='') {$questionrowdata["question_order"]=0;}

                $questionrowdata=array_map('convertCSVReturnToReturn', $questionrowdata);

                // translate internal links
                $questionrowdata['title']=translateLinks('survey', $iOldSID, $iNewSID, $questionrowdata['title']);
                $questionrowdata['question']=translateLinks('survey', $iOldSID, $iNewSID, $questionrowdata['question']);
                $questionrowdata['help']=translateLinks('survey', $iOldSID, $iNewSID, $questionrowdata['help']);

                $newvalues=array_values($questionrowdata);
                $qres = Yii::app()->db->createCommand()->insert('{{questions}}', $questionrowdata);

                $results['questions']++;

                //GET NEW QID  .... if is not done before and we count a question if a new qid is required
                if (isset($questionrowdata['qid']))
                {
                    $saveqid=$questionrowdata['qid'];
                }
                else
                {
                    $aQIDReplacements[$oldqid]=getLastInsertID('{{questions}}');
                    $saveqid=$aQIDReplacements[$oldqid];
                }
                $qtypes = getQuestionTypeList("" ,"array");
                $aSQIDReplacements=array();

                // Now we will fix up old label sets where they are used as answers
                if ((isset($oldlid1) || isset($oldlid2)) && ($qtypes[$questionrowdata['type']]['answerscales']>0 || $qtypes[$questionrowdata['type']]['subquestions']>1))
                {
                    $query="select * from {{labels}} where lid={$aLIDReplacements[$oldlid1]} and language='{$questionrowdata['language']}'";
                    $oldlabelsresult=Yii::app()->db->createCommand($query)->query();
                    foreach($oldlabelsresult->readAll() as $labelrow)
                    {
                        if (in_array($labelrow['language'],$aLanguagesSupported))
                        {

                            if ($qtypes[$questionrowdata['type']]['subquestions']<2)
                            {
                                $qinsert = "insert INTO {{answers}} (qid,code,answer,sortorder,language,assessment_value)
                                VALUES ({$aQIDReplacements[$oldqid]},'".$labelrow['code']."','".$labelrow['title']."','".$labelrow['sortorder']."','".$labelrow['language']."','".$labelrow['assessment_value']."')";
                                $qres = Yii::app()->db->createCommand($qinsert)->query() or safeDie($clang->gT("Error").": Failed to insert answer (lid1) <br />\n$qinsert<br />\n");
                            }
                            else
                            {
                                if (isset($aSQIDReplacements[$labelrow['code'].'_'.$saveqid])){
                                    $fieldname='qid,';
                                    $data=$aSQIDReplacements[$labelrow['code'].'_'.$saveqid].',';
                                }
                                else
                                {
                                    $fieldname='' ;
                                    $data='';
                                }

                                $qinsert = "insert INTO {{questions}} ($fieldname parent_qid,title,question,question_order,language,scale_id,type, sid, gid)
                                VALUES ($data{$aQIDReplacements[$oldqid]},'".$labelrow['code']."','".$labelrow['title']."','".$labelrow['sortorder']."','".$labelrow['language']."',1,'{$questionrowdata['type']}',{$questionrowdata['sid']},{$questionrowdata['gid']})";
                                $qres = Yii::app()->db->createCommand($qinsert)->query() or safeDie ($clang->gT("Error").": Failed to insert question <br />\n$qinsert<br />\n");
                                if ($fieldname=='')
                                {
                                    $aSQIDReplacements[$labelrow['code'].'_'.$saveqid]=getLastInsertID('{{questions}}');
                                }
                            }
                        }
                    }
                    if (isset($oldlid2) && $qtypes[$questionrowdata['type']]['answerscales']>1)
                    {
                        $query="select * from {{labels}} where lid={$aLIDReplacements[$oldlid2]} and language='{$questionrowdata['language']}'";
                        $oldlabelsresult=Yii::app()->db->createCommand($query)->query();
                        foreach($oldlabelsresult->readAll() as $labelrow)
                        {
                            $qinsert = "insert INTO {{answers}} (qid,code,answer,sortorder,language,assessment_value,scale_id)
                            VALUES ({$aQIDReplacements[$oldqid]},'".$labelrow['code']."','".$labelrow['title']."','".$labelrow['sortorder']."','".$labelrow['language']."','".$labelrow['assessment_value']."',1)";
                            $qres = Yii::app()->db->createCommand($qinsert)->query() or safeDie ($clang->gT("Error").": Failed to insert answer (lid2)<br />\n$qinsert<br />\n");
                        }
                    }
                }
            }
        }

        //Do answers
        $results['subquestions']=0;
        if (isset($answerarray) && $answerarray)
        {
            foreach ($answerarray as $aa)
            {
                $answerfieldcontents=convertCSVRowToArray($aa,',','"');
                $answerrowdata=array_combine($answerfieldnames,$answerfieldcontents);
                if ($answerrowdata===false)
                {
                    $importquestion.='<br />'.$clang->gT("Faulty line in import - fields and data don't match").":".implode(',',$answerfieldcontents);
                }
                // Skip not supported languages
                if (!in_array($answerrowdata['language'],$aLanguagesSupported))
                    continue;

                // replace the qid for the new one (if there is no new qid in the $aQIDReplacements array it mean that this answer is orphan -> error, skip this record)
                if (isset($aQIDReplacements[$answerrowdata["qid"]]))
                    $answerrowdata["qid"] = $aQIDReplacements[$answerrowdata["qid"]];
                else
                    continue; // a problem with this answer record -> don't consider

                if ($importversion<=132)
                {
                    $answerrowdata["assessment_value"]=(int)$answerrowdata["code"];
                }
                // Convert default values for single select questions
                $query = 'select type,gid from {{questions}} where qid='.$answerrowdata["qid"];
                $res = Yii::app()->db->createCommand($query)->query();
                $questiontemp = $res->read();
                $oldquestion['newtype']=$questiontemp['type'];
                $oldquestion['gid']=$questiontemp['gid'];
                if ($answerrowdata['default_value']=='Y' && ($oldquestion['newtype']=='L' || $oldquestion['newtype']=='O' || $oldquestion['newtype']=='!'))
                {
                    $insertdata=array();
                    $insertdata['qid']=$newqid;
                    $insertdata['language']=$answerrowdata['language'];
                    $insertdata['defaultvalue']=$answerrowdata['answer'];
                    $qres = Yii::app()->db->createCommand()->insert('{{defaultvalues}}', $insertdata);
                }
                // translate internal links
                $answerrowdata['answer']=translateLinks('survey', $iOldSID, $iNewSID, $answerrowdata['answer']);
                // Everything set - now insert it
                $answerrowdata = array_map('convertCSVReturnToReturn', $answerrowdata);

                if ($qtypes[$oldquestion['newtype']]['subquestions']>0) //hmmm.. this is really a subquestion
                {
                    $questionrowdata=array();
                    if (isset($aSQIDReplacements[$answerrowdata['code'].$answerrowdata['qid']])){
                        $questionrowdata['qid']=$aSQIDReplacements[$answerrowdata['code'].$answerrowdata['qid']];
                    }
                    $questionrowdata['parent_qid']=$answerrowdata['qid'];;
                    $questionrowdata['sid']=$iNewSID;
                    $questionrowdata['gid']=$oldquestion['gid'];
                    $questionrowdata['title']=$answerrowdata['code'];
                    $questionrowdata['question']=$answerrowdata['answer'];
                    $questionrowdata['question_order']=$answerrowdata['sortorder'];
                    $questionrowdata['language']=$answerrowdata['language'];
                    $questionrowdata['type']=$oldquestion['newtype'];

                    $qres = Yii::app()->db->createCommand()->insert('{{questions}}', $questionrowdata);
                    if (!isset($questionrowdata['qid']))
                    {
                        $aSQIDReplacements[$answerrowdata['code'].$answerrowdata['qid']]=getLastInsertID('{{questions}}');
                    }

                    $results['subquestions']++;
                    // also convert default values subquestions for multiple choice
                    if ($answerrowdata['default_value']=='Y' && ($oldquestion['newtype']=='M' || $oldquestion['newtype']=='P'))
                    {
                        $insertdata=array();
                        $insertdata['qid']=$newqid;
                        $insertdata['sqid']=$aSQIDReplacements[$answerrowdata['code']];
                        $insertdata['language']=$answerrowdata['language'];
                        $insertdata['defaultvalue']='Y';
                        $qres = Yii::app()->db->createCommand()->insert('{{defaultvalues}}', $insertdata);
                    }

                }
                else   // insert answers
                {
                    unset($answerrowdata['default_value']);
                    $ares = Yii::app()->db->createCommand()->insert('{{answers}}', $answerrowdata);
                    $results['answers']++;
                }

            }
        }
        // ANSWERS is DONE

        // Fix sortorder of the groups  - if users removed groups manually from the csv file there would be gaps
        fixSortOrderGroups($surveyid);
        //... and for the questions inside the groups
        // get all group ids and fix questions inside each group
        $gquery = "SELECT gid FROM {{groups}} where sid=$iNewSID group by gid ORDER BY gid"; //Get last question added (finds new qid)
        $gres = Yii::app()->db->createCommand($gquery)->query();
        foreach ($gres->readAll() as $grow)
        {
            Question::model()->updateQuestionOrder($grow['gid'], $iNewSID);
        }
    }

    $results['question_attributes']=0;
    // Finally the question attributes - it is called just once and only if there was a question
    if (isset($question_attributesarray) && $question_attributesarray)
    {//ONLY DO THIS IF THERE ARE QUESTION_ATTRIBUES
        $fieldorders=convertCSVRowToArray($question_attributesarray[0],',','"');
        unset($question_attributesarray[0]);

        foreach ($question_attributesarray as $qar) {
            $fieldcontents=convertCSVRowToArray($qar,',','"');
            $qarowdata=array_combine($fieldorders,$fieldcontents);

            // replace the qid for the new one (if there is no new qid in the $aQIDReplacements array it mean that this attribute is orphan -> error, skip this record)
            if (isset($aQIDReplacements[$qarowdata["qid"]]))
                $qarowdata["qid"] = $aQIDReplacements[$qarowdata["qid"]];
            else
                continue; // a problem with this answer record -> don't consider

            unset($qarowdata["qaid"]);

            $result = Yii::app()->db->createCommand()->insert('{{question_attributes}}', $qarowdata);
            if ($result!==false) $results['question_attributes']++;
        }
    }
    // ATTRIBUTES is DONE


    // TMSW Condition->Relevance:  Anything needed here, other than call to LEM->ConvertConditionsToRelevance() when done?

    // do CONDITIONS
    $results['conditions']=0;
    if (isset($conditionsarray) && $conditionsarray)
    {
        $fieldorders=convertCSVRowToArray($conditionsarray[0],',','"');
        unset($conditionsarray[0]);
        foreach ($conditionsarray as $car) {
            $fieldcontents=convertCSVRowToArray($car,',','"');
            $conditionrowdata=array_combine($fieldorders,$fieldcontents);

            $oldqid = $conditionrowdata["qid"];
            $oldcqid = $conditionrowdata["cqid"];

            // replace the qid for the new one (if there is no new qid in the $aQIDReplacements array it mean that this condition is orphan -> error, skip this record)
            if (isset($aQIDReplacements[$oldqid]))
                $conditionrowdata["qid"] = $aQIDReplacements[$oldqid];
            else
                continue; // a problem with this answer record -> don't consider

            // replace the cqid for the new one (if there is no new qid in the $aQIDReplacements array it mean that this condition is orphan -> error, skip this record)
            if (isset($aQIDReplacements[$oldcqid]))
                $conditionrowdata["cqid"] = $aQIDReplacements[$oldcqid];
            else
                continue; // a problem with this answer record -> don't consider

            list($oldcsid, $oldcgid, $oldqidanscode) = explode("X",$conditionrowdata["cfieldname"],3);

            if ($oldcgid != $oldgid)    // this means that the condition is in another group (so it should not have to be been exported -> skip it
                continue;

            unset($conditionrowdata["cid"]);

            // recreate the cfieldname with the new IDs
            if (preg_match("/^\+/",$oldcsid))
            {
                $newcfieldname = '+'.$iNewSID . "X" . $newgid . "X" . $conditionrowdata["cqid"] .substr($oldqidanscode,strlen($oldqid));
            }
            else
            {
                $newcfieldname = $iNewSID . "X" . $newgid . "X" . $conditionrowdata["cqid"] .substr($oldqidanscode,strlen($oldqid));
            }

            $conditionrowdata["cfieldname"] = $newcfieldname;
            if (!isset($conditionrowdata["method"]) || trim($conditionrowdata["method"])=='')
            {
                $conditionrowdata["method"]='==';
            }
            $newvalues=array_values($conditionrowdata);
            $conditioninsert = "insert INTO {{conditions}} (".implode(',',array_keys($conditionrowdata)).") VALUES (".implode(',',$newvalues).")";
            $result=Yii::app()->db->createCommand($conditioninsert)->query() or safeDie("Couldn't insert condition<br />$conditioninsert<br />");
            $results['conditions']++;
        }
    }
    LimeExpressionManager::RevertUpgradeConditionsToRelevance($iNewSID);
    LimeExpressionManager::UpgradeConditionsToRelevance($iNewSID);

    $results['groups']=1;
    $results['newgid']=$newgid;
    return $results;
}


/**
* This function imports a LimeSurvey .lsg question group XML file
*
* @param mixed $sFullFilepath  The full filepath of the uploaded file
* @param mixed $iNewSID The new survey id - the group will always be added after the last group in the survey
*/
function XMLImportGroup($sFullFilepath, $iNewSID)
{
    $clang = Yii::app()->lang;

    $aLanguagesSupported = array();  // this array will keep all the languages supported for the survey

    $sBaseLanguage = Survey::model()->findByPk($iNewSID)->language;
    $aLanguagesSupported[]=$sBaseLanguage;     // adds the base language to the list of supported languages
    $aLanguagesSupported=array_merge($aLanguagesSupported,Survey::model()->findByPk($iNewSID)->additionalLanguages);

    $xml = @simplexml_load_file($sFullFilepath);
    if ($xml==false || $xml->LimeSurveyDocType!='Group') safeDie('This is not a valid LimeSurvey group structure XML file.');
    $iDBVersion = (int) $xml->DBVersion;
    $aQIDReplacements=array();
    $results['defaultvalues']=0;
    $results['answers']=0;
    $results['question_attributes']=0;
    $results['subquestions']=0;
    $results['conditions']=0;
    $results['groups']=0;

    $importlanguages=array();
    foreach ($xml->languages->language as $language)
    {
        $importlanguages[]=(string)$language;
    }

    if (!in_array($sBaseLanguage,$importlanguages))
    {
        $results['fatalerror'] = $clang->gT("The languages of the imported group file must at least include the base language of this survey.");
        return $results;
    }
    // First get an overview of fieldnames - it's not useful for the moment but might be with newer versions
    /*
    $fieldnames=array();
    foreach ($xml->questions->fields->fieldname as $fieldname )
    {
    $fieldnames[]=(string)$fieldname;
    };*/


    // Import group table ===================================================================================


    $query = "SELECT MAX(group_order) AS maxgo FROM {{groups}} WHERE sid=$iNewSID";
    $iGroupOrder = Yii::app()->db->createCommand($query)->queryScalar();
    if ($iGroupOrder === false)
    {
        $iNewGroupOrder=0;
    }
    else
    {
        $iNewGroupOrder=$iGroupOrder+1;
    }

    foreach ($xml->groups->rows->row as $row)
    {
        $insertdata=array();
        foreach ($row as $key=>$value)
        {
            $insertdata[(string)$key]=(string)$value;
        }
        $iOldSID=$insertdata['sid'];
        $insertdata['sid']=$iNewSID;
        $insertdata['group_order']=$iNewGroupOrder;
        $oldgid=$insertdata['gid']; unset($insertdata['gid']); // save the old qid

        // now translate any links
        $insertdata['group_name']=translateLinks('survey', $iOldSID, $iNewSID, $insertdata['group_name']);
        $insertdata['description']=translateLinks('survey', $iOldSID, $iNewSID, $insertdata['description']);
        // Insert the new question
        if (isset($aGIDReplacements[$oldgid]))
        {
            $insertdata['gid']=$aGIDReplacements[$oldgid];
        }
        if (isset($insertdata['gid'])) switchMSSQLIdentityInsert('groups',true);
        
        $result = Yii::app()->db->createCommand()->insert('{{groups}}', $insertdata);

        if (isset($insertdata['gid'])) switchMSSQLIdentityInsert('groups',false);
        $results['groups']++;

        if (!isset($aGIDReplacements[$oldgid]))
        {
            $newgid=getLastInsertID('{{groups}}');
            $aGIDReplacements[$oldgid]=$newgid; // add old and new qid to the mapping array
        }
    }


    // Import questions table ===================================================================================

    // We have to run the question table data two times - first to find all main questions
    // then for subquestions (because we need to determine the new qids for the main questions first)


    $results['questions']=0;
    if (isset($xml->questions))
    {
        foreach ($xml->questions->rows->row as $row)
        {
            $insertdata=array();
            foreach ($row as $key=>$value)
            {
                $insertdata[(string)$key]=(string)$value;
            }
            $iOldSID=$insertdata['sid'];
            $insertdata['sid']=$iNewSID;
            if (!isset($aGIDReplacements[$insertdata['gid']]) || trim($insertdata['title'])=='') continue; // Skip questions with invalid group id
            $insertdata['gid']=$aGIDReplacements[$insertdata['gid']];
            $oldqid=$insertdata['qid']; unset($insertdata['qid']); // save the old qid

            // now translate any links
            $insertdata['title']=translateLinks('survey', $iOldSID, $iNewSID, $insertdata['title']);
            $insertdata['question']=translateLinks('survey', $iOldSID, $iNewSID, $insertdata['question']);
            $insertdata['help']=translateLinks('survey', $iOldSID, $iNewSID, $insertdata['help']);
            // Insert the new question
            if (isset($aQIDReplacements[$oldqid]))
            {
                $insertdata['qid']=$aQIDReplacements[$oldqid];
            }
            if (isset($insertdata['qid'])) switchMSSQLIdentityInsert('questions',true);
            
            $result = Yii::app()->db->createCommand()->insert('{{questions}}', $insertdata);
            if (isset($insertdata['qid'])) switchMSSQLIdentityInsert('questions',false);
            if (!isset($aQIDReplacements[$oldqid]))
            {
                $newqid=getLastInsertID('{{questions}}');
                $aQIDReplacements[$oldqid]=$newqid; // add old and new qid to the mapping array
                $results['questions']++;
            }
        }
    }

    // Import subquestions --------------------------------------------------------------
    if (isset($xml->subquestions))
    {

        foreach ($xml->subquestions->rows->row as $row)
        {
            $insertdata=array();
            foreach ($row as $key=>$value)
            {
                $insertdata[(string)$key]=(string)$value;
            }
            $insertdata['sid']=$iNewSID;
            if (!isset($aGIDReplacements[$insertdata['gid']])) continue; // Skip questions with invalid group id
            $insertdata['gid']=$aGIDReplacements[(int)$insertdata['gid']];;
            $oldsqid=(int)$insertdata['qid']; unset($insertdata['qid']); // save the old qid
            if (!isset($aQIDReplacements[(int)$insertdata['parent_qid']])) continue; // Skip subquestions with invalid parent_qids
            $insertdata['parent_qid']=$aQIDReplacements[(int)$insertdata['parent_qid']]; // remap the parent_qid

            // now translate any links
            $insertdata['title']=translateLinks('survey', $iOldSID, $iNewSID, $insertdata['title']);
            $insertdata['question']=translateLinks('survey', $iOldSID, $iNewSID, $insertdata['question']);
            $insertdata['help']=translateLinks('survey', $iOldSID, $iNewSID, !empty($insertdata['help']) ? $insertdata['help'] : '');
            if (isset($aQIDReplacements[$oldsqid])){
                $insertdata['qid']=$aQIDReplacements[$oldsqid];
            }
            if (isset($insertdata['qid'])) switchMSSQLIdentityInsert('questions',true);

            $result = Yii::app()->db->createCommand()->insert('{{questions}}', $insertdata);
            $newsqid=getLastInsertID('{{questions}}');
            if (isset($insertdata['qid'])) switchMSSQLIdentityInsert('questions',true);
            
            if (!isset($insertdata['qid']))
            {
                $aQIDReplacements[$oldsqid]=$newsqid; // add old and new qid to the mapping array
            }

            $results['subquestions']++;
        }
    }

    // Import answers --------------------------------------------------------------
    if(isset($xml->answers))
    {


        foreach ($xml->answers->rows->row as $row)
        {
            $insertdata=array();
            foreach ($row as $key=>$value)
            {
                $insertdata[(string)$key]=(string)$value;
            }
            if (!isset($aQIDReplacements[(int)$insertdata['qid']])) continue; // Skip questions with invalid group id

            $insertdata['qid']=$aQIDReplacements[(int)$insertdata['qid']]; // remap the parent_qid

            // now translate any links
            $result = Yii::app()->db->createCommand()->insert('{{answers}}', $insertdata);
            $results['answers']++;
        }
    }

    // Import questionattributes --------------------------------------------------------------
    if(isset($xml->question_attributes))
    {


        $aAllAttributes=questionAttributes(true);

        foreach ($xml->question_attributes->rows->row as $row)
        {
            $insertdata=array();
            foreach ($row as $key=>$value)
            {
                $insertdata[(string)$key]=(string)$value;
            }
            unset($insertdata['qaid']);
            if (!isset($aQIDReplacements[(int)$insertdata['qid']])) continue; // Skip questions with invalid group id
            $insertdata['qid']=$aQIDReplacements[(int)$insertdata['qid']]; // remap the parent_qid


            if ($iDBVersion<156 && isset($aAllAttributes[$insertdata['attribute']]['i18n']) && $aAllAttributes[$insertdata['attribute']]['i18n'])
            {
                foreach ($importlanguages as $sLanguage)
                {
                    $insertdata['language']=$sLanguage;
                    $result = Yii::app()->db->createCommand()->insert('{{question_attributes}}', $insertdata);
                }
            }
            else
            {
                $result = Yii::app()->db->createCommand()->insert('{{question_attributes}}', $insertdata);
            }
            $results['question_attributes']++;
        }
    }


    // Import defaultvalues --------------------------------------------------------------
    if(isset($xml->defaultvalues))
    {


        $results['defaultvalues']=0;
        foreach ($xml->defaultvalues->rows->row as $row)
        {
            $insertdata=array();
            foreach ($row as $key=>$value)
            {
                $insertdata[(string)$key]=(string)$value;
            }
            $insertdata['qid']=$aQIDReplacements[(int)$insertdata['qid']]; // remap the qid
            if ($insertdata['sqid']>0) 
            {
                if (!isset($aQIDReplacements[(int)$insertdata['sqid']])) continue;  // If SQID is invalid skip the default value
                $insertdata['sqid']=$aQIDReplacements[(int)$insertdata['sqid']]; // remap the subquestion id    
            }

            // now translate any links
            $result = Yii::app()->db->createCommand()->insert('{{defaultvalues}}', $insertdata);
            $results['defaultvalues']++;
        }
    }

    // Import conditions --------------------------------------------------------------
    if(isset($xml->conditions))
    {


        foreach ($xml->conditions->rows->row as $row)
        {
            $insertdata=array();
            foreach ($row as $key=>$value)
            {
                $insertdata[(string)$key]=(string)$value;
            }
            // replace the qid for the new one (if there is no new qid in the $aQIDReplacements array it mean that this condition is orphan -> error, skip this record)
            if (isset($aQIDReplacements[$insertdata['qid']]))
            {
                $insertdata['qid']=$aQIDReplacements[$insertdata['qid']]; // remap the qid
            }
            else continue; // a problem with this answer record -> don't consider
            if (isset($aQIDReplacements[$insertdata['cqid']]))
            {
                $insertdata['cqid']=$aQIDReplacements[$insertdata['cqid']]; // remap the qid
            }
            else continue; // a problem with this answer record -> don't consider

            list($oldcsid, $oldcgid, $oldqidanscode) = explode("X",$insertdata["cfieldname"],3);

            if ($oldcgid != $oldgid)    // this means that the condition is in another group (so it should not have to be been exported -> skip it
                continue;

            unset($insertdata["cid"]);

            // recreate the cfieldname with the new IDs
            if (preg_match("/^\+/",$oldcsid))
            {
                $newcfieldname = '+'.$iNewSID . "X" . $newgid . "X" . $insertdata["cqid"] .substr($oldqidanscode,strlen($oldqid));
            }
            else
            {
                $newcfieldname = $iNewSID . "X" . $newgid . "X" . $insertdata["cqid"] .substr($oldqidanscode,strlen($oldqid));
            }

            $insertdata["cfieldname"] = $newcfieldname;
            if (trim($insertdata["method"])=='')
            {
                $insertdata["method"]='==';
            }

            // now translate any links
            $result = Yii::app()->db->createCommand()->insert('{{conditions}}', $insertdata);
            $results['conditions']++;
        }
    }
    LimeExpressionManager::RevertUpgradeConditionsToRelevance($iNewSID);
    LimeExpressionManager::UpgradeConditionsToRelevance($iNewSID);

    $results['newgid']=$newgid;
    $results['labelsets']=0;
    $results['labels']=0;
    return $results;
}



/**
* This function imports an old-school question file (*.csv,*.sql)
*
* @param mixed $sFullFilepath Full file patch to the import file
* @param mixed $iNewSID  Survey ID to which the question is attached
* @param mixed $newgid  Group ID top which the question is attached
*/
function CSVImportQuestion($sFullFilepath, $iNewSID, $newgid)
{
    $clang = Yii::app()->lang;

    $aLIDReplacements=array();
    $aQIDReplacements=array(); // this array will have the "new qid" for the questions, the key will be the "old qid"
    $aSQIDReplacements=array();
    $results['labelsets']=0;
    $results['labels']=0;

    $handle = fopen($sFullFilepath, "r");
    while (!feof($handle))
    {
        $buffer = fgets($handle); //To allow for very long survey welcomes (up to 10k)
        $bigarray[] = $buffer;
    }
    fclose($handle);
    $importversion=0;
    // Now we try to determine the dataformat of the survey file.
    if (substr($bigarray[1], 0, 24) == "# SURVEYOR QUESTION DUMP")
    {
        $importversion = 100;  // version 1.0 or 0.99 file
    }
    elseif (substr($bigarray[0], 0, 26) == "# LimeSurvey Question Dump" || substr($bigarray[0], 0, 27) == "# PHPSurveyor Question Dump")
    {  // This is a >1.0 version file - these files carry the version information to read in line two
        $importversion=(integer)substr($bigarray[1], 12, 3);
    }
    else    // unknown file - show error message
    {
        $results['fatalerror'] = $clang->gT("This file is not a LimeSurvey question file. Import failed.");
        return  $results;
    }

    if  ((int)$importversion<112)
    {
        $results['fatalerror'] = $clang->gT("This file is too old. Only files from LimeSurvey version 1.50 (DBVersion 112) and newer are supported.");
        return  $results;
    }

    for ($i=0; $i<9; $i++) //skipping the first lines that are not needed
    {
        unset($bigarray[$i]);
    }
    $bigarray = array_values($bigarray);

    //QUESTIONS
    if (array_search("# ANSWERS TABLE\n", $bigarray))
    {
        $stoppoint = array_search("# ANSWERS TABLE\n", $bigarray);
    }
    elseif (array_search("# ANSWERS TABLE\r\n", $bigarray))
    {
        $stoppoint = array_search("# ANSWERS TABLE\r\n", $bigarray);
    }
    else
    {
        $stoppoint = count($bigarray)-1;
    }
    for ($i=0; $i<=$stoppoint+1; $i++)
    {
        if ($i<$stoppoint-2) {$questionarray[] = $bigarray[$i];}
        unset($bigarray[$i]);
    }
    $bigarray = array_values($bigarray);

    //ANSWERS
    if (array_search("# LABELSETS TABLE\n", $bigarray))
    {
        $stoppoint = array_search("# LABELSETS TABLE\n", $bigarray);
    }
    elseif (array_search("# LABELSETS TABLE\r\n", $bigarray))
    {
        $stoppoint = array_search("# LABELSETS TABLE\r\n", $bigarray);
    }
    else
    {
        $stoppoint = count($bigarray)-1;
    }
    for ($i=0; $i<=$stoppoint+1; $i++)
    {
        if ($i<$stoppoint-2) {$answerarray[] = $bigarray[$i];}
        unset($bigarray[$i]);
    }
    $bigarray = array_values($bigarray);

    //LABELSETS
    if (array_search("# LABELS TABLE\n", $bigarray))
    {
        $stoppoint = array_search("# LABELS TABLE\n", $bigarray);
    }
    elseif (array_search("# LABELS TABLE\r\n", $bigarray))
    {
        $stoppoint = array_search("# LABELS TABLE\r\n", $bigarray);
    }
    else
    {
        $stoppoint = count($bigarray)-1;
    }
    for ($i=0; $i<=$stoppoint+1; $i++)
    {
        if ($i<$stoppoint-2) {$labelsetsarray[] = $bigarray[$i];}
        unset($bigarray[$i]);
    }
    $bigarray = array_values($bigarray);

    //LABELS
    if (array_search("# QUESTION_ATTRIBUTES TABLE\n", $bigarray))
    {
        $stoppoint = array_search("# QUESTION_ATTRIBUTES TABLE\n", $bigarray);
    }
    elseif (array_search("# QUESTION_ATTRIBUTES TABLE\r\n", $bigarray))
    {
        $stoppoint = array_search("# QUESTION_ATTRIBUTES TABLE\r\n", $bigarray);
    }
    else
    {
        $stoppoint = count($bigarray)-1;
    }
    for ($i=0; $i<=$stoppoint+1; $i++)
    {
        if ($i<$stoppoint-2) {$labelsarray[] = $bigarray[$i];}
        unset($bigarray[$i]);
    }
    $bigarray = array_values($bigarray);

    //QuestionAttribute
    $stoppoint = count($bigarray);
    for ($i=0; $i<=$stoppoint+1; $i++)
    {
        if ($i<$stoppoint-1) {$question_attributesarray[] = $bigarray[$i];}
        unset($bigarray[$i]);
    }
    $bigarray = array_values($bigarray);

    if (isset($questionarray))
    {
        $questionfieldnames=convertCSVRowToArray($questionarray[0],',','"');
        unset($questionarray[0]);
        $countquestions = count($questionarray)-1;
    }
    else {$countquestions=0;}

    if (isset($answerarray))
    {
        $answerfieldnames=convertCSVRowToArray($answerarray[0],',','"');
        unset($answerarray[0]);
        while (trim(reset($answerarray))=='')
        {
            array_shift($answerarray);
        }
        $countanswers = count($answerarray);
    }
    else {$countanswers=0;}
    if (isset($labelsetsarray)) {$countlabelsets = count($labelsetsarray)-1;}  else {$countlabelsets=0;}
    if (isset($labelsarray)) {$countlabels = count($labelsarray)-1;}  else {$countlabels=0;}
    if (isset($question_attributesarray)) {$countquestion_attributes = count($question_attributesarray)-1;} else {$countquestion_attributes=0;}

    $aLanguagesSupported = array();  // this array will keep all the languages supported for the survey

    $sBaseLanguage = Survey::model()->findByPk($iNewSID)->language;
    $aLanguagesSupported[]=$sBaseLanguage;     // adds the base language to the list of supported languages
    $aLanguagesSupported=array_merge($aLanguagesSupported,Survey::model()->findByPk($iNewSID)->additionalLanguages);


    // Let's check that imported objects support at least the survey's baselang

    if (isset($questionarray))
    {
        $langfieldnum = array_search("language", $questionfieldnames);
        $qidfieldnum = array_search("qid", $questionfieldnames);
        $questionssupportbaselang = doesImportArraySupportLanguage($questionarray, array($qidfieldnum), $langfieldnum, $sBaseLanguage);
        if (!$questionssupportbaselang)
        {
            $results['fatalerror']=$clang->gT("You can't import a question which doesn't support at least the survey base language.");
            return $results;
        }
    }

    if ($countanswers > 0)
    {
        $langfieldnum = array_search("language", $answerfieldnames);
        $answercodefilednum1 =  array_search("qid", $answerfieldnames);
        $answercodefilednum2 =  array_search("code", $answerfieldnames);
        $answercodekeysarr = Array($answercodefilednum1,$answercodefilednum2);
        $answerssupportbaselang = doesImportArraySupportLanguage($answerarray,$answercodekeysarr,$langfieldnum,$sBaseLanguage);
        if (!$answerssupportbaselang)
        {
            $results['fatalerror']=$clang->gT("You can't import answers which doesn't support at least the survey base language.");
            return $results;

        }

    }

    if ($countlabelsets > 0)
    {
        $labelsetfieldname = convertCSVRowToArray($labelsetsarray[0],',','"');
        $langfieldnum = array_search("languages", $labelsetfieldname);
        $lidfilednum =  array_search("lid", $labelsetfieldname);
        $labelsetssupportbaselang = doesImportArraySupportLanguage($labelsetsarray,Array($lidfilednum),$langfieldnum,$sBaseLanguage,true);
        if (!$labelsetssupportbaselang)
        {
            $results['fatalerror']=$clang->gT("You can't import label sets which don't support the current survey's base language");
            return $results;
        }
    }
    // I assume that if a labelset supports the survey's baselang,
    // then it's labels do support it as well

    //DO ANY LABELSETS FIRST, SO WE CAN KNOW WHAT THEIR NEW LID IS FOR THE QUESTIONS
    if (isset($labelsetsarray) && $labelsetsarray) {
        $csarray=buildLabelSetCheckSumArray();   // build checksums over all existing labelsets
        $count=0;
        foreach ($labelsetsarray as $lsa) {
            $fieldorders  =convertCSVRowToArray($labelsetsarray[0],',','"');
            $fieldcontents=convertCSVRowToArray($lsa,',','"');
            if ($count==0) {$count++; continue;}

            $results['labelsets']++;

            $labelsetrowdata=array_combine($fieldorders,$fieldcontents);

            // Save old labelid
            $oldlid=$labelsetrowdata['lid'];
            // set the new language
            unset($labelsetrowdata['lid']);
            $newvalues=array_values($labelsetrowdata);
            $lsainsert = "INSERT INTO {{labelsets}} (".implode(',',array_keys($labelsetrowdata)).") VALUES (".implode(',',$newvalues).")"; //handle db prefix
            $lsiresult=Yii::app()->db->createCommand($lsainsert)->query();

            // Get the new insert id for the labels inside this labelset
            $newlid=getLastInsertID('{{labelsets}}');

            if ($labelsarray) {
                $count=0;
                foreach ($labelsarray as $la) {
                    $lfieldorders  =convertCSVRowToArray($labelsarray[0],',','"');
                    $lfieldcontents=convertCSVRowToArray($la,',','"');
                    if ($count==0) {$count++; continue;}

                    // Combine into one array with keys and values since its easier to handle
                    $labelrowdata=array_combine($lfieldorders,$lfieldcontents);
                    $labellid=$labelrowdata['lid'];
                    if ($importversion<=132)
                    {
                        $labelrowdata["assessment_value"]=(int)$labelrowdata["code"];
                    }

                    if ($labellid == $oldlid) {
                        $labelrowdata['lid']=$newlid;

                        // translate internal links
                        $labelrowdata['title']=translateLinks('label', $oldlid, $newlid, $labelrowdata['title']);

                        $newvalues=array_values($labelrowdata);
                        if ($newvalues)
                            XSSFilterArray($newvalues);
                        $lainsert = "INSERT INTO {{labels}} (".implode(',',array_keys($labelrowdata)).") VALUES (".implode(',',$newvalues).")"; //handle db prefix
                        $liresult=Yii::app()->db->createCommand($lainsert)->query();
                        $results['labels']++;
                    }
                }
            }

            //CHECK FOR DUPLICATE LABELSETS
            $thisset="";
            $query2 = "SELECT code, title, sortorder, language, assessment_value
            FROM {{labels}}
            WHERE lid=".$newlid."
            ORDER BY language, sortorder, code";
            $result2 = Yii::app()->db->createCommand($query2)->query() or safeDie("Died querying labelset $lid<br />$query2<br />");

            foreach($result2->readAll() as $row2)
            {
                $row2 = array_values($row2);
                $thisset .= implode('.', $row2);
            } // while
            $newcs=dechex(crc32($thisset)*1);
            unset($lsmatch);
            if (isset($csarray))
            {
                foreach($csarray as $key=>$val)
                {
                    if ($val == $newcs)
                    {
                        $lsmatch=$key;
                    }
                }
            }
            if (isset($lsmatch))
            {
                //There is a matching labelset. So, we will delete this one and refer
                //to the matched one.
                $query = "DELETE FROM {{labels}} WHERE lid=$newlid";
                $result=Yii::app()->db->createCommand($query)->query() or safeDie("Couldn't delete labels<br />$query<br />");
                $query = "DELETE FROM {{labelsets}} WHERE lid=$newlid";
                $result=Yii::app()->db->createCommand($query)->query() or safeDie("Couldn't delete labelset<br />$query<br />");
                $newlid=$lsmatch;
            }
            else
            {
                //There isn't a matching labelset, add this checksum to the $csarray array
                $csarray[$newlid]=$newcs;
            }
            //END CHECK FOR DUPLICATES
            $aLIDReplacements[$oldlid]=$newlid;
        }
    }


    // Import questions
    if (isset($questionarray) && $questionarray) {

        //Assuming we will only import one question at a time we will now find out the maximum question order in this group
        //and save it for later
        $query = "SELECT MAX(question_order) AS maxqo FROM {{questions}} WHERE sid=$iNewSID AND gid=$newgid";
        $aRow = Yii::app()->db->createCommand($query)->queryRow();

        if ($aRow == false)
        {
            $newquestionorder=0;
        }
        else
        {
            $newquestionorder = $aRow['maxqo'];
            $newquestionorder++;
        }

        foreach ($questionarray as $qa)
        {
            $qacfieldcontents=convertCSVRowToArray($qa,',','"');
            $questionrowdata=array_combine($questionfieldnames,$qacfieldcontents);

            // Skip not supported languages
            if (!in_array($questionrowdata['language'],$aLanguagesSupported))
                continue;

            // replace the sid
            $oldqid = $questionrowdata['qid'];
            $iOldSID = $questionrowdata['sid'];
            $oldgid = $questionrowdata['gid'];

            // Remove qid field if there is no newqid; and set it to newqid if it's set
            if (!isset($newqid))
            {
                unset($questionrowdata['qid']);
            }
            else
            {
                $questionrowdata['qid'] = $newqid;
            }

            $questionrowdata["sid"] = $iNewSID;
            $questionrowdata["gid"] = $newgid;
            $questionrowdata["question_order"] = $newquestionorder;

            // Save the following values - will need them for proper conversion later                if ((int)$questionrowdata['lid']>0)
            if ((int)$questionrowdata['lid']>0)
            {
                $oldquestion['lid1']=(int)$questionrowdata['lid'];
            }
            if ((int)$questionrowdata['lid1']>0)
            {
                $oldquestion['lid2']=(int)$questionrowdata['lid1'];
            }
            $oldquestion['oldtype']=$questionrowdata['type'];

            // Unset label set IDs and convert question types
            unset($questionrowdata['lid']);
            unset($questionrowdata['lid1']);
            if ($questionrowdata['type']=='W')
            {
                $questionrowdata['type']='!';
            }
            elseif ($questionrowdata['type']=='Z')
            {
                $questionrowdata['type']='L';
            }
            $oldquestion['newtype']=$questionrowdata['type'];

            $questionrowdata=array_map('convertCSVReturnToReturn', $questionrowdata);

            // translate internal links
            $questionrowdata['question']=translateLinks('survey', $iOldSID, $iNewSID, $questionrowdata['question']);
            $questionrowdata['help']=translateLinks('survey', $iOldSID, $iNewSID, $questionrowdata['help']);

            $newvalues=array_values($questionrowdata);
            if ($newvalues)
                XSSFilterArray($newvalues);
            $questionrowdata=array_combine(array_keys($questionrowdata),$newvalues);
            $iQID=Question::model()->insertRecords($questionrowdata);

            // set the newqid only if is not set
            if (!isset($newqid))
            {
                $newqid=$iQID;
            }
        }
        $qtypes = getQuestionTypeList("" ,"array");
        $results['answers']=0;
        $results['subquestions']=0;


        // Now we will fix up old label sets where they are used as answers
        if ((isset($oldquestion['lid1']) || isset($oldquestion['lid2'])) && ($qtypes[$oldquestion['newtype']]['answerscales']>0 || $qtypes[$oldquestion['newtype']]['subquestions']>1))
        {
            $query="select * from {{labels}} where lid={$aLIDReplacements[$oldquestion['lid1']]} ";
            $oldlabelsresult=Yii::app()->db->createCommand($query)->query();
            foreach($oldlabelsresult->readAll() as $labelrow)
            {
                if (in_array($labelrow['language'],$aLanguagesSupported)){
                    if ($labelrow)
                        XSSFilterArray($labelrow);
                    if ($qtypes[$oldquestion['newtype']]['subquestions']<2)
                    {
                        $qinsert = "insert INTO {{answers}} (qid,code,answer,sortorder,language,assessment_value,scale_id)
                        VALUES ($newqid,'".$labelrow['code']."','".$labelrow['title']."','".$labelrow['sortorder']."','".$labelrow['language']."','".$labelrow['assessment_value']."',0)";
                        $qres = Yii::app()->db->createCommand($qinsert)->query() or safeDie ("Error: Failed to insert answer <br />\n$qinsert<br />\n");
                        $results['answers']++;
                    }
                    else
                    {
                        if (isset($aSQIDReplacements[$labelrow['code']])){
                            $fieldname='qid,';
                            $data=$aSQIDReplacements[$labelrow['code']].',';
                        }
                        else{
                            $fieldname='' ;
                            $data='';
                        }

                        $qinsert = "insert INTO {{questions}} ($fieldname sid,gid,parent_qid,title,question,question_order,language,scale_id,type)
                        VALUES ($data $iNewSID,$newgid,$newqid,'".$labelrow['code']."','".$labelrow['title']."','".$labelrow['sortorder']."','".$labelrow['language']."',1,'".$oldquestion['newtype']."')";
                        $qres = Yii::app()->db->createCommand($qinsert)->query() or safeDie ("Error: Failed to insert subquestion <br />\n$qinsert<br />\n");
                        if ($fieldname=='')
                        {
                            $aSQIDReplacements[$labelrow['code']]=getLastInsertID('{{questions}}');
                        }

                    }
                }
            }

            if (isset($oldquestion['lid2']) && $qtypes[$oldquestion['newtype']]['answerscales']>1)
            {
                $query="select * from {{labels}} where lid={$aLIDReplacements[$oldquestion['lid2']]}";
                $oldlabelsresult=Yii::app()->db->createCommand($query)->query();
                foreach($oldlabelsresult->readAll() as $labelrow)
                {
                    if ($labelrow)
                        XSSFilterArray($labelrow);
                    if (in_array($labelrow['language'],$aLanguagesSupported)){
                        $qinsert = "insert INTO {{answers}} (qid,code,answer,sortorder,language,assessment_value,scale_id)
                        VALUES ($newqid,'".$labelrow['code']."','".$labelrow['title']."','".$labelrow['sortorder']."','".$labelrow['language']."','".$labelrow['assessment_value']."',1)";
                        $qres = Yii::app()->db->createCommand($qinsert)->query() or safeDie($clang->gT("Error").": Failed to insert answer <br />\n$qinsert<br />\n");
                    }
                }
            }
        }

        //Do answers
        if (isset($answerarray) && $answerarray)
        {
            foreach ($answerarray as $aa)
            {
                $answerfieldcontents=convertCSVRowToArray($aa,',','"');
                $answerrowdata=array_combine($answerfieldnames,$answerfieldcontents);
                if ($answerrowdata===false)
                {
                    $importquestion.='<br />'.$clang->gT("Faulty line in import - fields and data don't match").":".implode(',',$answerfieldcontents);
                }
                // Skip not supported languages
                if (!in_array($answerrowdata['language'],$aLanguagesSupported))
                    continue;
                $code=$answerrowdata["code"];
                $thisqid=$answerrowdata["qid"];
                $answerrowdata["qid"]=$newqid;


                if ($importversion<=132)
                {
                    $answerrowdata["assessment_value"]=(int)$answerrowdata["code"];
                }

                // Convert default values for single select questions
                if ($answerrowdata['default_value']=='Y' && ($oldquestion['newtype']=='L' || $oldquestion['newtype']=='O' || $oldquestion['newtype']=='!'))
                {
                    $insertdata=array();
                    $insertdata['qid']=$newqid;
                    $insertdata['language']=$answerrowdata['language'];
                    $insertdata['defaultvalue']=$answerrowdata['answer'];

                    $dvalue = new DefaultValue;
                    foreach ($insertdata as $k => $v)
                        $dvalue->$k = $v;
                    $qres = $dvalue->save();

                }
                // translate internal links
                $answerrowdata['answer']=translateLinks('survey', $iOldSID, $iNewSID, $answerrowdata['answer']);
                // Everything set - now insert it
                $answerrowdata = array_map('convertCSVReturnToReturn', $answerrowdata);

                if ($qtypes[$oldquestion['newtype']]['subquestions']>0) //hmmm.. this is really a subquestion
                {
                    $questionrowdata=array();
                    if (isset($aSQIDReplacements[$answerrowdata['code'].$answerrowdata['qid']])){
                        $questionrowdata['qid']=$aSQIDReplacements[$answerrowdata['code'].$answerrowdata['qid']];
                    }
                    $questionrowdata['parent_qid']=$answerrowdata['qid'];
                    $questionrowdata['sid']=$iNewSID;
                    $questionrowdata['gid']=$newgid;
                    $questionrowdata['title']=$answerrowdata['code'];
                    $questionrowdata['question']=$answerrowdata['answer'];
                    $questionrowdata['question_order']=$answerrowdata['sortorder'];
                    $questionrowdata['language']=$answerrowdata['language'];
                    $questionrowdata['type']=$oldquestion['newtype'];
                    if ($questionrowdata)
                        XSSFilterArray($questionrowdata);
                    $question = new Question;
                    foreach ($questionrowdata as $k => $v)
                        $question->$k = $v;
                    $qres = $question->save();
                    if (!isset($questionrowdata['qid']))
                    {
                        $aSQIDReplacements[$answerrowdata['code'].$answerrowdata['qid']]=getLastInsertID($question->tableName());
                    }
                    $results['subquestions']++;
                    // also convert default values subquestions for multiple choice
                    if ($answerrowdata['default_value']=='Y' && ($oldquestion['newtype']=='M' || $oldquestion['newtype']=='P'))
                    {
                        $insertdata=array();
                        $insertdata['qid']=$newqid;
                        $insertdata['sqid']=$aSQIDReplacements[$answerrowdata['code']];
                        $insertdata['language']=$answerrowdata['language'];
                        $insertdata['defaultvalue']='Y';

                        $qres = $CI->defaultvalues_model->insertRecords($insertdata) or safeDie("Error: Failed to insert defaultvalue <br />\n");
                    }

                }
                else   // insert answers
                {
                    unset($answerrowdata['default_value']);

                    $answer = new Answer;
                    foreach ($answerrowdata as $k => $v)
                        $answer->$k = $v;
                    $ares = $answer->save();
                    $results['answers']++;
                }
            }
        }

        $results['question_attributes']=0;
        // Finally the question attributes - it is called just once and only if there was a question
        if (isset($question_attributesarray) && $question_attributesarray)
        {//ONLY DO THIS IF THERE ARE QUESTION_ATTRIBUES
            $fieldorders  =convertCSVRowToArray($question_attributesarray[0],',','"');
            unset($question_attributesarray[0]);
            foreach ($question_attributesarray as $qar) {
                $fieldcontents=convertCSVRowToArray($qar,',','"');
                $qarowdata=array_combine($fieldorders,$fieldcontents);
                $qarowdata["qid"]=$newqid;
                unset($qarowdata["qaid"]);
                $attr = new QuestionAttribute;
                if ($qarowdata)
                    XSSFilterArray($qarowdata);
                foreach ($qarowdata as $k => $v)
                    $attr->$k = $v;
                $result = $attr->save();
                $results['question_attributes']++;

            }
        }

    }
    LimeExpressionManager::SetDirtyFlag(); // so refreshes syntax highlighting

    $results['newqid']=$newqid;
    $results['questions']=1;
    $results['newqid']=$newqid;
    return $results;
}



/**
* This function imports a LimeSurvey .lsq question XML file
*
* @param mixed $sFullFilepath  The full filepath of the uploaded file
* @param mixed $iNewSID The new survey id
* @param mixed $newgid The new question group id -the question will always be added after the last question in the group
*/
function XMLImportQuestion($sFullFilepath, $iNewSID, $newgid)
{
    $clang = Yii::app()->lang;
    $aLanguagesSupported = array();  // this array will keep all the languages supported for the survey

    $sBaseLanguage = Survey::model()->findByPk($iNewSID)->language;
    $aLanguagesSupported[]=$sBaseLanguage;     // adds the base language to the list of supported languages
    $aLanguagesSupported=array_merge($aLanguagesSupported,Survey::model()->findByPk($iNewSID)->additionalLanguages);

    $xml = simplexml_load_file($sFullFilepath);
    if ($xml->LimeSurveyDocType!='Question') safeDie('This is not a valid LimeSurvey question structure XML file.');
    $iDBVersion = (int) $xml->DBVersion;
    $aQIDReplacements=array();
    $aSQIDReplacements=array(0=>0);

    $results['defaultvalues']=0;
    $results['answers']=0;
    $results['question_attributes']=0;
    $results['subquestions']=0;

    $importlanguages=array();
    foreach ($xml->languages->language as $language)
    {
        $importlanguages[]=(string)$language;
    }

    if (!in_array($sBaseLanguage,$importlanguages))
    {
        $results['fatalerror'] = $clang->gT("The languages of the imported question file must at least include the base language of this survey.");
        return $results;
    }
    // First get an overview of fieldnames - it's not useful for the moment but might be with newer versions
    /*
    $fieldnames=array();
    foreach ($xml->questions->fields->fieldname as $fieldname )
    {
    $fieldnames[]=(string)$fieldname;
    };*/


    // Import questions table ===================================================================================

    // We have to run the question table data two times - first to find all main questions
    // then for subquestions (because we need to determine the new qids for the main questions first)


    $query = "SELECT MAX(question_order) AS maxqo FROM {{questions}} WHERE sid=$iNewSID AND gid=$newgid";
    $res = Yii::app()->db->createCommand($query)->query();
    $resrow = $res->read();
    $newquestionorder = $resrow['maxqo'] + 1;
    if (is_null($newquestionorder))
    {
        $newquestionorder=0;
    }
    else
    {
        $newquestionorder++;
    }
    foreach ($xml->questions->rows->row as $row)
    {
        $insertdata=array();
        foreach ($row as $key=>$value)
        {
            $insertdata[(string)$key]=(string)$value;
        }
        $iOldSID=$insertdata['sid'];
        $insertdata['sid']=$iNewSID;
        $insertdata['gid']=$newgid;
        $insertdata['question_order']=$newquestionorder;
        $oldqid=$insertdata['qid']; unset($insertdata['qid']); // save the old qid

        // now translate any links
        $insertdata['title']=translateLinks('survey', $iOldSID, $iNewSID, $insertdata['title']);
        $insertdata['question']=translateLinks('survey', $iOldSID, $iNewSID, $insertdata['question']);
        $insertdata['help']=translateLinks('survey', $iOldSID, $iNewSID, $insertdata['help']);
        // Insert the new question
        if (isset($aQIDReplacements[$oldqid]))
        {
            $insertdata['qid']=$aQIDReplacements[$oldqid];
        }

        $ques = new Question;
        if ($insertdata)
            XSSFilterArray($insertdata);
        foreach ($insertdata as $k => $v)
            $ques->$k = $v;
        $result = $ques->save();
        if (!isset($aQIDReplacements[$oldqid]))
        {
            $newqid=getLastInsertID($ques->tableName());
            $aQIDReplacements[$oldqid]=$newqid; // add old and new qid to the mapping array
        }
    }

    // Import subquestions --------------------------------------------------------------
    if (isset($xml->subquestions))
    {
        foreach ($xml->subquestions->rows->row as $row)
        {
            $insertdata=array();
            foreach ($row as $key=>$value)
            {
                $insertdata[(string)$key]=(string)$value;
            }
            $insertdata['sid']=$iNewSID;
            $insertdata['gid']=$newgid;
            $oldsqid=(int)$insertdata['qid']; unset($insertdata['qid']); // save the old qid
            $insertdata['parent_qid']=$aQIDReplacements[(int)$insertdata['parent_qid']]; // remap the parent_qid

            // now translate any links

            $insertdata['question']=translateLinks('survey', $iOldSID, $iNewSID, $insertdata['question']);
            if (isset($insertdata['help']))
            {
                $insertdata['help']=translateLinks('survey', $iOldSID, $iNewSID, $insertdata['help']);
            }
            if (isset($aQIDReplacements[$oldsqid])){
                $insertdata['qid']=$aQIDReplacements[$oldsqid];
            }
            if ($insertdata)
                XSSFilterArray($insertdata);
            $ques = new Question;
            foreach ($insertdata as $k => $v)
                $ques->$k = $v;
            $result = $ques->save();
            $newsqid=getLastInsertID($ques->tableName());
            if (!isset($insertdata['qid']))
            {
                $aQIDReplacements[$oldsqid]=$newsqid; // add old and new qid to the mapping array
            }
            $results['subquestions']++;
        }
    }

    // Import answers --------------------------------------------------------------
    if(isset($xml->answers))
    {


        foreach ($xml->answers->rows->row as $row)
        {
            $insertdata=array();
            foreach ($row as $key=>$value)
            {
                $insertdata[(string)$key]=(string)$value;
            }
            $insertdata['qid']=$aQIDReplacements[(int)$insertdata['qid']]; // remap the parent_qid

            // now translate any links
            $answers = new Answer;
            if ($insertdata)
                XSSFilterArray($insertdata);
            foreach ($insertdata as $k => $v)
                $answers->$k = $v;
            $result = $answers->save();
            $results['answers']++;
        }
    }

    // Import questionattributes --------------------------------------------------------------
    if(isset($xml->question_attributes))
    {


        $aAllAttributes=questionAttributes(true);
        foreach ($xml->question_attributes->rows->row as $row)
        {
            $insertdata=array();
            foreach ($row as $key=>$value)
            {
                $insertdata[(string)$key]=(string)$value;
            }
            unset($insertdata['qaid']);
            $insertdata['qid']=$aQIDReplacements[(integer)$insertdata['qid']]; // remap the parent_qid


            if ($iDBVersion<156 && isset($aAllAttributes[$insertdata['attribute']]['i18n']) && $aAllAttributes[$insertdata['attribute']]['i18n'])
            {
                foreach ($importlanguages as $sLanguage)
                {
                    $insertdata['language']=$sLanguage;
                    $attributes = new QuestionAttribute;
                    if ($insertdata)
                        XSSFilterArray($insertdata);
                    foreach ($insertdata as $k => $v)
                        $attributes->$k = $v;
                    $result = $attributes->save();
                }
            }
            else
            {
                $attributes = new QuestionAttribute;
                if ($insertdata)
                    XSSFilterArray($insertdata);
                foreach ($insertdata as $k => $v)
                    $attributes->$k = $v;
                $result = $attributes->save();
            }
            $results['question_attributes']++;
        }
    }


    // Import defaultvalues --------------------------------------------------------------
    if(isset($xml->defaultvalues))
    {


        $results['defaultvalues']=0;
        foreach ($xml->defaultvalues->rows->row as $row)
        {
            $insertdata=array();
            foreach ($row as $key=>$value)
            {
                $insertdata[(string)$key]=(string)$value;
            }
            $insertdata['qid']=$aQIDReplacements[(int)$insertdata['qid']]; // remap the qid
            $insertdata['sqid']=$aSQIDReplacements[(int)$insertdata['sqid']]; // remap the subquestion id

            // now translate any links
            $default = new DefaultValue;
            if ($insertdata)
                XSSFilterArray($insertdata);
            foreach ($insertdata as $k => $v)
                $default->$k = $v;
            $result = $default->save();
            $results['defaultvalues']++;
        }
    }
    LimeExpressionManager::SetDirtyFlag(); // so refreshes syntax highlighting

    $results['newqid']=$newqid;
    $results['questions']=1;
    $results['labelsets']=0;
    $results['labels']=0;
    return $results;
}




/**
* CSVImportLabelset()
* Function responsible to import label set from CSV format.
* @param mixed $sFullFilepath
* @param mixed $options
* @return
*/
function CSVImportLabelset($sFullFilepath, $options)
{
    $clang = Yii::app()->lang;
    $results['labelsets']=0;
    $results['labels']=0;
    $results['warnings']=array();
    $csarray=buildLabelSetCheckSumArray();
    //$csarray is now a keyed array with the Checksum of each of the label sets, and the lid as the key

    $handle = fopen($sFullFilepath, "r");
    while (!feof($handle))
    {
        $buffer = fgets($handle); //To allow for very long survey welcomes (up to 10k)
        $bigarray[] = $buffer;
    }
    fclose($handle);
    if (substr($bigarray[0], 0, 27) != "# LimeSurvey Label Set Dump" && substr($bigarray[0], 0, 28) != "# PHPSurveyor Label Set Dump")
    {
        $results['fatalerror']=$clang->gT("This file is not a LimeSurvey label set file. Import failed.");
        return $results;
    }

    for ($i=0; $i<9; $i++) //skipping the first lines that are not needed
    {
        unset($bigarray[$i]);
    }
    $bigarray = array_values($bigarray);

    //LABEL SETS
    if (array_search("# LABELS TABLE\n", $bigarray))
    {
        $stoppoint = array_search("# LABELS TABLE\n", $bigarray);
    }
    elseif (array_search("# LABELS TABLE\r\n", $bigarray))
    {
        $stoppoint = array_search("# LABELS TABLE\r\n", $bigarray);
    }
    else
    {
        $stoppoint = count($bigarray)-1;
    }
    for ($i=0; $i<=$stoppoint+1; $i++)
    {
        if ($i<$stoppoint-2) {$labelsetsarray[] = $bigarray[$i];}
        unset($bigarray[$i]);
    }
    $bigarray = array_values($bigarray);


    //LABELS
    $stoppoint = count($bigarray)-1;

    for ($i=0; $i<$stoppoint; $i++)
    {
        // do not import empty lines
        if (trim($bigarray[$i])!='')
        {
            $labelsarray[] = $bigarray[$i];
        }
        unset($bigarray[$i]);
    }



    $countlabelsets = count($labelsetsarray)-1;
    $countlabels = count($labelsarray)-1;


    if (isset($labelsetsarray) && $labelsetsarray) {
        $count=0;
        foreach ($labelsetsarray as $lsa) {
            $fieldorders  =convertCSVRowToArray($labelsetsarray[0],',','"');
            $fieldcontents=convertCSVRowToArray($lsa,',','"');
            if ($count==0) {$count++; continue;}

            $labelsetrowdata=array_combine($fieldorders,$fieldcontents);

            // Save old labelid
            $oldlid=$labelsetrowdata['lid'];
            // set the new language

            unset($labelsetrowdata['lid']);

            if ($newvalues)
                XSSFilterArray($newvalues);
            // Insert the label set entry and get the new insert id for the labels inside this labelset
            $newlid=LabelSet::model()->insertRecords($labelsetrowdata);
            $results['labelsets']++;


            if ($labelsarray) {
                $count=0;
                $lfieldorders=convertCSVRowToArray($labelsarray[0],',','"');
                unset($labelsarray[0]);
                foreach ($labelsarray as $la) {

                    $lfieldcontents=convertCSVRowToArray($la,',','"');
                    // Combine into one array with keys and values since its easier to handle
                    $labelrowdata=array_combine($lfieldorders,$lfieldcontents);
                    $labellid=$labelrowdata['lid'];

                    if ($labellid == $oldlid) {
                        $labelrowdata['lid']=$newlid;

                        // translate internal links
                        $labelrowdata['title']=translateLinks('label', $oldlid, $newlid, $labelrowdata['title']);
                        if (!isset($labelrowdata["assessment_value"]))
                        {
                            $labelrowdata["assessment_value"]=(int)$labelrowdata["code"];
                        }

                        if ($newvalues)
                            XSSFilterArray($newvalues);
                        Label::model()->insertRecords($labelrowdata);
                        $results['labels']++;
                    }
                }
            }

            //CHECK FOR DUPLICATE LABELSETS

            if (isset($_POST['checkforduplicates']))
            {
                $thisset="";
                $query2 = "SELECT code, title, sortorder, language, assessment_value
                FROM {{labels}}
                WHERE lid=".$newlid."
                ORDER BY language, sortorder, code";
                $result2 = Yii::app()->db->createCommand($query2)->query() or safeDie("Died querying labelset $lid<br />$query2<br />");
                foreach($result2->readAll() as $row2)
                {
                    $row2 = array_values($row2);
                    $thisset .= implode('.', $row2);
                } // while
                $newcs=dechex(crc32($thisset)*1);
                unset($lsmatch);

                if (isset($csarray) && $options['checkforduplicates']=='on')
                {
                    foreach($csarray as $key=>$val)
                    {
                        //            echo $val."-".$newcs."<br/>";  For debug purposes
                        if ($val == $newcs)
                        {
                            $lsmatch=$key;
                        }
                    }
                }
                if (isset($lsmatch))
                {
                    //There is a matching labelset. So, we will delete this one and refer
                    //to the matched one.
                    $query = "DELETE FROM {{labels}} WHERE lid=$newlid";
                    $result = Yii::app()->db->createCommand($query)->execute() or safeDie("Couldn't delete labels<br />$query<br />");
                    $query = "DELETE FROM {{labelsets}} WHERE lid=$newlid";
                    $result = Yii::app()->db->createCommand($query)->execute() or safeDie("Couldn't delete labelset<br />$query<br />");
                    $newlid=$lsmatch;
                    $results['warnings'][]=$clang->gT("Label set was not imported because the same label set already exists.")." ".sprintf($clang->gT("Existing LID: %s"),$newlid);

                }
                //END CHECK FOR DUPLICATES
            }
        }
    }

    return $results;
}


/**
* XMLImportLabelsets()
* Function resp[onsible to import a labelset from XML format.
* @param mixed $sFullFilepath
* @param mixed $options
* @return
*/
function XMLImportLabelsets($sFullFilepath, $options)
{
    $clang = Yii::app()->lang;
    $xml = simplexml_load_file($sFullFilepath);
    if ($xml->LimeSurveyDocType!='Label set') safeDie('This is not a valid LimeSurvey label set structure XML file.');
    $iDBVersion = (int) $xml->DBVersion;
    $csarray=buildLabelSetCheckSumArray();
    $aLSIDReplacements=array();
    $results['labelsets']=0;
    $results['labels']=0;
    $results['warnings']=array();

    // Import labels table ===================================================================================


    foreach ($xml->labelsets->rows->row as $row)
    {
        $insertdata=array();
        foreach ($row as $key=>$value)
        {
            $insertdata[(string)$key]=(string)$value;
        }
        $oldlsid=$insertdata['lid'];
        unset($insertdata['lid']); // save the old qid

        if ($insertdata)
            XSSFilterArray($insertdata);
        // Insert the new question
        $result = Yii::app()->db->createCommand()->insert('{{labelsets}}', $insertdata);
        $results['labelsets']++;

        $newlsid=getLastInsertID('{{labelsets}}');
        $aLSIDReplacements[$oldlsid]=$newlsid; // add old and new lsid to the mapping array
    }


    // Import labels table ===================================================================================


    if (isset($xml->labels->rows->row))
        foreach ($xml->labels->rows->row as $row)
        {
            $insertdata=array();
            foreach ($row as $key=>$value)
            {
                $insertdata[(string)$key]=(string)$value;
            }
            $insertdata['lid']=$aLSIDReplacements[$insertdata['lid']];
            if ($insertdata)
                XSSFilterArray($insertdata);
            $result = Yii::app()->db->createCommand()->insert('{{labels}}', $insertdata);
            $results['labels']++;
    }

    //CHECK FOR DUPLICATE LABELSETS

    if (isset($_POST['checkforduplicates']))
    {
        foreach (array_values($aLSIDReplacements) as $newlid)
        {
            $thisset="";
            $query2 = "SELECT code, title, sortorder, language, assessment_value
            FROM {{labels}}
            WHERE lid=".$newlid."
            ORDER BY language, sortorder, code";
            $result2 = Yii::app()->db->createCommand($query2)->query();
            foreach($result2->readAll() as $row2)
            {
                $row2 = array_values($row2);
                $thisset .= implode('.', $row2);
            } // while
            $newcs=dechex(crc32($thisset)*1);
            unset($lsmatch);

            if (isset($csarray) && $options['checkforduplicates']=='on')
            {
                foreach($csarray as $key=>$val)
                {
                    if ($val == $newcs)
                    {
                        $lsmatch=$key;
                    }
                }
            }
            if (isset($lsmatch))
            {
                //There is a matching labelset. So, we will delete this one and refer
                //to the matched one.
                $query = "DELETE FROM {{labels}} WHERE lid=$newlid";
                $result=Yii::app()->db->createCommand($query)->execute();
                $results['labels']=$results['labels']-$result;
                $query = "DELETE FROM {{labelsets}} WHERE lid=$newlid";
                $result=Yii::app()->db->createCommand($query)->query();

                $results['labelsets']--;
                $newlid=$lsmatch;
                $results['warnings'][]=$clang->gT("Label set was not imported because the same label set already exists.")." ".sprintf($clang->gT("Existing LID: %s"),$newlid);

            }
        }
        //END CHECK FOR DUPLICATES
    }
    return $results;
}



/**
* This function imports the old CSV data from 1.50 to 1.87 or older. Starting with 1.90 (DBVersion 143) there is an XML format instead
*
* @param array $sFullFilepath
* @returns array Information of imported questions/answers/etc.
*/
function CSVImportSurvey($sFullFilepath,$iDesiredSurveyId=NULL,$bTranslateLinks=true)
{
    Yii::app()->loadHelper('database');
    $clang = Yii::app()->lang;

    $handle = fopen($sFullFilepath, "r");
    while (!feof($handle))
    {

        $buffer = fgets($handle);
        $bigarray[] = $buffer;
    }
    fclose($handle);

    $aIgnoredAnswers=array();
    $aSQIDReplacements=array();
    $aLIDReplacements=array();
    $aGIDReplacements=array();
    $substitutions=array();
    $aQuotaReplacements=array();
    $importresults['error']=false;
    $importresults['importwarnings']=array();
    $importresults['question_attributes']=0;

    if (isset($bigarray[0])) $bigarray[0]=removeBOM($bigarray[0]);

    // Now we try to determine the dataformat of the survey file.
    $importversion=0;
    if (isset($bigarray[1]) && isset($bigarray[4])&& (substr($bigarray[1], 0, 22) == "# SURVEYOR SURVEY DUMP"))
    {
        $importversion = 100;  // Version 0.99 or  1.0 file
    }
    elseif
    (substr($bigarray[0], 0, 24) == "# LimeSurvey Survey Dump" || substr($bigarray[0], 0, 25) == "# PHPSurveyor Survey Dump")
    {  // Seems to be a >1.0 version file - these files carry the version information to read in line two
        $importversion=substr($bigarray[1], 12, 3);
    }
    else    // unknown file - show error message
    {
        $importresults['error'] = $clang->gT("This file is not a LimeSurvey survey file. Import failed.")."\n";
        return $importresults;
    }

    if  ((int)$importversion<112)
    {
        $importresults['error'] = $clang->gT("This file is too old. Only files from LimeSurvey version 1.50 (DBVersion 112) and newer are supported.");
        return $importresults;
    }

    // okay.. now lets drop the first 9 lines and get to the data
    // This works for all versions
    for ($i=0; $i<9; $i++)
    {
        unset($bigarray[$i]);
    }
    $bigarray = array_values($bigarray);


    //SURVEYS
    if (array_search("# GROUPS TABLE\n", $bigarray))
    {
        $stoppoint = array_search("# GROUPS TABLE\n", $bigarray);
    }
    elseif (array_search("# GROUPS TABLE\r\n", $bigarray))
    {
        $stoppoint = array_search("# GROUPS TABLE\r\n", $bigarray);
    }
    for ($i=0; $i<=$stoppoint+1; $i++)
    {
        if ($i<$stoppoint-2) {$surveyarray[] = $bigarray[$i];}
        unset($bigarray[$i]);
    }
    $bigarray = array_values($bigarray);

    //GROUPS
    if (array_search("# QUESTIONS TABLE\n", $bigarray))
    {
        $stoppoint = array_search("# QUESTIONS TABLE\n", $bigarray);
    }
    elseif (array_search("# QUESTIONS TABLE\r\n", $bigarray))
    {
        $stoppoint = array_search("# QUESTIONS TABLE\r\n", $bigarray);
    }
    else
    {
        $stoppoint = count($bigarray)-1;
    }
    for ($i=0; $i<=$stoppoint+1; $i++)
    {
        if ($i<$stoppoint-2) {$grouparray[] = $bigarray[$i];}
        unset($bigarray[$i]);
    }
    $bigarray = array_values($bigarray);

    //QUESTIONS
    if (array_search("# ANSWERS TABLE\n", $bigarray))
    {
        $stoppoint = array_search("# ANSWERS TABLE\n", $bigarray);
    }
    elseif (array_search("# ANSWERS TABLE\r\n", $bigarray))
    {
        $stoppoint = array_search("# ANSWERS TABLE\r\n", $bigarray);
    }
    else
    {
        $stoppoint = count($bigarray)-1;
    }
    for ($i=0; $i<=$stoppoint+1; $i++)
    {
        if ($i<$stoppoint-2)
        {
            $questionarray[] = $bigarray[$i];
        }
        unset($bigarray[$i]);
    }
    $bigarray = array_values($bigarray);

    //ANSWERS
    if (array_search("# CONDITIONS TABLE\n", $bigarray))
    {
        $stoppoint = array_search("# CONDITIONS TABLE\n", $bigarray);
    }
    elseif (array_search("# CONDITIONS TABLE\r\n", $bigarray))
    {
        $stoppoint = array_search("# CONDITIONS TABLE\r\n", $bigarray);
    }
    else
    {
        $stoppoint = count($bigarray)-1;
    }
    for ($i=0; $i<=$stoppoint+1; $i++)
    {
        if ($i<$stoppoint-2)
        {
            $answerarray[] = str_replace("`default`", "`default_value`", $bigarray[$i]);
        }
        unset($bigarray[$i]);
    }
    $bigarray = array_values($bigarray);

    //CONDITIONS
    if (array_search("# LABELSETS TABLE\n", $bigarray))
    {
        $stoppoint = array_search("# LABELSETS TABLE\n", $bigarray);
    }
    elseif (array_search("# LABELSETS TABLE\r\n", $bigarray))
    {
        $stoppoint = array_search("# LABELSETS TABLE\r\n", $bigarray);
    }
    for ($i=0; $i<=$stoppoint+1; $i++)
    {
        if ($i<$stoppoint-2) {$conditionsarray[] = $bigarray[$i];}
        unset($bigarray[$i]);
    }
    $bigarray = array_values($bigarray);

    //LABELSETS
    if (array_search("# LABELS TABLE\n", $bigarray))
    {
        $stoppoint = array_search("# LABELS TABLE\n", $bigarray);
    }
    elseif (array_search("# LABELS TABLE\r\n", $bigarray))
    {
        $stoppoint = array_search("# LABELS TABLE\r\n", $bigarray);
    }
    else
    {
        $stoppoint = count($bigarray)-1;
    }
    for ($i=0; $i<=$stoppoint+1; $i++)
    {
        if ($i<$stoppoint-2) {$labelsetsarray[] = $bigarray[$i];}
        unset($bigarray[$i]);
    }
    $bigarray = array_values($bigarray);

    //LABELS
    if (array_search("# QUESTION_ATTRIBUTES TABLE\n", $bigarray))
    {
        $stoppoint = array_search("# QUESTION_ATTRIBUTES TABLE\n", $bigarray);
    }
    elseif (array_search("# QUESTION_ATTRIBUTES TABLE\r\n", $bigarray))
    {
        $stoppoint = array_search("# QUESTION_ATTRIBUTES TABLE\r\n", $bigarray);
    }
    else
    {
        $stoppoint = count($bigarray)-1;
    }

    for ($i=0; $i<=$stoppoint+1; $i++)
    {
        if ($i<$stoppoint-2) {$labelsarray[] = $bigarray[$i];}
        unset($bigarray[$i]);
    }
    $bigarray = array_values($bigarray);

    //Question attributes
    if (array_search("# ASSESSMENTS TABLE\n", $bigarray))
    {
        $stoppoint = array_search("# ASSESSMENTS TABLE\n", $bigarray);
    }
    elseif (array_search("# ASSESSMENTS TABLE\r\n", $bigarray))
    {
        $stoppoint = array_search("# ASSESSMENTS TABLE\r\n", $bigarray);
    }
    else
    {
        $stoppoint = count($bigarray)-1;
    }
    for ($i=0; $i<=$stoppoint+1; $i++)
    {
        if ($i<$stoppoint-2) {$question_attributesarray[] = $bigarray[$i];}
        unset($bigarray[$i]);
    }
    $bigarray = array_values($bigarray);


    //ASSESSMENTS
    if (array_search("# SURVEYS_LANGUAGESETTINGS TABLE\n", $bigarray))
    {
        $stoppoint = array_search("# SURVEYS_LANGUAGESETTINGS TABLE\n", $bigarray);
    }
    elseif (array_search("# SURVEYS_LANGUAGESETTINGS TABLE\r\n", $bigarray))
    {
        $stoppoint = array_search("# SURVEYS_LANGUAGESETTINGS TABLE\r\n", $bigarray);
    }
    else
    {
        $stoppoint = count($bigarray)-1;
    }
    for ($i=0; $i<=$stoppoint+1; $i++)
    {
        //    if ($i<$stoppoint-2 || $i==count($bigarray)-1)
        if ($i<$stoppoint-2)
        {
            $assessmentsarray[] = $bigarray[$i];
        }
        unset($bigarray[$i]);
    }
    $bigarray = array_values($bigarray);

    //LANGAUGE SETTINGS
    if (array_search("# QUOTA TABLE\n", $bigarray))
    {
        $stoppoint = array_search("# QUOTA TABLE\n", $bigarray);
    }
    elseif (array_search("# QUOTA TABLE\r\n", $bigarray))
    {
        $stoppoint = array_search("# QUOTA TABLE\r\n", $bigarray);
    }
    else
    {
        $stoppoint = count($bigarray)-1;
    }
    for ($i=0; $i<=$stoppoint+1; $i++)
    {
        //    if ($i<$stoppoint-2 || $i==count($bigarray)-1)
        //$bigarray[$i]=        trim($bigarray[$i]);
        if (isset($bigarray[$i]) && (trim($bigarray[$i])!=''))
        {
            if (strpos($bigarray[$i],"#")===0)
            {
                unset($bigarray[$i]);
                unset($bigarray[$i+1]);
                unset($bigarray[$i+2]);
                break ;
            }
            else
            {
                $surveylsarray[] = $bigarray[$i];
            }
        }
        unset($bigarray[$i]);
    }
    $bigarray = array_values($bigarray);

    //QUOTA
    if (array_search("# QUOTA_MEMBERS TABLE\n", $bigarray))
    {
        $stoppoint = array_search("# QUOTA_MEMBERS TABLE\n", $bigarray);
    }
    elseif (array_search("# QUOTA_MEMBERS TABLE\r\n", $bigarray))
    {
        $stoppoint = array_search("# QUOTA_MEMBERS TABLE\r\n", $bigarray);
    }
    else
    {
        $stoppoint = count($bigarray)-1;
    }
    for ($i=0; $i<=$stoppoint+1; $i++)
    {
        //    if ($i<$stoppoint-2 || $i==count($bigarray)-1)
        if ($i<$stoppoint-2)
        {
            $quotaarray[] = $bigarray[$i];
        }
        unset($bigarray[$i]);
    }
    $bigarray = array_values($bigarray);

    //QUOTA MEMBERS
    if (array_search("# QUOTA_LANGUAGESETTINGS TABLE\n", $bigarray))
    {
        $stoppoint = array_search("# QUOTA_LANGUAGESETTINGS TABLE\n", $bigarray);
    }
    elseif (array_search("# QUOTA_LANGUAGESETTINGS TABLE\r\n", $bigarray))
    {
        $stoppoint = array_search("# QUOTA_LANGUAGESETTINGS TABLE\r\n", $bigarray);
    }
    else
    {
        $stoppoint = count($bigarray)-1;
    }
    for ($i=0; $i<=$stoppoint+1; $i++)
    {
        //    if ($i<$stoppoint-2 || $i==count($bigarray)-1)
        if ($i<$stoppoint-2)
        {
            $quotamembersarray[] = $bigarray[$i];
        }
        unset($bigarray[$i]);
    }
    $bigarray = array_values($bigarray);


    //Whatever is the last table - currently
    //QUOTA LANGUAGE SETTINGS
    $stoppoint = count($bigarray)-1;
    for ($i=0; $i<$stoppoint-1; $i++)
    {
        if ($i<=$stoppoint) {$quotalsarray[] = $bigarray[$i];}
        unset($bigarray[$i]);
    }
    $bigarray = array_values($bigarray);

    if (isset($surveyarray)) {$importresults['surveys'] = count($surveyarray);} else {$importresults['surveys'] = 0;}
    if (isset($surveylsarray)) {$importresults['languages'] = count($surveylsarray)-1;} else {$importresults['languages'] = 1;}
    if (isset($grouparray)) {$importresults['groups'] = count($grouparray)-1;} else {$importresults['groups'] = 0;}
    if (isset($questionarray)) {$importresults['questions'] = count($questionarray);} else {$importresults['questions']=0;}
    if (isset($answerarray)) {$importresults['answers'] = count($answerarray);} else {$importresults['answers']=0;}
    if (isset($conditionsarray)) {$importresults['conditions'] = count($conditionsarray);} else {$importresults['conditions']=0;}
    if (isset($labelsetsarray)) {$importresults['labelsets'] = count($labelsetsarray);} else {$importresults['labelsets']=0;}
    if (isset($assessmentsarray)) {$importresults['assessments']=count($assessmentsarray);} else {$importresults['assessments']=0;}
    if (isset($quotaarray)) {$importresults['quota']=count($quotaarray);} else {$importresults['quota']=0;}
    if (isset($quotamembersarray)) {$importresults['quotamembers']=count($quotamembersarray);} else {$importresults['quotamembers']=0;}
    if (isset($quotalsarray)) {$importresults['quotals']=count($quotalsarray);} else {$importresults['quotals']=0;}

    // CREATE SURVEY

    if ($importresults['surveys']>0){$importresults['surveys']--;};
    if ($importresults['answers']>0){$importresults['answers']=($importresults['answers']-1)/$importresults['languages'];};
    if ($importresults['groups']>0){$countgroups=($importresults['groups']-1)/$importresults['languages'];};
    if ($importresults['questions']>0){$importresults['questions']=($importresults['questions']-1)/$importresults['languages'];};
    if ($importresults['assessments']>0){$importresults['assessments']--;};
    if ($importresults['conditions']>0){$importresults['conditions']--;};
    if ($importresults['labelsets']>0){$importresults['labelsets']--;};
    if ($importresults['quota']>0){$importresults['quota']--;};
    $sfieldorders  =convertCSVRowToArray($surveyarray[0],',','"');
    $sfieldcontents=convertCSVRowToArray($surveyarray[1],',','"');
    $surveyrowdata=array_combine($sfieldorders,$sfieldcontents);
    $iOldSID=$surveyrowdata["sid"];

    if (!$iOldSID)
    {
        if ($importingfrom == "http")
        {
            $importsurvey .= "<br /><div class='warningheader'>".$clang->gT("Error")."</div><br />\n";
            $importsurvey .= $clang->gT("Import of this survey file failed")."<br />\n";
            $importsurvey .= $clang->gT("File does not contain LimeSurvey data in the correct format.")."<br /><br />\n"; //Couldn't find the SID - cannot continue
            $importsurvey .= "<input type='submit' value='".$clang->gT("Main Admin Screen")."' onclick=\"window.open('$scriptname', '_top')\" />\n";
            $importsurvey .= "</div>\n";
            unlink($sFullFilepath); //Delete the uploaded file
            return;
        }
        else
        {
            $clang->eT("Import of this survey file failed")."\n".$clang->gT("File does not contain LimeSurvey data in the correct format.")."\n";
            return;
        }
    }
    if($iDesiredSurveyId!=NULL)
    {
        $iNewSID = GetNewSurveyID($iDesiredSurveyId);
    }
    else
    {
        $iNewSID = GetNewSurveyID($iOldSID);
    }


    $insert=$surveyarray[0];
    $sfieldorders  =convertCSVRowToArray($surveyarray[0],',','"');
    $sfieldcontents=convertCSVRowToArray($surveyarray[1],',','"');
    $surveyrowdata=array_combine($sfieldorders,$sfieldcontents);
    // Set new owner ID
    $surveyrowdata['owner_id']=Yii::app()->session['loginID'];
    // Set new survey ID
    $surveyrowdata['sid']=$iNewSID;
    $surveyrowdata['active']='N';

    if (validateTemplateDir($surveyrowdata['template'])!==$surveyrowdata['template']) $importresults['importwarnings'][] = sprintf($clang->gT('Template %s not found, please review when activating.'),$surveyrowdata['template']);

    //if (isset($surveyrowdata['datecreated'])) {$surveyrowdata['datecreated'] = $connect->BindTimeStamp($surveyrowdata['datecreated']);}
    unset($surveyrowdata['expires']);
    unset($surveyrowdata['attribute1']);
    unset($surveyrowdata['attribute2']);
    unset($surveyrowdata['usestartdate']);
    unset($surveyrowdata['notification']);
    unset($surveyrowdata['useexpiry']);
    unset($surveyrowdata['url']);
    unset($surveyrowdata['lastpage']);
    if (isset($surveyrowdata['private'])){
        $surveyrowdata['anonymized']=$surveyrowdata['private'];
        unset($surveyrowdata['private']);
    }
    if (isset($surveyrowdata['startdate'])) {unset($surveyrowdata['startdate']);}
    $surveyrowdata['bounce_email']=$surveyrowdata['adminemail'];
    if (empty($surveyrowdata['datecreated'])) {$surveyrowdata['datecreated'] = new CDbExpression('NOW()'); }

    $iNewSID = Survey::model()->insertNewSurvey($surveyrowdata) or safeDie ("<br />".$clang->gT("Import of this survey file failed")."<br />{$surveyarray[0]}<br /><br />\n" );

    // Now import the survey language settings
    $fieldorders=convertCSVRowToArray($surveylsarray[0],',','"');
    unset($surveylsarray[0]);
    foreach ($surveylsarray as $slsrow) {
        $fieldcontents=convertCSVRowToArray($slsrow,',','"');
        $surveylsrowdata=array_combine($fieldorders,$fieldcontents);
        // convert back the '\'.'n' char from the CSV file to true return char "\n"
        $surveylsrowdata=array_map('convertCSVReturnToReturn', $surveylsrowdata);
        // Convert the \n return char from welcometext to <br />

        // translate internal links
        if ($bTranslateLinks)
        {
            $surveylsrowdata['surveyls_title']=translateLinks('survey', $iOldSID, $iNewSID, $surveylsrowdata['surveyls_title']);
            $surveylsrowdata['surveyls_description']=translateLinks('survey', $iOldSID, $iNewSID, $surveylsrowdata['surveyls_description']);
            $surveylsrowdata['surveyls_welcometext']=translateLinks('survey', $iOldSID, $iNewSID, $surveylsrowdata['surveyls_welcometext']);
            $surveylsrowdata['surveyls_urldescription']=translateLinks('survey', $iOldSID, $iNewSID, $surveylsrowdata['surveyls_urldescription']);
            $surveylsrowdata['surveyls_email_invite']=translateLinks('survey', $iOldSID, $iNewSID, $surveylsrowdata['surveyls_email_invite']);
            $surveylsrowdata['surveyls_email_remind']=translateLinks('survey', $iOldSID, $iNewSID, $surveylsrowdata['surveyls_email_remind']);
            $surveylsrowdata['surveyls_email_register']=translateLinks('survey', $iOldSID, $iNewSID, $surveylsrowdata['surveyls_email_register']);
            $surveylsrowdata['surveyls_email_confirm']=translateLinks('survey', $iOldSID, $iNewSID, $surveylsrowdata['surveyls_email_confirm']);
        }
        unset($surveylsrowdata['lastpage']);
        $surveylsrowdata['surveyls_survey_id']=$iNewSID;

        $lsiresult = SurveyLanguageSetting::model()->insertNewSurvey($surveylsrowdata) or safeDie("<br />".$clang->gT("Import of this survey file failed")."<br />");

    }

    // The survey languagesettings are imported now
    $aLanguagesSupported = array();  // this array will keep all the languages supported for the survey

    $sBaseLanguage = Survey::model()->findByPk($iNewSID)->language;
    $aLanguagesSupported[]=$sBaseLanguage;     // adds the base language to the list of supported languages
    $aLanguagesSupported=array_merge($aLanguagesSupported,Survey::model()->findByPk($iNewSID)->additionalLanguages);


    // DO SURVEY_RIGHTS

    Permission::model()->giveAllSurveyPermissions(Yii::app()->session['loginID'],$iNewSID);

    $importresults['deniedcountls'] =0;


    $qtypes = getQuestionTypeList("" ,"array");
    $results['labels']=0;
    $results['labelsets']=0;
    $results['answers']=0;
    $results['subquestions']=0;

    //Do label sets
    if (isset($labelsetsarray) && $labelsetsarray)
    {
        $csarray=buildLabelSetCheckSumArray();   // build checksums over all existing labelsets
        $count=0;
        foreach ($labelsetsarray as $lsa) {
            $fieldorders  =convertCSVRowToArray($labelsetsarray[0],',','"');
            $fieldcontents=convertCSVRowToArray($lsa,',','"');
            if ($count==0) {$count++; continue;}

            $labelsetrowdata=array_combine($fieldorders,$fieldcontents);

            // Save old labelid
            $oldlid=$labelsetrowdata['lid'];

            unset($labelsetrowdata['lid']);

<<<<<<< HEAD
            $lblsets=Labelsets::model();
=======
            $lblsets=LabelSet::model();
>>>>>>> a2ab567d
            // Get the new insert id for the labels inside this labelset
            $newlid = $lblsets->insertRecords($labelsetrowdata);
            $results['labelsets']++;

            if ($labelsarray) {
                $count=0;
                foreach ($labelsarray as $la) {
                    $lfieldorders  =convertCSVRowToArray($labelsarray[0],',','"');
                    $lfieldcontents=convertCSVRowToArray($la,',','"');
                    if ($count==0) {$count++; continue;}

                    // Combine into one array with keys and values since its easier to handle
                    $labelrowdata=array_combine($lfieldorders,$lfieldcontents);
                    $labellid=$labelrowdata['lid'];
                    if ($importversion<=132)
                    {
                        $labelrowdata["assessment_value"]=(int)$labelrowdata["code"];
                    }
                    if ($labellid == $oldlid) {
                        $labelrowdata['lid']=$newlid;

                        // translate internal links
                        if ($bTranslateLinks) $labelrowdata['title']=translateLinks('label', $oldlid, $newlid, $labelrowdata['title']);

                        $liresult = Label::model()->insertRecords($labelrowdata);

                        if ($liresult!==false) $results['labels']++;
                    }
                }
            }

            //CHECK FOR DUPLICATE LABELSETS
            $thisset="";

            $query2 = "SELECT code, title, sortorder, language, assessment_value
            FROM {{labels}}
            WHERE lid=".$newlid."
            ORDER BY language, sortorder, code";
            $result2 = Yii::app()->db->createCommand($query2)->query() or die("Died querying labelset $lid<br />");

            foreach($result2->readAll() as $row2)
            {
                $row2 = array_values($row2);
                $thisset .= implode('.', $row2);
            } // while
            $newcs=dechex(crc32($thisset)*1);
            unset($lsmatch);
            if (isset($csarray))
            {
                foreach($csarray as $key=>$val)
                {
                    if ($val == $newcs)
                    {
                        $lsmatch=$key;
                    }
                }
            }
            if (isset($lsmatch) || Permission::model()->hasGlobalPermission('labelsets','import'))
            {
                //There is a matching labelset or the user is not allowed to edit labels -
                // So, we will delete this one and refer to the matched one.

                $query = "DELETE FROM {{labels}} WHERE lid=$newlid";
                $result=Yii::app()->db->createCommand($query)->execute();
                $results['labels']=$results['labels']-$result;

                $query = "DELETE FROM {{labelsets}} WHERE lid=$newlid";
                $result=Yii::app()->db->createCommand($query)->execute();
                $results['labelsets']=$results['labelsets']-$result;
                $newlid=$lsmatch;
            }
            else
            {
                //There isn't a matching labelset, add this checksum to the $csarray array
                $csarray[$newlid]=$newcs;
            }
            //END CHECK FOR DUPLICATES
            $aLIDReplacements[$oldlid]=$newlid;
        }
    }

    // Import groups
    if (isset($grouparray) && $grouparray)
    {
        // do GROUPS
        $gafieldorders=convertCSVRowToArray($grouparray[0],',','"');
        unset($grouparray[0]);
        foreach ($grouparray as $ga)
        {
            $gacfieldcontents=convertCSVRowToArray($ga,',','"');
            $grouprowdata=array_combine($gafieldorders,$gacfieldcontents);

            //Now an additional integrity check if there are any groups not belonging into this survey
            if ($grouprowdata['sid'] != $iOldSID)
            {
                $results['fatalerror'] = $clang->gT("A group in the CSV/SQL file is not part of the same survey. The import of the survey was stopped.")."<br />\n";
                return $results;
            }
            $grouprowdata['sid']=$iNewSID;
            // remember group id
            $oldgid=$grouprowdata['gid'];

            //update/remove the old group id
            if (isset($aGIDReplacements[$oldgid]))
                $grouprowdata['gid'] = $aGIDReplacements[$oldgid];
            else
                unset($grouprowdata['gid']);

            // Everything set - now insert it
            $grouprowdata=array_map('convertCSVReturnToReturn', $grouprowdata);

            // translate internal links
            if ($bTranslateLinks)
            {
                $grouprowdata['group_name']=translateLinks('survey', $iOldSID, $iNewSID, $grouprowdata['group_name']);
                $grouprowdata['description']=translateLinks('survey', $iOldSID, $iNewSID, $grouprowdata['description']);
            }

            if (isset($grouprowdata['gid'])) switchMSSQLIdentityInsert('groups',true);


<<<<<<< HEAD
            $sInsertID = Groups::model()->insertRecords($grouprowdata) or safeDie($clang->gT('Error').": Failed to insert group<br />\<br />\n");
=======
            $sInsertID = QuestionGroup::model()->insertRecords($grouprowdata) or safeDie($clang->gT('Error').": Failed to insert group<br />\<br />\n");
>>>>>>> a2ab567d

            if (isset($grouprowdata['gid'])) switchMSSQLIdentityInsert('groups',false);
            if (!isset($grouprowdata['gid']))
            {
                $aGIDReplacements[$oldgid]=$sInsertID;
            }
        }
        // Fix sortorder of the groups  - if users removed groups manually from the csv file there would be gaps
        fixSortOrderGroups($iNewSID);
    }
    // GROUPS is DONE

    // Import questions
    if (isset($questionarray) && $questionarray)
    {
        $qafieldorders=convertCSVRowToArray($questionarray[0],',','"');
        unset($questionarray[0]);
        foreach ($questionarray as $qa)
        {
            $qacfieldcontents=convertCSVRowToArray($qa,',','"');
            $questionrowdata=array_combine($qafieldorders,$qacfieldcontents);
            $questionrowdata=array_map('convertCSVReturnToReturn', $questionrowdata);
            $questionrowdata["type"]=strtoupper($questionrowdata["type"]);

            // Skip not supported languages
            if (!in_array($questionrowdata['language'],$aLanguagesSupported))
                continue;

            // replace the sid
            $questionrowdata["sid"] = $iNewSID;
            // Skip if gid is invalid
            if (!isset($aGIDReplacements[$questionrowdata['gid']])) continue;
            $questionrowdata["gid"] = $aGIDReplacements[$questionrowdata['gid']];
            if (isset($aQIDReplacements[$questionrowdata['qid']]))
            {
                $questionrowdata['qid']=$aQIDReplacements[$questionrowdata['qid']];
            }
            else
            {
                $oldqid=$questionrowdata['qid'];
                unset($questionrowdata['qid']);
            }

            unset($oldlid1); unset($oldlid2);
            if ((isset($questionrowdata['lid']) && $questionrowdata['lid']>0))
            {
                $oldlid1=$questionrowdata['lid'];
            }
            if ((isset($questionrowdata['lid1']) && $questionrowdata['lid1']>0))
            {
                $oldlid2=$questionrowdata['lid1'];
            }
            unset($questionrowdata['lid']);
            unset($questionrowdata['lid1']);
            if ($questionrowdata['type']=='W')
            {
                $questionrowdata['type']='!';
            }
            elseif ($questionrowdata['type']=='Z')
            {
                $questionrowdata['type']='L';
                $aIgnoredAnswers[]=$oldqid;
            }

            if (!isset($questionrowdata["question_order"]) || $questionrowdata["question_order"]=='') {$questionrowdata["question_order"]=0;}
            // translate internal links
            if ($bTranslateLinks)
            {
                $questionrowdata['question']=translateLinks('survey', $iOldSID, $iNewSID, $questionrowdata['question']);
                $questionrowdata['help']=translateLinks('survey', $iOldSID, $iNewSID, $questionrowdata['help']);
            }


            if (isset($questionrowdata['qid'])) {
                switchMSSQLIdentityInsert('questions',true);
            }


<<<<<<< HEAD
            $sInsertID = Questions::model()->insertRecords($questionrowdata) or safeDie ($clang->gT("Error").": Failed to insert question<br />");
=======
            $sInsertID = Question::model()->insertRecords($questionrowdata) or safeDie ($clang->gT("Error").": Failed to insert question<br />");
>>>>>>> a2ab567d

            if (isset($questionrowdata['qid'])) {
                switchMSSQLIdentityInsert('questions',false);
                $saveqid=$questionrowdata['qid'];
            }
            else
            {
                $saveqid=$aQIDReplacements[$oldqid]=$sInsertID;
            }

            // Now we will fix up old label sets where they are used as answers
            if (((isset($oldlid1) && isset($aLIDReplacements[$oldlid1])) || (isset($oldlid2) && isset($aLIDReplacements[$oldlid2]))) && ($qtypes[$questionrowdata['type']]['answerscales']>0 || $qtypes[$questionrowdata['type']]['subquestions']>1))
            {

                $query="select * from {{labels}} where lid={$aLIDReplacements[$oldlid1]} and language='{$questionrowdata['language']}'";
                $oldlabelsresult=Yii::app()->db->createCommand($query)->query();
                foreach($oldlabelsresult->readAll() as $labelrow)
                {
                    if (in_array($labelrow['language'],$aLanguagesSupported))
                    {

                        if ($qtypes[$questionrowdata['type']]['subquestions']<2)
                        {
                            $aInsertData=array('qid'=>$aQIDReplacements[$oldqid],'code'=>$labelrow['code'],'answer'=>$labelrow['title'],'sortorder'=>$labelrow['sortorder'],'language'=>$labelrow['language'],'assessment_value'=>$labelrow['assessment_value']);
<<<<<<< HEAD
                            Answers::model()->insertRecords($aInsertData) or safeDie($clang->gT("Error").": Failed to insert data [4]<br />");
=======
                            Answer::model()->insertRecords($aInsertData) or safeDie($clang->gT("Error").": Failed to insert data [4]<br />");
>>>>>>> a2ab567d
                        }
                        else
                        {
                            if (isset($aSQIDReplacements[$labelrow['code'].'_'.$saveqid])){
                                $fieldname='qid,';
                                $data=$aSQIDReplacements[$labelrow['code'].'_'.$saveqid].',';
                            }
                            else{
                                $fieldname='' ;
                                $data='';
                            }

                            $qinsert = "insert INTO {{questions}} ($fieldname parent_qid,title,question,question_order,language,scale_id,type, sid, gid)
                            VALUES ($data{$aQIDReplacements[$oldqid]},'".$labelrow['code']."','".$labelrow['title']."','".$labelrow['sortorder']."','".$labelrow['language']."',1,'{$questionrowdata['type']}',{$questionrowdata['sid']},{$questionrowdata['gid']})";
                            $qres = Yii::app()->db->createCommand($qinsert)->query() or safeDie ($clang->gT("Error").": Failed to insert question <br />\n$qinsert<br />\n");
                            if ($fieldname=='')
                            {
                                $aSQIDReplacements[$labelrow['code'].'_'.$saveqid]=getLastInsertID('{{questions}}');
                            }
                        }
                    }
                }
                if (isset($oldlid2) && $qtypes[$questionrowdata['type']]['answerscales']>1)
                {

                    $query="select * from {{labels}} where lid={$aLIDReplacements[$oldlid2]} and language='{$questionrowdata['language']}'";
                    $oldlabelsresult=Yii::app()->db->createCommand($query)->query();
                    foreach($oldlabelsresult->readAll() as $labelrow)

                    {
                        $qinsert = "insert INTO {{answers}} (qid,code,answer,sortorder,language,assessment_value,scale_id)
                        VALUES ({$aQIDReplacements[$oldqid]},'".$labelrow['code']."','".$labelrow['title']."','".$labelrow['sortorder']."','".$labelrow['language']."','".$labelrow['assessment_value']."',1)";
                        $qres = Yii::app()->db->createCommand($qinsert)->query() or safeDie ($clang->gT("Error").": Failed to insert answer (lid2)<br />\n$qinsert<br />\n");
                    }
                }
            }
        }
    }

    //Do answers
    if (isset($answerarray) && $answerarray)
    {
        $answerfieldnames = convertCSVRowToArray($answerarray[0],',','"');
        unset($answerarray[0]);

        foreach ($answerarray as $aa)
        {
            $answerfieldcontents = convertCSVRowToArray($aa,',','"');
            $answerrowdata = array_combine($answerfieldnames,$answerfieldcontents);
            if (in_array($answerrowdata['qid'],$aIgnoredAnswers))
            {
                // Due to a bug in previous LS versions there may be orphaned answers with question type Z (which is now L)
                // this way they are ignored
                continue;
            }
            if ($answerrowdata===false)
            {
                $importquestion.='<br />'.$clang->gT("Faulty line in import - fields and data don't match").":".implode(',',$answerfieldcontents);
            }
            // Skip not supported languages
            if (!in_array($answerrowdata['language'],$aLanguagesSupported))
                continue;

            // replace the qid for the new one (if there is no new qid in the $aQIDReplacements array it mean that this answer is orphan -> error, skip this record)
            if (isset($aQIDReplacements[$answerrowdata["qid"]]))
                $answerrowdata["qid"] = $aQIDReplacements[$answerrowdata["qid"]];
            else
                continue; // a problem with this answer record -> don't consider

            if ($importversion<=132)
            {
                $answerrowdata["assessment_value"]=(int)$answerrowdata["code"];
            }
            // Convert default values for single select questions
            $query1 = 'select type,gid from {{questions}} where qid='.$answerrowdata["qid"];

            $resultquery1 = Yii::app()->db->createCommand($query1)->query();
            $questiontemp=$resultquery1->read();

            $oldquestion['newtype']=$questiontemp['type'];
            $oldquestion['gid']=$questiontemp['gid'];
            if ($answerrowdata['default_value']=='Y' && ($oldquestion['newtype']=='L' || $oldquestion['newtype']=='O' || $oldquestion['newtype']=='!'))
            {
                $insertdata=array();
                $insertdata['qid']=$newqid;
                $insertdata['language']=$answerrowdata['language'];
                $insertdata['defaultvalue']=$answerrowdata['answer'];
                $qres = DefaultValue::model()->insertRecords($insertdata) or safeDie ("Error: Failed to insert defaultvalue <br />");
            }
            // translate internal links
            if ($bTranslateLinks)
            {
                $answerrowdata['answer']=translateLinks('survey', $iOldSID, $iNewSID, $answerrowdata['answer']);
            }
            // Everything set - now insert it
            $answerrowdata = array_map('convertCSVReturnToReturn', $answerrowdata);

            if ($qtypes[$oldquestion['newtype']]['subquestions']>0) //hmmm.. this is really a subquestion
            {
                $questionrowdata=array();
                if (isset($aSQIDReplacements[$answerrowdata['code'].$answerrowdata['qid']])){
                    $questionrowdata['qid']=$aSQIDReplacements[$answerrowdata['code'].$answerrowdata['qid']];
                }
                $questionrowdata['parent_qid']=$answerrowdata['qid'];;
                $questionrowdata['sid']=$iNewSID;
                $questionrowdata['gid']=$oldquestion['gid'];
                $questionrowdata['title']=$answerrowdata['code'];
                $questionrowdata['question']=$answerrowdata['answer'];
                $questionrowdata['question_order']=$answerrowdata['sortorder'];
                $questionrowdata['language']=$answerrowdata['language'];
                $questionrowdata['type']=$oldquestion['newtype'];



                if (isset($questionrowdata['qid'])) switchMSSQLIdentityInsert('questions',true);
                if ($questionrowdata)
                    XSSFilterArray($questionrowdata);
<<<<<<< HEAD
                $sInsertID= Questions::model()->insertRecords($questionrowdata) or safeDie("Error: Failed to insert subquestion <br />");
=======
                $sInsertID= Question::model()->insertRecords($questionrowdata) or safeDie("Error: Failed to insert subquestion <br />");
>>>>>>> a2ab567d

                if (!isset($questionrowdata['qid']))
                {
                    $aSQIDReplacements[$answerrowdata['code'].$answerrowdata['qid']]=$sInsertID;
                }
                else
                {
                    switchMSSQLIdentityInsert('questions',false);
                }

                $results['subquestions']++;
                // also convert default values subquestions for multiple choice
                if ($answerrowdata['default_value']=='Y' && ($oldquestion['newtype']=='M' || $oldquestion['newtype']=='P'))
                {
                    $insertdata=array();
                    $insertdata['qid']=$newqid;
                    $insertdata['sqid']=$aSQIDReplacements[$answerrowdata['code']];
                    $insertdata['language']=$answerrowdata['language'];
                    $insertdata['defaultvalue']='Y';
                    if ($insertdata)
                        XSSFilterArray($insertdata);
                    $qres = DefaultValue::model()->insertRecords($insertdata) or safeDie("Error: Failed to insert defaultvalue <br />");
                }

            }
            else   // insert answers
            {
                unset($answerrowdata['default_value']);
                if ($answerrowdata)
                    XSSFilterArray($answerrowdata);
                $ares = Answer::model()->insertRecords($answerrowdata) or safeDie("Error: Failed to insert answer<br />");
                $results['answers']++;
            }

        }
    }

    // get all group ids and fix questions inside each group
    $gquery = "SELECT gid FROM {{groups}} where sid=$iNewSID group by gid ORDER BY gid"; //Get last question added (finds new qid)
    $gres = Yii::app()->db->createCommand($gquery)->query();
    foreach ($gres->readAll() as $grow)
    {
        Question::model()->updateQuestionOrder($grow['gid'], $iNewSID);
    }

    //We've built two arrays along the way - one containing the old SID, GID and QIDs - and their NEW equivalents
    //and one containing the old 'extended fieldname' and its new equivalent.  These are needed to import conditions and question_attributes.
    if (isset($question_attributesarray) && $question_attributesarray) {//ONLY DO THIS IF THERE ARE QUESTION_ATTRIBUES
        $fieldorders  =convertCSVRowToArray($question_attributesarray[0],',','"');
        unset($question_attributesarray[0]);
        foreach ($question_attributesarray as $qar) {
            $fieldcontents=convertCSVRowToArray($qar,',','"');
            $qarowdata=array_combine($fieldorders,$fieldcontents);
            $newqid="";
            $qarowdata["qid"]=$aQIDReplacements[$qarowdata["qid"]];
            unset($qarowdata["qaid"]);
            $result=QuestionAttribute::model()->insertRecords($qarowdata);
            if ($result>0) {$importresults['question_attributes']++;}
        }
    }

    if (isset($assessmentsarray) && $assessmentsarray) {//ONLY DO THIS IF THERE ARE QUESTION_ATTRIBUTES
        $fieldorders=convertCSVRowToArray($assessmentsarray[0],',','"');
        unset($assessmentsarray[0]);
        foreach ($assessmentsarray as $qar)
        {
            $fieldcontents=convertCSVRowToArray($qar,',','"');
            $asrowdata=array_combine($fieldorders,$fieldcontents);
            if (isset($asrowdata['link']))
            {
                if (trim($asrowdata['link'])!='') $asrowdata['message']=$asrowdata['message'].'<br /><a href="'.$asrowdata['link'].'">'.$asrowdata['link'].'</a>';
                unset($asrowdata['link']);
            }
            if  ($asrowdata["gid"]>0)
            {
                $asrowdata["gid"]=$aGIDReplacements[$asrowdata["gid"]];
            }

            $asrowdata["sid"]=$iNewSID;
            unset($asrowdata["id"]);

            $result=Assessment::model()->insertRecords($asrowdata) or safeDie("Couldn't insert assessment<br />");

            unset($newgid);
        }
    }

    if (isset($quotaarray) && $quotaarray) {//ONLY DO THIS IF THERE ARE QUOTAS
        $fieldorders=convertCSVRowToArray($quotaarray[0],',','"');
        unset($quotaarray[0]);
        foreach ($quotaarray as $qar)
        {
            $fieldcontents=convertCSVRowToArray($qar,',','"');

            $asrowdata=array_combine($fieldorders,$fieldcontents);

            $iOldSID=$asrowdata["sid"];
            foreach ($substitutions as $subs) {
                if ($iOldSID==$subs[0]) {$iNewSID=$subs[3];}
            }

            $asrowdata["sid"]=$iNewSID;
            $oldid = $asrowdata["id"];
            unset($asrowdata["id"]);
            $quotadata[]=$asrowdata; //For use later if needed
            $sInsertID=Quota::model()->insertRecords($asrowdata) or safeDie ("Couldn't insert quota<br />");
            $aQuotaReplacements[$oldid]=$sInsertID;
        }
    }

    if (isset($quotamembersarray) && $quotamembersarray) {//ONLY DO THIS IF THERE ARE QUOTA MEMBERS
        $count=0;
        foreach ($quotamembersarray as $qar) {

            $fieldorders  =convertCSVRowToArray($quotamembersarray[0],',','"');
            $fieldcontents=convertCSVRowToArray($qar,',','"');
            if ($count==0) {$count++; continue;}

            $asrowdata=array_combine($fieldorders,$fieldcontents);

            $iOldSID=$asrowdata["sid"];
            $newqid="";
            $newquotaid="";
            $oldqid=$asrowdata['qid'];
            $oldquotaid=$asrowdata['quota_id'];

            foreach ($substitutions as $subs) {
                if ($iOldSID==$subs[0]) {$iNewSID=$subs[3];}
                if ($oldqid==$subs[2]) {$newqid=$subs[5];}
            }

            $newquotaid=$aQuotaReplacements[$oldquotaid];

            $asrowdata["sid"]=$iNewSID;
            $asrowdata["qid"]=$newqid;
            $asrowdata["quota_id"]=$newquotaid;
            unset($asrowdata["id"]);

            $result=QuotaMember::model()->insertRecords($asrowdata) or safeDie("Couldn't insert quota<br />");

        }
    }

    if (isset($quotalsarray) && $quotalsarray) {//ONLY DO THIS IF THERE ARE QUOTA LANGUAGE SETTINGS
        $count=0;
        foreach ($quotalsarray as $qar) {

            $fieldorders  =convertCSVRowToArray($quotalsarray[0],',','"');
            $fieldcontents=convertCSVRowToArray($qar,',','"');
            if ($count==0) {$count++; continue;}

            $asrowdata=array_combine($fieldorders,$fieldcontents);

            $newquotaid="";
            $oldquotaid=$asrowdata['quotals_quota_id'];

            $newquotaid=$aQuotaReplacements[$oldquotaid];

            $asrowdata["quotals_quota_id"]=$newquotaid;
            unset($asrowdata["quotals_id"]);

            $result=QuotaLanguageSetting::model()->insertRecords($asrowdata) or safeDie("Couldn't insert quota<br />");
        }
    }

    //if there are quotas, but no quotals, then we need to create default dummy for each quota (this handles exports from pre-language quota surveys)
    if ($importresults['quota'] > 0 && (!isset($importresults['quotals']) || $importresults['quotals'] == 0)) {
        $i=0;
        $defaultsurveylanguage=isset($defaultsurveylanguage) ? $defaultsurveylanguage : "en";
        foreach($aQuotaReplacements as $oldquotaid=>$newquotaid) {
            $asrowdata=array("quotals_quota_id" => $newquotaid,
            "quotals_language" => $defaultsurveylanguage,
            "quotals_name" => $quotadata[$i]["name"],
            "quotals_message" => $clang->gT("Sorry your responses have exceeded a quota on this survey."),
            "quotals_url" => "",
            "quotals_urldescrip" => "");
            $i++;
        }

        $result=QuotaLanguageSetting::model()->insertRecords($asrowdata) or safeDie("Couldn't insert quota<br />");
        $countquotals=$i;
    }

    // Do conditions
    if (isset($conditionsarray) && $conditionsarray) {//ONLY DO THIS IF THERE ARE CONDITIONS!
        $fieldorders  =convertCSVRowToArray($conditionsarray[0],',','"');
        unset($conditionsarray[0]);
        // Exception for conditions based on attributes
        $aQIDReplacements[0]=0;
        foreach ($conditionsarray as $car) {
            $fieldcontents=convertCSVRowToArray($car,',','"');
            $conditionrowdata=array_combine($fieldorders,$fieldcontents);

            unset($conditionrowdata["cid"]);
            if (!isset($conditionrowdata["method"]) || trim($conditionrowdata["method"])=='')
            {
                $conditionrowdata["method"]='==';
            }
            if (!isset($conditionrowdata["scenario"]) || trim($conditionrowdata["scenario"])=='')
            {
                $conditionrowdata["scenario"]=1;
            }
            $oldcqid=$conditionrowdata["cqid"];
            $query = 'select gid from {{questions}} where qid='.$aQIDReplacements[$conditionrowdata["cqid"]];
            $res=Yii::app()->db->createCommand($query)->query();
            $resrow = $res->read();

            $oldgid=array_search($resrow['gid'],$aGIDReplacements);
            $conditionrowdata["qid"]=$aQIDReplacements[$conditionrowdata["qid"]];
            $conditionrowdata["cqid"]=$aQIDReplacements[$conditionrowdata["cqid"]];
            $oldcfieldname=$conditionrowdata["cfieldname"];
            $conditionrowdata["cfieldname"]=str_replace($iOldSID.'X'.$oldgid.'X'.$oldcqid,$iNewSID.'X'.$aGIDReplacements[$oldgid].'X'.$conditionrowdata["cqid"],$conditionrowdata["cfieldname"]);

            $result=Condition::model()->insertRecords($conditionrowdata) or safeDie("Couldn't insert condition<br />");

        }
    }
    LimeExpressionManager::RevertUpgradeConditionsToRelevance($iNewSID);
    LimeExpressionManager::UpgradeConditionsToRelevance($iNewSID);
    LimeExpressionManager::SetSurveyId($iNewSID);

    $importresults['importversion']=$importversion;
    $importresults['newsid']=$iNewSID;
    $importresults['oldsid']=$iOldSID;
    return $importresults;
}


function importSurveyFile($sFullFilepath, $bTranslateLinksFields, $sNewSurveyName=NULL, $DestSurveyID=NULL)
{
    $aPathInfo = pathinfo($sFullFilepath);
    if (isset($aPathInfo['extension']))
    {
        $sExtension = $aPathInfo['extension'];
    }
    else
    {
        $sExtension = "";
    }
    if (isset($sExtension) && strtolower($sExtension) == 'csv')
    {
        return CSVImportSurvey($sFullFilepath, $DestSurveyID, $bTranslateLinksFields);
    }
    elseif (isset($sExtension) && strtolower($sExtension) == 'lss')
    {
        return XMLImportSurvey($sFullFilepath, null, $sNewSurveyName, $DestSurveyID, $bTranslateLinksFields);
    }
    elseif (isset($sExtension) && strtolower($sExtension) == 'txt')
    {
        return TSVImportSurvey($sFullFilepath);
    }
    elseif (isset($sExtension) && strtolower($sExtension) == 'lsa')  // Import a survey archive
    {
        Yii::import("application.libraries.admin.pclzip.pclzip", true);
        $pclzip = new PclZip(array('p_zipname' => $sFullFilepath));
        $aFiles = $pclzip->listContent();

        if ($pclzip->extract(PCLZIP_OPT_PATH, Yii::app()->getConfig('tempdir') . DIRECTORY_SEPARATOR, PCLZIP_OPT_BY_EREG, '/(lss|lsr|lsi|lst)$/') == 0)
        {
            unset($pclzip);
        }
        // Step 1 - import the LSS file and activate the survey
        foreach ($aFiles as $aFile)
        {
            if (pathinfo($aFile['filename'], PATHINFO_EXTENSION) == 'lss')
            {
                //Import the LSS file
                $aImportResults = XMLImportSurvey(Yii::app()->getConfig('tempdir') . DIRECTORY_SEPARATOR . $aFile['filename'], null, null, null, true);
                // Activate the survey
                Yii::app()->loadHelper("admin/activate");
                $activateoutput = activateSurvey($aImportResults['newsid']);
                unlink(Yii::app()->getConfig('tempdir') . DIRECTORY_SEPARATOR . $aFile['filename']);
                break;
            }
        }
        // Step 2 - import the responses file
        foreach ($aFiles as $aFile)
        {
            if (pathinfo($aFile['filename'], PATHINFO_EXTENSION) == 'lsr')
            {
                //Import the LSS file
                $aResponseImportResults = XMLImportResponses(Yii::app()->getConfig('tempdir') . DIRECTORY_SEPARATOR . $aFile['filename'], $aImportResults['newsid'], $aImportResults['FieldReMap']);
                $aImportResults = array_merge($aResponseImportResults, $aImportResults);
                unlink(Yii::app()->getConfig('tempdir') . DIRECTORY_SEPARATOR . $aFile['filename']);
                break;
            }
        }
        // Step 3 - import the tokens file - if exists
        foreach ($aFiles as $aFile)
        {
            if (pathinfo($aFile['filename'], PATHINFO_EXTENSION) == 'lst')
            {
                Yii::app()->loadHelper("admin/token");
                if (createTokenTable($aImportResults['newsid']))
                    $aTokenCreateResults = array('tokentablecreated' => true);
                $aImportResults = array_merge($aTokenCreateResults, $aImportResults);
                $aTokenImportResults = XMLImportTokens(Yii::app()->getConfig('tempdir') . DIRECTORY_SEPARATOR . $aFile['filename'], $aImportResults['newsid']);
                $aImportResults = array_merge($aTokenImportResults, $aImportResults);
                unlink(Yii::app()->getConfig('tempdir') . DIRECTORY_SEPARATOR . $aFile['filename']);
                break;
            }
        }
        // Step 4 - import the timings file - if exists
        Yii::app()->db->schema->refresh();
        foreach ($aFiles as $aFile)
        {
            if (pathinfo($aFile['filename'], PATHINFO_EXTENSION) == 'lsi' && tableExists("survey_{$aImportResults['newsid']}_timings"))
            {
                $aTimingsImportResults = XMLImportTimings(Yii::app()->getConfig('tempdir') . DIRECTORY_SEPARATOR . $aFile['filename'], $aImportResults['newsid'], $aImportResults['FieldReMap']);
                $aImportResults = array_merge($aTimingsImportResults, $aImportResults);
                unlink(Yii::app()->getConfig('tempdir') . DIRECTORY_SEPARATOR . $aFile['filename']);
                break;
            }
        }
        return $aImportResults;
    }
    else
    {
        return null;
    }

}



/**
* This function imports a LimeSurvey .lss survey XML file
*
* @param mixed $sFullFilepath  The full filepath of the uploaded file
*/
function XMLImportSurvey($sFullFilepath,$sXMLdata=NULL,$sNewSurveyName=NULL,$iDesiredSurveyId=NULL, $bTranslateInsertansTags=true)
{
    Yii::app()->loadHelper('database');
    $clang = Yii::app()->lang;

    $aGIDReplacements = array();
    if ($sXMLdata == NULL)
    {
        $xml = simplexml_load_file($sFullFilepath);
    } else
    {
        $xml = simplexml_load_string($sXMLdata);
    }

    if ($xml->LimeSurveyDocType!='Survey')
    {
        $results['error'] = $clang->gT("This is not a valid LimeSurvey survey structure XML file.");
        return $results;
    }

    $iDBVersion = (int) $xml->DBVersion;
    $aQIDReplacements=array();
    $aQuotaReplacements=array();
    $results['defaultvalues']=0;
    $results['answers']=0;
    $results['surveys']=0;
    $results['questions']=0;
    $results['subquestions']=0;
    $results['question_attributes']=0;
    $results['groups']=0;
    $results['assessments']=0;
    $results['quota']=0;
    $results['quotals']=0;
    $results['quotamembers']=0;
    $results['survey_url_parameters']=0;
    $results['importwarnings']=array();


    $aLanguagesSupported=array();
    foreach ($xml->languages->language as $language)
    {
        $aLanguagesSupported[]=(string)$language;
    }
    $results['languages']=count($aLanguagesSupported);

    // Import surveys table ====================================================

    foreach ($xml->surveys->rows->row as $row)
    {
        $insertdata=array();

        foreach ($row as $key=>$value)
        {
            $insertdata[(string)$key]=(string)$value;
        }

        $iOldSID=$results['oldsid']=$insertdata['sid'];
        if($iDesiredSurveyId!=NULL)
        {
            $insertdata['wishSID']=GetNewSurveyID($iDesiredSurveyId);
        }
        else
        {
            $insertdata['wishSID']=$iOldSID;
        }

        if ($iDBVersion<145)
        {
            if(isset($insertdata['private'])) $insertdata['anonymized']=$insertdata['private'];
            unset($insertdata['private']);
            unset($insertdata['notification']);
        }

        unset($insertdata['expires']);
        unset($insertdata['startdate']);

        //Make sure it is not set active
        $insertdata['active']='N';
        //Set current user to be the owner
        $insertdata['owner_id']=Yii::app()->session['loginID'];

        if (isset($insertdata['bouncetime']) && $insertdata['bouncetime'] == '')
        {
            $insertdata['bouncetime'] = NULL;
        }

        if (isset($insertdata['showXquestions']))
        {
            $insertdata['showxquestions']=$insertdata['showXquestions'];
            unset($insertdata['showXquestions']);
        }
        if (isset($insertdata['googleAnalyticsStyle']))
        {
            $insertdata['googleanalyticsstyle']=$insertdata['googleAnalyticsStyle'];
            unset($insertdata['googleAnalyticsStyle']);
        }
        if (isset($insertdata['googleAnalyticsAPIKey']))
        {
            $insertdata['googleanalyticsapikey']=$insertdata['googleAnalyticsAPIKey'];
            unset($insertdata['googleAnalyticsAPIKey']);
        }
        if (isset($insertdata['allowjumps'])) 
        {
            if( $insertdata['allowjumps']=="Y")
                $insertdata['questionindex 	']=1; // 0 is default then need only Y
            unset($insertdata['allowjumps']);
        }
        /* Remove unknow column */
        $aSurveyModelsColumns=Survey::model()->attributes;
        $aSurveyModelsColumns['wishSID']=null;// To force a sid surely
        $aBadData=array_diff_key($insertdata, $aSurveyModelsColumns);
        $insertdata=array_intersect_key ($insertdata,$aSurveyModelsColumns);
        // Fill a optionnal array of error
        foreach($aBadData as $key=>$value)
        {
            $results['importwarnings'][]=sprintf($clang->gT("This survey setting has not been imported: %s => %s"),$key,$value);
        }
        
        $iNewSID = $results['newsid'] = Survey::model()->insertNewSurvey($insertdata) or safeDie($clang->gT("Error").": Failed to insert data [1]<br />");

        $results['surveys']++;
    }


    // Import survey languagesettings table ===================================================================================



    foreach ($xml->surveys_languagesettings->rows->row as $row)
    {

        $insertdata=array();
        foreach ($row as $key=>$value)
        {
            $insertdata[(string)$key]=(string)$value;
        }
        if (!in_array($insertdata['surveyls_language'],$aLanguagesSupported)) continue;
        // Assign new survey ID
        $insertdata['surveyls_survey_id']=$iNewSID;
        // Assign new survey name (if a copy)
        if ($sNewSurveyName != NULL)
        {
            $insertdata['surveyls_title']=$sNewSurveyName;
        }
        if ($bTranslateInsertansTags)
        {
            $insertdata['surveyls_title']=translateLinks('survey', $iOldSID, $iNewSID, $insertdata['surveyls_title']);
            if (isset($insertdata['surveyls_description'])) $insertdata['surveyls_description']=translateLinks('survey', $iOldSID, $iNewSID, $insertdata['surveyls_description']);
            if (isset($insertdata['surveyls_welcometext'])) $insertdata['surveyls_welcometext']=translateLinks('survey', $iOldSID, $iNewSID, $insertdata['surveyls_welcometext']);
            if (isset($insertdata['surveyls_urldescription']))$insertdata['surveyls_urldescription']=translateLinks('survey', $iOldSID, $iNewSID, $insertdata['surveyls_urldescription']);
            if (isset($insertdata['surveyls_email_invite'])) $insertdata['surveyls_email_invite']=translateLinks('survey', $iOldSID, $iNewSID, $insertdata['surveyls_email_invite']);
            if (isset($insertdata['surveyls_email_remind'])) $insertdata['surveyls_email_remind']=translateLinks('survey', $iOldSID, $iNewSID, $insertdata['surveyls_email_remind']);
            if (isset($insertdata['surveyls_email_register'])) $insertdata['surveyls_email_register']=translateLinks('survey', $iOldSID, $iNewSID, $insertdata['surveyls_email_register']);
            if (isset($insertdata['surveyls_email_confirm'])) $insertdata['surveyls_email_confirm']=translateLinks('survey', $iOldSID, $iNewSID, $insertdata['surveyls_email_confirm']);
        }


        $result = SurveyLanguageSetting::model()->insertNewSurvey($insertdata) or safeDie($clang->gT("Error").": Failed to insert data [2]<br />");
    }


    // Import groups table ===================================================================================


    if (isset($xml->groups->rows->row))
    {
        foreach ($xml->groups->rows->row as $row)
        {
            $insertdata=array();
            foreach ($row as $key=>$value)
            {
                $insertdata[(string)$key]=(string)$value;
            }
            if (!in_array($insertdata['language'],$aLanguagesSupported)) continue;
            $iOldSID=$insertdata['sid'];
            $insertdata['sid']=$iNewSID;
            $oldgid=$insertdata['gid']; unset($insertdata['gid']); // save the old qid

            // now translate any links
            if ($bTranslateInsertansTags)
            {
                $insertdata['group_name']=translateLinks('survey', $iOldSID, $iNewSID, $insertdata['group_name']);
                $insertdata['description']=translateLinks('survey', $iOldSID, $iNewSID, $insertdata['description']);
            }
            // Insert the new group
            if (isset($aGIDReplacements[$oldgid]))
            {
                switchMSSQLIdentityInsert('groups',true);
                $insertdata['gid']=$aGIDReplacements[$oldgid];
            }
            $newgid = QuestionGroup::model()->insertRecords($insertdata) or safeDie($clang->gT("Error").": Failed to insert data [3]<br />");
            $results['groups']++;

            if (!isset($aGIDReplacements[$oldgid]))
            {
                $aGIDReplacements[$oldgid]=$newgid; // add old and new qid to the mapping array
            }
            else
            {
                switchMSSQLIdentityInsert('groups',false);
            }
        }
    }

    // Import questions table ===================================================================================

    // We have to run the question table data two times - first to find all main questions
    // then for subquestions (because we need to determine the new qids for the main questions first)
    if(isset($xml->questions))  // there could be surveys without a any questions
    {

        foreach ($xml->questions->rows->row as $row)
        {
            $insertdata=array();
            foreach ($row as $key=>$value)
            {
                $insertdata[(string)$key]=(string)$value;
            }
            if (!in_array($insertdata['language'],$aLanguagesSupported) || $insertdata['gid']==0) continue;
            $iOldSID=$insertdata['sid'];
            $insertdata['sid']=$iNewSID;
            $insertdata['gid']=$aGIDReplacements[$insertdata['gid']];
            $oldqid=$insertdata['qid']; unset($insertdata['qid']); // save the old qid

            // now translate any links
            if ($bTranslateInsertansTags)
            {
                $insertdata['question']=translateLinks('survey', $iOldSID, $iNewSID, $insertdata['question']);
                $insertdata['help']=translateLinks('survey', $iOldSID, $iNewSID, $insertdata['help']);
            }
            // Insert the new question
            if (isset($aQIDReplacements[$oldqid]))
            {
                $insertdata['qid']=$aQIDReplacements[$oldqid];
                switchMSSQLIdentityInsert('questions',true);

            }
            if ($insertdata)
                XSSFilterArray($insertdata);
                
            //$newqid = Question::model()->insertRecords($insertdata) or safeDie($clang->gT("Error").": Failed to insert data [4]<br />");
            $oQuestion = new Question('import');
            $oQuestion->setAttributes($insertdata, false);
            $attempts = 0;
            if(!$oQuestion->validate(array('title')) && isset($insertdata['title'])){
                $results['importwarnings'][] = sprintf("Title of question %s was updated.",$insertdata['title']);
            }
            while (!$oQuestion->validate(array('title')))
            {
                if (is_numeric($oQuestion->title))
                {
                    $oQuestion->title = 'q' . $oQuestion->title;// Thinks it's a really bad idea to update question code without information
                }
                else
                {
                    if (!isset($index))
                    {
                        $index = 0;
                        $rand = mt_rand(0, 1024);
                    }
                    else
                    {
                        $index++;
                    }
                    $oQuestion->title = 'r' . $rand  . 'q' . $index;
                }
                $attempts++;
                if ($attempts > 10)
                {
                    safeDie($clang->gT("Error").": Failed to resolve question code problems after 10 attempts.<br />");
                }
            }
            if (!$oQuestion->save())
            {
                safeDie($clang->gT("Error while saving: "). print_r($oQuestion->errors, true));
            }
            $newqid = $oQuestion->qid;
            if (!isset($aQIDReplacements[$oldqid]))
            {
                $aQIDReplacements[$oldqid]=$newqid;
                $results['questions']++;
            }
            else
            {
                switchMSSQLIdentityInsert('questions',false);
            }
        }
    }

    // Import subquestions -------------------------------------------------------
    if(isset($xml->subquestions))
    {

        foreach ($xml->subquestions->rows->row as $row)
        {
            $insertdata=array();
            foreach ($row as $key=>$value)
            {
                $insertdata[(string)$key]=(string)$value;
            }
            if (!in_array($insertdata['language'],$aLanguagesSupported) || $insertdata['gid']==0) continue;
            if (!isset($insertdata['mandatory']) || trim($insertdata['mandatory'])=='')
            {
                $insertdata['mandatory']='N';
            }
            $insertdata['sid']=$iNewSID;
            $insertdata['gid']=$aGIDReplacements[(int)$insertdata['gid']];;
            $oldsqid=(int)$insertdata['qid']; unset($insertdata['qid']); // save the old qid
            $insertdata['parent_qid']=$aQIDReplacements[(int)$insertdata['parent_qid']]; // remap the parent_qid

            // now translate any links
            if ($bTranslateInsertansTags)
            {
                $insertdata['question']=translateLinks('survey', $iOldSID, $iNewSID, $insertdata['question']);
                if (isset($insertdata['help'])) $insertdata['help']=translateLinks('survey', $iOldSID, $iNewSID, $insertdata['help']);
            }
            if (isset($aQIDReplacements[$oldsqid])){
                $insertdata['qid']=$aQIDReplacements[$oldsqid];
                switchMSSQLIdentityInsert('questions',true);
            }
            if ($insertdata)
                XSSFilterArray($insertdata);
<<<<<<< HEAD
            $newsqid =Questions::model()->insertRecords($insertdata);
            if (!isset($insertdata['qid']) && $newsqid)
=======
            $question = new Question('import');
            $question->setAttributes($insertdata, false);
            $attempts = 0;
            if(!$question->validate(array('title')) && isset($insertdata['title'])){
                $results['importwarnings'][] = sprintf("Title of subquestion %s was updated.",$insertdata['title']);
            }
            while (!$question->validate(array('title')))
            {
                if (is_numeric($question->title))
                {
                    $question->title = 'sq' . $question->title;// Thinks it's a really bad idea to update sub question code without information (Shnoulle 131206)
                }
                else
                {
                    if (!isset($index))
                    {
                        $index = 0;
                        $rand = mt_rand(0, 1024);
                    }
                    else
                    {
                        $index++;
                    }
                    $question->title = 'r' . $rand  . 'q' . $index;
                }
                $attempts++;
                if ($attempts > 10)
                {
                    safeDie($clang->gT("Error").": Failed to resolve question code problems after 10 attempts.<br />");
                }
            }
            if (!$question->save())
            {
                safeDie($clang->gT("Error while saving: "). print_r($question->errors, true));
            }
            $newsqid = $question->qid;
            //$newsqid =Question::model()->insertRecords($insertdata) or safeDie($clang->gT("Error").": Failed to insert data [5]<br />");
            if (!isset($insertdata['qid']))
>>>>>>> a2ab567d
            {
                $aQIDReplacements[$oldsqid]=$newsqid; // add old and new qid to the mapping array
            }
            elseif (isset($insertdata['qid']))
            {
                switchMSSQLIdentityInsert('questions',false);
            }
            $results['subquestions']++;
        }
    }

    // Import answers ------------------------------------------------------------
    if(isset($xml->answers))
    {

        foreach ($xml->answers->rows->row as $row)
        {
            $insertdata=array();

            foreach ($row as $key=>$value)
            {
                $insertdata[(string)$key]=(string)$value;
            }
            if (!in_array($insertdata['language'],$aLanguagesSupported) || !isset($aQIDReplacements[(int)$insertdata['qid']])) continue;
            $insertdata['qid']=$aQIDReplacements[(int)$insertdata['qid']]; // remap the parent_qid

            // now translate any links
            if ($bTranslateInsertansTags)
            {
                $insertdata['answer']=translateLinks('survey', $iOldSID, $iNewSID, $insertdata['answer']);
            }
            if ($insertdata)
                XSSFilterArray($insertdata);
            $result=Answer::model()->insertRecords($insertdata) or safeDie($clang->gT("Error").": Failed to insert data[6]<br />");
            $results['answers']++;
        }
    }

    // Import questionattributes -------------------------------------------------
    if(isset($xml->question_attributes))
    {
        $aAllAttributes=questionAttributes(true);
        foreach ($xml->question_attributes->rows->row as $row)
        {
            $insertdata=array();
            foreach ($row as $key=>$value)
            {
                $insertdata[(string)$key]=(string)$value;
            }
            
            // take care of renaming of date min/max adv. attributes fields
            if ($iDBVersion < 170)
            {
                if (isset($insertdata['attribute']))
                {
                    if ($insertdata['attribute']=='dropdown_dates_year_max') 
                    {
                        $insertdata['attribute']='date_max'; 
                    }
                    if ($insertdata['attribute']=='dropdown_dates_year_min') 
                    {
                        $insertdata['attribute']='date_min';
                    }
                }
            }
            unset($insertdata['qaid']);
            if (!isset($aQIDReplacements[(int)$insertdata['qid']])) continue;
            $insertdata['qid']=$aQIDReplacements[(integer)$insertdata['qid']]; // remap the qid
            if ($iDBVersion<156 && isset($aAllAttributes[$insertdata['attribute']]['i18n']) && $aAllAttributes[$insertdata['attribute']]['i18n'])
            {
                foreach ($aLanguagesSupported as $sLanguage)
                {
                    $insertdata['language']=$sLanguage;
                    if ($insertdata)
                        XSSFilterArray($insertdata);
                    $result=QuestionAttribute::model()->insertRecords($insertdata) or safeDie($clang->gT("Error").": Failed to insert data[7]<br />");
                }
            }
            else
            {
                $result=QuestionAttribute::model()->insertRecords($insertdata) or safeDie($clang->gT("Error").": Failed to insert data[8]<br />");
            }
            $results['question_attributes']++;
        }
    }

    // Import defaultvalues ------------------------------------------------------
    if(isset($xml->defaultvalues))
    {


        $results['defaultvalues']=0;
        foreach ($xml->defaultvalues->rows->row as $row)
        {
            $insertdata=array();
            foreach ($row as $key=>$value)
            {
                $insertdata[(string)$key]=(string)$value;
            }
            $insertdata['qid']=$aQIDReplacements[(int)$insertdata['qid']]; // remap the qid
            if (isset($aQIDReplacements[(int)$insertdata['sqid']])) $insertdata['sqid']=$aQIDReplacements[(int)$insertdata['sqid']]; // remap the subquestion id
            if ($insertdata)
                XSSFilterArray($insertdata);
            // now translate any links
            $result=DefaultValue::model()->insertRecords($insertdata) or safeDie($clang->gT("Error").": Failed to insert data[9]<br />");
            $results['defaultvalues']++;
        }
    }
    $aOldNewFieldmap=reverseTranslateFieldNames($iOldSID,$iNewSID,$aGIDReplacements,$aQIDReplacements);

    // Import conditions ---------------------------------------------------------
    if(isset($xml->conditions))
    {


        $results['conditions']=0;
        foreach ($xml->conditions->rows->row as $row)
        {
            $insertdata=array();
            foreach ($row as $key=>$value)
            {
                $insertdata[(string)$key]=(string)$value;
            }
            // replace the qid for the new one (if there is no new qid in the $aQIDReplacements array it mean that this condition is orphan -> error, skip this record)
            if (isset($aQIDReplacements[$insertdata['qid']]))
            {
                $insertdata['qid']=$aQIDReplacements[$insertdata['qid']]; // remap the qid
            }
            else continue; // a problem with this answer record -> don't consider
            if ($insertdata['cqid'] != 0)
            {
                if (isset($aQIDReplacements[$insertdata['cqid']]))
                {
                    $oldcqid = $insertdata['cqid']; //Save for cfield transformation
                    $insertdata['cqid']=$aQIDReplacements[$insertdata['cqid']]; // remap the qid
                }
                else continue; // a problem with this answer record -> don't consider

                list($oldcsid, $oldcgid, $oldqidanscode) = explode("X",$insertdata["cfieldname"],3);

                // replace the gid for the new one in the cfieldname(if there is no new gid in the $aGIDReplacements array it means that this condition is orphan -> error, skip this record)
                if (!isset($aGIDReplacements[$oldcgid]))
                    continue;
            }

            unset($insertdata["cid"]);

            // recreate the cfieldname with the new IDs
            if ($insertdata['cqid'] != 0)
            {
                if (preg_match("/^\+/",$oldcsid))
                {
                    $newcfieldname = '+'.$iNewSID . "X" . $aGIDReplacements[$oldcgid] . "X" . $insertdata["cqid"] .substr($oldqidanscode,strlen($oldcqid));
                }
                else
                {
                    $newcfieldname = $iNewSID . "X" . $aGIDReplacements[$oldcgid] . "X" . $insertdata["cqid"] .substr($oldqidanscode,strlen($oldcqid));
                }
            }
            else
            { // The cfieldname is a not a previous question cfield but a {XXXX} replacement field
                $newcfieldname = $insertdata["cfieldname"];
            }
            $insertdata["cfieldname"] = $newcfieldname;
            if (trim($insertdata["method"])=='')
            {
                $insertdata["method"]='==';
            }

            // Now process the value and replace @sgqa@ codes
            if (preg_match("/^@(.*)@$/",$insertdata["value"],$cfieldnameInCondValue))
            {
                if (isset($aOldNewFieldmap[$cfieldnameInCondValue[1]]))
                {
                    $newvalue = '@'.$aOldNewFieldmap[$cfieldnameInCondValue[1]].'@';
                    $insertdata["value"] = $newvalue;
                }

            }

            // now translate any links
            $result=Condition::model()->insertRecords($insertdata) or safeDie ($clang->gT("Error").": Failed to insert data[10]<br />");
            $results['conditions']++;
        }
    }
    // TMSW Condition->Relevance:  Call  LEM->ConvertConditionsToRelevance

    // Import assessments --------------------------------------------------------
    if(isset($xml->assessments))
    {


        foreach ($xml->assessments->rows->row as $row)
        {
            $insertdata=array();
            foreach ($row as $key=>$value)
            {
                $insertdata[(string)$key]=(string)$value;
            }
            if  ($insertdata['gid']>0)
            {
                $insertdata['gid']=$aGIDReplacements[(int)$insertdata['gid']]; // remap the qid
            }

            $insertdata['sid']=$iNewSID; // remap the survey id
            unset($insertdata['id']);
            // now translate any links
            $result=Assessment::model()->insertRecords($insertdata) or safeDie($clang->gT("Error").": Failed to insert data[11]<br />");
            $results['assessments']++;
        }
    }

    // Import quota --------------------------------------------------------------
    if(isset($xml->quota))
    {


        foreach ($xml->quota->rows->row as $row)
        {
            $insertdata=array();
            foreach ($row as $key=>$value)
            {
                $insertdata[(string)$key]=(string)$value;
            }
            $insertdata['sid']=$iNewSID; // remap the survey id
            $oldid=$insertdata['id'];
            unset($insertdata['id']);
            // now translate any links
            $result=Quota::model()->insertRecords($insertdata) or safeDie($clang->gT("Error").": Failed to insert data[12]<br />");
            $aQuotaReplacements[$oldid] = getLastInsertID('{{quota}}');
            $results['quota']++;
        }
    }

    // Import quota_members ------------------------------------------------------
    if(isset($xml->quota_members))
    {

        foreach ($xml->quota_members->rows->row as $row)
        {
            $insertdata=array();
            foreach ($row as $key=>$value)
            {
                $insertdata[(string)$key]=(string)$value;
            }
            $insertdata['sid']=$iNewSID; // remap the survey id
            $insertdata['qid']=$aQIDReplacements[(int)$insertdata['qid']]; // remap the qid
            $insertdata['quota_id']=$aQuotaReplacements[(int)$insertdata['quota_id']]; // remap the qid
            unset($insertdata['id']);
            // now translate any links
            $result=QuotaMember::model()->insertRecords($insertdata) or safeDie($clang->gT("Error").": Failed to insert data[13]<br />");
            $results['quotamembers']++;
        }
    }

    // Import quota_languagesettings----------------------------------------------
    if(isset($xml->quota_languagesettings))
    {

        foreach ($xml->quota_languagesettings->rows->row as $row)
        {
            $insertdata=array();
            foreach ($row as $key=>$value)
            {
                $insertdata[(string)$key]=(string)$value;
            }
            $insertdata['quotals_quota_id']=$aQuotaReplacements[(int)$insertdata['quotals_quota_id']]; // remap the qid
            unset($insertdata['quotals_id']);
            $result=QuotaLanguageSetting::model()->insertRecords($insertdata) or safeDie($clang->gT("Error").": Failed to insert data<br />");
            $results['quotals']++;
        }
    }

    // Import survey_url_parameters ----------------------------------------------
    if(isset($xml->survey_url_parameters))
    {

        foreach ($xml->survey_url_parameters->rows->row as $row)
        {
            $insertdata=array();
            foreach ($row as $key=>$value)
            {
                $insertdata[(string)$key]=(string)$value;
            }
            $insertdata['sid']=$iNewSID; // remap the survey id
            if (isset($insertdata['targetsqid']) && $insertdata['targetsqid']!='')
            {
                $insertdata['targetsqid'] =$aSQIDReplacements[(int)$insertdata['targetsqid']]; // remap the qid
            }
            if (isset($insertdata['targetqid']) && $insertdata['targetqid']!='')
            {
                $insertdata['targetqid'] =$aQIDReplacements[(int)$insertdata['targetqid']]; // remap the qid
            }
            unset($insertdata['id']);
            $result=SurveyURLParameter::model()->insertRecord($insertdata) or safeDie($clang->gT("Error").": Failed to insert data[14]<br />");
            $results['survey_url_parameters']++;
        }
    }

    // Set survey rights
    Permission::model()->giveAllSurveyPermissions(Yii::app()->session['loginID'],$iNewSID);
    $aOldNewFieldmap=reverseTranslateFieldNames($iOldSID,$iNewSID,$aGIDReplacements,$aQIDReplacements);
    $results['FieldReMap']=$aOldNewFieldmap;
    LimeExpressionManager::SetSurveyId($iNewSID);
    translateInsertansTags($iNewSID,$iOldSID,$aOldNewFieldmap);
    LimeExpressionManager::RevertUpgradeConditionsToRelevance($iNewSID);
    LimeExpressionManager::UpgradeConditionsToRelevance($iNewSID);
    return $results;
}

/**
* This function returns a new random sid if the existing one is taken,
* otherwise it returns the old one.
*
* @param mixed $iOldSID
*/
function GetNewSurveyID($iOldSID)
{
    Yii::app()->loadHelper('database');
    $query = "SELECT sid FROM {{surveys}} WHERE sid=$iOldSID";

    $aRow = Yii::app()->db->createCommand($query)->queryRow();

    //if (!is_null($isresult))
    if($aRow!==false)
    {
        // Get new random ids until one is found that is not used
        do
        {
            $iNewSID = randomChars(5,'123456789');
            $query = "SELECT sid FROM {{surveys}} WHERE sid=$iNewSID";
            $aRow = Yii::app()->db->createCommand($query)->queryRow();
        }
        while ($aRow!==false);

        return $iNewSID;
    }
    else
    {
        return $iOldSID;
    }
}


function XMLImportTokens($sFullFilepath,$iSurveyID,$sCreateMissingAttributeFields=true)
{
    Yii::app()->loadHelper('database');
    $clang = Yii::app()->lang;
    $xml = simplexml_load_file($sFullFilepath);

    if ($xml->LimeSurveyDocType!='Tokens')
    {
        $results['error'] = $clang->gT("This is not a valid token data XML file.");
        return $results;
    }

    if (!isset($xml->tokens->fields))
    {
        $results['tokens']=0;
        return $results;
    }
    
    $results['tokens']=0;
    $results['tokenfieldscreated']=0;

    $aLanguagesSupported=array();
    foreach ($xml->languages->language as $language)
    {
        $aLanguagesSupported[]=(string)$language;
    }
    $results['languages']=count($aLanguagesSupported);

    if ($sCreateMissingAttributeFields)
    {
        // Get a list with all fieldnames in the XML
        $aXLMFieldNames=array();
        foreach ($xml->tokens->fields->fieldname as $sFieldName )
        {
            $aXLMFieldNames[]=(string)$sFieldName;
        }
        // Get a list of all fieldnames in the token table
        $aTokenFieldNames=Yii::app()->db->getSchema()->getTable("{{tokens_$iSurveyID}}",true);
        $aTokenFieldNames=array_keys($aTokenFieldNames->columns);
        $aFieldsToCreate=array_diff($aXLMFieldNames, $aTokenFieldNames);
        Yii::app()->loadHelper('update/updatedb');

        foreach ($aFieldsToCreate as $sField)
        {
            if (strpos($sField,'attribute')!==false)
            {
                addColumn('{{tokens_'.$iSurveyID.'}}',$sField, 'string');
            }
        }
    }

    switchMSSQLIdentityInsert('tokens_'.$iSurveyID,true);
	foreach ($xml->tokens->rows->row as $row)
    {
        $insertdata=array();

        foreach ($row as $key=>$value)
        {
            $insertdata[(string)$key]=(string)$value;
        }

		$token = Token::create($iSurveyID);
		$token->setAttributes($insertdata, false);
        $result = $token->save() or safeDie($clang->gT("Error").": " . print_r($token->errors, true));

        $results['tokens']++;
    }
    switchMSSQLIdentityInsert('tokens_'.$iSurveyID,false);

    return $results;
}


function XMLImportResponses($sFullFilepath,$iSurveyID,$aFieldReMap=array())
{
    Yii::app()->loadHelper('database');
    $clang = Yii::app()->lang;

    switchMSSQLIdentityInsert('survey_'.$iSurveyID, true);
    $results['responses']=0;
    $oXMLReader = new XMLReader();
    $oXMLReader->open($sFullFilepath);
    $DestinationFields = Yii::app()->db->schema->getTable('{{survey_'.$iSurveyID.'}}')->getColumnNames();
    while ($oXMLReader->read()) {
        if ($oXMLReader->name === 'LimeSurveyDocType' && $oXMLReader->nodeType == XMLReader::ELEMENT)
        {
            $oXMLReader->read();
            if ($oXMLReader->value!='Responses')
            {
                $results['error'] = $clang->gT("This is not a valid response data XML file.");
                return $results;
            }
        }
        if ($oXMLReader->name === 'rows' && $oXMLReader->nodeType == XMLReader::ELEMENT)
        {
            while ($oXMLReader->read()) {
                if ($oXMLReader->name === 'row' && $oXMLReader->nodeType == XMLReader::ELEMENT)
                {
                    $aInsertData=array();
                    while ($oXMLReader->read() && $oXMLReader->name != 'row') {
                        $sFieldname=$oXMLReader->name;
                        if ($sFieldname[0]=='_') $sFieldname=substr($sFieldname,1);
                        $sFieldname=str_replace('-','#',$sFieldname);
                        if (isset($aFieldReMap[$sFieldname]))
                        {
                            $sFieldname=$aFieldReMap[$sFieldname];
                        }
                        if (!$oXMLReader->isEmptyElement)
                        {
                            $oXMLReader->read();
                            if(in_array($sFieldname,$DestinationFields)) // some old response tables contain invalid column names due to old bugs
                                $aInsertData[$sFieldname]=$oXMLReader->value;
                            $oXMLReader->read();
                        }else
                        {
                            if(in_array($sFieldname,$DestinationFields))
                                $aInsertData[$sFieldname]='';
                        }
                    }
                    
                    $result = SurveyDynamic::model($iSurveyID)->insertRecords($aInsertData) or safeDie($clang->gT("Error").": Failed to insert data[16]<br />");
                    $results['responses']++;
                }
            }

        }
    }

    switchMSSQLIdentityInsert('survey_'.$iSurveyID,false);

    return $results;
}

/**
* This function import CSV file to responses table
*
* @param string $sFullFilepath
* @param integer $iSurveyId
* @param array $aOptions
* Return array $result ("errors","warnings","success")
*/
function CSVImportResponses($sFullFilepath,$iSurveyId,$aOptions=array())
{
    $clang = Yii::app()->lang;
    // Default optional
    if(!isset($aOptions['bDeleteFistLine'])){$aOptions['bDeleteFistLine']=true;} // By default delete first line (vvimport)
    if(!isset($aOptions['sExistingId'])){$aOptions['sExistingId']="ignore";} // By default exclude existing id
    if(!isset($aOptions['bNotFinalized'])){$aOptions['bNotFinalized']=false;} // By default don't change finalized part
    if(!isset($aOptions['sCharset']) || !$aOptions['sCharset']){$aOptions['sCharset']="utf8";}
    if(!isset($aOptions['sSeparator'])){$aOptions['sSeparator']="\t";}
    if(!isset($aOptions['sQuoted'])){$aOptions['sQuoted']="\"";}
    // Fix some part
    if (!array_key_exists($aOptions['sCharset'], aEncodingsArray())) {
        $aOptions['sCharset']="utf8";
    }

    // Prepare an array of sentence for result
    $CSVImportResult=array();
    // Read the file
    $handle = fopen($sFullFilepath, "r"); // Need to be adapted for Mac ? in options ?
    while (!feof($handle))
    {
        $buffer = fgets($handle); //To allow for very long lines . Another option is fgetcsv (0 to length), but need mb_convert_encoding
        $aFileResponses[] = mb_convert_encoding($buffer, "UTF-8", $aOptions['sCharset']);
    }
    // Close the file
    fclose($handle);
    if($aOptions['bDeleteFistLine']){
        array_shift($aFileResponses);
    }

    $aRealFieldNames = Yii::app()->db->getSchema()->getTable(SurveyDynamic::model($iSurveyId)->tableName())->getColumnNames();
    //$aCsvHeader=array_map("trim",explode($aOptions['sSeparator'], trim(array_shift($aFileResponses))));
    $aCsvHeader=str_getcsv(array_shift($aFileResponses),$aOptions['sSeparator'],$aOptions['sQuoted']);
    $aLemFieldNames=LimeExpressionManager::getLEMqcode2sgqa($iSurveyId);
    $aKeyForFieldNames=array();// An array assicated each fieldname with corresponding responses key
    if(!$aCsvHeader){
        $CSVImportResult['errors'][]=$clang->gT("File seems empty or have only one line");
        return $CSVImportResult;
    }
    // Assign fieldname with $aFileResponses[] key
    foreach($aRealFieldNames as $sFieldName){
        if(in_array($sFieldName,$aCsvHeader)){ // First pass : simple associated
            $aKeyForFieldNames[$sFieldName]=array_search($sFieldName,$aCsvHeader);
        }elseif(in_array($sFieldName,$aLemFieldNames)){ // Second pass : LEM associated
            $sLemFieldName=array_search($sFieldName,$aLemFieldNames);
            if(in_array($sLemFieldName,$aCsvHeader)){
                $aKeyForFieldNames[$sFieldName]=array_search($sLemFieldName,$aCsvHeader);
            }elseif($aOptions['bForceImport']){
                // as fallback just map questions in order of apperance

                // find out where the answer data columns start in CSV
                if( ! isset($csv_ans_start_index)){
                    foreach($aCsvHeader as $i=>$name){
                        if(preg_match('/^\d+X\d+X\d+/', $name)){
                            $csv_ans_start_index = $i;
                            break;
                        }
                    }
                }
                // find out where the answer data columns start in destination table
                if( ! isset($table_ans_start_index)){
                    foreach($aRealFieldNames as $i=>$name){
                        if(preg_match('/^\d+X\d+X\d+/', $name)){
                            $table_ans_start_index = $i;
                            break;
                        }
                    }
                }

                // map answers in order
                if(isset($table_ans_start_index,$csv_ans_start_index)){
                    $csv_index = (array_search($sFieldName,$aRealFieldNames)-$table_ans_start_index) + $csv_ans_start_index;
                    if($csv_index < sizeof($aCsvHeader)){
                        $aKeyForFieldNames[$sFieldName] = $csv_index;
                    }else{
                        $force_import_failed = true;
                        break;
                    }
                }
            }
        }
    }
    // check if forced error failed
    if(isset($force_import_failed)){
        $CSVImportResult['errors'][]=$clang->gT("Import failed: forced import was requested but the input file doesn't contain enough columns to fill the survey.");
        return $CSVImportResult;
    }

    // make sure at least one answer was imported before commiting
    foreach($aKeyForFieldNames as $field=>$index){
        if(preg_match('/^\d+X\d+X\d+/', $field)){
            $import_ok = true;
            break;
        }
    }
    if( ! isset($import_ok)){
        $CSVImportResult['errors'][]=$clang->gT("Import failed: no answers could be mapped.");
        return $CSVImportResult;
    }

    // Now it's time to import
    // Some var to return
    $iNbResponseLine=0;
    $iNbResponseExisting=0;
    $aResponsesInserted=array();
    $aResponsesUpdated=array();
    $aResponsesError=array();
    $aExistingsId=array();

    // Some specific header (with options)
    $iIdKey=array_search('id', $aCsvHeader); // the id is allways needed and used a lot
    if(is_int($iIdKey)){unset($aKeyForFieldNames['id']);}
    $iSubmitdateKey=array_search('submitdate', $aCsvHeader); // submitdate can be forced to null
    if(is_int($iSubmitdateKey)){unset($aKeyForFieldNames['submitdate']);}
    $iIdReponsesKey=(is_int($iIdKey))?$iIdKey:0;// The key for reponses id: id column or first column if not exist

    // Import each responses line here
    while($sResponses=array_shift($aFileResponses)){
        $iNbResponseLine++;
        $bExistingsId=false;
        $aResponses=str_getcsv($sResponses,$aOptions['sSeparator'],$aOptions['sQuoted']);
        if($iIdKey!==false){
            $oSurvey = SurveyDynamic::model($iSurveyId)->findByPk($aResponses[$iIdKey]);
            if($oSurvey)
            {
                $bExistingsId=true;
                $aExistingsId[]=$aResponses[$iIdKey];
                // Do according to option
                switch ($aOptions['sExistingId'])
                {
                    case 'replace':
                        SurveyDynamic::model($iSurveyId)->deleteByPk($aResponses[$iIdKey]);
                        SurveyDynamic::sid($iSurveyId);
                        $oSurvey = new SurveyDynamic;
                        break;
                    case 'replaceanswers':
                        break;
                    case 'renumber':
                        SurveyDynamic::sid($iSurveyId);
                        $oSurvey = new SurveyDynamic;
                        break;
                    case 'skip':
                    case 'ignore':
                    default:
                        $oSurvey=false; // Remove existing survey : don't import again
                        break;
                }
            }
            else
            {
                SurveyDynamic::sid($iSurveyId);
                $oSurvey = new SurveyDynamic;
            }
        }else{
            SurveyDynamic::sid($iSurveyId);
            $oSurvey = new SurveyDynamic;
        }
        if($oSurvey){
            // First rule for id and submitdate
            if(is_int($iIdKey)) // Rule for id: only if id exists in vvimport file
            {
                if(!$bExistingsId) // If not exist : allways import it
                {
                    $oSurvey->id=$aResponses[$iIdKey];
                }
                elseif($aOptions['sExistingId']=='replace' || $aOptions['sExistingId']=='replaceanswers')// Set it depending with some options
                {
                    $oSurvey->id=$aResponses[$iIdKey];
                }
            }
            if($aOptions['bNotFinalized'])
            {
                $oSurvey->submitdate=new CDbExpression('NULL');
            }
            elseif(is_int($iSubmitdateKey))
            {
                if( $aResponses[$iSubmitdateKey]=='{question_not_shown}' || trim($aResponses[$iSubmitdateKey]=='')){
                    $oSurvey->submitdate = new CDbExpression('NULL'); 
                }else{
                    // Maybe control valid date : see http://php.net/manual/en/function.checkdate.php#78362 for example
                    $oSurvey->submitdate=$aResponses[$iSubmitdateKey];
                }
            }
            foreach($aKeyForFieldNames as $sFieldName=>$iFieldKey)
            {
                if( $aResponses[$iFieldKey]=='{question_not_shown}'){
                    $oSurvey->$sFieldName = new CDbExpression('NULL'); 
                }else{
                    // Did we have to control validity (string|number|date|datetime) ? Yii do it for us BUT invalid numeric is set to 0 and date set to 0000-00-00 00:00:00 (with mysql)
                    $sResponse=str_replace(array("{quote}","{tab}","{cr}","{newline}","{lbrace}"),array("\"","\t","\r","\n","{"),$aResponses[$iFieldKey]);
                    $oSurvey->$sFieldName = $sResponse;
                }
            }
            if($oSurvey->save()){
                if($bExistingsId && $aOptions['sExistingId']!='renumber')
                {
                    $aResponsesUpdated[]=$aResponses[$iIdReponsesKey];
                }
                else
                {
                    $aResponsesInserted[]=$aResponses[$iIdReponsesKey];
                }
            }else{
                $aResponsesError[]=$aResponses[$iIdReponsesKey];
            }
        }
    }

    // End of import
    // Construction of returned information
    if($iNbResponseLine){
        $CSVImportResult['success'][]=sprintf($clang->gT("%s responses line in your file."),$iNbResponseLine);
    }else{
        $CSVImportResult['errors'][]=$clang->gT("No responses line in your file.");
    }
    if(count($aResponsesInserted)){
        $CSVImportResult['success'][]=sprintf($clang->gT("%s responses was inserted."),count($aResponsesInserted));
        // Maybe add implode aResponsesInserted array
    }
    if(count($aResponsesUpdated)){
        $CSVImportResult['success'][]=sprintf($clang->gT("%s responses was updated."),count($aResponsesUpdated));
    }
    if(count($aResponsesError)){
        $CSVImportResult['errors'][]=sprintf($clang->gT("%s responses can not be inserted or updated."),count($aResponsesError));
    }
    if(count($aExistingsId) && ($aOptions['sExistingId']=='skip' || $aOptions['sExistingId']=='ignore'))
    {
        $CSVImportResult['warnings'][]=sprintf($clang->gT("%s responses already exist."),count($aExistingsId));
    }
    return $CSVImportResult;
}


function XMLImportTimings($sFullFilepath,$iSurveyID,$aFieldReMap=array())
{

    Yii::app()->loadHelper('database');
    $clang = Yii::app()->lang;

    $xml = simplexml_load_file($sFullFilepath);

    if ($xml->LimeSurveyDocType!='Timings')
    {
        $results['error'] = $clang->gT("This is not a valid timings data XML file.");
        return $results;
    }

    $results['responses']=0;

    $aLanguagesSupported=array();
    foreach ($xml->languages->language as $language)
    {
        $aLanguagesSupported[]=(string)$language;
    }
    $results['languages']=count($aLanguagesSupported);
     // Return if there are no timing records to import
    if (!isset($xml->timings->rows)) 
    {
        return $results;   
    }
    switchMSSQLIdentityInsert('survey_'.$iSurveyID.'_timings',true);
    foreach ($xml->timings->rows->row as $row)
    {
        $insertdata=array();

        foreach ($row as $key=>$value)
        {
            if ($key[0]=='_') $key=substr($key,1);
            if (isset($aFieldReMap[substr($key,0,-4)]))
            {
                $key=$aFieldReMap[substr($key,0,-4)].'time';
            }
            $insertdata[$key]=(string)$value;
        }

        $result = SurveyTimingDynamic::model($iSurveyID)->insertRecords($insertdata) or safeDie($clang->gT("Error").": Failed to insert data[17]<br />");

        $results['responses']++;
    }
    switchMSSQLIdentityInsert('survey_'.$iSurveyID.'_timings',false);

    return $results;
}

function XSSFilterArray(&$array)
{
    if(Yii::app()->getConfig('filterxsshtml') && !Permission::model()->hasGlobalPermission('superadmin','read'))
    {
        $filter = new CHtmlPurifier();
        $filter->options = array('URI.AllowedSchemes'=>array(
        'http' => true,
        'https' => true,
        ));
        foreach($array as &$value)
        {
            $value = $filter->purify($value);
        }
    }
}

/**
* Import survey from an TSV file template that does not require or allow assigning of GID or QID values.
* NOTE:  This currently only supports import of one language
* @global type $connect
* @global type $dbprefix
* @global type $clang
* @global type $timeadjust
* @param type $sFullFilepath
* @return type
*
* @author TMSWhite
*/
function TSVImportSurvey($sFullFilepath)
{
    $clang = Yii::app()->lang;

    $insertdata=array();
    $results=array();
    $results['error']=false;
    $baselang = 'en';   // TODO set proper default

    $encoding='';
    $handle = fopen($sFullFilepath, 'r');
    $bom = fread($handle, 2);
    rewind($handle);
    $aAttributeList = questionAttributes();

    // Excel tends to save CSV as UTF-16, which PHP does not properly detect
    if($bom === chr(0xff).chr(0xfe)  || $bom === chr(0xfe).chr(0xff)){
        // UTF16 Byte Order Mark present
        $encoding = 'UTF-16';
    } else {
        $file_sample = fread($handle, 1000) + 'e'; //read first 1000 bytes
        // + e is a workaround for mb_string bug
        rewind($handle);

        $encoding = mb_detect_encoding($file_sample , 'UTF-8, UTF-7, ASCII, EUC-JP,SJIS, eucJP-win, SJIS-win, JIS, ISO-2022-JP');
    }
    if ($encoding && $encoding != 'UTF-8'){
        stream_filter_append($handle, 'convert.iconv.'.$encoding.'/UTF-8');
    }

    $file = stream_get_contents($handle);
    fclose($handle);

    // fix Excel non-breaking space
    $file = str_replace("0xC20xA0",' ',$file);
    $filelines = explode("\n",$file);
    $row = array_shift($filelines);
    $headers = explode("\t",$row);
    $rowheaders = array();
    foreach ($headers as $header)
    {
        $rowheaders[] = trim($header);
    }
    // remove BOM from the first header cell, if needed
    $rowheaders[0] = preg_replace("/^\W+/","",$rowheaders[0]);
    if (preg_match('/class$/',$rowheaders[0]))
    {
        $rowheaders[0] = 'class';   // second attempt to remove BOM
    }

    $adata = array();
    foreach ($filelines as $rowline)
    {
        $rowarray = array();
        $row = explode("\t",$rowline);
        for ($i = 0; $i < count($rowheaders); ++$i)
        {
            $val = (isset($row[$i]) ? $row[$i] : '');
            // if Excel was used, it surrounds strings with quotes and doubles internal double quotes.  Fix that.
            if (preg_match('/^".*"$/',$val))
            {
                $val = str_replace('""','"',substr($val,1,-1));
            }
            $rowarray[$rowheaders[$i]] = $val;
        }
        $adata[] = $rowarray;
    }

    $results['defaultvalues']=0;
    $results['answers']=0;
    $results['surveys']=0;
    $results['languages']=0;
    $results['questions']=0;
    $results['subquestions']=0;
    $results['question_attributes']=0;
    $results['groups']=0;
    $results['importwarnings']=array();
    // these aren't used here, but are needed to avoid errors in post-import display
    $results['assessments']=0;
    $results['quota']=0;
    $results['quotamembers']=0;
    $results['quotals']=0;

    // collect information about survey and its language settings
    $surveyinfo = array();
    $surveyls = array();
    foreach ($adata as $row)
    {
        switch($row['class'])
        {
            case 'S':
                if (isset($row['text']) && $row['name'] != 'datecreated')
                {
                    $surveyinfo[$row['name']] = $row['text'];
                }
                break;
            case 'SL':
                if (!isset($surveyls[$row['language']]))
                {
                    $surveyls[$row['language']] = array();
                }
                if (isset($row['text']))
                {
                    $surveyls[$row['language']][$row['name']] = $row['text'];
                }
                break;
        }
    }

    $iOldSID = 1;
    if (isset($surveyinfo['sid']))
    {
        $iOldSID = (int) $surveyinfo['sid'];
    }

    // Create the survey entry
    $surveyinfo['startdate']=NULL;
    $surveyinfo['active']='N';
   // unset($surveyinfo['datecreated']);
    switchMSSQLIdentityInsert('surveys',true);
    $iNewSID = Survey::model()->insertNewSurvey($surveyinfo) ; //or safeDie($clang->gT("Error").": Failed to insert survey<br />");
    if ($iNewSID==false)
    {
        $results['error'] = Survey::model()->getErrors();
        $results['bFailed'] = true;
        return $results;
    }
    $surveyinfo['sid']=$iNewSID;
    $results['surveys']++;
    switchMSSQLIdentityInsert('surveys',false);
    $results['newsid']=$iNewSID;

    $gid=0;
    $gseq=0;    // group_order
    $qid=0;
    $qseq=0;    // question_order
    $qtype='T';
    $aseq=0;    // answer sortorder

    // set the language for the survey
    $_title='Missing Title';
    foreach ($surveyls as $_lang => $insertdata)
    {
        $insertdata['surveyls_survey_id'] = $iNewSID;
        $insertdata['surveyls_language'] = $_lang;
        if (isset($insertdata['surveyls_title']))
        {
            $_title = $insertdata['surveyls_title'];
        }
        else
        {
            $insertdata['surveyls_title'] = $_title;
        }


        $result = SurveyLanguageSetting::model()->insertNewSurvey($insertdata);//
        if(!$result){
            $results['error'][] = $clang->gT("Error")." : ".$clang->gT("Failed to insert survey language");
            break;
        }
        $results['languages']++;
    }

    $ginfo=array();
    $qinfo=array();
    $sqinfo=array();

    if (isset($surveyinfo['language']))
    {
        $baselang = $surveyinfo['language'];    // the base language
    }

    $rownumber = 1;
    $lastglang='';
    foreach ($adata as $row)
    {
        $rownumber += 1;
        switch($row['class'])
        {
            case 'G':
                // insert group
                $insertdata = array();
                $insertdata['sid'] = $iNewSID;
                $gname = ((!empty($row['name']) ? $row['name'] : 'G' . $gseq));
                $glang = (!empty($row['language']) ? $row['language'] : $baselang);
                // when a multi-lang tsv-file without information on the group id/number (old style) is imported,
                // we make up this information by giving a number 0..[numberofgroups-1] per language.
                // the number and order of groups per language should be the same, so we can also import these files 
<<<<<<< HEAD
                if ($lastglang!=$glang)    //reset couner on language change
=======
                if ($lastglang!=$glang)    //reset counter on language change
>>>>>>> a2ab567d
                {
                    $iGroupcounter=0;
                }
                $lastglang=$glang;
                //use group id/number from file. if missing, use an increasing number (s.a.)
                $sGroupseq=(!empty($row['type/scale']) ? $row['type/scale'] : 'G'.$iGroupcounter++);
                $insertdata['group_name'] = $gname;
                $insertdata['grelevance'] = (isset($row['relevance']) ? $row['relevance'] : '');
                $insertdata['description'] = (isset($row['text']) ? $row['text'] : '');
                $insertdata['language'] = $glang;

                // For multi language survey: same gid/sort order across all languages
                if (isset($ginfo[$sGroupseq]))
                {
                    $gid = $ginfo[$sGroupseq]['gid'];
                    $insertdata['gid'] = $gid;
                    $insertdata['group_order'] = $ginfo[$sGroupseq]['group_order'];
                }
                else
                { 
                    $insertdata['group_order'] = $gseq;
                }
                $newgid = QuestionGroup::model()->insertRecords($insertdata);
                if(!$newgid){
                    $results['error'][] = $clang->gT("Error")." : ".$clang->gT("Failed to insert group").". ".$clang->gT("Text file row number ").$rownumber." (".$gname.")";
                    break;
                }
                if (!isset($ginfo[$sGroupseq]))
                {
                    $results['groups']++;
                    $gid=$newgid;
                    $ginfo[$sGroupseq]['gid']=$gid;
                    $ginfo[$sGroupseq]['group_order']=$gseq++;
                }
                $qseq=0;    // reset the question_order
                break;

            case 'Q':
                // insert question
                $insertdata = array();
                $insertdata['sid'] = $iNewSID;
                $qtype = (isset($row['type/scale']) ? $row['type/scale'] : 'T');
                $qname = (isset($row['name']) ? $row['name'] : 'Q' . $qseq);
                $insertdata['gid'] = $gid;
                $insertdata['type'] = $qtype;
                $insertdata['title'] = $qname;
                $insertdata['question'] = (isset($row['text']) ? $row['text'] : '');
                $insertdata['relevance'] = (isset($row['relevance']) ? $row['relevance'] : '');
                $insertdata['preg'] = (isset($row['validation']) ? $row['validation'] : '');
                $insertdata['help'] = (isset($row['help']) ? $row['help'] : '');
                $insertdata['language'] = (isset($row['language']) ? $row['language'] : $baselang);
                $insertdata['mandatory'] = (isset($row['mandatory']) ? $row['mandatory'] : '');
                $insertdata['other'] = (isset($row['other']) ? $row['other'] : 'N');
                $insertdata['same_default'] = (isset($row['same_default']) ? $row['same_default'] : 0);
                $insertdata['parent_qid'] = 0;

                // For multi numeric survey : same name, add the gid to have same name on different gid. Bad for EM.
                $fullqname="G{$gid}_".$qname;
                if (isset($qinfo[$fullqname]))
                {
                    $qseq = $qinfo[$fullqname]['question_order'];
                    $qid = $qinfo[$fullqname]['qid'];
                    $insertdata['qid']  = $qid;
                    $insertdata['question_order'] = $qseq;
                }
                else
                {
                    $insertdata['question_order'] = $qseq;
                }
                // Insert question and keep the qid for multi language survey
                $result = Question::model()->insertRecords($insertdata);
                if(!$result){
                    $results['error'][] = $clang->gT("Error")." : ".$clang->gT("Could not insert question").". ".$clang->gT("Text file row number ").$rownumber." (".$qname.")";
                    break;
                }
                $newqid = $result;
                if (!isset($qinfo[$fullqname]))
                {
                    $results['questions']++;
                    $qid=$newqid; // save this for later
                    $qinfo[$fullqname]['qid'] = $qid;
                    $qinfo[$fullqname]['question_order'] = $qseq++;
                }
                $aseq=0;    //reset the answer sortorder
                $sqseq = 0;    //reset the sub question sortorder
                // insert question attributes
                foreach ($row as $key=>$val)
                {
                    switch($key)
                    {
                        case 'class':
                        case 'type/scale':
                        case 'name':
                        case 'text':
                        case 'validation':
                        case 'relevance':
                        case 'help':
                        case 'language':
                        case 'mandatory':
                        case 'other':
                        case 'same_default':
                        case 'default':
                            break;
                        default:
                            if ($key != '' && $val != '')
                            {
                                $insertdata = array();
                                $insertdata['qid'] = $qid;
                                // check if attribute is a i18n attribute. If yes, set language, else set language to null in attribute table
                                if ($aAttributeList[$qtype][$key]['i18n']==1)
                                {
                                    $insertdata['language'] = (isset($row['language']) ? $row['language'] : $baselang);
                                }
                                else 
                                {
                                    $insertdata['language'] = NULL;
                                }
                                $insertdata['attribute'] = $key;
                                $insertdata['value'] = $val;
                                $result=QuestionAttribute::model()->insertRecords($insertdata);//
                                if(!$result){
                                    $results['importwarnings'][] = $clang->gT("Warning")." : ".$clang->gT("Failed to insert question attribute").". ".$clang->gT("Text file row number ").$rownumber." ({$key})";
                                    break;
                                }
                                $results['question_attributes']++;
                            }
                            break;
                    }
                }

                // insert default value
                if (isset($row['default']))
                {
                    $insertdata=array();
                    $insertdata['qid'] = $qid;
                    $insertdata['language'] = (isset($row['language']) ? $row['language'] : $baselang);
                    $insertdata['defaultvalue'] = $row['default'];
                    $result = DefaultValue::model()->insertRecords($insertdata);
                    if(!$result){
                        $results['importwarnings'][] = $clang->gT("Warning")." : ".$clang->gT("Failed to insert default value").". ".$clang->gT("Text file row number ").$rownumber;
                        break;
                    }
                    $results['defaultvalues']++;
                }
                break;

            case 'SQ':
                $sqname = (isset($row['name']) ? $row['name'] : 'SQ' . $sqseq);
                if ($qtype == 'O' || $qtype == '|')
                {
                    ;   // these are fake rows to show naming of comment and filecount fields
                }
                elseif ($sqname == 'other' && ($qtype == '!' || $qtype == 'L'))
                    {
                        // only want to set default value for 'other' in these cases - not a real SQ row
                        // TODO - this isn't working
                        if (isset($row['default']))
                        {
                            $insertdata=array();
                            $insertdata['qid'] = $qid;
                            $insertdata['specialtype'] = 'other';
                            $insertdata['language'] = (isset($row['language']) ? $row['language'] : $baselang);
                            $insertdata['defaultvalue'] = $row['default'];
                            $result = DefaultValue::model()->insertRecords($insertdata);
                            if(!$result){
                                $results['importwarnings'][] = $clang->gT("Warning")." : ".$clang->gT("Failed to insert default value").". ".$clang->gT("Text file row number ").$rownumber;
                                break;
                            }
                            $results['defaultvalues']++;
                        }
                }
                else
                {
                    $insertdata = array();
                    $scale_id = (isset($row['type/scale']) ? $row['type/scale'] : 0);
                    $insertdata['sid'] = $iNewSID;
                    $insertdata['gid'] = $gid;
                    $insertdata['parent_qid'] = $qid;
                    $insertdata['type'] = $qtype;
                    $insertdata['title'] = $sqname;
                    $insertdata['question'] = (isset($row['text']) ? $row['text'] : '');
                    $insertdata['relevance'] = (isset($row['relevance']) ? $row['relevance'] : '');
                    $insertdata['preg'] = (isset($row['validation']) ? $row['validation'] : '');
                    $insertdata['help'] = (isset($row['help']) ? $row['help'] : '');
                    $insertdata['language'] = (isset($row['language']) ? $row['language'] : $baselang);
                    $insertdata['mandatory'] = (isset($row['mandatory']) ? $row['mandatory'] : '');
                    $insertdata['scale_id'] = $scale_id;
                    // For multi nueric language, qid is needed, why not gid. name is not unique.
                    $fullsqname = "G{$gid}Q{$qid}_{$scale_id}_{$sqname}";
                    if (isset($sqinfo[$fullsqname]))
                    {
                        $qseq = $sqinfo[$fullsqname]['question_order'];
                        $sqid = $sqinfo[$fullsqname]['sqid'];
                        $insertdata['question_order'] = $qseq;
                        $insertdata['qid'] = $sqid;
                    }
                    else
                    {
                        $insertdata['question_order'] = $qseq;
                    }
                    // Insert sub question and keep the sqid for multi language survey
                    $newsqid = Question::model()->insertRecords($insertdata);
                    if(!$newsqid){
                        $results['error'][] = $clang->gT("Error")." : ".$clang->gT("Could not insert sub question").". ".$clang->gT("Text file row number ").$rownumber." (".$qname.")";
                        break;
                    }
                    if (!isset($sqinfo[$fullsqname]))
                    {
                        $sqinfo[$fullsqname]['question_order'] = $qseq++;
                        $sqid=$newsqid; // save this for later
                        $sqinfo[$fullsqname]['sqid'] = $sqid;
                        $results['subquestions']++;
                    }

                    // insert default value
                    if (isset($row['default']))
                    {
                        $insertdata=array();
                        $insertdata['qid'] = $qid;
                        $insertdata['sqid'] = $sqid;
                        $insertdata['scale_id'] = $scale_id;
                        $insertdata['language'] = (isset($row['language']) ? $row['language'] : $baselang);
                        $insertdata['defaultvalue'] = $row['default'];
                        $result = DefaultValue::model()->insertRecords($insertdata);
                        if(!$result){
                            $results['importwarnings'][] = $clang->gT("Warning")." : ".$clang->gT("Failed to insert default value").". ".$clang->gT("Text file row number ").$rownumber;
                            break;
                        }
                        $results['defaultvalues']++;
                    }
                }
                break;
            case 'A':
                $insertdata = array();
                $insertdata['qid'] = $qid;
                $insertdata['code'] = (isset($row['name']) ? $row['name'] : 'A' . $aseq);
                $insertdata['answer'] = (isset($row['text']) ? $row['text'] : '');
                $insertdata['scale_id'] = (isset($row['type/scale']) ? $row['type/scale'] : 0);
                $insertdata['language']= (isset($row['language']) ? $row['language'] : $baselang);
                $insertdata['assessment_value'] = (int) (isset($row['relevance']) ? $row['relevance'] : '');
                $insertdata['sortorder'] = ++$aseq;
                $result = Answer::model()->insertRecords($insertdata); // or safeDie("Error: Failed to insert answer<br />");
                if(!$result){
                    $results['error'][] = $clang->gT("Error")." : ".$clang->gT("Could not insert answer").". ".$clang->gT("Text file row number ").$rownumber;
                }
                $results['answers']++;
                break;
        }

    }

    // Delete the survey if error found
    if(is_array($results['error']))
    {
        $result = Survey::model()->deleteSurvey($iNewSID);
    }
    else
    {
        LimeExpressionManager::SetSurveyId($iNewSID);
        LimeExpressionManager::RevertUpgradeConditionsToRelevance($iNewSID);
        LimeExpressionManager::UpgradeConditionsToRelevance($iNewSID);
    }
    
    return $results;
}<|MERGE_RESOLUTION|>--- conflicted
+++ resolved
@@ -2722,11 +2722,7 @@
 
             unset($labelsetrowdata['lid']);
 
-<<<<<<< HEAD
-            $lblsets=Labelsets::model();
-=======
             $lblsets=LabelSet::model();
->>>>>>> a2ab567d
             // Get the new insert id for the labels inside this labelset
             $newlid = $lblsets->insertRecords($labelsetrowdata);
             $results['labelsets']++;
@@ -2848,11 +2844,7 @@
             if (isset($grouprowdata['gid'])) switchMSSQLIdentityInsert('groups',true);
 
 
-<<<<<<< HEAD
-            $sInsertID = Groups::model()->insertRecords($grouprowdata) or safeDie($clang->gT('Error').": Failed to insert group<br />\<br />\n");
-=======
             $sInsertID = QuestionGroup::model()->insertRecords($grouprowdata) or safeDie($clang->gT('Error').": Failed to insert group<br />\<br />\n");
->>>>>>> a2ab567d
 
             if (isset($grouprowdata['gid'])) switchMSSQLIdentityInsert('groups',false);
             if (!isset($grouprowdata['gid']))
@@ -2931,11 +2923,7 @@
             }
 
 
-<<<<<<< HEAD
-            $sInsertID = Questions::model()->insertRecords($questionrowdata) or safeDie ($clang->gT("Error").": Failed to insert question<br />");
-=======
             $sInsertID = Question::model()->insertRecords($questionrowdata) or safeDie ($clang->gT("Error").": Failed to insert question<br />");
->>>>>>> a2ab567d
 
             if (isset($questionrowdata['qid'])) {
                 switchMSSQLIdentityInsert('questions',false);
@@ -2960,11 +2948,7 @@
                         if ($qtypes[$questionrowdata['type']]['subquestions']<2)
                         {
                             $aInsertData=array('qid'=>$aQIDReplacements[$oldqid],'code'=>$labelrow['code'],'answer'=>$labelrow['title'],'sortorder'=>$labelrow['sortorder'],'language'=>$labelrow['language'],'assessment_value'=>$labelrow['assessment_value']);
-<<<<<<< HEAD
-                            Answers::model()->insertRecords($aInsertData) or safeDie($clang->gT("Error").": Failed to insert data [4]<br />");
-=======
                             Answer::model()->insertRecords($aInsertData) or safeDie($clang->gT("Error").": Failed to insert data [4]<br />");
->>>>>>> a2ab567d
                         }
                         else
                         {
@@ -3082,11 +3066,7 @@
                 if (isset($questionrowdata['qid'])) switchMSSQLIdentityInsert('questions',true);
                 if ($questionrowdata)
                     XSSFilterArray($questionrowdata);
-<<<<<<< HEAD
-                $sInsertID= Questions::model()->insertRecords($questionrowdata) or safeDie("Error: Failed to insert subquestion <br />");
-=======
                 $sInsertID= Question::model()->insertRecords($questionrowdata) or safeDie("Error: Failed to insert subquestion <br />");
->>>>>>> a2ab567d
 
                 if (!isset($questionrowdata['qid']))
                 {
@@ -3739,10 +3719,6 @@
             }
             if ($insertdata)
                 XSSFilterArray($insertdata);
-<<<<<<< HEAD
-            $newsqid =Questions::model()->insertRecords($insertdata);
-            if (!isset($insertdata['qid']) && $newsqid)
-=======
             $question = new Question('import');
             $question->setAttributes($insertdata, false);
             $attempts = 0;
@@ -3781,11 +3757,10 @@
             $newsqid = $question->qid;
             //$newsqid =Question::model()->insertRecords($insertdata) or safeDie($clang->gT("Error").": Failed to insert data [5]<br />");
             if (!isset($insertdata['qid']))
->>>>>>> a2ab567d
             {
                 $aQIDReplacements[$oldsqid]=$newsqid; // add old and new qid to the mapping array
             }
-            elseif (isset($insertdata['qid']))
+            else
             {
                 switchMSSQLIdentityInsert('questions',false);
             }
@@ -4767,11 +4742,7 @@
                 // when a multi-lang tsv-file without information on the group id/number (old style) is imported,
                 // we make up this information by giving a number 0..[numberofgroups-1] per language.
                 // the number and order of groups per language should be the same, so we can also import these files 
-<<<<<<< HEAD
-                if ($lastglang!=$glang)    //reset couner on language change
-=======
                 if ($lastglang!=$glang)    //reset counter on language change
->>>>>>> a2ab567d
                 {
                     $iGroupcounter=0;
                 }
