--- conflicted
+++ resolved
@@ -2311,13 +2311,8 @@
 
             //"other" handling
             //"Answer" means that we show an option to list answer to "other" text field
-<<<<<<< HEAD
-            elseif ($al[0] === gT("Other") || $al[0] === "Answer" || ($outputs['qtype'] === "O" && $al[0] === gT("Comments")) || $outputs['qtype'] === "P") {
-                if ($outputs['qtype'] == Question::QT_P_MULTIPLE_CHOICE_WITH_COMMENTS) {
-=======
             elseif (($al[0] === gT("Other") || $al[0] === "Answer" || ($outputs['qtype'] === "O" && $al[0] === gT("Comments")) || $outputs['qtype'] === "P") && count($al) > 2) {
                 if ($outputs['qtype'] == "P") {
->>>>>>> 2c5ed894
                     $sColumnName = $al[2]."comment";
                 } else {
                     $sColumnName = $al[2];
