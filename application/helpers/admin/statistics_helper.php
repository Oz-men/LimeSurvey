--- conflicted
+++ resolved
@@ -644,23 +644,14 @@
 
                 $mfield = substr($rt, 1, strlen($rt));
 
-<<<<<<< HEAD
-                //Text questions either have an answer, or they don't. There's no other way of quantising the results.
-                // So, instead of building an array of predefined answers like we do with lists & other types,
-                // we instead create two "types" of possible answer - either there is a response.. or there isn't.
-                // This question type then can provide a % of the question answered in the summary.
-                $alist[] = array("Answer", gT("Answer"), $mfield);
-                $alist[] = array("NoAnswer", gT("No answer"), $mfield);
-=======
             //Text questions either have an answer, or they don't. There's no other way of quantising the results.
             // So, instead of building an array of predefined answers like we do with lists & other types,
             // we instead create two "types" of possible answer - either there is a response.. or there isn't.
             // This question type then can provide a % of the question answered in the summary.
             $alist[] = array("Answer", gT("Answer"), $mfield);
             $alist[] = array("NoAnswer", gT("No answer"), $mfield);
-            if ($qtype == ";"){
+            if ($qtype == Question::QT_SEMICOLON_ARRAY_MULTI_FLEX_TEXT){
                 $qqid = $fielddata['qid']; // setting $qqid variable to parent qid enables graph for Array Text to be shown
->>>>>>> 629f1aad
             }
         }
 
