--- conflicted
+++ resolved
@@ -22,116 +22,6 @@
 */
 function emailTokens($iSurveyID, $aResultTokens, $sType)
 {
-<<<<<<< HEAD
-	Yii::app()->loadHelper('common');
-	$oSurvey = Survey::model()->findByPk($iSurveyID);
-	if (getEmailFormat($iSurveyID) == 'html')
-		$bHtml = true;
-	else
-		$bHtml = false;
-
-	$attributes = array_keys(getTokenFieldsAndNames($iSurveyID));
-	$oSurveyLocale=SurveyLanguageSetting::model()->findAllByAttributes(array('surveyls_survey_id' => $iSurveyID));
-	$oTokens = Token::model($iSurveyID);
-	$aSurveyLangs = $oSurvey->additionalLanguages;
-	array_unshift($aSurveyLangs, $oSurvey->language);
-
-	//Convert result to associative array to minimize SurveyLocale access attempts
-	foreach($oSurveyLocale as $rows)
-	{
-		$oTempObject=array();
-		foreach($rows as $k=>$v)
-		{
-			$oTempObject[$k] = $v;
-		}
-		$aSurveyLocaleData[$rows['surveyls_language']]=$oTempObject;
-	}
-
-	foreach ($aResultTokens as $aTokenRow)
-	{
-		//Select language
-		$aTokenRow['language'] = trim($aTokenRow['language']);
-		$found = array_search($aTokenRow['language'], $aSurveyLangs);
-		if ($aTokenRow['language'] == '' || $found == false)
-		{
-			$aTokenRow['language'] = $oSurvey->language;
-		}
-		$sTokenLanguage = $aTokenRow['language'];
-
-
-		//Build recipient
-		$to = array();
-		$aEmailaddresses = explode(';', $aTokenRow['email']);
-		foreach ($aEmailaddresses as $sEmailaddress)
-		{
-			$to[] = ($aTokenRow['firstname'] . " " . $aTokenRow['lastname'] . " <{$sEmailaddress}>");
-		}
-
-
-		//Populate attributes
-		$fieldsarray["{SURVEYNAME}"] = $aSurveyLocaleData[$sTokenLanguage]['surveyls_title'];
-		if ($fieldsarray["{SURVEYNAME}"] == '')
-			$fieldsarray["{SURVEYNAME}"] = $aSurveyLocaleData[$oSurvey['language']]['surveyls_title'];
-
-		$fieldsarray["{SURVEYDESCRIPTION}"] = $aSurveyLocaleData[$sTokenLanguage]['surveyls_description'];
-		if ($fieldsarray["{SURVEYDESCRIPTION}"] == '')
-			$fieldsarray["{SURVEYDESCRIPTION}"] = $aSurveyLocaleData[$oSurvey['language']]['surveyls_description'];
-
-		$fieldsarray["{ADMINNAME}"] = $oSurvey->admin;
-		$fieldsarray["{ADMINEMAIL}"] = $oSurvey->adminemail;
-		$fieldsarray["{EXPIRY}"]=$oSurvey->expires;
-		if(empty($fieldsarray["{ADMINEMAIL}"] ))
-			$fieldsarray["{ADMINEMAIL}"] = Yii::app()->getConfig('siteadminemail');
-		$from = $fieldsarray["{ADMINNAME}"] . ' <' . $fieldsarray["{ADMINEMAIL}"] . '>';
-
-		foreach ($attributes as $attributefield)
-		{
-			$fieldsarray['{' . strtoupper($attributefield) . '}'] = $aTokenRow[$attributefield];
-			$fieldsarray['{TOKEN:'.strtoupper($attributefield).'}']=$aTokenRow[$attributefield];
-		}
-
-		//create urls
-		$fieldsarray["{OPTOUTURL}"] = Yii::app()->getController()->createAbsoluteUrl("/optout/tokens/langcode/" . trim($aTokenRow['language']) . "/surveyid/{$iSurveyID}/token/{$aTokenRow['token']}");
-		$fieldsarray["{OPTINURL}"] = Yii::app()->getController()->createAbsoluteUrl("/optin/tokens/langcode/" . trim($aTokenRow['language']) . "/surveyid/{$iSurveyID}/token/{$aTokenRow['token']}");
-		$fieldsarray["{SURVEYURL}"] = Yii::app()->getController()->createAbsoluteUrl("/survey/index/sid/{$iSurveyID}/token/{$aTokenRow['token']}/lang/" . trim($aTokenRow['language']) . "/");
-
-		if($bHtml)
-		{
-			foreach(array('OPTOUT', 'OPTIN', 'SURVEY') as $key)
-			{
-				$url = $fieldsarray["{{$key}URL}"];
-				$fieldsarray["{{$key}URL}"] = "<a href='{$url}'>" . htmlspecialchars($url) . '</a>';
-                $aBareboneURLs['@@'.$key.'URL@@']=$fieldsarray["{{$key}URL}"];
-			}
-		}
-
-		//mail headers
-		$customheaders = array('1' => "X-surveyid: " . $iSurveyID,'2' => "X-tokenid: " . $fieldsarray["{TOKEN}"]);
-
-		global $maildebug;
-
-		//choose appriopriate email message
-		switch ($sType) {
-			case 'invite':
-				$sSubject = $aSurveyLocaleData[$sTokenLanguage]['surveyls_email_invite_subj'];
-				$sMessage = $aSurveyLocaleData[$sTokenLanguage]['surveyls_email_invite'];
-				break;
-			case 'remind':
-				$sSubject = $aSurveyLocaleData[$sTokenLanguage]['surveyls_email_remind_subj'];
-				$sMessage = $aSurveyLocaleData[$sTokenLanguage]['surveyls_email_remind'];
-				break;
-			case 'register':
-				$sSubject = $aSurveyLocaleData[$sTokenLanguage]['surveyls_email_register_subj'];
-				$sMessage = $aSurveyLocaleData[$sTokenLanguage]['surveyls_email_register'];
-				break;
-			case 'confirm':
-				$sSubject = $aSurveyLocaleData[$sTokenLanguage]['surveyls_email_confirm_subj'];
-				$sMessage = $aSurveyLocaleData[$sTokenLanguage]['surveyls_email_confirm'];
-				break;
-			default:
-				throw new Exception('Invalid template name');
-		}
-=======
     Yii::app()->loadHelper('common');
     $oSurvey = Survey::model()->findByPk($iSurveyID);
     if (getEmailFormat($iSurveyID) == 'html') {
@@ -236,7 +126,6 @@
             default:
                 throw new Exception('Invalid template name');
         }
->>>>>>> 40dada42
 		
         $modsubject = $sSubject;
         $modmessage = $sMessage;
@@ -244,63 +133,6 @@
         foreach ($aBareboneURLs as $sSearch=>$sReplace) {
             $modsubject = str_replace($sSearch, $sReplace, $modsubject);
             $modmessage = str_replace($sSearch, $sReplace, $modmessage);
-<<<<<<< HEAD
-		}
-
-		$modsubject = ReplaceFields($modsubject, $fieldsarray);
-		$modmessage = ReplaceFields($modmessage, $fieldsarray);
-
-		if (isset($aTokenRow['validfrom']) && trim($aTokenRow['validfrom']) != '' && convertDateTimeFormat($aTokenRow['validfrom'], 'Y-m-d H:i:s', 'U') * 1 > date('U') * 1)
-		{
-		   $aResult[$aTokenRow['tid']] =  array('name'=>$fieldsarray["{FIRSTNAME}"]." ".$fieldsarray["{LASTNAME}"],
-												'email'=>$fieldsarray["{EMAIL}"],
-												'status'=>'fail',
-												'error'=>'Token not valid yet');
-
-		}
-		elseif (isset($aTokenRow['validuntil']) && trim($aTokenRow['validuntil']) != '' && convertDateTimeFormat($aTokenRow['validuntil'], 'Y-m-d H:i:s', 'U') * 1 < date('U') * 1)
-		{
-		   $aResult[$aTokenRow['tid']] =  array('name'=>$fieldsarray["{FIRSTNAME}"]." ".$fieldsarray["{LASTNAME}"],
-												'email'=>$fieldsarray["{EMAIL}"],
-												'status'=>'fail',
-												'error'=>'Token not valid anymore');
-
-		}
-		else
-		{
-			if (SendEmailMessage($modmessage, $modsubject, $to, $from, Yii::app()->getConfig("sitename"), $bHtml, getBounceEmail($iSurveyID), null, $customheaders))
-			{
-			   $aResult[$aTokenRow['tid']] =  array('name'=>$fieldsarray["{FIRSTNAME}"]." ".$fieldsarray["{LASTNAME}"],
-													'email'=>$fieldsarray["{EMAIL}"],
-													'status'=>'OK');
-
-				if($sType == 'invite' || $sType == 'register')
-					$oTokens->updateByPk($aTokenRow['tid'], array('sent' => dateShift(date("Y-m-d H:i:s"), "Y-m-d H:i", Yii::app()->getConfig("timeadjust"))));
-
-				if($sType == 'remind')
-				{
-					$iRCount = $oTokens->findByPk($aTokenRow['tid'])->remindercount +1;
-					$oTokens->updateByPk($aTokenRow['tid'], array('remindersent' => dateShift(date("Y-m-d H:i:s"), "Y-m-d H:i", Yii::app()->getConfig("timeadjust"))));
-					$oTokens->updateByPk($aTokenRow['tid'],array('remindercount' => $iRCount));
-				 }
-
-			}
-			else
-			{
-
-			   $aResult[$aTokenRow['tid']] =  array('name'=>$fieldsarray["{FIRSTNAME}"]." ".$fieldsarray["{LASTNAME}"],
-													'email'=>$fieldsarray["{EMAIL}"],
-													'status'=>'fail',
-													'error'=>$maildebug);
-			}
-		}
-
-		unset($fieldsarray);
-	}
-
-
-	return $aResult;
-=======
         }
 
         $modsubject = ReplaceFields($modsubject, $fieldsarray);
@@ -348,7 +180,6 @@
 
 
     return $aResult;
->>>>>>> 40dada42
 }
 
 
