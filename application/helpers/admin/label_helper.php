--- conflicted
+++ resolved
@@ -184,11 +184,7 @@
         }
         if(count($aErrors))
         {
-<<<<<<< HEAD
-            Yii::app()->session['flashmessage'] = $clang->gT("Labels updated but with some error");
-=======
             Yii::app()->session['flashmessage'] = $clang->gT("Not all labels were updated successfully.");
->>>>>>> a2ab567d
         }
         else
         {
