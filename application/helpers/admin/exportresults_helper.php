--- conflicted
+++ resolved
@@ -123,666 +123,13 @@
             return $result;
         }
     }
-<<<<<<< HEAD
-}
-
-class FormattingOptions
-{
-    public $responseMinRecord;
-    public $responseMaxRecord;
-
-    /**
-    * The columns that have been selected for output.  The values must be
-    * in fieldMap format.
-    *
-    * @var array[]string
-    */
-    public $selectedColumns;
-
-    /**
-    * Acceptable values are:
-    * "complete" = include only incomplete answers
-    * "incomplete" = only include incomplete answers
-    * "all" = include ALL answers
-    *
-    * @var mixed
-    */
-    public $responseCompletionState;
-
-    /**
-    * Acceptable values are:
-    * "abbreviated" = Abbreviated headings
-    * "full" = Full headings
-    * "code" = Question codes
-    *
-    * @var string
-    */
-    public $headingFormat;
-
-    /**
-    * Indicates whether to convert spaces in question headers to underscores.
-    *
-    * @var boolean
-    */
-    public $headerSpacesToUnderscores;
-
-    /**
-    * Valid values are:
-    * "short" = Answer codes
-    * "long" = Full answers
-    *
-    * @var string
-    */
-    public $answerFormat;
-
-    /**
-    * If $answerFormat is set to "short" then this indicates that 'Y' responses
-    * should be converted to another value that is specified by $yValue.
-    *
-    * @var boolean
-    */
-    public $convertY;
-
-    public $yValue;
-
-    /**
-    * If $answerFormat is set to "short" then this indicates that 'N' responses
-    * should be converted to another value that is specified by $nValue.
-    *
-    * @var boolean
-    */
-    public $convertN;
-
-    public $nValue;
-    
-    /**
-    * Destination format - either 'display' (send to browser) or 'file' (send to file)
-    * 
-    * @var string
-    */
-    public $output;
-
-    public function toString()
-    {
-        return $this->format.','.$this->headingFormat.','
-        .$this->headerSpacesToUnderscores.','.$this->responseCompletionState
-        .','.$this->responseMinRecord.','.$this->responseMaxRecord.','
-        .$this->answerFormat.','.$this->convertY.','.$this->yValue.','
-        .$this->convertN.','.$this->nValue.','
-        .implode(',',$this->selectedColumns);
-    }
-}
-
-class SurveyDao
-{
-    /**
-    * Loads a survey from the database that has the given ID.  If no matching
-    * survey is found then null is returned.  Note that no results are loaded
-    * from this function call, only survey structure/definition.
-    *
-    * In the future it would be nice to load all languages from the db at
-    * once and have the infrastructure be able to return responses based
-    * on language codes.
-    *
-    * @param int $id
-    * @return Survey
-    */
-    public function loadSurveyById($id)
-    {
-        $survey = new SurveyObj();
-        $clang = Yii::app()->lang;
-        
-        $intId = sanitize_int($id);
-        $survey->id = $intId;
-        $survey->info = getSurveyInfo($survey->id);
-        $lang = Survey::model()->findByPk($intId)->language;
-        $clang = new limesurvey_lang($lang);
-
-        $survey->fieldMap = createFieldMap($intId,'full',false,false,getBaseLanguageFromSurveyID($intId));
-        // Check to see if timings are present and add to fieldmap if needed
-        if ($survey->info['savetimings']=="Y") {
-            $survey->fieldMap = $survey->fieldMap + createTimingsFieldMap($intId,'full',false,false,getBaseLanguageFromSurveyID($intId));
-        }
-
-        if (empty($intId))
-        {
-            //The id given to us is not an integer, croak.
-            safeDie("An invalid survey ID was encountered: $sid");
-        }
-
-
-        //Load groups
-        $sQuery = 'SELECT g.* FROM {{groups}} AS g '.
-        'WHERE g.sid = '.$intId.' '.
-        'ORDER BY g.group_order;';
-        $recordSet = Yii::app()->db->createCommand($sQuery)->query()->readAll();
-        $survey->groups = $recordSet;
-
-        //Load questions
-        $sQuery = 'SELECT q.* FROM {{questions}} AS q '.
-        'JOIN {{groups}} AS g ON q.gid = g.gid '.
-        'WHERE q.sid = '.$intId.' AND q.language = \''.$lang.'\' '.
-        'ORDER BY g.group_order, q.question_order;';
-        $survey->questions = Yii::app()->db->createCommand($sQuery)->query()->readAll();
-
-        //Load answers
-        $sQuery = 'SELECT DISTINCT a.* FROM {{answers}} AS a '.
-        'JOIN {{questions}} AS q ON a.qid = q.qid '.
-        'WHERE q.sid = '.$intId.' AND a.language = \''.$lang.'\' '.
-        'ORDER BY a.qid, a.sortorder;';
-        //$survey->answers = Yii::app()->db->createCommand($sQuery)->queryAll();
-        $aAnswers= Yii::app()->db->createCommand($sQuery)->queryAll();
-        foreach($aAnswers as $aAnswer)
-        {
-             if(Yii::app()->controller->action->id !='remotecontrol')
-				$aAnswer['answer']=stripTagsFull($aAnswer['answer']);
-             $survey->answers[$aAnswer['qid']][$aAnswer['scale_id']][$aAnswer['code']]=$aAnswer;
-        }
-        //Load language settings
-        $sQuery = 'SELECT * FROM {{surveys_languagesettings}} WHERE surveyls_survey_id = '.$intId.';';
-        $recordSet = Yii::app()->db->createCommand($sQuery)->query()->readAll();
-        $survey->languageSettings = $recordSet;
-
-        return $survey;
-    }
-
-    /**
-    * Loads results for the survey into the $survey->responses array.  The
-    * results  begin from $minRecord and end with $maxRecord.  Either none,
-    * or both,  the $minRecord and $maxRecord variables must be provided.
-    * If none are then all responses are loaded.
-    *
-    * @param Survey $survey
-    * @param int $iOffset 
-    * @param int $iLimit 
-    */
-    public function loadSurveyResults(SurveyObj $survey, $iLimit, $iOffset, $iMaximum, $sFilter='' )
-    {
-
-        // Get info about the survey
-        $aSelectFields=Yii::app()->db->schema->getTable('{{survey_' . $survey->id . '}}')->getColumnNames();
-        // Allways add Table prefix : see bug #08396 . Don't use array_walk for PHP < 5.3 compatibility
-        foreach ($aSelectFields as &$sField)
-           $sField ="{{survey_{$survey->id}}}.".$sField;
-        $oRecordSet = Yii::app()->db->createCommand()->from('{{survey_' . $survey->id . '}}');
-        if (tableExists('tokens_'.$survey->id) && array_key_exists ('token',Survey_dynamic::model($survey->id)->attributes) && hasSurveyPermission($survey->id,'tokens','read'))
-        {
-            $oRecordSet->leftJoin('{{tokens_' . $survey->id . '}} tokentable','tokentable.token={{survey_' . $survey->id . '}}.token');
-            $aTokenFields=Yii::app()->db->schema->getTable('{{tokens_' . $survey->id . '}}')->getColumnNames();
-            foreach ($aTokenFields as &$sField)
-               $sField ="tokentable.".$sField;
-            $aSelectFields=array_merge($aSelectFields,array_diff($aTokenFields, array('tokentable.token')));
-            //$aSelectFields=array_diff($aSelectFields, array('{{survey_{$survey->id}}}.token'));
-            //$aSelectFields[]='{{survey_' . $survey->id . '}}.token';
-        }
-        if ($survey->info['savetimings']=="Y") {
-            $oRecordSet->leftJoin("{{survey_" . $survey->id . "_timings}} survey_timings", "{{survey_" . $survey->id . "}}.id = survey_timings.id");
-            $aTimingFields=Yii::app()->db->schema->getTable("{{survey_" . $survey->id . "_timings}}")->getColumnNames();
-            foreach ($aTimingFields as &$sField)
-               $sField ="survey_timings.".$sField;
-            $aSelectFields=array_merge($aSelectFields,array_diff($aTimingFields, array('survey_timings.id')));
-            //$aSelectFields=array_diff($aSelectFields, array('{{survey_{$survey->id}}}.id'));
-            //$aSelectFields[]='{{survey_' . $survey->id . '}}.id';
-        }
-
-        if ($sFilter!='')
-            $oRecordSet->where($sFilter);
-            
-        if ($iOffset+$iLimit>$iMaximum)
-        {
-            $iLimit=$iMaximum-$iOffset;
-        }
-            
-        $survey->responses=$oRecordSet->select($aSelectFields)->order('{{survey_' . $survey->id . '}}.id')->limit($iLimit, $iOffset)->query()->readAll();
-
-        return count($survey->responses);
-    }
-}
-
-class SurveyObj
-{
-    /**
-    * @var int
-    */
-    public $id;
-
-    /**
-    * Whether the survey is anonymous or not.
-    * @var boolean
-    */
-    public $anonymous;
-
-    /**
-    * Answers, codes, and full text to the questions.
-    * This is used in conjunction with the fieldMap to produce
-    * some of the more verbose output in a survey export.
-    * array[recordNo][columnName]
-    *
-    * @var array[int][string]mixed
-    */
-    public $answers;
-
-    /**
-    * The fieldMap as generated by createFieldMap(...).
-    * @var array[]mixed
-    */
-    public $fieldMap;
-
-    /**
-    * The groups in the survey.
-    *
-    * @var array[int][string]mixed
-    */
-    public $groups;
-=======
->>>>>>> a2ab567d
     
     /**
      * Get an array of available export types
      * 
      * @return array
      */
-<<<<<<< HEAD
-    public $info;
-
-    /**
-    * The questions in the survey.
-    *
-    * @var array[int][string]mixed
-    */
-    public $questions;
-
-    /**
-    * The tokens in the survey.
-    *
-    * @var array[int][string]mixed
-    */
-    public $tokens;
-
-    /**
-    * Stores the responses to the survey in a two dimensional array form.
-    * array[recordNo][fieldMapName]
-    *
-    * @var array[int][string]mixed
-    */
-    public $responses;
-
-    /**
-    *
-    * @var array[int][string]mixed
-    */
-    public $languageSettings;
-    
-    /**
-    * Returns question arrays ONLY for questions that are part of the
-    * indicated group and are top level (i.e. no subquestions will be
-    * returned).   If there are no then an empty array will be returned.
-    * If $groupId is not set then all top level questions will be
-    * returned regardless of the group they are a part of.
-    */
-    public function getQuestions($groupId = null)
-    {
-        $qs = array();
-        foreach($this->questions as $q)
-        {
-            if ($q['parent_qid'] == 0)
-            {
-                if(empty($groupId) || $q['gid'] == $groupId)
-                {
-                    $qs[] = $q;
-                }
-            }
-        }
-        return $qs;
-    }
-
-    /**
-    * Returns the question code/title for the question that matches the $fieldName.
-    * False is returned if no matching question is found.
-    * @param string $fieldName
-    * @return string (or false)
-    */
-    public function getQuestionCode($fieldName)
-    {
-        if (isset($this->fieldMap[$fieldName]['title']))
-        {
-            return $this->fieldMap[$fieldName]['title'];
-        }
-        else
-        {
-            return false;
-        }
-    }
-
-    public function getQuestionText($fieldName)
-    {
-        $question = $this->fieldMap[$fieldName];
-        if ($question)
-        {
-            return $question['question'];
-        }
-        else
-        {
-            return false;
-        }
-    }
-
-
-    /**
-    * Returns all token records that have a token value that matches
-    * the one given.  An empty array is returned if there are no
-    * matching token records.
-    *
-    * @param mixed $token
-    */
-    public function getTokens($token)
-    {
-        $matchingTokens = array();
-
-        foreach($this->tokens as $t)
-        {
-            if ($t['token'] == $token)
-            {
-                $matchingTokens[] = $t;
-            }
-        }
-
-        return $matchingTokens;
-    }
-
-    /**
-    * Returns an array containing all child question rows for the given parent
-    * question ID.  If no children are found then an empty array is
-    * returned.
-    *
-    * @param int $parentQuestionId
-    * @return array[int]array[string]mixed
-    */
-    public function getSubQuestionArrays($parentQuestionId)
-    {
-        $results = array();
-        foreach ($this->questions as $question)
-        {
-            if ($question['parent_qid'] == $parentQuestionId)
-            {
-                $results[$question['qid']] = $question;
-            }
-        }
-        return $results;
-    }
-
-    /**
-    * Returns the full answer for the question that matches $fieldName
-    * and the answer that matches the $answerCode.  If a match cannot
-    * be made then false is returned.
-    *
-    * The name of the variable $answerCode is not strictly an answerCode
-    * but could also be a comment entered by a participant.
-    *
-    * @param string $fieldName
-    * @param string $answerCode
-    * @param Translator $translator
-    * @param string $sLanguageCode
-    * @return string (or false)
-    */
-    public function getFullAnswer($fieldName, $answerCode, Translator $translator, $sLanguageCode)
-    {
-        $fullAnswer = null;
-        $fieldType = $this->fieldMap[$fieldName]['type'];
-        $question = $this->fieldMap[$fieldName];
-        $questionId = $question['qid'];
-        $answer = null;
-        if ($questionId)
-        {
-            $answers = $this->getAnswers($questionId);
-            if (isset($answers[$answerCode]))
-            {
-                $answer = $answers[$answerCode]['answer'];
-            }
-        }
-
-        //echo "\n$fieldName: $fieldType = $answerCode";
-        switch ($fieldType)
-        {
-            case 'R':   //RANKING TYPE
-                $fullAnswer = $answer;
-                break;
-
-            case '1':   //Array dual scale
-                if (mb_substr($fieldName, -1) == 0)
-                {
-                    $answers = $this->getAnswers($questionId, 0);
-                }
-                else
-                {
-                    $answers = $this->getAnswers($questionId, 1);
-                }
-                if (array_key_exists($answerCode, $answers))
-                {
-                    $fullAnswer = $answers[$answerCode]['answer'];
-                }
-                else
-                {
-                    $fullAnswer = null;
-                }
-                break;
-
-            case 'L':   //DROPDOWN LIST
-            case '!':
-                if (mb_substr($fieldName, -5, 5) == 'other')
-                {
-                    $fullAnswer = $answerCode;
-                }
-                else
-                {
-                    if ($answerCode == '-oth-')
-                    {
-                        $fullAnswer = $translator->translate('Other', $sLanguageCode);
-                    }
-                    else
-                    {
-                        $fullAnswer = $answer;
-                    }
-                }
-                break;
-
-            case 'O':   //DROPDOWN LIST WITH COMMENT
-                if (isset($answer))
-                {
-                    //This is one of the dropdown list options.
-                    $fullAnswer = $answer;
-                }
-                else
-                {
-                    //This is a comment.
-                    $fullAnswer = $answerCode;
-                }
-                break;
-
-            case 'Y':   //YES/NO
-            switch ($answerCode)
-            {
-                case 'Y':
-                    $fullAnswer = $translator->translate('Yes', $sLanguageCode);
-                    break;
-
-                case 'N':
-                    $fullAnswer = $translator->translate('No', $sLanguageCode);
-                    break;
-
-                default:
-                    $fullAnswer = $translator->translate('N/A', $sLanguageCode);
-            }
-            break;
-
-            case 'G':
-            switch ($answerCode)
-            {
-                case 'M':
-                    $fullAnswer = $translator->translate('Male', $sLanguageCode);
-                    break;
-
-                case 'F':
-                    $fullAnswer = $translator->translate('Female', $sLanguageCode);
-                    break;
-
-                default:
-                    $fullAnswer = $translator->translate('N/A', $sLanguageCode);
-            }
-            break;
-
-            case 'M':   //MULTIOPTION
-            case 'P':
-                if (mb_substr($fieldName, -5, 5) == 'other' || mb_substr($fieldName, -7, 7) == 'comment')
-                {
-                    //echo "\n -- Branch 1 --";
-                    $fullAnswer = $answerCode;
-                }
-                else
-                {
-                    if ($answerCode == 'Y') 
-                    {
-                        $fullAnswer = $translator->translate('Yes', $sLanguageCode);
-                    } 
-                    elseif ($answerCode == 'N' || $answerCode === '')   // Strict check for empty string to find null values
-                    {
-                        $fullAnswer = $translator->translate('No', $sLanguageCode);
-                    } else {
-                        $fullAnswer = $translator->translate('N/A', $sLanguageCode);
-                    }
-                }
-                break;
-
-            case 'C':
-            switch ($answerCode)
-            {
-                case 'Y':
-                    $fullAnswer = $translator->translate('Yes', $sLanguageCode);
-                    break;
-
-                case 'N':
-                    $fullAnswer = $translator->translate('No', $sLanguageCode);
-                    break;
-
-                case 'U':
-                    $fullAnswer = $translator->translate('Uncertain', $sLanguageCode);
-                    break;
-            }
-            break;
-
-            case 'E':
-            switch ($answerCode)
-            {
-                case 'I':
-                    $fullAnswer = $translator->translate('Increase', $sLanguageCode);
-                    break;
-
-                case 'S':
-                    $fullAnswer = $translator->translate('Same', $sLanguageCode);
-                    break;
-
-                case 'D':
-                    $fullAnswer = $translator->translate('Decrease', $sLanguageCode);
-                    break;
-            }
-            break;
-
-            case 'F':
-            case 'H':
-                $answers = $this->getAnswers($questionId, 0);
-                $fullAnswer = (isset($answers[$answerCode])) ? $answers[$answerCode]['answer'] : "";
-                break;
-
-            default:
-
-                $fullAnswer .= $answerCode;
-        }
-
-        return $fullAnswer;
-    }
-
-    /**
-    * Returns an array of possible answers to the question.  If $scaleId is
-    * specified then only answers that match the $scaleId value will be
-    * returned. An empty array may be returned by this function if answers 
-    * are found that match the questionId.
-    *
-    * @param int $questionId
-    * @param int $scaleId
-    * @return array[string]array[string]mixed (or false)
-    */
-    public function getAnswers($questionId, $scaleId = '0')
-    {
-        if(isset($this->answers[$questionId]) && isset($this->answers[$questionId][$scaleId]))
-        {
-            return $this->answers[$questionId][$scaleId];
-        }
-        return array();
-    }
-}
-
-class Translator
-{
-    //An associative array:  key = language code, value = translation library
-    private $translations = array();
-
-    //The following array stores field names that require pulling a value from the
-    //internationalization layer. <fieldname> => <internationalization key>
-    private $headerTranslationKeys = array(
-    'id' => 'id',
-    'lastname' => 'Last name',
-    'firstname' => 'First name',
-    'email' => 'Email address',
-    'token' => 'Token',
-    'datestamp' => 'Date last action',
-    'startdate' => 'Date started',
-    'submitdate' => 'Completed',
-    'ipaddr' => 'IP address',
-    'refurl' => 'Referring URL',
-    'lastpage' => 'Last page',
-    'startlanguage' => 'Start language'
-    );
-
-    public function translate($key, $sLanguageCode)
-    {
-        return $this->getTranslationLibrary($sLanguageCode)->gT($key);
-    }
-
-    /**
-    * Accepts a fieldName from a survey fieldMap and returns the translated value
-    * for the fieldName in the survey's base language (if one exists).
-    * If no translation exists for the provided column/fieldName then
-    * false is returned.
-    *
-    * To add any columns/fieldNames to be processed by this function, simply add the
-    * column/fieldName to the $headerTranslationKeys associative array.
-    *
-    * This provides a mechanism for determining of a column in a survey's data table
-    * needs to be translated through the translation mechanism, or if its an actual
-    * survey data column.
-    *
-    * @param string $column
-    * @param string $sLanguageCode
-    * @return string
-    */
-    public function translateHeading($column, $sLanguageCode)
-    {
-        $key = $this->getHeaderTranslationKey($column);
-        //echo "Column: $column, Key: $key".PHP_EOL;
-        if ($key)
-        {
-            return $this->translate($key, $sLanguageCode);
-        }
-        else
-        {
-            return false;
-        }
-    }
-
-    protected function getTranslationLibrary($sLanguageCode)
-=======
     public function getExports()
->>>>>>> a2ab567d
     {
         if (is_null($this->_exports)) {
             $event = new PluginEvent('listExportPlugins');
@@ -794,749 +141,6 @@
             $this->_exports = $exports;
         }
         
-<<<<<<< HEAD
-        $heading = $question['question'];
-        $heading = $this->stripTagsFull($heading);
-        $heading.=$this->getFullFieldSubHeading($survey, $oOptions, $fieldName);
-        return $heading;
-    }
-
-    public function getCodeHeading(SurveyObj $survey, FormattingOptions $oOptions, $fieldName)
-    {
-        $question = $survey->fieldMap[$fieldName];
-        
-        $heading = $question['title'];
-        $heading = $this->stripTagsFull($heading);
-        $heading.=$this->getCodeFieldSubHeading($survey, $oOptions, $fieldName);
-        return $heading;
-    }
-
-    public function getCodeFieldSubHeading(SurveyObj $survey, FormattingOptions $oOptions, $fieldName)
-    {
-        $field = $survey->fieldMap[$fieldName];
-        $answerCode = $field['aid'];
-        $questionId = $field['qid'];
-        $fieldType = $field['type'];
-
-        $subHeading = '';
-        switch ($fieldType)
-        {
-            case 'R':
-                $subHeading .= ' ['.$this->translate('Ranking', $this->languageCode).' '.
-                $answerCode.']';
-                break;
-
-            case 'L':
-            case '!':
-                if ($answerCode == 'other')
-                {
-                    $subHeading .= ' '.$this->getOtherSubHeading();
-                }
-                break;
-
-            case 'O':
-                if ($answerCode == 'comment')
-                {
-                    $subHeading .= ' '.$this->getCommentSubHeading();
-                }
-                break;
-
-            case 'M':
-            case 'P':
-                //This section creates differing output from the old code base, but I do think
-                //that it is more correct than the old code.
-                $isOther = ($answerCode == 'other');
-                $isComment = (mb_substr($answerCode, -7, 7) == 'comment');
-
-                if ($isComment)
-                {
-                    $isOther = (mb_substr($answerCode, 0, -7) == 'other');
-                }
-
-                if ($isOther)
-                {
-                    $subHeading .= ' '.$this->getOtherSubHeading();
-                }
-                else
-                {
-                    $subHeading .= ' ['.$answerCode.']';
-                }
-                break;
-
-            case ':':           
-            case ';':
-                list($scaleZeroTitle, $scaleOneTitle) = explode('_', $answerCode);
-                $subHeading .= ' ['.$scaleZeroTitle.']['.$scaleOneTitle.']';
-                break;
-
-            case '1':
-                $answerScale = substr($fieldName, -1) + 1;
-                $subQuestions = $survey->getSubQuestionArrays($questionId);
-                foreach ($subQuestions as $question)
-                {
-                    if ($question['title'] == $answerCode && $question['scale_id'] == 0)
-                    {
-                        $subHeading = ' ['.flattenText($question['title'], true,true).'][Scale '.$answerScale.']';
-                    }
-                }
-                break;
-
-            default:
-                if (!empty($answerCode))
-                {
-                    $subHeading .= ' ['.$answerCode.']';
-                }
-        }
-
-        //rtrim the result since it could be an empty string ' ' which
-        //should be removed.                          
-        return rtrim($subHeading);
-    }
-
-    public function getFullFieldSubHeading(SurveyObj $survey, FormattingOptions $oOptions, $fieldName)
-    {
-        $field = $survey->fieldMap[$fieldName];
-        $answerCode = $field['aid'];
-        $questionId = $field['qid'];
-        $fieldType = $field['type'];
-
-        $subHeading = '';
-        switch ($fieldType)
-        {
-            case 'R':
-                $subHeading .= ' ['.$this->translate('Ranking', $this->languageCode).' '.
-                $answerCode.']';
-                break;
-
-            case 'L':
-            case '!':
-                if ($answerCode == 'other')
-                {
-                    $subHeading .= ' '.$this->getOtherSubHeading();
-                }
-                break;
-
-            case 'O':
-                if ($answerCode == 'comment')
-                {
-                    $subHeading .= ' '.$this->getCommentSubHeading();
-                }
-                break;
-
-            case 'M':
-            case 'P':
-                //This section creates differing output from the old code base, but I do think
-                //that it is more correct than the old code.
-                $isOther = ($answerCode == 'other');
-                $isComment = (mb_substr($answerCode, -7, 7) == 'comment');
-
-                if ($isComment)
-                {
-                    $isOther = (mb_substr($answerCode, 0, -7) == 'other');
-                }
-
-                if ($isOther)
-                {
-                    $subHeading .= ' '.$this->getOtherSubHeading();
-                }
-                else
-                {
-                    $sqs = $survey->getSubQuestionArrays($questionId);
-                    foreach ($sqs as $sq)
-                    {
-                        if (!$isComment && $sq['title'] == $answerCode)
-                        {
-                            $value = $sq['question'];
-                        }
-                    }
-                    if (!empty($value))
-                    {
-                        $subHeading .= ' ['.$this->stripTagsFull($value).']';
-                    }
-                }
-                if (isset($isComment) && $isComment == true)
-                {
-                    $subHeading .= ' '.$this->getCommentSubHeading();
-                    $comment = false;
-                }
-
-                break;
-
-            case ':':
-            case ';':
-                $subHeading .= ' ['.$this->stripTagsFull($field['subquestion1']).']['.$this->stripTagsFull($field['subquestion2']).']';
-                break;
-            case '1':
-                $answerScale = substr($fieldName, -1) + 1;
-                $subQuestions = $survey->getSubQuestionArrays($questionId);
-                foreach ($subQuestions as $question)
-                {
-                    if ($question['title'] == $answerCode && $question['scale_id'] == 0)
-                    {
-                        $subHeading = ' ['.flattenText($question['question'], true,true).'][Scale '.$answerScale.']';
-                    }
-                }
-                break;
-
-            default:
-                $subQuestion = null;
-                $subQuestions = $survey->getSubQuestionArrays($questionId);
-                foreach ($subQuestions as $question)
-                {
-                    if ($question['title'] == $answerCode)
-                    {
-                        $subQuestion = $question;
-                    }
-                }
-                if (!empty($subQuestion) && !empty($subQuestion['question']))
-                {
-                    $subHeading .= ' ['.$this->stripTagsFull($subQuestion['question']).']';
-                }
-        }
-
-        //rtrim the result since it could be an empty string ' ' which
-        //should be removed.
-        return rtrim($subHeading);
-    }
-
-    private function getOtherSubHeading()
-    {
-        return '['.$this->translate('Other', $this->languageCode).']';
-    }
-
-    private function getCommentSubHeading()
-    {
-        return '- comment';
-    }
-
-    /**
-    * Performs a transformation of the response value based on the value, the
-    * type of field the value is a response for, and the FormattingOptions.
-    * All transforms should be processed during the execution of this function!
-    *
-    * The final step in the transform is to apply a stripTagsFull on the $value.
-    * This occurs for ALL values whether or not any other transform is applied.
-    *
-    * @param string $value
-    * @param string $fieldType
-    * @param FormattingOptions $oOptions
-    * @return string
-    */
-    private function transformResponseValue($value, $fieldType, FormattingOptions $oOptions)
-    {
-        //The following if block handles transforms of Ys and Ns.
-        if (($oOptions->convertN || $oOptions->convertY) &&
-        isset($fieldType) &&
-        ($fieldType == 'M' || $fieldType == 'P' || $fieldType == 'Y'))
-        {
-            if ($value == 'N' && $oOptions->convertN)
-            {
-                //echo "Transforming 'N' to ".$oOptions->nValue.PHP_EOL;
-                return $oOptions->nValue;
-            }
-            else if ($value == 'Y' && $oOptions->convertY)
-                {
-                    //echo "Transforming 'Y' to ".$oOptions->yValue.PHP_EOL;
-                    return $oOptions->yValue;
-                }
-        }
-
-        //This spot should only be reached if no transformation occurs.
-        return $value;
-    }
-
-    /**
-    * This method is made final to prevent extending code from circumventing the
-    * initialization process that must take place prior to any of the translation
-    * infrastructure to work.
-    *
-    * The inialization process is dependent upon the survey being passed into the
-    * write function and so must be performed when the method is called and not
-    * prior to (such as in a constructor).
-    *
-    * All extending classes must implement the internalWrite function which is
-    * the code that is called after all initialization is completed.
-    *
-    * @param Survey $survey
-    * @param string $sLanguageCode
-    * @param FormattingOptions $oOptions
-    * @param boolean $bOutputHeaders Set if header should be given back
-    */
-    final public function write(SurveyObj $survey, $sLanguageCode, FormattingOptions $oOptions, $bOutputHeaders=true)
-    {
-
-        //Output the survey.
-        $headers = array();
-        if ($bOutputHeaders)
-        {
-            
-            foreach ($oOptions->selectedColumns as $column)
-            {
-                //Output the header.
-                $value = $this->translateHeading($column, $sLanguageCode);
-                if($value===false)
-                {
-                    //This branch may be reached erroneously if columns are added to the LimeSurvey product
-                    //but are not updated in the Writer->headerTranslationKeys array.  We should trap for this
-                    //condition and do a safeDie.
-                    //FIXME fix the above condition
-
-                    //Survey question field, $column value is a field name from the getFieldMap function.
-                    switch ($oOptions->headingFormat)
-                    {
-                        case 'abbreviated':
-                            $value = $this->getAbbreviatedHeading($survey, $column);
-                            break;
-                        case 'full':
-                            $value = $this->getFullHeading($survey, $oOptions, $column);
-                            break;
-                        default:
-                        case 'code':
-                            $value = $this->getCodeHeading($survey, $oOptions, $column);
-                            break;
-                    }
-                }
-                if ($oOptions->headerSpacesToUnderscores)
-                {
-                    $value = str_replace(' ', '_', $value);
-                }
-
-                //$this->output.=$this->csvEscape($value).$this->separator;
-                $headers[] = $value;
-            }
-        }
-        //Output the results.
-        $sFile='';
-        foreach($survey->responses as $response)
-        {
-            $elementArray = array();
-
-            //If we shouldn't be outputting this response then we should skip the rest
-            //of the loop and continue onto the next value.
-            if (!$this->shouldOutputResponse($response, $oOptions))
-            {
-                continue;
-            }
-            foreach ($oOptions->selectedColumns as $column)
-            {
-                $value = $response[$column];
-                if (isset($survey->fieldMap[$column]) && $survey->fieldMap[$column]['type']!='answer_time' && $survey->fieldMap[$column]['type']!='page_time' && $survey->fieldMap[$column]['type']!='interview_time')
-                {
-                    switch ($oOptions->answerFormat) {
-                        case 'long':
-                            $elementArray[] = $this->transformResponseValue($survey->getFullAnswer($column, $value, $this->translator, $this->languageCode), $survey->fieldMap[$column]['type'], $oOptions);
-                            break;
-                        default:
-                        case 'short':
-                            $elementArray[] = $this->transformResponseValue($value,
-                            $survey->fieldMap[$column]['type'], $oOptions);
-                            break;
-                    }
-                }
-                else //Token table value
-                {
-                    $elementArray[]=$value;
-                }
-            }
-            if ($oOptions->output=='display')
-            {
-                $this->outputRecord($headers, $elementArray, $oOptions);
-            } else {
-                $sFile.=$this->outputRecord($headers, $elementArray, $oOptions);
-            }
-        }
-        return $sFile;
-    }
-
-    protected function stripTagsFull($string)
-    {
-        $string=str_replace('-oth-','',$string);
-        return flattenText($string,false,true,'UTF-8',false);
-    }
-
-    /**
-    * This method will be called once for every row of data that needs to be
-    * output.
-    *
-    * Implementations must use the data from these method calls to construct
-    * proper output for their output type and the given FormattingOptions.
-    *
-    * @param array $headers
-    * @param array $values
-    * @param FormattingOptions $oOptions
-    */
-    abstract protected function outputRecord($headers, $values, FormattingOptions $oOptions);
-}
-
-class CsvWriter extends Writer
-{
-    private $output;
-    private $separator;
-    private $hasOutputHeader;
-    /**
-     * The open filehandle
-     */
-    private $file = null;
-
-    function __construct()
-    {
-        $this->output = '';
-        $this->separator = ',';
-        $this->hasOutputHeader = false;
-    }
-
-    public function init(SurveyObj $survey, $sLanguageCode, FormattingOptions $oOptions)
-    {
-        parent::init($survey, $sLanguageCode, $oOptions);
-        if ($oOptions->output=='display') {
-            header("Content-Disposition: attachment; filename=results-survey".$survey->id.".csv");
-            header("Content-type: text/comma-separated-values; charset=UTF-8");
-        } elseif ($oOptions->output == 'file') {
-            $this->file = fopen($this->filename, 'w');
-        }
-        
-    }
-    
-    protected function outputRecord($headers, $values, FormattingOptions $oOptions)
-    {
-        $sRecord='';
-        if(!$this->hasOutputHeader)
-        {
-            $index = 0;
-            foreach ($headers as $header)
-            {
-                $headers[$index] = $this->csvEscape($header);
-                $index++;
-            }
-            //Output the header...once and only once.
-            $sRecord.=implode($this->separator, $headers);
-            $this->hasOutputHeader = true;
-        }
-        //Output the values.
-        $index = 0;
-        foreach ($values as $value)
-        {
-            $values[$index] = $this->csvEscape($value);
-            $index++;
-        }
-        $sRecord.=PHP_EOL.implode($this->separator, $values);
-        if ($oOptions->output=='display')
-        {
-            echo $sRecord; 
-            $this->output = '';
-        } elseif ($oOptions->output == 'file') {
-            $this->output .= $sRecord;
-            fwrite($this->file, $this->output);
-            $this->output='';
-        } 
-    }
-
-    public function close()
-    {
-        if (!is_null($this->file)) {
-            fclose($this->file);
-        }
-    }
-
-    /**
-    * Returns the value with all necessary escaping needed to place it into a CSV string.
-    *
-    * @param string $value
-    * @return string
-    */
-    protected function csvEscape($value)
-    {
-        return CSVEscape($value);
-    }
-}
-
-class DocWriter extends Writer
-{
-    private $output;
-    private $separator;
-    private $isBeginning;
-    /**
-     * The open filehandle
-     */
-    private $file = null;
-
-    public function __construct()
-    {
-        $this->separator = "\t";
-        $this->output = '';
-        $this->isBeginning = true;
-    }
-
-    public function init(SurveyObj $survey, $sLanguageCode, FormattingOptions $oOptions)
-    {
-        parent::init($survey, $sLanguageCode, $oOptions);
-
-        if ($oOptions->output=='display')
-        {
-            header("Content-Disposition: attachment; filename=results-survey".$survey->id.".doc");
-            header("Content-type: application/vnd.ms-word");
-        }
-        
-        
-        $sOutput = '<style>
-        table {
-        border-collapse:collapse;
-        }
-        td, th {
-        border:solid black 1.0pt;
-        }
-        th {
-        background: #c0c0c0;
-        }
-        </style>';
-        if ($oOptions->output=='display'){
-            echo  $sOutput;
-        } elseif ($oOptions->output == 'file') {
-            $this->file = fopen($this->filename, 'w');
-            $this->output = $sOutput;
-        }
-    }
-
-    /**
-    * @param array $headers
-    * @param array $values
-    * @param FormattingOptions $oOptions
-    */
-    protected function outputRecord($headers, $values, FormattingOptions $oOptions)
-    {
-        if ($oOptions->answerFormat == 'short')
-        {
-            //No headers at all, only output values.
-            $this->output .= implode($this->separator, $values).PHP_EOL;          
-        }
-        elseif ($oOptions->answerFormat == 'long')
-        {
-            //Output each record, one per page, with a header preceding every value.
-            if ($this->isBeginning)
-            {
-                $this->isBeginning = false;
-            }
-            else
-            {
-                $this->output .= "<br clear='all' style='page-break-before:always'>";
-            }
-            $this->output .= "<table><tr><th colspan='2'>".$this->translate('New Record', $this->languageCode)."</td></tr>".PHP_EOL;
-
-            $counter = 0;
-            foreach ($headers as $header)
-            {
-                $this->output .= "<tr><td>".$header."</td><td>".$values[$counter]."</td></tr>".PHP_EOL;
-                $counter++;
-            }
-            $this->output .= "</table>".PHP_EOL;           
-        }
-        else
-        {
-            safeDie('An invalid answer format was selected.  Only \'short\' and \'long\' are valid.');
-        }
-        if ($oOptions->output=='display'){
-            echo  $this->output;
-            $this->output='';
-        } elseif ($oOptions->output == 'file') {
-            fwrite($this->file, $this->output);
-            $this->output='';
-        }
-    }
-
-    public function close()
-    {
-        if (!is_null($this->file)) {
-            fclose($this->file);
-        }
-    }
-}
-
-/**
-* Exports results in Microsoft Excel format.  By default the Writer sends
-* HTTP headers and the file contents via HTTP.  For testing purposes a
-* file name can be  to the constructor which will cause the ExcelWriter to
-* output to a file.
-*/
-class ExcelWriter extends Writer
-{
-    private $workbook;
-    private $currentSheet;
-    private $separator;
-    private $hasOutputHeader;
-    private $rowCounter;
-
-    //Indicates if the Writer is outputting to a file rather than sending via HTTP.
-    private $outputToFile = false;
-
-    /**
-    * The presence of a filename will cause the writer to output to
-    * a file rather than send.
-    *
-    * @param string $filename
-    * @return ExcelWriter
-    */
-    public function __construct($filename = null)
-    {
-        Yii::import('application.libraries.admin.pear.Spreadsheet.Excel.Xlswriter', true);
-        $this->separator = '~|';
-        $this->hasOutputHeader = false;
-        $this->rowCounter = 0;
-    }
-
-    public function init(SurveyObj $survey, $sLanguageCode, FormattingOptions $oOptions)
-    {
-        parent::init($survey, $sLanguageCode, $oOptions);
-
-        if ($oOptions->output=='file')
-        {
-            $this->workbook = new xlswriter($this->filename);
-            $this->outputToFile = true;
-        }
-        else
-        {
-            $this->workbook = new xlswriter;
-        }
-        $this->workbook->setTempDir(Yii::app()->getConfig("tempdir"));
-
-        if ($oOptions->output=='display') {
-            $this->workbook->send('results-survey'.$survey->id.'.xls');
-  
-        }
-        $worksheetName = $survey->languageSettings[0]['surveyls_title'];
-        $worksheetName=substr(str_replace(array('*', ':', '/', '\\', '?', '[', ']'),array(' '),$worksheetName),0,31); // Remove invalid characters
-
-        $this->workbook->setVersion(8);
-        $sheet =$this->workbook->addWorksheet($worksheetName); // do not translate/change this - the library does not support any special chars in sheet name
-        $sheet->setInputEncoding('utf-8');
-        $this->currentSheet = $sheet;
-    }
-
-    protected function outputRecord($headers, $values, FormattingOptions $oOptions)
-    {
-        if (!$this->hasOutputHeader)
-        {
-            $columnCounter = 0;
-            foreach ($headers as $header)
-            {
-                $this->currentSheet->write($this->rowCounter,$columnCounter,str_replace('?', '-', $this->excelEscape($header)));
-                $columnCounter++;
-            }
-            $this->hasOutputHeader = true;
-            $this->rowCounter++;
-        }
-        $columnCounter = 0;
-        foreach ($values as $value)
-        {
-            $this->currentSheet->write($this->rowCounter, $columnCounter, $this->excelEscape($value));
-            $columnCounter++;
-        }
-        $this->rowCounter++;
-    }
-
-    private function excelEscape($value)
-    {
-        if ((substr($value, 0, 1) == '=') || (substr($value, 0, 1) == '@'))
-        {
-            $value = '"'.$value.'"';
-        }
-        return $value;
-    }
-
-    public function close()
-    {
-        $this->workbook->close();
-        return $this->workbook;
-    }
-}
-
-class PdfWriter extends Writer
-{
-    private $pdf;
-    private $separator;
-    private $rowCounter;
-    private $pdfDestination;
-    private $surveyName;
-
-    public function init(SurveyObj $survey, $sLanguageCode, FormattingOptions $oOptions)
-    {
-        parent::init($survey, $sLanguageCode, $oOptions);
-        $pdforientation=Yii::app()->getConfig('pdforientation');
-        $clang = new limesurvey_lang($sLanguageCode);
-
-        if ($oOptions->output=='file') 
-        {
-            $this->pdfDestination = 'F';
-        } else {
-            $this->pdfDestination = 'D';
-        }
-        Yii::import('application.libraries.admin.pdf', true);
-        Yii::import('application.helpers.pdfHelper');
-        $aPdfLanguageSettings=pdfHelper::getPdfLanguageSettings($sLanguageCode);
-
-        $this->pdf = new pdf();
-        $this->pdf->SetFont($aPdfLanguageSettings['pdffont'], '', $aPdfLanguageSettings['pdffontsize']);
-        $this->pdf->AddPage();
-        $this->pdf->intopdf("PDF export ".date("Y.m.d-H:i", time()));
-        $this->pdf->setLanguageArray($aPdfLanguageSettings['lg']);
-
-        $this->separator="\t";
-
-        $this->rowCounter = 0;        
-        $this->surveyName = $survey->languageSettings[0]['surveyls_title'];
-        $this->pdf->titleintopdf($this->surveyName, $survey->languageSettings[0]['surveyls_description']);
-    }
-
-    public function outputRecord($headers, $values, FormattingOptions $oOptions)
-    {
-        $this->rowCounter++;
-        if ($oOptions->answerFormat == 'short')
-        {
-            $pdfstring = '';
-            $this->pdf->titleintopdf($this->translate('New Record', $this->languageCode));
-            foreach ($values as $value)
-            {
-                $pdfstring .= $value.' | ';
-            }
-            $this->pdf->intopdf($pdfstring);
-        }
-        elseif ($oOptions->answerFormat == 'long')
-        {
-            if ($this->rowCounter != 1)
-            {
-                $this->pdf->AddPage();
-            }
-            $this->pdf->Cell(0, 10, $this->translate('NEW RECORD', $this->languageCode).' '.$this->rowCounter, 1, 1);
-
-            $columnCounter = 0;
-            foreach($headers as $header)
-            {
-                $this->pdf->intopdf($header);
-                $this->pdf->intopdf($this->stripTagsFull($values[$columnCounter]));
-                $columnCounter++;
-            }
-        }
-        else
-        {
-            safeDie('An invalid answer format was encountered: '.$oOptions->answerFormat);
-        }
-
-    }
-
-    public function close()
-    {
-        if ($this->pdfDestination == 'F')
-        {
-            //Save to file on filesystem.
-            $filename = $this->filename;
-        }
-        else
-        {
-            //Presuming this else branch is a send to client via HTTP.
-            $filename = $this->translate($this->surveyName, $this->languageCode).'.pdf';
-        }
-        $this->pdf->Output($filename, $this->pdfDestination);
-=======
         return $this->_exports;
->>>>>>> a2ab567d
     }
 }