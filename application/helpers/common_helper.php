--- conflicted
+++ resolved
@@ -5613,12 +5613,9 @@
 }
 
 /**
-<<<<<<< HEAD
  * get the header
- * var void $meta : not used in any call
-=======
+ * @var void $meta : not used in any call (2016-10-18)
  * @return string
->>>>>>> eb40eeb1
  */
 function getHeader($meta = false)
 {
