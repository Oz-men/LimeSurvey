--- conflicted
+++ resolved
@@ -235,20 +235,12 @@
 
 
 /**
-<<<<<<< HEAD
-* Converts GET to POSTS
-* 
-* @param mixed $url
-* @deprecated  This function must be deprecated and replaced by $.post
-*/
-=======
  * convertGETtoPOST a function to create a post Request from get parameters
  * !!! This functions result has to be wrappen in singlequotes!
  *
  * @param String $url | The complete url with all parameters
  * @return String | The onclick action for the element
  */
->>>>>>> 87654a26
 function convertGETtoPOST($url)
 {
     $url = preg_replace('/&amp;/i', '&', $url);
