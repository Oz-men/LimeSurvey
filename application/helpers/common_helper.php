<?php if ( ! defined('BASEPATH')) exit('No direct script access allowed');
/*
* LimeSurvey
* Copyright (C) 2007-2011 The LimeSurvey Project Team / Carsten Schmitz
* All rights reserved.
* License: GNU/GPL License v2 or later, see LICENSE.php
* LimeSurvey is free software. This version may have been modified pursuant
* to the GNU General Public License, and as distributed it includes or
* is derivative of works licensed under the GNU General Public License or
* other free or open source software licenses.
* See COPYRIGHT.php for copyright notices and details.
*/
Yii::import('application.helpers.sanitize_helper', true);

/**
* Simple function to sort the permissions by title
*
* @param mixed $aPermissionA  Permission A to compare
* @param mixed $aPermissionB  Permission B to compare
*/
function comparePermission($aPermissionA,$aPermissionB)
{
    if($aPermissionA['title'] >$aPermissionB['title']) {
        return 1;
    }
    else {
        return -1;
    }
}

/**
 * Translation helper function.
 * @param string $string
 * @param string $escapemode
 */
function gT($string, $escapemode = 'html')
{
    Yii::import('application.libraries.Limesurvey_lang');
    if (isset(App()->lang))
    {
        return App()->lang->gT($string, $escapemode);
    }
    else
    {
        return $string;
    }
}

function eT($string, $escapemode = 'html')
{
    echo gT($string, $escapemode);
}

/**
* getQuestionTypeList() Returns list of question types available in LimeSurvey. Edit this if you are adding a new
*    question type
*
* @param string $SelectedCode Value of the Question Type (defaults to "T")
* @param string $ReturnType Type of output from this function (defaults to selector)
*
* @return depending on $ReturnType param, returns a straight "array" of question types, or an <option></option> list
*
* Explanation of questiontype array:
*
* description : Question description
* subquestions : 0= Does not support subquestions x=Number of subquestion scales
* answerscales : 0= Does not need answers x=Number of answer scales (usually 1, but e.g. for dual scale question set to 2)
* assessable : 0=Does not support assessment values when editing answerd 1=Support assessment values
*/
function getQuestionTypeList($SelectedCode = "T", $ReturnType = "selector")
{
    $publicurl = Yii::app()->getConfig('publicurl');
    $clang = Yii::app()->lang;

    $group['Arrays'] = $clang->gT('Arrays');
    $group['MaskQuestions'] = $clang->gT("Mask questions");
    $group['SinChoiceQues'] = $clang->gT("Single choice questions");
    $group['MulChoiceQues'] = $clang->gT("Multiple choice questions");
    $group['TextQuestions'] = $clang->gT("Text questions");


    $qtypes = array(
    "1" => array('description' => $clang->gT("Array dual scale"),
    'group' => $group['Arrays'],
    'subquestions' => 1,
    'assessable' => 1,
    'hasdefaultvalues' => 0,
    'answerscales' => 2),
    "5" => array('description' => $clang->gT("5 Point Choice"),
    'group' => $group['SinChoiceQues'],
    'subquestions' => 0,
    'hasdefaultvalues' => 0,
    'assessable' => 0,
    'answerscales' => 0),
    "A" => array('description' => $clang->gT("Array (5 Point Choice)"),
    'group' => $group['Arrays'],
    'subquestions' => 1,
    'hasdefaultvalues' => 0,
    'assessable' => 1,
    'answerscales' => 0),
    "B" => array('description' => $clang->gT("Array (10 Point Choice)"),
    'group' => $group['Arrays'],
    'subquestions' => 1,
    'hasdefaultvalues' => 0,
    'assessable' => 1,
    'answerscales' => 0),
    "C" => array('description' => $clang->gT("Array (Yes/No/Uncertain)"),
    'group' => $group['Arrays'],
    'subquestions' => 1,
    'hasdefaultvalues' => 0,
    'assessable' => 1,
    'answerscales' => 0),
    "D" => array('description' => $clang->gT("Date/Time"),
    'group' => $group['MaskQuestions'],
    'subquestions' => 0,
    'hasdefaultvalues' => 1,
    'assessable' => 0,
    'answerscales' => 0),
    "E" => array('description' => $clang->gT("Array (Increase/Same/Decrease)"),
    'group' => $group['Arrays'],
    'subquestions' => 1,
    'hasdefaultvalues' => 0,
    'assessable' => 1,
    'answerscales' => 0),
    "F" => array('description' => $clang->gT("Array"),
    'group' => $group['Arrays'],
    'subquestions' => 1,
    'hasdefaultvalues' => 0,
    'assessable' => 1,
    'answerscales' => 1),
    "G" => array('description' => $clang->gT("Gender"),
    'group' => $group['MaskQuestions'],
    'subquestions' => 0,
    'hasdefaultvalues' => 0,
    'assessable' => 0,
    'answerscales' => 0),
    "H" => array('description' => $clang->gT("Array by column"),
    'group' => $group['Arrays'],
    'hasdefaultvalues' => 0,
    'subquestions' => 1,
    'assessable' => 1,
    'answerscales' => 1),
    "I" => array('description' => $clang->gT("Language Switch"),
    'group' => $group['MaskQuestions'],
    'hasdefaultvalues' => 0,
    'subquestions' => 0,
    'assessable' => 0,
    'answerscales' => 0),
    "K" => array('description' => $clang->gT("Multiple Numerical Input"),
    'group' => $group['MaskQuestions'],
    'hasdefaultvalues' => 1,
    'subquestions' => 1,
    'assessable' => 1,
    'answerscales' => 0),
    "L" => array('description' => $clang->gT("List (Radio)"),
    'group' => $group['SinChoiceQues'],
    'subquestions' => 0,
    'hasdefaultvalues' => 1,
    'assessable' => 1,
    'answerscales' => 1),
    "M" => array('description' => $clang->gT("Multiple choice"),
    'group' => $group['MulChoiceQues'],
    'subquestions' => 1,
    'hasdefaultvalues' => 1,
    'assessable' => 1,
    'answerscales' => 0),
    "N" => array('description' => $clang->gT("Numerical Input"),
    'group' => $group['MaskQuestions'],
    'subquestions' => 0,
    'hasdefaultvalues' => 1,
    'assessable' => 0,
    'answerscales' => 0),
    "O" => array('description' => $clang->gT("List with comment"),
    'group' => $group['SinChoiceQues'],
    'subquestions' => 0,
    'hasdefaultvalues' => 1,
    'assessable' => 1,
    'answerscales' => 1),
    "P" => array('description' => $clang->gT("Multiple choice with comments"),
    'group' => $group['MulChoiceQues'],
    'subquestions' => 1,
    'hasdefaultvalues' => 1,
    'assessable' => 1,
    'answerscales' => 0),
    "Q" => array('description' => $clang->gT("Multiple Short Text"),
    'group' => $group['TextQuestions'],
    'subquestions' => 1,
    'hasdefaultvalues' => 1,
    'assessable' => 0,
    'answerscales' => 0),
    "R" => array('description' => $clang->gT("Ranking"),
    'group' => $group['MaskQuestions'],
    'subquestions' => 0,
    'hasdefaultvalues' => 0,
    'assessable' => 1,
    'answerscales' => 1),
    "S" => array('description' => $clang->gT("Short Free Text"),
    'group' => $group['TextQuestions'],
    'subquestions' => 0,
    'hasdefaultvalues' => 1,
    'assessable' => 0,
    'answerscales' => 0),
    "T" => array('description' => $clang->gT("Long Free Text"),
    'group' => $group['TextQuestions'],
    'subquestions' => 0,
    'hasdefaultvalues' => 1,
    'assessable' => 0,
    'answerscales' => 0),
    "U" => array('description' => $clang->gT("Huge Free Text"),
    'group' => $group['TextQuestions'],
    'subquestions' => 0,
    'hasdefaultvalues' => 1,
    'assessable' => 0,
    'answerscales' => 0),
    "X" => array('description' => $clang->gT("Text display"),
    'group' => $group['MaskQuestions'],
    'subquestions' => 0,
    'hasdefaultvalues' => 0,
    'assessable' => 0,
    'answerscales' => 0),
    "Y" => array('description' => $clang->gT("Yes/No"),
    'group' => $group['MaskQuestions'],
    'subquestions' => 0,
    'hasdefaultvalues' => 0,
    'assessable' => 0,
    'answerscales' => 0),
    "!" => array('description' => $clang->gT("List (Dropdown)"),
    'group' => $group['SinChoiceQues'],
    'subquestions' => 0,
    'hasdefaultvalues' => 1,
    'assessable' => 1,
    'answerscales' => 1),
    ":" => array('description' => $clang->gT("Array (Numbers)"),
    'group' => $group['Arrays'],
    'subquestions' => 2,
    'hasdefaultvalues' => 0,
    'assessable' => 1,
    'answerscales' => 0),
    ";" => array('description' => $clang->gT("Array (Texts)"),
    'group' => $group['Arrays'],
    'subquestions' => 2,
    'hasdefaultvalues' => 0,
    'assessable' => 0,
    'answerscales' => 0),
    "|" => array('description' => $clang->gT("File upload"),
    'group' => $group['MaskQuestions'],
    'subquestions' => 0,
    'hasdefaultvalues' => 0,
    'assessable' => 0,
    'answerscales' => 0),
    "*" => array('description' => $clang->gT("Equation"),
    'group' => $group['MaskQuestions'],
    'subquestions' => 0,
    'hasdefaultvalues' => 0,
    'assessable' => 0,
    'answerscales' => 0),
    );
    asort($qtypes);

    if ($ReturnType == "array")
        return $qtypes;

    if ($ReturnType == "group")
    {
        foreach ($qtypes as $qkey => $qtype)
        {
            $newqType[$qtype['group']][$qkey] = $qtype;
        }


        $qtypeselecter = "";
        foreach ($newqType as $group => $members)
        {
            $qtypeselecter .= '<optgroup label="' . $group . '">';
            foreach ($members as $TypeCode => $TypeProperties)
            {
                $qtypeselecter .= "<option value='$TypeCode'";
                if ($SelectedCode == $TypeCode)
                {
                    $qtypeselecter .= " selected='selected'";
                }
                $qtypeselecter .= ">{$TypeProperties['description']}</option>\n";
            }
            $qtypeselecter .= '</optgroup>';
        }

        return $qtypeselecter;
    };
    $qtypeselecter = "";
    foreach ($qtypes as $TypeCode => $TypeProperties)
    {
        $qtypeselecter .= "<option value='$TypeCode'";
        if ($SelectedCode == $TypeCode)
        {
            $qtypeselecter .= " selected='selected'";
        }
        $qtypeselecter .= ">{$TypeProperties['description']}</option>\n";
    }
    return $qtypeselecter;
}

/**
* isStandardTemplate returns true if a template is a standard template
* This function does not check if a template actually exists
*
* @param mixed $sTemplateName template name to look for
* @return bool True if standard template, otherwise false
*/
function isStandardTemplate($sTemplateName)
{
    return in_array($sTemplateName,array('basic',
    'bluengrey',
    'business_grey',
    'citronade',
    'clear_logo',
    'default',
    'eirenicon',
    'limespired',
    'mint_idea',
    'sherpa',
    'vallendar'));
}

/**
* getSurveyList() Queries the database (survey table) for a list of existing surveys
*
* @param boolean $returnarray if set to true an array instead of an HTML option list is given back
* @return string This string is returned containing <option></option> formatted list of existing surveys
*
*/
function getSurveyList($returnarray=false, $surveyid=false)
{
    static $cached = null;

    $timeadjust = getGlobalSetting('timeadjust');
    $clang = new Limesurvey_lang(isset(Yii::app()->session['adminlang']) ? Yii::app()->session['adminlang'] : 'en');

    if(is_null($cached)) {
<<<<<<< HEAD
        if (!hasGlobalPermission('USER_RIGHT_SUPERADMIN'))
            $surveyidresult = Survey::model()->permission(Yii::app()->user->getId())->with(array('languagesettings'=>array('condition'=>'surveyls_language=language')))->findAll(array('order'=>'surveyls_title'));
        else
            $surveyidresult = Survey::model()->with(array('languagesettings'=>array('condition'=>'surveyls_language=language')))->findAll(array('order'=>'surveyls_title'));
=======
        $args = array('order'=>'surveyls_title');
        if (!Permission::model()->hasGlobalPermission('superadmin','read'))
        {
            $surveyidresult = Survey::model()->permission(Yii::app()->user->getId())->with(array('languagesettings'=>array('condition'=>'surveyls_language=language')))->findAll($args);
        } else {
            $surveyidresult = Survey::model()->with(array('languagesettings'=>array('condition'=>'surveyls_language=language')))->findAll($args);
        }
>>>>>>> a2ab567d

        $surveynames = array();
        foreach ($surveyidresult as $result)
        {
            $surveynames[] = array_merge($result->attributes, $result->languagesettings[0]->attributes);

        }

        $cached = $surveynames;
    } else {
        $surveynames = $cached;
    }
    $surveyselecter = "";
    if ($returnarray===true) return $surveynames;
    $activesurveys='';
    $inactivesurveys='';
    $expiredsurveys='';
    if ($surveynames)
    {
        foreach($surveynames as $sv)
        {

            $surveylstitle=flattenText($sv['surveyls_title']);
            if (strlen($surveylstitle)>45)
            {
                $surveylstitle = htmlspecialchars(mb_strcut(html_entity_decode($surveylstitle,ENT_QUOTES,'UTF-8'), 0, 45, 'UTF-8'))."...";
            }

            if($sv['active']!='Y')
            {
                $inactivesurveys .= "<option ";
                if(Yii::app()->user->getId() == $sv['owner_id'])
                {
                    $inactivesurveys .= " class='mysurvey emphasis'";
                }
                if ($sv['sid'] == $surveyid)
                {
                    $inactivesurveys .= " selected='selected'"; $svexist = 1;
                }
                $inactivesurveys .=" value='{$sv['sid']}'>{$surveylstitle}</option>\n";
            } elseif($sv['expires']!='' && $sv['expires'] < dateShift(date("Y-m-d H:i:s"), "Y-m-d H:i:s", $timeadjust))
            {
                $expiredsurveys .="<option ";
                if (Yii::app()->user->getId() == $sv['owner_id'])
                {
                    $expiredsurveys .= " class='mysurvey emphasis'";
                }
                if ($sv['sid'] == $surveyid)
                {
                    $expiredsurveys .= " selected='selected'"; $svexist = 1;
                }
                $expiredsurveys .=" value='{$sv['sid']}'>{$surveylstitle}</option>\n";
            } else
            {
                $activesurveys .= "<option ";
                if(Yii::app()->user->getId() == $sv['owner_id'])
                {
                    $activesurveys .= " class='mysurvey emphasis'";
                }
                if ($sv['sid'] == $surveyid)
                {
                    $activesurveys .= " selected='selected'"; $svexist = 1;
                }
                $activesurveys .=" value='{$sv['sid']}'>{$surveylstitle}</option>\n";
            }
        } // End Foreach
    }

    //Only show each activesurvey group if there are some
    if ($activesurveys!='')
    {
        $surveyselecter .= "<optgroup label='".$clang->gT("Active")."' class='activesurveyselect'>\n";
        $surveyselecter .= $activesurveys . "</optgroup>";
    }
    if ($expiredsurveys!='')
    {
        $surveyselecter .= "<optgroup label='".$clang->gT("Expired")."' class='expiredsurveyselect'>\n";
        $surveyselecter .= $expiredsurveys . "</optgroup>";
    }
    if ($inactivesurveys!='')
    {
        $surveyselecter .= "<optgroup label='".$clang->gT("Inactive")."' class='inactivesurveyselect'>\n";
        $surveyselecter .= $inactivesurveys . "</optgroup>";
    }
    if (!isset($svexist))
    {
        $surveyselecter = "<option selected='selected' value=''>".$clang->gT("Please choose...")."</option>\n".$surveyselecter;
    } else
    {
        $surveyselecter = "<option value=''>".$clang->gT("None")."</option>\n".$surveyselecter;
    }
    return $surveyselecter;
}

function getTemplateList()
{
    $usertemplaterootdir=Yii::app()->getConfig("usertemplaterootdir");
    $standardtemplaterootdir=Yii::app()->getConfig("standardtemplaterootdir");

    if (!$usertemplaterootdir) {die("getTemplateList() no template directory");}
    if ($handle = opendir($standardtemplaterootdir))
    {
        while (false !== ($file = readdir($handle)))
        {
            if (!is_file("$standardtemplaterootdir/$file") && $file != "." && $file != ".." && $file!=".svn" && isStandardTemplate($file))
            {
                $list_of_files[$file] = $standardtemplaterootdir.DIRECTORY_SEPARATOR.$file;
            }
        }
        closedir($handle);
    }

    if ($handle = opendir($usertemplaterootdir))
    {
        while (false !== ($file = readdir($handle)))
        {
            if (!is_file("$usertemplaterootdir/$file") && $file != "." && $file != ".." && $file!=".svn")
            {
                $list_of_files[$file] = $usertemplaterootdir.DIRECTORY_SEPARATOR.$file;
            }
        }
        closedir($handle);
    }
    ksort($list_of_files);

    return $list_of_files;
}

function getAdminThemeList()
{
    // $usertemplaterootdir=Yii::app()->getConfig("usertemplaterootdir");
    $standardtemplaterootdir=Yii::app()->getConfig("styledir");

    //    if (!$usertemplaterootdir) {die("getTemplateList() no template directory");}
    if ($handle = opendir($standardtemplaterootdir))
    {
        while (false !== ($file = readdir($handle)))
        {
            if (!is_file("$standardtemplaterootdir/$file") && $file != "." && $file != ".." && $file!=".svn")
            {
                $list_of_files[$file] = $standardtemplaterootdir.DIRECTORY_SEPARATOR.$file;
            }
        }
        closedir($handle);
    }

    /*    if ($handle = opendir($usertemplaterootdir))
    {
    while (false !== ($file = readdir($handle)))
    {
    if (!is_file("$usertemplaterootdir/$file") && $file != "." && $file != ".." && $file!=".svn")
    {
    $list_of_files[$file] = $usertemplaterootdir.DIRECTORY_SEPARATOR.$file;
    }
    }
    closedir($handle);
    }         */
    ksort($list_of_files);

    return $list_of_files;
}


/**
* getQuestions() queries the database for an list of all questions matching the current survey and group id
*
* @return This string is returned containing <option></option> formatted list of questions in the current survey and group
*/
function getQuestions($surveyid,$gid,$selectedqid)
{
   $clang = Yii::app()->lang;
    $s_lang = Survey::model()->findByPk($surveyid)->language;
    $qrows = Question::model()->findAllByAttributes(array('sid' => $surveyid, 'gid' => $gid, 'language' => $s_lang, 'parent_qid' => 0),array('order'=>'question_order'));

    if (!isset($sQuestionselecter)) {$sQuestionselecter="";}
    foreach ($qrows as $qrow)
    {
        $qrow = $qrow->attributes;
        $qrow['title'] = strip_tags($qrow['title']);
        $link = Yii::app()->getController()->createUrl("/admin/survey/sa/view/surveyid/".$surveyid."/gid/".$gid."/qid/".$qrow['qid']);
        $sQuestionselecter .= "<option value='{$link}'";
        if ($selectedqid == $qrow['qid'])
        {
            $sQuestionselecter .= " selected='selected'";
            $qexists=true;
        }
        $sQuestionselecter .=">{$qrow['title']}:";
        $sQuestionselecter .= " ";
        $question=flattenText($qrow['question']);
        if (strlen($question)<35)
        {
            $sQuestionselecter .= $question;
        }
        else
        {
            $sQuestionselecter .= htmlspecialchars(mb_strcut(html_entity_decode($question,ENT_QUOTES,'UTF-8'), 0, 35, 'UTF-8'))."...";
        }
        $sQuestionselecter .= "</option>\n";
    }

    if (!isset($qexists))
    {
        $sQuestionselecter = "<option selected='selected'>".$clang->gT("Please choose...")."</option>\n".$sQuestionselecter;
    }
    else
    {
        $link = Yii::app()->getController()->createUrl("/admin/survey/sa/view/surveyid/".$surveyid."/gid/".$gid);
        $sQuestionselecter = "<option value='{$link}'>".$clang->gT("None")."</option>\n".$sQuestionselecter;
    }
    return $sQuestionselecter;
}

/**
* getGidPrevious() returns the Gid of the group prior to the current active group
*
* @param string $surveyid
* @param string $gid
*
* @return The Gid of the previous group
*/
function getGidPrevious($surveyid, $gid)
{
    $clang = Yii::app()->lang;

    if (!$surveyid) {$surveyid=returnGlobal('sid',true);}
    $s_lang = Survey::model()->findByPk($surveyid)->language;
    $qresult = QuestionGroup::model()->findAllByAttributes(array('sid' => $surveyid, 'language' => $s_lang), array('order'=>'group_order'));

    $i = 0;
    $iPrev = -1;
    foreach ($qresult as $qrow)
    {
        $qrow = $qrow->attributes;
        if ($gid == $qrow['gid']) {$iPrev = $i - 1;}
        $i += 1;
    }

    if ($iPrev >= 0) {$GidPrev = $qresult[$iPrev]->gid;}
    else {$GidPrev = "";}
    return $GidPrev;
}

/**
* getQidPrevious() returns the Qid of the question prior to the current active question
*
* @param string $surveyid
* @param string $gid
* @param string $qid
*
* @return This Qid of the previous question
*/
function getQidPrevious($surveyid, $gid, $qid)
{
    $clang = Yii::app()->lang;
    $s_lang = Survey::model()->findByPk($surveyid)->language;
    $qrows = Question::model()->findAllByAttributes(array('gid' => $gid, 'sid' => $surveyid, 'language' => $s_lang, 'parent_qid'=>0),array('order'=>'question_order'));

    $i = 0;
    $iPrev = -1;
    if (count($qrows) > 0)
    {

        foreach ($qrows as $qrow)
        {
            $qrow = $qrow->attributes;
            if ($qid == $qrow['qid']) {$iPrev = $i - 1;}
            $i += 1;
        }
    }
    if ($iPrev >= 0) {$QidPrev = $qrows[$iPrev]->qid;}
    else {$QidPrev = "";}


    return $QidPrev;
}

/**
* getGidNext() returns the Gid of the group next to the current active group
*
* @param string $surveyid
* @param string $gid
*
* @return The Gid of the next group
*/
function getGidNext($surveyid, $gid)
{
    $clang = Yii::app()->lang;
    if (!$surveyid) {$surveyid=returnGlobal('sid',true);}
    $s_lang = Survey::model()->findByPk($surveyid)->language;

<<<<<<< HEAD
    $qresult = Groups::model()->findAllByAttributes(array('sid' => $surveyid, 'language' => $s_lang), array('order'=>'group_order'));
=======
    $qresult = QuestionGroup::model()->findAllByAttributes(array('sid' => $surveyid, 'language' => $s_lang), array('order'=>'group_order'));
>>>>>>> a2ab567d

    $GidNext="";
    $i = 0;
    $iNext = 0;
<<<<<<< HEAD
=======

>>>>>>> a2ab567d
    foreach ($qresult as $qrow)
    {
        $qrow = $qrow->attributes;
        if ($gid == $qrow['gid']) {$iNext = $i + 1;}
        $i += 1;
    }

    if ($iNext < count($qresult)) {$GidNext = $qresult[$iNext]->gid;}
    else {$GidNext = "";}
    return $GidNext;
}

/**
* getQidNext() returns the Qid of the question prior to the current active question
*
* @param string $surveyid
* @param string $gid
* @param string $qid
*
* @return This Qid of the previous question
*/
function getQidNext($surveyid, $gid, $qid)
{
    $clang = Yii::app()->lang;
    $s_lang = Survey::model()->findByPk($surveyid)->language;

<<<<<<< HEAD
    $qrows = Questions::model()->findAllByAttributes(array('gid' => $gid, 'sid' => $surveyid, 'language' => $s_lang, 'parent_qid' => 0), array('order'=>'question_order'));
=======
    $qrows = Question::model()->findAllByAttributes(array('gid' => $gid, 'sid' => $surveyid, 'language' => $s_lang, 'parent_qid' => 0), array('order'=>'question_order'));
>>>>>>> a2ab567d
    $i = 0;
    $iNext = 0;

    foreach ($qrows as $qrow)
    {
        if ($qid == $qrow->qid && $qid) {$iNext = $i + 1;}
        $i += 1;
    }

    if ($iNext < count($qrows)) {$QidNext = $qrows[$iNext]->qid;}
    else {$QidNext = "";}
    return $QidNext;
}

function convertGETtoPOST($url)
{
    $url = preg_replace('/&amp;/i','&',$url);
    $stack = explode('?',$url);
    $calledscript = array_shift($stack);
    $query = array_shift($stack);
    $aqueryitems = explode('&',$query);
    $arrayParam = Array();
    $arrayVal = Array();

    foreach ($aqueryitems as $queryitem)
    {
        $stack =  explode ('=', $queryitem);
        $paramname = array_shift($stack);
        $value = array_shift($stack);
        $arrayParam[] = "'".$paramname."'";
        $arrayVal[] = substr($value, 0, 9) != "document." ? "'".$value."'" : $value;
    }
<<<<<<< HEAD
=======
    $arrayParam[]	= "'YII_CSRF_TOKEN'"; 
    $arrayVal[] 	= "'".Yii::app()->request->csrfToken."'";
>>>>>>> a2ab567d
    //    $Paramlist = "[" . implode(",",$arrayParam) . "]";
    //    $Valuelist = "[" . implode(",",$arrayVal) . "]";
    $Paramlist = "new Array(" . implode(",",$arrayParam) . ")";
    $Valuelist = "new Array(" . implode(",",$arrayVal) . ")";
    $callscript = "sendPost('$calledscript','',$Paramlist,$Valuelist);";
    return $callscript;
}


/**
* This function calculates how much space is actually used by all files uploaded
* using the File Upload question type
*
* @returns integer Actual space used in MB
*/
function calculateTotalFileUploadUsage(){
    global $uploaddir;
    $sQuery='select sid from {{surveys}}';
    $oResult = dbExecuteAssoc($sQuery); //checked
    $aRows = $oResult->readAll();
    $iTotalSize=0.0;
    foreach ($aRows as $aRow)
    {
        $sFilesPath=$uploaddir.'/surveys/'.$aRow['sid'].'/files';
        if (file_exists($sFilesPath))
        {
            $iTotalSize+=(float)getDirectorySize($sFilesPath);
        }
    }
    return (float)$iTotalSize/1024/1024;
}

function getDirectorySize($directory) {
    $size = 0;
    foreach(new RecursiveIteratorIterator(new RecursiveDirectoryIterator($directory)) as $file){
        $size+=$file->getSize();
    }
    return $size;
}


/**
* Gets number of groups inside a particular survey
*
* @param string $surveyid
* @param mixed $lang
*/
function getGroupSum($surveyid, $lang)
{
    //$condn = "WHERE sid=".$surveyid." AND language='".$lang."'"; //Getting a count of questions for this survey
    $condn = array('sid'=>$surveyid,'language'=>$lang);
    $sumresult3 = count(QuestionGroup::model()->findAllByAttributes($condn)); //Checked)

    return $sumresult3 ;
}


/**
* getMaxGroupOrder($surveyid) queries the database for the maximum sortorder of a group and returns the next higher one.
*
* @param mixed $surveyid
*/
function getMaxGroupOrder($surveyid)
{
    $s_lang = Survey::model()->findByPk($surveyid)->language;

    //$max_sql = "SELECT max( group_order ) AS max FROM ".db_table_name('groups')." WHERE sid =$surveyid AND language='{$s_lang}'" ;
    $query = QuestionGroup::model()->find(array('order' => 'group_order desc'));
    $current_max = !is_null($query) ? $query->group_order : '';

    if($current_max!="")
    {
        return ++$current_max ;
    }
    else return "0" ;
}


/**
* getGroupOrder($surveyid,$gid) queries the database for the sortorder of a group.
*
* @param mixed $surveyid
* @param mixed $gid
* @return mixed
*/
function getGroupOrder($surveyid,$gid)
{

    $s_lang = Survey::model()->findByPk($surveyid)->language;

    //$grporder_sql = "SELECT group_order FROM ".db_table_name('groups')." WHERE sid =$surveyid AND language='{$s_lang}' AND gid=$gid" ;
    $grporder_result = QuestionGroup::model()->findByAttributes(array('sid' => $surveyid, 'gid' => $gid, 'language' => $s_lang)); //Checked
    $grporder_row = $grporder_result->attributes ;
    $group_order = $grporder_row['group_order'];
    if($group_order=="")
    {
        return "0" ;
    }
    else return $group_order ;
}

/**
* getMaxQuestionOrder($gid) queries the database for the maximum sortorder of a question.
*
*/
function getMaxQuestionOrder($gid,$surveyid)
{
    $gid=sanitize_int($gid);
    $s_lang = Survey::model()->findByPk($surveyid)->language;
    $max_sql = "SELECT max( question_order ) AS max FROM {{questions}} WHERE gid='$gid' AND language='$s_lang'";

    $max_result = Yii::app()->db->createCommand($max_sql)->query(); //Checked
    $maxrow = $max_result->read() ;
    $current_max = $maxrow['max'];
    if($current_max=="")
    {
        return "0" ;
    }
    else return $current_max ;
}

/**
* getQuestionClass() returns a class name for a given question type to allow custom styling for each question type.
*
* @param string $input containing unique character representing each question type.
* @return string containing the class name for a given question type.
*/
function getQuestionClass($input)
{

    switch($input)
    {   // I think this is a bad solution to adding classes to question
        // DIVs but I can't think of a better solution. (eric_t_cruiser)

        case 'X': return 'boilerplate';     //  BOILERPLATE QUESTION
        case '5': return 'choice-5-pt-radio';   //  5 POINT CHOICE radio-buttons
        case 'D': return 'date';        //  DATE
        case 'Z': return 'list-radio-flexible'; //  LIST Flexible radio-button
        case 'L': return 'list-radio';      //  LIST radio-button
        case 'W': return 'list-dropdown-flexible'; //   LIST drop-down (flexible label)
        case '!': return 'list-dropdown';   //  List - dropdown
        case 'O': return 'list-with-comment';   //  LIST radio-button + textarea
        case 'R': return 'ranking';     //  RANKING STYLE
        case 'M': return 'multiple-opt';    //  Multiple choice checkbox
        case 'I': return 'language';        //  Language Question
        case 'P': return 'multiple-opt-comments'; //    Multiple choice with comments checkbox + text
        case 'Q': return 'multiple-short-txt';  //  TEXT
        case 'K': return 'numeric-multi';   //  MULTIPLE NUMERICAL QUESTION
        case 'N': return 'numeric';     //  NUMERICAL QUESTION TYPE
        case 'S': return 'text-short';      //  SHORT FREE TEXT
        case 'T': return 'text-long';       //  LONG FREE TEXT
        case 'U': return 'text-huge';       //  HUGE FREE TEXT
        case 'Y': return 'yes-no';      //  YES/NO radio-buttons
        case 'G': return 'gender';      //  GENDER drop-down list
        case 'A': return 'array-5-pt';      //  ARRAY (5 POINT CHOICE) radio-buttons
        case 'B': return 'array-10-pt';     //  ARRAY (10 POINT CHOICE) radio-buttons
        case 'C': return 'array-yes-uncertain-no'; //   ARRAY (YES/UNCERTAIN/NO) radio-buttons
        case 'E': return 'array-increase-same-decrease'; // ARRAY (Increase/Same/Decrease) radio-buttons
        case 'F': return 'array-flexible-row';  //  ARRAY (Flexible) - Row Format
        case 'H': return 'array-flexible-column'; //    ARRAY (Flexible) - Column Format
            //      case '^': return 'slider';          //  SLIDER CONTROL
        case ':': return 'array-multi-flexi';   //  ARRAY (Multi Flexi) 1 to 10
        case ";": return 'array-multi-flexi-text';
        case "1": return 'array-flexible-duel-scale'; //    Array dual scale
        case "*": return 'equation';    // Equation
        default:  return 'generic_question';    //  Should have a default fallback
    };
};

/**
* setupColumns() defines all the html tags to be wrapped around
* various list type answers.
*
* @param integer $columns - the number of columns, usually supplied by $dcols
* @param integer $answer_count - the number of answers to a question, usually supplied by $anscount
* @param string $wrapperclass - a global class for the wrapper
* @param string $itemclass - a class for the item
* @return array with all the various opening and closing tags to generate a set of columns.
*
* It returns an array with the following items:
*    $wrapper['whole-start']   = Opening wrapper for the whole list
*    $wrapper['whole-end']     = closing wrapper for the whole list
*    $wrapper['col-devide']    = normal column devider
*    $wrapper['col-devide-last'] = the last column devider (to allow
*                                for different styling of the last
*                                column
*    $wrapper['item-start']    = opening wrapper tag for individual
*                                option
*    $wrapper['item-start-other'] = opening wrapper tag for other
*                                option
*    $wrapper['item-start-noanswer'] = opening wrapper tag for no answer
*                                option
*    $wrapper['item-end']      = closing wrapper tag for individual
*                                option
*    $wrapper['maxrows']       = maximum number of rows in each
*                                column
*    $wrapper['cols']          = Number of columns to be inserted
*                                (and checked against)
*
*
* - - - - - - - - - - - - - - - - - - - - - - - - - - - - - - - - -
* Columns are a problem.
* Really there is no perfect solution to columns at the moment.
*
* -  Using Tables is problematic semanticly.
* -  Using inline or float to create columns, causes the answers
*    flows horizontally, not vertically which is not ideal visually.
* -  Using CSS3 columns is also a problem because of browser support
*    and also because if you have answeres split across two or more
*    lines, and those answeres happen to fall at the bottom of a
*    column, the answer might be split across columns as well as
*    lines.
* -  Using nested unordered list with the first level of <LI>s
*    floated is the same as using tables and so is bad semantically
*    for the same reason tables are bad.
* -  Breaking the unordered lists into consecutive floated unordered
*    lists is not great semantically but probably not as bad as
*    using tables.
*
* Because I haven't been able to decide which option is the least
* bad, I have handed over that responsibility to the admin who sets
* LimeSurvey up on their server.
*
* There are four options:
*    'css'   using one of the various CSS only methods for
*            rendering columns.
*            (Check the CSS file for your chosen template to see
*             how columns are defined.)
*    'ul'    using multiple floated unordered lists. (DEFAULT)
*    'table' using conventional tables based layout.
*     NULL   blocks the use of columns
*
* 'ul' is the default because it's the best possible compromise
* between semantic markup and visual layout.
*/
function setupColumns($columns, $answer_count,$wrapperclass="",$itemclass="")
{

    $column_style = Yii::app()->getConfig('column_style');
    if ( !in_array($column_style,array('css','ul','table')) && !is_null($column_style) )
    {
        $column_style = 'ul';
    };
    if(!is_null($column_style) && $columns!=1) // Add a global class for all column.
    {
        $wrapperclass.= " colstyle-{$column_style}";
    }
    if($columns < 2)
    {
        $column_style = null;
        $columns = 1;
    }

    if(($columns > $answer_count) && $answer_count>0)
    {
        $columns = $answer_count;
    };


    $class_first = ' class="'.$wrapperclass.'"';
    if($columns > 1 && !is_null($column_style))
    {
        if($column_style == 'ul')
        {
            $ul = '-ul';
        }
        else
        {
            $ul = '';
        }
        $class_first = ' class="'.$wrapperclass.' cols-'.$columns . $ul.' first"';
        $class = ' class="'.$wrapperclass.' cols-'.$columns . $ul.'"';
        $class_last_ul = ' class="'.$wrapperclass.' cols-'.$columns . $ul.' last"';
        $class_last_table = ' class="'.$wrapperclass.' cols-'.$columns.' last"';
    }
    else
    {
        $class = ' class="'.$wrapperclass.'"';
        $class_last_ul = ' class="'.$wrapperclass.'"';
        $class_last_table = ' class="'.$wrapperclass.'"';
    };

    $wrapper = array(
    'whole-start'  => "\n<ul$class_first>\n"
    ,'whole-end'    => "</ul>\n"
    ,'col-devide'   => ''
    ,'col-devide-last' => ''
    ,'item-start'   => "\t<li class=\"{$itemclass}\">\n"
    ,'item-start-other' => "\t<li class=\"{$itemclass} other other-item\">\n"
    ,'item-start-noanswer' => "\t<li class=\"{$itemclass} noanswer-item\">\n"
    ,'item-end' => "\t</li>\n"
    ,'maxrows'  => ceil($answer_count/$columns) //Always rounds up to nearest whole number
    ,'cols'     => $columns
    );

    switch($column_style)
    {
        case 'ul':  if($columns > 1)
            {
                $wrapper['col-devide']  = "\n</ul>\n\n<ul$class>\n";
                $wrapper['col-devide-last'] = "\n</ul>\n\n<ul$class_last_ul>\n";
            }
            break;

        case 'table':   $table_cols = '';
            for($cols = $columns ; $cols > 0 ; --$cols)
            {
                switch($cols)
                {
                    case $columns:  $table_cols .= "\t<col$class_first />\n";
                        break;
                    case 1:     $table_cols .= "\t<col$class_last_table />\n";
                        break;
                    default:    $table_cols .= "\t<col$class />\n";
                };
            };

            if($columns > 1)
            {
                $wrapper['col-devide']  = "\t</ul>\n</td>\n\n<td>\n\t<ul>\n";
                $wrapper['col-devide-last'] = "\t</ul>\n</td>\n\n<td class=\"last\">\n\t<ul>\n";
            };
            $wrapper['whole-start'] = "\n<table$class>\n$table_cols\n\t<tbody>\n<tr>\n<td>\n\t<ul>\n";
            $wrapper['whole-end']   = "\t</ul>\n</td>\n</tr>\n\t</tbody>\n</table>\n";
            $wrapper['item-start']  = "<li class=\"{$itemclass}\">\n";
            $wrapper['item-end']    = "</li class=\"{$itemclass}\">\n";
    };

    return $wrapper;
};

function alternation($alternate = '' , $type = 'col')
{
    /**
    * alternation() Returns a class identifyer for alternating between
    * two options. Used to style alternate elements differently. creates
    * or alternates between the odd string and the even string used in
    * as column and row classes for array type questions.
    *
    * @param string $alternate = '' (empty) (default) , 'array2' ,  'array1' , 'odd' , 'even'
    * @param string  $type = 'col' (default) or 'row'
    *
    * @return string representing either the first alternation or the opposite alternation to the one supplied..
    */
    /*
    // The following allows type to be left blank for row in subsequent
    // function calls.
    // It has been left out because 'row' must be defined the first time
    // alternation() is called. Since it is only ever written once for each
    // while statement within a function, 'row' is always defined.
    if(!empty($alternate) && $type != 'row')
    {   if($alternate == ('array2' || 'array1'))
    {
    $type = 'row';
    };
    };
    // It has been left in case it becomes useful but probably should be
    // removed.
    */
    if($type == 'row')
    {
        $odd  = 'array2'; // should be row_odd
        $even = 'array1'; // should be row_even
    }
    else
    {
        $odd  = 'odd';  // should be col_odd
        $even = 'even'; // should be col_even
    };
    if($alternate == $odd)
    {
        $alternate = $even;
    }
    else
    {
        $alternate = $odd;
    };
    return $alternate;
}


/**
* longestString() returns the length of the longest string past to it.
* @peram string $new_string
* @peram integer $longest_length length of the (previously) longest string passed to it.
* @return integer representing the length of the longest string passed (updated if $new_string was longer than $longest_length)
*
* usage should look like this: $longest_length = longestString( $new_string , $longest_length );
*
*/
function longestString( $new_string , $longest_length )
{
    if($longest_length < strlen(trim(strip_tags($new_string))))
    {
        $longest_length = strlen(trim(strip_tags($new_string)));
    };
    return $longest_length;
};



/**
* getNotificationList() returns different options for notifications
*
* @param string $notificationcode - the currently selected one
*
* @return This string is returned containing <option></option> formatted list of notification methods for current survey
*/
function getNotificationList($notificationcode)
{
    $clang = Yii::app()->lang;
    $ntypes = array(
    "0"=>$clang->gT("No email notification"),
    "1"=>$clang->gT("Basic email notification"),
    "2"=>$clang->gT("Detailed email notification with result codes")
    );
    if (!isset($ntypeselector)) {$ntypeselector="";}
    foreach($ntypes as $ntcode=>$ntdescription)
    {
        $ntypeselector .= "<option value='$ntcode'";
        if ($notificationcode == $ntcode) {$ntypeselector .= " selected='selected'";}
        $ntypeselector .= ">$ntdescription</option>\n";
    }
    return $ntypeselector;
}


/**
* getGroupList() queries the database for a list of all groups matching the current survey sid
*
*
* @param string $gid - the currently selected gid/group
*
* @return This string is returned containing <option></option> formatted list of groups to current survey
*/
function getGroupList($gid,$surveyid)
{
    $clang = Yii::app()->lang;
    $groupselecter="";
    $gid=sanitize_int($gid);
    $surveyid=sanitize_int($surveyid);
    if (!$surveyid) {$surveyid=returnGlobal('sid',true);}
    $s_lang = Survey::model()->findByPk($surveyid)->language;

    $gidquery = "SELECT gid, group_name FROM {{groups}} WHERE sid='{$surveyid}' AND  language='{$s_lang}' ORDER BY group_order";
    $gidresult = Yii::app()->db->createCommand($gidquery)->query(); //Checked
    foreach ($gidresult->readAll() as $gv)
    {
        $groupselecter .= "<option";
        if ($gv['gid'] == $gid) {$groupselecter .= " selected='selected'"; $gvexist = 1;}
        $groupselecter .= " value='".Yii::app()->getConfig('scriptname')."?sid=$surveyid&amp;gid=".$gv['gid']."'>".htmlspecialchars($gv['group_name'])."</option>\n";
    }
    if ($groupselecter)
    {
        if (!isset($gvexist)) {$groupselecter = "<option selected='selected'>".$clang->gT("Please choose...")."</option>\n".$groupselecter;}
        else {$groupselecter .= "<option value='".Yii::app()->getConfig('scriptname')."?sid=$surveyid&amp;gid='>".$clang->gT("None")."</option>\n";}
    }
    return $groupselecter;
}



function getGroupList3($gid,$surveyid)
{
    //$clang = Yii::app()->lang;
    $gid=sanitize_int($gid);
    $surveyid=sanitize_int($surveyid);

    if (!$surveyid) {$surveyid=returnGlobal('sid',true);}
    $groupselecter = "";
    $s_lang = Survey::model()->findByPk($surveyid)->language;


    //$gidquery = "SELECT gid, group_name FROM ".db_table_name('groups')." WHERE sid=$surveyid AND language='{$s_lang}' ORDER BY group_order";

    $gidresult = QuestionGroup::model()->findAllByAttributes(array('sid' => $surveyid, 'language' => $s_lang), array('order'=>'group_order'));

    foreach ($gidresult as $gv)
    {
        $gv = $gv->attributes;
        $groupselecter .= "<option";
        if ($gv['gid'] == $gid) {$groupselecter .= " selected='selected'"; }
        $groupselecter .= " value='".$gv['gid']."'>".htmlspecialchars($gv['group_name'])."</option>\n";
    }


    return $groupselecter;
}

/**
* put your comment there...
*
* @param mixed $gid
* @param mixed $language
*/
function getGroupListLang($gid, $language, $surveyid)
{

    $clang = Yii::app()->lang;

    $groupselecter="";
    if (!$surveyid) {$surveyid=returnGlobal('sid',true);}

    $gidresult = QuestionGroup::model()->findAll(array('condition'=>'sid=:surveyid AND language=:language',
    'order'=>'group_order',
    'params'=>array(':surveyid'=>$surveyid,':language'=>$language)));   //Checked)
    foreach ($gidresult as $gv)
    {
        $gv = $gv->attributes;
        $groupselecter .= "<option";
        if ($gv['gid'] == $gid) {$groupselecter .= " selected='selected'"; $gvexist = 1;}
        $link = Yii::app()->getController()->createUrl("/admin/survey/sa/view/surveyid/".$surveyid."/gid/".$gv['gid']);
        $groupselecter .= " value='{$link}'>";
        if (strip_tags($gv['group_name']))
        {
            $groupselecter .= htmlspecialchars(strip_tags($gv['group_name']));
        } else {
            $groupselecter .= htmlspecialchars($gv['group_name']);
        }
        $groupselecter .= "</option>\n";
    }
    if ($groupselecter)
    {
        $link = Yii::app()->getController()->createUrl("/admin/survey/sa/view/surveyid/".$surveyid);
        if (!isset($gvexist)) {$groupselecter = "<option selected='selected'>".$clang->gT("Please choose...")."</option>\n".$groupselecter;}
        else {$groupselecter .= "<option value='{$link}'>".$clang->gT("None")."</option>\n";}
    }
    return $groupselecter;
}


function getUserList($outputformat='fullinfoarray')
{
    $clang = Yii::app()->lang;

    if (!empty(Yii::app()->session['loginID']))
    {
        $myuid=sanitize_int(Yii::app()->session['loginID']);
    }
    $usercontrolSameGroupPolicy = Yii::app()->getConfig('usercontrolSameGroupPolicy');
    if (!Permission::model()->hasGlobalPermission('superadmin','read') && isset($usercontrolSameGroupPolicy) &&
    $usercontrolSameGroupPolicy == true)
    {
        if (isset($myuid))
        {
            $sDatabaseType = Yii::app()->db->getDriverName();
            if ($sDatabaseType=='mssql' || $sDatabaseType=="sqlsrv" || $sDatabaseType=="dblib")
            {
                $sSelectFields = 'users_name,uid,email,full_name,parent_id,CAST(password as varchar) as password';
            }
            else
            {
                $sSelectFields = 'users_name,uid,email,full_name,parent_id,password';
            }

            // List users from same group as me + all my childs
            // a subselect is used here because MSSQL does not like to group by text
            // also Postgres does like this one better
            $uquery = " SELECT {$sSelectFields} from {{users}} where uid in (
                SELECT uid from {{user_in_groups}} where ugid in (
                    SELECT ugid from {{user_in_groups}} where uid={$myuid}
                    )
                )
            UNION
            SELECT {$sSelectFields} from {{users}} v where v.parent_id={$myuid}
            UNION
            SELECT {$sSelectFields} from {{users}} v where uid={$myuid}";

        }
        else
        {
            return array(); // Or die maybe
        }

    }
    else
    {
        $uquery = "SELECT * FROM {{users}} ORDER BY uid";
    }

    $uresult = Yii::app()->db->createCommand($uquery)->query()->readAll(); //Checked

    if (count($uresult)==0)
    //user is not in a group and usercontrolSameGroupPolicy is activated - at least show his own userinfo
    {
        $uquery = "SELECT u.* FROM {{users}} AS u WHERE u.uid=".$myuid;
        $uresult = Yii::app()->db->createCommand($uquery)->query()->readAll();//Checked
    }

    $userlist = array();
    $userlist[0] = "Reserved for logged in user";
    foreach ($uresult as $srow)
    {
        if ($outputformat != 'onlyuidarray')
        {
            if ($srow['uid'] != Yii::app()->session['loginID'])
            {
                $userlist[] = array("user"=>$srow['users_name'], "uid"=>$srow['uid'], "email"=>$srow['email'], "password"=>$srow['password'], "full_name"=>$srow['full_name'], "parent_id"=>$srow['parent_id'] );
            }
            else
            {
                $userlist[0] = array("user"=>$srow['users_name'], "uid"=>$srow['uid'], "email"=>$srow['email'], "password"=>$srow['password'], "full_name"=>$srow['full_name'], "parent_id"=>$srow['parent_id'] );
            }
        }
        else
        {
            if ($srow['uid'] != Yii::app()->session['loginID'])
            {
                $userlist[] = $srow['uid'];
            }
            else
            {
                $userlist[0] = $srow['uid'];
            }
        }

    }
    return $userlist;
}


/**
* Gets all survey infos in one big array including the language specific settings
*
* @param string $surveyid  The survey ID
* @param string $languagecode The language code - if not given the base language of the particular survey is used
* @return array Returns array with survey info or false, if survey does not exist
*/
function getSurveyInfo($surveyid, $languagecode='')
{
    static $staticSurveyInfo = array();// Use some static
    $surveyid=sanitize_int($surveyid);
    $languagecode=sanitize_languagecode($languagecode);
    $thissurvey=false;
    // Do job only if this survey exist
    if(!Survey::model()->findByPk($surveyid))
    {
        return false;
    }
    // if no language code is set then get the base language one
    if ((!isset($languagecode) || $languagecode==''))
    {
        $languagecode=Survey::model()->findByPk($surveyid)->language;
    }

    if(isset($staticSurveyInfo[$surveyid][$languagecode]) )
    {
        $thissurvey=$staticSurveyInfo[$surveyid][$languagecode];
    }
    else
    {
        $result = SurveyLanguageSetting::model()->with('survey')->findByPk(array('surveyls_survey_id' => $surveyid, 'surveyls_language' => $languagecode));
        if (is_null($result)) {
            // When additional language was added, but not saved it does not exists
            // We should revert to the base language then
            $languagecode=Survey::model()->findByPk($surveyid)->language;
            $result = SurveyLanguageSetting::model()->with('survey')->findByPk(array('surveyls_survey_id' => $surveyid, 'surveyls_language' => $languagecode));
        }
        if($result)
        {
            $thissurvey=array_merge($result->survey->attributes,$result->attributes);
            $thissurvey['name']=$thissurvey['surveyls_title'];
            $thissurvey['description']=$thissurvey['surveyls_description'];
            $thissurvey['welcome']=$thissurvey['surveyls_welcometext'];
            $thissurvey['templatedir']=$thissurvey['template'];
            $thissurvey['adminname']=$thissurvey['admin'];
            $thissurvey['tablename']='{{survey_'.$thissurvey['sid'] . '}}';
            $thissurvey['urldescrip']=$thissurvey['surveyls_urldescription'];
            $thissurvey['url']=$thissurvey['surveyls_url'];
            $thissurvey['expiry']=$thissurvey['expires'];
            $thissurvey['email_invite_subj']=$thissurvey['surveyls_email_invite_subj'];
            $thissurvey['email_invite']=$thissurvey['surveyls_email_invite'];
            $thissurvey['email_remind_subj']=$thissurvey['surveyls_email_remind_subj'];
            $thissurvey['email_remind']=$thissurvey['surveyls_email_remind'];
            $thissurvey['email_confirm_subj']=$thissurvey['surveyls_email_confirm_subj'];
            $thissurvey['email_confirm']=$thissurvey['surveyls_email_confirm'];
            $thissurvey['email_register_subj']=$thissurvey['surveyls_email_register_subj'];
            $thissurvey['email_register']=$thissurvey['surveyls_email_register'];
            $thissurvey['attributedescriptions'] = $result->survey->tokenAttributes;
            $thissurvey['attributecaptions'] = $result->attributeCaptions;
            if (!isset($thissurvey['adminname'])) {$thissurvey['adminname']=Yii::app()->getConfig('siteadminemail');}
            if (!isset($thissurvey['adminemail'])) {$thissurvey['adminemail']=Yii::app()->getConfig('siteadminname');}
            if (!isset($thissurvey['urldescrip']) || $thissurvey['urldescrip'] == '' ) {$thissurvey['urldescrip']=$thissurvey['surveyls_url'];}

            $staticSurveyInfo[$surveyid][$languagecode]=$thissurvey;
        }

    }

    return $thissurvey;
}

/**
* Returns the default email template texts as array
*
* @param mixed $oLanguage Required language translationb object
* @param string $mode Escape mode for the translation function
* @return array
*/
function templateDefaultTexts($oLanguage, $mode='html', $sNewlines='text'){
    $aDefaultTexts=array(
    'admin_detailed_notification_subject'=>$oLanguage->gT("Response submission for survey {SURVEYNAME} with results",$mode),
    'admin_detailed_notification'=>$oLanguage->gT("Hello,\n\nA new response was submitted for your survey '{SURVEYNAME}'.\n\nClick the following link to reload the survey:\n{RELOADURL}\n\nClick the following link to see the individual response:\n{VIEWRESPONSEURL}\n\nClick the following link to edit the individual response:\n{EDITRESPONSEURL}\n\nView statistics by clicking here:\n{STATISTICSURL}\n\n\nThe following answers were given by the participant:\n{ANSWERTABLE}",$mode),
    'admin_detailed_notification_css'=>'<style type="text/css">
    .printouttable {
    margin:1em auto;
    }
    .printouttable th {
    text-align: center;
    }
    .printouttable td {
    border-color: #ddf #ddf #ddf #ddf;
    border-style: solid;
    border-width: 1px;
    padding:0.1em 1em 0.1em 0.5em;
    }

    .printouttable td:first-child {
    font-weight: 700;
    text-align: right;
    padding-right: 5px;
    padding-left: 5px;

    }
    .printouttable .printanswersquestion td{
    background-color:#F7F8FF;
    }

    .printouttable .printanswersquestionhead td{
    text-align: left;
    background-color:#ddf;
    }

    .printouttable .printanswersgroup td{
    text-align: center;
    font-weight:bold;
    padding-top:1em;
    }
    </style>',
    'admin_notification_subject'=>$oLanguage->gT("Response submission for survey {SURVEYNAME}",$mode),
    'admin_notification'=>$oLanguage->gT("Hello,\n\nA new response was submitted for your survey '{SURVEYNAME}'.\n\nClick the following link to reload the survey:\n{RELOADURL}\n\nClick the following link to see the individual response:\n{VIEWRESPONSEURL}\n\nClick the following link to edit the individual response:\n{EDITRESPONSEURL}\n\nView statistics by clicking here:\n{STATISTICSURL}",$mode),
    'confirmation_subject'=>$oLanguage->gT("Confirmation of your participation in our survey"),
    'confirmation'=>$oLanguage->gT("Dear {FIRSTNAME},\n\nthis email is to confirm that you have completed the survey titled {SURVEYNAME} and your response has been saved. Thank you for participating.\n\nIf you have any further questions about this email, please contact {ADMINNAME} on {ADMINEMAIL}.\n\nSincerely,\n\n{ADMINNAME}",$mode),
    'invitation_subject'=>$oLanguage->gT("Invitation to participate in a survey",$mode),
    'invitation'=>$oLanguage->gT("Dear {FIRSTNAME},\n\nyou have been invited to participate in a survey.\n\nThe survey is titled:\n\"{SURVEYNAME}\"\n\n\"{SURVEYDESCRIPTION}\"\n\nTo participate, please click on the link below.\n\nSincerely,\n\n{ADMINNAME} ({ADMINEMAIL})\n\n----------------------------------------------\nClick here to do the survey:\n{SURVEYURL}",$mode)."\n\n".$oLanguage->gT("If you do not want to participate in this survey and don't want to receive any more invitations please click the following link:\n{OPTOUTURL}",$mode)."\n\n".$oLanguage->gT("If you are blacklisted but want to participate in this survey and want to receive invitations please click the following link:\n{OPTINURL}",$mode),
    'reminder_subject'=>$oLanguage->gT("Reminder to participate in a survey",$mode),
    'reminder'=>$oLanguage->gT("Dear {FIRSTNAME},\n\nRecently we invited you to participate in a survey.\n\nWe note that you have not yet completed the survey, and wish to remind you that the survey is still available should you wish to take part.\n\nThe survey is titled:\n\"{SURVEYNAME}\"\n\n\"{SURVEYDESCRIPTION}\"\n\nTo participate, please click on the link below.\n\nSincerely,\n\n{ADMINNAME} ({ADMINEMAIL})\n\n----------------------------------------------\nClick here to do the survey:\n{SURVEYURL}",$mode)."\n\n".$oLanguage->gT("If you do not want to participate in this survey and don't want to receive any more invitations please click the following link:\n{OPTOUTURL}",$mode),
    'registration_subject'=>$oLanguage->gT("Survey registration confirmation",$mode),
    'registration'=>$oLanguage->gT("Dear {FIRSTNAME},\n\nYou, or someone using your email address, have registered to participate in an online survey titled {SURVEYNAME}.\n\nTo complete this survey, click on the following URL:\n\n{SURVEYURL}\n\nIf you have any questions about this survey, or if you did not register to participate and believe this email is in error, please contact {ADMINNAME} at {ADMINEMAIL}.",$mode)
    );
    if ($sNewlines=='html')
    {
        $aDefaultTexts=array_map('nl2br',$aDefaultTexts);
    }
    return $aDefaultTexts;
}

/**
* Compares two elements from an array (passed by the usort function)
* and returns -1, 0 or 1 depending on the result of the comparison of
* the sort order of the group_order and question_order field
*
* @param mixed $a
* @param mixed $b
* @return int
*/
function groupOrderThenQuestionOrder($a, $b)
{
    if (isset($a['group_order']) && isset($b['group_order']))
    {
        $GroupResult = strnatcasecmp($a['group_order'], $b['group_order']);
    }
    else
    {
        $GroupResult = "";
    }
    if ($GroupResult == 0)
    {
        $TitleResult = strnatcasecmp($a["question_order"], $b["question_order"]);
        return $TitleResult;
    }
    return $GroupResult;
}


function fixSortOrderAnswers($qid,$surveyid=null) //Function rewrites the sortorder for a group of answers
{
    $qid=sanitize_int($qid);
    $baselang = Survey::model()->findByPk($surveyid)->language;

    Answer::model()->updateSortOrder($qid,$baselang);
}

/**
* This function rewrites the sortorder for questions inside the named group
* REMOVED the 2012-08-08 : replaced by Question::model()->updateQuestionOrder
* @param integer $groupid the group id
* @param integer $surveyid the survey id
*/
/**
function fixSortOrderQuestions($groupid, $surveyid) //Function rewrites the sortorder for questions
{
    $gid = sanitize_int($groupid);
    $surveyid = sanitize_int($surveyid);
    $baselang = Survey::model()->findByPk($surveyid)->language;

    $questions = Question::model()->findAllByAttributes(array('gid' => $gid, 'sid' => $surveyid, 'language' => $baselang));
    $p = 0;
    foreach ($questions as $question)
    {
        $question->question_order = $p;
        $question->save();
        $p++;
    }
}
*/

function shiftOrderQuestions($sid,$gid,$shiftvalue) //Function shifts the sortorder for questions
{
    $sid=sanitize_int($sid);
    $gid=sanitize_int($gid);
    $shiftvalue=sanitize_int($shiftvalue);

    $baselang = Survey::model()->findByPk($sid)->language;

    Question::model()->updateQuestionOrder($gid,$baselang,$shiftvalue);
}

function fixSortOrderGroups($surveyid) //Function rewrites the sortorder for groups
{
    $baselang = Survey::model()->findByPk($surveyid)->language;
    QuestionGroup::model()->updateGroupOrder($surveyid,$baselang);
}

function fixMovedQuestionConditions($qid,$oldgid,$newgid) //Function rewrites the cfieldname for a question after group change
{
    $surveyid = Yii::app()->getConfig('sid');
    $qid=sanitize_int($qid);
    $oldgid=sanitize_int($oldgid);
    $newgid=sanitize_int($newgid);
    Condition::model()->updateCFieldName($surveyid,$qid,$oldgid,$newgid);
    // TMSW Condition->Relevance:  Call LEM->ConvertConditionsToRelevance() when done
}


/**
* This function returns POST/REQUEST vars, for some vars like SID and others they are also sanitized
*
* @param string $stringname
* @param boolean $bRestrictToString
*/
function returnGlobal($stringname,$bRestrictToString=false)
{
    $urlParam=Yii::app()->request->getParam($stringname); 
<<<<<<< HEAD
    if(!isset($urlParam) && $aCookies=Yii::app()->request->getCookies() && $stringname!='sid')
=======
    if(is_null($urlParam) && $aCookies=Yii::app()->request->getCookies() && $stringname!='sid')
>>>>>>> a2ab567d
    {
        if(isset($aCookies[$stringname]))
        {
            $urlParam = $aCookies[$stringname];
        } 
    }
<<<<<<< HEAD

    $bUrlParamIsArray=is_array($urlParam);// Needed to array map or if $bRestrictToString
    if (isset($urlParam) && $stringname!='' && (!$bUrlParamIsArray || !$bRestrictToString))
=======
    $bUrlParamIsArray=is_array($urlParam);// Needed to array map or if $bRestrictToString
    if (!is_null($urlParam) && $stringname!='' && (!$bUrlParamIsArray || !$bRestrictToString))
>>>>>>> a2ab567d
    {
        if ($stringname == 'sid' || $stringname == "gid" || $stringname == "oldqid" ||
        $stringname == "qid" || $stringname == "tid" ||
        $stringname == "lid" || $stringname == "ugid"||
        $stringname == "thisstep" || $stringname == "scenario" ||
        $stringname == "cqid" || $stringname == "cid" ||
        $stringname == "qaid" || $stringname == "scid" ||
        $stringname == "loadsecurity")
        {
            if($bUrlParamIsArray){
                return array_map("sanitize_int",$urlParam);
            }else{
                return sanitize_int($urlParam);
            }
        }
        elseif ($stringname =="lang" || $stringname =="adminlang")
        {
            if($bUrlParamIsArray){
                return array_map("sanitize_languagecode",$urlParam);
            }else{
                return sanitize_languagecode($urlParam);
            }
        }
        elseif ($stringname =="htmleditormode" ||
        $stringname =="subaction" ||
        $stringname =="questionselectormode" ||
        $stringname =="templateeditormode"
        )
        {
            if($bUrlParamIsArray){
                return array_map("sanitize_paranoid_string",$urlParam);
            }else{
                return sanitize_paranoid_string($urlParam);
            }
        }
        elseif ( $stringname =="cquestions")
        {
            if($bUrlParamIsArray){
                return array_map("sanitize_cquestions",$urlParam);
            }else{
                return sanitize_cquestions($urlParam);
            }
        }
        return $urlParam;
    }
    else
    {
        return NULL;
    }
}


function sendCacheHeaders()
{
    global $embedded;
    if ( $embedded ) return;
    if (!headers_sent())
    {
        header('P3P:CP="IDC DSP COR ADM DEVi TAIi PSA PSD IVAi IVDi CONi HIS OUR IND CNT"');  // this line lets IE7 run LimeSurvey in an iframe
        header("Expires: Mon, 26 Jul 1997 05:00:00 GMT");    // Date in the past
        header("Last-Modified: " . gmdate("D, d M Y H:i:s") . " GMT");  // always modified
        header("Cache-Control: no-store, no-cache, must-revalidate");  // HTTP/1.1
        header("Cache-Control: post-check=0, pre-check=0", false);
        header("Pragma: no-cache");
        header('Content-Type: text/html; charset=utf-8');
    }
}

function getSIDGIDQIDAIDType($fieldcode)
{
    // use simple parsing to get {sid}, {gid}
    // and what may be {qid} or {qid}{aid} combination
    list($fsid, $fgid, $fqid) = explode('X', $fieldcode);
    $fsid=sanitize_int($fsid);
    $fgid=sanitize_int($fgid);
    if (!$fqid) {$fqid=0;}
    $fqid=sanitize_int($fqid);
    // try a true parsing of fieldcode (can separate qid from aid)
    // but fails for type M and type P multiple choice
    // questions because the SESSION fieldcode is combined
    // and we want here to pass only the sidXgidXqid for type M and P
    $fields=arraySearchByKey($fieldcode, createFieldMap($fsid,'full',false,false,getBaseLanguageFromSurveyID($fsid)), "fieldname", 1);

    if (count($fields) != 0)
    {
        $aRef['sid']=$fields['sid'];
        $aRef['gid']=$fields['gid'];
        $aRef['qid']=$fields['qid'];
        $aRef['aid']=$fields['aid'];
        $aRef['type']=$fields['type'];
    }
    else
    {
        // either the fielcode doesn't match a question
        // or it is a type M or P question
        $aRef['sid']=$fsid;
        $aRef['gid']=$fgid;
        $aRef['qid']=sanitize_int($fqid);

        $s_lang = Survey::model()->findByPk($fsid)->language;
        $fieldtoselect = array('type');
        $condition = "qid = ".$fqid." AND language='".$s_lang."'";

        $result = Question::model()->findAllByAttributes(array('qid' => $fqid, 'language' => $s_lang));

        if ( count($result) == 0 )
        { // question doesn't exist
            return array();
        }
        else
        {   // certainly is type M or P
            foreach ($result as $row)
            {
                $aRef['type']=$row['type'];
            }
        }

    }

    //return array('sid'=>$fsid, "gid"=>$fgid, "qid"=>$fqid);
    return $aRef;
}

/**
* @param type $iSurveyID The Survey ID
* @param type $sFieldCode Field code of the particular field
* @param type $sValue The stored response value
* @param object $oLanguage Initialized limesurvey_lang object for the resulting response data
* @return string
*/
function getExtendedAnswer($iSurveyID, $sFieldCode, $sValue, $oLanguage)
{
    if (is_null($sValue) || $sValue=='') return '';
    $sLanguage = $oLanguage->langcode;
    //Fieldcode used to determine question, $sValue used to match against answer code
    //Returns NULL if question type does not suit
    if (strpos($sFieldCode, "{$iSurveyID}X")===0) //Only check if it looks like a real fieldcode
    {
        $fieldmap = createFieldMap($iSurveyID,'short',false,false,$sLanguage);
        if (isset($fieldmap[$sFieldCode]))
            $fields = $fieldmap[$sFieldCode];
        else
            return false;

        // If it is a comment field there is nothing to convert here
        if ($fields['aid']=='comment') return $sValue; 
            
        //Find out the question type
        $this_type = $fields['type'];
        switch($this_type)
        {
            case 'D':
                if (trim($sValue)!='')
                {
                    $qidattributes = getQuestionAttributeValues($fields['qid']);
                    $dateformatdetails = getDateFormatDataForQID($qidattributes, $iSurveyID);
                    $sValue=convertDateTimeFormat($sValue,"Y-m-d H:i:s",$dateformatdetails['phpdate']);
                }
                break;
            case 'N':
                if (trim($sValue)!='')
                {
                    if(strpos($sValue,".")!==false)
                    {
                        $sValue=rtrim(rtrim($sValue,"0"),".");
                    }
                    $qidattributes = getQuestionAttributeValues($fields['qid']);
                    if($qidattributes['num_value_int_only'])
                    {
                        $sValue=number_format($sValue, 0, '', '');
                    }
                }
                break;
            case "L":
            case "!":
            case "O":
            case "^":
            case "I":
            case "R":
                $result = Answer::model()->getAnswerFromCode($fields['qid'],$sValue,$sLanguage);
                foreach($result as $row)
                {
                    $this_answer=$row['answer'];
                } // while
                if ($sValue == "-oth-")
                {
                    $this_answer=$oLanguage->gT("Other");
                }
                break;
            case "M":
            case "J":
            case "P":
            switch($sValue)
            {
                case "Y": $this_answer=$oLanguage->gT("Yes"); break;
            }
            break;
            case "Y":
            switch($sValue)
            {
                case "Y": $this_answer=$oLanguage->gT("Yes"); break;
                case "N": $this_answer=$oLanguage->gT("No"); break;
                default: $this_answer=$oLanguage->gT("No answer");
            }
            break;
            case "G":
            switch($sValue)
            {
                case "M": $this_answer=$oLanguage->gT("Male"); break;
                case "F": $this_answer=$oLanguage->gT("Female"); break;
                default: $this_answer=$oLanguage->gT("No answer");
            }
            break;
            case "C":
            switch($sValue)
            {
                case "Y": $this_answer=$oLanguage->gT("Yes"); break;
                case "N": $this_answer=$oLanguage->gT("No"); break;
                case "U": $this_answer=$oLanguage->gT("Uncertain"); break;
            }
            break;
            case "E":
            switch($sValue)
            {
                case "I": $this_answer=$oLanguage->gT("Increase"); break;
                case "D": $this_answer=$oLanguage->gT("Decrease"); break;
                case "S": $this_answer=$oLanguage->gT("Same"); break;
            }
            break;
            case "F":
            case "H":
            case "1":
                $aConditions=array('qid' => $fields['qid'], 'code' => $sValue, 'language' => $sLanguage);
                if (isset($fields['scale_id']))
                {
                    $iScaleID=$fields['scale_id'];
                }
                else
                {
                    $iScaleID=0;
                }
                $result = Answer::model()->getAnswerFromCode($fields['qid'],$sValue,$sLanguage,$iScaleID);
                foreach($result as $row)
                {
                    $this_answer=$row['answer'];
                } // while
                if ($sValue == "-oth-")
                {
                    $this_answer=$oLanguage->gT("Other");
                }
                break;
            case "|": //File upload
                if (substr($sFieldCode, -9) == 'filecount') {
                    $this_answer = $oLanguage->gT("File count");
                } else {
                    //Show the filename, size, title and comment -- no link!
                    $files = json_decode($sValue);
                    $sValue = '';
                    if (is_array($files)) {
                        foreach ($files as $file) {
                            $sValue .= $file->name .
                            ' (' . $file->size . 'KB) ' .
                            strip_tags($file->title) .
                            ' - ' . strip_tags($file->comment) . "<br/>";
                        }
                    }
                }
                break;
            default:
                ;
        } // switch
    }
    switch($sFieldCode)
    {
        case 'submitdate':
            if (trim($sValue)!='')
            {
                $dateformatdetails = getDateFormatDataForQID(array('date_format'=>''), $iSurveyID);
                $sValue=convertDateTimeFormat($sValue,"Y-m-d H:i:s",$dateformatdetails['phpdate'].' H:i:s');
            }
            break;
    }
    if (isset($this_answer))
    {
        return $this_answer." [$sValue]";
    }
    else
    {
        return $sValue;
    }
}

/*function validateEmailAddress($email)
{
// Create the syntactical validation regular expression
// Validate the syntax

// see http://data.iana.org/TLD/tlds-alpha-by-domain.txt
$maxrootdomainlength = 6;
return ( ! preg_match("/^[_a-zA-Z0-9-]+(\.[_a-zA-Z0-9-]+)*@[a-zA-Z0-9-]+(\.[a-zA-Z0-9-]+)*\.(([0-9]{1,3})|([a-zA-Z]{2,".$maxrootdomainlength."}))$/ix", $email)) ? FALSE : TRUE;
}*/

function validateEmailAddress($email){


    $no_ws_ctl    = "[\\x01-\\x08\\x0b\\x0c\\x0e-\\x1f\\x7f]";
    $alpha        = "[\\x41-\\x5a\\x61-\\x7a]";
    $digit        = "[\\x30-\\x39]";
    $cr        = "\\x0d";
    $lf        = "\\x0a";
    $crlf        = "(?:$cr$lf)";


    $obs_char    = "[\\x00-\\x09\\x0b\\x0c\\x0e-\\x7f]";
    $obs_text    = "(?:$lf*$cr*(?:$obs_char$lf*$cr*)*)";
    $text        = "(?:[\\x01-\\x09\\x0b\\x0c\\x0e-\\x7f]|$obs_text)";


    $text        = "(?:$lf*$cr*$obs_char$lf*$cr*)";
    $obs_qp        = "(?:\\x5c[\\x00-\\x7f])";
    $quoted_pair    = "(?:\\x5c$text|$obs_qp)";


    $wsp        = "[\\x20\\x09]";
    $obs_fws    = "(?:$wsp+(?:$crlf$wsp+)*)";
    $fws        = "(?:(?:(?:$wsp*$crlf)?$wsp+)|$obs_fws)";
    $ctext        = "(?:$no_ws_ctl|[\\x21-\\x27\\x2A-\\x5b\\x5d-\\x7e])";
    $ccontent    = "(?:$ctext|$quoted_pair)";
    $comment    = "(?:\\x28(?:$fws?$ccontent)*$fws?\\x29)";
    $cfws        = "(?:(?:$fws?$comment)*(?:$fws?$comment|$fws))";


    $outer_ccontent_dull    = "(?:$fws?$ctext|$quoted_pair)";
    $outer_ccontent_nest    = "(?:$fws?$comment)";
    $outer_comment        = "(?:\\x28$outer_ccontent_dull*(?:$outer_ccontent_nest$outer_ccontent_dull*)+$fws?\\x29)";



    $atext        = "(?:$alpha|$digit|[\\x21\\x23-\\x27\\x2a\\x2b\\x2d\\x2f\\x3d\\x3f\\x5e\\x5f\\x60\\x7b-\\x7e])";
    $atext_domain     = "(?:$alpha|$digit|[\\x2b\\x2d\\x5f])";

    $atom        = "(?:$cfws?(?:$atext)+$cfws?)";
    $atom_domain       = "(?:$cfws?(?:$atext_domain)+$cfws?)";


    $qtext        = "(?:$no_ws_ctl|[\\x21\\x23-\\x5b\\x5d-\\x7e])";
    $qcontent    = "(?:$qtext|$quoted_pair)";
    $quoted_string    = "(?:$cfws?\\x22(?:$fws?$qcontent)*$fws?\\x22$cfws?)";


    $quoted_string    = "(?:$cfws?\\x22(?:$fws?$qcontent)+$fws?\\x22$cfws?)";
    $word        = "(?:$atom|$quoted_string)";


    $obs_local_part    = "(?:$word(?:\\x2e$word)*)";


    $obs_domain    = "(?:$atom_domain(?:\\x2e$atom_domain)*)";

    $dot_atom_text     = "(?:$atext+(?:\\x2e$atext+)*)";
    $dot_atom_text_domain    = "(?:$atext_domain+(?:\\x2e$atext_domain+)*)";


    $dot_atom           = "(?:$cfws?$dot_atom_text$cfws?)";
    $dot_atom_domain   = "(?:$cfws?$dot_atom_text_domain$cfws?)";


    $dtext        = "(?:$no_ws_ctl|[\\x21-\\x5a\\x5e-\\x7e])";
    $dcontent    = "(?:$dtext|$quoted_pair)";
    $domain_literal    = "(?:$cfws?\\x5b(?:$fws?$dcontent)*$fws?\\x5d$cfws?)";


    $local_part    = "(($dot_atom)|($quoted_string)|($obs_local_part))";
    $domain        = "(($dot_atom_domain)|($domain_literal)|($obs_domain))";
    $addr_spec    = "$local_part\\x40$domain";


    if (strlen($email) > 256) return FALSE;


    $email = stripComments($outer_comment, $email, "(x)");



    if (!preg_match("!^$addr_spec$!", $email, $m)){

        return FALSE;
    }

    $bits = array(
    'local'            => isset($m[1]) ? $m[1] : '',
    'local-atom'        => isset($m[2]) ? $m[2] : '',
    'local-quoted'        => isset($m[3]) ? $m[3] : '',
    'local-obs'        => isset($m[4]) ? $m[4] : '',
    'domain'        => isset($m[5]) ? $m[5] : '',
    'domain-atom'        => isset($m[6]) ? $m[6] : '',
    'domain-literal'    => isset($m[7]) ? $m[7] : '',
    'domain-obs'        => isset($m[8]) ? $m[8] : '',
    );



    $bits['local']    = stripComments($comment, $bits['local']);
    $bits['domain']    = stripComments($comment, $bits['domain']);




    if (strlen($bits['local']) > 64) return FALSE;
    if (strlen($bits['domain']) > 255) return FALSE;



    if (strlen($bits['domain-literal'])){

        $Snum            = "(\d{1,3})";
        $IPv4_address_literal    = "$Snum\.$Snum\.$Snum\.$Snum";

        $IPv6_hex        = "(?:[0-9a-fA-F]{1,4})";

        $IPv6_full        = "IPv6\:$IPv6_hex(:?\:$IPv6_hex){7}";

        $IPv6_comp_part        = "(?:$IPv6_hex(?:\:$IPv6_hex){0,5})?";
        $IPv6_comp        = "IPv6\:($IPv6_comp_part\:\:$IPv6_comp_part)";

        $IPv6v4_full        = "IPv6\:$IPv6_hex(?:\:$IPv6_hex){5}\:$IPv4_address_literal";

        $IPv6v4_comp_part    = "$IPv6_hex(?:\:$IPv6_hex){0,3}";
        $IPv6v4_comp        = "IPv6\:((?:$IPv6v4_comp_part)?\:\:(?:$IPv6v4_comp_part\:)?)$IPv4_address_literal";



        if (preg_match("!^\[$IPv4_address_literal\]$!", $bits['domain'], $m)){

            if (intval($m[1]) > 255) return FALSE;
            if (intval($m[2]) > 255) return FALSE;
            if (intval($m[3]) > 255) return FALSE;
            if (intval($m[4]) > 255) return FALSE;

        }else{


            while (1){

                if (preg_match("!^\[$IPv6_full\]$!", $bits['domain'])){
                    break;
                }

                if (preg_match("!^\[$IPv6_comp\]$!", $bits['domain'], $m)){
                    list($a, $b) = explode('::', $m[1]);
                    $folded = (strlen($a) && strlen($b)) ? "$a:$b" : "$a$b";
                    $groups = explode(':', $folded);
                    if (count($groups) > 6) return FALSE;
                    break;
                }

                if (preg_match("!^\[$IPv6v4_full\]$!", $bits['domain'], $m)){

                    if (intval($m[1]) > 255) return FALSE;
                    if (intval($m[2]) > 255) return FALSE;
                    if (intval($m[3]) > 255) return FALSE;
                    if (intval($m[4]) > 255) return FALSE;
                    break;
                }

                if (preg_match("!^\[$IPv6v4_comp\]$!", $bits['domain'], $m)){
                    list($a, $b) = explode('::', $m[1]);
                    $b = substr($b, 0, -1); # remove the trailing colon before the IPv4 address
                    $folded = (strlen($a) && strlen($b)) ? "$a:$b" : "$a$b";
                    $groups = explode(':', $folded);
                    if (count($groups) > 4) return FALSE;
                    break;
                }

                return FALSE;
            }
        }
    }else{


        $labels = explode('.', $bits['domain']);


        if (count($labels) == 1) return FALSE;


        foreach ($labels as $label){

            if (strlen($label) > 63) return FALSE;
            if (substr($label, 0, 1) == '-') return FALSE;
            if (substr($label, -1) == '-') return FALSE;
        }

        if (preg_match('!^[0-9]+$!', array_pop($labels))) return FALSE;
    }


    return TRUE;
}

##################################################################################

function stripComments($comment, $email, $replace=''){

    while (1){
        $new = preg_replace("!$comment!", $replace, $email);
        if (strlen($new) == strlen($email)){
            return $email;
        }
        $email = $new;
    }
}


function validateTemplateDir($sTemplateName)
{
    $usertemplaterootdir = Yii::app()->getConfig('usertemplaterootdir');
    $standardtemplaterootdir = Yii::app()->getConfig('standardtemplaterootdir');
    $sDefaultTemplate = Yii::app()->getConfig('defaulttemplate');
    if (is_dir("$usertemplaterootdir/{$sTemplateName}/"))
    {
        return $sTemplateName;
    }
    elseif (is_dir("$standardtemplaterootdir/{$sTemplateName}/"))
    {
        return $sTemplateName;
    }
    elseif (is_dir("$standardtemplaterootdir/{$sDefaultTemplate}/"))
    {
        return $sDefaultTemplate;
    }
    elseif (is_dir("$usertemplaterootdir/{$sDefaultTemplate}/"))
    {
        return $sDefaultTemplate;
    }
    else
    {
        return 'default';
    }
}



/**
 *This functions generates a a summary containing the SGQA for questions of a survey, enriched with options per question
 * It can be used for the generation of statistics. Derived from Statistics_userController
 * @param int $iSurveyID Id of the Survey in question
 * @param array $aFilters an array which is the result of a query in Questions model
 * @param string $sLanguage
 * @return array The summary
 */
  function createCompleteSGQA($iSurveyID,$aFilters,$sLanguage) {

 foreach ($aFilters as $flt)
 {
    Yii::app()->loadHelper("surveytranslator");
    $myfield = "{$iSurveyID}X{$flt['gid']}X{$flt['qid']}";
    $oSurvey = Survey::model()->findByPk($iSurveyID);
    $aAdditionalLanguages = array_filter(explode(" ", $oSurvey->additional_languages));
    if (is_null($sLanguage)|| !in_array($sLanguage,$aAdditionalLanguages))
        $sLanguage = $oSurvey->language;

    switch ($flt['type'])
            {
                case "K": // Multiple Numerical
                case "Q": // Multiple Short Text
                    //get answers
                    $result = Question::model()->getQuestionsForStatistics('title as code, question as answer', "parent_qid=$flt[qid] AND language = '{$sLanguage}'", 'question_order');

                    //go through all the (multiple) answers
                    foreach($result as $row)
                    {
                        $myfield2=$flt['type'].$myfield.reset($row);
                        $allfields[] = $myfield2;
                    }
                    break;
                case "A": // ARRAY OF 5 POINT CHOICE QUESTIONS
                case "B": // ARRAY OF 10 POINT CHOICE QUESTIONS
                case "C": // ARRAY OF YES\No\$clang->gT("Uncertain") QUESTIONS
                case "E": // ARRAY OF Increase/Same/Decrease QUESTIONS
                case "F": // FlEXIBLE ARRAY
                case "H": // ARRAY (By Column)
                    //get answers
                    $result = Question::model()->getQuestionsForStatistics('title, question', "parent_qid=$flt[qid] AND language = '{$sLanguage}'", 'question_order');

                    //go through all the (multiple) answers
                    foreach($result as $row)
                    {
                        $myfield2 = $myfield.reset($row);
                        $allfields[]=$myfield2;
                    }
                    break;
                // all "free text" types (T, U, S)  get the same prefix ("T")
                case "T": // Long free text
                case "U": // Huge free text
                case "S": // Short free text
                    $myfield="T$myfield";
                    $allfields[] = $myfield;
                    break;
                case ";":  //ARRAY (Multi Flex) (Text)
                case ":":  //ARRAY (Multi Flex) (Numbers)
<<<<<<< HEAD
                    $result = Questions::model()->getQuestionsForStatistics('title, question', "parent_qid=$flt[qid] AND language = '{$sLanguage}' AND scale_id = 0", 'question_order');

=======
                    $result = Question::model()->getQuestionsForStatistics('title, question', "parent_qid=$flt[qid] AND language = '{$sLanguage}' AND scale_id = 0", 'question_order');
                   
>>>>>>> a2ab567d
                    foreach($result as $row)
                    {
                        $fresult = Question::model()->getQuestionsForStatistics('title, question', "parent_qid=$flt[qid] AND language = '{$sLanguage}' AND scale_id = 1", 'question_order');
                        foreach($fresult as $frow)
                        {
                            $myfield2 = $myfield . reset($row) . "_" . $frow['title'];
                        $allfields[]=$myfield2;
                    }
                    }
                    break;
                case "R": //RANKING
                    //get some answers
                    $result = Answer::model()->getQuestionsForStatistics('code, answer', "qid=$flt[qid] AND language = '{$sLanguage}'", 'sortorder, answer');
                    //get number of answers
                    //loop through all answers. if there are 3 items to rate there will be 3 statistics
                    $i=0;
                    foreach($result as $row)
                    {
                        $i++;
                        $myfield2 = "R" . $myfield . $i . "-" . strlen($i);
                        $allfields[]=$myfield2;
                    }

                    break;
                //Boilerplate questions are only used to put some text between other questions -> no analysis needed
                case "X":  //This is a boilerplate question and it has no business in this script
                    break;
                case "1": // MULTI SCALE
                    //get answers
                    $result = Question::model()->getQuestionsForStatistics('title, question', "parent_qid=$flt[qid] AND language = '{$sLanguage}'", 'question_order');
                    //loop through answers
                    foreach($result as $row)
                    {
                        //----------------- LABEL 1 ---------------------
                        $myfield2 = $myfield . reset($row)."#0";
                        $allfields[]=$myfield2;
                        //----------------- LABEL 2 ---------------------
                        $myfield2 = $myfield . reset($row)."#1";
                        $allfields[]=$myfield2;
                    }   //end WHILE -> loop through all answers
                    break;

                case "P":  //P - Multiple choice with comments
                case "M":  //M - Multiple choice
                case "N":  //N - Numerical input
                case "D":  //D - Date
                    $myfield2 = $flt['type'].$myfield;
                            $allfields[]=$myfield2;
                    break;
                default:   //Default settings
                    $allfields[] = $myfield;
                    break;

        } //end switch
 }

return $allfields;

}





/**
* This function generates an array containing the fieldcode, and matching data in the same order as the activate script
*
* @param string $surveyid The Survey ID
* @param mixed $style 'short' (default) or 'full' - full creates extra information like default values
* @param mixed $force_refresh - Forces to really refresh the array, not just take the session copy
* @param int $questionid Limit to a certain qid only (for question preview) - default is false
* @param string $sQuestionLanguage The language to use
* @return array
*/
function createFieldMap($surveyid, $style='short', $force_refresh=false, $questionid=false, $sLanguage) {
    global $aDuplicateQIDs;

    $sLanguage = sanitize_languagecode($sLanguage);
    $surveyid = sanitize_int($surveyid);
    $clang = new Limesurvey_lang($sLanguage);

    //checks to see if fieldmap has already been built for this page.
    if (isset(Yii::app()->session['fieldmap-' . $surveyid . $sLanguage]) && !$force_refresh && $questionid == false) {
        return Yii::app()->session['fieldmap-' . $surveyid . $sLanguage];
    }

    $fieldmap["id"]=array("fieldname"=>"id", 'sid'=>$surveyid, 'type'=>"id", "gid"=>"", "qid"=>"", "aid"=>"");
    if ($style == "full")
    {
        $fieldmap["id"]['title']="";
        $fieldmap["id"]['question']=$clang->gT("Response ID");
        $fieldmap["id"]['group_name']="";
    }

    $fieldmap["submitdate"]=array("fieldname"=>"submitdate", 'type'=>"submitdate", 'sid'=>$surveyid, "gid"=>"", "qid"=>"", "aid"=>"");
    if ($style == "full")
    {
        $fieldmap["submitdate"]['title']="";
        $fieldmap["submitdate"]['question']=$clang->gT("Date submitted");
        $fieldmap["submitdate"]['group_name']="";
    }

    $fieldmap["lastpage"]=array("fieldname"=>"lastpage", 'sid'=>$surveyid, 'type'=>"lastpage", "gid"=>"", "qid"=>"", "aid"=>"");
    if ($style == "full")
    {
        $fieldmap["lastpage"]['title']="";
        $fieldmap["lastpage"]['question']=$clang->gT("Last page");
        $fieldmap["lastpage"]['group_name']="";
    }

    $fieldmap["startlanguage"]=array("fieldname"=>"startlanguage", 'sid'=>$surveyid, 'type'=>"startlanguage", "gid"=>"", "qid"=>"", "aid"=>"");
    if ($style == "full")
    {
        $fieldmap["startlanguage"]['title']="";
        $fieldmap["startlanguage"]['question']=$clang->gT("Start language");
        $fieldmap["startlanguage"]['group_name']="";
    }

    // Select which question IDs have default values
    $_aDefaultValues = DefaultValue::model()->with(array('question' => array('condition' => 'question.sid=' . $surveyid)))->findAll();
    $aDefaultValues = array();
    foreach ($_aDefaultValues as $k => $v)
        $aDefaultValues[] = $v->qid;

    //Check for any additional fields for this survey and create necessary fields (token and datestamp and ipaddr)
    $prow = Survey::model()->findByPk($surveyid)->getAttributes(); //Checked

    if ($prow['anonymized'] == "N" && Survey::model()->hasTokens($surveyid)) {
        $fieldmap["token"]=array("fieldname"=>"token", 'sid'=>$surveyid, 'type'=>"token", "gid"=>"", "qid"=>"", "aid"=>"");
        if ($style == "full")
        {
            $fieldmap["token"]['title']="";
            $fieldmap["token"]['question']=$clang->gT("Token");
            $fieldmap["token"]['group_name']="";
        }
    }
    if ($prow['datestamp'] == "Y")
    {
        $fieldmap["startdate"]=array("fieldname"=>"startdate",
        'type'=>"startdate",
        'sid'=>$surveyid,
        "gid"=>"",
        "qid"=>"",
        "aid"=>"");
        if ($style == "full")
        {
            $fieldmap["startdate"]['title']="";
            $fieldmap["startdate"]['question']=$clang->gT("Date started");
            $fieldmap["startdate"]['group_name']="";
        }

        $fieldmap["datestamp"]=array("fieldname"=>"datestamp",
        'type'=>"datestamp",
        'sid'=>$surveyid,
        "gid"=>"",
        "qid"=>"",
        "aid"=>"");
        if ($style == "full")
        {
            $fieldmap["datestamp"]['title']="";
            $fieldmap["datestamp"]['question']=$clang->gT("Date last action");
            $fieldmap["datestamp"]['group_name']="";
        }

    }
    if ($prow['ipaddr'] == "Y")
    {
        $fieldmap["ipaddr"]=array("fieldname"=>"ipaddr",
        'type'=>"ipaddress",
        'sid'=>$surveyid,
        "gid"=>"",
        "qid"=>"",
        "aid"=>"");
        if ($style == "full")
        {
            $fieldmap["ipaddr"]['title']="";
            $fieldmap["ipaddr"]['question']=$clang->gT("IP address");
            $fieldmap["ipaddr"]['group_name']="";
        }
    }
    // Add 'refurl' to fieldmap.
    if ($prow['refurl'] == "Y")
    {
        $fieldmap["refurl"]=array("fieldname"=>"refurl", 'type'=>"url", 'sid'=>$surveyid, "gid"=>"", "qid"=>"", "aid"=>"");
        if ($style == "full")
        {
            $fieldmap["refurl"]['title']="";
            $fieldmap["refurl"]['question']=$clang->gT("Referrer URL");
            $fieldmap["refurl"]['group_name']="";
        }
    }

    // Collect all default values once so don't need separate query for each question with defaults
    // First collect language specific defaults
    $defaultsQuery = "SELECT a.qid, a.sqid, a.scale_id, a.specialtype, a.defaultvalue"
    . " FROM {{defaultvalues}} as a, {{questions}} as b"
    . " WHERE a.qid = b.qid"
    . " AND a.language = b.language"
    . " AND a.language = '{$sLanguage}'"
    . " AND b.same_default=0"
    . " AND b.sid = ".$surveyid;
    $defaultResults = Yii::app()->db->createCommand($defaultsQuery)->queryAll();

    $defaultValues = array();   // indexed by question then subquestion
    foreach($defaultResults as $dv)
    {
        if ($dv['specialtype'] != '') {
            $sq = $dv['specialtype'];
        }
        else {
            $sq = $dv['sqid'];
        }
        $defaultValues[$dv['qid'].'~'.$sq] = $dv['defaultvalue'];
    }

    // Now overwrite language-specific defaults (if any) base language values for each question that uses same_defaults=1
    $baseLanguage = getBaseLanguageFromSurveyID($surveyid);
    $defaultsQuery = "SELECT a.qid, a.sqid, a.scale_id, a.specialtype, a.defaultvalue"
    . " FROM {{defaultvalues}} as a, {{questions}} as b"
    . " WHERE a.qid = b.qid"
    . " AND a.language = b.language"
    . " AND a.language = '{$baseLanguage}'"
    . " AND b.same_default=1"
    . " AND b.sid = ".$surveyid;
    $defaultResults = Yii::app()->db->createCommand($defaultsQuery)->queryAll();

    foreach($defaultResults as $dv)
    {
        if ($dv['specialtype'] != '') {
            $sq = $dv['specialtype'];
        }
        else {
            $sq = $dv['sqid'];
        }
        $defaultValues[$dv['qid'].'~'.$sq] = $dv['defaultvalue'];
    }
    $qtypes=getQuestionTypeList('','array');

    $aquery = "SELECT * "
    ." FROM {{questions}} as questions, {{groups}} as groups"
    ." WHERE questions.gid=groups.gid AND "
    ." questions.sid=$surveyid AND "
    ." questions.language='{$sLanguage}' AND "
    ." questions.parent_qid=0 AND "
    ." groups.language='{$sLanguage}' ";
    if ($questionid!==false)
    {
        $aquery.=" and questions.qid={$questionid} ";
    }
    $aquery.=" ORDER BY group_order, question_order";
    $aresult = Yii::app()->db->createCommand($aquery)->queryAll();
    $questionSeq=-1; // this is incremental question sequence across all groups
    $groupSeq=-1;
    $_groupOrder=-1;

    foreach ($aresult as $arow) //With each question, create the appropriate field(s))
    {
        ++$questionSeq;

        // fix fact taht group_order may have gaps
        if ($_groupOrder != $arow['group_order']) {
            $_groupOrder = $arow['group_order'];
            ++$groupSeq;
        }
        // Condition indicators are obsolete with EM.  However, they are so tightly coupled into LS code that easider to just set values to 'N' for now and refactor later.
        $conditions = 'N';
        $usedinconditions = 'N';

        // Field identifier
        // GXQXSXA
        // G=Group  Q=Question S=Subquestion A=Answer Option
        // If S or A don't exist then set it to 0
        // Implicit (subqestion intermal to a question type ) or explicit qubquestions/answer count starts at 1

        // Types "L", "!", "O", "D", "G", "N", "X", "Y", "5", "S", "T", "U"
        $fieldname="{$arow['sid']}X{$arow['gid']}X{$arow['qid']}";

        if ($qtypes[$arow['type']]['subquestions']==0  && $arow['type'] != "R" && $arow['type'] != "|")
        {
            if (isset($fieldmap[$fieldname])) $aDuplicateQIDs[$arow['qid']]=array('fieldname'=>$fieldname,'question'=>$arow['question'],'gid'=>$arow['gid']);
            $fieldmap[$fieldname]=array("fieldname"=>$fieldname, 'type'=>"{$arow['type']}", 'sid'=>$surveyid, "gid"=>$arow['gid'], "qid"=>$arow['qid'], "aid"=>"");
            if ($style == "full")
            {
                $fieldmap[$fieldname]['title']=$arow['title'];
                $fieldmap[$fieldname]['question']=$arow['question'];
                $fieldmap[$fieldname]['group_name']=$arow['group_name'];
                $fieldmap[$fieldname]['mandatory']=$arow['mandatory'];
                $fieldmap[$fieldname]['hasconditions']=$conditions;
                $fieldmap[$fieldname]['usedinconditions']=$usedinconditions;
                $fieldmap[$fieldname]['questionSeq']=$questionSeq;
                $fieldmap[$fieldname]['groupSeq']=$groupSeq;
                if (isset($defaultValues[$arow['qid'].'~0'])) {
                    $fieldmap[$fieldname]['defaultvalue'] = $defaultValues[$arow['qid'].'~0'];
                }
            }
            switch($arow['type'])
            {
                case "L":  //RADIO LIST
                case "!":  //DROPDOWN LIST
                    if ($arow['other'] == "Y")
                    {
                        $fieldname="{$arow['sid']}X{$arow['gid']}X{$arow['qid']}other";
                        if (isset($fieldmap[$fieldname])) $aDuplicateQIDs[$arow['qid']]=array('fieldname'=>$fieldname,'question'=>$arow['question'],'gid'=>$arow['gid']);

                        $fieldmap[$fieldname]=array("fieldname"=>$fieldname,
                        'type'=>$arow['type'],
                        'sid'=>$surveyid,
                        "gid"=>$arow['gid'],
                        "qid"=>$arow['qid'],
                        "aid"=>"other");
                        // dgk bug fix line above. aid should be set to "other" for export to append to the field name in the header line.
                        if ($style == "full")
                        {
                            $fieldmap[$fieldname]['title']=$arow['title'];
                            $fieldmap[$fieldname]['question']=$arow['question'];
                            $fieldmap[$fieldname]['subquestion']=$clang->gT("Other");
                            $fieldmap[$fieldname]['group_name']=$arow['group_name'];
                            $fieldmap[$fieldname]['mandatory']=$arow['mandatory'];
                            $fieldmap[$fieldname]['hasconditions']=$conditions;
                            $fieldmap[$fieldname]['usedinconditions']=$usedinconditions;
                            $fieldmap[$fieldname]['questionSeq']=$questionSeq;
                            $fieldmap[$fieldname]['groupSeq']=$groupSeq;
                            if (isset($defaultValues[$arow['qid'].'~other'])) {
                                $fieldmap[$fieldname]['defaultvalue'] = $defaultValues[$arow['qid'].'~other'];
                            }
                        }
                    }
                    break;
                case "O": //DROPDOWN LIST WITH COMMENT
                    $fieldname="{$arow['sid']}X{$arow['gid']}X{$arow['qid']}comment";
                    if (isset($fieldmap[$fieldname])) $aDuplicateQIDs[$arow['qid']]=array('fieldname'=>$fieldname,'question'=>$arow['question'],'gid'=>$arow['gid']);

                    $fieldmap[$fieldname]=array("fieldname"=>$fieldname,
                    'type'=>$arow['type'],
                    'sid'=>$surveyid,
                    "gid"=>$arow['gid'],
                    "qid"=>$arow['qid'],
                    "aid"=>"comment");
                    // dgk bug fix line below. aid should be set to "comment" for export to append to the field name in the header line. Also needed set the type element correctly.
                    if ($style == "full")
                    {
                        $fieldmap[$fieldname]['title']=$arow['title'];
                        $fieldmap[$fieldname]['question']=$arow['question'];
                        $fieldmap[$fieldname]['subquestion']=$clang->gT("Comment");
                        $fieldmap[$fieldname]['group_name']=$arow['group_name'];
                        $fieldmap[$fieldname]['mandatory']=$arow['mandatory'];
                        $fieldmap[$fieldname]['hasconditions']=$conditions;
                        $fieldmap[$fieldname]['usedinconditions']=$usedinconditions;
                        $fieldmap[$fieldname]['questionSeq']=$questionSeq;
                        $fieldmap[$fieldname]['groupSeq']=$groupSeq;
                    }
                    break;
            }
        }
        // For Multi flexi question types
        elseif ($qtypes[$arow['type']]['subquestions']==2 && $qtypes[$arow['type']]['answerscales']==0)
        {
            //MULTI FLEXI
            $abrows = getSubQuestions($surveyid,$arow['qid'],$sLanguage);
            //Now first process scale=1
            $answerset=array();
            $answerList = array();
            foreach ($abrows as $key=>$abrow)
            {
                if($abrow['scale_id']==1) {
                    $answerset[]=$abrow;
                    $answerList[] = array(
                    'code'=>$abrow['title'],
                    'answer'=>$abrow['question'],
                    );
                    unset($abrows[$key]);
                }
            }
            reset($abrows);
            foreach ($abrows as $abrow)
            {
                foreach($answerset as $answer)
                {
                    $fieldname="{$arow['sid']}X{$arow['gid']}X{$arow['qid']}{$abrow['title']}_{$answer['title']}";
                    if (isset($fieldmap[$fieldname])) $aDuplicateQIDs[$arow['qid']]=array('fieldname'=>$fieldname,'question'=>$arow['question'],'gid'=>$arow['gid']);
                    $fieldmap[$fieldname]=array("fieldname"=>$fieldname,
                    'type'=>$arow['type'],
                    'sid'=>$surveyid,
                    "gid"=>$arow['gid'],
                    "qid"=>$arow['qid'],
                    "aid"=>$abrow['title']."_".$answer['title'],
                    "sqid"=>$abrow['qid']);
                    if ($abrow['other']=="Y") {$alsoother="Y";}
                    if ($style == "full")
                    {
                        $fieldmap[$fieldname]['title']=$arow['title'];
                        $fieldmap[$fieldname]['question']=$arow['question'];
                        $fieldmap[$fieldname]['subquestion1']=$abrow['question'];
                        $fieldmap[$fieldname]['subquestion2']=$answer['question'];
                        $fieldmap[$fieldname]['group_name']=$arow['group_name'];
                        $fieldmap[$fieldname]['mandatory']=$arow['mandatory'];
                        $fieldmap[$fieldname]['hasconditions']=$conditions;
                        $fieldmap[$fieldname]['usedinconditions']=$usedinconditions;
                        $fieldmap[$fieldname]['questionSeq']=$questionSeq;
                        $fieldmap[$fieldname]['groupSeq']=$groupSeq;
                        $fieldmap[$fieldname]['preg']=$arow['preg'];
                        $fieldmap[$fieldname]['answerList']=$answerList;
                    }
                }
            }
            unset($answerset);
        }
        elseif ($arow['type'] == "1")
        {
            $abrows = getSubQuestions($surveyid,$arow['qid'],$sLanguage);
            foreach ($abrows as $abrow)
            {
                $fieldname="{$arow['sid']}X{$arow['gid']}X{$arow['qid']}{$abrow['title']}#0";
                if (isset($fieldmap[$fieldname])) $aDuplicateQIDs[$arow['qid']]=array('fieldname'=>$fieldname,'question'=>$arow['question'],'gid'=>$arow['gid']);
                $fieldmap[$fieldname]=array("fieldname"=>$fieldname, 'type'=>$arow['type'], 'sid'=>$surveyid, "gid"=>$arow['gid'], "qid"=>$arow['qid'], "aid"=>$abrow['title'], "scale_id"=>0);
                if ($style == "full")
                {
                    $fieldmap[$fieldname]['title']=$arow['title'];
                    $fieldmap[$fieldname]['question']=$arow['question'];
                    $fieldmap[$fieldname]['subquestion']=$abrow['question'];
                    $fieldmap[$fieldname]['group_name']=$arow['group_name'];
                    $fieldmap[$fieldname]['scale']=$clang->gT('Scale 1');
                    $fieldmap[$fieldname]['mandatory']=$arow['mandatory'];
                    $fieldmap[$fieldname]['hasconditions']=$conditions;
                    $fieldmap[$fieldname]['usedinconditions']=$usedinconditions;
                    $fieldmap[$fieldname]['questionSeq']=$questionSeq;
                    $fieldmap[$fieldname]['groupSeq']=$groupSeq;
                }

                $fieldname="{$arow['sid']}X{$arow['gid']}X{$arow['qid']}{$abrow['title']}#1";
                if (isset($fieldmap[$fieldname])) $aDuplicateQIDs[$arow['qid']]=array('fieldname'=>$fieldname,'question'=>$arow['question'],'gid'=>$arow['gid']);
                $fieldmap[$fieldname]=array("fieldname"=>$fieldname, 'type'=>$arow['type'], 'sid'=>$surveyid, "gid"=>$arow['gid'], "qid"=>$arow['qid'], "aid"=>$abrow['title'], "scale_id"=>1);
                if ($style == "full")
                {
                    $fieldmap[$fieldname]['title']=$arow['title'];
                    $fieldmap[$fieldname]['question']=$arow['question'];
                    $fieldmap[$fieldname]['subquestion']=$abrow['question'];
                    $fieldmap[$fieldname]['group_name']=$arow['group_name'];
                    $fieldmap[$fieldname]['scale']=$clang->gT('Scale 2');
                    $fieldmap[$fieldname]['mandatory']=$arow['mandatory'];
                    $fieldmap[$fieldname]['hasconditions']=$conditions;
                    $fieldmap[$fieldname]['usedinconditions']=$usedinconditions;
                    $fieldmap[$fieldname]['questionSeq']=$questionSeq;
                    $fieldmap[$fieldname]['groupSeq']=$groupSeq;
                }
            }
        }

        elseif ($arow['type'] == "R")
        {
            //MULTI ENTRY
            $data = Answer::model()->findAllByAttributes(array('qid' => $arow['qid'], 'language' => $sLanguage));
            $data = count($data);
            $slots=$data;
            for ($i=1; $i<=$slots; $i++)
            {
                $fieldname="{$arow['sid']}X{$arow['gid']}X{$arow['qid']}$i";
                if (isset($fieldmap[$fieldname])) $aDuplicateQIDs[$arow['qid']]=array('fieldname'=>$fieldname,'question'=>$arow['question'],'gid'=>$arow['gid']);
                $fieldmap[$fieldname]=array("fieldname"=>$fieldname, 'type'=>$arow['type'], 'sid'=>$surveyid, "gid"=>$arow['gid'], "qid"=>$arow['qid'], "aid"=>$i);
                if ($style == "full")
                {
                    $fieldmap[$fieldname]['title']=$arow['title'];
                    $fieldmap[$fieldname]['question']=$arow['question'];
                    $fieldmap[$fieldname]['subquestion']=sprintf($clang->gT('Rank %s'),$i);
                    $fieldmap[$fieldname]['group_name']=$arow['group_name'];
                    $fieldmap[$fieldname]['mandatory']=$arow['mandatory'];
                    $fieldmap[$fieldname]['hasconditions']=$conditions;
                    $fieldmap[$fieldname]['usedinconditions']=$usedinconditions;
                    $fieldmap[$fieldname]['questionSeq']=$questionSeq;
                    $fieldmap[$fieldname]['groupSeq']=$groupSeq;
                }
            }
        }
        elseif ($arow['type'] == "|")
        {
            $qidattributes= getQuestionAttributeValues($arow['qid']);
                $fieldname="{$arow['sid']}X{$arow['gid']}X{$arow['qid']}";
                $fieldmap[$fieldname]=array("fieldname"=>$fieldname,
                'type'=>$arow['type'],
                'sid'=>$surveyid,
                "gid"=>$arow['gid'],
                "qid"=>$arow['qid'],
                "aid"=>''
                );
                if ($style == "full")
                {
                    $fieldmap[$fieldname]['title']=$arow['title'];
                    $fieldmap[$fieldname]['question']=$arow['question'];
                    $fieldmap[$fieldname]['max_files']=$qidattributes['max_num_of_files'];
                    $fieldmap[$fieldname]['group_name']=$arow['group_name'];
                    $fieldmap[$fieldname]['mandatory']=$arow['mandatory'];
                    $fieldmap[$fieldname]['hasconditions']=$conditions;
                    $fieldmap[$fieldname]['usedinconditions']=$usedinconditions;
                    $fieldmap[$fieldname]['questionSeq']=$questionSeq;
                    $fieldmap[$fieldname]['groupSeq']=$groupSeq;
                }
                $fieldname="{$arow['sid']}X{$arow['gid']}X{$arow['qid']}"."_filecount";
                $fieldmap[$fieldname]=array("fieldname"=>$fieldname,
                'type'=>$arow['type'],
                'sid'=>$surveyid,
                "gid"=>$arow['gid'],
                "qid"=>$arow['qid'],
                "aid"=>"filecount"
                );
                if ($style == "full")
                {
                    $fieldmap[$fieldname]['title']=$arow['title'];
                    $fieldmap[$fieldname]['question']="filecount - ".$arow['question'];
                    $fieldmap[$fieldname]['group_name']=$arow['group_name'];
                    $fieldmap[$fieldname]['mandatory']=$arow['mandatory'];
                    $fieldmap[$fieldname]['hasconditions']=$conditions;
                    $fieldmap[$fieldname]['usedinconditions']=$usedinconditions;
                    $fieldmap[$fieldname]['questionSeq']=$questionSeq;
                    $fieldmap[$fieldname]['groupSeq']=$groupSeq;
                }
        }
        else  // Question types with subquestions and one answer per subquestion  (M/A/B/C/E/F/H/P)
        {
            //MULTI ENTRY
            $abrows = getSubQuestions($surveyid,$arow['qid'],$sLanguage);
            foreach ($abrows as $abrow)
            {
                $fieldname="{$arow['sid']}X{$arow['gid']}X{$arow['qid']}{$abrow['title']}";
                if (isset($fieldmap[$fieldname])) $aDuplicateQIDs[$arow['qid']]=array('fieldname'=>$fieldname,'question'=>$arow['question'],'gid'=>$arow['gid']);
                $fieldmap[$fieldname]=array("fieldname"=>$fieldname,
                'type'=>$arow['type'],
                'sid'=>$surveyid,
                'gid'=>$arow['gid'],
                'qid'=>$arow['qid'],
                'aid'=>$abrow['title'],
                'sqid'=>$abrow['qid']);
                if ($style == "full")
                {
                    $fieldmap[$fieldname]['title']=$arow['title'];
                    $fieldmap[$fieldname]['question']=$arow['question'];
                    $fieldmap[$fieldname]['subquestion']=$abrow['question'];
                    $fieldmap[$fieldname]['group_name']=$arow['group_name'];
                    $fieldmap[$fieldname]['mandatory']=$arow['mandatory'];
                    $fieldmap[$fieldname]['hasconditions']=$conditions;
                    $fieldmap[$fieldname]['usedinconditions']=$usedinconditions;
                    $fieldmap[$fieldname]['questionSeq']=$questionSeq;
                    $fieldmap[$fieldname]['groupSeq']=$groupSeq;
                    $fieldmap[$fieldname]['preg']=$arow['preg'];
                    if (isset($defaultValues[$arow['qid'].'~'.$abrow['qid']])) {
                        $fieldmap[$fieldname]['defaultvalue'] = $defaultValues[$arow['qid'].'~'.$abrow['qid']];
                    }
                }
                if ($arow['type'] == "P")
                {
                    $fieldname="{$arow['sid']}X{$arow['gid']}X{$arow['qid']}{$abrow['title']}comment";
                    if (isset($fieldmap[$fieldname])) $aDuplicateQIDs[$arow['qid']]=array('fieldname'=>$fieldname,'question'=>$arow['question'],'gid'=>$arow['gid']);
                    $fieldmap[$fieldname]=array("fieldname"=>$fieldname, 'type'=>$arow['type'], 'sid'=>$surveyid, "gid"=>$arow['gid'], "qid"=>$arow['qid'], "aid"=>$abrow['title']."comment");
                    if ($style == "full")
                    {
                        $fieldmap[$fieldname]['title']=$arow['title'];
                        $fieldmap[$fieldname]['question']=$arow['question'];
                        $fieldmap[$fieldname]['subquestion']=$clang->gT('Comment');
                        $fieldmap[$fieldname]['group_name']=$arow['group_name'];
                        $fieldmap[$fieldname]['mandatory']=$arow['mandatory'];
                        $fieldmap[$fieldname]['hasconditions']=$conditions;
                        $fieldmap[$fieldname]['usedinconditions']=$usedinconditions;
                        $fieldmap[$fieldname]['questionSeq']=$questionSeq;
                        $fieldmap[$fieldname]['groupSeq']=$groupSeq;
                    }
                }
            }
            if ($arow['other']=="Y" && ($arow['type']=="M" || $arow['type']=="P"))
            {
                $fieldname="{$arow['sid']}X{$arow['gid']}X{$arow['qid']}other";
                if (isset($fieldmap[$fieldname])) $aDuplicateQIDs[$arow['qid']]=array('fieldname'=>$fieldname,'question'=>$arow['question'],'gid'=>$arow['gid']);
                $fieldmap[$fieldname]=array("fieldname"=>$fieldname, 'type'=>$arow['type'], 'sid'=>$surveyid, "gid"=>$arow['gid'], "qid"=>$arow['qid'], "aid"=>"other");
                if ($style == "full")
                {
                    $fieldmap[$fieldname]['title']=$arow['title'];
                    $fieldmap[$fieldname]['question']=$arow['question'];
                    $fieldmap[$fieldname]['subquestion']=$clang->gT('Other');
                    $fieldmap[$fieldname]['group_name']=$arow['group_name'];
                    $fieldmap[$fieldname]['mandatory']=$arow['mandatory'];
                    $fieldmap[$fieldname]['hasconditions']=$conditions;
                    $fieldmap[$fieldname]['usedinconditions']=$usedinconditions;
                    $fieldmap[$fieldname]['questionSeq']=$questionSeq;
                    $fieldmap[$fieldname]['groupSeq']=$groupSeq;
                    $fieldmap[$fieldname]['other']=$arow['other'];
                }
                if ($arow['type']=="P")
                {
                    $fieldname="{$arow['sid']}X{$arow['gid']}X{$arow['qid']}othercomment";
                    if (isset($fieldmap[$fieldname])) $aDuplicateQIDs[$arow['qid']]=array('fieldname'=>$fieldname,'question'=>$arow['question'],'gid'=>$arow['gid']);
                    $fieldmap[$fieldname]=array("fieldname"=>$fieldname, 'type'=>$arow['type'], 'sid'=>$surveyid, "gid"=>$arow['gid'], "qid"=>$arow['qid'], "aid"=>"othercomment");
                    if ($style == "full")
                    {
                        $fieldmap[$fieldname]['title']=$arow['title'];
                        $fieldmap[$fieldname]['question']=$arow['question'];
                        $fieldmap[$fieldname]['subquestion']=$clang->gT('Other comment');
                        $fieldmap[$fieldname]['group_name']=$arow['group_name'];
                        $fieldmap[$fieldname]['mandatory']=$arow['mandatory'];
                        $fieldmap[$fieldname]['hasconditions']=$conditions;
                        $fieldmap[$fieldname]['usedinconditions']=$usedinconditions;
                        $fieldmap[$fieldname]['questionSeq']=$questionSeq;
                        $fieldmap[$fieldname]['groupSeq']=$groupSeq;
                        $fieldmap[$fieldname]['other']=$arow['other'];
                    }
                }
            }
        }
        if (isset($fieldmap[$fieldname]))
        {
            $fieldmap[$fieldname]['relevance']=$arow['relevance'];
            $fieldmap[$fieldname]['grelevance']=$arow['grelevance'];
            $fieldmap[$fieldname]['questionSeq']=$questionSeq;
            $fieldmap[$fieldname]['groupSeq']=$groupSeq;
            $fieldmap[$fieldname]['preg']=$arow['preg'];
            $fieldmap[$fieldname]['other']=$arow['other'];
            $fieldmap[$fieldname]['help']=$arow['help'];
        }
        else
        {
            --$questionSeq; // didn't generate a valid $fieldmap entry, so decrement the question counter to ensure they are sequential
        }
    }

    if (isset($fieldmap)) {
        if ($questionid == false)
        {
            // If the fieldmap was randomized, the master will contain the proper order.  Copy that fieldmap with the new language settings.
            if (isset(Yii::app()->session['survey_'.$surveyid]['fieldmap-' . $surveyid . '-randMaster']))
            {
                $masterFieldmap = Yii::app()->session['survey_'.$surveyid]['fieldmap-' . $surveyid . '-randMaster'];
                $mfieldmap = Yii::app()->session['survey_'.$surveyid][$masterFieldmap];

                foreach ($mfieldmap as $fieldname => $mf)
                {
                    if (isset($fieldmap[$fieldname]))
                    {
                        // This array holds the keys of translatable attributes
                        $translatable = array_flip(array('question', 'subquestion', 'subquestion1', 'subquestion2', 'group_name', 'answerList', 'defaultValue', 'help'));
                        // We take all translatable attributes from the new fieldmap
                        $newText = array_intersect_key($fieldmap[$fieldname], $translatable);
                        // And merge them with the other values from the random fieldmap like questionSeq, groupSeq etc.
                        $mf = $newText + $mf;
                    }
                    $mfieldmap[$fieldname] = $mf;
                }
                $fieldmap = $mfieldmap;
            }
            Yii::app()->session['fieldmap-' . $surveyid . $sLanguage]=$fieldmap;
        }
        return $fieldmap;
    }
}

/**
* Returns true if the given survey has a File Upload Question Type
* @param $surveyid The survey ID
* @return bool
*/
function hasFileUploadQuestion($surveyid) {
    $fieldmap = createFieldMap($surveyid,'short',false,false,getBaseLanguageFromSurveyID($surveyid));

    foreach ($fieldmap as $field) {
        if (isset($field['type']) &&  $field['type'] === '|') return true;
    }
}

/**
* This function generates an array containing the fieldcode, and matching data in the same order as the activate script
*
* @param string $surveyid The Survey ID
* @param mixed $style 'short' (default) or 'full' - full creates extra information like default values
* @param mixed $force_refresh - Forces to really refresh the array, not just take the session copy
* @param int $questionid Limit to a certain qid only (for question preview) - default is false
* @param string $sQuestionLanguage The language to use
* @return array
*/
function createTimingsFieldMap($surveyid, $style='full', $force_refresh=false, $questionid=false, $sQuestionLanguage=null) {

    global $aDuplicateQIDs;
    static $timingsFieldMap;

    $sLanguage = sanitize_languagecode($sQuestionLanguage);
    $surveyid = sanitize_int($surveyid);
    $clang = new Limesurvey_lang($sLanguage);

    //checks to see if fieldmap has already been built for this page.
    if (isset($timingsFieldMap[$surveyid][$style][$clang->langcode]) && $force_refresh==false) {
        return $timingsFieldMap[$surveyid][$style][$clang->langcode];
    }

    //do something
    $fields = createFieldMap($surveyid, $style, $force_refresh, $questionid, $sQuestionLanguage);
    $fieldmap['interviewtime']=array('fieldname'=>'interviewtime','type'=>'interview_time','sid'=>$surveyid, 'gid'=>'', 'qid'=>'', 'aid'=>'', 'question'=>$clang->gT('Total time'), 'title'=>'interviewtime');
    foreach ($fields as $field) {
        if (!empty($field['gid'])) {
            // field for time spent on page
            $fieldname="{$field['sid']}X{$field['gid']}time";
            if (!isset($fieldmap[$fieldname]))
            {
                $fieldmap[$fieldname]=array("fieldname"=>$fieldname, 'type'=>"page_time", 'sid'=>$surveyid, "gid"=>$field['gid'], "group_name"=>$field['group_name'], "qid"=>'', 'aid'=>'', 'title'=>'groupTime'.$field['gid'], 'question'=>$clang->gT('Group time').": ".$field['group_name']);
            }

            // field for time spent on answering a question
            $fieldname="{$field['sid']}X{$field['gid']}X{$field['qid']}time";
            if (!isset($fieldmap[$fieldname]))
            {
                $fieldmap[$fieldname]=array("fieldname"=>$fieldname, 'type'=>"answer_time", 'sid'=>$surveyid, "gid"=>$field['gid'], "group_name"=>$field['group_name'], "qid"=>$field['qid'], 'aid'=>'', "title"=>$field['title'].'Time', "question"=>$clang->gT('Question time').": ".$field['title']);
            }
        }
    }

    $timingsFieldMap[$surveyid][$style][$clang->langcode] = $fieldmap;
    return $timingsFieldMap[$surveyid][$style][$clang->langcode];
}

/**
* put your comment there...
*
* @param mixed $needle
* @param mixed $haystack
* @param mixed $keyname
* @param mixed $maxanswers
*/
function arraySearchByKey($needle, $haystack, $keyname, $maxanswers="") {
    $output=array();
    foreach($haystack as $hay) {
        if (array_key_exists($keyname, $hay)) {
            if ($hay[$keyname] == $needle) {
                if ($maxanswers == 1) {
                    return $hay;
                } else {
                    $output[]=$hay;
                }
            }
        }
    }
    return $output;
}

/**
* set the rights of a user and his children
*
* @param int $uid the user id
* @param mixed $rights rights array
*/
function setuserpermissions($uid, $rights)
{
    $uid=sanitize_int($uid);
    $updates = "create_survey=".$rights['create_survey']
    . ", create_user=".$rights['create_user']
    . ", participant_panel=".$rights['participant_panel']
    . ", delete_user=".$rights['delete_user']
    . ", superadmin=".$rights['superadmin']
    . ", configurator=".$rights['configurator']
    . ", manage_template=".$rights['manage_template']
    . ", manage_label=".$rights['manage_label'];
    $uquery = "UPDATE {{users}} SET ".$updates." WHERE uid = ".$uid;
    return dbSelectLimitAssoc($uquery);     //Checked
}

/**
* This function returns a count of the number of saved responses to a survey
*
* @param mixed $surveyid Survey ID
*/
function getSavedCount($surveyid)
{
    $surveyid=(int)$surveyid;

    return SavedControl::model()->getCountOfAll($surveyid);
}

/**
* Returns the base language from a survey id
*
* @deprecated Use Survey::model()->findByPk($surveyid)->language
* @param int $surveyid
* @return string
*/
function getBaseLanguageFromSurveyID($surveyid)
{
    return Survey::model()->findByPk($surveyid)->language;
}


function buildLabelSetCheckSumArray()
{
    // BUILD CHECKSUMS FOR ALL EXISTING LABEL SETS

    /**$query = "SELECT lid
    FROM ".db_table_name('labelsets')."
    ORDER BY lid"; */
    $result = LabelSet::model()->getLID();//($query) or safeDie("safe_died collecting labelset ids<br />$query<br />");  //Checked)
    $csarray=array();
    foreach($result as $row)
    {
        $thisset="";
        $query2 = "SELECT code, title, sortorder, language, assessment_value
        FROM {{labels}}
        WHERE lid={$row['lid']}
        ORDER BY language, sortorder, code";
        $result2 = Yii::app()->db->createCommand($query2)->query();
        foreach ($result2->readAll() as $row2)
        {
            $thisset .= implode('.', $row2);
        } // while
        $csarray[$row['lid']]=dechex(crc32($thisset)*1);
    }

    return $csarray;
}


/**
* Returns a flat array with all question attributes for the question only (and the qid we gave it)!
* @param $iQID The question ID
* @return array$bOrderByNative=>value, attribute=>value} or false if the question ID does not exist (anymore)
*/
function getQuestionAttributeValues($iQID)
{
    return QuestionAttribute::model()->getQuestionAttributes($iQID);
#    static $cache = array();
#    static $availableattributesarr = null;
#    $iQID = sanitize_int($iQID);

#    if (isset($cache[$iQID])) {
#        return $cache[$iQID];
#    }
#    $oQuestion = Question::model()->find("qid=:qid",array('qid'=>$iQuestionID)); // Maybe take parent_qid attribute before this qid attribute
#    if (!$oQuestion) // Question was deleted while running the survey
#    {
#        $cache[$iQID] = false;
#        return false;
#    }
#    else
#    {
#        $type = $oQuestion->type;
#        $surveyid = $oQuestion->type;
#        $row = $oQuestion->getAttributes();
#    }
#    $type = $row['type'];
#    $surveyid = $row['sid'];

#    $aLanguages = array_merge((array)Survey::model()->findByPk($surveyid)->language, Survey::model()->findByPk($surveyid)->additionalLanguages);

    //Now read available attributes, make sure we do this only once per request to save
    //processing cycles and memory
#    if (is_null($availableattributesarr)) $availableattributesarr = questionAttributes();
#    if (isset($availableattributesarr[$type]))
#    {
#        $aAvailableAttributes = $availableattributesarr[$type];
#    }
#    else
#    {
#        $cache[$iQID] = array();
#        return array();
#    }

#    $aResultAttributes = array();
#    foreach($aAvailableAttributes as $attribute){
#        if ($attribute['i18n'])
#        {
#            foreach ($aLanguages as $sLanguage)
#            {
#                $aResultAttributes[$attribute['name']][$sLanguage]=$attribute['default'];
#            }
#        }
#        else
#        {
#            $aResultAttributes[$attribute['name']]=$attribute['default'];
#        }
#    }

#    $result = QuestionAttribute::model()->findAllByAttributes(array('qid' => $iQID));
#    foreach ($result as $row)
#    {
#        $row = $row->attributes;
#        if (!isset($aAvailableAttributes[$row['attribute']]))
#        {
#            continue; // Sort out attributes not belonging to this question
#        }
#        if (!($aAvailableAttributes[$row['attribute']]['i18n']))
#        {
#            $aResultAttributes[$row['attribute']]=$row['value'];
#        }
#        elseif(!empty($row['language']))
#        {
#            $aResultAttributes[$row['attribute']][$row['language']]=$row['value'];
#        }
#    }
#    $cache[$iQID] = $aResultAttributes;
#    return $aResultAttributes;
}

/**
*
* Returns the questionAttribtue value set or '' if not set
* @author: lemeur
* @param $questionAttributeArray
* @param $attributeName
* @param $language string Optional: The language if the particualr attributes is localizable
* @return string
*/
function getQuestionAttributeValue($questionAttributeArray, $attributeName, $language='')
{
    if ($language=='' && isset($questionAttributeArray[$attributeName]))
    {
        return $questionAttributeArray[$attributeName];
    }
    elseif ($language!='' && isset($questionAttributeArray[$attributeName][$language]))
    {
        return $questionAttributeArray[$attributeName][$language];
    }
    else
    {
        return '';
    }
}

/**
* Returns array of question type chars with attributes
*
* @param mixed $returnByName If set to true the array will be by attribute name
*/
function questionAttributes($returnByName=false)
{
    // Use some static
    static $qattributes=false;
    static $qat=false;
    $clang = Yii::app()->lang;
<<<<<<< HEAD
    //For each question attribute include a key:
    // name - the display name
    // types - a string with one character representing each question typy to which the attribute applies
    // help - a short explanation

    // If you insert a new attribute please do it in correct alphabetical order!
    // Please also list the new attribute in the function &TSVSurveyExport($sid) in em_manager_helper.php,
    // so your new attribute will not be "forgotten" when the survey is exported to Excel/CSV-format!

    $qattributes["alphasort"]=array(
    "types"=>"!LOWZ",
    'category'=>$clang->gT('Display'),
    'sortorder'=>100,
    'inputtype'=>'singleselect',
    'options'=>array(0=>$clang->gT('No'),
    1=>$clang->gT('Yes')),
    'default'=>0,
    "help"=>$clang->gT("Sort the answer options alphabetically"),
    "caption"=>$clang->gT('Sort answers alphabetically'));

    $qattributes["answer_width"]=array(
    "types"=>"ABCEF1:;",
    'category'=>$clang->gT('Display'),
    'sortorder'=>100,
    'inputtype'=>'integer',
    'min'=>'1',
    'max'=>'100',
    "help"=>$clang->gT('Set the percentage width of the (sub-)question column (1-100)'),
    "caption"=>$clang->gT('(Sub-)question width'));

    $qattributes["repeat_headings"]=array(
    "types"=>"F:1;",
    'category'=>$clang->gT('Display'),
    'sortorder'=>100,
    'inputtype'=>'integer',
     'default'=>'',
    "help"=>$clang->gT('Repeat headings every X subquestions (Set to 0 to deactivate heading repeat, deactivate minimum repeat headings from config).'),
    "caption"=>$clang->gT('Repeat headers'));

    $qattributes["array_filter"]=array(
    "types"=>"1ABCEF:;MPLKQR",
    'category'=>$clang->gT('Logic'),
    'sortorder'=>100,
    'inputtype'=>'text',
    "help"=>$clang->gT("Enter the code(s) of Multiple choice question(s) (separated by semicolons) to only show the matching answer options in this question."),
    "caption"=>$clang->gT('Array filter'));

    $qattributes["array_filter_exclude"]=array(
    "types"=>"1ABCEF:;MPLKQR",
    'category'=>$clang->gT('Logic'),
    'sortorder'=>100,
    'inputtype'=>'text',
    "help"=>$clang->gT("Enter the code(s) of Multiple choice question(s) (separated by semicolons) to exclude the matching answer options in this question."),
    "caption"=>$clang->gT('Array filter exclusion'));

    $qattributes["array_filter_style"]=array(
    "types"=>"1ABCEF:;MPLKQR",
    'category'=>$clang->gT('Logic'),
    'sortorder'=>100,
    'inputtype'=>'singleselect',
    'options'=>array(0=>$clang->gT('Hidden'),
    1=>$clang->gT('Disabled')),
    'default'=>0,
    "help"=>$clang->gT("Specify how array-filtered sub-questions should be displayed"),
    "caption"=>$clang->gT('Array filter style'));

    $qattributes["assessment_value"]=array(
    "types"=>"MP",
    'category'=>$clang->gT('Logic'),
    'sortorder'=>100,
    'default'=>'1',
    'inputtype'=>'integer',
    "help"=>$clang->gT("If one of the subquestions is marked then for each marked subquestion this value is added as assessment."),
    "caption"=>$clang->gT('Assessment value'));

    $qattributes["category_separator"]=array(
    "types"=>"!",
    'category'=>$clang->gT('Display'),
    'sortorder'=>100,
    'inputtype'=>'text',
    "help"=>$clang->gT('Category separator'),
    "caption"=>$clang->gT('Category separator'));

    $qattributes["code_filter"]=array(
    "types"=>"WZ",
    'category'=>$clang->gT('Logic'),
    'sortorder'=>100,
    'inputtype'=>'text',
    "help"=>$clang->gT('Filter the available answers by this value'),
    "caption"=>$clang->gT('Code filter'));

    $qattributes["display_columns"]=array(
    "types"=>"LM",
    'category'=>$clang->gT('Display'),
    'sortorder'=>100,
    'inputtype'=>'integer',
    'default'=>'1',
    'min'=>'1',
    'max'=>'100',
    "help"=>$clang->gT('The answer options will be distributed across the number of columns set here'),
    "caption"=>$clang->gT('Display columns'));

    $qattributes["display_rows"]=array(
    "types"=>"QSTU",
    'category'=>$clang->gT('Display'),
    'sortorder'=>100,
    'inputtype'=>'text',
    "help"=>$clang->gT('How many rows to display'),
    "caption"=>$clang->gT('Display rows'));

    $qattributes["dropdown_dates"]=array(
    "types"=>"D",
    'category'=>$clang->gT('Display'),
    'sortorder'=>100,
    'inputtype'=>'singleselect',
    'options'=>array(0=>$clang->gT('No'),
    1=>$clang->gT('Yes')),
    'default'=>0,
    "help"=>$clang->gT('Use accessible dropdown boxes instead of calendar popup'),
    "caption"=>$clang->gT('Display dropdown boxes'));

    $qattributes["dropdown_dates_year_min"]=array(
    "types"=>"D",
    'category'=>$clang->gT('Display'),
    'sortorder'=>110,
    'inputtype'=>'text',
    "help"=>$clang->gT('Minimum year value in calendar'),
    "caption"=>$clang->gT('Minimum year'));

    $qattributes["dropdown_dates_year_max"]=array(
    "types"=>"D",
    'category'=>$clang->gT('Display'),
    'sortorder'=>111,
    'inputtype'=>'text',
    "help"=>$clang->gT('Maximum year value for calendar'),
    "caption"=>$clang->gT('Maximum year'));

    $qattributes["dropdown_prepostfix"]=array(
    "types"=>"1",
    'category'=>$clang->gT('Display'),
    'sortorder'=>112,
    'inputtype'=>'text',
    'i18n'=>true,
    "help"=>$clang->gT('Prefix|Suffix for dropdown lists'),
    "caption"=>$clang->gT('Dropdown prefix/suffix'));

    $qattributes["dropdown_separators"]=array(
    "types"=>"1",
    'category'=>$clang->gT('Display'),
    'sortorder'=>120,
    'inputtype'=>'text',
    "help"=>$clang->gT('Text shown on each subquestion row between both scales in dropdown mode'),
    "caption"=>$clang->gT('Dropdown separator'));

    $qattributes["dualscale_headerA"]=array(
    "types"=>"1",
    'category'=>$clang->gT('Display'),
    'sortorder'=>110,
    'inputtype'=>'text',
    'i18n'=>true,
    "help"=>$clang->gT('Enter a header text for the first scale'),
    "caption"=>$clang->gT('Header for first scale'));

    $qattributes["dualscale_headerB"]=array(
    "types"=>"1",
    'category'=>$clang->gT('Display'),
    'sortorder'=>111,
    'inputtype'=>'text',
    'i18n'=>true,
    "help"=>$clang->gT('Enter a header text for the second scale'),
    "caption"=>$clang->gT('Header for second scale'));

    $qattributes["equals_num_value"]=array(
    "types"=>"K",
    'category'=>$clang->gT('Input'),
    'sortorder'=>100,
    'inputtype'=>'text',
    "help"=>$clang->gT('Multiple numeric inputs sum must equal this value'),
    "caption"=>$clang->gT('Equals sum value'));

    $qattributes["em_validation_q"]=array(
    "types"=>":;ABCEFKMNPQRSTU",
    'category'=>$clang->gT('Logic'),
    'sortorder'=>200,
    'inputtype'=>'textarea',
    "help"=>$clang->gT('Enter a boolean equation to validate the whole question.'),
    "caption"=>$clang->gT('Question validation equation'));

    $qattributes["em_validation_q_tip"]=array(
    "types"=>":;ABCEFKMNPQRSTU",
    'category'=>$clang->gT('Logic'),
    'sortorder'=>210,
    'inputtype'=>'textarea',
    "help"=>$clang->gT('This is a hint text that will be shown to the participant describing the question validation equation.'),
    "caption"=>$clang->gT('Question validation tip'));

    $qattributes["em_validation_sq"]=array(
    "types"=>";:KQSTUN",
    'category'=>$clang->gT('Logic'),
    'sortorder'=>220,
    'inputtype'=>'textarea',
    "help"=>$clang->gT('Enter a boolean equation to validate each sub-question.'),
    "caption"=>$clang->gT('Sub-question validation equation'));

    $qattributes["em_validation_sq_tip"]=array(
    "types"=>";:KQSTUN",
    'category'=>$clang->gT('Logic'),
    'sortorder'=>230,
    'inputtype'=>'textarea',
    "help"=>$clang->gT('This is a tip shown to the participant describing the sub-question validation equation.'),
    "caption"=>$clang->gT('Sub-question validation tip'));

    $qattributes["exclude_all_others"]=array(
    "types"=>":ABCEFMPKQ",
    'category'=>$clang->gT('Logic'),
    'sortorder'=>130,
    'inputtype'=>'text',
    "help"=>$clang->gT('Excludes all other options if a certain answer is selected - just enter the answer code(s) seperated with a semikolon.'),
    "caption"=>$clang->gT('Exclusive option'));

    $qattributes["exclude_all_others_auto"]=array(
    "types"=>"MP",
    'category'=>$clang->gT('Logic'),
    'sortorder'=>131,
    'inputtype'=>'singleselect',
    'options'=>array(0=>$clang->gT('No'),
    1=>$clang->gT('Yes')),
    'default'=>0,
    "help"=>$clang->gT('If the participant marks all options, uncheck all and check the option set in the "Exclusive option" setting'),
    "caption"=>$clang->gT('Auto-check exclusive option if all others are checked'));

    // Map Options

    $qattributes["location_city"]=array(
    "types"=>"S",
    'readonly_when_active'=>true,
    'category'=>$clang->gT('Location'),
    'sortorder'=>100,
    'inputtype'=>'singleselect',
    'default'=>0,
    'options'=>array(0=>$clang->gT('Yes'),
    1=>$clang->gT('No')),
    "help"=>$clang->gT("Store the city?"),
    "caption"=>$clang->gT("Save city"));

    $qattributes["location_state"]=array(
    "types"=>"S",
    'readonly_when_active'=>true,
    'category'=>$clang->gT('Location'),
    'sortorder'=>100,
    'default'=>0,
    'inputtype'=>'singleselect',
    'options'=>array(0=>$clang->gT('Yes'),
    1=>$clang->gT('No')),
    "help"=>$clang->gT("Store the state?"),
    "caption"=>$clang->gT("Save state"));

    $qattributes["location_postal"]=array(
    "types"=>"S",
    'readonly_when_active'=>true,
    'category'=>$clang->gT('Location'),
    'sortorder'=>100,
    'inputtype'=>'singleselect',
    'default'=>0,
    'options'=>array(0=>$clang->gT('Yes'),
    1=>$clang->gT('No')),
    "help"=>$clang->gT("Store the postal code?"),
    "caption"=>$clang->gT("Save postal code"));

    $qattributes["location_country"]=array(
    "types"=>"S",
    'readonly_when_active'=>true,
    'category'=>$clang->gT('Location'),
    'sortorder'=>100,
    'inputtype'=>'singleselect',
    'default'=>0,
    'options'=>array(0=>$clang->gT('Yes'),
    1=>$clang->gT('No')),
    "help"=>$clang->gT("Store the country?"),
    "caption"=>$clang->gT("Save country"));

    $qattributes["statistics_showmap"]=array(
    "types"=>"S",
    'category'=>$clang->gT('Statistics'),
    'inputtype'=>'singleselect',
    'sortorder'=>100,
    'options'=>array(1=>$clang->gT('Yes'), 0=>$clang->gT('No')),
    'help'=>$clang->gT("Show a map in the statistics?"),
    'caption'=>$clang->gT("Display map"),
    'default'=>1
    );

    $qattributes["statistics_showgraph"]=array(
    'types'=>'15ABCDEFGHIKLMNOPQRSTUWXYZ!:;|*',
    'category'=>$clang->gT('Statistics'),
    'inputtype'=>'singleselect',
    'sortorder'=>101,
    'options'=>array(1=>$clang->gT('Yes'), 0=>$clang->gT('No')),
    'help'=>$clang->gT("Display a chart in the statistics?"),
    'caption'=>$clang->gT("Display chart"),
    'default'=>1
    );

    $qattributes["statistics_graphtype"]=array(
    "types"=>'15ABCDEFGHIKLNOQRSTUWXYZ!:;|*',
    'category'=>$clang->gT('Statistics'),
    'inputtype'=>'singleselect',
    'sortorder'=>102,
    'options'=>array(0=>$clang->gT('Bar chart'), 1=>$clang->gT('Pie chart')),
    'help'=>$clang->gT("Select the type of chart to be displayed"),
    'caption'=>$clang->gT("Chart type"),
    'default'=>0
    );

    $qattributes["location_mapservice"]=array(
    "types"=>"S",
    'category'=>$clang->gT('Location'),
    'sortorder'=>90,
    'inputtype'=>'singleselect',
    'options'=>array(0=>$clang->gT('Off'),
    1=>$clang->gT('Google Maps')),
    'default' => 0,
    "help"=>$clang->gT("Activate this to show a map above the input field where the user can select a location"),
    "caption"=>$clang->gT("Use mapping service"));

    $qattributes["location_mapwidth"]=array(
    "types"=>"S",
    'category'=>$clang->gT('Location'),
    'sortorder'=>102,
    'inputtype'=>'text',
    'default'=>'500',
    "help"=>$clang->gT("Width of the map in pixel"),
    "caption"=>$clang->gT("Map width"));

    $qattributes["location_mapheight"]=array(
    "types"=>"S",
    'category'=>$clang->gT('Location'),
    'sortorder'=>103,
    'inputtype'=>'text',
    'default'=>'300',
    "help"=>$clang->gT("Height of the map in pixel"),
    "caption"=>$clang->gT("Map height"));

    $qattributes["location_nodefaultfromip"]=array(
    "types"=>"S",
    'category'=>$clang->gT('Location'),
    'sortorder'=>91,
    'inputtype'=>'singleselect',
    'options'=>array(0=>$clang->gT('Yes'),
    1=>$clang->gT('No')),
    'default' => 0,
    "help"=>$clang->gT("Get the default location using the user's IP address?"),
    "caption"=>$clang->gT("IP as default location"));

    $qattributes["location_defaultcoordinates"]=array(
    "types"=>"S",
    'category'=>$clang->gT('Location'),
    'sortorder'=>101,
    'inputtype'=>'text',
    "help"=>$clang->gT('Default coordinates of the map when the page first loads. Format: latitude [space] longtitude'),
    "caption"=>$clang->gT('Default position'));

    $qattributes["location_mapzoom"]=array(
    "types"=>"S",
    'category'=>$clang->gT('Location'),
    'sortorder'=>101,
    'inputtype'=>'text',
    'default'=>'11',
    "help"=>$clang->gT("Map zoom level"),
    "caption"=>$clang->gT("Zoom level"));

    // End Map Options

    $qattributes["hide_tip"]=array(
    "types"=>"15ABCDEFGHIKLMNOPQRSTUXY!:;|",
    'category'=>$clang->gT('Display'),
    'sortorder'=>100,
    'inputtype'=>'singleselect',
    'options'=>array(0=>$clang->gT('No'),
    1=>$clang->gT('Yes')),
    'default'=>0,
    "help"=>$clang->gT('Hide the tip that is normally shown with a question'),
    "caption"=>$clang->gT('Hide tip'));

    $qattributes['hidden']=array(
    'types'=>'15ABCDEFGHIKLMNOPQRSTUWXYZ!:;|*',
    'category'=>$clang->gT('Display'),
    'sortorder'=>101,
    'inputtype'=>'singleselect',
    'options'=>array(0=>$clang->gT('No'),
    1=>$clang->gT('Yes')),
    'default'=>0,
    'help'=>$clang->gT('Hide this question at any time. This is useful for including data using answer prefilling.'),
    'caption'=>$clang->gT('Always hide this question'));

    $qattributes["max_answers"]=array(
    "types"=>"MPR1:;ABCEFKQ",
    'category'=>$clang->gT('Logic'),
    'sortorder'=>11,
    'inputtype'=>'integer',
    "help"=>$clang->gT('Limit the number of possible answers'),
    "caption"=>$clang->gT('Maximum answers'));

    $qattributes["max_num_value"]=array(
    "types"=>"K",
    'category'=>$clang->gT('Input'),
    'sortorder'=>100,
    'inputtype'=>'text',
    "help"=>$clang->gT('Maximum sum value of multiple numeric input'),
    "caption"=>$clang->gT('Maximum sum value'));

    $qattributes["max_num_value_n"]=array(
    "types"=>"NK",
    'category'=>$clang->gT('Input'),
    'sortorder'=>110,
    'inputtype'=>'integer',
    "help"=>$clang->gT('Maximum value of the numeric input'),
    "caption"=>$clang->gT('Maximum value'));

    //    $qattributes["max_num_value_sgqa"]=array(
    //    "types"=>"K",
    //    'category'=>$clang->gT('Logic'),
    //    'sortorder'=>100,
    //    'inputtype'=>'text',
    //    "help"=>$clang->gT('Enter the SGQA identifier to use the total of a previous question as the maximum for this question'),
    //    "caption"=>$clang->gT('Max value from SGQA'));

    $qattributes["maximum_chars"]=array(
    "types"=>"STUNQK:;",
    'category'=>$clang->gT('Input'),
    'sortorder'=>100,
    'inputtype'=>'text',
    "help"=>$clang->gT('Maximum characters allowed'),
    "caption"=>$clang->gT('Maximum characters'));

    $qattributes["min_answers"]=array(
    "types"=>"MPR1:;ABCEFKQ",
    'category'=>$clang->gT('Logic'),
    'sortorder'=>10,
    'inputtype'=>'integer',
    "help"=>$clang->gT('Ensure a minimum number of possible answers (0=No limit)'),
    "caption"=>$clang->gT('Minimum answers'));

    $qattributes["min_num_value"]=array(
    "types"=>"K",
    'category'=>$clang->gT('Input'),
    'sortorder'=>100,
    'inputtype'=>'text',
    "help"=>$clang->gT('The sum of the multiple numeric inputs must be greater than this value'),
    "caption"=>$clang->gT('Minimum sum value'));

    $qattributes["min_num_value_n"]=array(
    "types"=>"NK",
    'category'=>$clang->gT('Input'),
    'sortorder'=>100,
    'inputtype'=>'integer',
    "help"=>$clang->gT('Minimum value of the numeric input'),
    "caption"=>$clang->gT('Minimum value'));

    //    $qattributes["min_num_value_sgqa"]=array(
    //    "types"=>"K",
    //    'category'=>$clang->gT('Logic'),
    //    'sortorder'=>100,
    //    'inputtype'=>'text',
    //    "help"=>$clang->gT('Enter the SGQA identifier to use the total of a previous question as the minimum for this question'),
    //    "caption"=>$clang->gT('Minimum value from SGQA'));

    $qattributes["multiflexible_max"]=array(
    "types"=>":",
    'category'=>$clang->gT('Display'),
    'sortorder'=>112,
    'inputtype'=>'text',
    "help"=>$clang->gT('Maximum value for array(mult-flexible) question type'),
    "caption"=>$clang->gT('Maximum value'));

    $qattributes["multiflexible_min"]=array(
    "types"=>":",
    'category'=>$clang->gT('Display'),
    'sortorder'=>110,
    'inputtype'=>'text',
    "help"=>$clang->gT('Minimum value for array(multi-flexible) question type'),
    "caption"=>$clang->gT('Minimum value'));

    $qattributes["multiflexible_step"]=array(
    "types"=>":",
    'category'=>$clang->gT('Display'),
    'sortorder'=>111,
    'inputtype'=>'text',
    "help"=>$clang->gT('Step value'),
    "caption"=>$clang->gT('Step value'));

    $qattributes["multiflexible_checkbox"]=array(
    "types"=>":",
    'category'=>$clang->gT('Display'),
    'sortorder'=>100,
    'inputtype'=>'singleselect',
    'options'=>array(0=>$clang->gT('No'),
    1=>$clang->gT('Yes')),
    'default'=>0,
    "help"=>$clang->gT('Use checkbox layout'),
    "caption"=>$clang->gT('Checkbox layout'));

    $qattributes["reverse"]=array(
    "types"=>"D:",
    'category'=>$clang->gT('Display'),
    'sortorder'=>100,
    'inputtype'=>'singleselect',
    'options'=>array(0=>$clang->gT('No'),
    1=>$clang->gT('Yes')),
    'default'=>0,
    "help"=>$clang->gT('Present answer options in reverse order'),
    "caption"=>$clang->gT('Reverse answer order'));

    //    $qattributes["num_value_equals_sgqa"]=array(
    //    "types"=>"K",
    //    'category'=>$clang->gT('Logic'),
    //    'sortorder'=>100,
    //    'inputtype'=>'text',
    //    "help"=>$clang->gT('SGQA identifier to use total of previous question as total for this question'),
    //    "caption"=>$clang->gT('Value equals SGQA'));

    $qattributes["num_value_int_only"]=array(
    "types"=>"N",
    'category'=>$clang->gT('Input'),
    'sortorder'=>100,
    'inputtype'=>'singleselect',
    'options'=>array(
    0=>$clang->gT('No'),
    1=>$clang->gT('Yes')),
    'default'=>0,
    "help"=>$clang->gT('Restrict input to integer values'),
    "caption"=>$clang->gT('Integer only'));

    $qattributes["numbers_only"]=array(
    "types"=>"Q;S*",
    'category'=>$clang->gT('Other'),
    'sortorder'=>150,
    'inputtype'=>'singleselect',
    'options'=>array(
    0=>$clang->gT('No'),
    1=>$clang->gT('Yes')
    ),
    'default'=>0,
    "help"=>$clang->gT('Allow only numerical input'),
    "caption"=>$clang->gT('Numbers only')
    );

    $qattributes['show_totals'] =    array(
    'types' =>    ';',
    'category' =>    $clang->gT('Other'),
    'sortorder' =>    151,
    'inputtype'    => 'singleselect',
    'options' =>    array(
    'X' =>    $clang->gT('Off'),
    'R' =>    $clang->gT('Rows'),
    'C' =>    $clang->gT('Columns'),
    'B' =>    $clang->gT('Both rows and columns')
    ),
    'default' =>    'X',
    'help' =>    $clang->gT('Show totals for either rows, columns or both rows and columns'),
    'caption' =>    $clang->gT('Show totals for')
    );

    $qattributes['show_grand_total'] =    array(
    'types' =>    ';',
    'category' =>    $clang->gT('Other'),
    'sortorder' =>    152,
    'inputtype' =>    'singleselect',
    'options' =>    array(
    0 =>    $clang->gT('No'),
    1 =>    $clang->gT('Yes')
    ),
    'default' =>    0,
    'help' =>    $clang->gT('Show grand total for either columns or rows'),
    'caption' =>    $clang->gT('Show grand total')
    );

    $qattributes["input_boxes"]=array(
    "types"=>":",
    'category'=>$clang->gT('Display'),
    'sortorder'=>100,
    'inputtype'=>'singleselect',
    'options'=>array(0=>$clang->gT('No'),
    1=>$clang->gT('Yes')),
    'default'=>0,
    "help"=>$clang->gT("Present as text input boxes instead of dropdown lists"),
    "caption"=>$clang->gT("Text inputs"));

    $qattributes["other_comment_mandatory"]=array(
    "types"=>"PLW!Z",
    'category'=>$clang->gT('Logic'),
    'sortorder'=>100,
    'inputtype'=>'singleselect',
    'options'=>array(0=>$clang->gT('No'),
    1=>$clang->gT('Yes')),
    'default'=>0,
    "help"=>$clang->gT("Make the 'Other:' comment field mandatory when the 'Other:' option is active"),
    "caption"=>$clang->gT("'Other:' comment mandatory"));

    $qattributes["other_numbers_only"]=array(
    "types"=>"LMP",
    'category'=>$clang->gT('Logic'),
    'sortorder'=>100,
    'inputtype'=>'singleselect',
    'options'=>array(0=>$clang->gT('No'),
    1=>$clang->gT('Yes')),
    'default'=>0,
    "help"=>$clang->gT("Allow only numerical input for 'Other' text"),
    "caption"=>$clang->gT("Numbers only for 'Other'"));

    $qattributes["other_replace_text"]=array(
    "types"=>"LMPWZ!",
    'category'=>$clang->gT('Display'),
    'sortorder'=>100,
    'inputtype'=>'text',
    'i18n'=>true,
    "help"=>$clang->gT("Replaces the label of the 'Other:' answer option with a custom text"),
    "caption"=>$clang->gT("Label for 'Other:' option"));

    $qattributes["page_break"]=array(
    "types"=>"15ABCDEFGHKLMNOPQRSTUWXYZ!:;|*",
    'category'=>$clang->gT('Other'),
    'sortorder'=>100,
    'inputtype'=>'singleselect',
    'options'=>array(0=>$clang->gT('No'),
    1=>$clang->gT('Yes')),
    'default'=>0,
    "help"=>$clang->gT('Insert a page break before this question in printable view by setting this to Yes.'),
    "caption"=>$clang->gT('Insert page break in printable view'));

    $qattributes["prefix"]=array(
    "types"=>"KNQS",
    'category'=>$clang->gT('Display'),
    'sortorder'=>10,
    'inputtype'=>'text',
    'i18n'=>true,
    "help"=>$clang->gT('Add a prefix to the answer field'),
    "caption"=>$clang->gT('Answer prefix'));

    $qattributes["printable_help"]=array(
    "types"=>"15ABCEFGHKLMNOPRWYZ!:*",
    'category'=>$clang->gT('Display'),
    'sortorder'=>201,
    "inputtype"=>"text",
    'i18n'=>true,
    'default'=>"",
    "help"=>$clang->gT('In the printable version replace the relevance equation with this explanation text.'),
    "caption"=>$clang->gT("Relevance help for printable survey"));

    $qattributes["public_statistics"]=array(
    "types"=>"15ABCEFGHKLMNOPRWYZ!:*",
    'category'=>$clang->gT('Statistics'),
    'sortorder'=>80,
    'inputtype'=>'singleselect',
    'options'=>array(0=>$clang->gT('No'),
    1=>$clang->gT('Yes')),
    'default'=>0,
    "help"=>$clang->gT('Show statistics of this question in the public statistics page'),
    "caption"=>$clang->gT('Show in public statistics'));

    $qattributes["random_order"]=array(
    "types"=>"!ABCEFHKLMOPQRWZ1:;",
    'category'=>$clang->gT('Display'),
    'sortorder'=>100,
    'inputtype'=>'singleselect',
    'options'=>array(0=>$clang->gT('Off'),
    1=>$clang->gT('Randomize on each page load')
    //,2=>$clang->gT('Randomize once on survey start')  //Mdekker: commented out as code to handle this was removed in refactoring
    ),
    'default'=>0,
    "help"=>$clang->gT('Present subquestions/answer options in random order'),
    "caption"=>$clang->gT('Random order'));

    /*
    $qattributes['relevance']=array(
    'types'=>'15ABCDEFGHIKLMNOPQRSTUWXYZ!:;|*',
    'category'=>$clang->gT('Display'),
    'sortorder'=>1,
    'inputtype'=>'text',
    'default'=>'1',
    'help'=>$clang->gT('The relevance equation determines whether a question should be shown (if true) or hiddden and marked as Not Applicable (if false).'
    . '  The relevance equation can be as complex as you like, using any combination of mathematical operators, nested parentheses,'
    . ' any variable or token that has already been set, and any of more than 50 functions.  It is parsed by the ExpressionManager.'),
    'caption'=>$clang->gT('Relevance equation'));
    */

    $qattributes["showpopups"]=array(
    "types"=>"R",
    'category'=>$clang->gT('Display'),
    'sortorder'=>110,
    'inputtype'=>'singleselect',
    'options'=>array(0=>$clang->gT('No'),
    1=>$clang->gT('Yes')),
    'default'=>1,
    "caption"=>$clang->gT('Show javascript alert'),
    "help"=>$clang->gT('Show an alert if answers exceeds the number of max answers'));
    $qattributes["samechoiceheight"]=array(
    "types"=>"R",
    'category'=>$clang->gT('Display'),
    'sortorder'=>120,
    'inputtype'=>'singleselect',
    'options'=>array(0=>$clang->gT('No'),
    1=>$clang->gT('Yes')),
    'default'=>1,
    "caption"=>$clang->gT('Same height for all choice'),
    "help"=>$clang->gT('Force each choice to have the same height'));
    $qattributes["samelistheight"]=array(
    "types"=>"R",
    'category'=>$clang->gT('Display'),
    'sortorder'=>121,
    'inputtype'=>'singleselect',
    'options'=>array(0=>$clang->gT('No'),
    1=>$clang->gT('Yes')),
    'default'=>1,
    "caption"=>$clang->gT('Same height for lists'),
    "help"=>$clang->gT('Force the choice list and the rank list to have the same height'));

    $qattributes["parent_order"]=array(
    "types"=>":",
    'category'=>$clang->gT('Display'),
    'sortorder'=>100,
    'inputtype'=>'text',
    "caption"=>$clang->gT('Get order from previous question'),
    "help"=>$clang->gT('Enter question ID to get subquestion order from a previous question'));

    $qattributes["slider_layout"]=array(
    "types"=>"K",
    'category'=>$clang->gT('Slider'),
    'sortorder'=>1,
    'inputtype'=>'singleselect',
    'options'=>array(0=>$clang->gT('No'),
    1=>$clang->gT('Yes')),
    'default'=>0,
    "help"=>$clang->gT('Use slider layout'),
    "caption"=>$clang->gT('Use slider layout'));

    $qattributes["slider_min"]=array(
    "types"=>"K",
    'category'=>$clang->gT('Slider'),
    'sortorder'=>100,
    'inputtype'=>'text',
    "help"=>$clang->gT('Slider minimum value'),
    "caption"=>$clang->gT('Slider minimum value'));

    $qattributes["slider_max"]=array(
    "types"=>"K",
    'category'=>$clang->gT('Slider'),
    'sortorder'=>100,
    'inputtype'=>'text',
    "help"=>$clang->gT('Slider maximum value'),
    "caption"=>$clang->gT('Slider maximum value'));

    $qattributes["slider_accuracy"]=array(
    "types"=>"K",
    'category'=>$clang->gT('Slider'),
    'sortorder'=>100,
    'inputtype'=>'text',
    "help"=>$clang->gT('Slider accuracy'),
    "caption"=>$clang->gT('Slider accuracy'));

    $qattributes["slider_default"]=array(
    "types"=>"K",
    'category'=>$clang->gT('Slider'),
    'sortorder'=>100,
    'inputtype'=>'text',
    "help"=>$clang->gT('Slider initial value'),
    "caption"=>$clang->gT('Slider initial value'));

    $qattributes["slider_middlestart"]=array(
    "types"=>"K",
    'category'=>$clang->gT('Slider'),
    'sortorder'=>10,
    'inputtype'=>'singleselect',
    'options'=>array(0=>$clang->gT('No'),
    1=>$clang->gT('Yes')),
    'default'=>0,
    "help"=>$clang->gT('The handle is displayed at the middle of the slider (this will not set the initial value)'),
    "caption"=>$clang->gT('Slider starts at the middle position'));

    $qattributes["slider_rating"]=array(
    "types"=>"5",
    'category'=>$clang->gT('Display'),
    'sortorder'=>90,
    'inputtype'=>'singleselect',
    'options'=>array(
    0=>$clang->gT('No'),
    1=>$clang->gT('Yes - stars'),
    2=>$clang->gT('Yes - slider with emoticon'),
    ),
    'default'=>0,
    "help"=>$clang->gT('Use slider layout'),
    "caption"=>$clang->gT('Use slider layout'));


    $qattributes["slider_showminmax"]=array(
    "types"=>"K",
    'category'=>$clang->gT('Slider'),
    'sortorder'=>100,
    'inputtype'=>'singleselect',
    'options'=>array(0=>$clang->gT('No'),
    1=>$clang->gT('Yes')),
    'default'=>0,
    "help"=>$clang->gT('Display min and max value under the slider'),
    "caption"=>$clang->gT('Display slider min and max value'));

    $qattributes["slider_separator"]=array(
    "types"=>"K",
    'category'=>$clang->gT('Slider'),
    'sortorder'=>100,
    'inputtype'=>'text',
    "help"=>$clang->gT('Answer|Left-slider-text|Right-slider-text separator character'),
    "caption"=>$clang->gT('Slider left/right text separator'));

    $qattributes["suffix"]=array(
    "types"=>"KNQS",
    'category'=>$clang->gT('Display'),
    'sortorder'=>11,
    'inputtype'=>'text',
    'i18n'=>true,
    "help"=>$clang->gT('Add a suffix to the answer field'),
    "caption"=>$clang->gT('Answer suffix'));

    $qattributes["text_input_width"]=array(
    "types"=>"KNSTUQ;",
    'category'=>$clang->gT('Display'),
    'sortorder'=>100,
    'inputtype'=>'text',
    "help"=>$clang->gT('Width of text input box'),
    "caption"=>$clang->gT('Input box width'));

    $qattributes["use_dropdown"]=array(
    "types"=>"1FO",
    'category'=>$clang->gT('Display'),
    'sortorder'=>112,
    'inputtype'=>'singleselect',
    'options'=>array(0=>$clang->gT('No'),
    1=>$clang->gT('Yes')),
    'default'=>0,
    "help"=>$clang->gT('Present dropdown control(s) instead of list of radio buttons'),
    "caption"=>$clang->gT('Use dropdown presentation'));


    $qattributes["dropdown_size"]=array(
    "types"=>"!",   // TODO add these later?  "1F",
    'category'=>$clang->gT('Display'),
    'sortorder'=>200,
    'inputtype'=>'text',
    'default'=>0,
    "help"=>$clang->gT('For list dropdown boxes, show up to this many rows'),
    "caption"=>$clang->gT('Height of dropdown'));

    $qattributes["dropdown_prefix"]=array(
    "types"=>"!",   // TODO add these later?  "1F",
    'category'=>$clang->gT('Display'),
    'sortorder'=>201,
    'inputtype'=>'singleselect',
    'options'=>array(0=>$clang->gT('None'),
    1=>$clang->gT('Order - like 3)'),
    ),
    'default'=>0,
    "help"=>$clang->gT('Accelerator keys for list items'),
    "caption"=>$clang->gT('Prefix for list items'));

    $qattributes["scale_export"]=array(
    "types"=>"CEFGHLMOPWYZ1!:*",
    'category'=>$clang->gT('Other'),
    'sortorder'=>100,
    'inputtype'=>'singleselect',
    'options'=>array(0=>$clang->gT('Default'),
    1=>$clang->gT('Nominal'),
    2=>$clang->gT('Ordinal'),
    3=>$clang->gT('Scale')),
    'default'=>0,
    "help"=>$clang->gT("Set a specific SPSS export scale type for this question"),
    "caption"=>$clang->gT('SPSS export scale type'));

    $qattributes["choice_title"]=array(
    "types"=>"R",
    'category'=>$clang->gT('Other'),
    'sortorder'=>200,
    "inputtype"=>"text",
    'i18n'=>true,
    'default'=>"",
    "help"=>sprintf($clang->gT("Replace choice header (default: \"%s\")",'js'),$clang->gT("Your Choices")),
    "caption"=>$clang->gT("Choice header"));

    $qattributes["rank_title"]=array(
    "types"=>"R",
    'category'=>$clang->gT('Other'),
    'sortorder'=>201,
    "inputtype"=>"text",
    'i18n'=>true,
    'default'=>"",
    "help"=>sprintf($clang->gT("Replace rank header (default: \"%s\")",'js'),$clang->gT("Your Ranking")),
    "caption"=>$clang->gT("Rank header"));

    //Timer attributes
    $qattributes["time_limit"]=array(
    "types"=>"STUXL!",
    'category'=>$clang->gT('Timer'),
    'sortorder'=>90,
    "inputtype"=>"integer",
    "help"=>$clang->gT("Limit time to answer question (in seconds)"),
    "caption"=>$clang->gT("Time limit"));

    $qattributes["time_limit_action"]=array(
    "types"=>"STUXL!",
    'category'=>$clang->gT('Timer'),
    'sortorder'=>92,
    'inputtype'=>'singleselect',
    'options'=>array(1=>$clang->gT('Warn and move on'),
    2=>$clang->gT('Move on without warning'),
    3=>$clang->gT('Disable only')),
    "default" => 1,
    "help"=>$clang->gT("Action to perform when time limit is up"),
    "caption"=>$clang->gT("Time limit action"));

    $qattributes["time_limit_disable_next"]=array(
    "types"=>"STUXL!",
    'category'=>$clang->gT('Timer'),
    'sortorder'=>94,
    "inputtype"=>"singleselect",
    'default'=>0,
    'options'=>array(0=>$clang->gT('No'),
    1=>$clang->gT('Yes')),
    "help"=>$clang->gT("Disable the next button until time limit expires"),
    "caption"=>$clang->gT("Time limit disable next"));

    $qattributes["time_limit_disable_prev"]=array(
    "types"=>"STUXL!",
    'category'=>$clang->gT('Timer'),
    'sortorder'=>96,
    "inputtype"=>"singleselect",
    'options'=>array(0=>$clang->gT('No'),
    1=>$clang->gT('Yes')),
    'default'=>0,
    "help"=>$clang->gT("Disable the prev button until the time limit expires"),
    "caption"=>$clang->gT("Time limit disable prev"));

    $qattributes["time_limit_countdown_message"]=array(
    "types"=>"STUXL!",
    'category'=>$clang->gT('Timer'),
    'sortorder'=>98,
    "inputtype"=>"textarea",
    'i18n'=>true,
    "help"=>$clang->gT("The text message that displays in the countdown timer during the countdown"),
    "caption"=>$clang->gT("Time limit countdown message"));

    $qattributes["time_limit_timer_style"]=array(
    "types"=>"STUXL!",
    'category'=>$clang->gT('Timer'),
    'sortorder'=>100,
    "inputtype"=>"textarea",
    "help"=>$clang->gT("CSS Style for the message that displays in the countdown timer during the countdown"),
    "caption"=>$clang->gT("Time limit timer CSS style"));

    $qattributes["time_limit_message_delay"]=array(
    "types"=>"STUXL!",
    'category'=>$clang->gT('Timer'),
    'sortorder'=>102,
    "inputtype"=>"integer",
    "help"=>$clang->gT("Display the 'time limit expiry message' for this many seconds before performing the 'time limit action' (defaults to 1 second if left blank)"),
    "caption"=>$clang->gT("Time limit expiry message display time"));

    $qattributes["time_limit_message"]=array(
    "types"=>"STUXL!",
    'category'=>$clang->gT('Timer'),
    'sortorder'=>104,
    "inputtype"=>"textarea",
    'i18n'=>true,
    "help"=>$clang->gT("The message to display when the time limit has expired (a default message will display if this setting is left blank)"),
    "caption"=>$clang->gT("Time limit expiry message"));

    $qattributes["time_limit_message_style"]=array(
    "types"=>"STUXL!",
    'category'=>$clang->gT('Timer'),
    'sortorder'=>106,
    "inputtype"=>"textarea",
    "help"=>$clang->gT("CSS style for the 'time limit expiry message'"),
    "caption"=>$clang->gT("Time limit message CSS style"));

    $qattributes["time_limit_warning"]=array(
    "types"=>"STUXL!",
    'category'=>$clang->gT('Timer'),
    'sortorder'=>108,
    "inputtype"=>"integer",
    "help"=>$clang->gT("Display a 'time limit warning' when there are this many seconds remaining in the countdown (warning will not display if left blank)"),
    "caption"=>$clang->gT("1st time limit warning message timer"));

    $qattributes["time_limit_warning_display_time"]=array(
    "types"=>"STUXL!",
    'category'=>$clang->gT('Timer'),
    'sortorder'=>110,
    "inputtype"=>"integer",
    "help"=>$clang->gT("The 'time limit warning' will stay visible for this many seconds (will not turn off if this setting is left blank)"),
    "caption"=>$clang->gT("1st time limit warning message display time"));

    $qattributes["time_limit_warning_message"]=array(
    "types"=>"STUXL!",
    'category'=>$clang->gT('Timer'),
    'sortorder'=>112,
    "inputtype"=>"textarea",
    'i18n'=>true,
    "help"=>$clang->gT("The message to display as a 'time limit warning' (a default warning will display if this is left blank)"),
    "caption"=>$clang->gT("1st time limit warning message"));

    $qattributes["time_limit_warning_style"]=array(
    "types"=>"STUXL!",
    'category'=>$clang->gT('Timer'),
    'sortorder'=>114,
    "inputtype"=>"textarea",
    "help"=>$clang->gT("CSS style used when the 'time limit warning' message is displayed"),
    "caption"=>$clang->gT("1st time limit warning CSS style"));

    $qattributes["time_limit_warning_2"]=array(
    "types"=>"STUXL!",
    'category'=>$clang->gT('Timer'),
    'sortorder'=>116,
    "inputtype"=>"integer",
    "help"=>$clang->gT("Display the 2nd 'time limit warning' when there are this many seconds remaining in the countdown (warning will not display if left blank)"),
    "caption"=>$clang->gT("2nd time limit warning message timer"));

    $qattributes["time_limit_warning_2_display_time"]=array(
    "types"=>"STUXL!",
    'category'=>$clang->gT('Timer'),
    'sortorder'=>118,
    "inputtype"=>"integer",
    "help"=>$clang->gT("The 2nd 'time limit warning' will stay visible for this many seconds (will not turn off if this setting is left blank)"),
    "caption"=>$clang->gT("2nd time limit warning message display time"));

    $qattributes["time_limit_warning_2_message"]=array(
    "types"=>"STUXL!",
    'category'=>$clang->gT('Timer'),
    'sortorder'=>120,
    "inputtype"=>"textarea",
    'i18n'=>true,
    "help"=>$clang->gT("The 2nd message to display as a 'time limit warning' (a default warning will display if this is left blank)"),
    "caption"=>$clang->gT("2nd time limit warning message"));

    $qattributes["time_limit_warning_2_style"]=array(
    "types"=>"STUXL!",
    'category'=>$clang->gT('Timer'),
    'sortorder'=>122,
    "inputtype"=>"textarea",
    "help"=>$clang->gT("CSS style used when the 2nd 'time limit warning' message is displayed"),
    "caption"=>$clang->gT("2nd time limit warning CSS style"));

    $qattributes["date_format"]=array(
    "types"=>"D",
    'category'=>$clang->gT('Input'),
    'sortorder'=>100,
    "inputtype"=>"text",
    "help"=>$clang->gT("Specify a custom date/time format (the <i>d/dd m/mm yy/yyyy H/HH M/MM</i> formats and \"-./: \" characters are allowed for day/month/year/hour/minutes without or with leading zero respectively. Defaults to survey's date format"),
    "caption"=>$clang->gT("Date/Time format"));

    $qattributes["dropdown_dates_minute_step"]=array(
    "types"=>"D",
    'category'=>$clang->gT('Input'),
    'sortorder'=>100,
    "inputtype"=>"integer",
    'default'=>1,
    "help"=>$clang->gT("Minute step interval when using select boxes"),
    "caption"=>$clang->gT("Minute step interval"));

    $qattributes["dropdown_dates_month_style"]=array(
    "types"=>"D",
    'category'=>$clang->gT('Display'),
    'sortorder'=>100,
    "inputtype"=>"singleselect",
    'options'=>array(0=>$clang->gT('Short names'),
    1=>$clang->gT('Full names'),
    2=>$clang->gT('Numbers')),
    'default'=>0,
    "help"=>$clang->gT("Change the display style of the month when using select boxes"),
    "caption"=>$clang->gT("Month display style"));

    $qattributes["show_title"]=array(
    "types"=>"|",
    'category'=>$clang->gT('File metadata'),
    'sortorder'=>124,
    "inputtype"=>"singleselect",
    'options'=>array(0=>$clang->gT('No'),
    1=>$clang->gT('Yes')),
    'default'=>1,
    "help"=>$clang->gT("Is the participant required to give a title to the uploaded file?"),
    "caption"=>$clang->gT("Show title"));

    $qattributes["show_comment"]=array(
    "types"=>"|",
    'category'=>$clang->gT('File metadata'),
    'sortorder'=>126,
    "inputtype"=>"singleselect",
    'options'=>array(0=>$clang->gT('No'),
    1=>$clang->gT('Yes')),
    'default'=>1,
    "help"=>$clang->gT("Is the participant required to give a comment to the uploaded file?"),
    "caption"=>$clang->gT("Show comment"));


    $qattributes["max_filesize"]=array(
    "types"=>"|",
    'category'=>$clang->gT('Other'),
    'sortorder'=>128,
    "inputtype"=>"integer",
    'default'=>10240,
    "help"=>$clang->gT("The participant cannot upload a single file larger than this size"),
    "caption"=>$clang->gT("Maximum file size allowed (in KB)"));

    $qattributes["max_num_of_files"]=array(
    "types"=>"|",
    'category'=>$clang->gT('Other'),
    'sortorder'=>130,
    "inputtype"=>"text",
    'default'=>'1',
    "help"=>$clang->gT("Maximum number of files that the participant can upload for this question"),
    "caption"=>$clang->gT("Max number of files"));

    $qattributes["min_num_of_files"]=array(
    "types"=>"|",
    'category'=>$clang->gT('Other'),
    'sortorder'=>132,
    "inputtype"=>"text",
    'default'=>'0',
    "help"=>$clang->gT("Minimum number of files that the participant must upload for this question"),
    "caption"=>$clang->gT("Min number of files"));

    $qattributes["allowed_filetypes"]=array(
    "types"=>"|",
    'category'=>$clang->gT('Other'),
    'sortorder'=>134,
    "inputtype"=>"text",
    'default'=>"png, gif, doc, odt",
    "help"=>$clang->gT("Allowed file types in comma separated format. e.g. pdf,doc,odt"),
    "caption"=>$clang->gT("Allowed file types"));

    $qattributes["random_group"]=array(
    "types"=>"15ABCDEFGHIKLMNOPQRSTUWXYZ!:;|",
    'category'=>$clang->gT('Logic'),
    'sortorder'=>100,
    'inputtype'=>'text',
    "help"=>$clang->gT("Place questions into a specified randomization group, all questions included in the specified group will appear in a random order"),
    "caption"=>$clang->gT("Randomization group name"));

    // This is added to support historical behavior.  Early versions of 1.92 used a value of "No", so if there was a min_sum_value or equals_sum_value, the question was not valid
    // unless those criteria were met.  In later releases of 1.92, the default was changed so that missing values were allowed even if those attributes were set
    // This attribute lets authors control whether missing values should be allowed in those cases without needing to set min_answers
    // Existing surveys will use the old behavior, but if the author edits the question, the default will be the new behavior.
    $qattributes["value_range_allows_missing"]=array(
    "types"=>"K",
    'category'=>$clang->gT('Input'),
    'sortorder'=>100,
    "inputtype"=>"singleselect",
    'options'=>array(0=>$clang->gT('No'),
    1=>$clang->gT('Yes')),
    'default'=>1,
    "help"=>$clang->gT("Is no answer (missing) allowed when either 'Equals sum value' or 'Minimum sum value' are set?"),
    "caption"=>$clang->gT("Value range allows missing"));
=======
>>>>>>> a2ab567d

    if (!$qattributes)
    {
        //For each question attribute include a key:
        // name - the display name
        // types - a string with one character representing each question typy to which the attribute applies
        // help - a short explanation

        // If you insert a new attribute please do it in correct alphabetical order!
        // Please also list the new attribute in the function &TSVSurveyExport($sid) in em_manager_helper.php,
        // so your new attribute will not be "forgotten" when the survey is exported to Excel/CSV-format!

        $qattributes["alphasort"]=array(
        "types"=>"!LOWZ",
        'category'=>$clang->gT('Display'),
        'sortorder'=>100,
        'inputtype'=>'singleselect',
        'options'=>array(0=>$clang->gT('No'),
        1=>$clang->gT('Yes')),
        'default'=>0,
        "help"=>$clang->gT("Sort the answer options alphabetically"),
        "caption"=>$clang->gT('Sort answers alphabetically'));

        $qattributes["answer_width"]=array(
        "types"=>"ABCEF1:;",
        'category'=>$clang->gT('Display'),
        'sortorder'=>100,
        'inputtype'=>'integer',
        'min'=>'1',
        'max'=>'100',
        "help"=>$clang->gT('Set the percentage width of the (sub-)question column (1-100)'),
        "caption"=>$clang->gT('(Sub-)question width'));

        $qattributes["repeat_headings"]=array(
        "types"=>"F:1;",
        'category'=>$clang->gT('Display'),
        'sortorder'=>100,
        'inputtype'=>'integer',
         'default'=>'',
        "help"=>$clang->gT('Repeat headings every X subquestions (Set to 0 to deactivate heading repeat, deactivate minimum repeat headings from config).'),
        "caption"=>$clang->gT('Repeat headers'));

        $qattributes["array_filter"]=array(
        "types"=>"1ABCEF:;MPLKQR",
        'category'=>$clang->gT('Logic'),
        'sortorder'=>100,
        'inputtype'=>'text',
        "help"=>$clang->gT("Enter the code(s) of Multiple choice question(s) (separated by semicolons) to only show the matching answer options in this question."),
        "caption"=>$clang->gT('Array filter'));

        $qattributes["array_filter_exclude"]=array(
        "types"=>"1ABCEF:;MPLKQR",
        'category'=>$clang->gT('Logic'),
        'sortorder'=>100,
        'inputtype'=>'text',
        "help"=>$clang->gT("Enter the code(s) of Multiple choice question(s) (separated by semicolons) to exclude the matching answer options in this question."),
        "caption"=>$clang->gT('Array filter exclusion'));

        $qattributes["array_filter_style"]=array(
        "types"=>"1ABCEF:;MPLKQR",
        'category'=>$clang->gT('Logic'),
        'sortorder'=>100,
        'inputtype'=>'singleselect',
        'options'=>array(0=>$clang->gT('Hidden'),
        1=>$clang->gT('Disabled')),
        'default'=>0,
        "help"=>$clang->gT("Specify how array-filtered sub-questions should be displayed"),
        "caption"=>$clang->gT('Array filter style'));

        $qattributes["assessment_value"]=array(
        "types"=>"MP",
        'category'=>$clang->gT('Logic'),
        'sortorder'=>100,
        'default'=>'1',
        'inputtype'=>'integer',
        "help"=>$clang->gT("If one of the subquestions is marked then for each marked subquestion this value is added as assessment."),
        "caption"=>$clang->gT('Assessment value'));

        $qattributes["category_separator"]=array(
        "types"=>"!",
        'category'=>$clang->gT('Display'),
        'sortorder'=>100,
        'inputtype'=>'text',
        "help"=>$clang->gT('Category separator'),
        "caption"=>$clang->gT('Category separator'));

        $qattributes["code_filter"]=array(
        "types"=>"WZ",
        'category'=>$clang->gT('Logic'),
        'sortorder'=>100,
        'inputtype'=>'text',
        "help"=>$clang->gT('Filter the available answers by this value'),
        "caption"=>$clang->gT('Code filter'));

        $qattributes["commented_checkbox"]=array(
        "types"=>"P",
        'category'=>$clang->gT('Logic'),
        'sortorder'=>110,
        'inputtype'=>'singleselect',
        'options'=>array(
            "allways"=>$clang->gT('No control on checkbox'),
            "checked"=>$clang->gT('Checkbox is checked'),
            "unchecked"=>$clang->gT('Checkbox is unchecked'),
            ),
        'default' => "checked",
        'help'=>$clang->gT('Choose when user can add a comment'),
        'caption'=>$clang->gT('Comment only when'));

        $qattributes["commented_checkbox_auto"]=array(
        "types"=>"P",
        'category'=>$clang->gT('Logic'),
        'sortorder'=>111,
        'inputtype'=>'singleselect',
        'options'=>array(
            "0"=>$clang->gT('No'),
            "1"=>$clang->gT('Yes'),
            ),
        'default' => "1",
        'help'=>$clang->gT('Use javascript function to remove text and uncheck checkbox (or use Expression Manager only).'),
        'caption'=>$clang->gT('Remove text or uncheck checkbox automatically'));

        $qattributes["display_columns"]=array(
        "types"=>"LM",
        'category'=>$clang->gT('Display'),
        'sortorder'=>100,
        'inputtype'=>'integer',
        'default'=>'1',
        'min'=>'1',
        'max'=>'100',
        "help"=>$clang->gT('The answer options will be distributed across the number of columns set here'),
        "caption"=>$clang->gT('Display columns'));

        $qattributes["display_rows"]=array(
        "types"=>"QSTU",
        'category'=>$clang->gT('Display'),
        'sortorder'=>100,
        'inputtype'=>'text',
        "help"=>$clang->gT('How many rows to display'),
        "caption"=>$clang->gT('Display rows'));

        $qattributes["dropdown_dates"]=array(
        "types"=>"D",
        'category'=>$clang->gT('Display'),
        'sortorder'=>100,
        'inputtype'=>'singleselect',
        'options'=>array(0=>$clang->gT('No'),
        1=>$clang->gT('Yes')),
        'default'=>0,
        "help"=>$clang->gT('Use accessible dropdown boxes instead of calendar popup'),
        "caption"=>$clang->gT('Display dropdown boxes'));

        $qattributes["date_min"]=array(
        "types"=>"D",
        'category'=>$clang->gT('Display'),
        'sortorder'=>110,
        'inputtype'=>'text',
        "help"=>$clang->gT('Minimum date selectable in calendar (YYYY-MM-DD). Only the year is used if dropdown boxes are selected.'),
        "caption"=>$clang->gT('Minimum date'));

        $qattributes["date_max"]=array(
        "types"=>"D",
        'category'=>$clang->gT('Display'),
        'sortorder'=>111,
        'inputtype'=>'text',
        "help"=>$clang->gT('Maximum date selectable in calendar (YYYY-MM-DD). Only the year is used if dropdown boxes are selected.'),
        "caption"=>$clang->gT('Maximum date'));

        $qattributes["dropdown_prepostfix"]=array(
        "types"=>"1",
        'category'=>$clang->gT('Display'),
        'sortorder'=>112,
        'inputtype'=>'text',
        'i18n'=>true,
        "help"=>$clang->gT('Prefix|Suffix for dropdown lists'),
        "caption"=>$clang->gT('Dropdown prefix/suffix'));

        $qattributes["dropdown_separators"]=array(
        "types"=>"1",
        'category'=>$clang->gT('Display'),
        'sortorder'=>120,
        'inputtype'=>'text',
        "help"=>$clang->gT('Text shown on each subquestion row between both scales in dropdown mode'),
        "caption"=>$clang->gT('Dropdown separator'));

        $qattributes["dualscale_headerA"]=array(
        "types"=>"1",
        'category'=>$clang->gT('Display'),
        'sortorder'=>110,
        'inputtype'=>'text',
        'i18n'=>true,
        "help"=>$clang->gT('Enter a header text for the first scale'),
        "caption"=>$clang->gT('Header for first scale'));

        $qattributes["dualscale_headerB"]=array(
        "types"=>"1",
        'category'=>$clang->gT('Display'),
        'sortorder'=>111,
        'inputtype'=>'text',
        'i18n'=>true,
        "help"=>$clang->gT('Enter a header text for the second scale'),
        "caption"=>$clang->gT('Header for second scale'));

        $qattributes["equals_num_value"]=array(
        "types"=>"K",
        'category'=>$clang->gT('Input'),
        'sortorder'=>100,
        'inputtype'=>'text',
        "help"=>$clang->gT('Multiple numeric inputs sum must equal this value'),
        "caption"=>$clang->gT('Equals sum value'));

        $qattributes["em_validation_q"]=array(
        "types"=>":;ABCDEFKMNPQRSTU",
        'category'=>$clang->gT('Logic'),
        'sortorder'=>200,
        'inputtype'=>'textarea',
        "help"=>$clang->gT('Enter a boolean equation to validate the whole question.'),
        "caption"=>$clang->gT('Question validation equation'));

        $qattributes["em_validation_q_tip"]=array(
        "types"=>":;ABCDEFKMNPQRSTU",
        'category'=>$clang->gT('Logic'),
        'sortorder'=>210,
        'inputtype'=>'textarea',
        "help"=>$clang->gT('This is a hint text that will be shown to the participant describing the question validation equation.'),
        "caption"=>$clang->gT('Question validation tip'));

        $qattributes["em_validation_sq"]=array(
        "types"=>";:KQSTUN",
        'category'=>$clang->gT('Logic'),
        'sortorder'=>220,
        'inputtype'=>'textarea',
        "help"=>$clang->gT('Enter a boolean equation to validate each sub-question.'),
        "caption"=>$clang->gT('Sub-question validation equation'));

        $qattributes["em_validation_sq_tip"]=array(
        "types"=>";:KQSTUN",
        'category'=>$clang->gT('Logic'),
        'sortorder'=>230,
        'inputtype'=>'textarea',
        "help"=>$clang->gT('This is a tip shown to the participant describing the sub-question validation equation.'),
        "caption"=>$clang->gT('Sub-question validation tip'));

        $qattributes["exclude_all_others"]=array(
        "types"=>":ABCEFMPKQ",
        'category'=>$clang->gT('Logic'),
        'sortorder'=>130,
        'inputtype'=>'text',
        "help"=>$clang->gT('Excludes all other options if a certain answer is selected - just enter the answer code(s) separated with a semikolon.'),
        "caption"=>$clang->gT('Exclusive option'));

        $qattributes["exclude_all_others_auto"]=array(
        "types"=>"MP",
        'category'=>$clang->gT('Logic'),
        'sortorder'=>131,
        'inputtype'=>'singleselect',
        'options'=>array(0=>$clang->gT('No'),
        1=>$clang->gT('Yes')),
        'default'=>0,
        "help"=>$clang->gT('If the participant marks all options, uncheck all and check the option set in the "Exclusive option" setting'),
        "caption"=>$clang->gT('Auto-check exclusive option if all others are checked'));

        // Map Options

        $qattributes["location_city"]=array(
        "types"=>"S",
        'readonly_when_active'=>true,
        'category'=>$clang->gT('Location'),
        'sortorder'=>100,
        'inputtype'=>'singleselect',
        'default'=>0,
        'options'=>array(0=>$clang->gT('Yes'),
        1=>$clang->gT('No')),
        "help"=>$clang->gT("Store the city?"),
        "caption"=>$clang->gT("Save city"));

        $qattributes["location_state"]=array(
        "types"=>"S",
        'readonly_when_active'=>true,
        'category'=>$clang->gT('Location'),
        'sortorder'=>100,
        'default'=>0,
        'inputtype'=>'singleselect',
        'options'=>array(0=>$clang->gT('Yes'),
        1=>$clang->gT('No')),
        "help"=>$clang->gT("Store the state?"),
        "caption"=>$clang->gT("Save state"));

        $qattributes["location_postal"]=array(
        "types"=>"S",
        'readonly_when_active'=>true,
        'category'=>$clang->gT('Location'),
        'sortorder'=>100,
        'inputtype'=>'singleselect',
        'default'=>0,
        'options'=>array(0=>$clang->gT('Yes'),
        1=>$clang->gT('No')),
        "help"=>$clang->gT("Store the postal code?"),
        "caption"=>$clang->gT("Save postal code"));

        $qattributes["location_country"]=array(
        "types"=>"S",
        'readonly_when_active'=>true,
        'category'=>$clang->gT('Location'),
        'sortorder'=>100,
        'inputtype'=>'singleselect',
        'default'=>0,
        'options'=>array(0=>$clang->gT('Yes'),
        1=>$clang->gT('No')),
        "help"=>$clang->gT("Store the country?"),
        "caption"=>$clang->gT("Save country"));

        $qattributes["statistics_showmap"]=array(
        "types"=>"S",
        'category'=>$clang->gT('Statistics'),
        'inputtype'=>'singleselect',
        'sortorder'=>100,
        'options'=>array(1=>$clang->gT('Yes'), 0=>$clang->gT('No')),
        'help'=>$clang->gT("Show a map in the statistics?"),
        'caption'=>$clang->gT("Display map"),
        'default'=>1
        );

        $qattributes["statistics_showgraph"]=array(
        'types'=>'15ABCDEFGHIKLMNOPQRSTUWXYZ!:;|*',
        'category'=>$clang->gT('Statistics'),
        'inputtype'=>'singleselect',
        'sortorder'=>101,
        'options'=>array(1=>$clang->gT('Yes'), 0=>$clang->gT('No')),
        'help'=>$clang->gT("Display a chart in the statistics?"),
        'caption'=>$clang->gT("Display chart"),
        'default'=>1
        );

        $qattributes["statistics_graphtype"]=array(
        "types"=>'15ABCDEFGHIKLNOQRSTUWXYZ!:;|*',
        'category'=>$clang->gT('Statistics'),
        'inputtype'=>'singleselect',
        'sortorder'=>102,
        'options'=>array(0=>$clang->gT('Bar chart'), 1=>$clang->gT('Pie chart')),
        'help'=>$clang->gT("Select the type of chart to be displayed"),
        'caption'=>$clang->gT("Chart type"),
        'default'=>0
        );

        $qattributes["location_mapservice"]=array(
        "types"=>"S",
        'category'=>$clang->gT('Location'),
        'sortorder'=>90,
        'inputtype'=>'singleselect',
        'options'=>array(0=>$clang->gT('Off'),
        1=>$clang->gT('Google Maps')),
        'default' => 0,
        "help"=>$clang->gT("Activate this to show a map above the input field where the user can select a location"),
        "caption"=>$clang->gT("Use mapping service"));

        $qattributes["location_mapwidth"]=array(
        "types"=>"S",
        'category'=>$clang->gT('Location'),
        'sortorder'=>102,
        'inputtype'=>'text',
        'default'=>'500',
        "help"=>$clang->gT("Width of the map in pixel"),
        "caption"=>$clang->gT("Map width"));

        $qattributes["location_mapheight"]=array(
        "types"=>"S",
        'category'=>$clang->gT('Location'),
        'sortorder'=>103,
        'inputtype'=>'text',
        'default'=>'300',
        "help"=>$clang->gT("Height of the map in pixel"),
        "caption"=>$clang->gT("Map height"));

        $qattributes["location_nodefaultfromip"]=array(
        "types"=>"S",
        'category'=>$clang->gT('Location'),
        'sortorder'=>91,
        'inputtype'=>'singleselect',
        'options'=>array(0=>$clang->gT('Yes'),
        1=>$clang->gT('No')),
        'default' => 0,
        "help"=>$clang->gT("Get the default location using the user's IP address?"),
        "caption"=>$clang->gT("IP as default location"));

        $qattributes["location_defaultcoordinates"]=array(
        "types"=>"S",
        'category'=>$clang->gT('Location'),
        'sortorder'=>101,
        'inputtype'=>'text',
        "help"=>$clang->gT('Default coordinates of the map when the page first loads. Format: latitude [space] longtitude'),
        "caption"=>$clang->gT('Default position'));

        $qattributes["location_mapzoom"]=array(
        "types"=>"S",
        'category'=>$clang->gT('Location'),
        'sortorder'=>101,
        'inputtype'=>'text',
        'default'=>'11',
        "help"=>$clang->gT("Map zoom level"),
        "caption"=>$clang->gT("Zoom level"));

        // End Map Options

        $qattributes["hide_tip"]=array(
        "types"=>"15ABCDEFGHIKLMNOPQRSTUXY!:;|",
        'category'=>$clang->gT('Display'),
        'sortorder'=>100,
        'inputtype'=>'singleselect',
        'options'=>array(0=>$clang->gT('No'),
        1=>$clang->gT('Yes')),
        'default'=>0,
        "help"=>$clang->gT('Hide the tip that is normally shown with a question'),
        "caption"=>$clang->gT('Hide tip'));

        $qattributes['hidden']=array(
        'types'=>'15ABCDEFGHIKLMNOPQRSTUWXYZ!:;|*',
        'category'=>$clang->gT('Display'),
        'sortorder'=>101,
        'inputtype'=>'singleselect',
        'options'=>array(0=>$clang->gT('No'),
        1=>$clang->gT('Yes')),
        'default'=>0,
        'help'=>$clang->gT('Hide this question at any time. This is useful for including data using answer prefilling.'),
        'caption'=>$clang->gT('Always hide this question'));

        $qattributes["max_answers"]=array(
        "types"=>"MPR1:;ABCEFKQ",
        'category'=>$clang->gT('Logic'),
        'sortorder'=>11,
        'inputtype'=>'integer',
        "help"=>$clang->gT('Limit the number of possible answers'),
        "caption"=>$clang->gT('Maximum answers'));

        $qattributes["max_num_value"]=array(
        "types"=>"K",
        'category'=>$clang->gT('Input'),
        'sortorder'=>100,
        'inputtype'=>'text',
        "help"=>$clang->gT('Maximum sum value of multiple numeric input'),
        "caption"=>$clang->gT('Maximum sum value'));

        $qattributes["max_num_value_n"]=array(
        "types"=>"NK",
        'category'=>$clang->gT('Input'),
        'sortorder'=>110,
        'inputtype'=>'integer',
        "help"=>$clang->gT('Maximum value of the numeric input'),
        "caption"=>$clang->gT('Maximum value'));

        //    $qattributes["max_num_value_sgqa"]=array(
        //    "types"=>"K",
        //    'category'=>$clang->gT('Logic'),
        //    'sortorder'=>100,
        //    'inputtype'=>'text',
        //    "help"=>$clang->gT('Enter the SGQA identifier to use the total of a previous question as the maximum for this question'),
        //    "caption"=>$clang->gT('Max value from SGQA'));

        $qattributes["maximum_chars"]=array(
        "types"=>"STUNQK:;",
        'category'=>$clang->gT('Input'),
        'sortorder'=>100,
        'inputtype'=>'text',
        "help"=>$clang->gT('Maximum characters allowed'),
        "caption"=>$clang->gT('Maximum characters'));

        $qattributes["min_answers"]=array(
        "types"=>"MPR1:;ABCEFKQ",
        'category'=>$clang->gT('Logic'),
        'sortorder'=>10,
        'inputtype'=>'integer',
        "help"=>$clang->gT('Ensure a minimum number of possible answers (0=No limit)'),
        "caption"=>$clang->gT('Minimum answers'));

        $qattributes["min_num_value"]=array(
        "types"=>"K",
        'category'=>$clang->gT('Input'),
        'sortorder'=>100,
        'inputtype'=>'text',
        "help"=>$clang->gT('The sum of the multiple numeric inputs must be greater than this value'),
        "caption"=>$clang->gT('Minimum sum value'));

        $qattributes["min_num_value_n"]=array(
        "types"=>"NK",
        'category'=>$clang->gT('Input'),
        'sortorder'=>100,
        'inputtype'=>'integer',
        "help"=>$clang->gT('Minimum value of the numeric input'),
        "caption"=>$clang->gT('Minimum value'));

        //    $qattributes["min_num_value_sgqa"]=array(
        //    "types"=>"K",
        //    'category'=>$clang->gT('Logic'),
        //    'sortorder'=>100,
        //    'inputtype'=>'text',
        //    "help"=>$clang->gT('Enter the SGQA identifier to use the total of a previous question as the minimum for this question'),
        //    "caption"=>$clang->gT('Minimum value from SGQA'));

        $qattributes["multiflexible_max"]=array(
        "types"=>":",
        'category'=>$clang->gT('Display'),
        'sortorder'=>112,
        'inputtype'=>'text',
        "help"=>$clang->gT('Maximum value for array(mult-flexible) question type'),
        "caption"=>$clang->gT('Maximum value'));

        $qattributes["multiflexible_min"]=array(
        "types"=>":",
        'category'=>$clang->gT('Display'),
        'sortorder'=>110,
        'inputtype'=>'text',
        "help"=>$clang->gT('Minimum value for array(multi-flexible) question type'),
        "caption"=>$clang->gT('Minimum value'));

        $qattributes["multiflexible_step"]=array(
        "types"=>":",
        'category'=>$clang->gT('Display'),
        'sortorder'=>111,
        'inputtype'=>'text',
        "help"=>$clang->gT('Step value'),
        "caption"=>$clang->gT('Step value'));

        $qattributes["multiflexible_checkbox"]=array(
        "types"=>":",
        'category'=>$clang->gT('Display'),
        'sortorder'=>100,
        'inputtype'=>'singleselect',
        'options'=>array(0=>$clang->gT('No'),
        1=>$clang->gT('Yes')),
        'default'=>0,
        "help"=>$clang->gT('Use checkbox layout'),
        "caption"=>$clang->gT('Checkbox layout'));

        $qattributes["reverse"]=array(
        "types"=>"D:",
        'category'=>$clang->gT('Display'),
        'sortorder'=>100,
        'inputtype'=>'singleselect',
        'options'=>array(0=>$clang->gT('No'),
        1=>$clang->gT('Yes')),
        'default'=>0,
        "help"=>$clang->gT('Present answer options in reverse order'),
        "caption"=>$clang->gT('Reverse answer order'));

        //    $qattributes["num_value_equals_sgqa"]=array(
        //    "types"=>"K",
        //    'category'=>$clang->gT('Logic'),
        //    'sortorder'=>100,
        //    'inputtype'=>'text',
        //    "help"=>$clang->gT('SGQA identifier to use total of previous question as total for this question'),
        //    "caption"=>$clang->gT('Value equals SGQA'));

        $qattributes["num_value_int_only"]=array(
        "types"=>"N",
        'category'=>$clang->gT('Input'),
        'sortorder'=>100,
        'inputtype'=>'singleselect',
        'options'=>array(
        0=>$clang->gT('No'),
        1=>$clang->gT('Yes')),
        'default'=>0,
        "help"=>$clang->gT('Restrict input to integer values'),
        "caption"=>$clang->gT('Integer only'));

        $qattributes["numbers_only"]=array(
        "types"=>"Q;S*",
        'category'=>$clang->gT('Other'),
        'sortorder'=>150,
        'inputtype'=>'singleselect',
        'options'=>array(
        0=>$clang->gT('No'),
        1=>$clang->gT('Yes')
        ),
        'default'=>0,
        "help"=>$clang->gT('Allow only numerical input'),
        "caption"=>$clang->gT('Numbers only')
        );

        $qattributes['show_totals'] =    array(
        'types' =>    ';',
        'category' =>    $clang->gT('Other'),
        'sortorder' =>    151,
        'inputtype'    => 'singleselect',
        'options' =>    array(
        'X' =>    $clang->gT('Off'),
        'R' =>    $clang->gT('Rows'),
        'C' =>    $clang->gT('Columns'),
        'B' =>    $clang->gT('Both rows and columns')
        ),
        'default' =>    'X',
        'help' =>    $clang->gT('Show totals for either rows, columns or both rows and columns'),
        'caption' =>    $clang->gT('Show totals for')
        );

        $qattributes['show_grand_total'] =    array(
        'types' =>    ';',
        'category' =>    $clang->gT('Other'),
        'sortorder' =>    152,
        'inputtype' =>    'singleselect',
        'options' =>    array(
        0 =>    $clang->gT('No'),
        1 =>    $clang->gT('Yes')
        ),
        'default' =>    0,
        'help' =>    $clang->gT('Show grand total for either columns or rows'),
        'caption' =>    $clang->gT('Show grand total')
        );

        $qattributes["input_boxes"]=array(
        "types"=>":",
        'category'=>$clang->gT('Display'),
        'sortorder'=>100,
        'inputtype'=>'singleselect',
        'options'=>array(0=>$clang->gT('No'),
        1=>$clang->gT('Yes')),
        'default'=>0,
        "help"=>$clang->gT("Present as text input boxes instead of dropdown lists"),
        "caption"=>$clang->gT("Text inputs"));

        $qattributes["other_comment_mandatory"]=array(
        "types"=>"PLW!Z",
        'category'=>$clang->gT('Logic'),
        'sortorder'=>100,
        'inputtype'=>'singleselect',
        'options'=>array(0=>$clang->gT('No'),
        1=>$clang->gT('Yes')),
        'default'=>0,
        "help"=>$clang->gT("Make the 'Other:' comment field mandatory when the 'Other:' option is active"),
        "caption"=>$clang->gT("'Other:' comment mandatory"));

        $qattributes["other_numbers_only"]=array(
        "types"=>"LMP",
        'category'=>$clang->gT('Logic'),
        'sortorder'=>100,
        'inputtype'=>'singleselect',
        'options'=>array(0=>$clang->gT('No'),
        1=>$clang->gT('Yes')),
        'default'=>0,
        "help"=>$clang->gT("Allow only numerical input for 'Other' text"),
        "caption"=>$clang->gT("Numbers only for 'Other'"));

        $qattributes["other_replace_text"]=array(
        "types"=>"LMPWZ!",
        'category'=>$clang->gT('Display'),
        'sortorder'=>100,
        'inputtype'=>'text',
        'i18n'=>true,
        "help"=>$clang->gT("Replaces the label of the 'Other:' answer option with a custom text"),
        "caption"=>$clang->gT("Label for 'Other:' option"));

        $qattributes["page_break"]=array(
        "types"=>"15ABCDEFGHKLMNOPQRSTUWXYZ!:;|*",
        'category'=>$clang->gT('Other'),
        'sortorder'=>100,
        'inputtype'=>'singleselect',
        'options'=>array(0=>$clang->gT('No'),
        1=>$clang->gT('Yes')),
        'default'=>0,
        "help"=>$clang->gT('Insert a page break before this question in printable view by setting this to Yes.'),
        "caption"=>$clang->gT('Insert page break in printable view'));

        $qattributes["prefix"]=array(
        "types"=>"KNQS",
        'category'=>$clang->gT('Display'),
        'sortorder'=>10,
        'inputtype'=>'text',
        'i18n'=>true,
        "help"=>$clang->gT('Add a prefix to the answer field'),
        "caption"=>$clang->gT('Answer prefix'));

        $qattributes["printable_help"]=array(
        "types"=>"15ABCEFGHKLMNOPRWYZ!:*",
        'category'=>$clang->gT('Display'),
        'sortorder'=>201,
        "inputtype"=>"text",
        'i18n'=>true,
        'default'=>"",
        "help"=>$clang->gT('In the printable version replace the relevance equation with this explanation text.'),
        "caption"=>$clang->gT("Relevance help for printable survey"));    
        
        $qattributes["public_statistics"]=array(
        "types"=>"15ABCEFGHKLMNOPRWYZ!:*",
        'category'=>$clang->gT('Statistics'),
        'sortorder'=>80,
        'inputtype'=>'singleselect',
        'options'=>array(0=>$clang->gT('No'),
        1=>$clang->gT('Yes')),
        'default'=>0,
        "help"=>$clang->gT('Show statistics of this question in the public statistics page'),
        "caption"=>$clang->gT('Show in public statistics'));

        $qattributes["random_order"]=array(
        "types"=>"!ABCEFHKLMOPQRWZ1:;",
        'category'=>$clang->gT('Display'),
        'sortorder'=>100,
        'inputtype'=>'singleselect',
        'options'=>array(0=>$clang->gT('Off'),
        1=>$clang->gT('Randomize on each page load')
        //,2=>$clang->gT('Randomize once on survey start')  //Mdekker: commented out as code to handle this was removed in refactoring
        ),
        'default'=>0,
        "help"=>$clang->gT('Present subquestions/answer options in random order'),
        "caption"=>$clang->gT('Random order'));

        /*
        $qattributes['relevance']=array(
        'types'=>'15ABCDEFGHIKLMNOPQRSTUWXYZ!:;|*',
        'category'=>$clang->gT('Display'),
        'sortorder'=>1,
        'inputtype'=>'text',
        'default'=>'1',
        'help'=>$clang->gT('The relevance equation determines whether a question should be shown (if true) or hiddden and marked as Not Applicable (if false).'
        . '  The relevance equation can be as complex as you like, using any combination of mathematical operators, nested parentheses,'
        . ' any variable or token that has already been set, and any of more than 50 functions.  It is parsed by the ExpressionManager.'),
        'caption'=>$clang->gT('Relevance equation'));
        */

        $qattributes["showpopups"]=array(
        "types"=>"R",
        'category'=>$clang->gT('Display'),
        'sortorder'=>110,
        'inputtype'=>'singleselect',
        'options'=>array(0=>$clang->gT('No'),
        1=>$clang->gT('Yes')),
        'default'=>1,
        "caption"=>$clang->gT('Show javascript alert'),
        "help"=>$clang->gT('Show an alert if answers exceeds the number of max answers'));
        $qattributes["samechoiceheight"]=array(
        "types"=>"R",
        'category'=>$clang->gT('Display'),
        'sortorder'=>120,
        'inputtype'=>'singleselect',
        'options'=>array(0=>$clang->gT('No'),
        1=>$clang->gT('Yes')),
        'default'=>1,
        "caption"=>$clang->gT('Same height for all choice'),
        "help"=>$clang->gT('Force each choice to have the same height'));
        $qattributes["samelistheight"]=array(
        "types"=>"R",
        'category'=>$clang->gT('Display'),
        'sortorder'=>121,
        'inputtype'=>'singleselect',
        'options'=>array(0=>$clang->gT('No'),
        1=>$clang->gT('Yes')),
        'default'=>1,
        "caption"=>$clang->gT('Same height for lists'),
        "help"=>$clang->gT('Force the choice list and the rank list to have the same height'));

        $qattributes["parent_order"]=array(
        "types"=>":",
        'category'=>$clang->gT('Display'),
        'sortorder'=>100,
        'inputtype'=>'text',
        "caption"=>$clang->gT('Get order from previous question'),
        "help"=>$clang->gT('Enter question ID to get subquestion order from a previous question'));

        $qattributes["slider_layout"]=array(
        "types"=>"K",
        'category'=>$clang->gT('Slider'),
        'sortorder'=>1,
        'inputtype'=>'singleselect',
        'options'=>array(0=>$clang->gT('No'),
        1=>$clang->gT('Yes')),
        'default'=>0,
        "help"=>$clang->gT('Use slider layout'),
        "caption"=>$clang->gT('Use slider layout'));

        $qattributes["slider_min"]=array(
        "types"=>"K",
        'category'=>$clang->gT('Slider'),
        'sortorder'=>10,
        'inputtype'=>'text',
        "help"=>$clang->gT('Slider minimum value'),
        "caption"=>$clang->gT('Slider minimum value'));

        $qattributes["slider_max"]=array(
        "types"=>"K",
        'category'=>$clang->gT('Slider'),
        'sortorder'=>11,
        'inputtype'=>'text',
        "help"=>$clang->gT('Slider maximum value'),
        "caption"=>$clang->gT('Slider maximum value'));

        $qattributes["slider_accuracy"]=array(
        "types"=>"K",
        'category'=>$clang->gT('Slider'),
        'sortorder'=>30,
        'inputtype'=>'text',
        "help"=>$clang->gT('Slider accuracy'),
        "caption"=>$clang->gT('Slider accuracy'));

        $qattributes["slider_default"]=array(
        "types"=>"K",
        'category'=>$clang->gT('Slider'),
        'sortorder'=>50,
        'inputtype'=>'text',
        "help"=>$clang->gT('Slider start as this value (this will set the initial value).'),
        "caption"=>$clang->gT('Slider initial value'));

        $qattributes["slider_middlestart"]=array(
        "types"=>"K",
        'category'=>$clang->gT('Slider'),
        'sortorder'=>40,
        'inputtype'=>'singleselect',
        'options'=>array(0=>$clang->gT('No'),
        1=>$clang->gT('Yes')),
        'default'=>0,
        "help"=>$clang->gT('The handle is displayed at the middle of the slider except if Slider initial value is set (this will not set the initial value).'),
        "caption"=>$clang->gT('Slider starts at the middle position'));

        $qattributes["slider_rating"]=array(
        "types"=>"5",
        'category'=>$clang->gT('Display'),
        'sortorder'=>90,
        'inputtype'=>'singleselect',
        'options'=>array(
        0=>$clang->gT('No'),
        1=>$clang->gT('Yes - stars'),
        2=>$clang->gT('Yes - slider with emoticon'),
        ),
        'default'=>0,
        "help"=>$clang->gT('Use slider layout'),
        "caption"=>$clang->gT('Use slider layout'));

        $qattributes["slider_reset"]=array(
        "types"=>"K",
        'category'=>$clang->gT('Slider'),
        'sortorder'=>50,
        'inputtype'=>'singleselect',
        'options'=>array(
        0=>$clang->gT('No'),
        1=>$clang->gT('Yes'),
        ),
        'default'=>0,
        "help"=>$clang->gT('Add a button to reset the slider. If you choose an start value, it reset at start value, else empty the answer.'),
        "caption"=>$clang->gT('Allow reset the slider'));

        $qattributes["slider_showminmax"]=array(
        "types"=>"K",
        'category'=>$clang->gT('Slider'),
        'sortorder'=>100,
        'inputtype'=>'singleselect',
        'options'=>array(0=>$clang->gT('No'),
        1=>$clang->gT('Yes')),
        'default'=>0,
        "help"=>$clang->gT('Display min and max value under the slider'),
        "caption"=>$clang->gT('Display slider min and max value'));

        $qattributes["slider_separator"]=array(
        "types"=>"K",
        'category'=>$clang->gT('Slider'),
        'sortorder'=>110,
        'inputtype'=>'text',
        "help"=>$clang->gT('Answer|Left-slider-text|Right-slider-text separator character'),
        "caption"=>$clang->gT('Slider left/right text separator'));

        $qattributes["suffix"]=array(
        "types"=>"KNQS",
        'category'=>$clang->gT('Display'),
        'sortorder'=>11,
        'inputtype'=>'text',
        'i18n'=>true,
        "help"=>$clang->gT('Add a suffix to the answer field'),
        "caption"=>$clang->gT('Answer suffix'));

        $qattributes["text_input_width"]=array(
        "types"=>"KNSTUQ;",
        'category'=>$clang->gT('Display'),
        'sortorder'=>100,
        'inputtype'=>'text',
        "help"=>$clang->gT('Width of text input box'),
        "caption"=>$clang->gT('Input box width'));

        $qattributes["use_dropdown"]=array(
        "types"=>"1FO",
        'category'=>$clang->gT('Display'),
        'sortorder'=>112,
        'inputtype'=>'singleselect',
        'options'=>array(0=>$clang->gT('No'),
        1=>$clang->gT('Yes')),
        'default'=>0,
        "help"=>$clang->gT('Present dropdown control(s) instead of list of radio buttons'),
        "caption"=>$clang->gT('Use dropdown presentation'));


        $qattributes["dropdown_size"]=array(
        "types"=>"!",   // TODO add these later?  "1F",
        'category'=>$clang->gT('Display'),
        'sortorder'=>200,
        'inputtype'=>'text',
        'default'=>0,
        "help"=>$clang->gT('For list dropdown boxes, show up to this many rows'),
        "caption"=>$clang->gT('Height of dropdown'));

        $qattributes["dropdown_prefix"]=array(
        "types"=>"!",   // TODO add these later?  "1F",
        'category'=>$clang->gT('Display'),
        'sortorder'=>201,
        'inputtype'=>'singleselect',
        'options'=>array(0=>$clang->gT('None'),
        1=>$clang->gT('Order - like 3)'),
        ),
        'default'=>0,
        "help"=>$clang->gT('Accelerator keys for list items'),
        "caption"=>$clang->gT('Prefix for list items'));

        $qattributes["scale_export"]=array(
        "types"=>"CEFGHLMOPWYZ1!:*",
        'category'=>$clang->gT('Other'),
        'sortorder'=>100,
        'inputtype'=>'singleselect',
        'options'=>array(0=>$clang->gT('Default'),
        1=>$clang->gT('Nominal'),
        2=>$clang->gT('Ordinal'),
        3=>$clang->gT('Scale')),
        'default'=>0,
        "help"=>$clang->gT("Set a specific SPSS export scale type for this question"),
        "caption"=>$clang->gT('SPSS export scale type'));

        $qattributes["choice_title"]=array(
        "types"=>"R",
        'category'=>$clang->gT('Other'),
        'sortorder'=>200,
        "inputtype"=>"text",
        'i18n'=>true,
        'default'=>"",
        "help"=>sprintf($clang->gT("Replace choice header (default: \"%s\")",'js'),$clang->gT("Your Choices")),
        "caption"=>$clang->gT("Choice header"));

        $qattributes["rank_title"]=array(
        "types"=>"R",
        'category'=>$clang->gT('Other'),
        'sortorder'=>201,
        "inputtype"=>"text",
        'i18n'=>true,
        'default'=>"",
        "help"=>sprintf($clang->gT("Replace rank header (default: \"%s\")",'js'),$clang->gT("Your Ranking")),
        "caption"=>$clang->gT("Rank header"));

        //Timer attributes
        $qattributes["time_limit"]=array(
        "types"=>"STUXL!",
        'category'=>$clang->gT('Timer'),
        'sortorder'=>90,
        "inputtype"=>"integer",
        "help"=>$clang->gT("Limit time to answer question (in seconds)"),
        "caption"=>$clang->gT("Time limit"));

        $qattributes["time_limit_action"]=array(
        "types"=>"STUXL!",
        'category'=>$clang->gT('Timer'),
        'sortorder'=>92,
        'inputtype'=>'singleselect',
        'options'=>array(1=>$clang->gT('Warn and move on'),
        2=>$clang->gT('Move on without warning'),
        3=>$clang->gT('Disable only')),
        "default" => 1,
        "help"=>$clang->gT("Action to perform when time limit is up"),
        "caption"=>$clang->gT("Time limit action"));

        $qattributes["time_limit_disable_next"]=array(
        "types"=>"STUXL!",
        'category'=>$clang->gT('Timer'),
        'sortorder'=>94,
        "inputtype"=>"singleselect",
        'default'=>0,
        'options'=>array(0=>$clang->gT('No'),
        1=>$clang->gT('Yes')),
        "help"=>$clang->gT("Disable the next button until time limit expires"),
        "caption"=>$clang->gT("Time limit disable next"));

        $qattributes["time_limit_disable_prev"]=array(
        "types"=>"STUXL!",
        'category'=>$clang->gT('Timer'),
        'sortorder'=>96,
        "inputtype"=>"singleselect",
        'options'=>array(0=>$clang->gT('No'),
        1=>$clang->gT('Yes')),
        'default'=>0,
        "help"=>$clang->gT("Disable the prev button until the time limit expires"),
        "caption"=>$clang->gT("Time limit disable prev"));

        $qattributes["time_limit_countdown_message"]=array(
        "types"=>"STUXL!",
        'category'=>$clang->gT('Timer'),
        'sortorder'=>98,
        "inputtype"=>"textarea",
        'i18n'=>true,
        "help"=>$clang->gT("The text message that displays in the countdown timer during the countdown"),
        "caption"=>$clang->gT("Time limit countdown message"));

        $qattributes["time_limit_timer_style"]=array(
        "types"=>"STUXL!",
        'category'=>$clang->gT('Timer'),
        'sortorder'=>100,
        "inputtype"=>"textarea",
        "help"=>$clang->gT("CSS Style for the message that displays in the countdown timer during the countdown"),
        "caption"=>$clang->gT("Time limit timer CSS style"));

        $qattributes["time_limit_message_delay"]=array(
        "types"=>"STUXL!",
        'category'=>$clang->gT('Timer'),
        'sortorder'=>102,
        "inputtype"=>"integer",
        "help"=>$clang->gT("Display the 'time limit expiry message' for this many seconds before performing the 'time limit action' (defaults to 1 second if left blank)"),
        "caption"=>$clang->gT("Time limit expiry message display time"));

        $qattributes["time_limit_message"]=array(
        "types"=>"STUXL!",
        'category'=>$clang->gT('Timer'),
        'sortorder'=>104,
        "inputtype"=>"textarea",
        'i18n'=>true,
        "help"=>$clang->gT("The message to display when the time limit has expired (a default message will display if this setting is left blank)"),
        "caption"=>$clang->gT("Time limit expiry message"));

        $qattributes["time_limit_message_style"]=array(
        "types"=>"STUXL!",
        'category'=>$clang->gT('Timer'),
        'sortorder'=>106,
        "inputtype"=>"textarea",
        "help"=>$clang->gT("CSS style for the 'time limit expiry message'"),
        "caption"=>$clang->gT("Time limit message CSS style"));

        $qattributes["time_limit_warning"]=array(
        "types"=>"STUXL!",
        'category'=>$clang->gT('Timer'),
        'sortorder'=>108,
        "inputtype"=>"integer",
        "help"=>$clang->gT("Display a 'time limit warning' when there are this many seconds remaining in the countdown (warning will not display if left blank)"),
        "caption"=>$clang->gT("1st time limit warning message timer"));

        $qattributes["time_limit_warning_display_time"]=array(
        "types"=>"STUXL!",
        'category'=>$clang->gT('Timer'),
        'sortorder'=>110,
        "inputtype"=>"integer",
        "help"=>$clang->gT("The 'time limit warning' will stay visible for this many seconds (will not turn off if this setting is left blank)"),
        "caption"=>$clang->gT("1st time limit warning message display time"));

        $qattributes["time_limit_warning_message"]=array(
        "types"=>"STUXL!",
        'category'=>$clang->gT('Timer'),
        'sortorder'=>112,
        "inputtype"=>"textarea",
        'i18n'=>true,
        "help"=>$clang->gT("The message to display as a 'time limit warning' (a default warning will display if this is left blank)"),
        "caption"=>$clang->gT("1st time limit warning message"));

        $qattributes["time_limit_warning_style"]=array(
        "types"=>"STUXL!",
        'category'=>$clang->gT('Timer'),
        'sortorder'=>114,
        "inputtype"=>"textarea",
        "help"=>$clang->gT("CSS style used when the 'time limit warning' message is displayed"),
        "caption"=>$clang->gT("1st time limit warning CSS style"));

        $qattributes["time_limit_warning_2"]=array(
        "types"=>"STUXL!",
        'category'=>$clang->gT('Timer'),
        'sortorder'=>116,
        "inputtype"=>"integer",
        "help"=>$clang->gT("Display the 2nd 'time limit warning' when there are this many seconds remaining in the countdown (warning will not display if left blank)"),
        "caption"=>$clang->gT("2nd time limit warning message timer"));

        $qattributes["time_limit_warning_2_display_time"]=array(
        "types"=>"STUXL!",
        'category'=>$clang->gT('Timer'),
        'sortorder'=>118,
        "inputtype"=>"integer",
        "help"=>$clang->gT("The 2nd 'time limit warning' will stay visible for this many seconds (will not turn off if this setting is left blank)"),
        "caption"=>$clang->gT("2nd time limit warning message display time"));

        $qattributes["time_limit_warning_2_message"]=array(
        "types"=>"STUXL!",
        'category'=>$clang->gT('Timer'),
        'sortorder'=>120,
        "inputtype"=>"textarea",
        'i18n'=>true,
        "help"=>$clang->gT("The 2nd message to display as a 'time limit warning' (a default warning will display if this is left blank)"),
        "caption"=>$clang->gT("2nd time limit warning message"));

        $qattributes["time_limit_warning_2_style"]=array(
        "types"=>"STUXL!",
        'category'=>$clang->gT('Timer'),
        'sortorder'=>122,
        "inputtype"=>"textarea",
        "help"=>$clang->gT("CSS style used when the 2nd 'time limit warning' message is displayed"),
        "caption"=>$clang->gT("2nd time limit warning CSS style"));

        $qattributes["date_format"]=array(
        "types"=>"D",
        'category'=>$clang->gT('Input'),
        'sortorder'=>100,
        "inputtype"=>"text",
        "help"=>$clang->gT("Specify a custom date/time format (the <i>d/dd m/mm yy/yyyy H/HH M/MM</i> formats and \"-./: \" characters are allowed for day/month/year/hour/minutes without or with leading zero respectively. Defaults to survey's date format"),
        "caption"=>$clang->gT("Date/Time format"));

        $qattributes["dropdown_dates_minute_step"]=array(
        "types"=>"D",
        'category'=>$clang->gT('Input'),
        'sortorder'=>100,
        "inputtype"=>"integer",
        'default'=>1,
        "help"=>$clang->gT("Minute step interval when using select boxes"),
        "caption"=>$clang->gT("Minute step interval"));

        $qattributes["dropdown_dates_month_style"]=array(
        "types"=>"D",
        'category'=>$clang->gT('Display'),
        'sortorder'=>100,
        "inputtype"=>"singleselect",
        'options'=>array(0=>$clang->gT('Short names'),
        1=>$clang->gT('Full names'),
        2=>$clang->gT('Numbers')),
        'default'=>0,
        "help"=>$clang->gT("Change the display style of the month when using select boxes"),
        "caption"=>$clang->gT("Month display style"));

        $qattributes["show_title"]=array(
        "types"=>"|",
        'category'=>$clang->gT('File metadata'),
        'sortorder'=>124,
        "inputtype"=>"singleselect",
        'options'=>array(0=>$clang->gT('No'),
        1=>$clang->gT('Yes')),
        'default'=>1,
        "help"=>$clang->gT("Is the participant required to give a title to the uploaded file?"),
        "caption"=>$clang->gT("Show title"));

        $qattributes["show_comment"]=array(
        "types"=>"|",
        'category'=>$clang->gT('File metadata'),
        'sortorder'=>126,
        "inputtype"=>"singleselect",
        'options'=>array(0=>$clang->gT('No'),
        1=>$clang->gT('Yes')),
        'default'=>1,
        "help"=>$clang->gT("Is the participant required to give a comment to the uploaded file?"),
        "caption"=>$clang->gT("Show comment"));


        $qattributes["max_filesize"]=array(
        "types"=>"|",
        'category'=>$clang->gT('Other'),
        'sortorder'=>128,
        "inputtype"=>"integer",
        'default'=>10240,
        "help"=>$clang->gT("The participant cannot upload a single file larger than this size"),
        "caption"=>$clang->gT("Maximum file size allowed (in KB)"));

        $qattributes["max_num_of_files"]=array(
        "types"=>"|",
        'category'=>$clang->gT('Other'),
        'sortorder'=>130,
        "inputtype"=>"text",
        'default'=>'1',
        "help"=>$clang->gT("Maximum number of files that the participant can upload for this question"),
        "caption"=>$clang->gT("Max number of files"));

        $qattributes["min_num_of_files"]=array(
        "types"=>"|",
        'category'=>$clang->gT('Other'),
        'sortorder'=>132,
        "inputtype"=>"text",
        'default'=>'0',
        "help"=>$clang->gT("Minimum number of files that the participant must upload for this question"),
        "caption"=>$clang->gT("Min number of files"));

        $qattributes["allowed_filetypes"]=array(
        "types"=>"|",
        'category'=>$clang->gT('Other'),
        'sortorder'=>134,
        "inputtype"=>"text",
        'default'=>"png, gif, doc, odt",
        "help"=>$clang->gT("Allowed file types in comma separated format. e.g. pdf,doc,odt"),
        "caption"=>$clang->gT("Allowed file types"));

        $qattributes["random_group"]=array(
        "types"=>"15ABCDEFGHIKLMNOPQRSTUWXYZ!:;|",
        'category'=>$clang->gT('Logic'),
        'sortorder'=>180,
        'inputtype'=>'text',
        "help"=>$clang->gT("Place questions into a specified randomization group, all questions included in the specified group will appear in a random order"),
        "caption"=>$clang->gT("Randomization group name"));

        // This is added to support historical behavior.  Early versions of 1.92 used a value of "No", so if there was a min_sum_value or equals_sum_value, the question was not valid
        // unless those criteria were met.  In later releases of 1.92, the default was changed so that missing values were allowed even if those attributes were set
        // This attribute lets authors control whether missing values should be allowed in those cases without needing to set min_answers
        // Existing surveys will use the old behavior, but if the author edits the question, the default will be the new behavior.
        $qattributes["value_range_allows_missing"]=array(
        "types"=>"K",
        'category'=>$clang->gT('Input'),
        'sortorder'=>100,
        "inputtype"=>"singleselect",
        'options'=>array(0=>$clang->gT('No'),
        1=>$clang->gT('Yes')),
        'default'=>1,
        "help"=>$clang->gT("Is no answer (missing) allowed when either 'Equals sum value' or 'Minimum sum value' are set?"),
        "caption"=>$clang->gT("Value range allows missing"));
    }
    //This builds a more useful array (don't modify)
    if ($returnByName==false)
    {
        if(!$qat)
        {
            foreach($qattributes as $qname=>$qvalue)
            {
                for ($i=0; $i<=strlen($qvalue['types'])-1; $i++)
                {
                    $qat[substr($qvalue['types'], $i, 1)][$qname]=array("name"=>$qname,
                    "inputtype"=>$qvalue['inputtype'],
                    "category"=>$qvalue['category'],
                    "sortorder"=>$qvalue['sortorder'],
                    "i18n"=>isset($qvalue['i18n'])?$qvalue['i18n']:false,
                    "readonly"=>isset($qvalue['readonly_when_active'])?$qvalue['readonly_when_active']:false,
                    "options"=>isset($qvalue['options'])?$qvalue['options']:'',
                    "default"=>isset($qvalue['default'])?$qvalue['default']:'',
                    "help"=>$qvalue['help'],
                    "caption"=>$qvalue['caption']);
                }
            }
        }
        return $qat;
    }
    else {
        return $qattributes;
    }
}

function categorySort($a, $b)
{
    $result=strnatcasecmp($a['category'], $b['category']);
    if ($result==0)
    {
        $result=$a['sortorder']-$b['sortorder'];
    }
    return $result;
}

// make sure the given string (which comes from a POST or GET variable)
// is safe to use in MySQL.  This does nothing if gpc_magic_quotes is on.
function autoEscape($str) {
    if (!get_magic_quotes_gpc()) {
        return addslashes ($str);
    }
    return $str;
}

// the opposite of the above: takes a POST or GET variable which may or
// may not have been 'auto-quoted', and return the *unquoted* version.
// this is useful when the value is destined for a web page (eg) not
// a SQL query.
function autoUnescape($str) {
    if (!isset($str)) {return null;};
    if (!get_magic_quotes_gpc())
        return $str;
    return stripslashes($str);
}

// make a string safe to include in an HTML 'value' attribute.
function HTMLEscape($str) {
    // escape newline characters, too, in case we put a value from
    // a TEXTAREA  into an <input type="hidden"> value attribute.
    return str_replace(array("\x0A","\x0D"),array("&#10;","&#13;"),
    htmlspecialchars( $str, ENT_QUOTES ));
}

/**
* Escapes a text value for db
*
* @param string $value
* @return string
*/
function dbQuoteAll($value)
{
    return Yii::app()->db->quoteValue($value);
}

// make a string safe to include in a JavaScript String parameter.
function javascriptEscape($str, $strip_tags=false, $htmldecode=false) {
    $new_str ='';

    if ($htmldecode==true) {
        $str=html_entity_decode($str,ENT_QUOTES,'UTF-8');
    }
    if ($strip_tags==true)
    {
        $str=strip_tags($str);
    }
    return str_replace(array('\'','"', "\n", "\r"),
    array("\\'",'\u0022', "\\n",'\r'),
    $str);
}

/**
* This function mails a text $body to the recipient $to.
* You can use more than one recipient when using a semikolon separated string with recipients.
*
* @param string $body Body text of the email in plain text or HTML
* @param mixed $subject Email subject
* @param mixed $to Array with several email addresses or single string with one email address
* @param mixed $from
* @param mixed $sitename
* @param mixed $ishtml
* @param mixed $bouncemail
* @param mixed $attachment
* @return bool If successful returns true
*/
function SendEmailMessage($body, $subject, $to, $from, $sitename, $ishtml=false, $bouncemail=null, $attachments=null, $customheaders="")
{

    global $maildebug, $maildebugbody;

    $clang = Yii::app()->lang;
    $emailmethod = Yii::app()->getConfig('emailmethod');
    $emailsmtphost = Yii::app()->getConfig("emailsmtphost");
    $emailsmtpuser = Yii::app()->getConfig("emailsmtpuser");
    $emailsmtppassword = Yii::app()->getConfig("emailsmtppassword");
    $emailsmtpdebug = Yii::app()->getConfig("emailsmtpdebug");
    $emailsmtpssl = Yii::app()->getConfig("emailsmtpssl");
    $defaultlang = Yii::app()->getConfig("defaultlang");
    $emailcharset = Yii::app()->getConfig("emailcharset");

    if ($emailcharset!='utf-8')
    {
        $body=mb_convert_encoding($body,$emailcharset,'utf-8');
        $subject=mb_convert_encoding($subject,$emailcharset,'utf-8');
        $sitename=mb_convert_encoding($sitename,$emailcharset,'utf-8');
    }

    if (!is_array($to)){
        $to=array($to);
    }



    if (!is_array($customheaders) && $customheaders == '')
    {
        $customheaders=array();
    }
    if (Yii::app()->getConfig('demoMode'))
    {
        $maildebug=$clang->gT('Email was not sent because demo-mode is activated.');
        $maildebugbody='';
        return false;
    }

    if (is_null($bouncemail) )
    {
        $sender=$from;
    }
    else
    {
        $sender=$bouncemail;
    }


    require_once(APPPATH.'/third_party/phpmailer/class.phpmailer.php');
    $mail = new PHPMailer;
    if (!$mail->SetLanguage($defaultlang,APPPATH.'/third_party/phpmailer/language/'))
    {
        $mail->SetLanguage('en',APPPATH.'/third_party/phpmailer/language/');
    }
    $mail->CharSet = $emailcharset;
    if (isset($emailsmtpssl) && trim($emailsmtpssl)!=='' && $emailsmtpssl!==0) {
        if ($emailsmtpssl===1) {$mail->SMTPSecure = "ssl";}
        else {$mail->SMTPSecure = $emailsmtpssl;}
    }

    $fromname='';
    $fromemail=$from;
    if (strpos($from,'<'))
    {
        $fromemail=substr($from,strpos($from,'<')+1,strpos($from,'>')-1-strpos($from,'<'));
        $fromname=trim(substr($from,0, strpos($from,'<')-1));
    }

    $sendername='';
    $senderemail=$sender;
    if (strpos($sender,'<'))
    {
        $senderemail=substr($sender,strpos($sender,'<')+1,strpos($sender,'>')-1-strpos($sender,'<'));
        $sendername=trim(substr($sender,0, strpos($sender,'<')-1));
    }

    switch ($emailmethod) {
        case "qmail":
            $mail->IsQmail();
            break;
        case "smtp":
            $mail->IsSMTP();
            if ($emailsmtpdebug>0)
            {
                $mail->SMTPDebug = $emailsmtpdebug;
            }
            if (strpos($emailsmtphost,':')>0)
            {
                $mail->Host = substr($emailsmtphost,0,strpos($emailsmtphost,':'));
                $mail->Port = substr($emailsmtphost,strpos($emailsmtphost,':')+1);
            }
            else {
                $mail->Host = $emailsmtphost;
            }
            $mail->Username =$emailsmtpuser;
            $mail->Password =$emailsmtppassword;
            if (trim($emailsmtpuser)!="")
            {
                $mail->SMTPAuth = true;
            }
            break;
        case "sendmail":
            $mail->IsSendmail();
            break;
        default:
            //Set to the default value to rule out incorrect settings.
            $emailmethod="mail";
            $mail->IsMail();
    }

    $mail->SetFrom($fromemail, $fromname);
    $mail->Sender = $senderemail; // Sets Return-Path for error notifications
    foreach ($to as $singletoemail)
    {
        if (strpos($singletoemail, '<') )
        {
            $toemail=substr($singletoemail,strpos($singletoemail,'<')+1,strpos($singletoemail,'>')-1-strpos($singletoemail,'<'));
            $toname=trim(substr($singletoemail,0, strpos($singletoemail,'<')-1));
            $mail->AddAddress($toemail,$toname);
        }
        else
        {
            $mail->AddAddress($singletoemail);
        }
    }
    if (is_array($customheaders))
    {
        foreach ($customheaders as $key=>$val) {
            $mail->AddCustomHeader($val);
        }
    }
    $mail->AddCustomHeader("X-Surveymailer: $sitename Emailer (LimeSurvey.sourceforge.net)");
    if (get_magic_quotes_gpc() != "0")    {$body = stripcslashes($body);}
    if ($ishtml) {
        $mail->IsHTML(true);
        $mail->Body = $body;
        $mail->AltBody = strip_tags(breakToNewline(html_entity_decode($body,ENT_QUOTES,$emailcharset)));
    } else
    {
        $mail->IsHTML(false);
        $mail->Body = $body;
    }

    // Add attachments if they are there.
    if (is_array($attachments))
    {
        foreach ($attachments as $attachment)
        {
            // Attachment is either an array with filename and attachment name.
            if (is_array($attachment))
            {
                $mail->AddAttachment($attachment[0], $attachment[1]);
            }
            else 
            { // Or a string with the filename.
                $mail->AddAttachment($attachment);
            }
        }
    }

    if (trim($subject)!='') {$mail->Subject = "=?$emailcharset?B?" . base64_encode($subject) . "?=";}
    if ($emailsmtpdebug>0) {
        ob_start();
    }
    $sent=$mail->Send();
    $maildebug=$mail->ErrorInfo;
    if ($emailsmtpdebug>0) {
        $maildebug .= '<li>'.$clang->gT('SMTP debug output:').'</li><pre>'.strip_tags(ob_get_contents()).'</pre>';
        ob_end_clean();
    }
    $maildebugbody=$mail->Body;
    //if(!$sent) var_dump($maildebug);
    return $sent;
}


/**
*  This functions removes all HTML tags, Javascript, CRs, linefeeds and other strange chars from a given text
*
* @param string $sTextToFlatten  Text you want to clean
* @param boolan $keepSpan set to true for keep span, used for expression manager. Default: false
* @param boolan $bDecodeHTMLEntities If set to true then all HTML entities will be decoded to the specified charset. Default: false
* @param string $sCharset Charset to decode to if $decodeHTMLEntities is set to true. Default: UTF-8
* @param string $bStripNewLines strip new lines if true, if false replace all new line by \r\n. Default: true
*
* @return string  Cleaned text
*/
function flattenText($sTextToFlatten, $keepSpan=false, $bDecodeHTMLEntities=false, $sCharset='UTF-8', $bStripNewLines=true)
{
    $sNicetext = stripJavaScript($sTextToFlatten);
    // When stripping tags, add a space before closing tags so that strings with embedded HTML tables don't get concatenated
    $sNicetext = str_replace(array('</td','</th'),array(' </td',' </th'), $sNicetext);
    if ($keepSpan) {
        // Keep <span> so can show EM syntax-highlighting; add space before tags so that word-wrapping not destroyed when remove tags.
        $sNicetext = strip_tags($sNicetext,'<span><table><tr><td><th>');
    }
    else {
        $sNicetext = strip_tags($sNicetext);
    }
    // ~\R~u : see "What \R matches" and "Newline sequences" in http://www.pcre.org/pcre.txt - only available since PCRE 7.0
    if ($bStripNewLines ){  // strip new lines
<<<<<<< HEAD
        if (defined('PCRE_VERSION') && version_compare(substr(PCRE_VERSION,0,strpos(PCRE_VERSION,' ')),'7.0')>-1)
=======
        if (version_compare(substr(PCRE_VERSION,0,strpos(PCRE_VERSION,' ')),'7.0')>-1)
>>>>>>> a2ab567d
        {
            $sNicetext = preg_replace(array('~\R~u'),array(' '), $sNicetext);
        }
        else
        {
            // Poor man's replacement for line feeds
            $sNicetext = str_replace(array("\r\n","\n", "\r"), array(' ',' ',' '), $sNicetext);
        }
    }
    elseif (version_compare(substr(PCRE_VERSION,0,strpos(PCRE_VERSION,' ')),'7.0')>-1)// unify newlines to \r\n
    {
        $sNicetext = preg_replace(array('~\R~u'), array("\r\n"), $sNicetext);
    }
    if ($bDecodeHTMLEntities==true)
    {
        $sNicetext = str_replace('&nbsp;',' ', $sNicetext); // html_entity_decode does not convert &nbsp; to spaces
        $sNicetext = html_entity_decode($sNicetext, ENT_QUOTES, $sCharset);
    }
    $sNicetext = trim($sNicetext);
    return  $sNicetext;
}


/**
* getArrayFilterExcludesCascadesForGroup() queries the database and produces a list of array_filter_exclude questions and targets with in the same group
* @return returns a keyed nested array, keyed by the qid of the question, containing cascade information
*/
function getArrayFilterExcludesCascadesForGroup($surveyid, $gid="", $output="qid")
{
    $surveyid=sanitize_int($surveyid);
    $gid=sanitize_int($gid);

    $cascaded=array();
    $sources=array();
    $qidtotitle=array();
    $fieldmap = createFieldMap($surveyid,'full',false,false,getBaseLanguageFromSurveyID($surveyid));

    if($gid != "") {
        $qrows = arraySearchByKey($gid, $fieldmap, 'gid');
    } else {
        $qrows = $fieldmap;
    }
    $grows = array(); //Create an empty array in case query not return any rows
    // Store each result as an array with in the $grows array
    foreach ($qrows as $qrow) {
        if (isset($qrow['gid']) && !empty($qrow['gid'])) {
            $grows[$qrow['qid']] = array('qid' => $qrow['qid'],'type' => $qrow['type'], 'mandatory' => $qrow['mandatory'], 'title' => $qrow['title'], 'gid' => $qrow['gid']);
        }
    }
    $attrmach = array(); // Stores Matches of filters that have their values as questions within current group
    foreach ($grows as $qrow) // Cycle through questions to see if any have list_filter attributes
    {
        $qidtotitle[$qrow['qid']]=$qrow['title'];
        $qresult = getQuestionAttributeValues($qrow['qid'],$qrow['type']);
        if (isset($qresult['array_filter_exclude'])) // We Found a array_filter attribute
        {
            $val = $qresult['array_filter_exclude']; // Get the Value of the Attribute ( should be a previous question's title in same group )
            foreach ($grows as $avalue) // Cycle through all the other questions in this group until we find the source question for this array_filter
            {
                if ($avalue['title'] == $val)
                {
                    /* This question ($avalue) is the question that provides the source information we use
                    * to determine which answers show up in the question we're looking at, which is $qrow['qid']
                    * So, in other words, we're currently working on question $qrow['qid'], trying to find out more
                    * information about question $avalue['qid'], because that's the source */
                    $sources[$qrow['qid']]=$avalue['qid']; /* This question ($qrow['qid']) relies on answers in $avalue['qid'] */
                    if(isset($cascades)) {unset($cascades);}
                    $cascades=array();                     /* Create an empty array */

                    /* At this stage, we know for sure that this question relies on one other question for the filter */
                    /* But this function wants to send back information about questions that rely on multiple other questions for the filter */
                    /* So we don't want to do anything yet */

                    /* What we need to do now, is check whether the question this one relies on, also relies on another */

                    /* The question we are now checking is $avalue['qid'] */
                    $keepgoing=1;
                    $questiontocheck=$avalue['qid'];
                    /* If there is a key in the $sources array that is equal to $avalue['qid'] then we want to add that
                    * to the $cascades array */
                    while($keepgoing > 0)
                    {
                        if(!empty($sources[$questiontocheck]))
                        {
                            $cascades[] = $sources[$questiontocheck];
                            /* Now we need to move down the chain */
                            /* We want to check the $sources[$questiontocheck] question */
                            $questiontocheck=$sources[$questiontocheck];
                        } else {
                            /* Since it was empty, there must not be any more questions down the cascade */
                            $keepgoing=0;
                        }
                    }
                    /* Now add all that info */
                    if(count($cascades) > 0) {
                        $cascaded[$qrow['qid']]=$cascades;
                    }
                }
            }
        }
    }
    $cascade2=array();
    if($output == "title")
    {
        foreach($cascaded as $key=>$cascade) {
            foreach($cascade as $item)
            {
                $cascade2[$key][]=$qidtotitle[$item];
            }
        }
        $cascaded=$cascade2;
    }
    return $cascaded;
}



/**
* getArrayFiltersForQuestion($qid) finds out if a question has an array_filter attribute and what codes where selected on target question
* @return returns an array of codes that were selected else returns false
*/
function getArrayFiltersForQuestion($qid)
{
    static $cache = array();

    // TODO: Check list_filter values to make sure questions are previous?
    $qid=sanitize_int($qid);
    if (isset($cache[$qid])) return $cache[$qid];

    $attributes = getQuestionAttributeValues($qid);
    if (isset($attributes['array_filter']) && Yii::app()->session['fieldarray']) {
        $val = $attributes['array_filter']; // Get the Value of the Attribute ( should be a previous question's title in same group )
        foreach (Yii::app()->session['fieldarray'] as $fields)
        {
            if ($fields[2] == $val)
            {
                // we found the target question, now we need to know what the answers where, we know its a multi!
                $fields[0]=sanitize_int($fields[0]);
                //$query = "SELECT title FROM ".db_table_name('questions')." where parent_qid='{$fields[0]}' AND language='".Yii::app()->session[$surveyid]['s_lang']."' order by question_order";
                $qresult=Question::model()->findAllByAttributes(array("parent_qid"=> $fields[0], "language"=> Yii::app()->session[$surveyid]['s_lang']), array('order' => "question_order"));
                $selected = array();
                //while ($code = $qresult->fetchRow())
                foreach ($qresult->readAll() as $code)
                {
                    if (Yii::app()->session[$fields[1].$code['title']] == "Y"
                    || Yii::app()->session[$fields[1]] == $code['title'])             array_push($selected,$code['title']);
                }

                //Now we also need to find out if (a) the question had "other" enabled, and (b) if that was selected
                //$query = "SELECT other FROM ".db_table_name('questions')." where qid='{$fields[0]}'";
                $qresult=Question::model()->findAllByAttributes(array("qid"=>$fields[0]));
                foreach ($qresult->readAll() as $row) {$other=$row['other'];}
                if($other == "Y")
                {
                    if(Yii::app()->session[$fields[1].'other'] && Yii::app()->session[$fields[1].'other'] !="") {array_push($selected, "other");}
                }
                $cache[$qid] = $selected;
                return $cache[$qid];
            }
        }
        $cache[$qid] = false;
        return $cache[$qid];
    }
    $cache[$qid] = false;
    return $cache[$qid];
}

/**
* getGroupsByQuestion($surveyid)
* @return returns a keyed array of groups to questions ie: array([1]=>[2]) question qid 1, is in group gid 2.
*/
function getGroupsByQuestion($surveyid) {
    $output=array();

    $surveyid=sanitize_int($surveyid);
    $result=Question::model()->findAllByAttributes(array("sid"=>$surveyid));

    foreach ($qresult->readAll() as $val)
    {
        $output[$val['qid']]=$val['gid'];
    }
    return $output;
}


/**
* getArrayFilterExcludesForQuestion($qid) finds out if a question has an array_filter_exclude attribute and what codes where selected on target question
* @return returns an array of codes that were selected else returns false
*/
function getArrayFilterExcludesForQuestion($qid)
{
    static $cascadesCache = array();
    static $cache = array();

    // TODO: Check list_filter values to make sure questions are previous?
    //    $surveyid = Yii::app()->getConfig('sid');
    $surveyid=returnGlobal('sid');
    $qid=sanitize_int($qid);

    if (isset($cache[$qid])) return $cache[$qid];

    $attributes = getQuestionAttributeValues($qid);
    $excludevals=array();
    if (isset($attributes['array_filter_exclude'])) // We Found a array_filter_exclude attribute
    {
        $selected=array();
        $excludevals[] = $attributes['array_filter_exclude']; // Get the Value of the Attribute ( should be a previous question's title in same group )
        /* Find any cascades and place them in the $excludevals array*/
        if (!isset($cascadesCache[$surveyid])) {
            $cascadesCache[$surveyid] = getArrayFilterExcludesCascadesForGroup($surveyid, "", "title");
        }
        $array_filterXqs_cascades = $cascadesCache[$surveyid];

        if(isset($array_filterXqs_cascades[$qid]))
        {
            foreach($array_filterXqs_cascades[$qid] as $afc)
            {
                $excludevals[]=array("value"=>$afc);

            }
        }
        /* For each $val (question title) that applies to this, check what values exist and add them to the $selected array */
        foreach ($excludevals as $val)
        {
            foreach (Yii::app()->session['fieldarray'] as $fields) //iterate through every question in the survey
            {
                if ($fields[2] == $val)
                {
                    // we found the target question, now we need to know what the answers were!
                    $fields[0]=sanitize_int($fields[0]);
                    $query = "SELECT title FROM {{questions}} where parent_qid='{$fields[0]}' AND language='".Yii::app()->session[$surveyid]['s_lang']."' order by question_order";
                    $qresult = dbExecuteAssoc($query);  //Checked
                    foreach ($qresult->readAll() as $code)
                    {
                        if (isset(Yii::app()->session[$fields[1]]))
                            if ((isset(Yii::app()->session[$fields[1].$code['title']]) && Yii::app()->session[$fields[1].$code['title']] == "Y")
                            || Yii::app()->session[$fields[1]] == $code['title'])
                                array_push($selected,$code['title']);
                    }
                    //Now we also need to find out if (a) the question had "other" enabled, and (b) if that was selected
                    $query = "SELECT other FROM {{questions}} where qid='{$fields[0]}'";
                    $qresult = dbExecuteAssoc($query);
                    foreach ($qresult->readAll() as $row) {$other=$row['other'];}
                    if($other == "Y")
                    {
                        if(Yii::app()->session[$fields[1].'other'] != "") {array_push($selected, "other");}
                    }
                }
            }
        }
        if(count($selected) > 0)
        {
            $cache[$qid] = $selected;
            return $cache[$qid];
        } else {
            $cache[$qid] = false;
            return $cache[$qid];
        }
    }
    $cache[$qid] = false;
    return $cache[$qid];
}



function CSVEscape($sString)
{
<<<<<<< HEAD
    if (defined('PCRE_VERSION') && version_compare(substr(PCRE_VERSION,0,strpos(PCRE_VERSION,' ')),'7.0')>-1)
    {
         $sString = preg_replace(array('~\R~u'), array(PHP_EOL), $sString);
    }
=======
    $sString = preg_replace(array('~\R~u'), array(PHP_EOL), $sString);
>>>>>>> a2ab567d
    return '"' . str_replace('"','""', $sString) . '"';
}

function convertCSVRowToArray($string, $separator, $quotechar)
{
    $fields=preg_split('/' . $separator . '(?=([^"]*"[^"]*")*(?![^"]*"))/',trim($string));
    $fields=array_map('CSVUnquote',$fields);
    return $fields;
}

function createPassword()
{
    $aCharacters = "ABCDEGHJIKLMNOPQURSTUVWXYZabcdefhjmnpqrstuvwxyz23456789";
    $iPasswordLength = 12;
    $sPassword = '';
    for ($i=0; $i<$iPasswordLength; $i++)
    {
        $sPassword .= $aCharacters[(int)floor(rand(0,strlen($aCharacters)-1))];
    }
    return $sPassword;
}

function languageDropdown($surveyid,$selected)
{

    $homeurl = Yii::app()->getConfig('homeurl');
    $slangs = Survey::model()->findByPk($surveyid)->additionalLanguages;
    $baselang = Survey::model()->findByPk($surveyid)->language;
    array_unshift($slangs,$baselang);
    $html = "<select class='listboxquestions' name='langselect' onchange=\"window.open(this.options[this.selectedIndex].value, '_top')\">\n";

    foreach ($slangs as $lang)
    {
        $link = Yii::app()->homeUrl.("/admin/dataentry/sa/view/surveyid/".$surveyid."/lang/".$lang);
        if ($lang == $selected) $html .= "\t<option value='{$link}' selected='selected'>".getLanguageNameFromCode($lang,false)."</option>\n";
        if ($lang != $selected) $html .= "\t<option value='{$link}'>".getLanguageNameFromCode($lang,false)."</option>\n";
    }
    $html .= "</select>";
    return $html;
}

function languageDropdownClean($surveyid,$selected)
{
    $slangs = Survey::model()->findByPk($surveyid)->additionalLanguages;
    $baselang = Survey::model()->findByPk($surveyid)->language;
    array_unshift($slangs,$baselang);
    $html = "<select class='listboxquestions' id='language' name='language'>\n";
    foreach ($slangs as $lang)
    {
        if ($lang == $selected) $html .= "\t<option value='$lang' selected='selected'>".getLanguageNameFromCode($lang,false)."</option>\n";
        if ($lang != $selected) $html .= "\t<option value='$lang'>".getLanguageNameFromCode($lang,false)."</option>\n";
    }
    $html .= "</select>";
    return $html;
}

/**
* This function removes a directory recursively
*
* @param mixed $dirname
* @return bool
*/
function rmdirr($dirname)
{
    // Sanity check
    if (!file_exists($dirname)) {
        return false;
    }

    // Simple delete for a file
    if (is_file($dirname) || is_link($dirname)) {
        return @unlink($dirname);
    }

    // Loop through the folder
    $dir = dir($dirname);
    while (false !== $entry = $dir->read()) {
        // Skip pointers
        if ($entry == '.' || $entry == '..') {
            continue;
        }

        // Recurse
        rmdirr($dirname . DIRECTORY_SEPARATOR . $entry);
    }

    // Clean up
    $dir->close();
    return @rmdir($dirname);
}

/**
* This function removes surrounding and masking quotes from the CSV field
*
* @param mixed $field
* @return mixed
*/
function CSVUnquote($field)
{
    //print $field.":";
    $field = preg_replace ("/^\040*\"/", "", $field);
    $field = preg_replace ("/\"\040*$/", "", $field);
    $field= str_replace('""','"',$field);
    //print $field."\n";
    return $field;
}

/**
* This function return actual completion state
*
* @return string (complete|incomplete|all) or false
*/
function incompleteAnsFilterState()
{
    $letsfilter='';
    $letsfilter = returnGlobal('completionstate'); //read get/post completionstate

    // first let's initialize the incompleteanswers session variable
    if ($letsfilter != '')
    { // use the read value if not empty
        Yii::app()->session['incompleteanswers'] = $letsfilter;
    }
    elseif (empty(Yii::app()->session['incompleteanswers']))
    { // sets default variable value from config file
        Yii::app()->session['incompleteanswers'] = Yii::app()->getConfig('filterout_incomplete_answers');
    }

    if  (Yii::app()->session['incompleteanswers']=='complete' || Yii::app()->session['incompleteanswers']=='all' || Yii::app()->session['incompleteanswers']=='incomplete') {
        return Yii::app()->session['incompleteanswers'];
    }
    else
    { // last resort is to prevent filtering
        return false;
    }
}


/**
* isCaptchaEnabled($screen, $usecaptchamode)
* @param string $screen - the screen name for which to test captcha activation
*
* @return boolean - returns true if captcha must be enabled
**/
function isCaptchaEnabled($screen, $captchamode='')
{
    switch($screen)
    {
        case 'registrationscreen':
            if ($captchamode == 'A' ||
            $captchamode == 'B' ||
            $captchamode == 'D' ||
            $captchamode == 'R')
            {
                return true;
            }
            else
            {
                return false;
            }
            break;
        case 'surveyaccessscreen':
            if ($captchamode == 'A' ||
            $captchamode == 'B' ||
            $captchamode == 'C' ||
            $captchamode == 'X')
            {
                return true;
            }
            else
            {
                return false;
            }
            break;
        case 'saveandloadscreen':
            if ($captchamode == 'A' ||
            $captchamode == 'C' ||
            $captchamode == 'D' ||
            $captchamode == 'S')
            {
                return true;
            }
            else
            {
                return false;
            }
            return true;
            break;
        default:
            return true;
            break;
    }
}

/**
* used for import[survey|questions|groups]
*
* @param mixed $string
* @return mixed
*/
function convertCSVReturnToReturn($string)
{
    $string= str_replace('\n', "\n", $string);
    return str_replace('\%n', '\n', $string);
}

/**
* Check if a table does exist in the database
*
* @param string $sTableName Table name to check for (without dbprefix!))
* @return boolean True or false if table exists or not
*/
function tableExists($sTableName)
{
    $sTableName=Yii::app()->db->tablePrefix.str_replace(array('{','}'),array('',''),$sTableName);
    return in_array($sTableName,Yii::app()->db->schema->getTableNames());
}

// Returns false if the survey is anonymous,
// and a token table exists: in this case the completed field of a token
// will contain 'Y' instead of the submitted date to ensure privacy
// Returns true otherwise
function isTokenCompletedDatestamped($thesurvey)
{
    if ($thesurvey['anonymized'] == 'Y' &&  tableExists('tokens_'.$thesurvey['sid']))
    {
        return false;
    }
    else
    {
        return true;
    }
}

/**
* example usage
* $date = "2006-12-31 21:00";
* $shift "+6 hours"; // could be days, weeks... see function strtotime() for usage
*
* echo sql_date_shift($date, "Y-m-d H:i:s", $shift);
*
* will output: 2007-01-01 03:00:00
*
* @param mixed $date
* @param mixed $dformat
* @param mixed $shift
* @return string
*/
function dateShift($date, $dformat, $shift)
{
    return date($dformat, strtotime($shift, strtotime($date)));
}


// getBounceEmail: returns email used to receive error notifications
function getBounceEmail($surveyid)
{
    $surveyInfo=getSurveyInfo($surveyid);

    if ($surveyInfo['bounce_email'] == '')
    {
        return null; // will be converted to from in MailText
    }
    else
    {
        return $surveyInfo['bounce_email'];
    }
}

// getEmailFormat: returns email format for the survey
// returns 'text' or 'html'
function getEmailFormat($surveyid)
{
    $surveyInfo=getSurveyInfo($surveyid);
    if ($surveyInfo['htmlemail'] == 'Y')
    {
        return 'html';
    }
    else
    {
        return 'text';
    }

}

// Check if user has manage rights for a template
function hasTemplateManageRights($userid, $templatefolder) {
    $userid=sanitize_int($userid);
    $templatefolder=sanitize_paranoid_string($templatefolder);
    return Permission::model()->hasTemplatePermission($templatefolder, 'read', $userid);
}

/**
* This function creates an incrementing answer code based on the previous source-code
*
* @param mixed $sourcecode The previous answer code
*/
function getNextCode($sourcecode)
{
    $i=1;
    $found=true;
    $foundnumber=-1;
    while ($i<=strlen($sourcecode) && $found)
    {
        $found=is_numeric(substr($sourcecode,-$i));
        if ($found)
        {
            $foundnumber=substr($sourcecode,-$i);
            $i++;
        }
    }
    if ($foundnumber==-1)
    {
        return($sourcecode);
    }
    else
    {
        $foundnumber++;
        $result=substr($sourcecode,0,strlen($sourcecode)-strlen($foundnumber)).$foundnumber;
        return($result);
    }

}

/**
* Translate links which are in any answer/question/survey/email template/label set to their new counterpart
*
* @param mixed $sType 'survey' or 'label'
* @param mixed $iOldSurveyID
* @param mixed $iNewSurveyID
* @param mixed $sString
* @return string
*/
function translateLinks($sType, $iOldSurveyID, $iNewSurveyID, $sString)
{
    if ($sType == 'survey')
    {
        $sPattern = "([^'\"]*)/upload/surveys/{$iOldSurveyID}/";
        $sReplace = Yii::app()->getConfig("publicurl")."upload/surveys/{$iNewSurveyID}/";
        return preg_replace('#'.$sPattern.'#', $sReplace, $sString);
    }
    elseif ($sType == 'label')
    {
        $pattern = "([^'\"]*)/upload/labels/{$iOldSurveyID}/";
        $replace = Yii::app()->getConfig("publicurl")."upload/labels/{$iNewSurveyID}/";
        return preg_replace('#'.$pattern.'#', $replace, $sString);
    }
    else // unkown type
    {
        return $sString;
    }
}

/**
* This function creates the old fieldnames for survey import
*
* @param mixed $iOldSID  The old survey id
* @param mixed $iNewSID  The new survey id
* @param array $aGIDReplacements An array with group ids (oldgid=>newgid)
* @param array $aQIDReplacements An array with question ids (oldqid=>newqid)
*/
function reverseTranslateFieldNames($iOldSID,$iNewSID,$aGIDReplacements,$aQIDReplacements)
{
    $aGIDReplacements=array_flip($aGIDReplacements);
    $aQIDReplacements=array_flip($aQIDReplacements);
    if ($iOldSID==$iNewSID) {
        $forceRefresh=true; // otherwise grabs the cached copy and throws undefined index exceptions
    }
    else {
        $forceRefresh=false;
    }
    $aFieldMap = createFieldMap($iNewSID,'short',$forceRefresh,false,getBaseLanguageFromSurveyID($iNewSID));

    $aFieldMappings=array();
    foreach ($aFieldMap as $sFieldname=>$aFieldinfo)
    {
        if ($aFieldinfo['qid']!=null)
        {
            $aFieldMappings[$sFieldname]=$iOldSID.'X'.$aGIDReplacements[$aFieldinfo['gid']].'X'.$aQIDReplacements[$aFieldinfo['qid']].$aFieldinfo['aid'];
            if ($aFieldinfo['type']=='1')
            {
                $aFieldMappings[$sFieldname]=$aFieldMappings[$sFieldname].'#'.$aFieldinfo['scale_id'];
            }
            // now also add a shortened field mapping which is needed for certain kind of condition mappings
            $aFieldMappings[$iNewSID.'X'.$aFieldinfo['gid'].'X'.$aFieldinfo['qid']]=$iOldSID.'X'.$aGIDReplacements[$aFieldinfo['gid']].'X'.$aQIDReplacements[$aFieldinfo['qid']];
            // Shortened field mapping for timings table
            $aFieldMappings[$iNewSID.'X'.$aFieldinfo['gid']]=$iOldSID.'X'.$aGIDReplacements[$aFieldinfo['gid']];
        }
    }
    return array_flip($aFieldMappings);
}

/**
* put your comment there...
*
* @param mixed $id
* @param mixed $type
*/
function hasResources($id,$type='survey')
{
    $dirname = Yii::app()->getConfig("uploaddir");

    if ($type == 'survey')
    {
        $dirname .= "/surveys/$id";
    }
    elseif ($type == 'label')
    {
        $dirname .= "/labels/$id";
    }
    else
    {
        return false;
    }

    if (is_dir($dirname) && $dh=opendir($dirname))
    {
        while(($entry = readdir($dh)) !== false)
        {
            if($entry !== '.' && $entry !== '..')
            {
                return true;
                break;
            }
        }
        closedir($dh);
    }
    else
    {
        return false;
    }

    return false;
}

/**
* Creates a random sequence of characters
*
* @param mixed $length Length of resulting string
* @param string $pattern To define which characters should be in the resulting string
*/
function randomChars($length,$pattern="23456789abcdefghijkmnpqrstuvwxyz")
{
    $patternlength = strlen($pattern)-1;
    $key = '';
    for($i=0;$i<$length;$i++)
    {
        $key .= $pattern{mt_rand(0,$patternlength)};
    }
    return $key;
}

/**
* used to translate simple text to html (replacing \n with <br />
*
* @param mixed $mytext
* @param mixed $ishtml
* @return mixed
*/
function conditionalNewlineToBreak($mytext,$ishtml,$encoded='')
{
    if ($ishtml === true)
    {
        // $mytext has been processed by clang->gT with html mode
        // and thus \n has already been translated to &#10;
        if ($encoded == '')
        {
            $mytext=str_replace('&#10;', '<br />',$mytext);
        }
        return str_replace("\n", '<br />',$mytext);
    }
    else
    {
        return $mytext;
    }
}


function breakToNewline( $data ) {
    return preg_replace( '!<br.*>!iU', "\n", $data );
}

function safeDie($text)
{
    //Only allowed tag: <br />
    $textarray=explode('<br />',$text);
    $textarray=array_map('htmlspecialchars',$textarray);
    die(implode( '<br />',$textarray));
}

function fixCKeditorText($str)
{
    $str = str_replace('<br type="_moz" />','',$str);
    if ($str == "<br />" || $str == " " || $str == "&nbsp;")
    {
        $str = "";
    }
    if (preg_match("/^[\s]+$/",$str))
    {
        $str='';
    }
    if ($str == "\n")
    {
        $str = "";
    }
    if (trim($str) == "&nbsp;" || trim($str)=='')
    { // chrome adds a single &nbsp; element to empty fckeditor fields
        $str = "";
    }

    return $str;
}


/**
* This is a helper function for getAttributeFieldNames
*
* @param mixed $fieldname
*/
function filterForAttributes ($fieldname)
{
    if (strpos($fieldname,'attribute_')===false) return false; else return true;
}

/**
* Retrieves the attribute field names from the related token table
*
* @param mixed $iSurveyID  The survey ID
* @return array The fieldnames
*/
function GetAttributeFieldNames($iSurveyID)
{
    if (!tableExists("{{tokens_{$iSurveyID}}}") || !$table = Yii::app()->db->schema->getTable('{{tokens_'.$iSurveyID.'}}'))
        return Array();

    return array_filter(array_keys($table->columns), 'filterForAttributes');

}

/**
* Returns the full list of attribute token fields including the properties for each field
* Use this instead of plain Survey::model()->findByPk($iSurveyID)->tokenAttributes calls because Survey::model()->findByPk($iSurveyID)->tokenAttributes may contain old descriptions where the fields does not physically exist
*
* @param integer $iSurveyID The Survey ID
*/
function GetParticipantAttributes($iSurveyID)
{
    if (!tableExists("{{tokens_{$iSurveyID}}}") || !$table = Yii::app()->db->schema->getTable('{{tokens_'.$iSurveyID.'}}'))
        return Array();
    return getTokenFieldsAndNames($iSurveyID,true);
}





/**
* Retrieves the token field names usable for conditions from the related token table
*
* @param mixed $surveyid  The survey ID
* @return array The fieldnames
*/
function getTokenConditionsFieldNames($surveyid)
{
    $extra_attrs=getAttributeFieldNames($surveyid);
    $basic_attrs=Array('firstname','lastname','email','token','language','sent','remindersent','remindercount');
    return array_merge($basic_attrs,$extra_attrs);
}

/**
* Retrieves the attribute names from the related token table
*
* @param mixed $surveyid  The survey ID
* @param boolean $bOnlyAttributes Set this to true if you only want the fieldnames of the additional attribue fields - defaults to false
* @return array The fieldnames as key and names as value in an Array
*/
function getTokenFieldsAndNames($surveyid, $bOnlyAttributes = false)
{
    $clang = Yii::app()->lang;

    $aBasicTokenFields=array('firstname'=>array(
        'description'=>$clang->gT('First name'),
        'mandatory'=>'N',
        'showregister'=>'Y'
        ),
        'lastname'=>array(
            'description'=>$clang->gT('Last name'),
            'mandatory'=>'N',
            'showregister'=>'Y'
        ),
        'email'=>array(
            'description'=>$clang->gT('Email address'),
            'mandatory'=>'N',
            'showregister'=>'Y'
        ),
        'token'=>array(
            'description'=>$clang->gT('Token'),
            'mandatory'=>'N',
            'showregister'=>'Y'
        ),
        'language'=>array(
            'description'=>$clang->gT('Language code'),
            'mandatory'=>'N',
            'showregister'=>'Y'
        ),
        'sent'=>array(
            'description'=>$clang->gT('Invitation sent date'),
            'mandatory'=>'N',
            'showregister'=>'Y'
        ),
        'remindersent'=>array(
            'description'=>$clang->gT('Last reminder sent date'),
            'mandatory'=>'N',
            'showregister'=>'Y'
        ),
        'remindercount'=>array(
            'description'=>$clang->gT('Total numbers of sent reminders'),
            'mandatory'=>'N',
            'showregister'=>'Y'
        ),
        'usesleft'=>array(
            'description'=>$clang->gT('Uses left'),
            'mandatory'=>'N',
            'showregister'=>'Y'
        ),
    );

    $aExtraTokenFields=getAttributeFieldNames($surveyid);
    $aSavedExtraTokenFields = Survey::model()->findByPk($surveyid)->tokenAttributes;

    // Drop all fields that are in the saved field description but not in the table definition
    $aSavedExtraTokenFields=array_intersect_key($aSavedExtraTokenFields,array_flip($aExtraTokenFields));

    // Now add all fields that are in the table but not in the field description
    foreach ($aExtraTokenFields as $sField)
    {
        if (!isset($aSavedExtraTokenFields[$sField]))
        {
            $aSavedExtraTokenFields[$sField]=array(
            'description'=>$sField,
            'mandatory'=>'N',
            'showregister'=>'N'
            );
        }
        elseif(empty($aSavedExtraTokenFields[$sField]['description']))
        {
            $aSavedExtraTokenFields[$sField]['description']=$sField;
        }
    }
    if ($bOnlyAttributes)
    {
        return $aSavedExtraTokenFields;
    }
    else
    {
        return array_merge($aBasicTokenFields,$aSavedExtraTokenFields);
    }
}

/**
* Retrieves the token attribute value from the related token table
*
* @param mixed $surveyid  The survey ID
* @param mixed $attrName  The token-attribute field name
* @param mixed $token  The token code
* @return string The token attribute value (or null on error)
*/
function getAttributeValue($surveyid,$attrName,$token)
{
    $attrName=strtolower($attrName);
    if (!tableExists('tokens_'.$surveyid))
    {
        return null;
    }

	$token = Token::model($surveyid)->findByAttributes(array("token"=>$token));
	return isset($token->$attrName) ? $token->$attrName : null;
}

/**
* This function strips any content between and including <javascript> tags
*
* @param string $sContent String to clean
* @return string  Cleaned string
*/
function stripJavaScript($sContent){
    $text = preg_replace('@<script[^>]*?>.*?</script>@si', '', $sContent);
    return $text;
}

/**
* This function converts emebedded Javascript to Text
*
* @param string $sContent String to clean
* @return string  Cleaned string
*/
function showJavaScript($sContent){
    $text = preg_replace_callback ('@<script[^>]*?>.*?</script>@si',         create_function(
            // single quotes are essential here,
            // or alternative escape all $ as \$
            '$matches',
            'return htmlspecialchars($matches[0]);'
        ), $sContent);
    return $text;
}

/**
* This function cleans files from the temporary directory being older than 1 day
* @todo Make the days configurable
*/
function cleanTempDirectory()
{
    $dir =  Yii::app()->getConfig('tempdir').DIRECTORY_SEPARATOR;
    $dp = opendir($dir) or show_error('Could not open temporary directory');
    while ($file = readdir($dp)) {
        if (is_file($dir.$file) && (filemtime($dir.$file)) < (strtotime('-1 days')) && $file!='index.html' && $file!='.gitignore' && $file!='readme.txt') {
            @unlink($dir.$file);
        }
    }
    $dir=  Yii::app()->getConfig('tempdir').DIRECTORY_SEPARATOR.'upload'.DIRECTORY_SEPARATOR;
    $dp = opendir($dir) or die ('Could not open temporary upload directory');
    while ($file = readdir($dp)) {
        if (is_file($dir.$file) && (filemtime($dir.$file)) < (strtotime('-1 days')) && $file!='index.html' && $file!='.gitignore' && $file!='readme.txt') {
            @unlink($dir.$file);
        }
    }
    closedir($dp);
}

function useFirebug()
{
    if(FIREBUG == true)
    {
        App()->getClientScript()->registerScriptFile('http://getfirebug.com/releases/lite/1.2/firebug-lite-compressed.js');
    };
};

/**
* This is a convenience function for the coversion of datetime values
*
* @param mixed $value
* @param mixed $fromdateformat
* @param mixed $todateformat
* @return string
*/
function convertDateTimeFormat($value, $fromdateformat, $todateformat)
{
    Yii::import('application.libraries.Date_Time_Converter', true);
    $date = new Date_Time_Converter($value, $fromdateformat);
    return $date->convert($todateformat);
}

/**
* This function removes the UTF-8 Byte Order Mark from a string
*
* @param string $str
* @return string
*/
function removeBOM($str=""){
    if(substr($str, 0,3) == pack("CCC",0xef,0xbb,0xbf)) {
        $str=substr($str, 3);
    }
    return $str;
}

/**
* This function requests the latest update information from the LimeSurvey.org website
*
* @returns array Contains update information or false if the request failed for some reason
*/
/**********************************************/
/* This function needs ported still.          */
/**********************************************/
function getUpdateInfo()
{
    if (getGlobalSetting('SessionName')=='')
    {
        setGlobalSetting('SessionName',randomChars(64,'ABCDEFGHIJKLMNOPQRSTUVWXYZ!"$%&/()=?`+*~#",;.:abcdefghijklmnopqrstuvwxyz123456789'));
    }
    Yii::import('application.libraries.admin.http.httpRequestIt');
    $http=new httpRequestIt;

    $http->timeout=0;
    $http->data_timeout=0;
    $http->user_agent="LimeSurvey ".Yii::app()->getConfig("versionnumber")." build ".Yii::app()->getConfig("buildnumber");
    $http->GetRequestArguments("http://update.limesurvey.org?build=".Yii::app()->getConfig("buildnumber").'&id='.md5(getGlobalSetting('SessionName')).'&crosscheck=true',$arguments);

    $updateinfo=false;
    $error=$http->Open($arguments);
    $error=$http->SendRequest($arguments);

    $http->ReadReplyHeaders($headers);


    if($error=="") {
        $body=''; $full_body='';
        for(;;){
            $error = $http->ReadReplyBody($body,10000);
            if($error != "" || strlen($body)==0) break;
            $full_body .= $body;
        }
        $updateinfo=json_decode($full_body,true);
        if ($http->response_status!='200')
        {
            $updateinfo['errorcode']=$http->response_status;
            $updateinfo['errorhtml']=$full_body;
        }
    }
    else
    {
        $updateinfo['errorcode']=$error;
        $updateinfo['errorhtml']=$error;
    }
    unset( $http );
    return $updateinfo;
}

/**
* This function updates the actual global variables if an update is available after using getUpdateInfo
* @return Array with update or error information
*/
function updateCheck()
{
    $aUpdateVersions=getUpdateInfo();
    $clang = Yii::app()->lang;

    if (isset($aUpdateVersions['errorcode'])) 
    {
<<<<<<< HEAD
        Yii::app()->session['flashmessage'] = sprintf($clang->gT("Error when checking for new version: %s"),$aUpdateVersions['errorcode']).'<br>'.$aUpdateVersions['errorhtml'];
=======
        Yii::app()->setFlashMessage(sprintf($clang->gT("Error when checking for new version: %s"),$aUpdateVersions['errorcode']).'<br>'.$aUpdateVersions['errorhtml'],'error');
>>>>>>> a2ab567d
        $aUpdateVersions=array(); 
    }
    if (count($aUpdateVersions) && trim(Yii::app()->getConfig('buildnumber'))!='')
    {
        $sUpdateNotificationType = getGlobalSetting('updatenotification');
        switch ($sUpdateNotificationType)
        {
            case 'stable':
                // Only show update if in stable (master) branch
                if (isset($aUpdateVersions['master'])) {
                    $aUpdateVersion=$aUpdateVersions['master'];
                    $aUpdateVersions=array_intersect_key($aUpdateVersions,array('master'=>'1'));
                }
                break;

            case 'both':
                // Show first available update
                $aUpdateVersion=reset($aUpdateVersions);    
                break;
                
            default:
                // Never show a notification
                $aUpdateVersions=array();
                break;
        }
    }
    
    setGlobalSetting('updateversions',json_encode($aUpdateVersions));
    
    
    if (isset($aUpdateVersion)) {
        setGlobalSetting('updateavailable',1);
        setGlobalSetting('updatebuild',$aUpdateVersion['build']);
        setGlobalSetting('updateversion',$aUpdateVersion['versionnumber']);
    } else {
        setGlobalSetting('updateavailable',0);    
        $aUpdateVersions = array();
    }
    
    setGlobalSetting('updatelastcheck',date('Y-m-d H:i:s'));
    return $aUpdateVersions;
}

/**
* Return the goodchars to be used when filtering input for numbers.
*
* @param $lang     string    language used, for localisation
* @param $integer    bool    use only integer
* @param $negative    bool    allow negative values
*/
function getNumericalFormat($lang = 'en', $integer = false, $negative = true) {
    $goodchars = "0123456789";
    if ($integer === false) $goodchars .= ".";    //Todo, add localisation
    if ($negative === true) $goodchars .= "-";    //Todo, check databases
    return $goodchars;
}

<<<<<<< HEAD

/**
* Return array with token attribute.
*
* @param $surveyid     int    the surveyid
* @param $token    string    token code
*
* @return Array of token data
*/
function getTokenData($surveyid, $token)
{
    $thistoken = Tokens_dynamic::model($surveyid)->find('token = :token',array(':token' => $token));
    $thistokenarray=array(); // so has default value
    if($thistoken)
    {
        $thistokenarray =$thistoken->attributes;
    }// Did we fill with empty string if not exist ?

    return $thistokenarray;
}

=======
>>>>>>> a2ab567d
/**
* This function returns the complete directory path to a given template name
*
* @param mixed $sTemplateName
*/
function getTemplatePath($sTemplateName = false)
{
    if (!$sTemplateName)
    {
        $sTemplateName=Yii::app()->getConfig('defaulttemplate'); // if $sTemplateName is NULL or false or ""
    }
    if (isStandardTemplate($sTemplateName))
    {
        return Yii::app()->getConfig("standardtemplaterootdir").DIRECTORY_SEPARATOR.$sTemplateName;
    }
    else
    {
        if (is_dir(Yii::app()->getConfig("usertemplaterootdir").DIRECTORY_SEPARATOR.$sTemplateName))
        {
            return Yii::app()->getConfig("usertemplaterootdir").DIRECTORY_SEPARATOR.$sTemplateName;
        }
        elseif (isStandardTemplate(Yii::app()->getConfig('defaulttemplate')))
        {
            return Yii::app()->getConfig("standardtemplaterootdir").DIRECTORY_SEPARATOR.$sTemplateName;
        }
        elseif (file_exists(Yii::app()->getConfig("usertemplaterootdir").DIRECTORY_SEPARATOR.Yii::app()->getConfig('defaulttemplate')))
        {
            return Yii::app()->getConfig("usertemplaterootdir").DIRECTORY_SEPARATOR.Yii::app()->getConfig('defaulttemplate');
        }
        else
        {
            return Yii::app()->getConfig("standardtemplaterootdir").DIRECTORY_SEPARATOR.'default';
        }
    }
}

/**
* This function returns the complete URL path to a given template name
*
* @param mixed $sTemplateName
*/
function getTemplateURL($sTemplateName)
{
    if (isStandardTemplate($sTemplateName))
    {
        return Yii::app()->getConfig("standardtemplaterooturl").'/'.$sTemplateName;
    }
    else
    {
        if (file_exists(Yii::app()->getConfig("usertemplaterootdir").'/'.$sTemplateName))
        {
            return Yii::app()->getConfig("usertemplaterooturl").'/'.$sTemplateName;
        }
        elseif (file_exists(Yii::app()->getConfig("usertemplaterootdir").'/'.Yii::app()->getConfig('defaulttemplate')))
        {
            return Yii::app()->getConfig("usertemplaterooturl").'/'.Yii::app()->getConfig('defaulttemplate');
        }
        elseif (file_exists(Yii::app()->getConfig("standardtemplaterootdir").'/'.Yii::app()->getConfig('defaulttemplate')))
        {
            return Yii::app()->getConfig("standardtemplaterooturl").'/'.Yii::app()->getConfig('defaulttemplate');
        }
        else
        {
            return Yii::app()->getConfig("standardtemplaterooturl").'/default';
        }
    }
}

/**
* Return an array of subquestions for a given sid/qid
*
* @param int $sid
* @param int $qid
* @param $sLanguage Language of the subquestion text
*/
function getSubQuestions($sid, $qid, $sLanguage) {

    static $subquestions;

    if (!isset($subquestions[$sid]))
    {
        $subquestions[$sid]=array();
    }
    if (!isset($subquestions[$sid][$sLanguage])) {

        $query = "SELECT sq.*, q.other FROM {{questions}} as sq, {{questions}} as q"
        ." WHERE sq.parent_qid=q.qid AND q.sid=".$sid
        ." AND sq.language='".$sLanguage. "' "
        ." AND q.language='".$sLanguage. "' "
        ." ORDER BY sq.parent_qid, q.question_order,sq.scale_id , sq.question_order";

        $query = Yii::app()->db->createCommand($query)->query();

        $resultset=array();
        //while ($row=$result->FetchRow())
        foreach ($query->readAll() as $row)
        {
            $resultset[$row['parent_qid']][] = $row;
        }
        $subquestions[$sid][$sLanguage] = $resultset;
    }
    if (isset($subquestions[$sid][$sLanguage][$qid])) return $subquestions[$sid][$sLanguage][$qid];
    return array();
}

/**
* Wrapper function to retrieve an xmlwriter object and do error handling if it is not compiled
* into PHP
*/
function getXMLWriter() {
    if (!extension_loaded('xmlwriter')) {
        safeDie('XMLWriter class not compiled into PHP, please contact your system administrator');
    } else {
        $xmlwriter = new XMLWriter();
    }
    return $xmlwriter;
}

/**
* SSLRedirect() generates a redirect URL for the appropriate SSL mode then applies it.
* (Was redirect() before CodeIgniter port.)
*
* @param $enforceSSLMode string 's' or '' (empty).
*/
function SSLRedirect($enforceSSLMode)
{
    $url = 'http'.$enforceSSLMode.'://'.$_SERVER['HTTP_HOST'].$_SERVER['REQUEST_URI'];
    if (!headers_sent())
    {    // If headers not sent yet... then do php redirect
        //ob_clean();
        header('Location: '.$url);
        //ob_flush();
        exit;
    };
};

/**
* enforceSSLMode() $force_ssl is on or off, it checks if the current
* request is to HTTPS (or not). If $force_ssl is on, and the
* request is not to HTTPS, it redirects the request to the HTTPS
* version of the URL, if the request is to HTTPS, it rewrites all
* the URL variables so they also point to HTTPS.
*/
function enforceSSLMode()
{
    $bSSLActive = (!empty($_SERVER['HTTPS']) && $_SERVER['HTTPS'] != "off");
    if (Yii::app()->getConfig('ssl_emergency_override') !== true )
    {
        $force_ssl = strtolower(getGlobalSetting('force_ssl'));
    }
    else
    {
        $force_ssl = 'off';
    };
    if( $force_ssl == 'on' && !$bSSLActive )
    {
        SSLRedirect('s');
    }
    if( $force_ssl == 'off' && $bSSLActive)
    {
        SSLRedirect('');
    };
};

/**
* Returns the number of answers matching the quota
*
* @param int $iSurveyId - Survey identification number
* @param int $quotaid - quota id for which you want to compute the completed field
* @return mixed - Integer of matching entries in the result DB or 'N/A'
*/
function getQuotaCompletedCount($iSurveyId, $quotaid)
{
    $result = "N/A";
    $quota_info = getQuotaInformation($iSurveyId, Survey::model()->findByPk($iSurveyId)->language, $quotaid);
    $quota = $quota_info[0];

    if (Yii::app()->db->schema->getTable('{{survey_' . $iSurveyId . '}}') &&
    count($quota['members']) > 0)
    {
        // Keep a list of fields for easy reference
        $fields_list = array();

        // Construct an array of value for each $quota['members']['fieldnames']
        $fields_query = array();

        foreach ($quota['members'] as $member)
        {
            $criteria = new CDbCriteria;

            foreach ($member['fieldnames'] as $fieldname)
            {
                if (!in_array($fieldname, $fields_list))
                    $fields_list[] = $fieldname;

                // Yii does not quote column names (duh!) so we have to do it.
                $criteria->addColumnCondition(array(Yii::app()->db->quoteColumnName($fieldname) => $member['value']), 'OR');
            }

            $fields_query[$fieldname] = $criteria;
        }

        $criteria = new CDbCriteria;

        foreach ($fields_list as $fieldname)
            $criteria->mergeWith($fields_query[$fieldname]);
        $criteria->mergeWith(array('condition'=>"submitdate IS NOT NULL"));
        $result = SurveyDynamic::model($iSurveyId)->count($criteria);
    }

    return $result;
}

/**
* Creates an array with details on a particular response for display purposes
* Used in Print answers, Detailed response view and Detailed admin notification email
*
* @param mixed $iSurveyID
* @param mixed $iResponseID
* @param mixed $sLanguageCode
* @param boolean $bHonorConditions Apply conditions
*/
function getFullResponseTable($iSurveyID, $iResponseID, $sLanguageCode, $bHonorConditions=true)
{
    $aFieldMap = createFieldMap($iSurveyID,'full',false,false,$sLanguageCode);
    $oLanguage = new Limesurvey_lang($sLanguageCode);

    //Get response data
    $idrow = SurveyDynamic::model($iSurveyID)->findByAttributes(array('id'=>$iResponseID));

    // Create array of non-null values - those are the relevant ones
    $aRelevantFields = array();

    foreach ($aFieldMap as $sKey=>$fname)
    {
        if (LimeExpressionManager::QuestionIsRelevant($fname['qid']) || $bHonorConditions==false)
        {
            $aRelevantFields[$sKey]=$fname;
        }
    }

    $aResultTable=array();
    $oldgid = 0;
    $oldqid = 0;
    foreach ($aRelevantFields as $sKey=>$fname)
    {
        if (!empty($fname['qid']))
        {
            $attributes = getQuestionAttributeValues($fname['qid']);
            if (getQuestionAttributeValue($attributes, 'hidden') == 1)
            {
                continue;
            }
        }
        $question = $fname['question'];
        $subquestion='';
        if (isset($fname['gid']) && !empty($fname['gid'])) {
            //Check to see if gid is the same as before. if not show group name
            if ($oldgid !== $fname['gid'])
            {
                $oldgid = $fname['gid'];
                if (LimeExpressionManager::GroupIsRelevant($fname['gid']) || $bHonorConditions==false) {
                    $aResultTable['gid_'.$fname['gid']]=array($fname['group_name']);
                }
            }
        }
        if (!empty($fname['qid']))
        {
            if ($oldqid !== $fname['qid'])
            {
                $oldqid = $fname['qid'];
                if (isset($fname['subquestion']) || isset($fname['subquestion1']) || isset($fname['subquestion2']))
                {
                    $aResultTable['qid_'.$fname['sid'].'X'.$fname['gid'].'X'.$fname['qid']]=array($fname['question'],'','');
                }
                else
                {
                    $answer = getExtendedAnswer($iSurveyID,$fname['fieldname'], $idrow[$fname['fieldname']],$oLanguage);
                    $aResultTable[$fname['fieldname']]=array($question,'',$answer);
                    continue;
                }
            }
        }
        else
        {
            $answer=getExtendedAnswer($iSurveyID,$fname['fieldname'], $idrow[$fname['fieldname']],$oLanguage);
            $aResultTable[$fname['fieldname']]=array($question,'',$answer);
            continue;
        }
        if (isset($fname['subquestion']))
            $subquestion = "{$fname['subquestion']}";

        if (isset($fname['subquestion1']))
            $subquestion = "{$fname['subquestion1']}";

        if (isset($fname['subquestion2']))
            $subquestion .= "[{$fname['subquestion2']}]";

        $answer = getExtendedAnswer($iSurveyID,$fname['fieldname'], $idrow[$fname['fieldname']],$oLanguage);
        $aResultTable[$fname['fieldname']]=array('',$subquestion,$answer);
    }
    return $aResultTable;
}

/**
* Check if $str is an integer, or string representation of an integer
*
* @param mixed $mStr
*/
function isNumericInt($mStr)
{
    if(is_int($mStr))
        return true;
    elseif(is_string($mStr))
        return preg_match("/^[0-9]+$/", $mStr);
    return false;
}


/**
* Include Keypad headers
*/
function includeKeypad()
{
    $clang = Yii::app()->lang;

	Yii::app()->getClientScript()->registerScriptFile(Yii::app()->getConfig('third_party').'jquery-keypad/jquery.keypad.min.js');
    $localefile = Yii::app()->getConfig('rootdir').'/third_party/jquery-keypad/i18n/jquery.ui.keypad-'.$clang->langcode.'.js';
	if ($clang->langcode != 'en' && file_exists($localefile))
    {
        Yii::app()->getClientScript()->registerScriptFile(Yii::app()->getConfig('third_party').'jquery-keypad/i18n/jquery.ui.keypad-'.$clang->langcode.'.js');
    }
    Yii::app()->getClientScript()->registerCssFile('jquery.keypad.alt.css');
}

/**
* getQuotaInformation() returns quota information for the current survey
* @param string $surveyid - Survey identification number
* @param string $quotaid - Optional quotaid that restricts the result to a given quota
* @return array - nested array, Quotas->Members->Fields
*/
function getQuotaInformation($surveyid,$language,$iQuotaID='all')
{
	Yii::log('getQuotaInformation');
    global $clienttoken;
    $baselang = Survey::model()->findByPk($surveyid)->language;
    $aAttributes=array('sid' => $surveyid);
    if ($iQuotaID != 'all')
    {
        $aAttributes['id'] = $iQuotaID;
    }

    $result = Quota::model()->with(array('languagesettings' => array('condition' => "quotals_language='$language'")))->findAllByAttributes($aAttributes);
    $quota_info = array();
    $x=0;

    $surveyinfo=getSurveyInfo($surveyid);

    // Check all quotas for the current survey
    //if ($result->RecordCount() > 0)
    if (count($result) > 0)
    {
        //while ($survey_quotas = $result->FetchRow())
        foreach ($result as $_survey_quotas)
        {
            $survey_quotas = $_survey_quotas->attributes;
            // !!! Doubting this
            foreach ($_survey_quotas->languagesettings[0] as $k => $v)
                $survey_quotas[$k] = $v;

            array_push($quota_info,array('Name' => $survey_quotas['name'],
            'Limit' => $survey_quotas['qlimit'],
            'Action' => $survey_quotas['action'],
            'Message' => $survey_quotas['quotals_message'],
            'Url' => $survey_quotas['quotals_url'],
            'UrlDescrip' => $survey_quotas['quotals_urldescrip'],
            'AutoloadUrl' => $survey_quotas['autoload_url']));

            $result_qe = QuotaMember::model()->findAllByAttributes(array('quota_id'=>$survey_quotas['id']));
            $quota_info[$x]['members'] = array();
            if (count($result_qe) > 0)
            {
                foreach ($result_qe as $quota_entry)
                {
                    $quota_entry = $quota_entry->attributes;
                    $result_quest=Question::model()->findByAttributes(array('qid'=>$quota_entry['qid'], 'language'=>$baselang));
                    $qtype=$result_quest->attributes;

                    $fieldnames = "0";

                    if ($qtype['type'] == "I" || $qtype['type'] == "G" || $qtype['type'] == "Y")
                    {
                        $fieldnames=array(0 => $surveyid.'X'.$qtype['gid'].'X'.$quota_entry['qid']);
                        $value = $quota_entry['code'];
                    }

                    if($qtype['type'] == "L" || $qtype['type'] == "O" || $qtype['type'] =="!")
                    {
                        $fieldnames=array(0 => $surveyid.'X'.$qtype['gid'].'X'.$quota_entry['qid']);
                        $value = $quota_entry['code'];
                    }

                    if($qtype['type'] == "M")
                    {
                        $fieldnames=array(0 => $surveyid.'X'.$qtype['gid'].'X'.$quota_entry['qid'].$quota_entry['code']);
                        $value = "Y";
                    }

                    if($qtype['type'] == "A" || $qtype['type'] == "B")
                    {
                        $temp = explode('-',$quota_entry['code']);
                        $fieldnames=array(0 => $surveyid.'X'.$qtype['gid'].'X'.$quota_entry['qid'].$temp[0]);
                        $value = $temp[1];
                    }

                    array_push($quota_info[$x]['members'],array('Title' => $qtype['title'],
                    'type' => $qtype['type'],
                    'code' => $quota_entry['code'],
                    'value' => $value,
                    'qid' => $quota_entry['qid'],
                    'fieldnames' => $fieldnames));
                }
            }
            $x++;
        }
    }
    return $quota_info;
}

/**
* This function replaces the old insertans tags with new ones across a survey
*
* @param string $newsid  Old SID
* @param string $oldsid  New SID
* @param mixed $fieldnames Array  array('oldfieldname'=>'newfieldname')
*/
function translateInsertansTags($newsid,$oldsid,$fieldnames)
{
    uksort($fieldnames, create_function('$a,$b', 'return strlen($a) < strlen($b);'));

    Yii::app()->loadHelper('database');
    $newsid=sanitize_int($newsid);
    $oldsid=sanitize_int($oldsid);

    # translate 'surveyls_urldescription' and 'surveyls_url' INSERTANS tags in surveyls
    $sql = "SELECT surveyls_survey_id, surveyls_language, surveyls_urldescription, surveyls_url from {{surveys_languagesettings}}
    WHERE surveyls_survey_id=".$newsid." AND (surveyls_urldescription LIKE '%{$oldsid}X%' OR surveyls_url LIKE '%{$oldsid}X%')";
    $result = dbExecuteAssoc($sql) or show_error("Can't read groups table in transInsertAns ");     // Checked

    //while ($qentry = $res->FetchRow())
    foreach ($result->readAll() as $qentry)
    {
        $urldescription = $qentry['surveyls_urldescription'];
        $endurl  = $qentry['surveyls_url'];
        $language = $qentry['surveyls_language'];

        foreach ($fieldnames as $sOldFieldname=>$sNewFieldname)
        {
            $pattern = $sOldFieldname;
            $replacement = $sNewFieldname;
            $urldescription=preg_replace('/'.$pattern.'/', $replacement, $urldescription);
            $endurl=preg_replace('/'.$pattern.'/', $replacement, $endurl);
        }

        if (strcmp($urldescription,$qentry['surveyls_urldescription']) !=0  ||
        (strcmp($endurl,$qentry['surveyls_url']) !=0))
        {

            // Update Field

            $data = array(
            'surveyls_urldescription' => $urldescription,
            'surveyls_url' => $endurl
            );

            $where = array(
            'surveyls_survey_id' => $newsid,
            'surveyls_language' => $language
            );

            SurveyLanguageSetting::model()->updateRecord($data,$where);

        } // Enf if modified
    } // end while qentry

    # translate 'quotals_urldescrip' and 'quotals_url' INSERTANS tags in quota_languagesettings
    $sql = "SELECT quotals_id, quotals_urldescrip, quotals_url from {{quota_languagesettings}} qls, {{quota}} q
    WHERE sid=".$newsid." AND q.id=qls.quotals_quota_id AND (quotals_urldescrip LIKE '%{$oldsid}X%' OR quotals_url LIKE '%{$oldsid}X%')";
    $result = dbExecuteAssoc($sql) or safeDie("Can't read quota table in transInsertAns");     // Checked

    foreach ($result->readAll() as $qentry)
    {
        $urldescription = $qentry['quotals_urldescrip'];
        $endurl  = $qentry['quotals_url'];

        foreach ($fieldnames as $sOldFieldname=>$sNewFieldname)
        {
            $pattern = $sOldFieldname;
            $replacement = $sNewFieldname;
            $urldescription=preg_replace('/'.$pattern.'/', $replacement, $urldescription);
            $endurl=preg_replace('/'.$pattern.'/', $replacement, $endurl);
        }

        if (strcmp($urldescription,$qentry['quotals_urldescrip']) !=0  || (strcmp($endurl,$qentry['quotals_url']) !=0))
        {
            // Update Field
            $sqlupdate = "UPDATE {{quota_languagesettings}} SET quotals_urldescrip='".$urldescription."', quotals_url='".$endurl."' WHERE quotals_id={$qentry['quotals_id']}";
            $updateres=dbExecuteAssoc($sqlupdate) or safeDie ("Couldn't update INSERTANS in quota_languagesettings<br />$sqlupdate<br />");    //Checked
        } // Enf if modified
    } // end while qentry

    # translate 'description' INSERTANS tags in groups
    $sql = "SELECT gid, language, group_name, description from {{groups}}
    WHERE sid=".$newsid." AND description LIKE '%{$oldsid}X%' OR group_name LIKE '%{$oldsid}X%'";
    $res = dbExecuteAssoc($sql) or show_error("Can't read groups table in transInsertAns");     // Checked

    //while ($qentry = $res->FetchRow())
    foreach ($res->readAll() as $qentry)
    {
        $gpname = $qentry['group_name'];
        $description = $qentry['description'];
        $gid = $qentry['gid'];
        $language = $qentry['language'];

        foreach ($fieldnames as $sOldFieldname=>$sNewFieldname)
        {
            $pattern = $sOldFieldname;
            $replacement = $sNewFieldname;
            $gpname = preg_replace('/'.$pattern.'/', $replacement, $gpname);
            $description=preg_replace('/'.$pattern.'/', $replacement, $description);
        }

        if (strcmp($description,$qentry['description']) !=0  || strcmp($gpname,$qentry['group_name']) !=0)
        {
            // Update Fields
            $where = array(
            'gid' => $gid,
            'language' => $language
            );
            $oGroup = QuestionGroup::model()->findByAttributes($where);
            $oGroup->description= $description;
            $oGroup->group_name= $gpname;
            $oGroup->save();

        } // Enf if modified
    } // end while qentry

    # translate 'question' and 'help' INSERTANS tags in questions
    $sql = "SELECT qid, language, question, help from {{questions}}
    WHERE sid=".$newsid." AND (question LIKE '%{$oldsid}X%' OR help LIKE '%{$oldsid}X%')";
    $result = dbExecuteAssoc($sql) or die("Can't read question table in transInsertAns ");     // Checked

    //while ($qentry = $res->FetchRow())
    $aResultData=$result->readAll() ;
    foreach ($aResultData as $qentry)
    {
        $question = $qentry['question'];
        $help = $qentry['help'];
        $qid = $qentry['qid'];
        $language = $qentry['language'];

        foreach ($fieldnames as $sOldFieldname=>$sNewFieldname)
        {
            $pattern = $sOldFieldname;
            $replacement = $sNewFieldname;
            $question=preg_replace('/'.$pattern.'/', $replacement, $question);
            $help=preg_replace('/'.$pattern.'/', $replacement, $help);
        }

        if (strcmp($question,$qentry['question']) !=0 ||
        strcmp($help,$qentry['help']) !=0)
        {
            // Update Field

            $data = array(
            'question' => $question,
            'help' => $help
            );

            $where = array(
            'qid' => $qid,
            'language' => $language
            );

            Question::model()->updateByPk($where,$data);

        } // Enf if modified
    } // end while qentry

    # translate 'answer' INSERTANS tags in answers
    $result=Answer::model()->oldNewInsertansTags($newsid,$oldsid);

    //while ($qentry = $res->FetchRow())
    foreach ($result as $qentry)
    {
        $answer = $qentry['answer'];
        $code = $qentry['code'];
        $qid = $qentry['qid'];
        $language = $qentry['language'];

        foreach ($fieldnames as $sOldFieldname=>$sNewFieldname)
        {
            $pattern = $sOldFieldname;
            $replacement = $sNewFieldname;
            $answer=preg_replace('/'.$pattern.'/', $replacement, $answer);
        }

        if (strcmp($answer,$qentry['answer']) !=0)
        {
            // Update Field

            $data = array(
            'answer' => $answer,
            'qid' => $qid
            );

            $where = array(
            'code' => $code,
            'language' => $language
            );

            Answer::model()->update($data,$where);

        } // Enf if modified
    } // end while qentry
}

/**
* This function is a replacement of accessDenied.php which return appropriate error message which is then displayed.
*
* @params string $action - action for which acces denied error message is to be returned
* @params string sid - survey id
* @return $accesssummary - proper access denied error message
*/
function accessDenied($action,$sid='')
{
    $clang = Yii::app()->lang;
    if (Yii::app()->session['loginID'])
    {
        $ugid = Yii::app()->getConfig('ugid');
        $accesssummary = "<p><strong>".$clang->gT("Access denied!")."</strong><br />\n";
        $scriptname = Yii::app()->getConfig('scriptname');
        //$action=returnGlobal('action');
        if  (  $action == "dumpdb"  )
        {
            $accesssummary .= "<p>".$clang->gT("You are not allowed dump the database!")."<br />";
            $accesssummary .= "<a href='$scriptname'>".$clang->gT("Continue")."</a><br />&nbsp;\n";
        }
        elseif($action == "dumplabel")
        {
            $accesssummary .= "<p>".$clang->gT("You are not allowed export a label set!")."<br />";
            $accesssummary .= "<a href='$scriptname'>".$clang->gT("Continue")."</a><br />&nbsp;\n";
        }
        elseif($action == "edituser")
        {
            $accesssummary .= "<p>".$clang->gT("You are not allowed to change user data!");
            $accesssummary .= "<br /><br /><a href='$scriptname?action=editusers'>".$clang->gT("Continue")."</a><br />&nbsp;\n";
        }
        elseif($action == "newsurvey")
        {
            $accesssummary .= "<p>".$clang->gT("You are not allowed to create new surveys!")."<br />";
            $accesssummary .= "<a href='$scriptname'>".$clang->gT("Continue")."</a><br />&nbsp;\n";
        }
        elseif($action == "deletesurvey")
        {
            $accesssummary .= "<p>".$clang->gT("You are not allowed to delete this survey!")."<br />";
            $accesssummary .= "<a href='$scriptname?sid={$sid}'>".$clang->gT("Continue")."</a><br />&nbsp;\n";
        }
        elseif($action == "addquestion")
        {
            $accesssummary .= "<p>".$clang->gT("You are not allowed to add new questions for this survey!")."<br />";
            $accesssummary .= "<a href='$scriptname?sid={$sid}'>".$clang->gT("Continue")."</a><br />&nbsp;\n";
        }
        elseif($action == "activate")
        {
            $accesssummary .= "<p>".$clang->gT("You are not allowed to activate this survey!")."<br />";
            $accesssummary .= "<a href='$scriptname?sid={$sid}'>".$clang->gT("Continue")."</a><br />&nbsp;\n";
        }
        elseif($action == "deactivate")
        {
            $accesssummary .= "<p>".$clang->gT("You are not allowed to stop this survey!")."<br />";
            $accesssummary .= "<a href='$scriptname?sid={$sid}'>".$clang->gT("Continue")."</a><br />&nbsp;\n";
        }
        elseif($action == "addgroup")
        {
            $accesssummary .= "<p>".$clang->gT("You are not allowed to add a group to this survey!")."<br />";
            $accesssummary .= "<a href='$scriptname?sid={$sid}'>".$clang->gT("Continue")."</a><br />&nbsp;\n";
        }
        elseif($action == "ordergroups")
        {
            $link = Yii::app()->getController()->createUrl("/admin/survey/sa/view/surveyid/$sid");
            $accesssummary .= "<p>".$clang->gT("You are not allowed to order groups in this survey!")."<br />";
            $accesssummary .= "<a href='$link'>".$clang->gT("Continue")."</a><br />&nbsp;\n";
        }
        elseif($action == "editsurvey")
        {
            $link = Yii::app()->getController()->createUrl("/admin/survey/sa/view/surveyid/$sid");
            $accesssummary .= "<p>".$clang->gT("You are not allowed to edit this survey!")."</p>";
            $accesssummary .= "<a href='$link'>".$clang->gT("Continue")."</a><br />&nbsp;\n";
        }
        elseif($action == "editgroup")
        {
            $accesssummary .= "<p>".$clang->gT("You are not allowed to edit groups in this survey!")."</p>";
            $accesssummary .= "<a href='$scriptname?sid={$sid}'>".$clang->gT("Continue")."</a><br />&nbsp;\n";
        }
        elseif($action == "browse_response" || $action == "listcolumn" || $action == "vvexport" || $action == "vvimport")
        {
            $accesssummary .= "<p>".$clang->gT("You are not allowed to browse responses!")."</p>";
            $accesssummary .= "<a href='$scriptname?sid={$sid}'>".$clang->gT("Continue")."</a><br />&nbsp;\n";
        }
        elseif($action == "assessment")
        {
            $accesssummary .= "<p>".$clang->gT("You are not allowed to set assessment rules!")."</p>";
            $accesssummary .= "<a href='$scriptname?sid={$sid}'>".$clang->gT("Continue")."</a><br />&nbsp;\n";
        }
        elseif($action == "delusergroup")
        {
            $accesssummary .= "<p>".$clang->gT("You are not allowed to delete this group!")."</p>";
            $accesssummary .= "<a href='$scriptname?action=editusergroups'>".$clang->gT("Continue")."</a><br />&nbsp;\n";
        }
        elseif($action == "importsurvey")
        {
            $accesssummary .= "<p>".$clang->gT("You are not allowed to import a survey!")."</p>";
            $accesssummary .= "<a href='$scriptname?sid={$sid}'>".$clang->gT("Continue")."</a><br />&nbsp;\n";
        }

        elseif($action == "importgroup")
        {
            $accesssummary .= "<p>".$clang->gT("You are not allowed to import a group!")."</p>";
            $accesssummary .= "<a href='$scriptname?sid={$sid}'>".$clang->gT("Continue")."</a><br />&nbsp;\n";
        }
        elseif($action == "importquestion")
        {
            $accesssummary .= "<p>".$clang->gT("You are not allowed to to import a question!")."</p>";
            $accesssummary .= "<a href='$scriptname?sid={$sid}'>".$clang->gT("Continue")."</a><br />&nbsp;\n";
        }
        elseif($action == "CSRFwarn") //won't be used.
        {
            $sURLID='';
            if (isset($sid)) {
                $sURLID="?sid={$sid}";
            }
            $accesssummary .= "<p><span color='errortitle'>".$clang->gT("Security alert")."</span>: ".$clang->gT("Someone may be trying to use your LimeSurvey session (CSRF attack suspected). If you just clicked on a malicious link, please report this to your system administrator.").'<br>'.$clang->gT('Also this problem can occur when you are working/editing in LimeSurvey in several browser windows/tabs at the same time.')."</p>";
            $accesssummary .= "<a href='{$scriptname}{$sURLID}'>".$clang->gT("Continue")."</a><br />&nbsp;\n";
        }
        elseif($action == "FakeGET")
        {
            $accesssummary .= "<p><span class='errortitle'>".$clang->gT("Security alert")."</span>: ".$clang->gT("Someone may be trying to use your LimeSurvey session (CSRF attack suspected). If you just clicked on a malicious link, please report this to your system administrator.").'<br>'.$clang->gT('Also this problem can occur when you are working/editing in LimeSurvey in several browser windows/tabs at the same time.')."</p>";
            $accesssummary .= "<a href='$scriptname?sid={$sid}'>".$clang->gT("Continue")."</a><br />&nbsp;\n";
        }
        else
        {
            $accesssummary .= "<br />".$clang->gT("You are not allowed to perform this operation!")."<br />\n";
            if(!empty($sid))
            {
                $accesssummary .= "<br /><br /><a href='$scriptname?sid=$sid>".$clang->gT("Continue")."</a><br />&nbsp;\n";
            }
            elseif(!empty($ugid))
            {
                $accesssummary .= "<br /><br /><a href='$scriptname?action=editusergroups&ugid={$ugid}'>".$clang->gT("Continue")."</a><br />&nbsp;\n";
            }
            else
            {
                $accesssummary .= "<br /><br /><a href='$scriptname'>".$clang->gT("Continue")."</a><br />&nbsp;\n";
            }
        }
        return $accesssummary;
    }

}

/**
* cleanLanguagesFromSurvey() removes any languages from survey tables that are not in the passed list
* @param string $sid - the currently selected survey
* @param string $availlangs - space separated list of additional languages in survey
* @return bool - always returns true
*/
function cleanLanguagesFromSurvey($sid, $availlangs)
{

    Yii::app()->loadHelper('database');
    //$clang = Yii::app()->lang;
    $sid=sanitize_int($sid);
    $baselang = Survey::model()->findByPk($sid)->language;

    if (!empty($availlangs) && $availlangs != " ")
    {
        $availlangs=sanitize_languagecodeS($availlangs);
        $langs = explode(" ",$availlangs);
        if($langs[count($langs)-1] == "") array_pop($langs);
    }

    $sqllang = "language <> '".$baselang."' ";

    if (!empty($availlangs) && $availlangs != " ")
    {
        foreach ($langs as $lang)
        {
            $sqllang .= "AND language <> '".$lang."' ";
        }
    }

    // Remove From Answer Table
    $query = "SELECT qid FROM {{questions}} WHERE sid='{$sid}' AND $sqllang";
    $qidresult = dbExecuteAssoc($query);

    foreach ($qidresult->readAll() as $qrow)
    {

        $myqid = $qrow['qid'];
        $query = "DELETE FROM {{answers}} WHERE qid='$myqid' AND $sqllang";
        dbExecuteAssoc($query);
    }

    // Remove From Questions Table
    $query = "DELETE FROM {{questions}} WHERE sid='{$sid}' AND $sqllang";
    dbExecuteAssoc($query);

    // Remove From QuestionGroup Table
    $query = "DELETE FROM {{groups}} WHERE sid='{$sid}' AND $sqllang";
    dbExecuteAssoc($query);

    return true;
}

/**
* fixLanguageConsistency() fixes missing groups, questions, answers, quotas & assessments for languages on a survey
* @param string $sid - the currently selected survey
* @param string $availlangs - space separated list of additional languages in survey - if empty all additional languages of a survey are checked against the base language
* @return bool - always returns true
*/
function fixLanguageConsistency($sid, $availlangs='')
{
    $sid=sanitize_int($sid);
    $clang = Yii::app()->lang;

    if (trim($availlangs)!='')
    {
        $availlangs=sanitize_languagecodeS($availlangs);
        $langs = explode(" ",$availlangs);
        if($langs[count($langs)-1] == "") array_pop($langs);
    } else {
        $langs=Survey::model()->findByPk($sid)->additionalLanguages;
    }

    $baselang = Survey::model()->findByPk($sid)->language;
    $query = "SELECT * FROM {{groups}} WHERE sid='{$sid}' AND language='{$baselang}'  ORDER BY group_order";
    $result = Yii::app()->db->createCommand($query)->query();
    foreach($result->readAll() as $group)
    {
        foreach ($langs as $lang)
        {

            $query = "SELECT count(gid) FROM {{groups}} WHERE sid='{$sid}' AND gid='{$group['gid']}' AND language='{$lang}'";
            $gresult = Yii::app()->db->createCommand($query)->queryScalar();
            if ($gresult < 1)
            {
                $data = array(
                'gid' => $group['gid'],
                'sid' => $group['sid'],
                'group_name' => $group['group_name'],
                'group_order' => $group['group_order'],
                'description' => $group['description'],
                'randomization_group' => $group['randomization_group'],
                'grelevance' => $group['grelevance'],
                'language' => $lang

                );
                switchMSSQLIdentityInsert('groups',true);
                Yii::app()->db->createCommand()->insert('{{groups}}', $data);
                switchMSSQLIdentityInsert('groups',false);
            }
        }
        reset($langs);
    }

    $quests = array();
    $query = "SELECT * FROM {{questions}} WHERE sid='{$sid}' AND language='{$baselang}' ORDER BY question_order";
    $result = Yii::app()->db->createCommand($query)->query()->readAll();
    if (count($result) > 0)
    {
        foreach($result as $question)
        {
            array_push($quests,$question['qid']);
            foreach ($langs as $lang)
            {
                $query = "SELECT count(qid) FROM {{questions}} WHERE sid='{$sid}' AND qid='{$question['qid']}' AND language='{$lang}' AND scale_id={$question['scale_id']}";
                $gresult = Yii::app()->db->createCommand($query)->queryScalar();
                if ($gresult < 1)
                {
                    switchMSSQLIdentityInsert('questions',true);
                    $data = array(
                    'qid' => $question['qid'],
                    'sid' => $question['sid'],
                    'gid' => $question['gid'],
                    'type' => $question['type'],
                    'title' => $question['title'],
                    'question' => $question['question'],
                    'preg' => $question['preg'],
                    'help' => $question['help'],
                    'other' => $question['other'],
                    'mandatory' => $question['mandatory'],
                    'question_order' => $question['question_order'],
                    'language' => $lang,
                    'scale_id' => $question['scale_id'],
                    'parent_qid' => $question['parent_qid'],
                    'relevance' => $question['relevance']
                    );
                    Yii::app()->db->createCommand()->insert('{{questions}}', $data);
                }
            }
            reset($langs);
        }

        $sqlans = "";
        foreach ($quests as $quest)
        {
            $sqlans .= " OR qid = '".$quest."' ";
        }
        $query = "SELECT * FROM {{answers}} WHERE language='{$baselang}' and (".trim($sqlans,' OR').") ORDER BY qid, code";
        $result = Yii::app()->db->createCommand($query)->query();
        foreach($result->readAll() as $answer)
        {
            foreach ($langs as $lang)
            {
                $query = "SELECT count(qid) FROM {{answers}} WHERE code='{$answer['code']}' AND qid='{$answer['qid']}' AND language='{$lang}' AND scale_id={$answer['scale_id']}";
                $gresult = Yii::app()->db->createCommand($query)->queryScalar();
                if ($gresult < 1)
                {
                    $data = array(
                    'qid' => $answer['qid'],
                    'code' => $answer['code'],
                    'answer' => $answer['answer'],
                    'scale_id' => $answer['scale_id'],
                    'sortorder' => $answer['sortorder'],
                    'language' => $lang,
                    'assessment_value' =>  $answer['assessment_value']
                    );
                    Yii::app()->db->createCommand()->insert('{{answers}}', $data);
                }
            }
            reset($langs);
        }
    }


    $query = "SELECT * FROM {{assessments}} WHERE sid='{$sid}' AND language='{$baselang}'";
    $result = Yii::app()->db->createCommand($query)->query();
    foreach($result->readAll() as $assessment)
    {
        foreach ($langs as $lang)
        {
            $query = "SELECT count(id) FROM {{assessments}} WHERE sid='{$sid}' AND id='{$assessment['id']}' AND language='{$lang}'";
            $gresult = Yii::app()->db->createCommand($query)->queryScalar();
            if ($gresult < 1)
            {
                $data = array(
                'id' => $assessment['id'],
                'sid' => $assessment['sid'],
                'scope' => $assessment['scope'],
                'gid' => $assessment['gid'],
                'name' => $assessment['name'],
                'minimum' => $assessment['minimum'],
                'maximum' => $assessment['maximum'],
                'message' => $assessment['message'],
                'language' => $lang
                );
                Yii::app()->db->createCommand()->insert('{{assessments}}', $data);
            }
        }
        reset($langs);
    }


    $query = "SELECT * FROM {{quota_languagesettings}} join {{quota}} q on quotals_quota_id=q.id WHERE q.sid='{$sid}' AND quotals_language='{$baselang}'";
    $result = Yii::app()->db->createCommand($query)->query();
    foreach($result->readAll() as $qls)
    {
        foreach ($langs as $lang)
        {
            $query = "SELECT count(quotals_id) FROM {{quota_languagesettings}} WHERE quotals_quota_id='{$qls['quotals_quota_id']}' AND quotals_language='{$lang}'";
            $gresult = Yii::app()->db->createCommand($query)->queryScalar();
            if ($gresult < 1)
            {
                $data = array(
                'quotals_quota_id' => $qls['quotals_quota_id'],
                'quotals_name' => $qls['quotals_name'],
                'quotals_message' => $qls['quotals_message'],
                'quotals_url' => $qls['quotals_url'],
                'quotals_urldescrip' => $qls['quotals_urldescrip'],
                'quotals_language' => $lang
                );
                Yii::app()->db->createCommand()->insert('{{quota_languagesettings}}', $data);
            }
        }
        reset($langs);
    }

    return true;
}

/**
* This function switches identity insert on/off for the MSSQL database
*
* @param string $table table name (without prefix)
* @param mixed $state  Set to true to activate ID insert, or false to deactivate
*/
function switchMSSQLIdentityInsert($table,$state)
{
    if (in_array(Yii::app()->db->getDriverName(), array('mssql', 'sqlsrv', 'dblib')))
    {
        if ($state == true)
        {
            // This needs to be done directly on the PDO object because when using CdbCommand or similar it won't have any effect
            Yii::app()->db->pdoInstance->exec('SET IDENTITY_INSERT '.Yii::app()->db->tablePrefix.$table.' ON');
        }
        else
        {
            // This needs to be done directly on the PDO object because when using CdbCommand or similar it won't have any effect
            Yii::app()->db->pdoInstance->exec('SET IDENTITY_INSERT '.Yii::app()->db->tablePrefix.$table.' OFF');
        }
    }
}

/**
* Retrieves the last Insert ID realiable for cross-DB applications
*
* @param string $sTableName Needed for Postgres and MSSQL
*/
function getLastInsertID($sTableName)
{
    $sDBDriver=Yii::app()->db->getDriverName();
    if ($sDBDriver=='mysql' || $sDBDriver=='mysqli')
    {
        return Yii::app()->db->getLastInsertID();
    }
    else
    {
        return Yii::app()->db->getCommandBuilder()->getLastInsertID($sTableName);
    }
}

// TMSW Condition->Relevance:  This function is not needed?  Optionally replace this with call to EM to get similar info
/**
* getGroupDepsForConditions() get Dependencies between groups caused by conditions
* @param string $sid - the currently selected survey
* @param string $depgid - (optionnal) get only the dependencies applying to the group with gid depgid
* @param string $targgid - (optionnal) get only the dependencies for groups dependents on group targgid
* @param string $index-by - (optionnal) "by-depgid" for result indexed with $res[$depgid][$targgid]
*                   "by-targgid" for result indexed with $res[$targgid][$depgid]
* @return array - returns an array describing the conditions or NULL if no dependecy is found
*
* Example outupt assumin $index-by="by-depgid":
*Array
*(
*    [125] => Array             // Group Id 125 is dependent on
*        (
*            [123] => Array         // Group Id 123
*                (
*                    [depgpname] => G3      // GID-125 has name G3
*                    [targetgpname] => G1   // GID-123 has name G1
*                    [conditions] => Array
*                        (
*                            [189] => Array // Because Question Id 189
*                                (
*                                    [0] => 9   // Have condition 9 set
*                                    [1] => 10  // and condition 10 set
*                                    [2] => 14  // and condition 14 set
*                                )
*
*                        )
*
*                )
*
*            [124] => Array         // GID 125 is also dependent on GID 124
*                (
*                    [depgpname] => G3
*                    [targetgpname] => G2
*                    [conditions] => Array
*                        (
*                            [189] => Array // Because Question Id 189 have conditions set
*                                (
*                                    [0] => 11
*                                )
*
*                            [215] => Array // And because Question Id 215 have conditions set
*                                (
*                                    [0] => 12
*                                )
*
*                        )
*
*                )
*
*        )
*
*)
*
* Usage example:
*   * Get all group dependencies for SID $sid indexed by depgid:
*       $result=getGroupDepsForConditions($sid);
*   * Get all group dependencies for GID $gid in survey $sid indexed by depgid:
*       $result=getGroupDepsForConditions($sid,$gid);
*   * Get all group dependents on group $gid in survey $sid indexed by targgid:
*       $result=getGroupDepsForConditions($sid,"all",$gid,"by-targgid");
*/
function getGroupDepsForConditions($sid,$depgid="all",$targgid="all",$indexby="by-depgid")
{
    $sid=sanitize_int($sid);
    $condarray = Array();
    $sqldepgid="";
    $sqltarggid="";
    if ($depgid != "all") { $depgid = sanitize_int($depgid); $sqldepgid="AND tq.gid=$depgid";}
    if ($targgid != "all") {$targgid = sanitize_int($targgid); $sqltarggid="AND tq2.gid=$targgid";}

    $baselang = Survey::model()->findByPk($sid)->language;
    $condquery = "SELECT tg.gid as depgid, tg.group_name as depgpname, "
    . "tg2.gid as targgid, tg2.group_name as targgpname, tq.qid as depqid, tc.cid FROM "
    . "{{conditions}} AS tc, "
    . "{{questions}} AS tq, "
    . "{{questions}} AS tq2, "
    . "{{groups}} AS tg ,"
    . "{{groups}} AS tg2 "
    . "WHERE tq.language='{$baselang}' AND tq2.language='{$baselang}' AND tg.language='{$baselang}' AND tg2.language='{$baselang}' AND tc.qid = tq.qid AND tq.sid=$sid "
    . "AND tq.gid = tg.gid AND tg2.gid = tq2.gid "
    . "AND tq2.qid=tc.cqid AND tq.gid != tg2.gid $sqldepgid $sqltarggid";
    $condresult = Yii::app()->db->createCommand($condquery)->query()->readAll();

    if (count($condresult) > 0) {
        foreach ($condresult as $condrow)
        {

            switch ($indexby)
            {
                case "by-depgid":
                    $depgid=$condrow['depgid'];
                    $targetgid=$condrow['targgid'];
                    $depqid=$condrow['depqid'];
                    $cid=$condrow['cid'];
                    $condarray[$depgid][$targetgid]['depgpname'] = $condrow['depgpname'];
                    $condarray[$depgid][$targetgid]['targetgpname'] = $condrow['targgpname'];
                    $condarray[$depgid][$targetgid]['conditions'][$depqid][]=$cid;
                    break;

                case "by-targgid":
                    $depgid=$condrow['depgid'];
                    $targetgid=$condrow['targgid'];
                    $depqid=$condrow['depqid'];
                    $cid=$condrow['cid'];
                    $condarray[$targetgid][$depgid]['depgpname'] = $condrow['depgpname'];
                    $condarray[$targetgid][$depgid]['targetgpname'] = $condrow['targgpname'];
                    $condarray[$targetgid][$depgid]['conditions'][$depqid][] = $cid;
                    break;
            }
        }
        return $condarray;
    }
    return null;
}

// TMSW Condition->Relevance:  This function is not needed?  Optionally replace this with call to EM to get similar info
/**
* getQuestDepsForConditions() get Dependencies between groups caused by conditions
* @param string $sid - the currently selected survey
* @param string $gid - (optionnal) only search dependecies inside the Group Id $gid
* @param string $depqid - (optionnal) get only the dependencies applying to the question with qid depqid
* @param string $targqid - (optionnal) get only the dependencies for questions dependents on question Id targqid
* @param string $index-by - (optionnal) "by-depqid" for result indexed with $res[$depqid][$targqid]
*                   "by-targqid" for result indexed with $res[$targqid][$depqid]
* @return array - returns an array describing the conditions or NULL if no dependecy is found
*
* Example outupt assumin $index-by="by-depqid":
*Array
*(
*    [184] => Array     // Question Id 184
*        (
*            [183] => Array // Depends on Question Id 183
*                (
*                    [0] => 5   // Because of condition Id 5
*                )
*
*        )
*
*)
*
* Usage example:
*   * Get all questions dependencies for Survey $sid and group $gid indexed by depqid:
*       $result=getQuestDepsForConditions($sid,$gid);
*   * Get all questions dependencies for question $qid in survey/group $sid/$gid indexed by depqid:
*       $result=getGroupDepsForConditions($sid,$gid,$qid);
*   * Get all questions dependents on question $qid in survey/group $sid/$gid indexed by targqid:
*       $result=getGroupDepsForConditions($sid,$gid,"all",$qid,"by-targgid");
*/
function getQuestDepsForConditions($sid,$gid="all",$depqid="all",$targqid="all",$indexby="by-depqid", $searchscope="samegroup")
{
    $clang = Yii::app()->lang;
    $condarray = Array();

    $baselang = Survey::model()->findByPk($sid)->language;
    $sqlgid="";
    $sqldepqid="";
    $sqltargqid="";
    $sqlsearchscope="";
    if ($gid != "all") {$gid = sanitize_int($gid); $sqlgid="AND tq.gid=$gid";}
    if ($depqid != "all") {$depqid = sanitize_int($depqid); $sqldepqid="AND tq.qid=$depqid";}
    if ($targqid != "all") {$targqid = sanitize_int($targqid); $sqltargqid="AND tq2.qid=$targqid";}
    if ($searchscope == "samegroup") {$sqlsearchscope="AND tq2.gid=tq.gid";}

    $condquery = "SELECT tq.qid as depqid, tq2.qid as targqid, tc.cid
    FROM {{conditions}} AS tc, {{questions}} AS tq, {{questions}} AS tq2
    WHERE tq.language='{$baselang}' AND tq2.language='{$baselang}' AND tc.qid = tq.qid AND tq.sid='$sid'
    AND  tq2.qid=tc.cqid $sqlsearchscope $sqlgid $sqldepqid $sqltargqid";
    $condresult=Yii::app()->db->createCommand($condquery)->query()->readAll();
    if (count($condresult) > 0) {
        foreach ($condresult as $condrow)
        {
            $depqid=$condrow['depqid'];
            $targetqid=$condrow['targqid'];
            $condid=$condrow['cid'];
            switch ($indexby)
            {
                case "by-depqid":
                    $condarray[$depqid][$targetqid][] = $condid;
                    break;

                case "by-targqid":
                    $condarray[$targetqid][$depqid][] = $condid;
                    break;
            }
        }
        return $condarray;
    }
    return null;
}

// TMSW Condition->Relevance:  This function is not needed - could replace with a message from EM output.
/**
* checkMoveQuestionConstraintsForConditions()
* @param string $sid - the currently selected survey
* @param string $qid - qid of the question you want to check possible moves
* @param string $newgid - (optionnal) get only constraints when trying to move to this particular GroupId
*                                     otherwise, get all moves constraints for this question
*
* @return array - returns an array describing the conditions
*                 Array
*                 (
*                   ['notAbove'] = null | Array
*                       (
*                         Array ( gid1, group_order1, qid1, cid1 )
*                       )
*                   ['notBelow'] = null | Array
*                       (
*                         Array ( gid2, group_order2, qid2, cid2 )
*                       )
*                 )
*
* This should be read as:
*    - this question can't be move above group gid1 in position group_order1 because of the condition cid1 on question qid1
*    - this question can't be move below group gid2 in position group_order2 because of the condition cid2 on question qid2
*
*/
function checkMoveQuestionConstraintsForConditions($sid,$qid,$newgid="all")
{
    $clang = Yii::app()->lang;
    $resarray=Array();
    $resarray['notAbove']=null; // defaults to no constraint
    $resarray['notBelow']=null; // defaults to no constraint
    $sid=sanitize_int($sid);
    $qid=sanitize_int($qid);

    if ($newgid != "all")
    {
        $newgid=sanitize_int($newgid);
        $newgorder=getGroupOrder($sid,$newgid);
    }
    else
    {
        $neworder=""; // Not used in this case
    }

    $baselang = Survey::model()->findByPk($sid)->language;

    // First look for 'my dependencies': questions on which I have set conditions
    $condquery = "SELECT tq.qid as depqid, tq.gid as depgid, tg.group_order as depgorder, "
    . "tq2.qid as targqid, tq2.gid as targgid, tg2.group_order as targgorder, "
    . "tc.cid FROM "
    . "{{conditions}} AS tc, "
    . "{{questions}} AS tq, "
    . "{{questions}} AS tq2, "
    . "{{groups}} AS tg, "
    . "{{groups}} AS tg2 "
    . "WHERE tq.language='{$baselang}' AND tq2.language='{$baselang}' AND tc.qid = tq.qid AND tq.sid=$sid "
    . "AND  tq2.qid=tc.cqid AND tg.gid=tq.gid AND tg2.gid=tq2.gid AND tq.qid=$qid ORDER BY tg2.group_order DESC";

    $condresult=Yii::app()->db->createCommand($condquery)->query();

    foreach ($condresult->readAll() as $condrow )
    {
        // This Question can go up to the minimum GID on the 1st row
        $depqid=$condrow['depqid'];
        $depgid=$condrow['depgid'];
        $depgorder=$condrow['depgorder'];
        $targetqid=$condrow['targqid'];
        $targetgid=$condrow['targgid'];
        $targetgorder=$condrow['targgorder'];
        $condid=$condrow['cid'];
        //echo "This question can't go above to GID=$targetgid/order=$targetgorder because of CID=$condid";
        if ($newgid != "all")
        { // Get only constraints when trying to move to this group
            if ($newgorder < $targetgorder)
            {
                $resarray['notAbove'][]=Array($targetgid,$targetgorder,$depqid,$condid);
            }
        }
        else
        { // get all moves constraints
            $resarray['notAbove'][]=Array($targetgid,$targetgorder,$depqid,$condid);
        }
    }

    // Secondly look for 'questions dependent on me': questions that have conditions on my answers
    $condquery = "SELECT tq.qid as depqid, tq.gid as depgid, tg.group_order as depgorder, "
    . "tq2.qid as targqid, tq2.gid as targgid, tg2.group_order as targgorder, "
    . "tc.cid FROM {{conditions}} AS tc, "
    . "{{questions}} AS tq, "
    . "{{questions}} AS tq2, "
    . "{{groups}} AS tg, "
    . "{{groups}} AS tg2 "
    . "WHERE tq.language='{$baselang}' AND tq2.language='{$baselang}' AND tc.qid = tq.qid AND tq.sid=$sid "
    . "AND  tq2.qid=tc.cqid AND tg.gid=tq.gid AND tg2.gid=tq2.gid AND tq2.qid=$qid ORDER BY tg.group_order";

    $condresult=Yii::app()->db->createCommand($condquery)->query();

    foreach ($condresult->readAll() as $condrow)
    {
        // This Question can go down to the maximum GID on the 1st row
        $depqid=$condrow['depqid'];
        $depgid=$condrow['depgid'];
        $depgorder=$condrow['depgorder'];
        $targetqid=$condrow['targqid'];
        $targetgid=$condrow['targgid'];
        $targetgorder=$condrow['targgorder'];
        $condid=$condrow['cid'];
        //echo "This question can't go below to GID=$depgid/order=$depgorder because of CID=$condid";
        if ($newgid != "all")
        { // Get only constraints when trying to move to this group
            if ($newgorder > $depgorder)
            {
                $resarray['notBelow'][]=Array($depgid,$depgorder,$depqid,$condid);
            }
        }
        else
        { // get all moves constraints
            $resarray['notBelow'][]=Array($depgid,$depgorder,$depqid,$condid);
        }
    }
    return $resarray;
}

function getUserGroupList($ugid=NULL,$outputformat='optionlist')
{
    $clang = Yii::app()->lang;
    //$squery = "SELECT ugid, name FROM ".db_table_name('user_groups') ." WHERE owner_id = {Yii::app()->session['loginID']} ORDER BY name";
    $sQuery = "SELECT distinct a.ugid, a.name, a.owner_id FROM {{user_groups}} AS a LEFT JOIN {{user_in_groups}} AS b ON a.ugid = b.ugid WHERE 1=1 ";
    if (!Permission::model()->hasGlobalPermission('superadmin','read'))
    {
        $sQuery .="AND uid = ".Yii::app()->session['loginID'];
    }
    $sQuery .=  " ORDER BY name";

    $sresult = Yii::app()->db->createCommand($sQuery)->query(); //Checked
    if (!$sresult) {return "Database Error";}
    $selecter = "";
    foreach ($sresult->readAll() as $row)
    {
        $groupnames[] = $row;
    }


    //$groupnames = $sresult->GetRows();
    $simplegidarray=array();
    if (isset($groupnames))
    {
        foreach($groupnames as $gn)
        {
            $selecter .= "<option ";
            if(Yii::app()->session['loginID'] == $gn['owner_id']) {$selecter .= " style=\"font-weight: bold;\"";}
            //if (isset($_GET['ugid']) && $gn['ugid'] == $_GET['ugid']) {$selecter .= " selected='selected'"; $svexist = 1;}

            if ($gn['ugid'] == $ugid) {$selecter .= " selected='selected'"; $svexist = 1;}
            $link = Yii::app()->getController()->createUrl("/admin/usergroups/sa/view/ugid/".$gn['ugid']);
            $selecter .=" value='{$link}'>{$gn['name']}</option>\n";
            $simplegidarray[] = $gn['ugid'];
        }
    }

    if (!isset($svexist)) {$selecter = "<option value='-1' selected='selected'>".$clang->gT("Please choose...")."</option>\n".$selecter;}
    //else {$selecter = "<option value='-1'>".$clang->gT("None")."</option>\n".$selecter;}

    if ($outputformat == 'simplegidarray')
    {
        return $simplegidarray;
    }
    else
    {
        return $selecter;
    }
}

function getGroupUserList($ugid)
{
    Yii::app()->loadHelper('database');
    $clang = Yii::app()->lang;

    $ugid=sanitize_int($ugid);
    $surveyidquery = "SELECT a.uid, a.users_name, a.full_name FROM {{users}} AS a LEFT JOIN (SELECT uid AS id FROM {{user_in_groups}} WHERE ugid = {$ugid}) AS b ON a.uid = b.id WHERE id IS NULL ORDER BY a.users_name";

    $surveyidresult = dbExecuteAssoc($surveyidquery);  //Checked
    if (!$surveyidresult) {return "Database Error";}
    $surveyselecter = "";
    foreach ($surveyidresult->readAll() as $row)
    {
        $surveynames[] = $row;
    }
    //$surveynames = $surveyidresult->GetRows();
    if (isset($surveynames))
    {
        foreach($surveynames as $sv)
        {
            $surveyselecter .= "<option";
            $surveyselecter .=" value='{$sv['uid']}'>{$sv['users_name']} {$sv['full_name']}</option>\n";
        }
    }
    $surveyselecter = "<option value='-1' selected='selected'>".$clang->gT("Please choose...")."</option>\n".$surveyselecter;
    return $surveyselecter;
}

/**
* Run an arbitrary sequence of semicolon-delimited SQL commands
*
* Assumes that the input text (file or string) consists of
* a number of SQL statements ENDING WITH SEMICOLONS.  The
* semicolons MUST be the last character in a line.
* Lines that are blank or that start with "#" or "--" (postgres) are ignored.
* Only tested with mysql dump files (mysqldump -p -d limesurvey)
* Function kindly borrowed by Moodle
* @param string $sqlfile The path where a file with sql commands can be found on the server.
* @param string $sqlstring If no path is supplied then a string with semicolon delimited sql
* commands can be supplied in this argument.
* @return bool Returns true if database was modified successfully.
*/
function modifyDatabase($sqlfile='', $sqlstring='')
{
    Yii::app()->loadHelper('database');
    $clang = Yii::app()->lang;

    global $siteadminemail;
    global $siteadminname;
    global $codeString;
    global $modifyoutput;

    $success = true;  // Let's be optimistic
    $modifyoutput='';

    if (!empty($sqlfile)) {
        if (!is_readable($sqlfile)) {
            $success = false;
            echo '<p>Tried to modify database, but "'. $sqlfile .'" doesn\'t exist!</p>';
            return $success;
        } else {
            $lines = file($sqlfile);
        }
    } else {
        $sqlstring = trim($sqlstring);
        if ($sqlstring{strlen($sqlstring)-1} != ";") {
            $sqlstring .= ";"; // add it in if it's not there.
        }
        $lines[] = $sqlstring;
    }

    $command = '';

    foreach ($lines as $line) {
        $line = rtrim($line);
        $length = strlen($line);

        if ($length and $line[0] <> '#' and substr($line,0,2) <> '--') {
            if (substr($line, $length-1, 1) == ';') {
                $line = substr($line, 0, $length-1);   // strip ;
                $command .= $line;
                $command = str_replace('prefix_', Yii::app()->db->tablePrefix, $command); // Table prefixes
                $command = str_replace('$defaultuser', Yii::app()->getConfig('defaultuser'), $command);
                $command = str_replace('$defaultpass', hash('sha256',Yii::app()->getConfig('defaultpass')), $command);
                $command = str_replace('$siteadminname', $siteadminname, $command);
                $command = str_replace('$siteadminemail', $siteadminemail, $command);
                $command = str_replace('$defaultlang', Yii::app()->getConfig('defaultlang'), $command);
                $command = str_replace('$databasetabletype', Yii::app()->db->getDriverName(), $command);

                try
                {   Yii::app()->db->createCommand($command)->query(); //Checked
                    $command=htmlspecialchars($command);
                    $modifyoutput .=". ";
                }
                catch(CDbException $e)
                {
                    $command=htmlspecialchars($command);
                    $modifyoutput .="<br />".sprintf($clang->gT("SQL command failed: %s"),"<span style='font-size:10px;'>".$command."</span>","<span style='color:#ee0000;font-size:10px;'></span><br/>");
                    $success = false;
                }

                $command = '';
            } else {
                $command .= $line;
            }
        }
    }

    return $success;

}

/**
* Returns labelsets for given language(s), or for all if null
*
* @param string $languages
* @return array
*/
function getLabelSets($languages = null)
{

    $clang = Yii::app()->lang;
    $languagesarray = array();
    if ($languages)
    {
        $languages=sanitize_languagecodeS($languages);
        $languagesarray=explode(' ',trim($languages));
    }

    $criteria = new CDbCriteria;
    $criteria->order = "label_name";
    foreach ($languagesarray as $k => $item)
    {
        $criteria->params[':lang_like1_' . $k] = "% $item %";
        $criteria->params[':lang_' . $k] = $item;
        $criteria->params[':lang_like2_' . $k] = "% $item";
        $criteria->params[':lang_like3_' . $k] = "$item %";
        $criteria->addCondition("
        ((languages like :lang_like1_$k) or
        (languages = :lang_$k) or
        (languages like :lang_like2_$k) or
        (languages like :lang_like3_$k))");
    }

    $result = LabelSet::model()->findAll($criteria);
    $labelsets=array();
    foreach ($result as $row)
        $labelsets[] = array($row->lid, $row->label_name);
    return $labelsets;
}

function getHeader($meta = false)
{
    global $embedded,$surveyid ;
    Yii::app()->loadHelper('surveytranslator');

    // Set Langage // TODO remove one of the Yii::app()->session see bug #5901
    if (Yii::app()->session['s_lang'] )
    {
        $languagecode =  Yii::app()->session['s_lang'];
    }
    elseif (Yii::app()->session['survey_'.$surveyid]['s_lang'] )
    {
        $languagecode =  Yii::app()->session['survey_'.$surveyid]['s_lang'];
    }
    elseif (isset($surveyid) && $surveyid  && Survey::model()->findByPk($surveyid))
    {
        $languagecode=Survey::model()->findByPk($surveyid)->language;
    }
    else
    {
        $languagecode = Yii::app()->getConfig('defaultlang');
    }

    $header=  "<!DOCTYPE html PUBLIC \"-//W3C//DTD XHTML 1.0 Transitional//EN\" \"http://www.w3.org/TR/xhtml1/DTD/xhtml1-transitional.dtd\">\n"
    . "<html xmlns=\"http://www.w3.org/1999/xhtml\" xml:lang=\"{$languagecode}\" lang=\"{$languagecode}\"";
    if (getLanguageRTL($languagecode))
    {
        $header.=" dir=\"rtl\" ";
    }
    $header.= ">\n\t<head>\n";

    if ($meta)
        $header .= $meta;


	if ( !$embedded )
    {
        return $header;
    }

    global $embedded_headerfunc;

    if ( function_exists( $embedded_headerfunc ) )
        return $embedded_headerfunc($header);
}


function doHeader()
{
	echo getHeader();
}

/**
* This function returns the header for the printable survey
* @return String
*
*/
function getPrintableHeader()
{
    global $rooturl,$homeurl;
    $headelements = '
    <meta http-equiv="content-type" content="text/html; charset=UTF-8" />
    <script type="text/javascript" src="'.Yii::app()->getConfig('adminscripts').'printablesurvey.js"></script>
    ';
    return $headelements;
}

// This function returns the Footer as result string
// If you want to echo the Footer use doFooter() !
function getFooter()
{
    global $embedded;
    if ( !$embedded )
    {
        return "\n\n\t</body>\n</html>\n";
    }

    global $embedded_footerfunc;

    if ( function_exists( $embedded_footerfunc ) )
        return $embedded_footerfunc();
}

function doFooter()
{
    echo getFooter();
}

function getDBTableUsage($surveyid){
    Yii::app()->loadHelper('admin/activate');
    $arrCols = activateSurvey($surveyid,$surveyid,'admin.php',true);

    $length = 1;
    foreach ($arrCols['fields'] as $col){
        switch ($col[0]){
            case 'C':
                $length = $length + ($col[1]*3) + 1;
                break;
            case 'X':
            case 'B':
                $length = $length + 12;
                break;
            case 'D':
                $length = $length + 3;
                break;
            case 'T':
            case 'TS':
            case 'N':
                $length = $length + 8;
                break;
            case 'L':
                $legth++;
                break;
            case 'I':
            case 'I4':
            case 'F':
                $length = $length + 4;
                break;
            case 'I1':
                $length = $length + 1;
                break;
            case 'I2':
                $length = $length + 2;
                break;
            case 'I8':
                $length = $length + 8;
                break;
        }
    }
    if ($arrCols['dbtype'] == 'mysql' || $arrCols['dbtype'] == 'mysqli'){
        if ($arrCols['dbengine']=='myISAM'){
            $hard_limit = 4096;
        }
        elseif ($arrCols['dbengine'] == "InnoDB"){
            $hard_limit = 1000;
        }
        else{
            return false;
        }

        $size_limit = 65535;
    }
    elseif ($arrCols['dbtype'] == 'postgre'){
        $hard_limit = 1600;
        $size_limit = 0;
    }
    elseif ($arrCols['dbtype'] == 'mssql' || $arrCols['dbtype'] == 'dblib'){ 
        $hard_limit = 1024;
        $size_limit = 0;
    }
    else{
        return false;
    }

    $columns_used = count($arrCols['fields']);



    return (array( 'dbtype'=>$arrCols['dbtype'], 'column'=>array($columns_used,$hard_limit) , 'size' => array($length, $size_limit) ));
}

/**
*  Checks that each object from an array of CSV data [question-rows,answer-rows,labelsets-row] supports at least a given language
*
* @param mixed $csvarray array with a line of csv data per row
* @param mixed $idkeysarray  array of integers giving the csv-row numbers of the object keys
* @param mixed $langfieldnum  integer giving the csv-row number of the language(s) filed
*        ==> the language field  can be a single language code or a
*            space separated language code list
* @param mixed $langcode  the language code to be tested
* @param mixed $hasheader  if we should strip off the first line (if it contains headers)
*/
function  doesImportArraySupportLanguage($csvarray,$idkeysarray,$langfieldnum,$langcode, $hasheader = false)
{
    // An array with one row per object id and langsupport status as value
    $objlangsupportarray=Array();
    if ($hasheader === true )
    { // stripping first row to skip headers if any
        array_shift($csvarray);
    }

    foreach ($csvarray as $csvrow)
    {
        $rowcontents = convertCSVRowToArray($csvrow,',','"');
        $rowid = "";
        foreach ($idkeysarray as $idfieldnum)
        {
            $rowid .= $rowcontents[$idfieldnum]."-";
        }
        $rowlangarray = explode (" ", @$rowcontents[$langfieldnum]);
        if (!isset($objlangsupportarray[$rowid]))
        {
            if (array_search($langcode,$rowlangarray)!== false)
            {
                $objlangsupportarray[$rowid] = "true";
            }
            else
            {
                $objlangsupportarray[$rowid] = "false";
            }
        }
        else
        {
            if ($objlangsupportarray[$rowid] == "false" &&
            array_search($langcode,$rowlangarray) !== false)
            {
                $objlangsupportarray[$rowid] = "true";
            }
        }
    } // end foreach rown

    // If any of the object doesn't support the given language, return false
    if (array_search("false",$objlangsupportarray) === false)
    {
        return true;
    }
    else
    {
        return false;
    }
}


/**
* Retrieve a HTML <OPTION> list of survey admin users
*
* @param mixed $bIncludeOwner If the survey owner should be included
* @param mixed $bIncludeSuperAdmins If Super admins should be included
* @param int surveyid
* @return string
*/
function getSurveyUserList($bIncludeOwner=true, $bIncludeSuperAdmins=true,$surveyid)
{
    $clang = Yii::app()->lang;
    $surveyid=sanitize_int($surveyid);

    $sSurveyIDQuery = "SELECT a.uid, a.users_name, a.full_name FROM {{users}} AS a
    LEFT OUTER JOIN (SELECT uid AS id FROM {{permissions}} WHERE entity_id = {$surveyid} and entity='survey') AS b ON a.uid = b.id
    WHERE id IS NULL ";
    if (!$bIncludeSuperAdmins)
    {
      // @todo: Adjust for new permission system - not urgent since it it just display
      //   $sSurveyIDQuery.='and superadmin=0 ';     
    }
    $sSurveyIDQuery.= 'ORDER BY a.users_name';
    $oSurveyIDResult = Yii::app()->db->createCommand($sSurveyIDQuery)->query();  //Checked
    $aSurveyIDResult = $oSurveyIDResult->readAll();

    $surveyselecter = "";

    if (Yii::app()->getConfig('usercontrolSameGroupPolicy') == true)
    {

        $authorizedUsersList = getUserList('onlyuidarray');
    }

        foreach($aSurveyIDResult as $sv)
        {
            if (Yii::app()->getConfig('usercontrolSameGroupPolicy') == false ||
            in_array($sv['uid'],$authorizedUsersList))
            {
                $surveyselecter .= "<option";
                $surveyselecter .=" value='{$sv['uid']}'>{$sv['users_name']} {$sv['full_name']}</option>\n";
            }
        }
    if (!isset($svexist)) {$surveyselecter = "<option value='-1' selected='selected'>".$clang->gT("Please choose...")."</option>\n".$surveyselecter;}
    else {$surveyselecter = "<option value='-1'>".$clang->gT("None")."</option>\n".$surveyselecter;}

    return $surveyselecter;
}

function getSurveyUserGroupList($outputformat='htmloptions',$surveyid)
{
    $clang = Yii::app()->lang;
    $surveyid=sanitize_int($surveyid);

    $surveyidquery = "SELECT a.ugid, a.name, MAX(d.ugid) AS da
    FROM {{user_groups}} AS a
    LEFT JOIN (
    SELECT b.ugid
    FROM {{user_in_groups}} AS b
    LEFT JOIN (SELECT * FROM {{permissions}}
    WHERE entity_id = {$surveyid} and entity='survey') AS c ON b.uid = c.uid WHERE c.uid IS NULL
    ) AS d ON a.ugid = d.ugid GROUP BY a.ugid, a.name HAVING MAX(d.ugid) IS NOT NULL";
    $surveyidresult = Yii::app()->db->createCommand($surveyidquery)->query();  //Checked
    $aResult=$surveyidresult->readAll();

    $surveyselecter = "";

    if (Yii::app()->getConfig('usercontrolSameGroupPolicy') == true)
    {
        $authorizedGroupsList=getUserGroupList(NULL, 'simplegidarray');
    }

    foreach($aResult as $sv)
    {
        if (Yii::app()->getConfig('usercontrolSameGroupPolicy') == false ||
        in_array($sv['ugid'],$authorizedGroupsList))
        {
            $surveyselecter .= "<option";
            $surveyselecter .=" value='{$sv['ugid']}'>{$sv['name']}</option>\n";
            $simpleugidarray[] = $sv['ugid'];
        }
    }

    if (!isset($svexist)) {$surveyselecter = "<option value='-1' selected='selected'>".$clang->gT("Please choose...")."</option>\n".$surveyselecter;}
    else {$surveyselecter = "<option value='-1'>".$clang->gT("None")."</option>\n".$surveyselecter;}

    if ($outputformat == 'simpleugidarray')
    {
        return $simpleugidarray;
    }
    else
    {
        return $surveyselecter;
    }
}



/**
* This function fixes the group ID and type on all subquestions
*
*/
function fixSubquestions()
{
    $surveyidresult=Yii::app()->db->createCommand("select sq.qid, sq.parent_qid, sq.gid as sqgid, q.gid, sq.type as sqtype, q.type
    from {{questions}} sq JOIN {{questions}} q on sq.parent_qid=q.qid
    where sq.parent_qid>0 and  (sq.gid!=q.gid or sq.type!=q.type)")->query();
    foreach($surveyidresult->readAll() as $sv)
    {
        Yii::app()->db->createCommand("update {{questions}} set type='{$sv['type']}', gid={$sv['gid']} where qid={$sv['qid']}")->query();
    }

}

/**
* Must use ls_json_encode to json_encode content, otherwise LimeExpressionManager will think that the associative arrays are expressions and try to parse them.
*/
function ls_json_encode($content)
{
    $ans = json_encode($content);
    $ans = str_replace(array('{','}'),array('{ ',' }'), $ans);
    return $ans;
}

/**
 * Decode a json string, sometimes needs stripslashes
 *
 * @param type $jsonString
 * @return type
 */
function json_decode_ls($jsonString)
{
    $decoded = json_decode($jsonString, true);

    if (is_null($decoded) && !empty($jsonString))
    {
        // probably we need stipslahes
        $decoded = json_decode(stripslashes($jsonString), true);
    }

    return $decoded;
}

/**
 * Return accepted codingsArray for importing files
 *
 * Used in vvimport
 * TODO : use in token and 
 * @return array
 */
function aEncodingsArray()
    {
        $clang = Yii::app()->lang;
        return array(
        "armscii8" => $clang->gT("ARMSCII-8 Armenian"),
        "ascii" => $clang->gT("US ASCII"),
        "auto" => $clang->gT("Automatic"),
        "big5" => $clang->gT("Big5 Traditional Chinese"),
        "binary" => $clang->gT("Binary pseudo charset"),
        "cp1250" => $clang->gT("Windows Central European (Windows-1250)"),
        "cp1251" => $clang->gT("Windows Cyrillic (Windows-1251)"),
        "cp1256" => $clang->gT("Windows Arabic (Windows-1256)"),
        "cp1257" => $clang->gT("Windows Baltic (Windows-1257)"),
        "cp850" => $clang->gT("DOS West European (cp850)"),
        "cp852" => $clang->gT("DOS Central European (cp852)"),
        "cp866" => $clang->gT("DOS Cyrillic (cp866)"),
        "cp932" => $clang->gT("Windows-31J - SJIS for Windows Japanese (cp932)"),
        "dec8" => $clang->gT("DEC West European"),
        "eucjpms" => $clang->gT("UJIS for Windows Japanese"),
        "euckr" => $clang->gT("EUC-KR Korean"),
        "gb2312" => $clang->gT("GB2312 Simplified Chinese"),
        "gbk" => $clang->gT("GBK Simplified Chinese"),
        "geostd8" => $clang->gT("GEOSTD8 Georgian"),
        "greek" => $clang->gT("ISO 8859-7 Greek"),
        "hebrew" => $clang->gT("ISO 8859-8 Hebrew"),
        "hp8" => $clang->gT("HP West European"),
        "keybcs2" => $clang->gT("DOS Kamenicky Czech-Slovak (cp895)"),
        "koi8r" => $clang->gT("KOI8-R Relcom Russian"),
        "koi8u" => $clang->gT("KOI8-U Ukrainian"),
        "latin1" => $clang->gT("ISO 8859-1 West European (latin1)"),
        "latin2" => $clang->gT("ISO 8859-2 Central European (latin2)"),
        "latin5" => $clang->gT("ISO 8859-9 Turkish (latin5)"),
        "latin7" => $clang->gT("ISO 8859-13 Baltic (latin7)"),
        "macce" => $clang->gT("Mac Central European"),
        "macroman" => $clang->gT("Mac West European"),
        "sjis" => $clang->gT("Shift-JIS Japanese"),
        "swe7" => $clang->gT("7bit Swedish"),
        "tis620" => $clang->gT("TIS620 Thai"),
        "ucs2" => $clang->gT("UCS-2 Unicode"),
        "ujis" => $clang->gT("EUC-JP Japanese"),
        "utf8" => $clang->gT("UTF-8 Unicode"),
        );
    }
/**
* Swaps two positions in an array
*
* @param mixed $key1
* @param mixed $key2
* @param mixed $array
*/
function arraySwapAssoc($key1, $key2, $array) {
    $newArray = array ();
    foreach ($array as $key => $value) {
        if ($key == $key1) {
            $newArray[$key2] = $array[$key2];
        } elseif ($key == $key2) {
            $newArray[$key1] = $array[$key1];
        } else {
            $newArray[$key] = $value;
        }
    }
    return $newArray;
}


/**
* Ellipsize String
*
* This public static function will strip tags from a string, split it at its max_length and ellipsize
*
* @param    string        string to ellipsize
* @param    integer        max length of string
* @param    mixed        int (1|0) or float, .5, .2, etc for position to split
* @param    string        ellipsis ; Default '...'
* @return    string        ellipsized string
*/
function ellipsize($str, $max_length, $position = 1, $ellipsis = '&hellip;')
{
    // Strip tags
    $str = trim(strip_tags($str));

    // Is the string long enough to ellipsize?
    if (strlen($str) <= $max_length+3)
    {
        return $str;
    }

    $beg = substr($str, 0, floor($max_length * $position));
    $position = ($position > 1) ? 1 : $position;

    if ($position === 1)
    {
        $end = substr($str, 0, -($max_length - strlen($beg)));
    }
    else
    {
        $end = substr($str, -($max_length - strlen($beg)));
    }

    return $beg.$ellipsis.$end;
}

/**
* This function returns the real IP address under all configurations
*
*/
function getIPAddress()
{
    if (!empty($_SERVER['HTTP_CLIENT_IP']))   //check ip from share internet
    {
        return $_SERVER['HTTP_CLIENT_IP'];
    }
    elseif (!empty($_SERVER['HTTP_X_FORWARDED_FOR']))   //to check ip is pass from proxy
    {
        return $_SERVER['HTTP_X_FORWARDED_FOR'];
    }
    elseif (!empty($_SERVER['REMOTE_ADDR']))
    {
        return $_SERVER['REMOTE_ADDR'];
    }
    else
    {
        return '127.0.0.1';
    }
}


/**
* This function tries to find out a valid language code for the language of the browser used
* If it cannot find it it will return the default language from global settings
*
*/
function getBrowserLanguage()
{
    $sLanguage=Yii::app()->getRequest()->getPreferredLanguage();
    Yii::app()->loadHelper("surveytranslator");
    $aLanguages=getLanguageData();
    if (!isset($aLanguages[$sLanguage]))
    {
        $sLanguage=str_replace('_','-',$sLanguage);
        if (!isset($aLanguages[$sLanguage]))
        {
            $sLanguage=substr($sLanguage,0,strpos($sLanguage,'-'));
            if (!isset($aLanguages[$sLanguage]))
            {
                $sLanguage=Yii::app()->getConfig('defaultlang');
            }
        }
    }
    return $sLanguage;
}

<<<<<<< HEAD
/**
* This function add string to css or js header for public surevy
* @param    string        string to ellipsize
* @param    string        max length of string
* @return    array        array of string for js or css to be included
*
*/

function header_includes($includes = false, $method = "js" )
{
    $header_includes = (array) Yii::app()->getConfig("{$method}_header_includes");
    $header_includes[] = $includes;
    $header_includes = array_filter($header_includes);
    $header_includes = array_unique($header_includes);
    Yii::app()->setConfig("{$method}_header_includes", $header_includes);
    return $header_includes;
}
// Closing PHP tag intentionally omitted - yes, it is okay
=======
function array_diff_assoc_recursive($array1, $array2) {
    $difference=array();
    foreach($array1 as $key => $value) {
        if( is_array($value) ) {
            if( !isset($array2[$key]) || !is_array($array2[$key]) ) {
                $difference[$key] = $value;
            } else {
                $new_diff = array_diff_assoc_recursive($value, $array2[$key]);
                if( !empty($new_diff) )
                    $difference[$key] = $new_diff;
            }
        } else if( !array_key_exists($key,$array2) || $array2[$key] !== $value ) {
            $difference[$key] = $value;
        }
    }
    return $difference;
}
// Closing PHP tag intentionally omitted - yes, it is okay
>>>>>>> a2ab567d
<|MERGE_RESOLUTION|>--- conflicted
+++ resolved
@@ -336,12 +336,6 @@
     $clang = new Limesurvey_lang(isset(Yii::app()->session['adminlang']) ? Yii::app()->session['adminlang'] : 'en');
 
     if(is_null($cached)) {
-<<<<<<< HEAD
-        if (!hasGlobalPermission('USER_RIGHT_SUPERADMIN'))
-            $surveyidresult = Survey::model()->permission(Yii::app()->user->getId())->with(array('languagesettings'=>array('condition'=>'surveyls_language=language')))->findAll(array('order'=>'surveyls_title'));
-        else
-            $surveyidresult = Survey::model()->with(array('languagesettings'=>array('condition'=>'surveyls_language=language')))->findAll(array('order'=>'surveyls_title'));
-=======
         $args = array('order'=>'surveyls_title');
         if (!Permission::model()->hasGlobalPermission('superadmin','read'))
         {
@@ -349,7 +343,6 @@
         } else {
             $surveyidresult = Survey::model()->with(array('languagesettings'=>array('condition'=>'surveyls_language=language')))->findAll($args);
         }
->>>>>>> a2ab567d
 
         $surveynames = array();
         foreach ($surveyidresult as $result)
@@ -640,19 +633,12 @@
     if (!$surveyid) {$surveyid=returnGlobal('sid',true);}
     $s_lang = Survey::model()->findByPk($surveyid)->language;
 
-<<<<<<< HEAD
-    $qresult = Groups::model()->findAllByAttributes(array('sid' => $surveyid, 'language' => $s_lang), array('order'=>'group_order'));
-=======
     $qresult = QuestionGroup::model()->findAllByAttributes(array('sid' => $surveyid, 'language' => $s_lang), array('order'=>'group_order'));
->>>>>>> a2ab567d
 
     $GidNext="";
     $i = 0;
     $iNext = 0;
-<<<<<<< HEAD
-=======
-
->>>>>>> a2ab567d
+
     foreach ($qresult as $qrow)
     {
         $qrow = $qrow->attributes;
@@ -679,11 +665,7 @@
     $clang = Yii::app()->lang;
     $s_lang = Survey::model()->findByPk($surveyid)->language;
 
-<<<<<<< HEAD
-    $qrows = Questions::model()->findAllByAttributes(array('gid' => $gid, 'sid' => $surveyid, 'language' => $s_lang, 'parent_qid' => 0), array('order'=>'question_order'));
-=======
     $qrows = Question::model()->findAllByAttributes(array('gid' => $gid, 'sid' => $surveyid, 'language' => $s_lang, 'parent_qid' => 0), array('order'=>'question_order'));
->>>>>>> a2ab567d
     $i = 0;
     $iNext = 0;
 
@@ -716,11 +698,8 @@
         $arrayParam[] = "'".$paramname."'";
         $arrayVal[] = substr($value, 0, 9) != "document." ? "'".$value."'" : $value;
     }
-<<<<<<< HEAD
-=======
     $arrayParam[]	= "'YII_CSRF_TOKEN'"; 
     $arrayVal[] 	= "'".Yii::app()->request->csrfToken."'";
->>>>>>> a2ab567d
     //    $Paramlist = "[" . implode(",",$arrayParam) . "]";
     //    $Valuelist = "[" . implode(",",$arrayVal) . "]";
     $Paramlist = "new Array(" . implode(",",$arrayParam) . ")";
@@ -1575,25 +1554,15 @@
 function returnGlobal($stringname,$bRestrictToString=false)
 {
     $urlParam=Yii::app()->request->getParam($stringname); 
-<<<<<<< HEAD
-    if(!isset($urlParam) && $aCookies=Yii::app()->request->getCookies() && $stringname!='sid')
-=======
     if(is_null($urlParam) && $aCookies=Yii::app()->request->getCookies() && $stringname!='sid')
->>>>>>> a2ab567d
     {
         if(isset($aCookies[$stringname]))
         {
             $urlParam = $aCookies[$stringname];
         } 
     }
-<<<<<<< HEAD
-
-    $bUrlParamIsArray=is_array($urlParam);// Needed to array map or if $bRestrictToString
-    if (isset($urlParam) && $stringname!='' && (!$bUrlParamIsArray || !$bRestrictToString))
-=======
     $bUrlParamIsArray=is_array($urlParam);// Needed to array map or if $bRestrictToString
     if (!is_null($urlParam) && $stringname!='' && (!$bUrlParamIsArray || !$bRestrictToString))
->>>>>>> a2ab567d
     {
         if ($stringname == 'sid' || $stringname == "gid" || $stringname == "oldqid" ||
         $stringname == "qid" || $stringname == "tid" ||
@@ -2195,13 +2164,8 @@
                     break;
                 case ";":  //ARRAY (Multi Flex) (Text)
                 case ":":  //ARRAY (Multi Flex) (Numbers)
-<<<<<<< HEAD
-                    $result = Questions::model()->getQuestionsForStatistics('title, question', "parent_qid=$flt[qid] AND language = '{$sLanguage}' AND scale_id = 0", 'question_order');
-
-=======
                     $result = Question::model()->getQuestionsForStatistics('title, question', "parent_qid=$flt[qid] AND language = '{$sLanguage}' AND scale_id = 0", 'question_order');
                    
->>>>>>> a2ab567d
                     foreach($result as $row)
                     {
                         $fresult = Question::model()->getQuestionsForStatistics('title, question', "parent_qid=$flt[qid] AND language = '{$sLanguage}' AND scale_id = 1", 'question_order');
@@ -3130,1166 +3094,6 @@
     static $qattributes=false;
     static $qat=false;
     $clang = Yii::app()->lang;
-<<<<<<< HEAD
-    //For each question attribute include a key:
-    // name - the display name
-    // types - a string with one character representing each question typy to which the attribute applies
-    // help - a short explanation
-
-    // If you insert a new attribute please do it in correct alphabetical order!
-    // Please also list the new attribute in the function &TSVSurveyExport($sid) in em_manager_helper.php,
-    // so your new attribute will not be "forgotten" when the survey is exported to Excel/CSV-format!
-
-    $qattributes["alphasort"]=array(
-    "types"=>"!LOWZ",
-    'category'=>$clang->gT('Display'),
-    'sortorder'=>100,
-    'inputtype'=>'singleselect',
-    'options'=>array(0=>$clang->gT('No'),
-    1=>$clang->gT('Yes')),
-    'default'=>0,
-    "help"=>$clang->gT("Sort the answer options alphabetically"),
-    "caption"=>$clang->gT('Sort answers alphabetically'));
-
-    $qattributes["answer_width"]=array(
-    "types"=>"ABCEF1:;",
-    'category'=>$clang->gT('Display'),
-    'sortorder'=>100,
-    'inputtype'=>'integer',
-    'min'=>'1',
-    'max'=>'100',
-    "help"=>$clang->gT('Set the percentage width of the (sub-)question column (1-100)'),
-    "caption"=>$clang->gT('(Sub-)question width'));
-
-    $qattributes["repeat_headings"]=array(
-    "types"=>"F:1;",
-    'category'=>$clang->gT('Display'),
-    'sortorder'=>100,
-    'inputtype'=>'integer',
-     'default'=>'',
-    "help"=>$clang->gT('Repeat headings every X subquestions (Set to 0 to deactivate heading repeat, deactivate minimum repeat headings from config).'),
-    "caption"=>$clang->gT('Repeat headers'));
-
-    $qattributes["array_filter"]=array(
-    "types"=>"1ABCEF:;MPLKQR",
-    'category'=>$clang->gT('Logic'),
-    'sortorder'=>100,
-    'inputtype'=>'text',
-    "help"=>$clang->gT("Enter the code(s) of Multiple choice question(s) (separated by semicolons) to only show the matching answer options in this question."),
-    "caption"=>$clang->gT('Array filter'));
-
-    $qattributes["array_filter_exclude"]=array(
-    "types"=>"1ABCEF:;MPLKQR",
-    'category'=>$clang->gT('Logic'),
-    'sortorder'=>100,
-    'inputtype'=>'text',
-    "help"=>$clang->gT("Enter the code(s) of Multiple choice question(s) (separated by semicolons) to exclude the matching answer options in this question."),
-    "caption"=>$clang->gT('Array filter exclusion'));
-
-    $qattributes["array_filter_style"]=array(
-    "types"=>"1ABCEF:;MPLKQR",
-    'category'=>$clang->gT('Logic'),
-    'sortorder'=>100,
-    'inputtype'=>'singleselect',
-    'options'=>array(0=>$clang->gT('Hidden'),
-    1=>$clang->gT('Disabled')),
-    'default'=>0,
-    "help"=>$clang->gT("Specify how array-filtered sub-questions should be displayed"),
-    "caption"=>$clang->gT('Array filter style'));
-
-    $qattributes["assessment_value"]=array(
-    "types"=>"MP",
-    'category'=>$clang->gT('Logic'),
-    'sortorder'=>100,
-    'default'=>'1',
-    'inputtype'=>'integer',
-    "help"=>$clang->gT("If one of the subquestions is marked then for each marked subquestion this value is added as assessment."),
-    "caption"=>$clang->gT('Assessment value'));
-
-    $qattributes["category_separator"]=array(
-    "types"=>"!",
-    'category'=>$clang->gT('Display'),
-    'sortorder'=>100,
-    'inputtype'=>'text',
-    "help"=>$clang->gT('Category separator'),
-    "caption"=>$clang->gT('Category separator'));
-
-    $qattributes["code_filter"]=array(
-    "types"=>"WZ",
-    'category'=>$clang->gT('Logic'),
-    'sortorder'=>100,
-    'inputtype'=>'text',
-    "help"=>$clang->gT('Filter the available answers by this value'),
-    "caption"=>$clang->gT('Code filter'));
-
-    $qattributes["display_columns"]=array(
-    "types"=>"LM",
-    'category'=>$clang->gT('Display'),
-    'sortorder'=>100,
-    'inputtype'=>'integer',
-    'default'=>'1',
-    'min'=>'1',
-    'max'=>'100',
-    "help"=>$clang->gT('The answer options will be distributed across the number of columns set here'),
-    "caption"=>$clang->gT('Display columns'));
-
-    $qattributes["display_rows"]=array(
-    "types"=>"QSTU",
-    'category'=>$clang->gT('Display'),
-    'sortorder'=>100,
-    'inputtype'=>'text',
-    "help"=>$clang->gT('How many rows to display'),
-    "caption"=>$clang->gT('Display rows'));
-
-    $qattributes["dropdown_dates"]=array(
-    "types"=>"D",
-    'category'=>$clang->gT('Display'),
-    'sortorder'=>100,
-    'inputtype'=>'singleselect',
-    'options'=>array(0=>$clang->gT('No'),
-    1=>$clang->gT('Yes')),
-    'default'=>0,
-    "help"=>$clang->gT('Use accessible dropdown boxes instead of calendar popup'),
-    "caption"=>$clang->gT('Display dropdown boxes'));
-
-    $qattributes["dropdown_dates_year_min"]=array(
-    "types"=>"D",
-    'category'=>$clang->gT('Display'),
-    'sortorder'=>110,
-    'inputtype'=>'text',
-    "help"=>$clang->gT('Minimum year value in calendar'),
-    "caption"=>$clang->gT('Minimum year'));
-
-    $qattributes["dropdown_dates_year_max"]=array(
-    "types"=>"D",
-    'category'=>$clang->gT('Display'),
-    'sortorder'=>111,
-    'inputtype'=>'text',
-    "help"=>$clang->gT('Maximum year value for calendar'),
-    "caption"=>$clang->gT('Maximum year'));
-
-    $qattributes["dropdown_prepostfix"]=array(
-    "types"=>"1",
-    'category'=>$clang->gT('Display'),
-    'sortorder'=>112,
-    'inputtype'=>'text',
-    'i18n'=>true,
-    "help"=>$clang->gT('Prefix|Suffix for dropdown lists'),
-    "caption"=>$clang->gT('Dropdown prefix/suffix'));
-
-    $qattributes["dropdown_separators"]=array(
-    "types"=>"1",
-    'category'=>$clang->gT('Display'),
-    'sortorder'=>120,
-    'inputtype'=>'text',
-    "help"=>$clang->gT('Text shown on each subquestion row between both scales in dropdown mode'),
-    "caption"=>$clang->gT('Dropdown separator'));
-
-    $qattributes["dualscale_headerA"]=array(
-    "types"=>"1",
-    'category'=>$clang->gT('Display'),
-    'sortorder'=>110,
-    'inputtype'=>'text',
-    'i18n'=>true,
-    "help"=>$clang->gT('Enter a header text for the first scale'),
-    "caption"=>$clang->gT('Header for first scale'));
-
-    $qattributes["dualscale_headerB"]=array(
-    "types"=>"1",
-    'category'=>$clang->gT('Display'),
-    'sortorder'=>111,
-    'inputtype'=>'text',
-    'i18n'=>true,
-    "help"=>$clang->gT('Enter a header text for the second scale'),
-    "caption"=>$clang->gT('Header for second scale'));
-
-    $qattributes["equals_num_value"]=array(
-    "types"=>"K",
-    'category'=>$clang->gT('Input'),
-    'sortorder'=>100,
-    'inputtype'=>'text',
-    "help"=>$clang->gT('Multiple numeric inputs sum must equal this value'),
-    "caption"=>$clang->gT('Equals sum value'));
-
-    $qattributes["em_validation_q"]=array(
-    "types"=>":;ABCEFKMNPQRSTU",
-    'category'=>$clang->gT('Logic'),
-    'sortorder'=>200,
-    'inputtype'=>'textarea',
-    "help"=>$clang->gT('Enter a boolean equation to validate the whole question.'),
-    "caption"=>$clang->gT('Question validation equation'));
-
-    $qattributes["em_validation_q_tip"]=array(
-    "types"=>":;ABCEFKMNPQRSTU",
-    'category'=>$clang->gT('Logic'),
-    'sortorder'=>210,
-    'inputtype'=>'textarea',
-    "help"=>$clang->gT('This is a hint text that will be shown to the participant describing the question validation equation.'),
-    "caption"=>$clang->gT('Question validation tip'));
-
-    $qattributes["em_validation_sq"]=array(
-    "types"=>";:KQSTUN",
-    'category'=>$clang->gT('Logic'),
-    'sortorder'=>220,
-    'inputtype'=>'textarea',
-    "help"=>$clang->gT('Enter a boolean equation to validate each sub-question.'),
-    "caption"=>$clang->gT('Sub-question validation equation'));
-
-    $qattributes["em_validation_sq_tip"]=array(
-    "types"=>";:KQSTUN",
-    'category'=>$clang->gT('Logic'),
-    'sortorder'=>230,
-    'inputtype'=>'textarea',
-    "help"=>$clang->gT('This is a tip shown to the participant describing the sub-question validation equation.'),
-    "caption"=>$clang->gT('Sub-question validation tip'));
-
-    $qattributes["exclude_all_others"]=array(
-    "types"=>":ABCEFMPKQ",
-    'category'=>$clang->gT('Logic'),
-    'sortorder'=>130,
-    'inputtype'=>'text',
-    "help"=>$clang->gT('Excludes all other options if a certain answer is selected - just enter the answer code(s) seperated with a semikolon.'),
-    "caption"=>$clang->gT('Exclusive option'));
-
-    $qattributes["exclude_all_others_auto"]=array(
-    "types"=>"MP",
-    'category'=>$clang->gT('Logic'),
-    'sortorder'=>131,
-    'inputtype'=>'singleselect',
-    'options'=>array(0=>$clang->gT('No'),
-    1=>$clang->gT('Yes')),
-    'default'=>0,
-    "help"=>$clang->gT('If the participant marks all options, uncheck all and check the option set in the "Exclusive option" setting'),
-    "caption"=>$clang->gT('Auto-check exclusive option if all others are checked'));
-
-    // Map Options
-
-    $qattributes["location_city"]=array(
-    "types"=>"S",
-    'readonly_when_active'=>true,
-    'category'=>$clang->gT('Location'),
-    'sortorder'=>100,
-    'inputtype'=>'singleselect',
-    'default'=>0,
-    'options'=>array(0=>$clang->gT('Yes'),
-    1=>$clang->gT('No')),
-    "help"=>$clang->gT("Store the city?"),
-    "caption"=>$clang->gT("Save city"));
-
-    $qattributes["location_state"]=array(
-    "types"=>"S",
-    'readonly_when_active'=>true,
-    'category'=>$clang->gT('Location'),
-    'sortorder'=>100,
-    'default'=>0,
-    'inputtype'=>'singleselect',
-    'options'=>array(0=>$clang->gT('Yes'),
-    1=>$clang->gT('No')),
-    "help"=>$clang->gT("Store the state?"),
-    "caption"=>$clang->gT("Save state"));
-
-    $qattributes["location_postal"]=array(
-    "types"=>"S",
-    'readonly_when_active'=>true,
-    'category'=>$clang->gT('Location'),
-    'sortorder'=>100,
-    'inputtype'=>'singleselect',
-    'default'=>0,
-    'options'=>array(0=>$clang->gT('Yes'),
-    1=>$clang->gT('No')),
-    "help"=>$clang->gT("Store the postal code?"),
-    "caption"=>$clang->gT("Save postal code"));
-
-    $qattributes["location_country"]=array(
-    "types"=>"S",
-    'readonly_when_active'=>true,
-    'category'=>$clang->gT('Location'),
-    'sortorder'=>100,
-    'inputtype'=>'singleselect',
-    'default'=>0,
-    'options'=>array(0=>$clang->gT('Yes'),
-    1=>$clang->gT('No')),
-    "help"=>$clang->gT("Store the country?"),
-    "caption"=>$clang->gT("Save country"));
-
-    $qattributes["statistics_showmap"]=array(
-    "types"=>"S",
-    'category'=>$clang->gT('Statistics'),
-    'inputtype'=>'singleselect',
-    'sortorder'=>100,
-    'options'=>array(1=>$clang->gT('Yes'), 0=>$clang->gT('No')),
-    'help'=>$clang->gT("Show a map in the statistics?"),
-    'caption'=>$clang->gT("Display map"),
-    'default'=>1
-    );
-
-    $qattributes["statistics_showgraph"]=array(
-    'types'=>'15ABCDEFGHIKLMNOPQRSTUWXYZ!:;|*',
-    'category'=>$clang->gT('Statistics'),
-    'inputtype'=>'singleselect',
-    'sortorder'=>101,
-    'options'=>array(1=>$clang->gT('Yes'), 0=>$clang->gT('No')),
-    'help'=>$clang->gT("Display a chart in the statistics?"),
-    'caption'=>$clang->gT("Display chart"),
-    'default'=>1
-    );
-
-    $qattributes["statistics_graphtype"]=array(
-    "types"=>'15ABCDEFGHIKLNOQRSTUWXYZ!:;|*',
-    'category'=>$clang->gT('Statistics'),
-    'inputtype'=>'singleselect',
-    'sortorder'=>102,
-    'options'=>array(0=>$clang->gT('Bar chart'), 1=>$clang->gT('Pie chart')),
-    'help'=>$clang->gT("Select the type of chart to be displayed"),
-    'caption'=>$clang->gT("Chart type"),
-    'default'=>0
-    );
-
-    $qattributes["location_mapservice"]=array(
-    "types"=>"S",
-    'category'=>$clang->gT('Location'),
-    'sortorder'=>90,
-    'inputtype'=>'singleselect',
-    'options'=>array(0=>$clang->gT('Off'),
-    1=>$clang->gT('Google Maps')),
-    'default' => 0,
-    "help"=>$clang->gT("Activate this to show a map above the input field where the user can select a location"),
-    "caption"=>$clang->gT("Use mapping service"));
-
-    $qattributes["location_mapwidth"]=array(
-    "types"=>"S",
-    'category'=>$clang->gT('Location'),
-    'sortorder'=>102,
-    'inputtype'=>'text',
-    'default'=>'500',
-    "help"=>$clang->gT("Width of the map in pixel"),
-    "caption"=>$clang->gT("Map width"));
-
-    $qattributes["location_mapheight"]=array(
-    "types"=>"S",
-    'category'=>$clang->gT('Location'),
-    'sortorder'=>103,
-    'inputtype'=>'text',
-    'default'=>'300',
-    "help"=>$clang->gT("Height of the map in pixel"),
-    "caption"=>$clang->gT("Map height"));
-
-    $qattributes["location_nodefaultfromip"]=array(
-    "types"=>"S",
-    'category'=>$clang->gT('Location'),
-    'sortorder'=>91,
-    'inputtype'=>'singleselect',
-    'options'=>array(0=>$clang->gT('Yes'),
-    1=>$clang->gT('No')),
-    'default' => 0,
-    "help"=>$clang->gT("Get the default location using the user's IP address?"),
-    "caption"=>$clang->gT("IP as default location"));
-
-    $qattributes["location_defaultcoordinates"]=array(
-    "types"=>"S",
-    'category'=>$clang->gT('Location'),
-    'sortorder'=>101,
-    'inputtype'=>'text',
-    "help"=>$clang->gT('Default coordinates of the map when the page first loads. Format: latitude [space] longtitude'),
-    "caption"=>$clang->gT('Default position'));
-
-    $qattributes["location_mapzoom"]=array(
-    "types"=>"S",
-    'category'=>$clang->gT('Location'),
-    'sortorder'=>101,
-    'inputtype'=>'text',
-    'default'=>'11',
-    "help"=>$clang->gT("Map zoom level"),
-    "caption"=>$clang->gT("Zoom level"));
-
-    // End Map Options
-
-    $qattributes["hide_tip"]=array(
-    "types"=>"15ABCDEFGHIKLMNOPQRSTUXY!:;|",
-    'category'=>$clang->gT('Display'),
-    'sortorder'=>100,
-    'inputtype'=>'singleselect',
-    'options'=>array(0=>$clang->gT('No'),
-    1=>$clang->gT('Yes')),
-    'default'=>0,
-    "help"=>$clang->gT('Hide the tip that is normally shown with a question'),
-    "caption"=>$clang->gT('Hide tip'));
-
-    $qattributes['hidden']=array(
-    'types'=>'15ABCDEFGHIKLMNOPQRSTUWXYZ!:;|*',
-    'category'=>$clang->gT('Display'),
-    'sortorder'=>101,
-    'inputtype'=>'singleselect',
-    'options'=>array(0=>$clang->gT('No'),
-    1=>$clang->gT('Yes')),
-    'default'=>0,
-    'help'=>$clang->gT('Hide this question at any time. This is useful for including data using answer prefilling.'),
-    'caption'=>$clang->gT('Always hide this question'));
-
-    $qattributes["max_answers"]=array(
-    "types"=>"MPR1:;ABCEFKQ",
-    'category'=>$clang->gT('Logic'),
-    'sortorder'=>11,
-    'inputtype'=>'integer',
-    "help"=>$clang->gT('Limit the number of possible answers'),
-    "caption"=>$clang->gT('Maximum answers'));
-
-    $qattributes["max_num_value"]=array(
-    "types"=>"K",
-    'category'=>$clang->gT('Input'),
-    'sortorder'=>100,
-    'inputtype'=>'text',
-    "help"=>$clang->gT('Maximum sum value of multiple numeric input'),
-    "caption"=>$clang->gT('Maximum sum value'));
-
-    $qattributes["max_num_value_n"]=array(
-    "types"=>"NK",
-    'category'=>$clang->gT('Input'),
-    'sortorder'=>110,
-    'inputtype'=>'integer',
-    "help"=>$clang->gT('Maximum value of the numeric input'),
-    "caption"=>$clang->gT('Maximum value'));
-
-    //    $qattributes["max_num_value_sgqa"]=array(
-    //    "types"=>"K",
-    //    'category'=>$clang->gT('Logic'),
-    //    'sortorder'=>100,
-    //    'inputtype'=>'text',
-    //    "help"=>$clang->gT('Enter the SGQA identifier to use the total of a previous question as the maximum for this question'),
-    //    "caption"=>$clang->gT('Max value from SGQA'));
-
-    $qattributes["maximum_chars"]=array(
-    "types"=>"STUNQK:;",
-    'category'=>$clang->gT('Input'),
-    'sortorder'=>100,
-    'inputtype'=>'text',
-    "help"=>$clang->gT('Maximum characters allowed'),
-    "caption"=>$clang->gT('Maximum characters'));
-
-    $qattributes["min_answers"]=array(
-    "types"=>"MPR1:;ABCEFKQ",
-    'category'=>$clang->gT('Logic'),
-    'sortorder'=>10,
-    'inputtype'=>'integer',
-    "help"=>$clang->gT('Ensure a minimum number of possible answers (0=No limit)'),
-    "caption"=>$clang->gT('Minimum answers'));
-
-    $qattributes["min_num_value"]=array(
-    "types"=>"K",
-    'category'=>$clang->gT('Input'),
-    'sortorder'=>100,
-    'inputtype'=>'text',
-    "help"=>$clang->gT('The sum of the multiple numeric inputs must be greater than this value'),
-    "caption"=>$clang->gT('Minimum sum value'));
-
-    $qattributes["min_num_value_n"]=array(
-    "types"=>"NK",
-    'category'=>$clang->gT('Input'),
-    'sortorder'=>100,
-    'inputtype'=>'integer',
-    "help"=>$clang->gT('Minimum value of the numeric input'),
-    "caption"=>$clang->gT('Minimum value'));
-
-    //    $qattributes["min_num_value_sgqa"]=array(
-    //    "types"=>"K",
-    //    'category'=>$clang->gT('Logic'),
-    //    'sortorder'=>100,
-    //    'inputtype'=>'text',
-    //    "help"=>$clang->gT('Enter the SGQA identifier to use the total of a previous question as the minimum for this question'),
-    //    "caption"=>$clang->gT('Minimum value from SGQA'));
-
-    $qattributes["multiflexible_max"]=array(
-    "types"=>":",
-    'category'=>$clang->gT('Display'),
-    'sortorder'=>112,
-    'inputtype'=>'text',
-    "help"=>$clang->gT('Maximum value for array(mult-flexible) question type'),
-    "caption"=>$clang->gT('Maximum value'));
-
-    $qattributes["multiflexible_min"]=array(
-    "types"=>":",
-    'category'=>$clang->gT('Display'),
-    'sortorder'=>110,
-    'inputtype'=>'text',
-    "help"=>$clang->gT('Minimum value for array(multi-flexible) question type'),
-    "caption"=>$clang->gT('Minimum value'));
-
-    $qattributes["multiflexible_step"]=array(
-    "types"=>":",
-    'category'=>$clang->gT('Display'),
-    'sortorder'=>111,
-    'inputtype'=>'text',
-    "help"=>$clang->gT('Step value'),
-    "caption"=>$clang->gT('Step value'));
-
-    $qattributes["multiflexible_checkbox"]=array(
-    "types"=>":",
-    'category'=>$clang->gT('Display'),
-    'sortorder'=>100,
-    'inputtype'=>'singleselect',
-    'options'=>array(0=>$clang->gT('No'),
-    1=>$clang->gT('Yes')),
-    'default'=>0,
-    "help"=>$clang->gT('Use checkbox layout'),
-    "caption"=>$clang->gT('Checkbox layout'));
-
-    $qattributes["reverse"]=array(
-    "types"=>"D:",
-    'category'=>$clang->gT('Display'),
-    'sortorder'=>100,
-    'inputtype'=>'singleselect',
-    'options'=>array(0=>$clang->gT('No'),
-    1=>$clang->gT('Yes')),
-    'default'=>0,
-    "help"=>$clang->gT('Present answer options in reverse order'),
-    "caption"=>$clang->gT('Reverse answer order'));
-
-    //    $qattributes["num_value_equals_sgqa"]=array(
-    //    "types"=>"K",
-    //    'category'=>$clang->gT('Logic'),
-    //    'sortorder'=>100,
-    //    'inputtype'=>'text',
-    //    "help"=>$clang->gT('SGQA identifier to use total of previous question as total for this question'),
-    //    "caption"=>$clang->gT('Value equals SGQA'));
-
-    $qattributes["num_value_int_only"]=array(
-    "types"=>"N",
-    'category'=>$clang->gT('Input'),
-    'sortorder'=>100,
-    'inputtype'=>'singleselect',
-    'options'=>array(
-    0=>$clang->gT('No'),
-    1=>$clang->gT('Yes')),
-    'default'=>0,
-    "help"=>$clang->gT('Restrict input to integer values'),
-    "caption"=>$clang->gT('Integer only'));
-
-    $qattributes["numbers_only"]=array(
-    "types"=>"Q;S*",
-    'category'=>$clang->gT('Other'),
-    'sortorder'=>150,
-    'inputtype'=>'singleselect',
-    'options'=>array(
-    0=>$clang->gT('No'),
-    1=>$clang->gT('Yes')
-    ),
-    'default'=>0,
-    "help"=>$clang->gT('Allow only numerical input'),
-    "caption"=>$clang->gT('Numbers only')
-    );
-
-    $qattributes['show_totals'] =    array(
-    'types' =>    ';',
-    'category' =>    $clang->gT('Other'),
-    'sortorder' =>    151,
-    'inputtype'    => 'singleselect',
-    'options' =>    array(
-    'X' =>    $clang->gT('Off'),
-    'R' =>    $clang->gT('Rows'),
-    'C' =>    $clang->gT('Columns'),
-    'B' =>    $clang->gT('Both rows and columns')
-    ),
-    'default' =>    'X',
-    'help' =>    $clang->gT('Show totals for either rows, columns or both rows and columns'),
-    'caption' =>    $clang->gT('Show totals for')
-    );
-
-    $qattributes['show_grand_total'] =    array(
-    'types' =>    ';',
-    'category' =>    $clang->gT('Other'),
-    'sortorder' =>    152,
-    'inputtype' =>    'singleselect',
-    'options' =>    array(
-    0 =>    $clang->gT('No'),
-    1 =>    $clang->gT('Yes')
-    ),
-    'default' =>    0,
-    'help' =>    $clang->gT('Show grand total for either columns or rows'),
-    'caption' =>    $clang->gT('Show grand total')
-    );
-
-    $qattributes["input_boxes"]=array(
-    "types"=>":",
-    'category'=>$clang->gT('Display'),
-    'sortorder'=>100,
-    'inputtype'=>'singleselect',
-    'options'=>array(0=>$clang->gT('No'),
-    1=>$clang->gT('Yes')),
-    'default'=>0,
-    "help"=>$clang->gT("Present as text input boxes instead of dropdown lists"),
-    "caption"=>$clang->gT("Text inputs"));
-
-    $qattributes["other_comment_mandatory"]=array(
-    "types"=>"PLW!Z",
-    'category'=>$clang->gT('Logic'),
-    'sortorder'=>100,
-    'inputtype'=>'singleselect',
-    'options'=>array(0=>$clang->gT('No'),
-    1=>$clang->gT('Yes')),
-    'default'=>0,
-    "help"=>$clang->gT("Make the 'Other:' comment field mandatory when the 'Other:' option is active"),
-    "caption"=>$clang->gT("'Other:' comment mandatory"));
-
-    $qattributes["other_numbers_only"]=array(
-    "types"=>"LMP",
-    'category'=>$clang->gT('Logic'),
-    'sortorder'=>100,
-    'inputtype'=>'singleselect',
-    'options'=>array(0=>$clang->gT('No'),
-    1=>$clang->gT('Yes')),
-    'default'=>0,
-    "help"=>$clang->gT("Allow only numerical input for 'Other' text"),
-    "caption"=>$clang->gT("Numbers only for 'Other'"));
-
-    $qattributes["other_replace_text"]=array(
-    "types"=>"LMPWZ!",
-    'category'=>$clang->gT('Display'),
-    'sortorder'=>100,
-    'inputtype'=>'text',
-    'i18n'=>true,
-    "help"=>$clang->gT("Replaces the label of the 'Other:' answer option with a custom text"),
-    "caption"=>$clang->gT("Label for 'Other:' option"));
-
-    $qattributes["page_break"]=array(
-    "types"=>"15ABCDEFGHKLMNOPQRSTUWXYZ!:;|*",
-    'category'=>$clang->gT('Other'),
-    'sortorder'=>100,
-    'inputtype'=>'singleselect',
-    'options'=>array(0=>$clang->gT('No'),
-    1=>$clang->gT('Yes')),
-    'default'=>0,
-    "help"=>$clang->gT('Insert a page break before this question in printable view by setting this to Yes.'),
-    "caption"=>$clang->gT('Insert page break in printable view'));
-
-    $qattributes["prefix"]=array(
-    "types"=>"KNQS",
-    'category'=>$clang->gT('Display'),
-    'sortorder'=>10,
-    'inputtype'=>'text',
-    'i18n'=>true,
-    "help"=>$clang->gT('Add a prefix to the answer field'),
-    "caption"=>$clang->gT('Answer prefix'));
-
-    $qattributes["printable_help"]=array(
-    "types"=>"15ABCEFGHKLMNOPRWYZ!:*",
-    'category'=>$clang->gT('Display'),
-    'sortorder'=>201,
-    "inputtype"=>"text",
-    'i18n'=>true,
-    'default'=>"",
-    "help"=>$clang->gT('In the printable version replace the relevance equation with this explanation text.'),
-    "caption"=>$clang->gT("Relevance help for printable survey"));
-
-    $qattributes["public_statistics"]=array(
-    "types"=>"15ABCEFGHKLMNOPRWYZ!:*",
-    'category'=>$clang->gT('Statistics'),
-    'sortorder'=>80,
-    'inputtype'=>'singleselect',
-    'options'=>array(0=>$clang->gT('No'),
-    1=>$clang->gT('Yes')),
-    'default'=>0,
-    "help"=>$clang->gT('Show statistics of this question in the public statistics page'),
-    "caption"=>$clang->gT('Show in public statistics'));
-
-    $qattributes["random_order"]=array(
-    "types"=>"!ABCEFHKLMOPQRWZ1:;",
-    'category'=>$clang->gT('Display'),
-    'sortorder'=>100,
-    'inputtype'=>'singleselect',
-    'options'=>array(0=>$clang->gT('Off'),
-    1=>$clang->gT('Randomize on each page load')
-    //,2=>$clang->gT('Randomize once on survey start')  //Mdekker: commented out as code to handle this was removed in refactoring
-    ),
-    'default'=>0,
-    "help"=>$clang->gT('Present subquestions/answer options in random order'),
-    "caption"=>$clang->gT('Random order'));
-
-    /*
-    $qattributes['relevance']=array(
-    'types'=>'15ABCDEFGHIKLMNOPQRSTUWXYZ!:;|*',
-    'category'=>$clang->gT('Display'),
-    'sortorder'=>1,
-    'inputtype'=>'text',
-    'default'=>'1',
-    'help'=>$clang->gT('The relevance equation determines whether a question should be shown (if true) or hiddden and marked as Not Applicable (if false).'
-    . '  The relevance equation can be as complex as you like, using any combination of mathematical operators, nested parentheses,'
-    . ' any variable or token that has already been set, and any of more than 50 functions.  It is parsed by the ExpressionManager.'),
-    'caption'=>$clang->gT('Relevance equation'));
-    */
-
-    $qattributes["showpopups"]=array(
-    "types"=>"R",
-    'category'=>$clang->gT('Display'),
-    'sortorder'=>110,
-    'inputtype'=>'singleselect',
-    'options'=>array(0=>$clang->gT('No'),
-    1=>$clang->gT('Yes')),
-    'default'=>1,
-    "caption"=>$clang->gT('Show javascript alert'),
-    "help"=>$clang->gT('Show an alert if answers exceeds the number of max answers'));
-    $qattributes["samechoiceheight"]=array(
-    "types"=>"R",
-    'category'=>$clang->gT('Display'),
-    'sortorder'=>120,
-    'inputtype'=>'singleselect',
-    'options'=>array(0=>$clang->gT('No'),
-    1=>$clang->gT('Yes')),
-    'default'=>1,
-    "caption"=>$clang->gT('Same height for all choice'),
-    "help"=>$clang->gT('Force each choice to have the same height'));
-    $qattributes["samelistheight"]=array(
-    "types"=>"R",
-    'category'=>$clang->gT('Display'),
-    'sortorder'=>121,
-    'inputtype'=>'singleselect',
-    'options'=>array(0=>$clang->gT('No'),
-    1=>$clang->gT('Yes')),
-    'default'=>1,
-    "caption"=>$clang->gT('Same height for lists'),
-    "help"=>$clang->gT('Force the choice list and the rank list to have the same height'));
-
-    $qattributes["parent_order"]=array(
-    "types"=>":",
-    'category'=>$clang->gT('Display'),
-    'sortorder'=>100,
-    'inputtype'=>'text',
-    "caption"=>$clang->gT('Get order from previous question'),
-    "help"=>$clang->gT('Enter question ID to get subquestion order from a previous question'));
-
-    $qattributes["slider_layout"]=array(
-    "types"=>"K",
-    'category'=>$clang->gT('Slider'),
-    'sortorder'=>1,
-    'inputtype'=>'singleselect',
-    'options'=>array(0=>$clang->gT('No'),
-    1=>$clang->gT('Yes')),
-    'default'=>0,
-    "help"=>$clang->gT('Use slider layout'),
-    "caption"=>$clang->gT('Use slider layout'));
-
-    $qattributes["slider_min"]=array(
-    "types"=>"K",
-    'category'=>$clang->gT('Slider'),
-    'sortorder'=>100,
-    'inputtype'=>'text',
-    "help"=>$clang->gT('Slider minimum value'),
-    "caption"=>$clang->gT('Slider minimum value'));
-
-    $qattributes["slider_max"]=array(
-    "types"=>"K",
-    'category'=>$clang->gT('Slider'),
-    'sortorder'=>100,
-    'inputtype'=>'text',
-    "help"=>$clang->gT('Slider maximum value'),
-    "caption"=>$clang->gT('Slider maximum value'));
-
-    $qattributes["slider_accuracy"]=array(
-    "types"=>"K",
-    'category'=>$clang->gT('Slider'),
-    'sortorder'=>100,
-    'inputtype'=>'text',
-    "help"=>$clang->gT('Slider accuracy'),
-    "caption"=>$clang->gT('Slider accuracy'));
-
-    $qattributes["slider_default"]=array(
-    "types"=>"K",
-    'category'=>$clang->gT('Slider'),
-    'sortorder'=>100,
-    'inputtype'=>'text',
-    "help"=>$clang->gT('Slider initial value'),
-    "caption"=>$clang->gT('Slider initial value'));
-
-    $qattributes["slider_middlestart"]=array(
-    "types"=>"K",
-    'category'=>$clang->gT('Slider'),
-    'sortorder'=>10,
-    'inputtype'=>'singleselect',
-    'options'=>array(0=>$clang->gT('No'),
-    1=>$clang->gT('Yes')),
-    'default'=>0,
-    "help"=>$clang->gT('The handle is displayed at the middle of the slider (this will not set the initial value)'),
-    "caption"=>$clang->gT('Slider starts at the middle position'));
-
-    $qattributes["slider_rating"]=array(
-    "types"=>"5",
-    'category'=>$clang->gT('Display'),
-    'sortorder'=>90,
-    'inputtype'=>'singleselect',
-    'options'=>array(
-    0=>$clang->gT('No'),
-    1=>$clang->gT('Yes - stars'),
-    2=>$clang->gT('Yes - slider with emoticon'),
-    ),
-    'default'=>0,
-    "help"=>$clang->gT('Use slider layout'),
-    "caption"=>$clang->gT('Use slider layout'));
-
-
-    $qattributes["slider_showminmax"]=array(
-    "types"=>"K",
-    'category'=>$clang->gT('Slider'),
-    'sortorder'=>100,
-    'inputtype'=>'singleselect',
-    'options'=>array(0=>$clang->gT('No'),
-    1=>$clang->gT('Yes')),
-    'default'=>0,
-    "help"=>$clang->gT('Display min and max value under the slider'),
-    "caption"=>$clang->gT('Display slider min and max value'));
-
-    $qattributes["slider_separator"]=array(
-    "types"=>"K",
-    'category'=>$clang->gT('Slider'),
-    'sortorder'=>100,
-    'inputtype'=>'text',
-    "help"=>$clang->gT('Answer|Left-slider-text|Right-slider-text separator character'),
-    "caption"=>$clang->gT('Slider left/right text separator'));
-
-    $qattributes["suffix"]=array(
-    "types"=>"KNQS",
-    'category'=>$clang->gT('Display'),
-    'sortorder'=>11,
-    'inputtype'=>'text',
-    'i18n'=>true,
-    "help"=>$clang->gT('Add a suffix to the answer field'),
-    "caption"=>$clang->gT('Answer suffix'));
-
-    $qattributes["text_input_width"]=array(
-    "types"=>"KNSTUQ;",
-    'category'=>$clang->gT('Display'),
-    'sortorder'=>100,
-    'inputtype'=>'text',
-    "help"=>$clang->gT('Width of text input box'),
-    "caption"=>$clang->gT('Input box width'));
-
-    $qattributes["use_dropdown"]=array(
-    "types"=>"1FO",
-    'category'=>$clang->gT('Display'),
-    'sortorder'=>112,
-    'inputtype'=>'singleselect',
-    'options'=>array(0=>$clang->gT('No'),
-    1=>$clang->gT('Yes')),
-    'default'=>0,
-    "help"=>$clang->gT('Present dropdown control(s) instead of list of radio buttons'),
-    "caption"=>$clang->gT('Use dropdown presentation'));
-
-
-    $qattributes["dropdown_size"]=array(
-    "types"=>"!",   // TODO add these later?  "1F",
-    'category'=>$clang->gT('Display'),
-    'sortorder'=>200,
-    'inputtype'=>'text',
-    'default'=>0,
-    "help"=>$clang->gT('For list dropdown boxes, show up to this many rows'),
-    "caption"=>$clang->gT('Height of dropdown'));
-
-    $qattributes["dropdown_prefix"]=array(
-    "types"=>"!",   // TODO add these later?  "1F",
-    'category'=>$clang->gT('Display'),
-    'sortorder'=>201,
-    'inputtype'=>'singleselect',
-    'options'=>array(0=>$clang->gT('None'),
-    1=>$clang->gT('Order - like 3)'),
-    ),
-    'default'=>0,
-    "help"=>$clang->gT('Accelerator keys for list items'),
-    "caption"=>$clang->gT('Prefix for list items'));
-
-    $qattributes["scale_export"]=array(
-    "types"=>"CEFGHLMOPWYZ1!:*",
-    'category'=>$clang->gT('Other'),
-    'sortorder'=>100,
-    'inputtype'=>'singleselect',
-    'options'=>array(0=>$clang->gT('Default'),
-    1=>$clang->gT('Nominal'),
-    2=>$clang->gT('Ordinal'),
-    3=>$clang->gT('Scale')),
-    'default'=>0,
-    "help"=>$clang->gT("Set a specific SPSS export scale type for this question"),
-    "caption"=>$clang->gT('SPSS export scale type'));
-
-    $qattributes["choice_title"]=array(
-    "types"=>"R",
-    'category'=>$clang->gT('Other'),
-    'sortorder'=>200,
-    "inputtype"=>"text",
-    'i18n'=>true,
-    'default'=>"",
-    "help"=>sprintf($clang->gT("Replace choice header (default: \"%s\")",'js'),$clang->gT("Your Choices")),
-    "caption"=>$clang->gT("Choice header"));
-
-    $qattributes["rank_title"]=array(
-    "types"=>"R",
-    'category'=>$clang->gT('Other'),
-    'sortorder'=>201,
-    "inputtype"=>"text",
-    'i18n'=>true,
-    'default'=>"",
-    "help"=>sprintf($clang->gT("Replace rank header (default: \"%s\")",'js'),$clang->gT("Your Ranking")),
-    "caption"=>$clang->gT("Rank header"));
-
-    //Timer attributes
-    $qattributes["time_limit"]=array(
-    "types"=>"STUXL!",
-    'category'=>$clang->gT('Timer'),
-    'sortorder'=>90,
-    "inputtype"=>"integer",
-    "help"=>$clang->gT("Limit time to answer question (in seconds)"),
-    "caption"=>$clang->gT("Time limit"));
-
-    $qattributes["time_limit_action"]=array(
-    "types"=>"STUXL!",
-    'category'=>$clang->gT('Timer'),
-    'sortorder'=>92,
-    'inputtype'=>'singleselect',
-    'options'=>array(1=>$clang->gT('Warn and move on'),
-    2=>$clang->gT('Move on without warning'),
-    3=>$clang->gT('Disable only')),
-    "default" => 1,
-    "help"=>$clang->gT("Action to perform when time limit is up"),
-    "caption"=>$clang->gT("Time limit action"));
-
-    $qattributes["time_limit_disable_next"]=array(
-    "types"=>"STUXL!",
-    'category'=>$clang->gT('Timer'),
-    'sortorder'=>94,
-    "inputtype"=>"singleselect",
-    'default'=>0,
-    'options'=>array(0=>$clang->gT('No'),
-    1=>$clang->gT('Yes')),
-    "help"=>$clang->gT("Disable the next button until time limit expires"),
-    "caption"=>$clang->gT("Time limit disable next"));
-
-    $qattributes["time_limit_disable_prev"]=array(
-    "types"=>"STUXL!",
-    'category'=>$clang->gT('Timer'),
-    'sortorder'=>96,
-    "inputtype"=>"singleselect",
-    'options'=>array(0=>$clang->gT('No'),
-    1=>$clang->gT('Yes')),
-    'default'=>0,
-    "help"=>$clang->gT("Disable the prev button until the time limit expires"),
-    "caption"=>$clang->gT("Time limit disable prev"));
-
-    $qattributes["time_limit_countdown_message"]=array(
-    "types"=>"STUXL!",
-    'category'=>$clang->gT('Timer'),
-    'sortorder'=>98,
-    "inputtype"=>"textarea",
-    'i18n'=>true,
-    "help"=>$clang->gT("The text message that displays in the countdown timer during the countdown"),
-    "caption"=>$clang->gT("Time limit countdown message"));
-
-    $qattributes["time_limit_timer_style"]=array(
-    "types"=>"STUXL!",
-    'category'=>$clang->gT('Timer'),
-    'sortorder'=>100,
-    "inputtype"=>"textarea",
-    "help"=>$clang->gT("CSS Style for the message that displays in the countdown timer during the countdown"),
-    "caption"=>$clang->gT("Time limit timer CSS style"));
-
-    $qattributes["time_limit_message_delay"]=array(
-    "types"=>"STUXL!",
-    'category'=>$clang->gT('Timer'),
-    'sortorder'=>102,
-    "inputtype"=>"integer",
-    "help"=>$clang->gT("Display the 'time limit expiry message' for this many seconds before performing the 'time limit action' (defaults to 1 second if left blank)"),
-    "caption"=>$clang->gT("Time limit expiry message display time"));
-
-    $qattributes["time_limit_message"]=array(
-    "types"=>"STUXL!",
-    'category'=>$clang->gT('Timer'),
-    'sortorder'=>104,
-    "inputtype"=>"textarea",
-    'i18n'=>true,
-    "help"=>$clang->gT("The message to display when the time limit has expired (a default message will display if this setting is left blank)"),
-    "caption"=>$clang->gT("Time limit expiry message"));
-
-    $qattributes["time_limit_message_style"]=array(
-    "types"=>"STUXL!",
-    'category'=>$clang->gT('Timer'),
-    'sortorder'=>106,
-    "inputtype"=>"textarea",
-    "help"=>$clang->gT("CSS style for the 'time limit expiry message'"),
-    "caption"=>$clang->gT("Time limit message CSS style"));
-
-    $qattributes["time_limit_warning"]=array(
-    "types"=>"STUXL!",
-    'category'=>$clang->gT('Timer'),
-    'sortorder'=>108,
-    "inputtype"=>"integer",
-    "help"=>$clang->gT("Display a 'time limit warning' when there are this many seconds remaining in the countdown (warning will not display if left blank)"),
-    "caption"=>$clang->gT("1st time limit warning message timer"));
-
-    $qattributes["time_limit_warning_display_time"]=array(
-    "types"=>"STUXL!",
-    'category'=>$clang->gT('Timer'),
-    'sortorder'=>110,
-    "inputtype"=>"integer",
-    "help"=>$clang->gT("The 'time limit warning' will stay visible for this many seconds (will not turn off if this setting is left blank)"),
-    "caption"=>$clang->gT("1st time limit warning message display time"));
-
-    $qattributes["time_limit_warning_message"]=array(
-    "types"=>"STUXL!",
-    'category'=>$clang->gT('Timer'),
-    'sortorder'=>112,
-    "inputtype"=>"textarea",
-    'i18n'=>true,
-    "help"=>$clang->gT("The message to display as a 'time limit warning' (a default warning will display if this is left blank)"),
-    "caption"=>$clang->gT("1st time limit warning message"));
-
-    $qattributes["time_limit_warning_style"]=array(
-    "types"=>"STUXL!",
-    'category'=>$clang->gT('Timer'),
-    'sortorder'=>114,
-    "inputtype"=>"textarea",
-    "help"=>$clang->gT("CSS style used when the 'time limit warning' message is displayed"),
-    "caption"=>$clang->gT("1st time limit warning CSS style"));
-
-    $qattributes["time_limit_warning_2"]=array(
-    "types"=>"STUXL!",
-    'category'=>$clang->gT('Timer'),
-    'sortorder'=>116,
-    "inputtype"=>"integer",
-    "help"=>$clang->gT("Display the 2nd 'time limit warning' when there are this many seconds remaining in the countdown (warning will not display if left blank)"),
-    "caption"=>$clang->gT("2nd time limit warning message timer"));
-
-    $qattributes["time_limit_warning_2_display_time"]=array(
-    "types"=>"STUXL!",
-    'category'=>$clang->gT('Timer'),
-    'sortorder'=>118,
-    "inputtype"=>"integer",
-    "help"=>$clang->gT("The 2nd 'time limit warning' will stay visible for this many seconds (will not turn off if this setting is left blank)"),
-    "caption"=>$clang->gT("2nd time limit warning message display time"));
-
-    $qattributes["time_limit_warning_2_message"]=array(
-    "types"=>"STUXL!",
-    'category'=>$clang->gT('Timer'),
-    'sortorder'=>120,
-    "inputtype"=>"textarea",
-    'i18n'=>true,
-    "help"=>$clang->gT("The 2nd message to display as a 'time limit warning' (a default warning will display if this is left blank)"),
-    "caption"=>$clang->gT("2nd time limit warning message"));
-
-    $qattributes["time_limit_warning_2_style"]=array(
-    "types"=>"STUXL!",
-    'category'=>$clang->gT('Timer'),
-    'sortorder'=>122,
-    "inputtype"=>"textarea",
-    "help"=>$clang->gT("CSS style used when the 2nd 'time limit warning' message is displayed"),
-    "caption"=>$clang->gT("2nd time limit warning CSS style"));
-
-    $qattributes["date_format"]=array(
-    "types"=>"D",
-    'category'=>$clang->gT('Input'),
-    'sortorder'=>100,
-    "inputtype"=>"text",
-    "help"=>$clang->gT("Specify a custom date/time format (the <i>d/dd m/mm yy/yyyy H/HH M/MM</i> formats and \"-./: \" characters are allowed for day/month/year/hour/minutes without or with leading zero respectively. Defaults to survey's date format"),
-    "caption"=>$clang->gT("Date/Time format"));
-
-    $qattributes["dropdown_dates_minute_step"]=array(
-    "types"=>"D",
-    'category'=>$clang->gT('Input'),
-    'sortorder'=>100,
-    "inputtype"=>"integer",
-    'default'=>1,
-    "help"=>$clang->gT("Minute step interval when using select boxes"),
-    "caption"=>$clang->gT("Minute step interval"));
-
-    $qattributes["dropdown_dates_month_style"]=array(
-    "types"=>"D",
-    'category'=>$clang->gT('Display'),
-    'sortorder'=>100,
-    "inputtype"=>"singleselect",
-    'options'=>array(0=>$clang->gT('Short names'),
-    1=>$clang->gT('Full names'),
-    2=>$clang->gT('Numbers')),
-    'default'=>0,
-    "help"=>$clang->gT("Change the display style of the month when using select boxes"),
-    "caption"=>$clang->gT("Month display style"));
-
-    $qattributes["show_title"]=array(
-    "types"=>"|",
-    'category'=>$clang->gT('File metadata'),
-    'sortorder'=>124,
-    "inputtype"=>"singleselect",
-    'options'=>array(0=>$clang->gT('No'),
-    1=>$clang->gT('Yes')),
-    'default'=>1,
-    "help"=>$clang->gT("Is the participant required to give a title to the uploaded file?"),
-    "caption"=>$clang->gT("Show title"));
-
-    $qattributes["show_comment"]=array(
-    "types"=>"|",
-    'category'=>$clang->gT('File metadata'),
-    'sortorder'=>126,
-    "inputtype"=>"singleselect",
-    'options'=>array(0=>$clang->gT('No'),
-    1=>$clang->gT('Yes')),
-    'default'=>1,
-    "help"=>$clang->gT("Is the participant required to give a comment to the uploaded file?"),
-    "caption"=>$clang->gT("Show comment"));
-
-
-    $qattributes["max_filesize"]=array(
-    "types"=>"|",
-    'category'=>$clang->gT('Other'),
-    'sortorder'=>128,
-    "inputtype"=>"integer",
-    'default'=>10240,
-    "help"=>$clang->gT("The participant cannot upload a single file larger than this size"),
-    "caption"=>$clang->gT("Maximum file size allowed (in KB)"));
-
-    $qattributes["max_num_of_files"]=array(
-    "types"=>"|",
-    'category'=>$clang->gT('Other'),
-    'sortorder'=>130,
-    "inputtype"=>"text",
-    'default'=>'1',
-    "help"=>$clang->gT("Maximum number of files that the participant can upload for this question"),
-    "caption"=>$clang->gT("Max number of files"));
-
-    $qattributes["min_num_of_files"]=array(
-    "types"=>"|",
-    'category'=>$clang->gT('Other'),
-    'sortorder'=>132,
-    "inputtype"=>"text",
-    'default'=>'0',
-    "help"=>$clang->gT("Minimum number of files that the participant must upload for this question"),
-    "caption"=>$clang->gT("Min number of files"));
-
-    $qattributes["allowed_filetypes"]=array(
-    "types"=>"|",
-    'category'=>$clang->gT('Other'),
-    'sortorder'=>134,
-    "inputtype"=>"text",
-    'default'=>"png, gif, doc, odt",
-    "help"=>$clang->gT("Allowed file types in comma separated format. e.g. pdf,doc,odt"),
-    "caption"=>$clang->gT("Allowed file types"));
-
-    $qattributes["random_group"]=array(
-    "types"=>"15ABCDEFGHIKLMNOPQRSTUWXYZ!:;|",
-    'category'=>$clang->gT('Logic'),
-    'sortorder'=>100,
-    'inputtype'=>'text',
-    "help"=>$clang->gT("Place questions into a specified randomization group, all questions included in the specified group will appear in a random order"),
-    "caption"=>$clang->gT("Randomization group name"));
-
-    // This is added to support historical behavior.  Early versions of 1.92 used a value of "No", so if there was a min_sum_value or equals_sum_value, the question was not valid
-    // unless those criteria were met.  In later releases of 1.92, the default was changed so that missing values were allowed even if those attributes were set
-    // This attribute lets authors control whether missing values should be allowed in those cases without needing to set min_answers
-    // Existing surveys will use the old behavior, but if the author edits the question, the default will be the new behavior.
-    $qattributes["value_range_allows_missing"]=array(
-    "types"=>"K",
-    'category'=>$clang->gT('Input'),
-    'sortorder'=>100,
-    "inputtype"=>"singleselect",
-    'options'=>array(0=>$clang->gT('No'),
-    1=>$clang->gT('Yes')),
-    'default'=>1,
-    "help"=>$clang->gT("Is no answer (missing) allowed when either 'Equals sum value' or 'Minimum sum value' are set?"),
-    "caption"=>$clang->gT("Value range allows missing"));
-=======
->>>>>>> a2ab567d
 
     if (!$qattributes)
     {
@@ -5800,11 +4604,7 @@
     }
     // ~\R~u : see "What \R matches" and "Newline sequences" in http://www.pcre.org/pcre.txt - only available since PCRE 7.0
     if ($bStripNewLines ){  // strip new lines
-<<<<<<< HEAD
-        if (defined('PCRE_VERSION') && version_compare(substr(PCRE_VERSION,0,strpos(PCRE_VERSION,' ')),'7.0')>-1)
-=======
         if (version_compare(substr(PCRE_VERSION,0,strpos(PCRE_VERSION,' ')),'7.0')>-1)
->>>>>>> a2ab567d
         {
             $sNicetext = preg_replace(array('~\R~u'),array(' '), $sNicetext);
         }
@@ -6072,14 +4872,7 @@
 
 function CSVEscape($sString)
 {
-<<<<<<< HEAD
-    if (defined('PCRE_VERSION') && version_compare(substr(PCRE_VERSION,0,strpos(PCRE_VERSION,' ')),'7.0')>-1)
-    {
-         $sString = preg_replace(array('~\R~u'), array(PHP_EOL), $sString);
-    }
-=======
     $sString = preg_replace(array('~\R~u'), array(PHP_EOL), $sString);
->>>>>>> a2ab567d
     return '"' . str_replace('"','""', $sString) . '"';
 }
 
@@ -6907,11 +5700,7 @@
 
     if (isset($aUpdateVersions['errorcode'])) 
     {
-<<<<<<< HEAD
-        Yii::app()->session['flashmessage'] = sprintf($clang->gT("Error when checking for new version: %s"),$aUpdateVersions['errorcode']).'<br>'.$aUpdateVersions['errorhtml'];
-=======
         Yii::app()->setFlashMessage(sprintf($clang->gT("Error when checking for new version: %s"),$aUpdateVersions['errorcode']).'<br>'.$aUpdateVersions['errorhtml'],'error');
->>>>>>> a2ab567d
         $aUpdateVersions=array(); 
     }
     if (count($aUpdateVersions) && trim(Yii::app()->getConfig('buildnumber'))!='')
@@ -6969,30 +5758,6 @@
     return $goodchars;
 }
 
-<<<<<<< HEAD
-
-/**
-* Return array with token attribute.
-*
-* @param $surveyid     int    the surveyid
-* @param $token    string    token code
-*
-* @return Array of token data
-*/
-function getTokenData($surveyid, $token)
-{
-    $thistoken = Tokens_dynamic::model($surveyid)->find('token = :token',array(':token' => $token));
-    $thistokenarray=array(); // so has default value
-    if($thistoken)
-    {
-        $thistokenarray =$thistoken->attributes;
-    }// Did we fill with empty string if not exist ?
-
-    return $thistokenarray;
-}
-
-=======
->>>>>>> a2ab567d
 /**
 * This function returns the complete directory path to a given template name
 *
@@ -9077,26 +7842,6 @@
     return $sLanguage;
 }
 
-<<<<<<< HEAD
-/**
-* This function add string to css or js header for public surevy
-* @param    string        string to ellipsize
-* @param    string        max length of string
-* @return    array        array of string for js or css to be included
-*
-*/
-
-function header_includes($includes = false, $method = "js" )
-{
-    $header_includes = (array) Yii::app()->getConfig("{$method}_header_includes");
-    $header_includes[] = $includes;
-    $header_includes = array_filter($header_includes);
-    $header_includes = array_unique($header_includes);
-    Yii::app()->setConfig("{$method}_header_includes", $header_includes);
-    return $header_includes;
-}
-// Closing PHP tag intentionally omitted - yes, it is okay
-=======
 function array_diff_assoc_recursive($array1, $array2) {
     $difference=array();
     foreach($array1 as $key => $value) {
@@ -9115,4 +7860,3 @@
     return $difference;
 }
 // Closing PHP tag intentionally omitted - yes, it is okay
->>>>>>> a2ab567d
