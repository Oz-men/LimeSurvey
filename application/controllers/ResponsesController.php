<?php

/**
 * class ResponsesController
 **/
class ResponsesController extends LSBaseController
{
    /**
     * responses constructor.
     * @param $controller
     * @param $id
     */
    public function __construct($controller, $id)
    {
        parent::__construct($controller, $id);

        App()->loadHelper('surveytranslator');
    }

    /**
     * Set filters for all actions
     * @return string[]
     */
    public function filters()
    {
        return [
            'postOnly + delete, deleteSingle, deleteAttachments'
        ];
    }

    /**
     * Override default getActionParams
     * @return array
     */
    public function getActionParams()
    {
        return array_merge($_GET, $_POST);
    }

    /**
     * this is part of renderWrappedTemplate implement in old responses.php
     *
     * @param string $view
     * @return bool
     */
    public function beforeRender($view)
    {
        App()->getClientScript()->registerCssFile(App()->getConfig('publicstyleurl') . 'browse.css');

        $surveyId = (int)App()->request->getParam('surveyId');
        $oSurvey = Survey::model()->findByPk($surveyId);
        $this->aData['display']['menu_bars'] = false;
        $this->aData['subaction'] = gT("Responses and statistics");
        $this->aData['display']['menu_bars']['browse'] = gT('Browse responses'); // browse is independent of the above
        $this->aData['title_bar']['title'] = gT('Browse responses') . ': ' . $oSurvey->currentLanguageSettings->surveyls_title;
        $this->aData['topBar']['type'] = 'responses';
        $this->layout = 'layout_questioneditor';

        return parent::beforeRender($view);
    }

    /**
     * @param int $surveyId
     * @param string $token
     */
    public function actionViewbytoken(int $surveyId, string $token): void
    {
        // Get Response ID from token
        $oResponse = SurveyDynamic::model($surveyId)->findByAttributes(['token' => $token]);
        if (!$oResponse) {
            App()->user->setFlash('error', gT("Sorry, this response was not found."));
            $this->redirect(["responses/browse/surveyId/{$surveyId}"]);
        } else {
            $this->redirect(["responses/view/", 'surveyId' => $surveyId, 'id' => $oResponse->id]);
        }
    }

    /**
     * View a single response as queXML PDF
     *
     * @param int $surveyId
     * @param int $id
     * @param string $browseLang
     * @throws CException
     * @throws CHttpException
     */
    public function actionViewquexmlpdf(int $surveyId, int $id, string $browseLang = ''): void
    {
        if (Permission::model()->hasSurveyPermission($surveyId, 'responses', 'read')) {
            $aData = $this->getData($surveyId, $id, $browseLang);
            $sBrowseLanguage = $aData['language'];
            Yii::import("application.libraries.admin.quexmlpdf", true);
            $quexmlpdf = new quexmlpdf();
            // Setting the selected language for printout
            App()->setLanguage($sBrowseLanguage);
            $quexmlpdf->setLanguage($sBrowseLanguage);
            set_time_limit(120);
            App()->loadHelper('export');
            $quexml = quexml_export($surveyId, $sBrowseLanguage, $id);
            $quexmlpdf->create($quexmlpdf->createqueXML($quexml));
            $quexmlpdf->Output("$surveyId-$id-queXML.pdf", 'D');
        } else {
            App()->user->setFlash('error', gT("You do not have permission to access this page."));
            $this->redirect(['surveyAdministration/view', 'surveyid' => $surveyId]);
        }
    }

    /**
     * View a single response in detail
     *
     * @param int $surveyId
     * @param int $id
     * @param string $browseLang
     * @throws CException
     * @throws CHttpException
     */
    public function actionView(int $surveyId, int $id, string $browseLang = ''): void
    {

        // logging for webserver when parameter is somehting like $surveyid=125<script ...
        if (!is_numeric(Yii::app()->request->getParam('surveyId'))) {
            throw new CHttpException(403, gT("Invalid survey ID"));
        }
        if (!is_numeric(Yii::app()->request->getParam('id'))) {
            throw new CHttpException(403, gT("Invalid response ID"));
        }
        $survey = Survey::model()->findByPk($surveyId);

        if (!Permission::model()->hasSurveyPermission($surveyId, 'responses', 'read')) {
            App()->user->setFlash('error', gT("You do not have permission to access this page."));
            $this->redirect(['surveyAdministration/view', 'surveyid' => $surveyId]);
            App()->end(); // More clear, uneeded.
        }
        /* TODO : Check if response still exist, after checking survey */
        $aData = $this->getData($surveyId, $id, $browseLang);
        $sBrowseLanguage = $aData['language'];

        extract($aData, EXTR_OVERWRITE);


        $fieldmap = createFieldMap($survey, 'full', false, false, $aData['language']);
        $bHaveToken = $survey->anonymized == "N" && tableExists('tokens_' . $surveyId); // Boolean : show (or not) the token
        if (!Permission::model()->hasSurveyPermission($surveyId, 'tokens', 'read')) {
            // If not allowed to read: remove it
            unset($fieldmap['token']);
            $bHaveToken = false;
        }
        //add token to top of list if survey is not private
        if ($bHaveToken) {
            $fnames[] = ["token", gT("Access code"), 'code' => 'token'];
            $fnames[] = ["firstname", gT("First name"), 'code' => 'firstname']; // or token:firstname ?
            $fnames[] = ["lastname", gT("Last name"), 'code' => 'lastname'];
            $fnames[] = ["email", gT("Email"), 'code' => 'email'];
        }
        if ($survey->isDateStamp) {
            $fnames[] = ["submitdate", gT("Submission date"), gT("Completed"), "0", 'D', 'code' => 'submitdate'];
        }
        $fnames[] = ["completed", gT("Completed"), "0"];

        foreach ($fieldmap as $field) {
            if ($field['fieldname'] == 'lastpage' || $field['fieldname'] == 'submitdate') {
                continue;
            }
<<<<<<< HEAD
            //add token to top of list if survey is not private
            if ($bHaveToken) {
                $fnames[] = ["token", gT("Access code"), 'code' => 'token'];
                $fnames[] = ["firstname", gT("First name"), 'code' => 'firstname']; // or token:firstname ?
                $fnames[] = ["lastname", gT("Last name"), 'code' => 'lastname'];
                $fnames[] = ["email", gT("Email"), 'code' => 'email'];

                $customTokenAttributes = $survey->tokenAttributes;
                foreach ($customTokenAttributes as $attributeName => $tokenAttribute) {
                    $tokenAttributeDescription = ($tokenAttribute['description'] != '') ? $tokenAttribute['description'] : $attributeName;
                    $fnames[] = [$attributeName, $tokenAttributeDescription, 'code' => $attributeName];
                }
=======
            if ($field['type'] == 'interview_time') {
                continue;
>>>>>>> bb3e00ce
            }
            if ($field['type'] == 'page_time') {
                continue;
            }
            if ($field['type'] == 'answer_time') {
                continue;
            }

            //$question = $field['question'];
            $question = viewHelper::getFieldText($field);

            if ($field['type'] != Question::QT_VERTICAL_FILE_UPLOAD) {
                $fnames[] = [
                    $field['fieldname'],
                    viewHelper::getFieldText($field),
                    'code' => viewHelper::getFieldCode($field, ['LEMcompat' => true])
                ];
            } elseif ($field['aid'] !== 'filecount') {
                $qidattributes = QuestionAttribute::model()->getQuestionAttributes($field['qid']);

                for ($i = 0; $i < $qidattributes['max_num_of_files']; $i++) {
                    $filenum = sprintf(gT("File %s"), $i + 1);
                    if ($qidattributes['show_title'] == 1) {
                        $fnames[] = [
                            $field['fieldname'],
                            "{$filenum} - {$question} (" . gT('Title') . ")",
                            'code'     => viewHelper::getFieldCode($field) . '(title)',
                            "type"     => Question::QT_VERTICAL_FILE_UPLOAD,
                            "metadata" => "title",
                            "index"    => $i
                        ];
                    }

                    if ($qidattributes['show_comment'] == 1) {
                        $fnames[] = [
                            $field['fieldname'],
                            "{$filenum} - {$question} (" . gT('Comment') . ")",
                            'code'     => viewHelper::getFieldCode($field) . '(comment)',
                            "type"     => Question::QT_VERTICAL_FILE_UPLOAD,
                            "metadata" => "comment",
                            "index"    => $i
                        ];
                    }

                    $fnames[] = [
                        $field['fieldname'],
                        "{$filenum} - {$question} (" . gT('File name') . ")",
                        'code'     => viewHelper::getFieldCode($field) . '(name)',
                        "type"     => "|",
                        "metadata" => "name",
                        "index"    => $i,
                        'qid'      => $field['qid']
                    ];
                    $fnames[] = [
                        $field['fieldname'],
                        "{$filenum} - {$question} (" . gT('File size') . ")",
                        'code'     => viewHelper::getFieldCode($field) . '(size)',
                        "type"     => "|",
                        "metadata" => "size",
                        "index"    => $i
                    ];
                }
            } else {
                $fnames[] = [$field['fieldname'], gT("File count")];
            }
        }

        $nfncount = count($fnames) - 1;
        if ($id < 1) {
            $id = 1;
        }

        $exist = SurveyDynamic::model($surveyId)->exist($id);
        $next = SurveyDynamic::model($surveyId)->next($id, true);
        $previous = SurveyDynamic::model($surveyId)->previous($id, true);
        $aData['exist'] = $exist;
        $aData['next'] = $next;
        $aData['previous'] = $previous;
        $aData['id'] = $id;

        if ($exist) {
            $oPurifier = new CHtmlPurifier();
            //SHOW INDIVIDUAL RECORD
            $oCriteria = new CDbCriteria();
            if ($bHaveToken) {
                $oCriteria = SurveyDynamic::model($surveyId)->addTokenCriteria($oCriteria);
            }

            $oCriteria->addCondition("id = {$id}");
            $iIdresult = SurveyDynamic::model($surveyId)->find($oCriteria);
            if ($bHaveToken) {
                $aResult = array_merge(
                    $iIdresult->tokens->decrypt()->attributes,
                    $iIdresult->decrypt()->attributes
                );
            } else {
                $aResult = $iIdresult->decrypt()->attributes;
            }
            $id = $aResult['id'];
            $rlanguage = $aResult['startlanguage'];
            $aData['bHasFile'] = false;
            if (isset($rlanguage)) {
                $aData['rlanguage'] = $rlanguage;
            }
            $highlight = false;
            $aData['answers'] = [];
            for ($i = 0; $i < $nfncount + 1; $i++) {
                if ($fnames[$i][0] != 'completed' && is_null($aResult[$fnames[$i][0]])) {
                    continue; // irrelevant, so don't show
                }
                $inserthighlight = '';
                if ($highlight) {
                    $inserthighlight = "class='highlight'";
                }

                if ($fnames[$i][0] == 'completed') {
                    if ($aResult['submitdate'] == null || $aResult['submitdate'] == "N") {
                        $answervalue = "N";
                    } else {
                        $answervalue = "Y";
                    }
                } elseif (isset($fnames[$i]['type']) && $fnames[$i]['type'] == Question::QT_VERTICAL_FILE_UPLOAD) {
                    // File upload question type.
                    $index = $fnames[$i]['index'];
                    $metadata = $fnames[$i]['metadata'];
                    $phparray = json_decode_ls($aResult[$fnames[$i][0]]);

                    if (isset($phparray[$index])) {
                        switch ($metadata) {
                            case "size":
                                $answervalue = sprintf(gT("%s KB"), intval($phparray[$index][$metadata]));
                                break;
                            case "name":
                                $answervalue = CHtml::link(
                                    htmlspecialchars(
                                        $oPurifier->purify(rawurldecode($phparray[$index][$metadata]))
                                    ),
                                    $this->createUrl(
                                        "responses/downloadfile",
                                        [
                                            "surveyId"    => $surveyId,
                                            "responseId" => $id,
                                            "qid"        => $fnames[$i]['qid'],
                                            "index"      => $index
                                        ]
                                    )
                                );
                                break;
                            default:
                                $answervalue = htmlspecialchars(
                                    strip_tags(
                                        stripJavaScript($phparray[$index][$metadata])
                                    )
                                );
                        }
                        $aData['bHasFile'] = true;
                    } else {
                        $answervalue = "";
                    }
                } else {
                    $answervalue = htmlspecialchars(
                        strip_tags(
                            stripJavaScript(
                                getExtendedAnswer(
                                    $surveyId,
                                    $fnames[$i][0],
                                    $aResult[$fnames[$i][0]],
                                    $sBrowseLanguage
                                )
                            )
                        ),
                        ENT_QUOTES
                    );
                }
                $aData['inserthighlight'] = $inserthighlight;
                $aData['fnames'] = $fnames;
                $aData['answers'][] = [
                    'answervalue' => $answervalue,
                    'i' => $i
                ];
            }
        } else {
            App()->session['flashmessage'] = gT("This response ID is invalid.");
        }

        $aData['sidemenu']['state'] = false;
        // This resets the url on the close button to go to the upper view
        $aData['closeUrl'] = $this->createUrl("responses/browse/", ['surveyId' => $surveyId]);
        $aData['topBar']['name'] = 'baseTopbar_view';
        $aData['topBar']['rightSideView'] = 'responseViewTopbarRight_view';

        $this->aData = $aData;
        $this->render('browseidrow_view', [
            'id'              => $aData['id'],
            'surveyid'        => $aData['surveyId'],
            'answers'         => $aData['answers'],
            'inserthighlight' => $aData['inserthighlight'],
            'fnames'          => $aData['fnames'],
        ]);
    }

    /**
     * Shows the responses summary
     *
     * @param int $surveyId
     */
    public function actionIndex(int $surveyId): void
    {
        // logging for webserver when parameter is somehting like $surveyid=125<script ...
        if (!is_numeric(Yii::app()->request->getParam('surveyId'))) {
            throw new CHttpException(403, gT("Invalid survey ID"));
        }
        $survey = Survey::model()->findByPk($surveyId);
        $aData = $this->getData($surveyId);

        $aData['num_total_answers'] = SurveyDynamic::model($surveyId)->count();
        $aData['num_completed_answers'] = SurveyDynamic::model($surveyId)->count('submitdate IS NOT NULL');
        if ($survey->hasTokensTable && Permission::model()->hasSurveyPermission($surveyId, 'tokens', 'read')) {
            $aData['with_token'] = App()->db->schema->getTable($survey->tokensTableName);
            $aData['tokeninfo'] = Token::model($surveyId)->summary();
        }

        $aData['topBar']['name'] = 'baseTopbar_view';
        $aData['topBar']['leftSideView'] = 'responsesTopbarLeft_view';

        $this->aData = $aData;
        $this->render('browseindex_view', [
          'num_completed_answers' => $aData['num_completed_answers'],
          'num_total_answers'     => $aData['num_total_answers'],
          'tokeninfo'             => $aData['tokeninfo'],
          'with_token'            => $aData['with_token']
        ]);
    }

    /**
     * Show responses for survey
     *
     * @param int $surveyId
     * @return void
     */
    public function actionBrowse(int $surveyId): void
    {
        // logging for webserver when parameter is somehting like $surveyid=125<script ...
        if (!is_numeric(Yii::app()->request->getParam('surveyId'))) {
            throw new CHttpException(403, gT("Invalid survey ID"));
        }
        $survey = Survey::model()->findByPk($surveyId);
        $displaymode = App()->request->getPost('displaymode', null);

        if ($displaymode !== null) {
            $this->setGridDisplay($displaymode);
        }

        if (Permission::model()->hasSurveyPermission($surveyId, 'responses', 'read')) {
            App()->getClientScript()->registerScriptFile(
                App()->getConfig('adminscripts') .
                'listresponse.js',
                LSYii_ClientScript::POS_BEGIN
            );
            App()->getClientScript()->registerScriptFile(
                App()->getConfig('adminscripts') .
                'tokens.js',
                LSYii_ClientScript::POS_BEGIN
            );

            // Basic data for the view
            $aData = $this->getData($surveyId);
            $aData['surveyid'] = $surveyId;
            $aData['sidemenu']['state'] = false;
            $aData['issuperadmin'] = Permission::model()->hasGlobalPermission('superadmin');
            $aData['hasUpload'] = hasFileUploadQuestion($surveyId);
            $aData['fieldmap'] = createFieldMap($survey, 'full', true, false, $aData['language']);
            $aData['dateformatdetails'] = getDateFormatData(App()->session['dateformat']);

            ////////////////////
            // Setting the grid

            // Basic variables
            $bHaveToken = $survey->anonymized == "N" && tableExists('tokens_' . $surveyId) && Permission::model()->hasSurveyPermission($surveyId, 'tokens', 'read'); // Boolean : show (or not) the token
            $model = SurveyDynamic::model($surveyId);
            $model->bEncryption = true;

            // Reset filters from stats
            if (App()->request->getParam('filters') == "reset") {
                App()->user->setState('sql_' . $surveyId, '');
            }

            // Page size
            if (App()->request->getParam('pageSize')) {
                App()->user->setState('pageSize', (int)App()->request->getParam('pageSize'));
            }

            // Model filters
            if (isset($_SESSION['survey_' . $surveyId])) {
                $sessionSurveyArray = App()->session->get('survey_' . $surveyId);
                $visibleColumns = $sessionSurveyArray['filteredColumns'] ?? null;
                if (!empty($visibleColumns)) {
                    $model->setAttributes($visibleColumns, false);
                }
            }
            // Using safe search on dynamic column names would be far too much complex.
            // So we pass over the safe validation and directly set attributes (second parameter of setAttributes to false).
            // see: http://www.yiiframework.com/wiki/161/understanding-safe-validation-rules/
            // see: http://www.yiiframework.com/doc/api/1.1/CModel#setAttributes-detail
            if (App()->request->getParam('SurveyDynamic')) {
                $model->setAttributes(App()->request->getParam('SurveyDynamic'), false);
            }

            // Virtual attributes filters
            // Filters on related tables need virtual filters attributes in main model (class variables)
            // Those virtual filters attributes are not set by the setAttributes, they must be set manually
            // @see: http://www.yiiframework.com/wiki/281/searching-and-sorting-by-related-model-in-cgridview/
            $aVirtualFilters = ['completed_filter', 'firstname_filter', 'lastname_filter', 'email_filter'];
            foreach ($aVirtualFilters as $sFilterName) {
                $aParam = App()->request->getParam('SurveyDynamic');
                if (!empty($aParam[$sFilterName])) {
                    $model->$sFilterName = $aParam[$sFilterName];
                }
            }

            // Sets which columns to filter
            $filteredColumns = !empty(isset($_SESSION['survey_' . $surveyId]['filteredColumns'])) ? $_SESSION['survey_' . $surveyId]['filteredColumns'] : null;
            $aData['filteredColumns'] = $filteredColumns;

            // rendering
            $aData['model'] = $model;
            $aData['bHaveToken'] = $bHaveToken;
            $aData['aDefaultColumns'] = $model->defaultColumns; // Some specific columns
            // Page size
            $aData['pageSize'] = App()->user->getState('pageSize', App()->params['defaultPageSize']);

            $aData['topBar']['name'] = 'baseTopbar_view';
            $aData['topBar']['leftSideView'] = 'responsesTopbarLeft_view';

            $this->aData = $aData;
            $this->render('listResponses_view', [
                'surveyid' => $aData['surveyId'],
                'dateformatdetails' => $aData['dateformatdetails'],
                'model' => $aData['model'],
                'bHaveToken' => $aData['bHaveToken'],
                'language' => $aData['language'],
                'pageSize' => $aData['pageSize'],
                'fieldmap' => $aData['fieldmap'],
                'filteredColumns' => $aData['filteredColumns'],

            ]);
        } else {
            App()->user->setFlash('error', gT("You do not have permission to access this page."));
            $this->redirect(['surveyAdministration/view', 'surveyid' => $surveyId]);
        }
    }

    /**
     * Saves the hidden columns for response browsing in the session
     * @access public
     * @param int $surveyId
     */
    public function actionSetFilteredColumns(int $surveyId): void
    {
        // logging for webserver when parameter is something like $surveyid=125<script ...
        if (!is_numeric(Yii::app()->request->getParam('surveyId'))) {
            throw new CHttpException(403, gT("Invalid survey ID"));
        }
        if (Permission::model()->hasSurveyPermission($surveyId, 'responses', 'read')) {
            $aFilteredColumns = [];
            $aColumns = (array)App()->request->getPost('columns');
            if (isset($aColumns)) {
                if (!empty($aColumns)) {
                    foreach ($aColumns as $sColumn) {
                        if (isset($sColumn)) {
                            $aFilteredColumns[] = $sColumn;
                        }
                    }
                    $_SESSION['survey_' . $surveyId]['filteredColumns'] = $aFilteredColumns;
                } else {
                    $_SESSION['survey_' . $surveyId]['filteredColumns'] = [];
                }
            }
        }
        $this->redirect(["responses/browse", "surveyId" => $surveyId]);
    }

    /**
     * Deletes multiple responses (massive action)
     *
     * @access public
     * @param int $surveyId
     * @return void
     * @throws CDbException
     * @throws CException
     * @throws CHttpException
     */
    public function actionDelete(int $surveyId): void
    {
        if (!is_numeric(Yii::app()->request->getParam('surveyId'))) {
            throw new CHttpException(403, gT("Invalid survey ID"));
        }
        if (!Permission::model()->hasSurveyPermission($surveyId, 'responses', 'delete')) {
            throw new CHttpException(403, gT("You do not have permission to access this page."));
        }
        if (!App()->getRequest()->isPostRequest) {
            throw new CHttpException(405, gT("Invalid action"));
        }
        Yii::import('application.helpers.admin.ajax_helper', true);

        $ResponseId = (App()->request->getPost('sItems') != '') ? json_decode(App()->request->getPost('sItems')) : json_decode(App()->request->getParam('sResponseId'), true);
        if (App()->request->getPost('modalTextArea') != '') {
            $ResponseId = explode(',', App()->request->getPost('modalTextArea'));
            foreach ($ResponseId as $key => $sResponseId) {
                $ResponseId[$key] = str_replace(' ', '', $sResponseId);
            }
        }

        $aResponseId = (is_array($ResponseId)) ? $ResponseId : [$ResponseId];
        $errors = 0;
        $timingErrors = 0;

        foreach ($aResponseId as $iResponseId) {
            $resultErrors = $this->deleteResponse($surveyId, $iResponseId);
            $errors += $resultErrors['numberOfErrors'];
            $timingErrors += $resultErrors['numberOfTimingErrors'];
        }

        if ($errors || $timingErrors) {
            $message = ($errors) ? ngT("A response was not deleted.|{n} responses were not deleted.", $errors) : "";
            $message .= ($timingErrors) ? ngT("A timing record was not deleted.|{n} timing records were not deleted.", $errors) : "";
            if (App()->getRequest()->isAjaxRequest) {
                ls\ajax\AjaxHelper::outputError($message);
            } else {
                App()->user->setFlash('error', $message);
                $this->redirect(["responses/browse", "surveyId" => $surveyId]);
            }
        }
        if (App()->getRequest()->isAjaxRequest) {
            ls\ajax\AjaxHelper::outputSuccess(gT('Response(s) deleted.'));
        }
        App()->user->setFlash('success', gT('Response(s) deleted.'));
        $this->redirect(["responses/browse", "surveyId" => $surveyId]);
    }

    /**
     * Deletes a single response and redirects to the gridview.
     *
     * @param int $surveyId -- the survey id
     * @param int $responseId -- the response id to be deleted
     * @throws CDbException
     * @throws CHttpException
     */
    public function actionDeleteSingle(int $surveyId, int $responseId): void
    {
        if (!is_numeric(Yii::app()->request->getParam('surveyId'))) {
            throw new CHttpException(403, gT("Invalid survey ID"));
        }
        if (!is_numeric(Yii::app()->request->getParam('responseId'))) {
            throw new CHttpException(403, gT("Invalid response ID"));
        }
        if (!Permission::model()->hasSurveyPermission($surveyId, 'responses', 'delete')) {
            throw new CHttpException(403, gT("You do not have permission to access this page."));
        }

        $resultErrors = $this->deleteResponse($surveyId, $responseId);
        if ($resultErrors['numberOfErrors'] > 0 || $resultErrors['numberOfTimingErrors']) {
            $message = gt('Response could not be deleted');
            App()->user->setFlash('error', $message);
            $this->redirect(["responses/browse", "surveyId" => $surveyId]);
        }

        App()->user->setFlash('success', gT('Response deleted.'));
        $this->redirect(["responses/browse", "surveyId" => $surveyId]);
    }

    /**
     * Download individual file by response and filename
     *
     * @access public
     * @param int $surveyId : survey id
     * @param int $responseId
     * @param int $qid
     * @param int $index
     * @return void
     * @throws CHttpException
     */
    public function actionDownloadfile(int $surveyId, int $responseId, int $qid, int $index): void
    {
        if (!is_numeric(Yii::app()->request->getParam('surveyId'))) {
            throw new CHttpException(403, gT("Invalid survey ID"));
        }
        if (!is_numeric(Yii::app()->request->getParam('responseId'))) {
            throw new CHttpException(403, gT("Invalid response ID"));
        }
        if (!is_numeric(Yii::app()->request->getParam('qid'))) {
            throw new CHttpException(403, gT("Invalid question ID"));
        }
        $oSurvey = Survey::model()->findByPk($surveyId);
        if (!$oSurvey->isActive) {
            App()->user->setFlash('error', gT('Sorry, this file was not found.'));
            $this->redirect(["surveyAdministration/view", "surveyid" => $surveyId]);
        }

        if (Permission::model()->hasSurveyPermission($surveyId, 'responses', 'read')) {
            $oResponse = Response::model($surveyId)->findByPk($responseId);
            if (is_null($oResponse)) {
                App()->user->setFlash('error', gT('Found no response with ID %d'), $responseId);
                $this->redirect(["responses/browse", "surveyId" => $surveyId]);
            }
            $aQuestionFiles = $oResponse->getFiles($qid);
            if (isset($aQuestionFiles[$index])) {
                $aFile = $aQuestionFiles[$index];
                // Real path check from here: https://stackoverflow.com/questions/4205141/preventing-directory-traversal-in-php-but-allowing-paths
                $sDir = Yii::app()->getConfig('uploaddir') . DIRECTORY_SEPARATOR . "surveys" . DIRECTORY_SEPARATOR . $surveyId . DIRECTORY_SEPARATOR . "files" . DIRECTORY_SEPARATOR;
                $sFileRealName = $sDir . $aFile['filename'];
                $sRealUserPath = get_absolute_path($sFileRealName);
                if ($sRealUserPath === false) {
                    throw new CHttpException(404, "File not found.");
                } elseif (strpos($sRealUserPath, $sDir) !== 0) {
                        throw new CHttpException(403, "File cannot be accessed.");
                } else {
                    $mimeType = CFileHelper::getMimeType($sFileRealName, null, false);
                    if (is_null($mimeType)) {
                        $mimeType = "application/octet-stream";
                    }
                    @ob_clean();
                    header('Content-Description: File Transfer');
                    header('Content-Type: ' . $mimeType);
                    header('Content-Disposition: attachment; filename="' . sanitize_filename(rawurldecode($aFile['name'])) . '"');
                    header('Content-Transfer-Encoding: binary');
                    header('Expires: 0');
                    header("Cache-Control: must-revalidate, no-store, no-cache");
                    header('Content-Length: ' . filesize($sFileRealName));
                    readfile($sFileRealName);
                    exit;
                }
            }
            App()->user->setFlash('error', gT('Sorry, this file was not found.'));
            $this->redirect(["responses/browse", "surveyId" => $surveyId]);
        } else {
            throw new CHttpException(403, gT("You do not have permission to access this page."));
        }
    }

    /**
     * Construct a zip files from a list of response
     *
     * @access public
     * @param int $surveyId : survey id
     * @param string $responseIds : list of responses as string
     * @return void application/zip
     * @throws CException
     */
    public function actionDownloadfiles(int $surveyId, string $responseIds = ''): void
    {
        if (!is_numeric(Yii::app()->request->getParam('surveyId'))) {
            throw new CHttpException(403, gT("Invalid survey ID"));
        }
        if (Permission::model()->hasSurveyPermission($surveyId, 'responses', 'read')) {
            $oSurvey = Survey::model()->findByPk($surveyId);
            if (!$oSurvey->isActive) {
                App()->user->setFlash('error', gT('Sorry, this file was not found.'));
                $this->redirect(["surveyAdministration/view", "surveyid" => $surveyId]);
            }
            if (!$responseIds) {
                // No response id : get all survey files
                $oCriteria = new CDbCriteria();
                $oCriteria->select = "id";
                $oSurvey = SurveyDynamic::model($surveyId);
                $aResponseId = $oSurvey->getCommandBuilder()
                    ->createFindCommand($oSurvey->tableSchema, $oCriteria)
                    ->queryColumn();
            } else {
                $aResponseId = explode(",", $responseIds);
            }
            if (!empty($aResponseId)) {
                // Now, zip all the files in the filelist
                if (count($aResponseId) === 1) {
                    $zipfilename = "Files_for_survey_{$surveyId}_response_{$aResponseId[0]}.zip";
                } else {
                    $zipfilename = "Files_for_survey_{$surveyId}.zip";
                }
                $this->zipFiles($surveyId, $aResponseId, $zipfilename);
            } else {
                // No response : redirect to browse with a alert
                App()->user->setFlash('error', gT('The requested files do not exist on the server.'));
                $this->redirect(["responses/browse", "surveyId" => $surveyId]);
            }
        } else {
            throw new CHttpException(403, gT("You do not have permission to access this page."));
        }
    }

    /**
     * Delete all uploaded files for one response.
     *
     * @param int $surveyId
     * @param int|null $responseId
     * @return void
     * @throws CException
     * @throws CHttpException
     */
    public function actionDeleteAttachments(int $surveyId, int $responseId = null): void
    {
        if (!is_numeric(Yii::app()->request->getParam('surveyId'))) {
            throw new CHttpException(403, gT("Invalid survey ID"));
        }
        if (!Permission::model()->hasSurveyPermission($surveyId, 'responses', 'update')) {
            throw new CHttpException(403, gT("You do not have permission to access this page."));
        }
        $request = App()->request;
        if (!$request->isPostRequest) {
            throw new CHttpException(405, gT("Invalid action"));
        }

        $stringItems = json_decode($request->getPost('sItems'));
        // Cast all ids to int.
        $items = array_map(
            function ($id) {
                return (int)$id;
            },
            is_array($stringItems) ? $stringItems : []
        );
        $responseIds = $responseId !== null ? [$responseId] : $items;

        Yii::import('application.helpers.admin.ajax_helper', true);
        $allErrors = [];
        $allSuccess = 0;

        foreach ($responseIds as $responseIdLoop) {
            $response = Response::model($surveyId)->findByPk($responseIdLoop);
            if ($response !== null) {
                [$success, $errors] = $response->deleteFilesAndFilename();
                if (empty($errors)) {
                    $allSuccess += $success;
                } else {
                    // Could not delete all files.
                    $allErrors = array_merge($allErrors, $errors);
                }
            } else {
                $allErrors[] = sprintf(gT('Found no response with ID %d'), $responseIdLoop);
            }
        }
        if (!empty($allErrors)) {
            $message = gT('Error: Could not delete some files: ') . implode(', ', $allErrors);
            if ($request->isAjaxRequest) {
                ls\ajax\AjaxHelper::outputError(
                    $message
                );
                App()->end();
            }
            App()->user->setFlash('error', $message);
            $this->redirect(["responses/browse", "surveyId" => $surveyId]);
        }
        $message = sprintf(ngT('%d file deleted.|%d files deleted.', $allSuccess), $allSuccess);
        if ($request->isAjaxRequest) {
            ls\ajax\AjaxHelper::outputSuccess($message);
            App()->end();
        }
        App()->user->setFlash('success', $message);
        $this->redirect(["responses/browse", "surveyId" => $surveyId]);
    }

    /**
     * Time statistics for responses
     *
     * @param int $surveyId
     * @return void
     */
    public function actionTime(int $surveyId): void
    {
        $aData = $this->getData($surveyId);

        $aData['columns'] = [
            [
                'header'            => gT('ID'),
                'name'              => 'id',
                'value'             => '$data->id',
                'headerHtmlOptions' => ['class' => 'hidden-xs'],
                'htmlOptions'       => ['class' => 'hidden-xs']
            ],
            [
                'header' => gT('Total time'),
                'name'   => 'interviewtime',
                'value'  => '$data->interviewtime'
            ]
        ];

        $fields = createTimingsFieldMap($surveyId, 'full', true, false, $aData['language']);
        foreach ($fields as $fielddetails) {
            // headers for answer id and time data
            if ($fielddetails['type'] === 'id') {
                $fnames[] = [$fielddetails['fieldname'], $fielddetails['question']];
            }

            if ($fielddetails['type'] === 'interview_time') {
                $fnames[] = [$fielddetails['fieldname'], gT('Total time')];
            }

            if ($fielddetails['type'] === 'page_time') {
                $fnames[] = [$fielddetails['fieldname'], gT('Group') . ": " . $fielddetails['group_name']];
                $aData['columns'][] = [
                    'header' => gT('Group: ') . $fielddetails['group_name'],
                    'name'   => $fielddetails['fieldname']
                ];
            }

            if ($fielddetails['type'] === 'answer_time') {
                $fnames[] = [$fielddetails['fieldname'], gT('Question') . ": " . $fielddetails['title']];
                $aData['columns'][] = [
                    'header' => gT('Question: ') . $fielddetails['title'],
                    'name'   => $fielddetails['fieldname']
                ];
            }
        }
        // Set number of page
        if (App()->request->getParam('pageSize')) {
            App()->user->setState('pageSize', (int)App()->request->getParam('pageSize'));
        }

        //interview Time statistics
        $aData['model'] = SurveyTimingDynamic::model($surveyId);

        $aData['pageSize'] = App()->user->getState('pageSize', Yii::app()->params['defaultPageSize']);
        $aData['statistics'] = SurveyTimingDynamic::model($surveyId)->statistics();
        $aData['num_total_answers'] = SurveyDynamic::model($surveyId)->count();
        $aData['num_completed_answers'] = SurveyDynamic::model($surveyId)->count('submitdate IS NOT NULL');

        $aData['topBar']['name'] = 'baseTopbar_view';
        $aData['topBar']['leftSideView'] = 'responsesTopbarLeft_view';

        $this->aData = $aData;
        $this->render('browsetimerow_view', [
            'model'      => $aData['model'],
            'surveyId'  => $aData['surveyId'],
            'language'   => $aData['language'],
            'pageSize'   => $aData['pageSize'],
            'columns'    => $aData['columns'],
            'statistics' => $aData['statistics'],
        ]);
    }

    /**
     * Responsible for setting the session variables for attribute map page redirect
     * @param bool $unset
     * @param int|null $surveyId
     */
    public function actionSetSession(bool $unset = false, int $surveyId = null): void
    {
        unset(App()->session['responsesid']);
        if (!$unset) {
            App()->session['responsesid'] = App()->request->getPost('itemsid');
        } else {
            $this->redirect(["admin/export", "sa" => "exportresults", "surveyid" => $surveyId]);
        }
    }

    /**
     * Change the value of the max characters to elipsize headers/questions in response grid.
     * It's called via ajax request
     *
     * @param string $displaymode
     * @return void
     */
    public function setGridDisplay($displaymode): void
    {
        if ($displaymode === 'extended') {
            App()->user->setState('responsesGridSwitchDisplayState', 'extended');
            App()->user->setState('defaultEllipsizeHeaderValue', 1000);
            App()->user->setState('defaultEllipsizeQuestionValue', 1000);
        } else {
            App()->user->setState('responsesGridSwitchDisplayState', 'compact');
            App()->user->setState('defaultEllipsizeHeaderValue', App()->params['defaultEllipsizeHeaderValue']);
            App()->user->setState('defaultEllipsizeQuestionValue', App()->params['defaultEllipsizeQuestionValue']);
        }
    }

    /**
     * Supply an array with the responseIds and all files will be added to the zip
     * and it will be be spit out on success
     *
     * @param int $surveyId
     * @param array $responseId
     * @param string $zipfilename
     */
    private function zipFiles(int $surveyId, array $responseId, string $zipfilename): void
    {
        $tmpdir = App()->getConfig('uploaddir') . DIRECTORY_SEPARATOR . "surveys" . DIRECTORY_SEPARATOR . $surveyId . DIRECTORY_SEPARATOR . "files" . DIRECTORY_SEPARATOR;

        $filelist = [];
        $responses = Response::model($surveyId)->findAllByPk($responseId);
        $filecount = 0;
        foreach ($responses as $response) {
            foreach ($response->getFiles() as $fileInfo) {
                $filecount++;
                /*
                * Now add the file to the archive, prefix files with responseid_index to keep them
                * unique. This way we can have 234_1_image1.gif, 234_2_image1.gif as it could be
                * files from a different source with the same name.
                */
                if (file_exists($tmpdir . basename($fileInfo['filename']))) {
                    $filelist[] = [
                        $tmpdir . basename($fileInfo['filename']),
                        sprintf("%05s_%02s-%s_%02s-%s", $response->id, $filecount, $fileInfo['question']['title'], $fileInfo['index'], sanitize_filename(rawurldecode($fileInfo['name'])))
                    ];
                }
            }
        }

        if (count($filelist) > 0) {
            $zip = new ZipArchive();
            $zip->open($tmpdir . $zipfilename, ZipArchive::CREATE);
            foreach ($filelist as $aFile) {
                $zip->addFile($aFile[0], $aFile[1]);
            }
            $zip->close();
            if (file_exists($tmpdir . '/' . $zipfilename)) {
                @ob_clean();
                header('Content-Description: File Transfer');
                header('Content-Type: application/zip, application/octet-stream');
                header('Content-Disposition: attachment; filename=' . basename($zipfilename));
                header('Content-Transfer-Encoding: binary');
                header('Expires: 0');
                header("Cache-Control: must-revalidate, no-store, no-cache");
                header('Content-Length: ' . filesize($tmpdir . "/" . $zipfilename));
                readfile($tmpdir . '/' . $zipfilename);
                unlink($tmpdir . '/' . $zipfilename);
                exit;
            }
        }
        // No files : redirect to browse with a alert
        App()->user->setFlash('error', gT("Sorry, there are no files for this response."));
        $this->redirect(["responses/browse", "surveyId" => $surveyId]);
    }

    /**
     * Used to get responses data for browse etc
     *
     * @param int|null $surveyId
     * @param int|null $responseId
     * @param string|null $language
     * @return array
     */
    private function getData(int $surveyId = null, int $responseId = null, string $language = null): array
    {
        if (!isset($surveyId)) {
            App()->setFlashMessage(gT("Invalid survey ID"), 'warning');
            $this->redirect(["admin/index"]);
        }

        $thissurvey = getSurveyInfo($surveyId);

        // Reinit LEMlang and LEMsid: ensure LEMlang are set to default lang, surveyid are set to this survey id
        // Ensure Last GetLastPrettyPrintExpression get info from this sid and default lang
        LimeExpressionManager::SetEMLanguage($thissurvey['oSurvey']->language);
        LimeExpressionManager::SetSurveyId($surveyId);
        LimeExpressionManager::StartProcessingPage(false, true);

        if (!$thissurvey) {
            App()->setFlashMessage(gT("Invalid survey ID"), 'warning');
            $this->redirect(["admin/index"]);
        } elseif ($thissurvey['active'] !== 'Y') {
            App()->setFlashMessage(gT("This survey has not been activated. There are no results to browse."), 'warning');
            $this->redirect(["surveyAdministration/view/surveyid/{$surveyId}"]);
        }
        $aData = [];
        // Set the variables in an array
        $aData['surveyId'] = $aData['surveyid'] = $aData['iSurveyId'] = $surveyId;
        if (!empty($responseId)) {
            /* Check if exists  */
            if (empty(SurveyDynamic::model($surveyId)->findByPk($responseId))) {
                throw new CHttpException(404, gT("Invalid response id."));
            }
            $aData['iId'] = $responseId;
        }
        $aData['imageurl'] = App()->getConfig('imageurl');
        $aData['action'] = App()->request->getParam('action');
        $aData['all'] = App()->request->getParam('all');

        //OK. IF WE GOT THIS FAR, THEN THE SURVEY EXISTS AND IT IS ACTIVE, SO LETS GET TO WORK.
        if (!empty($language)) {
            $aData['language'] = $language;
            $aData['languagelist'] = $languagelist = Survey::model()->findByPk($surveyId)->additionalLanguages;
            $aData['languagelist'][] = Survey::model()->findByPk($surveyId)->language;
            if (!in_array($aData['language'], $languagelist)) {
                $aData['language'] = $thissurvey['language'];
            }
        } else {
            $aData['language'] = $thissurvey['language'];
        }

        $aData['qulanguage'] = Survey::model()->findByPk($surveyId)->language;

        $aData['surveyoptions'] = '';
        $aData['browseoutput'] = '';

        return $aData;
    }

    /**
     * Deletes a response
     *
     * @param $surveyId
     * @param $iResponseId
     * @return int[]
     * @throws CDbException
     */
    private function deleteResponse($surveyId, $iResponseId): array
    {
        $errors = 0;
        $timingErrors = 0;

        $beforeDataEntryDelete = new PluginEvent('beforeDataEntryDelete');
        $beforeDataEntryDelete->set('iSurveyID', $surveyId);
        $beforeDataEntryDelete->set('iResponseID', $iResponseId);
        App()->getPluginManager()->dispatchEvent($beforeDataEntryDelete);

        $response = Response::model($surveyId)->findByPk($iResponseId);
        if ($response) {
            $result = $response->delete(true);
            if (!$result) {
                ++$errors;
            }
        } else {
            ++$errors;
        }

        return ['numberOfErrors' => $errors, 'numberOfTimingErrors' => $timingErrors];
    }
}<|MERGE_RESOLUTION|>--- conflicted
+++ resolved
@@ -151,33 +151,24 @@
             $fnames[] = ["firstname", gT("First name"), 'code' => 'firstname']; // or token:firstname ?
             $fnames[] = ["lastname", gT("Last name"), 'code' => 'lastname'];
             $fnames[] = ["email", gT("Email"), 'code' => 'email'];
-        }
-        if ($survey->isDateStamp) {
-            $fnames[] = ["submitdate", gT("Submission date"), gT("Completed"), "0", 'D', 'code' => 'submitdate'];
-        }
-        $fnames[] = ["completed", gT("Completed"), "0"];
-
-        foreach ($fieldmap as $field) {
-            if ($field['fieldname'] == 'lastpage' || $field['fieldname'] == 'submitdate') {
-                continue;
-            }
-<<<<<<< HEAD
-            //add token to top of list if survey is not private
-            if ($bHaveToken) {
-                $fnames[] = ["token", gT("Access code"), 'code' => 'token'];
-                $fnames[] = ["firstname", gT("First name"), 'code' => 'firstname']; // or token:firstname ?
-                $fnames[] = ["lastname", gT("Last name"), 'code' => 'lastname'];
-                $fnames[] = ["email", gT("Email"), 'code' => 'email'];
 
                 $customTokenAttributes = $survey->tokenAttributes;
                 foreach ($customTokenAttributes as $attributeName => $tokenAttribute) {
                     $tokenAttributeDescription = ($tokenAttribute['description'] != '') ? $tokenAttribute['description'] : $attributeName;
                     $fnames[] = [$attributeName, $tokenAttributeDescription, 'code' => $attributeName];
                 }
-=======
+        }
+        if ($survey->isDateStamp) {
+            $fnames[] = ["submitdate", gT("Submission date"), gT("Completed"), "0", 'D', 'code' => 'submitdate'];
+        }
+        $fnames[] = ["completed", gT("Completed"), "0"];
+
+        foreach ($fieldmap as $field) {
+            if ($field['fieldname'] == 'lastpage' || $field['fieldname'] == 'submitdate') {
+                continue;
+            }
             if ($field['type'] == 'interview_time') {
                 continue;
->>>>>>> bb3e00ce
             }
             if ($field['type'] == 'page_time') {
                 continue;
