--- conflicted
+++ resolved
@@ -2497,235 +2497,6 @@
     }
 
     /**
-<<<<<<< HEAD
-=======
-     * Save subquestion.
-     * Used when survey is *not* activated.
-     *
-     * @param Question $question
-     * @param array $subquestionsArray Data from request.
-     * @return void
-     * @throws CHttpException
-     */
-    private function storeSubquestions($question, $subquestionsArray)
-    {
-        $this->validateSubquestionCodes($subquestionsArray);
-        $questionOrder = 0;
-        $errorQuestions = [];
-        $subquestions = [];
-        foreach ($subquestionsArray as $subquestionId => $subquestionArray) {
-            foreach ($subquestionArray as $scaleId => $data) {
-                $subquestion = Question::model()->findByPk($subquestionId);
-                if (!$subquestion) {
-                    $subquestion = new Question();
-                }
-                $subquestion->sid = $question->sid;
-                $subquestion->gid = $question->gid;
-                $subquestion->parent_qid = $question->qid;
-                $subquestion->question_order = $questionOrder;
-                $questionOrder++;
-                if (!isset($data['code'])) {
-                    throw new CHttpException(
-                        500,
-                        'Internal error: Missing mandatory field code for question: ' . json_encode($data)
-                    );
-                }
-                $subquestion->title = $data['code'];
-                if ($scaleId === 0) {
-                    $subquestion->relevance = $data['relevance'];
-                }
-                $subquestion->scale_id = $scaleId;
-                $subquestion->setScenario('saveall');
-                if (!$subquestion->save()) {
-                    array_push($errorQuestions, $subquestion);
-                    continue;
-                }
-                $subquestion->refresh();
-                $subquestions[] = $subquestion;
-                foreach ($data['subquestionl10n'] as $lang => $questionText) {
-                    $l10n = QuestionL10n::model()->findByAttributes([
-                        'qid' => $subquestion->qid,
-                        'language' => $lang
-                    ]);
-                    $l10n = $l10n ?? new QuestionL10n();
-                    $l10n->qid = $subquestion->qid;
-                    $l10n->language = $lang;
-                    $l10n->question = $questionText;
-                    if (!$l10n->save()) {
-                        throw (new LSUserException(500, gT("Could not save subquestion")))
-                            ->setDetailedErrorsFromModel($l10n);
-                    }
-                }
-            }
-        }
-        $subquestionIds = array_map(function ($subquestion) {
-            return $subquestion->qid;
-        }, $subquestions);
-        $question->deleteAllSubquestions($subquestionIds);
-        foreach ($errorQuestions as $errorQuestion) {
-            throw (new LSUserException(500, gT("Could not save subquestion")))
-                ->setDetailedErrorsFromModel($errorQuestion);
-        }
-    }
-
-    /**
-     * Validate subquestion codes.
-     *
-     * @param array $subquestionsArray Data from request.
-     * @return void
-     * @throws LSUserException
-     */
-    private function validateSubquestionCodes($subquestionsArray)
-    {
-        // ensure uniquness of codes
-        $codes = [];
-        foreach ($subquestionsArray as $subquestionId => $subquestionArray) {
-            if (!isset($codes[$subquestionId])) {
-                $codes[$subquestionId] = [];
-            }
-            foreach ($subquestionArray as $scaleId => $data) {
-                if (!isset($codes[$scaleId])) {
-                    $codes[$subquestionId][$scaleId] = [];
-                }
-                if (
-                    in_array(
-                        $data['code'],
-                        $codes[$subquestionId][$scaleId]
-                    )
-                ) {
-                    throw (
-                        new LSUserException(
-                            500,
-                            gT('Could not save subquestion')
-                        )
-                    )->setDetailedErrors(
-                        ['Subquestion codes must be unique.']
-                    );
-                }
-                $codes[$subquestionId][$scaleId][] = $data['code'];
-            }
-        }
-    }
-
-    /**
-     * Save subquestion.
-     * Used when survey *is* activated.
-     *
-     * @param Question $question
-     * @param array $subquestionsArray Data from request.
-     * @return void
-     * @throws CHttpException
-     */
-    private function updateSubquestions($question, $subquestionsArray)
-    {
-        $questionOrder = 0;
-        foreach ($subquestionsArray as $subquestionId => $subquestionArray) {
-            foreach ($subquestionArray as $scaleId => $data) {
-                $subquestion = Question::model()->findByAttributes(
-                    [
-                        'parent_qid' => $question->qid,
-                        'title'      => $data['code'],
-                        'scale_id'   => $scaleId
-                    ]
-                );
-                if (empty($subquestion)) {
-                    throw new Exception('Found no subquestion with code ' . $data['code']);
-                }
-                $subquestion->sid        = $question->sid;
-                $subquestion->gid        = $question->gid;
-                $subquestion->parent_qid = $question->qid;
-                $subquestion->question_order = $questionOrder;
-                $questionOrder++;
-                if (!isset($data['code'])) {
-                    throw new CHttpException(
-                        500,
-                        'Internal error: Missing mandatory field code for question: ' . json_encode($data)
-                    );
-                }
-                $subquestion->title      = $data['code'];
-                if ($scaleId === 0) {
-                    $subquestion->relevance  = $data['relevance'];
-                }
-                $subquestion->scale_id   = $scaleId;
-                if (!$subquestion->update()) {
-                    throw (new LSUserException(500, gT("Could not save subquestion")))
-                        ->setDetailedErrorsFromModel($subquestion);
-                }
-                $subquestion->refresh();
-                foreach ($data['subquestionl10n'] as $lang => $questionText) {
-                    $l10n = QuestionL10n::model()->findByAttributes(
-                        [
-                            'qid' => $subquestion->qid,
-                            'language' => $lang
-                        ]
-                    );
-                    if (empty($l10n)) {
-                        $l10n = new QuestionL10n();
-                    }
-                    $l10n->qid = $subquestion->qid;
-                    $l10n->language = $lang;
-                    $l10n->question = $questionText;
-                    if (!$l10n->save()) {
-                        throw (new LSUserException(500, gT("Could not save subquestion")))
-                            ->setDetailedErrorsFromModel($l10n);
-                    }
-                }
-            }
-        }
-    }
-
-    /**
-     * Store new answer options.
-     * Different from update during active survey?
-     *
-     * @param Question $question
-     * @param array $answerOptionsArray
-     * @return void
-     * @throws CHttpException
-     */
-    private function storeAnswerOptions($question, $answerOptionsArray)
-    {
-        $i = 0;
-        foreach ($answerOptionsArray as $answerOptionId => $answerOptionArray) {
-            foreach ($answerOptionArray as $scaleId => $data) {
-                if (!isset($data['code'])) {
-                    throw new Exception(
-                        'code is not set in data: ' . json_encode($data)
-                    );
-                }
-                $answer = new Answer();
-                $answer->qid = $question->qid;
-                $answer->code = $data['code'];
-                $answer->sortorder = $i;
-                $i++;
-                if (isset($data['assessment'])) {
-                    $answer->assessment_value = $data['assessment'];
-                } else {
-                    $answer->assessment_value = 0;
-                }
-                $answer->scale_id = $scaleId;
-                if (!$answer->save()) {
-                    throw (new LSUserException(500, gT("Could not save answer option")))
-                        ->setDetailedErrorsFromModel($answer);
-                }
-                $answer->refresh();
-                foreach ($data['answeroptionl10n'] as $lang => $answerOptionText) {
-                    $l10n = new AnswerL10n();
-                    $l10n->aid = $answer->aid;
-                    $l10n->language = $lang;
-                    $l10n->answer = $answerOptionText;
-                    if (!$l10n->save()) {
-                        throw (new LSUserException(500, gT("Could not save answer option")))
-                            ->setDetailedErrorsFromModel($l10n);
-                    }
-                }
-            }
-        }
-        return true;
-    }
-
-    /**
->>>>>>> d5b0bec9
      * @param QuestionTheme[] $questionThemes Question theme List
      * @return array
      * @todo Move to PreviewModalWidget?
