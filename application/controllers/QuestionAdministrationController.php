<?php

class QuestionAdministrationController extends LSBaseController
{

    /**
     * It's import to have the accessRules set (security issue).
     * Only logged in users should have access to actions. All other permissions
     * should be checked in the action itself.
     *
     * @return array
     */
    public function accessRules()
    {
        return [
            [
                'allow',
                'actions' => [],
                'users'   => ['*'], //everybody
            ],
            [
                'allow',
                'actions' => ['view'],
                'users'   => ['@'], //only login users
            ],
            ['deny'], //always deny all actions not mentioned above
        ];
    }

    /**
     * This part comes from _renderWrappedTemplate
     *
     * @param string $view View
     * 
     * @return bool
     */
    protected function beforeRender($view)
    {
        if (isset($this->aData['surveyid'])) {
            $this->aData['oSurvey'] = $this->aData['oSurvey'] ?? Survey::model()->findByPk($this->aData['surveyid']);

            // Needed to evaluate EM expressions in question summary
            // See bug #11845
            LimeExpressionManager::SetSurveyId($this->aData['surveyid']);
            LimeExpressionManager::StartProcessingPage(false, true);

            $this->layout = 'layout_questioneditor';
        }

        return parent::beforeRender($view);
    }

    /**
     * Renders the main view for question editor.
     * Main view function prepares the necessary global js parts and renders the HTML for the question editor
     *
     * @param integer $surveyid          Survey ID
     * @param integer $gid               Group ID
     * @param integer $qid               Question ID
     * @param string  $landOnSideMenuTab Name of the side menu tab. Default behavior is to land on structure tab.
     *
     * @return void
     *
     * @throws CException
     */
    public function actionView($surveyid, $gid = null, $qid = null, $landOnSideMenuTab = 'structure')
    {
        $this->actionEdit($qid);
    }

    /**
     * Show form to create new question.
     *
     * @param int $surveyid
     * @return void
     */
    public function actionCreate($surveyid)
    {
        $surveyid = (int) $surveyid;

        if (!Permission::model()->hasSurveyPermission($surveyid, 'surveycontent', 'create')) {
            App()->user->setFlash('error', gT("Access denied"));
            $this->redirect(App()->request->urlReferrer);
        }

        $oSurvey = Survey::model()->findByPk($surveyid);
        if (empty($oSurvey)) {
            throw new Exception('Internal error: Found no survey with id ' . $surveyid);
        }

        $oQuestion = $this->getQuestionObject(null, 'F', null);
        $oQuestion->sid = $surveyid;

        $this->aData['showSaveAndNewGroupButton'] = true;
        $this->aData['showSaveAndNewQuestionButton'] = true;
        $this->aData['closeUrl'] = Yii::app()->createUrl(
            'questionGroupsAdministration/view/',
            [
                'surveyid' => $oQuestion->sid,
                'gid' => $oQuestion->gid,
                'landOnSideMenuTab' => 'structure'
            ]
        );

        $this->aData['tabOverviewEditor'] = 'overview';
        $this->renderFormAux($oQuestion);
    }

    /**
     * Show question edit form.
     *
     * @param int $questionId
     * @param string $tabOverviewEditor which tab should be used this can be 'overview' or 'editor'
     * @return void
     * @throws CHttpException
     */
    public function actionEdit($questionId, $tabOverviewEditor = 'overview')
    {
        $questionId = (int) $questionId;

        /** @var Question|null */
        $question = Question::model()->findByPk($questionId);
        if (empty($question)) {
            throw new CHttpException(404, gT("Invalid question id"));
        }

        if (!Permission::model()->hasSurveyPermission($question->sid, 'surveycontent', 'update')) {
            Yii::app()->user->setFlash('error', gT("Access denied"));
            $this->redirect(Yii::app()->request->urlReferrer);
        }

        $this->aData['closeUrl'] = Yii::app()->createUrl(
            'questionAdministration/view/',
            [
                'surveyid' => $question->sid,
                'gid' => $question->gid,
                'qid' => $question->qid,
                'landOnSideMenuTab' => 'structure'
            ]
        );
        $this->aData['tabOverviewEditor'] = $tabOverviewEditor;
        $this->renderFormAux($question);
    }

    /**
     * Helper function to render form.
     * Used by create and edit actions.
     *
     * @param Question $question
     * @return void
     * @throws CException
     * @todo Move to service class
     */
    public function renderFormAux(Question $question)
    {
        Yii::app()->loadHelper("admin.htmleditor");
        Yii::app()->getClientScript()->registerPackage('ace');
        Yii::app()->getClientScript()->registerPackage('jquery-ace');
        Yii::app()->getClientScript()->registerScript(
            'editorfiletype',
            "editorfiletype ='javascript';",
            CClientScript::POS_HEAD
        );
        App()->getClientScript()->registerScriptFile(
            App()->getConfig('adminscripts') . 'questionEditor.js',
            CClientScript::POS_END
        );
        // TODO: No difference between true and false?
        PrepareEditorScript(false, $this);
        App()->session['FileManagerContext'] = "edit:survey:{$question->sid}";
        initKcfinder();

       $questionTemplate = 'core';
        if ($question->qid !== 0) {
            $questionTemplate = QuestionAttribute::getQuestionTemplateValue($question->qid);
        }

        $this->aData['surveyid'] = $question->sid;
        $this->aData['sid'] = $question->sid;
        $this->aData['display']['menu_bars']['gid_action'] = 'viewquestion';
        $this->aData['questionbar']['buttons']['view'] = true;
        $this->aData['sidemenu']['landOnSideMenuTab']         = 'structure';
        $this->aData['title_bar']['title'] =
            $question->survey->currentLanguageSettings->surveyls_title
            . " (" . gT("ID") . ":" . $question->sid . ")";
        $this->aData['aQuestionTypeList'] = QuestionTheme::findAllQuestionMetaDataForSelector();
        $advancedSettings = $this->getAdvancedOptions($question->qid, $question->type, $questionTemplate);
        // Remove general settings from this array.
        unset($advancedSettings['Attribute']);

        // Add <input> with JSON as value, used by JavaScript.
        $jsVariablesHtml = $this->renderPartial(
            '/admin/survey/Question/_subQuestionsAndAnwsersJsVariables',
            [
                'anslangs'          => $question->survey->allLanguages,
                // TODO
                'assessmentvisible' => false,
                'scalecount'        => $question->questionType->answerscales
            ],
            true
        );

        $showScriptField = Permission::model()->hasSurveyPermission($question->sid, 'surveycontent', 'update') && 
            SettingsUser::getUserSettingValue('showScriptEdit', App()->user->id);

        // TODO: Problem with CSRF cookie when entering directly after login.
        $modalsHtml =  Yii::app()->twigRenderer->renderViewFromFile(
            '/application/views/questionAdministration/modals.twig',
            [],
            true
        );

        $this->aData['topBar']['name'] = 'questionTopbar_view';
        $this->aData['showSaveButton'] = true;
        $this->aData['showSaveAndCloseButton'] = true;
        $this->aData['showCloseButton'] = true;
        
        //$this->aData['topBar']['leftSideView'] = 'questionTopbarLeft_view';
        $this->aData['sid'] = $question->sid;
        $this->aData['gid'] = $question->gid;
        $this->aData['qid'] = $question->qid;

        $this->aData['hasdefaultvalues'] = (QuestionTheme::findQuestionMetaData($question->type)['settings'])->hasdefaultvalues;

        $viewData = [
            'oSurvey'                => $question->survey,
            'oQuestion'               => $question,
            'questionTemplate'       => $questionTemplate,
            'aQuestionTypeGroups'    => $this->getQuestionTypeGroups($this->aData['aQuestionTypeList']),
            'aQuestionTypeStateList' => QuestionType::modelsAttributes(),
            'advancedSettings'       => $advancedSettings,
            'generalSettings'        => $this->getGeneralOptions(
                $question->qid,
                $question->type,
                $question->gid,
                // TODO: question_template
                'core'
            ),
            'showScriptField'       => $showScriptField,
            'jsVariablesHtml'       => $jsVariablesHtml,
            'modalsHtml'            => $modalsHtml
        ];

        $this->aData = array_merge($this->aData, $viewData);

        $this->render(
            'create',
<<<<<<< HEAD
            [
                'oSurvey'                => $question->survey,
                'question'               => $question,
                'questionTemplate'       => $questionTemplate,
                'aQuestionTypeGroups'    => $this->getQuestionTypeGroups($this->aData['aQuestionTypeList']),
                'advancedSettings'       => $advancedSettings,
                'generalSettings'        => $this->getGeneralOptions(
                    $question->qid,
                    $question->type,
                    $question->gid,
                    // TODO: question_template
                    'core'
                ),
                'jsVariablesHtml'       => $jsVariablesHtml,
                'modalsHtml'            => $modalsHtml
            ]
=======
            $viewData
>>>>>>> 822a7c4d
        );
    }

    /**
     * Load list questions view for a specified survey by $surveyid
     *
     * @param int $surveyid Goven Survey ID
     * @param string  $landOnSideMenuTab Name of the side menu tab. Default behavior is to land on settings tab.
     *
     * @return string
     * @access public
     * @todo   php warning (Missing return statement)
     */
    public function actionListQuestions($surveyid, $landOnSideMenuTab = 'settings')
    {
        $iSurveyID = sanitize_int($surveyid);
        // Reinit LEMlang and LEMsid: ensure LEMlang are set to default lang, surveyid are set to this survey id
        // Ensure Last GetLastPrettyPrintExpression get info from this sid and default lang
        LimeExpressionManager::SetEMLanguage(Survey::model()->findByPk($iSurveyID)->language);
        LimeExpressionManager::SetSurveyId($iSurveyID);
        LimeExpressionManager::StartProcessingPage(false, true);

        // Set number of page
        $pageSize = App()->request->getParam('pageSize', null);
        if ($pageSize != null) {
            App()->user->setState('pageSize', (int) $pageSize);
        }

        $oSurvey = Survey::model()->findByPk($iSurveyID);
        $aData   = array();

        $aData['oSurvey']                               = $oSurvey;
        $aData['surveyid']                              = $iSurveyID;
        $aData['sid']                                   = $iSurveyID;
        $aData['display']['menu_bars']['listquestions'] = true;
        $aData['sidemenu']['listquestions']             = true;
        $aData['sidemenu']['landOnSideMenuTab']         = $landOnSideMenuTab;
        $aData['surveybar']['returnbutton']['url']      = $this->createUrl(
            "/surveyAdministration/listsurveys"
        );

        $aData["surveyHasGroup"]        = $oSurvey->groups;
        $aData['subaction']             = gT("Questions in this survey");
        $aData['title_bar']['title']    = $oSurvey->currentLanguageSettings->surveyls_title.
            " (".gT("ID").":".$iSurveyID.")";

        // The DataProvider will be build from the Question model, search method
        $model = new Question('search');
        // Global filter
        if (isset($_GET['Question'])) {
            $model->setAttributes($_GET['Question'], false);
        }
        // Filter group
        if (isset($_GET['gid'])) {
            $model->gid = $_GET['gid'];
        }
        // Set number of page
        if (isset($_GET['pageSize'])) {
            App()->user->setState('pageSize', (int) $_GET['pageSize']);
        }
        $aData['pageSize'] = App()->user->getState('pageSize', App()->params['defaultPageSize']);
        // We filter the current survey id
        $model->sid = $oSurvey->sid;
        $aData['model'] = $model;

        $aData['topBar']['name'] = 'baseTopbar_view';
        $aData['topBar']['leftSideView'] = 'listquestionsTopbarLeft_view';

        $this->aData = $aData;

        $this->render("listquestions", $aData);
    }

    /****
     * *** A lot of getter function regarding functionalities and views.
     * *** All called via ajax
     ****/

    /**
     * Returns all languages in a specific survey as a JSON document
     *
     * todo: is this action still in use?? where in the frontend?
     *
     * @param int $iSurveyId
     *
     * @return void
     */
    public function actionGetPossibleLanguages($iSurveyId)
    {
        $iSurveyId = (int)$iSurveyId;
        $aLanguages = Survey::model()->findByPk($iSurveyId)->allLanguages;
        $this->renderJSON($aLanguages);
    }

    /**
     * Action called by the FE editor when a save is triggered.
     * This is called for both new question and update.
     *
     * @return void
     * @throws CException
     */
    public function actionSaveQuestionData()
    {
        $request = App()->request;
        $iSurveyId = (int) $request->getPost('sid');
        $sScenario = App()->request->getPost('scenario', '');

        $questionData = [];
        $questionData['question']         = (array) $request->getPost('question');
        // TODO: It's l10n, not i10n.
        $questionData['questionI10N']     = (array) $request->getPost('questionI10N');
        $questionData['advancedSettings'] = (array) $request->getPost('advancedSettings');
        $questionData['question']['sid']  = $iSurveyId;

        $calledWithAjax = (int) $request->getPost('ajax');

        $question = Question::model()->findByPk((int) $questionData['question']['qid']);

        // Different permission check when sid vs qid is given.
        // This double permission check is needed if user manipulates the post data.
        if (empty($question)) {
            if (!Permission::model()->hasSurveyPermission($iSurveyId, 'surveycontent', 'update')) {
                Yii::app()->user->setFlash('error', gT("Access denied"));
                $this->redirect(Yii::app()->request->urlReferrer);
            }
        } else {
            if (!Permission::model()->hasSurveyPermission($question->sid, 'surveycontent', 'update')) {
                Yii::app()->user->setFlash('error', gT("Access denied"));
                $this->redirect(Yii::app()->request->urlReferrer);
            }
        }

        // Rollback at failure.
        $transaction = Yii::app()->db->beginTransaction();
        try {
            if ($questionData['question']['qid'] == 0) {
                $questionData['question']['qid'] = null;
                $question = $this->storeNewQuestionData($questionData['question']);
            } else {
                // Store changes to the actual question data, by either storing it, or updating an old one
                $question = $this->updateQuestionData($question, $questionData['question']);
            }

            // Apply the changes to general settings, advanced settings and translations
            $setApplied = [];

            $setApplied['questionI10N'] = $this->applyL10n($question, $questionData['questionI10N']);

            $setApplied['advancedSettings'] = $this->unparseAndSetAdvancedOptions(
                $question,
                $questionData['advancedSettings']
            );

            $setApplied['question'] = $this->unparseAndSetGeneralOptions(
                $question,
                $questionData['question']
            );

            // save advanced attributes default values for given question type
            if (array_key_exists('save_as_default', $questionData['question'])
                && $questionData['question']['save_as_default'] == 'Y') {
                SettingsUser::setUserSetting(
                    'question_default_values_' . $questionData['question']['type'],
                    ls_json_encode($questionData['advancedSettings'])
                );
            } elseif (array_key_exists('clear_default', $questionData['question'])
                && $questionData['question']['clear_default'] == 'Y') {
                SettingsUser::deleteUserSetting('question_default_values_' . $questionData['question']['type']);
            }

            // Clean subquestions and answer options before save.
            // NB: Still inside a database transaction.
            if ($question->survey->active == 'N') {
                $question->deleteAllAnswers();
                $question->deleteAllSubquestions();
                // If question type has subquestions, save them.
                if ($question->questionType->subquestions > 0) {
                    $this->storeSubquestions(
                        $question,
                        $request->getPost('subquestions')
                    );
                }
                // If question type has answeroptions, save them.
                if ($question->questionType->answerscales > 0) {
                    $this->storeAnswerOptions(
                        $question,
                        $request->getPost('answeroptions')
                    );
                }
            } else {
                // TODO: Update subquestions.
                // TODO: Update answer options.
            }
            $transaction->commit();

            // All done, redirect to edit form.
            $question->refresh();
            $tabOverviewEditorValue = $request->getPost('tabOverviewEditor');
            //only those two values are valid
            if(!($tabOverviewEditorValue==='overview' || $tabOverviewEditorValue==='editor')){
                $tabOverviewEditorValue = 'overview';
            }

            if ($calledWithAjax) {
                echo json_encode(['message' => gT('Question saved')]);
                Yii::app()->end();
            } else {
                App()->setFlashMessage(gT('Question saved'), 'success');
                $landOnSideMenuTab = 'structure';
                if (empty($sScenario)) {
                    if (App()->request->getPost('save-and-close', '')) {
                        $sScenario = 'save-and-close';
                    } elseif (App()->request->getPost('saveandnew', '')) {
                        $sScenario = 'save-and-new';
                    } elseif (App()->request->getPost('saveandnewquestion', '')) {
                        $sScenario = 'save-and-new-question';
                    }
                }
                switch ($sScenario) {
                    case 'save-and-new-question':
                        $sRedirectUrl = $this->createUrl(
                            // TODO: Double check
                            'questionAdministration/create/',
                            [
                                'surveyid' => $iSurveyId,
                                'gid' => $question->gid,
                            ]
                        );
                        break;
                    case 'save-and-new':
                        $sRedirectUrl = $this->createUrl(
                            'questionGroupsAdministration/add/',
                            [
                                'surveyid' => $iSurveyId,
                            ]
                        );
                        break;
                    case 'save-and-close':
                        $sRedirectUrl = $this->createUrl(
                            'questionGroupsAdministration/view/',
                            [
                                'surveyid' => $iSurveyId,
                                'gid' => $question->gid,
                                'landOnSideMenuTab' => $landOnSideMenuTab
                            ]
                        );
                        break;
                    default:
                        $sRedirectUrl = $this->createUrl(
                            'questionAdministration/edit/',
                            [
                                'questionId' => $question->qid,
                                'landOnSideMenuTab' => $landOnSideMenuTab,
                                'tabOverviewEditor' => $tabOverviewEditorValue,
                            ]
                        );
                }
                $this->redirect($sRedirectUrl);
            }
        } catch (CException $ex) {
            $transaction->rollback();
            throw new LSJsonException(
                500,
                gT('An error happened:') . "\n" . $ex->getMessage() . PHP_EOL,
                0,
                App()->createUrl(
                    'surveyAdministration/view/',
                    ["surveyid" => $iSurveyId]
                )
            );
        }
    }

    /**
     * @todo document me
     *
     * @param int $iQuestionId
     * @param string $sQuestionType
     * @param int $gid
     * @param boolean $returnArray
     * @param string $question_template
     *
     * @return void|array
     * @throws CException
     */
    public function actionGetGeneralOptions(
        $iQuestionId = null,
        $sQuestionType = null,
        $gid = null,
        $returnArray = false,  //todo see were this ajaxrequest is done and take out the parameter there and here
        $question_template = 'core'
    ) {
        $aGeneralOptionsArray = $this->getGeneralOptions($iQuestionId, $sQuestionType, $gid, $question_template);

        $this->renderJSON($aGeneralOptionsArray);
    }


    /**
     * Action (called by ajaxrequest and returning json)
     * Returns a preformatted json of advanced settings.
     *
     * @param int $iQuestionId
     * @param string $sQuestionType
     * @param boolean $returnArray
     * @param string $question_template
     *
     * @return void|array
     * @throws CException
     * @todo Delete when Vue is gone?
     */
    public function actionGetAdvancedOptions(
        $iQuestionId = null,
        $sQuestionType = null,
        $returnArray = false, //todo see were this ajaxrequest is done and take out the parameter there and here
        $question_template = 'core'
    ) {
        //here we get a Question object (also if question is new --> QuestionCreate)
        $oQuestion = $this->getQuestionObject($iQuestionId, $sQuestionType);
        $aAdvancedOptionsArray = $this->getAdvancedOptions($iQuestionId, $sQuestionType, $question_template);

        $this->renderJSON(
            [
                'advancedSettings'       => $aAdvancedOptionsArray,
                'questionTypeDefinition' => $oQuestion->questionType,
            ]
        );
    }


    /**
     * Collect initial question data
     * This either creates a temporary question object, or calls a question object from the database
     *
     * @param int $iQuestionId
     * @param int $gid
     * @param string $type
     *
     * @return void
     * @throws CException
     */
    public function actionGetQuestionData($iQuestionId = null, $gid = null, $type = null)
    {
        $iQuestionId = (int)$iQuestionId;
        $oQuestion = $this->getQuestionObject($iQuestionId, $type, $gid);

        $aQuestionInformationObject = $this->getCompiledQuestionData($oQuestion);
        $surveyInfo = $this->getCompiledSurveyInfo($oQuestion);

        $aLanguages = [];
        $aAllLanguages = getLanguageData(false, App()->session['adminlang']);
        $aSurveyLanguages = $oQuestion->survey->getAllLanguages();
        array_walk(
            $aSurveyLanguages,
            function ($lngString) use (&$aLanguages, $aAllLanguages) {
                $aLanguages[$lngString] = $aAllLanguages[$lngString]['description'];
            }
        );

        $this->renderJSON(
            array_merge(
                $aQuestionInformationObject,
                [
                    'surveyInfo'   => $surveyInfo,
                    'languages'    => $aLanguages,
                    'mainLanguage' => $oQuestion->survey->language,
                ]
            )
        );
    }

    /**
     * Called via Ajax.
     *
     * @param int $surveyid
     * @param int $gid
     * @param string $codes
     * @param int $scale_id
     * @param int $position
     * @param string $assessmentvisible
     * @return void
     * @todo Permission check hard when both sid and gid are given.
     */
    public function actionGetSubquestionRowForAllLanguages($surveyid, $gid, $codes, $scale_id, $position = 0, $assessmentvisible = '')
    {
        $oSurvey = Survey::model()->findByPk($surveyid);
        if (empty($oSurvey)) {
            throw new CHttpException(404, gT("Invalid survey id"));
        }
        if (!Permission::model()->hasSurveyPermission($oSurvey->sid, 'surveycontent', 'update')) {
            throw new CHttpException(403, gT("No permission"));
        }
        $html  = [];
        $first = true;
        $qid   = 'new' . rand(0, 99999);
        foreach ($oSurvey->allLanguages as $language) {
            $html[$language] = $this->getSubquestionRow(
                $oSurvey->sid,
                $gid,
                $qid,
                $codes,
                $language,
                $first,
                $scale_id,
                $position,
                $assessmentvisible
            );
            $first = false;
        }
        header('Content-Type: application/json');
        echo json_encode($html);
    }

    /**
     * AJAX Method to QuickAdd multiple Rows AJAX-based
     * @todo Permission
     * @todo Should be GET, not POST
     * @return void
     */
    public function actionGetSubquestionRowQuickAdd($surveyid, $gid)
    {
        $qid               = '{{quid_placeholder}}';
        $request           = Yii::app()->request;
        $codes             = $request->getPost('codes');
        $language          = $request->getPost('language');
        $first             = $request->getPost('first');
        $scale_id          = $request->getPost('scale_id');
        $type              = $request->getPost('type');
        $position          = $request->getPost('position');
        $assessmentvisible = $request->getPost('assessmentvisible');
        echo $this->getSubquestionRow($surveyid, $gid, $qid, $codes, $language, $first, $scale_id, $position, $assessmentvisible);
    }

    /**
     * @todo Permission
     * @todo Should be GET, not POST
     * @return void
     */
    public function actionGetAnswerOptionRowQuickAdd($surveyid, $gid)
    {
        $qid               = '{{quid_placeholder}}';
        $request           = Yii::app()->request;
        $codes             = $request->getPost('codes');
        $language          = $request->getPost('language');
        $first             = $request->getPost('first');
        $scale_id          = $request->getPost('scale_id');
        $type              = $request->getPost('type');
        $position          = $request->getPost('position');
        $assessmentvisible = $request->getPost('assessmentvisible');
        echo $this->getAnswerOptionRow($surveyid, $gid, $qid, $codes, $language, $first, $scale_id, $position, $assessmentvisible);
    }

    /**
     * @return void
     */
    public function actionGetAnswerOptionRowForAllLanguages($surveyid, $gid, $codes, $scale_id, $position = 0, $assessmentvisible = '')
    {
        $oSurvey = Survey::model()->findByPk($surveyid);
        if (empty($oSurvey)) {
            throw new CHttpException(404, gT("Invalid survey id"));
        }
        if (!Permission::model()->hasSurveyPermission($oSurvey->sid, 'surveycontent', 'update')) {
            throw new CHttpException(403, gT("No permission"));
        }
        $html  = [];
        $first = true;
        $qid   = 'new' . rand(0, 99999);
        foreach ($oSurvey->allLanguages as $language) {
            $html[$language] = $this->getAnswerOptionRow(
                $oSurvey->sid,
                $gid,
                $qid,
                $codes,
                $language,
                $first,
                $scale_id,
                $position,
                $assessmentvisible
            );
            $first = false;
        }
        header('Content-Type: application/json');
        echo json_encode($html);
    }

    /**
     * It returns a empty subquestion row.
     * Used when user clicks "Add new row" in question editor.
     *
     * @todo Document.
     * @todo Too many arguments.
     * @param string $codes All previous codes (used to calculate the next code)
     * @return string
     */
    private function getSubquestionRow($surveyid, $gid, $qid, $codes, $language, $first, $scale_id, $position, $assessmentvisible = '')
    {
        // index.php/admin/questions/sa/getSubquestionRow/position/1/scale_id/1/surveyid/691948/gid/76/qid/1611/language/en/first/true

        // TODO: calcul correct value
        $oldCode = false;

        // TODO: Fix question type 'A'. Needed?
        $oQuestion = $this->getQuestionObject($qid, 'A', $gid);
        $oSubquestion = $oQuestion->getEmptySubquestion();
        $oSubquestion->qid = $qid;  // Set qid as new12345 random id.

        //Capture "true" and "false" as strings
        if (is_string($first)) {
            $first = $first == "false" ? false : true;
        }

        $stringCodes = json_decode($codes, true);
        [$oSubquestion->title, $newPosition] = $this->calculateNextCode($stringCodes);

        $activated = false; // You can't add ne subquestion when survey is active
        Yii::app()->loadHelper('admin/htmleditor'); // Prepare the editor helper for the view

        $view = 'subquestionRow.twig';
        $aData = array(
            'position'  => $position,
            'scale_id'  => $scale_id,
            'activated' => $activated,
            'first'     => $first,
            'surveyid'  => $surveyid,
            'gid'       => $gid,
            'qid'       => $qid,
            'language'  => $language,
            'question'  => '',
            'relevance' => '1',
            'oldCode'   => $oldCode,
            'subquestion'  => $oSubquestion
        );

        $html = '<!-- Inserted Row -->';
        $html .= App()->twigRenderer->renderPartial('/questionAdministration/' . $view, $aData);
        $html .= '<!-- end of Inserted Row -->';
        return $html;
    }

    /**
     * @todo docs
     * @return string
     */
    private function getAnswerOptionRow($surveyid, $gid, $qid, $codes, $language, $first, $scale_id, $position, $assessmentvisible = '')
    {
        $oldCode = false;

        // TODO: Fix question type 'A'. Needed?
        $oQuestion = $this->getQuestionObject($qid, 'A', $gid);
        $answerOption = $oQuestion->getEmptyAnswerOption();
        $answerOption->aid = $qid;

        //Capture "true" and "false" as strings
        if (is_string($first)) {
            $first = $first == "false" ? false : true;
        }

        $stringCodes = json_decode($codes, true);
        [$answerOption->code, $newPosition] = $this->calculateNextCode($stringCodes);

        $activated = false; // You can't add ne subquestion when survey is active
        Yii::app()->loadHelper('admin/htmleditor'); // Prepare the editor helper for the view

        $view = 'answerOptionRow.twig';
        $aData = array(
            //'assessmentvisible' => $assessmentvisible == "false" ? false : true,
            'assessmentvisible' => false,
            'assessment_value'  => '',
            'answerOption'      => $answerOption,
            'answerOptionl10n'  => $answerOption->answerl10ns[$language],
            'sortorder'         => $newPosition,
            'position'          => $newPosition,
            'scale_id'          => $scale_id,
            'activated'         => $activated,
            'first'             => $first,
            'surveyid'          => $surveyid,
            'gid'               => $gid,
            'qid'               => $qid,
            'language'          => $language,
            'question'          => $oQuestion,
            'relevance'         => '1',
            'oldCode'           => $oldCode,
        );
        $html = '<!-- Inserted Row -->';
        $html .= App()->twigRenderer->renderPartial('/questionAdministration/' . $view, $aData);
        $html .= '<!-- end of Inserted Row -->';
        return $html;
    }

    /**
     * Calculate the next subquestion code based on previous codes.
     *
     * @param array $stringCodes
     * @return array
     */
    private function calculateNextCode(array $stringCodes)
    {
        if (empty($stringCodes)) {
            return ['A1', 0];
        }
        // We get the numerical part of each code and we store them in Arrays
        // One array is to store the pure numerical values (so we can search in it for the greates value, and increment it)
        // Another array is to store the string values (so we keep all the prefixed "0")
        $numCodes = array();
        foreach ($stringCodes as $key => $stringCode) {
            // This will loop into the code, from the last character to the first letter
            $numericSuffix = '';
            $n = 1;
            $numeric = true;
            while ($numeric === true && $n <= strlen($stringCode)) {
                $currentCharacter = (string) substr($stringCode, -$n, 1); // get the current character

                if (ctype_digit($currentCharacter)) {
                    // check if it's numerical
                    $numericSuffix = $currentCharacter . $numericSuffix; // store it in a string
                    $n = $n + 1;
                } else {
                    $numeric = false; // At first non numeric character found, the loop is stoped
                }
            }
            $numCodesWithZero[$key] = (string) $numericSuffix; // In string type, we can have   : "0001"
            $numCodes[$key]         = (int) $numericSuffix; // In int type, we can only have : "1"
        }

        // Let's get the greatest code
        $greatestNumCode          = max($numCodes); // greatest code
        $key                      = array_keys($numCodes, max($numCodes)); // its key (same key in all tables)
        $greatesNumCodeWithZeros  = (isset($numCodesWithZero)) ? $numCodesWithZero[$key[0]] : ''; // its value with prefixed 0 (like : 001)
        $stringCodeOfGreatestCode = $stringCodes[$key[0]]; // its original submited  string (like: SQ001)

        // We get the string part of it: it's the original string code, without the greates code with its 0 :
        // like  substr ("SQ001", (strlen(SQ001)) - strlen(001) ) ==> "SQ"
        $stringPartOfNewCode    = (string) substr($stringCodeOfGreatestCode, 0, (strlen($stringCodeOfGreatestCode) - strlen($greatesNumCodeWithZeros)));

        // We increment by one the greatest code
        $numericalPartOfNewCode = $greatestNumCode + 1;

        // We get the list of 0 : (using $numericalPartOfNewCode will remove the excedent 0 ; SQ009 will be followed by SQ010 )
        $listOfZero = (string) substr($greatesNumCodeWithZeros, 0, (strlen($greatesNumCodeWithZeros) - strlen($numericalPartOfNewCode)));

        // When no more zero are available we want to be sure that the last 9 unit will not left
        // (like in SQ01 => SQ99 ; should become SQ100, not SQ9100)
        $listOfZero = $listOfZero == "9" ? '' : $listOfZero;

        // We finaly build the new code
        return [$stringPartOfNewCode . $listOfZero . $numericalPartOfNewCode, $numericalPartOfNewCode];
    }

    /**
     * Collect the permissions available for a specific question
     *
     * @param $iQuestionId
     *
     * @return void
     * @throws CException
     */
    public function actionGetQuestionPermissions($iQuestionId = null)
    {
        $iQuestionId = (int)$iQuestionId;
        $oQuestion = $this->getQuestionObject($iQuestionId);

        $aPermissions = [
            "read"         => Permission::model()->hasSurveyPermission($oQuestion->sid, 'surveycontent', 'read'),
            "update"       => Permission::model()->hasSurveyPermission($oQuestion->sid, 'surveycontent', 'update'),
            "editorpreset" => App()->session['htmleditormode'],
            "script"       =>
                Permission::model()->hasSurveyPermission($oQuestion->sid, 'surveycontent', 'update')
                && SettingsUser::getUserSetting('showScriptEdit', App()->user->id),
        ];

        $this->renderJSON($aPermissions);
    }

    /**
     * Returns a json document containing the question types
     *
     * @return void
     */
    /*   not used anymore (deprecated functions)
    public function actionGetQuestionTypeList()
    {
        $this->renderJSON(QuestionType::modelsAttributes());
    }
    */

    /**
     * @todo document me.
     * @todo is this used in frontend somewherer? can't find it
     *
     * @param string $sQuestionType
     * @return void
     */
    /*   not used anymore (deprecated functions)
    public function actionGetQuestionTypeInformation($sQuestionType)
    {
        $aTypeInformations = QuestionType::modelsAttributes();
        $aQuestionTypeInformation = $aTypeInformations[$sQuestionType];

        $this->renderJSON($aQuestionTypeInformation);
    }*/

    /**
     * Renders the top bar definition for questions as JSON document
     *
     * @param int $qid
     * @return false|null|string|string[]
     * @throws CException
     */
    public function actionGetQuestionTopbar($qid = null)
    {
        $oQuestion = $this->getQuestionObject($qid);
        $sid = $oQuestion->sid;
        $gid = $oQuestion->gid;
        $qid = $oQuestion->qid;
        $ownsSaveButton = true;
        $ownsImportButton = true;

        $hasCopyPermission = Permission::model()->hasSurveyPermission($sid, 'surveycontent', 'create');
        $hasUpdatePermission = Permission::model()->hasSurveyPermission($sid, 'surveycontent', 'update');
        $hasExportPermission = Permission::model()->hasSurveyPermission($sid, 'surveycontent', 'export');
        $hasDeletePermission = Permission::model()->hasSurveyPermission($sid, 'surveycontent', 'delete');
        $hasReadPermission = Permission::model()->hasSurveyPermission($sid, 'surveycontent', 'read');

        return $this->renderPartial(
            'question_topbar',
            [
                'oSurvey'             => $oQuestion->survey,
                'sid'                 => $sid,
                'hasCopyPermission'   => $hasCopyPermission,
                'hasUpdatePermission' => $hasUpdatePermission,
                'hasExportPermission' => $hasExportPermission,
                'hasDeletePermission' => $hasDeletePermission,
                'hasReadPermission'   => $hasReadPermission,
                'gid'                 => $gid,
                'qid'                 => $qid,
                'hasdefaultvalues'    => (int)(QuestionTheme::findQuestionMetaData($oQuestion->type)['settings']->hasdefaultvalues),
                'ownsSaveButton'      => $ownsSaveButton,
                'ownsImportButton'    => $ownsImportButton,
            ],
            false,
            false
        );
    }

    /**
     * Display import view for Question
     *
     * @param int $surveyid
     * @param int|null $groupid
     */
    public function actionImportView($surveyid, $groupid = null)
    {
        $iSurveyID = (int)$surveyid;
        if (!Permission::model()->hasSurveyPermission($iSurveyID, 'surveycontent', 'import')) {
            App()->session['flashmessage'] = gT("We are sorry but you don't have permissions to do this.");
            $this->redirect(['questionAdministration/listquestions/surveyid/' . $iSurveyID]);
        }
        $survey = Survey::model()->findByPk($iSurveyID);
        $aData = [];
        $aData['sidemenu']['state'] = false;
        $aData['sidemenu']['questiongroups'] = true;
        $aData['surveybar']['closebutton']['url'] = '/questionGroupsAdministration/listquestiongroups/surveyid/' . $iSurveyID; // Close button
        $aData['surveybar']['savebutton']['form'] = true;
        $aData['surveybar']['savebutton']['text'] = gt('Import');
        $aData['sid'] = $iSurveyID;
        $aData['surveyid'] = $iSurveyID; // todo duplication needed for survey_common_action
        $aData['gid'] = $groupid;
        $aData['topBar']['name'] = 'baseTopbar_view';
        $aData['topBar']['rightSideView'] = 'importQuestionTopbarRight_view';
        $aData['title_bar']['title'] = $survey->currentLanguageSettings->surveyls_title . " (" . gT("ID") . ":" . $iSurveyID . ")";

        $this->aData = $aData;
        $this->render(
            'importQuestion',
            [
                'gid' => $aData['gid'],
                'sid' => $aData['sid']
            ]
        );
    }

    /**
     * Import the Question
     */
    public function actionImport()
    {
        $iSurveyID = App()->request->getPost('sid', 0);
        $gid = App()->request->getPost('gid', 0);

        $jumptoquestion = (bool)App()->request->getPost('jumptoquestion', 1);

        $oSurvey = Survey::model()->findByPk($iSurveyID);

        $aData = [];
        $aData['display']['menu_bars']['surveysummary'] = 'viewquestion';
        $aData['display']['menu_bars']['gid_action'] = 'viewgroup';

        $sFullFilepath = App()->getConfig('tempdir') . DIRECTORY_SEPARATOR . randomChars(20);
        $sExtension = pathinfo($_FILES['the_file']['name'], PATHINFO_EXTENSION);
        $fatalerror = '';

        if ($_FILES['the_file']['error'] == 1 || $_FILES['the_file']['error'] == 2) {
            $fatalerror = sprintf(
                    gT("Sorry, this file is too large. Only files up to %01.2f MB are allowed."),
                    getMaximumFileUploadSize() / 1024 / 1024
                ) . '<br>';
        } elseif (!@move_uploaded_file($_FILES['the_file']['tmp_name'], $sFullFilepath)) {
            $fatalerror = gT(
                    "An error occurred uploading your file."
                    . " This may be caused by incorrect permissions for the application /tmp folder."
                ) . '<br>';
        }

        // validate that we have a SID and GID
        if (!$iSurveyID) {
            $fatalerror .= gT("No SID (Survey) has been provided. Cannot import question.");
        }

        if (!$gid) {
            $fatalerror .= gT("No GID (Group) has been provided. Cannot import question");
        }

        if ($fatalerror != '') {
            unlink($sFullFilepath);
            App()->setFlashMessage($fatalerror, 'error');
            $this->redirect('questionAdministration/importView/surveyid/' . $iSurveyID);
            return;
        }

        // load import_helper and import the file
        App()->loadHelper('admin/import');
        $aImportResults = [];
        if (strtolower($sExtension) === 'lsq') {
            $aImportResults = XMLImportQuestion(
                $sFullFilepath,
                $iSurveyID,
                $gid,
                [
                    'autorename'      => App()->request->getPost('autorename') == '1',
                    'translinkfields' => App()->request->getPost('autorename') == '1'
                ]
            );
        } else {
            App()->setFlashMessage(gT('Unknown file extension'), 'error');
            $this->redirect('questionAdministration/importView/surveyid/' . $iSurveyID);
            return;
        }

        fixLanguageConsistency($iSurveyID);

        if (isset($aImportResults['fatalerror'])) {
            App()->setFlashMessage($aImportResults['fatalerror'], 'error');
            $this->redirect('questionAdministration/importView/surveyid/' . $iSurveyID);
            return;
        }

        unlink($sFullFilepath);

        $aData['aImportResults'] = $aImportResults;
        $aData['sid'] = $iSurveyID;
        $aData['surveyid'] = $iSurveyID; // todo needed in function beforeRender in this controller
        $aData['gid'] = $gid;
        $aData['sExtension'] = $sExtension;

        if ($jumptoquestion) {
            App()->setFlashMessage(gT("Question imported successfully"), 'success');
            $this->redirect(
                App()->createUrl(
                    'questionAdministration/view/',
                    [
                        'surveyid' => $iSurveyID,
                        'gid'      => $gid,
                        'qid'      => $aImportResults['newqid']
                    ]
                )
            );
            return;
        }

        $aData['sidemenu']['state'] = false; // todo ignored by sidebar.vue
        $aData['sidemenu']['landOnSideMenuTab'] = 'structure';
        $aData['title_bar']['title'] = $oSurvey->defaultlanguage->surveyls_title . " (" . gT("ID") . ":" . $iSurveyID . ")";

        $this->aData = $aData;
        $this->render(
            'import',
            [
                'aImportResults' => $aData['aImportResults'],
                'sExtension'     => $aData['sExtension'],
                'sid'            => $aData['sid'],
                'gid'            => $aData['gid']
            ]
        );
    }

    /**
     * Load edit default values of a question screen
     *
     * @access public
     * @param int $surveyid
     * @param int $gid
     * @param int $qid
     * @return void
     */
    public function actionEditdefaultvalues($surveyid, $gid, $qid)
    {
        if (!Permission::model()->hasSurveyPermission($surveyid, 'surveycontent', 'update')) {
            App()->user->setFlash('error', gT("Access denied"));
            $this->redirect(App()->request->urlReferrer);
        }
        $iSurveyID = (int)$surveyid;
        $gid = (int)$gid;
        $qid = (int)$qid;
        $oQuestion = Question::model()->findByAttributes(['qid' => $qid, 'gid' => $gid,]);
       // $aQuestionTypeMetadata = QuestionType::modelsAttributes();  this is old!
        $questionMetaData = QuestionTheme::findQuestionMetaData($oQuestion->type)['settings'];
        $oSurvey = Survey::model()->findByPk($iSurveyID);

        $oDefaultValues = self::getDefaultValues($iSurveyID, $gid, $qid, $questionMetaData);

        $aData = [
            'oQuestion'    => $oQuestion,
            'qid'          => $qid,
            'sid'          => $iSurveyID,
            'surveyid'     => $iSurveyID, // todo needed in beforeRender
            'langopts'     => $oDefaultValues,
            'questionrow'  => $oQuestion->attributes,
            'gid'          => $gid,
            'questionMetaData' => $questionMetaData
            //'qtproperties' => $aQuestionTypeMetadata,
        ];
        $aData['title_bar']['title'] = $oSurvey->currentLanguageSettings->surveyls_title . " (" . gT("ID") . ":" . $iSurveyID . ")";
        $aData['questiongroupbar']['savebutton']['form'] = 'frmeditgroup';
        $this->createUrl("questionAdministration/view",
            ["surveyid" => $iSurveyID , "gid" => $gid , "qid" => $qid]);
        $aData['questiongroupbar']['closebutton']['url'] = $this->createUrl("questionAdministration/view",
            ["surveyid" => $iSurveyID , "gid" => $gid , "qid" => $qid]);
        $aData['questiongroupbar']['saveandclosebutton']['form'] = 'frmeditgroup';
        $aData['display']['menu_bars']['surveysummary'] = 'editdefaultvalues';
        $aData['display']['menu_bars']['qid_action'] = 'editdefaultvalues';
        $aData['sidemenu']['state'] = false;
        $aData['sidemenu']['explorer']['state'] = true;
        $aData['sidemenu']['explorer']['gid'] = (isset($gid)) ? $gid : false;
        $aData['sidemenu']['explorer']['qid'] = (isset($qid)) ? $qid : false;

        $aData['topBar']['name'] = 'baseTopbar_view';
        $aData['topBar']['leftSideView'] = 'editQuestionTopbarLeft_view';
        $aData['topBar']['rightSideView'] = 'questionTopbarRight_view';
        $aData['showSaveButton'] = true;
        $aData['showSaveAndCloseButton'] = true;
        $aData['showCloseButton'] = true;
        $aData['closeUrl'] = Yii::app()->createUrl(
            'questionAdministration/view/',
            [
                'surveyid' => $oQuestion->sid,
                'gid' => $oQuestion->gid,
                'qid' => $oQuestion->qid,
                'landOnSideMenuTab' => 'structure'
            ]
        );
        $aData['hasUpdatePermission'] = Permission::model()->hasSurveyPermission(
            $iSurveyID,
            'surveycontent',
            'update'
        ) ? '' : 'disabled="disabled" readonly="readonly"';
        $aData['oSurvey'] = $oSurvey;

        $this->aData = $aData;
        $this->render('editdefaultvalues', $aData);
    }

    /**
     * Delete multiple questions.
     * Called by ajax from question list.
     * Permission check is done by questions::delete()
     *
     * @return void
     * @throws CException
     */
    public function actionDeleteMultiple()
    {
        $aQids = json_decode(Yii::app()->request->getPost('sItems'));
        $aResults = [];

        foreach ($aQids as $iQid) {
            $oQuestion = Question::model()->with('questionl10ns')->findByPk($iQid);
            $oSurvey = Survey::model()->findByPk($oQuestion->sid);
            $sBaseLanguage = $oSurvey->language;

            if (is_object($oQuestion)) {
                $aResults[$iQid]['title'] = viewHelper::flatEllipsizeText(
                    $oQuestion->questionl10ns[$sBaseLanguage]->question,
                    true,
                    0
                );
                $result = $this->actionDelete($iQid, true);
                $aResults[$iQid]['result'] = $result['status'];
            }
        }

        $this->renderPartial(
            'ext.admin.survey.ListSurveysWidget.views.massive_actions._action_results',
            ['aResults' => $aResults, 'successLabel' => gT('Deleted')]
        );
    }

    /**
     * Function responsible for deleting a question.
     *
     * @access public
     * @param int $qid
     * @param bool $massAction
     * @param string $redirectTo Redirect to question list ('questionlist' or empty), or group overview ('groupoverview')
     * @return array|void
     * @throws CDbException
     * @throws CHttpException
     */
    public function actionDelete($qid = null, $massAction = false, $redirectTo = null)
    {
        if (is_null($qid)) {
            $qid = Yii::app()->getRequest()->getPost('qid');
        }
        $oQuestion = Question::model()->findByPk($qid);
        if (empty($oQuestion)) {
            throw new CHttpException(404, gT("Invalid question id"));
        }
        /* Test the surveyid from question, not from submitted value */
        $surveyid = $oQuestion->sid;
        if (!Permission::model()->hasSurveyPermission($surveyid, 'surveycontent', 'delete')) {
            throw new CHttpException(403, gT("You are not authorized to delete questions."));
        }
        if (!Yii::app()->getRequest()->isPostRequest) {
            throw new CHttpException(405, gT("Invalid action"));
        }

		if (empty($redirectTo)) {
			$redirectTo = Yii::app()->getRequest()->getPost('redirectTo', 'questionlist');
		}
		if ($redirectTo == 'groupoverview') {
			$redirect = Yii::app()->createUrl(
				'questionGroupsAdministration/view/',
				[
					'surveyid' => $surveyid,
					'gid' => $oQuestion->gid,
					'landOnSideMenuTab' => 'structure'
				]
			);
		} else {
			$redirect = Yii::app()->createUrl(
				'questionAdministration/listQuestions/',
				[
					'surveyid' => $surveyid,
					'landOnSideMenuTab' => 'settings'
				]
			);
		}


        LimeExpressionManager::RevertUpgradeConditionsToRelevance(null, $qid);

        // Check if any other questions have conditions which rely on this question. Don't delete if there are.
        // TMSW Condition->Relevance:  Allow such deletes - can warn about missing relevance separately.
        $oConditions = Condition::model()->findAllByAttributes(['cqid' => $qid]);
        $iConditionsCount = count($oConditions);
        // There are conditions dependent on this question
        if ($iConditionsCount) {
            $sMessage = gT("Question could not be deleted. There are conditions for other questions that rely on this question. You cannot delete this question until those conditions are removed.");
            Yii::app()->setFlashMessage($sMessage, 'error');
            $this->redirect($redirect);
            $this->redirect(['questionAdministration/listQuestions/surveyid/' . $surveyid]);
        } else {
            QuestionL10n::model()->deleteAllByAttributes(['qid' => $qid]);
            $result = $oQuestion->delete();
            $sMessage = gT("Question was successfully deleted.");
        }

        if ($massAction) {
            return [
                'message' => $sMessage,
                'status'  => $result
            ];
        }
        if (Yii::app()->request->isAjaxRequest) {
            $this->renderJSON(
                [
                    'status'   => true,
                    'message'  => $sMessage,
                    'redirect' => $redirect
                ]
            );
        }
        Yii::app()->session['flashmessage'] = $sMessage;
        $this->redirect($redirect);
    }

    /**
     * Change the question group/order position of multiple questions
     *
     * @throws CException
     */
    public function actionSetMultipleQuestionGroup()
    {
        $aQids = json_decode(Yii::app()->request->getPost('sItems')); // List of question ids to update
        // New Group ID  (can be same group for a simple position change)
        $iGid = Yii::app()->request->getPost('group_gid');
        $iQuestionOrder = Yii::app()->request->getPost('questionposition'); // Wanted position

        $oQuestionGroup = QuestionGroup::model()->find('gid=:gid', [':gid' => $iGid]); // The New Group object
        $oSurvey = $oQuestionGroup->survey; // The Survey associated with this group

        if (Permission::model()->hasSurveyPermission($oSurvey->sid, 'surveycontent', 'update')) {
            // If survey is active it should not be possible to update
            if ($oSurvey->active == 'N') {
                if ($iQuestionOrder == "") {
                    // If asked "at the end"
                    $iQuestionOrder = (getMaxQuestionOrder($oQuestionGroup->gid));
                }
                self::changeMultipleQuestionPositionAndGroup($aQids, $iQuestionOrder, $oQuestionGroup);
            }
        }
    }

    /**
     * Change the Questions mandatory state
     */
    public function actionChangeMultipleQuestionMandatoryState()
    {
        $aQids = json_decode(Yii::app()->request->getPost('sItems')); // List of question ids to update
        $iSid = (int)Yii::app()->request->getPost('sid');
        $sMandatory = Yii::app()->request->getPost('mandatory', 'N');

        if (Permission::model()->hasSurveyPermission($iSid, 'surveycontent', 'update')) {
            self::setMultipleQuestionMandatoryState($aQids, $sMandatory, $iSid);
        }
    }

    /**
     * Change the "other" option for applicable question types
     */
    public function actionChangeMultipleQuestionOtherState()
    {
        $aQids = json_decode(Yii::app()->request->getPost('sItems')); // List of question ids to update
        $iSid = (int)Yii::app()->request->getPost('sid');
        $sOther = (Yii::app()->request->getPost('other') === 'true') ? 'Y' : 'N';

        if (Permission::model()->hasSurveyPermission($iSid, 'surveycontent', 'update')) {
            self::setMultipleQuestionOtherState($aQids, $sOther, $iSid);
        }
    }

    /**
     * Change attributes for multiple questions
     * ajax request (this is a massive action for questionlists view)
     *
     */
    public function actionChangeMultipleQuestionAttributes()
    {
        $aQidsAndLang        = json_decode($_POST['sItems']); // List of question ids to update
        $iSid                = Yii::app()->request->getPost('sid'); // The survey (for permission check)
        $aAttributesToUpdate = json_decode($_POST['aAttributesToUpdate']); // The list of attributes to updates
        // TODO 1591979134468: this should be get from the question model
        $aValidQuestionTypes = str_split($_POST['aValidQuestionTypes']); //The valid question types for those attributes

        // Calling th model
        QuestionAttribute::model()->setMultiple($iSid, $aQidsAndLang, $aAttributesToUpdate, $aValidQuestionTypes);
    }

    /**
     * Loads the possible Positions where a Question could be inserted to
     *
     * @param $gid
     * @param string $classes
     * @return CWidget|mixed|void
     * @throws Exception
     */
    public function actionAjaxLoadPositionWidget($gid, $classes = '')
    {
        $oQuestionGroup = QuestionGroup::model()->find('gid=:gid', [':gid' =>$gid]);
        if (is_a($oQuestionGroup, 'QuestionGroup') &&
            Permission::model()->hasSurveyPermission($oQuestionGroup->sid, 'surveycontent', 'read')) {
            $aOptions = [
                'display'           => 'form_group',
                'oQuestionGroup'    => $oQuestionGroup,

            ];

            // TODO: Better solution: Hard-code allowed CSS classes.
            if ($classes != '' && $this->isValidCSSClass($classes)) {
                $aOptions['classes'] = $classes;
            }

            return App()->getController()->widget(
                'ext.admin.survey.question.PositionWidget.PositionWidget',
                $aOptions
            );
        }
        return;
    }

    /**
     * render selected items for massive action widget
     * @throws CException
     */

    public function actionRenderItemsSelected()
    {
        $aQids = json_decode(Yii::app()->request->getPost('$oCheckedItems'));
        $aResults     = [];
        $tableLabels  = [gT('Question ID'),gT('Question title') ,gT('Status')];

        foreach ($aQids as $sQid) {
            $iQid        = (int)$sQid;
            $oQuestion      = Question::model()->with('questionl10ns')->findByPk($iQid);
            $oSurvey        = Survey::model()->findByPk($oQuestion->sid);
            $sBaseLanguage  = $oSurvey->language;

            if (is_object($oQuestion)) {
                $aResults[$iQid]['title'] = substr(
                    viewHelper::flatEllipsizeText(
                        $oQuestion->questionl10ns[$sBaseLanguage]->question,
                        true,
                        0
                    ),
                    0,
                    100
                );
                $aResults[$iQid]['result'] = 'selected';
            }
        }

        $this->renderPartial(
            'ext.admin.grid.MassiveActionsWidget.views._selected_items',
            [
                'aResults'     =>  $aResults,
                'successLabel' =>  gT('Selected'),
                'tableLabels'  =>  $tableLabels
            ]
        );
    }

    /**
     * Get HTML for general settings.
     * Called with Ajax after question type is selected.
     *
     * @param int $surveyId
     * @param string $questionType One-char string
     * @param string $questionTheme the question theme
     * @param int $questionId Null or 0 if new question is being created.
     * @return void
     */
    public function actionGetGeneralSettingsHTML(int $surveyId, string $questionType, string $questionTheme = 'core', $questionId = null)
    {
        if (empty($questionType)) {
            throw new CHttpException(405, 'Internal error: No question type');
        }
        // TODO: Difference between create and update permissions?
        if (!Permission::model()->hasSurveyPermission($surveyId, 'surveycontent', 'update')) {
            throw new CHttpException(403, gT('No permission'));
        }
        // NB: This works even when $questionId is null (get default question values).
        $question = $this->getQuestionObject($questionId, $questionType);
        if ($questionId) {
            // NB: Could happen if user manipulates request.
            if (!Permission::model()->hasSurveyPermission($question->sid, 'surveycontent', 'update')) {
                throw new CHttpException(403, gT('No permission'));
            }
        }
        $generalSettings = $this->getGeneralOptions(
            $question->qid,
            $questionType,
            $question->gid,
            $questionTheme
        );
        $this->renderPartial("generalSettings", ['generalSettings'  => $generalSettings]);
    }

    /**
     * Copies a question
     *
     * @return void
     */
    public function actionCopyQuestion()
    {
        $aData = [];
        //load helpers
        Yii::app()->loadHelper('surveytranslator');
        Yii::app()->loadHelper('admin.htmleditor');

        //get params from request
        $surveyId = (int)Yii::app()->request->getParam('surveyId');
        $questionGroupId = (int)Yii::app()->request->getParam('questionGroupId');
        $questionIdToCopy = (int)Yii::app()->request->getParam('questionId');

        //permission check ...
        if (!Permission::model()->hasSurveyPermission($surveyId, 'surveycontent', 'create')) {
            Yii::app()->user->setFlash('error', gT("Access denied! You don't have permission to copy a question"));
            $this->redirect(Yii::app()->request->urlReferrer);
        }

        $oQuestion = Question::model()->findByAttributes([
            'sid' => $surveyId,
            'gid' => $questionGroupId,
            'qid' => $questionIdToCopy
        ]);
        if ($oQuestion === null) {
            Yii::app()->user->setFlash('error', gT("Question does not exist."));
            $this->redirect(Yii::app()->request->urlReferrer);
        }

        $oSurvey = Survey::model()->findByPk($surveyId);
        $oQuestionGroup = QuestionGroup::model()->find('gid=:gid', array(':gid' => $questionGroupId));
        $aData['surveyid'] = $surveyId; //this is important to load the correct layout (see beforeRender)

       // $aData['sid'] = $surveyId; //important for renderGeneraltopbar(), should not be used anymore
       // $aData['gid'] = $questionGroupId; //important for renderGeneraltopbar(), should not be used anymore
       // $aData['qid'] = $questionIdToCopy; //important for renderGeneraltopbar(), should not be used anymore
        // $aData['topBar']['showSaveButton'] = true;
        //array elements for frontend (topbar etc.)
        $aData['sidemenu']['landOnSideMenuTab'] = 'structure';
        $aData['title_bar']['title'] = $oSurvey->currentLanguageSettings->surveyls_title
            . " (" . gT("ID") . ":" . $surveyId . ")";

        $aData['topBar']['name'] = 'baseTopbar_view';
        $aData['topBar']['rightSideView'] = 'copyQuestionTopbarRight_view';
        $aData['closeUrl'] = Yii::app()->createUrl(
            'questionAdministration/view/',
            [
                'surveyid' => $oQuestion->sid,
                'gid' => $oQuestion->gid,
                'qid' => $oQuestion->qid,
                'landOnSideMenuTab' => 'structure'
            ]
        );

        $aData['oSurvey'] = $oSurvey;
        $aData['oQuestionGroup'] = $oQuestionGroup;
        $aData['oQuestion'] = $oQuestion;

        //save the copy ...savecopy (submitbtn pressed ...)
        $savePressed = Yii::app()->request->getParam('savecopy');
        if (isset($savePressed) && $savePressed !== null) {
            $newTitle = Yii::app()->request->getParam('title');
            $oldQuestion = Question::model()->findByAttributes(['title' => $newTitle, 'sid' => $surveyId]);
            if (!empty($oldQuestion)) {
                Yii::app()->user->setFlash('error', gT("Duplicate question code"));
                $this->redirect(
                    $this->createUrl('surveyAdministration/view/',
                        [
                            'surveyid' => $surveyId,
                        ]
                    )
                );
            }

            $copyQuestionValues = new \LimeSurvey\Datavalueobjects\CopyQuestionValues();
            $copyQuestionValues->setOSurvey($oSurvey);
            $copyQuestionValues->setQuestionCode($newTitle);
            $copyQuestionValues->setQuestionGroupId((int)Yii::app()->request->getParam('gid'));
            $copyQuestionValues->setQuestiontoCopy($oQuestion);
            $questionPosition = Yii::app()->request->getParam('questionposition');
            if ($questionPosition==='') { //this means "at the end"
                $questionPosition = -1; //integer indicator for "end"
            }
            //first ensure that all questions for the group have a question_order>0 and possibly set to this state
            Question::setQuestionOrderForGroup($questionGroupId);
            switch ((int)$questionPosition) {
                case -1: //at the end
                    $newQuestionPosition = Question::getHighestQuestionOrderNumberInGroup($questionGroupId) +1;
                    break;
                case 0: //at beginning
                    //set all existing order numbers to +1, and the copied question to order number 1
                    Question::increaseAllOrderNumbersForGroup($questionGroupId);
                    $newQuestionPosition = 1;
                    break;
                default: //all other cases means after question X (the value coming from frontend is already correct)
                    $newQuestionPosition = $questionPosition;
            }
            $copyQuestionValues->setQuestionPositionInGroup($newQuestionPosition);

            $copyQuestionService = new \LimeSurvey\Models\Services\CopyQuestion($copyQuestionValues);
            $copyOptions['copySubquestions'] = (int)Yii::app()->request->getParam('copysubquestions') === 1;
            $copyOptions['copyAnswerOptions'] = (int)Yii::app()->request->getParam('copyanswers') === 1;
            $copyOptions['copyDefaultAnswers'] = (int)Yii::app()->request->getParam('copydefaultanswers') === 1;
            $copyOptions['copySettings'] = (int)Yii::app()->request->getParam('copyattributes') === 1;
            if ($copyQuestionService->copyQuestion($copyOptions)) {
                App()->user->setFlash('success', gT("Saved copied question"));
                $newQuestion = $copyQuestionService->getNewCopiedQuestion();
                $this->redirect(
                    $this->createUrl('questionAdministration/view/',
                        array(
                            'surveyid' => $surveyId,
                            'gid' => $newQuestion->gid,
                            'qid' => $newQuestion->qid
                        )
                    )
                );
            } else {
                App()->user->setFlash('error', gT("Could not save copied question"));
            }
        }

        $this->aData = $aData;
        $this->render('copyQuestionForm', $aData);
    }

    /**
     * Get HTML for advanced settings.
     * Called with Ajax after question type is selected.
     *
     * @param int $surveyId
     * @param string $questionType One-char string
     * @param string $questionTheme
     * @param int $questionId Null or 0 if new question is being created.
     * @return void
     */
    public function actionGetAdvancedSettingsHTML(int $surveyId, string $questionType, string $questionTheme = 'core', $questionId = null)
    {
        if (empty($questionType)) {
            throw new CHttpException(405, 'Internal error: No question type');
        }
        // TODO: Difference between create and update permissions?
        if (!Permission::model()->hasSurveyPermission($surveyId, 'surveycontent', 'update')) {
            throw new CHttpException(403, gT('No permission'));
        }
        Yii::app()->loadHelper("admin.htmleditor");
        // NB: This works even when $questionId is null (get default question values).
        $question = $this->getQuestionObject($questionId, $questionType);
        if ($questionId) {
            // NB: Could happen if user manipulates request.
            if (!Permission::model()->hasSurveyPermission($question->sid, 'surveycontent', 'update')) {
                throw new CHttpException(403, gT('No permission'));
            }
        }
        $advancedSettings = $this->getAdvancedOptions(
            $question->qid,
            $questionType,
            $questionTheme
        );
        $this->renderPartial(
            "advancedSettings",
            [
                'advancedSettings'  => $advancedSettings,
                'question'         => $question,
                'oSurvey'           => $question->survey,
            ]
        );
    }

    /**
     * This function prepares the data for label set details
     *
     * @param int $lid
     * @return void
     */
    public function actionGetLabelsetDetails($lid)
    {
        $labelSet = LabelSet::model()->find('lid=:lid', array(':lid' => $lid));

        $result = [];
        $languages = [];

        if($labelSet !== null) {
            $usedLanguages = explode(' ', $labelSet->languages);

            foreach ($usedLanguages as $sLanguage) {
                $result[$sLanguage] = array_map(
                    function($attribute) { return \viewHelper::flatten($attribute); },
                    $labelSet->attributes
                );
                foreach ($labelSet->labels as $oLabel) {
                    $result[$sLanguage]['labels'][] = $oLabel->getTranslated($sLanguage);
                };
                $languages[$sLanguage] = getLanguageNameFromCode($sLanguage,false);
            };
        }

        $resultdata = ['results' => $result, 'languages' => $languages];

        return Yii::app()->getController()->renderPartial(
            '/admin/super/_renderJson',
            array(
                'data' => [
                    'success'   => count($result) > 0,
                    'results'   => $result,
                    'languages' => $languages
                ],
            ),
            false,
            false
        );
    }

    /**
     * This function prepares the data for labelset
     *
     * @param int $sid
     * @param int $match
     * @return void
     */
    public function actionGetLabelsetPicker($sid, $match = 0)
    {
        $criteria = new CDbCriteria;
        // TODO: Always null
        $language = null;
        if ($match === 1) {
            $criteria->addCondition('languages LIKE :language');
            $criteria->params = [':language' => '%'.$language.'%'];
        }

        $labelSets = LabelSet::model()->findAll($criteria);
        // Create languagespecific array
        $result = [];
        foreach ($labelSets as $labelSet) {
            $result[] = array_map(
                function($attribute) { return \viewHelper::flatten($attribute); },
                $labelSet->attributes
            );
        }

        return Yii::app()->getController()->renderPartial(
            '/admin/super/_renderJson',
            array(
                'data' => [
                    'success'   => count($result) > 0,
                    'labelsets' => $result
                ],
            ),
            false,
            false
        );
    }

    /**
     * Check if label set is what???
     *
     * @param int $lid
     * @param ??? $languages
     * @param ??? $checkAssessments
     * @return void
     */
    public function actionCheckLabel($lid, $languages, $checkAssessments)
    {
        $labelSet = LabelSet::model()->find('lid=:lid', array(':lid' => $lid));
        $label = Label::model()->count('lid=:lid AND assessment_value<>0', array(':lid' => $lid));
        $labelSetLangauges = explode(' ', $labelSet->languages);
        $errorMessages = [];
        if ($checkAssessments && $label) {
            $errorMessages[] = gT('The existing label set has assessment values assigned.').'<strong>'.gT('If you replace the label set the existing asssessment values will be lost.').'</strong>';
        }
        if (count(array_diff($labelSetLangauges, $languages))) {
            $errorMessages[] = gT('The existing label set has different/more languages.').'<strong>'.gT('If you replace the label set these translations will be lost.').'</strong>';
        }
        if (count($errorMessages)) {
            foreach ($errorMessages as $errorMessage) {
                echo  $errorMessage.'<br>';
            }
            eT('Do you really want to continue?');
        } else {
            eT('You are about to replace an existing label set with the current answer options.');
            echo '<br>';
            eT('Continue?');
        }
    }

    /** ++++++++++++  TODO: The following functions should be moved to model or a service class ++++++++++++++++++++++++++ */

    /**
     * Try to get the get-parameter from request.
     * At the moment there are three namings for a survey id:
     * 'sid'
     * 'surveyid'
     * 'iSurveyID'
     *
     * Returns the id as integer or null if not exists any of them.
     *
     * @return int | null
     *
     * @todo While refactoring (at some point) this function should be removed and only one unique identifier should be used
     */
    private function getSurveyIdFromGetRequest(){
        $surveyId = Yii::app()->request->getParam('sid');
        if($surveyId === null){
            $surveyId = Yii::app()->request->getParam('surveyid');
        }
        if($surveyId === null){
            $surveyId = Yii::app()->request->getParam('iSurveyID');
        }

        return (int) $surveyId;
    }

    /**
     * Returns true if $class is a valid CSS class (alphanumeric + '-' and '_')
     *
     * @param string $class
     * @return bool
     */
    protected function isValidCSSClass($class)
    {
        $class = str_replace(['-', '_'], '', $class);
        return ctype_alnum($class);
    }

    /**
     * Set the other state for selected Questions
     *
     * @param array $aQids All question id's affected
     * @param string $sOther the "other" value 'Y' or 'N'
     * @param int $iSid survey id
     */
    public static function setMultipleQuestionOtherState($aQids, $sOther, $iSid)
    {
        foreach ($aQids as $sQid) {
            $iQid = (int)$sQid;
            $oQuestion = Question::model()->findByPk(["qid" => $iQid], ['sid=:sid'], [':sid' => $iSid]);
            // Only set the other state for question types that have this attribute
            if (($oQuestion->type == Question::QT_L_LIST_DROPDOWN)
                || ($oQuestion->type == Question::QT_EXCLAMATION_LIST_DROPDOWN)
                || ($oQuestion->type == Question::QT_P_MULTIPLE_CHOICE_WITH_COMMENTS)
                || ($oQuestion->type == Question::QT_M_MULTIPLE_CHOICE)) {
                $oQuestion->other = $sOther;
                $oQuestion->save();
            }
        }
    }

    /**
     * Set the mandatory state for selected Questions
     *
     * @param array $aQids All question id's affected
     * @param string $sMandatory The mandatory va
     * @param int $iSid survey id
     */
    public static function setMultipleQuestionMandatoryState($aQids, $sMandatory, $iSid)
    {
        foreach ($aQids as $sQid) {
            $iQid = (int)$sQid;
            $oQuestion = Question::model()->findByPk(["qid" => $iQid], ['sid=:sid'], [':sid' => $iSid]);
            // These are the questions types that have no mandatory property - so ignore them
            if ($oQuestion->type != Question::QT_X_BOILERPLATE_QUESTION && $oQuestion->type != Question::QT_VERTICAL_FILE_UPLOAD) {
                $oQuestion->mandatory = $sMandatory;
                $oQuestion->save();
            }
        }
    }

    /**
     * Change the question group/order position of multiple questions
     *
     * @param array $aQids all question id's affected
     * @param int $iQuestionOrder the desired position
     * @param QuestionGroup $oQuestionGroup the desired QuestionGroup
     * @throws CException
     */
    public static function changeMultipleQuestionPositionAndGroup($aQids, $iQuestionOrder, $oQuestionGroup)
    {
        $oTransaction = Yii::app()->db->beginTransaction();
        try {
            // Now, we push each question to the new question group
            // And update positions
            foreach ($aQids as $sQid) {
                // Question basic infos
                $iQid = (int)$sQid;
                $oQuestion = Question::model()->findByAttributes(['qid' => $iQid]); // Question object
                $oldGid = $oQuestion->gid; // The current GID of the question
                $oldOrder = $oQuestion->question_order; // Its current order

                // First, we update all the positions of the questions in the current group of the question
                // If they were after the question, we must decrease by one their position
                Question::model()->updateCounters(
                    ['question_order' => -1],
                    [
                        'condition' => 'gid=:gid AND question_order>=:order',
                        'params'    => [':gid' => $oldGid, ':order' => $oldOrder]
                    ]
                );

                // Then, we must update all the position of the question in the new group of the question
                // If they will be after the question, we must increase their position
                Question::model()->updateCounters(
                    ['question_order' => 1],
                    [
                        'condition' => 'gid=:gid AND question_order>=:order',
                        'params'    => [':gid' => $oQuestionGroup->gid, ':order' => $iQuestionOrder]
                    ]
                );

                // Then we move all the questions with the request QID (same question in different langagues)
                // to the new group, with the righ postion
                Question::model()->updateAll(
                    ['question_order' => $iQuestionOrder, 'gid' => $oQuestionGroup->gid],
                    'qid=:qid',
                    [':qid' => $iQid]
                );
                // Then we update its subquestions
                Question::model()->updateAll(
                    ['gid' => $oQuestionGroup->gid],
                    'parent_qid=:parent_qid',
                    [':parent_qid' => $iQid]
                );

                $iQuestionOrder++;
            }
            $oTransaction->commit();
        } catch (Exception $e) {
            $oTransaction->rollback();
        }
    }

    /**
     * Gets default value(s) for a question or subquestion from table defaultvalue_l10ns
     *
     * @param int $iSurveyID
     * @param int $gid
     * @param int $qid
     * @param stdClass $questionMetaData the question meta data (like hasdefaultvalues etc.)
     * @return array Array with defaultValues
     */
    public static function getDefaultValues(int $iSurveyID, int $gid, int $qid, stdClass $questionMetaData)
    {
        $aDefaultValues = [];
        $oQuestion = Question::model()->findByAttributes(['qid' => $qid, 'gid' => $gid,]);
        $aQuestionAttributes = $oQuestion->attributes;
        //$aQuestionTypeMetadata = QuestionType::modelsAttributes();

        $oSurvey = Survey::model()->findByPk($iSurveyID);

        foreach ($oSurvey->allLanguages as $language) {
            $aDefaultValues[$language] = [];
            $aDefaultValues[$language][$aQuestionAttributes['type']] = [];

            // If there are answerscales
            if ( (int)$questionMetaData->answerscales > 0) {
                for ($scale_id = 0; $scale_id < (int)$questionMetaData->answerscales; $scale_id++) {
                    $aDefaultValues[$language][$aQuestionAttributes['type']][$scale_id] = [];

                    $defaultvalue = DefaultValue::model()->with('defaultvaluel10ns')->find(
                        'specialtype = :specialtype AND qid = :qid AND scale_id = :scale_id AND defaultvaluel10ns.language =:language',
                        [
                            ':specialtype' => '',
                            ':qid'         => $qid,
                            ':scale_id'    => $scale_id,
                            ':language'    => $language,
                        ]
                    );
                    $defaultvalue = !empty($defaultvalue->defaultvaluel10ns) && array_key_exists(
                        $language,
                        $defaultvalue->defaultvaluel10ns
                    ) ? $defaultvalue->defaultvaluel10ns[$language]->defaultvalue : null;
                    $aDefaultValues[$language][$aQuestionAttributes['type']][$scale_id]['defaultvalue'] = $defaultvalue;

                    $answerresult = Answer::model()->with('answerl10ns')->findAll(
                        'qid = :qid AND answerl10ns.language = :language',
                        [
                            ':qid'      => $qid,
                            ':language' => $language
                        ]
                    );
                    $aDefaultValues[$language][$aQuestionAttributes['type']][$scale_id]['answers'] = $answerresult;

                    if ($aQuestionAttributes['other'] === 'Y') {
                        $defaultvalue = DefaultValue::model()->with('defaultvaluel10ns')->find(
                            'specialtype = :specialtype AND qid = :qid AND scale_id = :scale_id AND defaultvaluel10ns.language =:language',
                            [
                                ':specialtype' => 'other',
                                ':qid'         => $qid,
                                ':scale_id'    => $scale_id,
                                ':language'    => $language,
                            ]
                        );
                        $defaultvalue = !empty($defaultvalue->defaultvaluel10ns) && array_key_exists(
                            $language,
                            $defaultvalue->defaultvaluel10ns
                        ) ? $defaultvalue->defaultvaluel10ns[$language]->defaultvalue : null;
                        $aDefaultValues[$language][$aQuestionAttributes['type']]['Ydefaultvalue'] = $defaultvalue;
                    }
                }
            }

            // If there are subquestions and no answerscales
            if ((int)$questionMetaData->answerscales == 0 &&
                (int)$questionMetaData->subquestions > 0) {
                for ($scale_id = 0; $scale_id < (int)$questionMetaData->subquestions; $scale_id++) {
                    $aDefaultValues[$language][$aQuestionAttributes['type']][$scale_id] = [];

                    $sqresult = Question::model()
                        ->with('questionl10ns')
                        ->findAll(
                            'sid = :sid AND gid = :gid AND parent_qid = :parent_qid AND scale_id = :scale_id AND questionl10ns.language =:language',
                            [
                                ':sid'        => $iSurveyID,
                                ':gid'        => $gid,
                                ':parent_qid' => $qid,
                                ':scale_id'   => 0,
                                ':language'   => $language
                            ]
                        );

                    $aDefaultValues[$language][$aQuestionAttributes['type']][$scale_id]['sqresult'] = [];

                    $options = [];
                    if ($aQuestionAttributes['type'] == Question::QT_M_MULTIPLE_CHOICE || $aQuestionAttributes['type'] == Question::QT_P_MULTIPLE_CHOICE_WITH_COMMENTS) {
                        $options = ['' => gT('<No default value>'), 'Y' => gT('Checked')];
                    }

                    foreach ($sqresult as $aSubquestion) {
                        $defaultvalue = DefaultValue::model()
                            ->with('defaultvaluel10ns')
                            ->find(
                                'specialtype = :specialtype AND qid = :qid AND sqid = :sqid AND scale_id = :scale_id AND defaultvaluel10ns.language =:language',
                                [
                                    ':specialtype' => '',
                                    ':qid'         => $qid,
                                    ':sqid'        => $aSubquestion['qid'],
                                    ':scale_id'    => $scale_id,
                                    ':language'    => $language
                                ]
                            );
                        $defaultvalue = !empty($defaultvalue->defaultvaluel10ns) && array_key_exists(
                            $language,
                            $defaultvalue->defaultvaluel10ns
                        ) ? $defaultvalue->defaultvaluel10ns[$language]->defaultvalue : null;

                        $question = $aSubquestion->questionl10ns[$language]->question;
                        $aSubquestion = $aSubquestion->attributes;
                        $aSubquestion['question'] = $question;
                        $aSubquestion['defaultvalue'] = $defaultvalue;
                        $aSubquestion['options'] = $options;

                        $aDefaultValues[$language][$aQuestionAttributes['type']][$scale_id]['sqresult'][] = $aSubquestion;
                    }
                }
            }
            if ((int)$questionMetaData->answerscales == 0 &&
                (int)$questionMetaData->subquestions == 0) {
                $defaultvalue = DefaultValue::model()
                    ->with('defaultvaluel10ns')
                    ->find(
                        'specialtype = :specialtype AND qid = :qid AND scale_id = :scale_id AND defaultvaluel10ns.language =:language',
                        [
                            ':specialtype' => '',
                            ':qid'         => $qid,
                            ':scale_id'    => 0,
                            ':language'    => $language,
                        ]
                    );
                $aDefaultValues[$language][$aQuestionAttributes['type']][0] = !empty($defaultvalue->defaultvaluel10ns) && array_key_exists(
                    $language,
                    $defaultvalue->defaultvaluel10ns
                ) ? $defaultvalue->defaultvaluel10ns[$language]->defaultvalue : null;
            }
        }

        return $aDefaultValues;
    }

    /**
     * Creates a question object
     * This is either an instance of the placeholder model QuestionCreate for new questions,
     * or of Question for already existing ones
     *
     * todo: this should be moved to model ...
     *
     * @param int $iQuestionId
     * @param string $sQuestionType
     * @param int $gid
     * @return Question
     * @throws CException
     */
    private function getQuestionObject($iQuestionId = null, $sQuestionType = null, $gid = null)
    {
        //todo: this should be done in the action directly
        $iSurveyId = App()->request->getParam('sid') ??
            App()->request->getParam('surveyid') ??
            App()->request->getParam('surveyId');
        /** @var Question|null */
        $oQuestion = Question::model()->findByPk($iQuestionId);

        if (empty($oQuestion)) {
            $oQuestion = QuestionCreate::getInstance($iSurveyId, $sQuestionType);
        }

        if ($sQuestionType != null) {
            $oQuestion->type = $sQuestionType;
        }

        if ($gid != null) {
            $oQuestion->gid = $gid;
        }

        return $oQuestion;
    }

    /**
     * @todo document me
     *
     * @param int $iQuestionId
     * @param string $sQuestionType
     * @param int $gid
     * @param string $question_template
     *
     * @return void|array
     * @throws CException
     */
    private function getGeneralOptions(
        $iQuestionId = null,
        $sQuestionType = null,
        $gid = null,
        $question_template = 'core'
    ) {
        $oQuestion = $this->getQuestionObject($iQuestionId, $sQuestionType, $gid);
        $result = $oQuestion
            ->getDataSetObject()
            ->getGeneralSettingsArray($oQuestion->qid, $sQuestionType, null, $question_template);
        return $result;
    }

    /**
     * @todo document me.
     * @todo move this function somewhere else, this should not be part of controller ... (e.g. model)
     *
     * @param Question $oQuestion
     * @return array
     */
    private function getCompiledQuestionData(&$oQuestion)
    {
        LimeExpressionManager::StartProcessingPage(false, true);
        $aQuestionDefinition = array_merge($oQuestion->attributes, ['typeInformation' => $oQuestion->questionType]);
        $oQuestionGroup = QuestionGroup::model()->findByPk($oQuestion->gid);
        $aQuestionGroupDefinition = array_merge($oQuestionGroup->attributes, $oQuestionGroup->questiongroupl10ns);

        $aScaledSubquestions = $oQuestion->getOrderedSubQuestions();
        foreach ($aScaledSubquestions as $scaleId => $aSubquestions) {
            $aScaledSubquestions[$scaleId] = array_map(
                function ($oSubQuestion) {
                    return array_merge($oSubQuestion->attributes, $oSubQuestion->questionl10ns);
                },
                $aSubquestions
            );
        }

        $aScaledAnswerOptions = $oQuestion->getOrderedAnswers();
        foreach ($aScaledAnswerOptions as $scaleId => $aAnswerOptions) {
            $aScaledAnswerOptions[$scaleId] = array_map(
                function ($oAnswerOption) {
                    return array_merge($oAnswerOption->attributes, $oAnswerOption->answerl10ns);
                },
                $aAnswerOptions
            );
        }
        $aReplacementData = [];
        $questioni10N = [];
        foreach ($oQuestion->questionl10ns as $lng => $oQuestionI10N) {
            $questioni10N[$lng] = $oQuestionI10N->attributes;

            templatereplace(
                $oQuestionI10N->question,
                [],
                $aReplacementData,
                'Unspecified',
                false,
                $oQuestion->qid
            );

            $questioni10N[$lng]['question_expression'] = viewHelper::stripTagsEM(
                LimeExpressionManager::GetLastPrettyPrintExpression()
            );

            templatereplace($oQuestionI10N->help, [], $aReplacementData, 'Unspecified', false, $oQuestion->qid);
            $questioni10N[$lng]['help_expression'] = viewHelper::stripTagsEM(
                LimeExpressionManager::GetLastPrettyPrintExpression()
            );
        }
        LimeExpressionManager::FinishProcessingPage();
        return [
            'question'      => $aQuestionDefinition,
            'questiongroup' => $aQuestionGroupDefinition,
            'i10n'          => $questioni10N,
            'subquestions'  => $aScaledSubquestions,
            'answerOptions' => $aScaledAnswerOptions,
        ];
    }

    /**
     * It returns a preformatted array of advanced settings.
     *
     * @param int $iQuestionId
     * @param string $sQuestionType
     * @param string $question_template
     * @return array
     * @throws CException
     * @throws Exception
     */
    private function getAdvancedOptions($iQuestionId = null, $sQuestionType = null, $question_template = 'core')
    {
        //here we get a Question object (also if question is new --> QuestionCreate)

        $oQuestion = $this->getQuestionObject($iQuestionId, $sQuestionType);
        $advancedSettings = $oQuestion->getAdvancedSettingsWithValuesByCategory(null);
        // TODO: Why can empty array be saved as value?
        foreach ($advancedSettings as &$category) {
            foreach ($category as &$setting) {
                if ($setting['value'] === []) {
                    $setting['value'] = null;
                }
            }
        }
        // This category is "general setting".
        unset($advancedSettings['Attribute']);

        return $advancedSettings;
    }

    /**
     *
     * todo: this should be moved to model, not a controller function ...
     *
     * @param $oQuestion
     * @return array
     */
    private function getCompiledSurveyInfo($oQuestion)
    {
        $oSurvey = $oQuestion->survey;
        $aQuestionTitles = $oCommand = Yii::app()->db->createCommand()
            ->select('title')
            ->from('{{questions}}')
            ->where('sid=:sid and parent_qid=0')
            ->queryColumn([':sid' => $oSurvey->sid]);
        $isActive = $oSurvey->isActive;
        $questionCount = safecount($aQuestionTitles);
        $groupCount = safecount($oSurvey->groups);

        return [
            "aQuestionTitles" => $aQuestionTitles,
            "isActive"        => $isActive,
            "questionCount"   => $questionCount,
            "groupCount"      => $groupCount,
        ];
    }

    /**
     * Method to store and filter questionData for a new question
     *
     * todo: move to model or service class
     *
     * @param array $aQuestionData what is inside this array ??
     * @param boolean $subquestion
     * @return Question
     * @throws CHttpException
     */
    private function storeNewQuestionData($aQuestionData = null, $subquestion = false)
    {
        $iSurveyId = $aQuestionData['sid'];
        $oSurvey = Survey::model()->findByPk($iSurveyId);
        // TODO: Don't read request from private methods.
        $iQuestionGroupId = (int) App()->request->getParam('gid'); //the group id the question belongs to
        $type = SettingsUser::getUserSettingValue(
            'preselectquestiontype',
            null,
            null,
            null,
            App()->getConfig('preselectquestiontype')
        );

        if (isset($aQuestionData['same_default'])) {
            if ($aQuestionData['same_default'] == 1) {
                $aQuestionData['same_default'] = 0;
            } else {
                $aQuestionData['same_default'] = 1;
            }
        }

        $aQuestionData = array_merge(
            [
                'sid'        => $iSurveyId,
                'gid'        => $iQuestionGroupId,
                'type'       => $type,
                'other'      => 'N',
                'mandatory'  => 'N',
                'relevance'  => 1,
                'group_name' => '',
                'modulename' => '',
                'encrypted'  => 'N'
            ],
            $aQuestionData
        );
        unset($aQuestionData['qid']);

        if ($subquestion) {
            foreach ($oSurvey->allLanguages as $sLanguage) {
                unset($aQuestionData[$sLanguage]);
            }
        } else {
            $aQuestionData['question_order'] = getMaxQuestionOrder($iQuestionGroupId);
        }

        $oQuestion = new Question();
        $oQuestion->setAttributes($aQuestionData, false);

        //set the question_order the highest existing number +1, if no question exists for the group
        //set the question_order to 1
        $highestOrderNumber = Question::getHighestQuestionOrderNumberInGroup($iQuestionGroupId);
        if ($highestOrderNumber === null) { //this means there is no question inside this group ...
            $oQuestion->question_order = Question::START_SORTING_VALUE;
        } else {
            $oQuestion->question_order = $highestOrderNumber +1;
        }


        if ($oQuestion == null) {
            throw new LSJsonException(
                500,
                gT("Question creation failed - input was malformed or invalid"),
                0,
                null,
                true
            );
        }

        $saved = $oQuestion->save();
        if ($saved == false) {
            throw new LSJsonException(
                500,
                gT('Could not save question') . " " . PHP_EOL
                . print_r($oQuestion->getErrors(), true),
                0,
                null,
                true
            );
        }

        $i10N = [];
        foreach ($oSurvey->allLanguages as $sLanguage) {
            $i10N[$sLanguage] = new QuestionL10n();
            $i10N[$sLanguage]->setAttributes(
                [
                    'qid'      => $oQuestion->qid,
                    'language' => $sLanguage,
                    'question' => '',
                    'help'     => '',
                    'script'   => '',
                ],
                false
            );
            $i10N[$sLanguage]->save();
        }

        return $oQuestion;
    }

    /**
     * Method to store and filter questionData for editing a question
     *
     * @param Question $oQuestion
     * @param array $aQuestionData
     * @return Question
     * @throws CHttpException
     */
    private function updateQuestionData(&$oQuestion, $aQuestionData)
    {
        //todo something wrong in frontend ... (?what is wrong?)

        if (isset($aQuestionData['same_default'])) {
            if ($aQuestionData['same_default'] == 1) {
                $aQuestionData['same_default'] = 0;
            } else {
                $aQuestionData['same_default'] = 1;
            }
        }

        $oQuestion->setAttributes($aQuestionData, false);
        if ($oQuestion == null) {
            throw new LSJsonException(
                500,
                gT("Question update failed, input array malformed or invalid"),
                0,
                null,
                true
            );
        }

        $saved = $oQuestion->save();
        if ($saved == false) {
            throw new LSJsonException(
                500,
                "Update failed, could not save. ERRORS:<br/>"
                . implode(", ", $oQuestion->getErrors()['title']),
                0,
                null,
                true
            );
        }
        return $oQuestion;
    }

    /**
     * @todo document me
     *
     * @param Question $oQuestion
     * @param array $dataSet
     * @return boolean
     * @throws CHttpException
     */
    private function applyL10n($oQuestion, $dataSet)
    {
        foreach ($dataSet as $sLanguage => $aI10NBlock) {
            $i10N = QuestionL10n::model()->findByAttributes(['qid' => $oQuestion->qid, 'language' => $sLanguage]);
            if (empty($i10N)) {
                throw new Exception('Found no L10n object');
            }
            $i10N->setAttributes(
                [
                    'question' => $aI10NBlock['question'],
                    'help'     => $aI10NBlock['help'],
                    'script'   => $aI10NBlock['script'],
                ],
                false
            );
            if (!$i10N->save()) {
                throw new CHttpException(500, gT("Could not store translation"));
            }
        }

        return true;
    }

    /**
     * @todo document me
     *
     * @param Question $oQuestion
     * @param array $dataSet
     * @return boolean
     * @throws CHttpException
     */
    private function unparseAndSetGeneralOptions($oQuestion, $dataSet)
    {
        $aQuestionBaseAttributes = $oQuestion->attributes;

        foreach ($dataSet as $sAttributeKey => $attributeValue) {
            if ($sAttributeKey === 'debug' || !isset($attributeValue)) {
                continue;
            }
            if (array_key_exists($sAttributeKey, $aQuestionBaseAttributes)) {
                $oQuestion->$sAttributeKey = $attributeValue;
            } elseif (!QuestionAttribute::model()->setQuestionAttribute(
                $oQuestion->qid,
                $sAttributeKey,
                $attributeValue
            )) {
                throw new CHttpException(500, gT("Could not store general options"));
            }
        }

        if (!$oQuestion->save()) {
            throw new CHttpException(
                500,
                gT("Could not store question after general options") . PHP_EOL
                . print_r($oQuestion->getErrors(), true)
            );
        }

        return true;
    }

    /**
     * @todo document me
     *
     * @param Question $oQuestion
     * @param array $dataSet
     * @return boolean
     * @throws CHttpException
     */
    private function unparseAndSetAdvancedOptions($oQuestion, $dataSet)
    {
        $aQuestionBaseAttributes = $oQuestion->attributes;

        foreach ($dataSet as $sAttributeCategory => $aAttributeCategorySettings) {
            if ($sAttributeCategory === 'debug') {
                continue;
            }
            foreach ($aAttributeCategorySettings as $sAttributeKey => $attributeValue) {
                $newValue = $attributeValue;

                // Set default value if empty.
                // TODO: Default value
                if ($newValue === ""
                    && isset($attributeValue['aFormElementOptions']['default'])) {
                    $newValue = $attributeValue['aFormElementOptions']['default'];
                }

                if (is_array($newValue)) {
                    foreach ($newValue as $lngKey => $content) {
                        if ($lngKey === 'expression') {
                            continue;
                        }
                        if (!QuestionAttribute::model()->setQuestionAttributeWithLanguage(
                            $oQuestion->qid,
                            $sAttributeKey,
                            $content,
                            $lngKey
                        )) {
                            throw new CHttpException(500, gT("Could not store advanced options"));
                        }
                    }
                } elseif (array_key_exists($sAttributeKey, $aQuestionBaseAttributes)) {
                    $oQuestion->$sAttributeKey = $newValue;
                } elseif (!QuestionAttribute::model()->setQuestionAttribute(
                    $oQuestion->qid,
                    $sAttributeKey,
                    $newValue
                )) {
                    throw new CHttpException(500, gT("Could not store advanced options"));
                }
            }
        }

        if (!$oQuestion->save()) {
            throw new CHttpException(500, gT("Could not store advanced options"));
        }

        return true;
    }

    /**
     * Copies the default value(s) set for a question
     *
     * @param Question $oQuestion
     * @param integer $oldQid
     *
     * @return boolean
     * @throws CHttpException
     */
    private function copyDefaultAnswers($oQuestion, $oldQid)
    {
        if (empty($oldQid)) {
            return false;
        }

        $oOldDefaultValues = DefaultValue::model()->with('defaultvaluel10ns')->findAllByAttributes(['qid' => $oldQid]);

        $setApplied['defaultValues'] = array_reduce(
            $oOldDefaultValues,
            function ($collector, $oDefaultValue) use ($oQuestion) {
                $oNewDefaultValue = new DefaultValue();
                $oNewDefaultValue->setAttributes($oDefaultValue->attributes, false);
                $oNewDefaultValue->dvid = null;
                $oNewDefaultValue->qid = $oQuestion->qid;

                if (!$oNewDefaultValue->save()) {
                    throw new CHttpException(
                        500,
                        "Could not save default values. ERRORS:"
                        . print_r($oQuestion->getErrors(), true)
                    );
                }

                foreach ($oDefaultValue->defaultvaluel10ns as $oDefaultValueL10n) {
                    $oNewDefaultValueL10n = new DefaultValueL10n();
                    $oNewDefaultValueL10n->setAttributes($oDefaultValueL10n->attributes, false);
                    $oNewDefaultValueL10n->id = null;
                    $oNewDefaultValueL10n->dvid = $oNewDefaultValue->dvid;
                    if (!$oNewDefaultValueL10n->save()) {
                        throw new CHttpException(
                            500,
                            "Could not save default value I10Ns. ERRORS:"
                            . print_r($oQuestion->getErrors(), true)
                        );
                    }
                }

                return true;
            },
            true
        );
        return true;
    }

    /**
     * Save subquestion.
     * Used when survey is *not* activated.
     *
     * @param Question $question
     * @param array $subquestionsArray Data from request.
     * @return void
     * @throws CHttpException
     */
    private function storeSubquestions($question, $subquestionsArray)
    {
        $questionOrder = 0;
        foreach ($subquestionsArray as $subquestionId => $subquestionArray) {
            if ($subquestionId == 0 or strpos($subquestionId, 'new') === 0) {
                // New subquestion
            } else {
                // Updating subquestion
            }
            foreach ($subquestionArray as $scaleId => $data) {
                $subquestion = new Question();
                $subquestion->sid        = $question->sid;
                $subquestion->gid        = $question->gid;
                $subquestion->parent_qid = $question->qid;
                $subquestion->question_order = $questionOrder;
                $questionOrder++;
                $subquestion->title      = $data['code'];
                if ($scaleId === 0) {
                    $subquestion->relevance  = $data['relevance'];
                }
                $subquestion->scale_id   = $scaleId;
                if (!$subquestion->save()) {
                    throw new CHttpException(
                        500,
                        gT("Could not save subquestion") . PHP_EOL
                        . print_r($subquestion->getErrors(), true)
                    );
                }
                $subquestion->refresh();
                foreach ($data['subquestionl10n'] as $lang => $questionText) {
                    $l10n = new QuestionL10n();
                    $l10n->qid = $subquestion->qid;
                    $l10n->language = $lang;
                    $l10n->question = $questionText;
                    if (!$l10n->save()) {
                        throw new CHttpException(
                            500,
                            gT("Could not save subquestion") . PHP_EOL
                            . print_r($l10n->getErrors(), true)
                        );
                    }
                }
                /*
                $oSubQuestion = Question::model()->findByPk($aSubquestionDataSet['qid']);
                $oSubQuestion = Question::model()->find(
                    'sid = :sid AND qid = :qid',
                    [':sid' => $question->sid, ':qid' => (int) $aSubquestionDataSet['qid']]
                );
                if ($oSubQuestion != null && !$isCopyProcess) {
                    $oSubQuestion = $this->updateQuestionData($oSubQuestion, $aSubquestionDataSet);
                } elseif (!$question->survey->isActive) {
                    $aSubquestionDataSet['parent_qid'] = $question->qid;
                    $oSubQuestion = $this->storeNewQuestionData($aSubquestionDataSet, true);
                }
                $this->applyI10NSubquestion($oSubQuestion, $aSubquestionDataSet);
                 */
            }
        }
    }

    /**
     * @todo document me
     * @todo delete if not used
     *
     * @param Question $oQuestion
     * @param array $dataSet
     * @return boolean
     * @throws CHttpException
     */
    private function applyI10NSubquestion($oQuestion, $dataSet)
    {
        foreach ($oQuestion->survey->allLanguages as $sLanguage) {
            $aI10NBlock = $dataSet[$sLanguage];
            $i10N = QuestionL10n::model()->findByAttributes(['qid' => $oQuestion->qid, 'language' => $sLanguage]);
            $i10N->setAttributes(
                [
                    'question' => $aI10NBlock['question'],
                    'help'     => $aI10NBlock['help'],
                ],
                false
            );
            if (!$i10N->save()) {
                throw new CHttpException(500, gT("Could not store translation for subquestion"));
            }
        }

        return true;
    }

    /**
     * Store new answer options.
     * Different from update during active survey?
     *
     * @param Question $question
     * @param array $answerOptionsArray
     * @return void
     * @throws CHttpException
     */
    private function storeAnswerOptions($question, $answerOptionsArray)
    {
        $i = 0;
        foreach ($answerOptionsArray as $answerOptionId => $answerOptionArray) {
            foreach ($answerOptionArray as $scaleId => $data) {
                if (!isset($data['code'])) {
                    throw new Exception(
                        'code is not set in data: ' . json_encode($data)
                    );
                }
                $answer = new Answer();
                $answer->qid = $question->qid;
                $answer->code = $data['code'];
                $answer->sortorder = $i;
                $i++;
                if (isset($data['assessment'])) {
                    $answer->assessment_value = $data['assessment'];
                } else {
                    $answer->assessment_value = 0;
                }
                $answer->scale_id = $scaleId;
                if (!$answer->save()) {
                    throw new CHttpException(
                        500,
                        gT("Could not save answer option") . PHP_EOL
                        . print_r($answer->getErrors(), true)
                    );
                }
                $answer->refresh();
                foreach ($data['answeroptionl10n'] as $lang => $answerOptionText) {
                    $l10n = new AnswerL10n();
                    $l10n->aid = $answer->aid;
                    $l10n->language = $lang;
                    $l10n->answer = $answerOptionText;
                    if (!$l10n->save()) {
                        throw new CHttpException(
                            500,
                            gT("Could not save answer option") . PHP_EOL
                            . print_r($l10n->getErrors(), true)
                        );
                    }
                }
            }
        }
                /*
        foreach ($dataSet as $aAnswerOptions) {
            foreach ($aAnswerOptions as $iScaleId => $aAnswerOptionDataSet) {
                $aAnswerOptionDataSet['sortorder'] = (int)$aAnswerOptionDataSet['sortorder'];
                $oAnswer = Answer::model()->findByPk($aAnswerOptionDataSet['aid']);
                if ($oAnswer == null || $isCopyProcess) {
                    $oAnswer = new Answer();
                    $oAnswer->qid = $question->qid;
                    unset($aAnswerOptionDataSet['aid']);
                    unset($aAnswerOptionDataSet['qid']);
                }

                $codeIsEmpty = (!isset($aAnswerOptionDataSet['code']));
                if ($codeIsEmpty) {
                    throw new CHttpException(
                        500,
                        "Answer option code cannot be empty"
                    );
                }
                $oAnswer->setAttributes($aAnswerOptionDataSet);
                $answerSaved = $oAnswer->save();
                if (!$answerSaved) {
                    throw new CHttpException(
                        500,
                        "Answer option couldn't be saved. Error: "
                        . print_r($oAnswer->getErrors(), true)
                    );
                }
                $this->applyAnswerI10N($oAnswer, $question, $aAnswerOptionDataSet);
            }
        }
                 */
        return true;
    }

    /**
     * @todo document me
     * @todo delete if not used
     *
     * @param Question $oQuestion
     * @param array $dataSet
     * @return void
     */
    private function cleanAnsweroptions(&$oQuestion, &$dataSet)
    {
        $aAnsweroptions = $oQuestion->answers;
        array_walk(
            $aAnsweroptions,
            function ($oAnsweroption) use (&$dataSet) {
                $exists = false;
                foreach ($dataSet as $scaleId => $aAnsweroptions) {
                    foreach ($aAnsweroptions as $i => $aAnsweroptionDataSet) {
                        if (((is_numeric($aAnsweroptionDataSet['aid'])
                                    && $oAnsweroption->aid == $aAnsweroptionDataSet['aid'])
                                || $oAnsweroption->code == $aAnsweroptionDataSet['code'])
                            && ($oAnsweroption->scale_id == $scaleId)
                        ) {
                            $exists = true;
                            $dataSet[$scaleId][$i]['aid'] = $oAnsweroption->aid;
                        }

                        if (!$exists) {
                            $oAnsweroption->delete();
                        }
                    }
                }
            }
        );
    }

    /**
     * @todo document me
     * @todo delete if not used
     *
     * @param Answer $oAnswer
     * @param Question $oQuestion
     * @param array $dataSet
     *
     * @return boolean
     * @throws CHttpException
     */
    private function applyAnswerI10N($oAnswer, $oQuestion, $dataSet)
    {
        foreach ($oQuestion->survey->allLanguages as $sLanguage) {
            $i10N = AnswerL10n::model()->findByAttributes(['aid' => $oAnswer->aid, 'language' => $sLanguage]);
            if ($i10N == null) {
                $i10N = new AnswerL10n();
                $i10N->setAttributes(
                    [
                        'aid'      => $oAnswer->aid,
                        'language' => $sLanguage,
                    ],
                    false
                );
            }
            $i10N->setAttributes(
                [
                    'answer' => $dataSet[$sLanguage]['answer'],
                ],
                false
            );

            if (!$i10N->save()) {
                throw new CHttpException(500, gT("Could not store translation for answer option"));
            }
        }

        return true;
    }

    /**
     * @return array
     */
    private function getQuestionTypeGroups($aQuestionTypeList)
    {
        $aQuestionTypeGroups = [];

        if (App()->session['questionselectormode'] !== 'default') {
            $selectormodeclass = App()->session['questionselectormode'];
        } else {
            $selectormodeclass = App()->getConfig('defaultquestionselectormode');
        }
        uasort($aQuestionTypeList, "questionTitleSort");
        foreach ($aQuestionTypeList as $questionType) {
            $htmlReadyGroup = str_replace(' ', '_', strtolower($questionType['group']));
            if (!isset($aQuestionTypeGroups[$htmlReadyGroup])) {
                $aQuestionTypeGroups[$htmlReadyGroup] = array(
                    'questionGroupName' => $questionType['group']
                );
            }
            $imageName = $questionType['question_type'];
            if ($imageName == ":") {
                $imageName = "COLON";
            } elseif ($imageName == "|") {
                $imageName = "PIPE";
            } elseif ($imageName == "*") {
                $imageName = "EQUATION";
            }
            $questionType['type'] = $questionType['question_type'];
            $questionType['detailpage'] = '
                <div class="col-sm-12 currentImageContainer">
                <img src="' . $questionType['image_path'] . '" />
                </div>';
            if ($imageName == 'S') {
                $questionType['detailpage'] = '
                    <div class="col-sm-12 currentImageContainer">
                    <img src="' . App()->getConfig('imageurl') . '/screenshots/' . $imageName . '.png" />
                    <img src="' . App()->getConfig('imageurl') . '/screenshots/' . $imageName . '2.png" />
                    </div>';
            }
            $aQuestionTypeGroups[$htmlReadyGroup]['questionTypes'][] = $questionType;
        }
        return $aQuestionTypeGroups;
    }

    /**
     * Checks given answer code is unique.
     * @param string $code
     * @return bool
     */
    public function actionCheckAnswerCodeIsUnique(string $code): bool
    {
        $answer = Answer::model()->getAnswerFromCode($code);
        if ($answer->code !== $code || $answer === null) {
            $isValid = true;
        } else {
            $isValid = false;
        }
        return $isValid;
    }

    /**
     * Checks if given Sub Question Code is unique.
     * @param string $code
     * @return string
     */
    public function actionCheckSubQuestionCodeIsUnique(string $code): string
    {
        return '';
    }

    /**
     * Checks if given Question Code is unique.
     * Echo 'true' if code is unique, otherwise 'false'.
     *
     * @param int $sid Survey id
     * @param int $qid Question id
     * @param string $code Question code (title in db)
     * @return void
     */
    public function actionCheckQuestionCodeUniqueness($sid, $qid, string $code)
    {
        $sid = (int) $sid;
        $qid = (int) $qid;
        if (!Permission::model()->hasSurveyPermission($sid, 'surveycontent', 'create')) {
            throw new CHttpException(403, gT('No permission'));
        }

        $survey = Survey::model()->findByPk($sid);
        if (empty($survey)) {
            throw new CHttpException(404, gT("Invalid survey id"));
        }

        if ($qid === 0) {
            // TODO: Per survey, not globally.
            $count = Question::model()->countByAttributes(
                [
                    'title' => $code,
                    'sid'   => $sid
                ]
            );
            echo $count > 0 ? 'false' : 'true';
        } else {
            $question = Question::model()->findByPk($qid);
            if (empty($question)) {
                throw new CHttpException(404, gT("Invalid question id"));
            }
            // TODO: Use validate().
            $count = Question::model()->countByAttributes(
                [
                    'title' => $code,
                    'sid'   => $sid
                ],
                'qid <> ' . (int) $qid
            );
            echo $count > 0 ? 'false' : 'true';
        }
        Yii::app()->end();
    }
}<|MERGE_RESOLUTION|>--- conflicted
+++ resolved
@@ -200,7 +200,7 @@
             true
         );
 
-        $showScriptField = Permission::model()->hasSurveyPermission($question->sid, 'surveycontent', 'update') && 
+        $showScriptField = Permission::model()->hasSurveyPermission($question->sid, 'surveycontent', 'update') &&
             SettingsUser::getUserSettingValue('showScriptEdit', App()->user->id);
 
         // TODO: Problem with CSRF cookie when entering directly after login.
@@ -214,7 +214,7 @@
         $this->aData['showSaveButton'] = true;
         $this->aData['showSaveAndCloseButton'] = true;
         $this->aData['showCloseButton'] = true;
-        
+
         //$this->aData['topBar']['leftSideView'] = 'questionTopbarLeft_view';
         $this->aData['sid'] = $question->sid;
         $this->aData['gid'] = $question->gid;
@@ -227,7 +227,7 @@
             'oQuestion'               => $question,
             'questionTemplate'       => $questionTemplate,
             'aQuestionTypeGroups'    => $this->getQuestionTypeGroups($this->aData['aQuestionTypeList']),
-            'aQuestionTypeStateList' => QuestionType::modelsAttributes(),
+            //'aQuestionTypeStateList' => QuestionType::modelsAttributes(),
             'advancedSettings'       => $advancedSettings,
             'generalSettings'        => $this->getGeneralOptions(
                 $question->qid,
@@ -245,26 +245,7 @@
 
         $this->render(
             'create',
-<<<<<<< HEAD
-            [
-                'oSurvey'                => $question->survey,
-                'question'               => $question,
-                'questionTemplate'       => $questionTemplate,
-                'aQuestionTypeGroups'    => $this->getQuestionTypeGroups($this->aData['aQuestionTypeList']),
-                'advancedSettings'       => $advancedSettings,
-                'generalSettings'        => $this->getGeneralOptions(
-                    $question->qid,
-                    $question->type,
-                    $question->gid,
-                    // TODO: question_template
-                    'core'
-                ),
-                'jsVariablesHtml'       => $jsVariablesHtml,
-                'modalsHtml'            => $modalsHtml
-            ]
-=======
             $viewData
->>>>>>> 822a7c4d
         );
     }
 
@@ -943,12 +924,10 @@
      *
      * @return void
      */
-    /*   not used anymore (deprecated functions)
     public function actionGetQuestionTypeList()
     {
         $this->renderJSON(QuestionType::modelsAttributes());
     }
-    */
 
     /**
      * @todo document me.
@@ -957,14 +936,13 @@
      * @param string $sQuestionType
      * @return void
      */
-    /*   not used anymore (deprecated functions)
     public function actionGetQuestionTypeInformation($sQuestionType)
     {
         $aTypeInformations = QuestionType::modelsAttributes();
         $aQuestionTypeInformation = $aTypeInformations[$sQuestionType];
 
         $this->renderJSON($aQuestionTypeInformation);
-    }*/
+    }
 
     /**
      * Renders the top bar definition for questions as JSON document
@@ -979,6 +957,9 @@
         $sid = $oQuestion->sid;
         $gid = $oQuestion->gid;
         $qid = $oQuestion->qid;
+        $questionTypes = QuestionType::modelsAttributes();
+        // TODO: Rename Variable for better readability.
+        $qrrow = $oQuestion->attributes;
         $ownsSaveButton = true;
         $ownsImportButton = true;
 
@@ -1000,7 +981,8 @@
                 'hasReadPermission'   => $hasReadPermission,
                 'gid'                 => $gid,
                 'qid'                 => $qid,
-                'hasdefaultvalues'    => (int)(QuestionTheme::findQuestionMetaData($oQuestion->type)['settings']->hasdefaultvalues),
+                'qrrow'               => $qrrow,
+                'qtypes'              => $questionTypes,
                 'ownsSaveButton'      => $ownsSaveButton,
                 'ownsImportButton'    => $ownsImportButton,
             ],
@@ -1183,7 +1165,7 @@
         $questionMetaData = QuestionTheme::findQuestionMetaData($oQuestion->type)['settings'];
         $oSurvey = Survey::model()->findByPk($iSurveyID);
 
-        $oDefaultValues = self::getDefaultValues($iSurveyID, $gid, $qid, $questionMetaData);
+        $oDefaultValues = self::getDefaultValues($iSurveyID, $gid, $qid);
 
         $aData = [
             'oQuestion'    => $oQuestion,
@@ -1980,16 +1962,14 @@
      * @param int $iSurveyID
      * @param int $gid
      * @param int $qid
-     * @param stdClass $questionMetaData the question meta data (like hasdefaultvalues etc.)
      * @return array Array with defaultValues
      */
-    public static function getDefaultValues(int $iSurveyID, int $gid, int $qid, stdClass $questionMetaData)
+    public static function getDefaultValues(int $iSurveyID, int $gid, int $qid)
     {
         $aDefaultValues = [];
         $oQuestion = Question::model()->findByAttributes(['qid' => $qid, 'gid' => $gid,]);
         $aQuestionAttributes = $oQuestion->attributes;
-        //$aQuestionTypeMetadata = QuestionType::modelsAttributes();
-
+        $aQuestionTypeMetadata = QuestionType::modelsAttributes();
         $oSurvey = Survey::model()->findByPk($iSurveyID);
 
         foreach ($oSurvey->allLanguages as $language) {
@@ -1997,8 +1977,8 @@
             $aDefaultValues[$language][$aQuestionAttributes['type']] = [];
 
             // If there are answerscales
-            if ( (int)$questionMetaData->answerscales > 0) {
-                for ($scale_id = 0; $scale_id < (int)$questionMetaData->answerscales; $scale_id++) {
+            if ($aQuestionTypeMetadata[$aQuestionAttributes['type']]['answerscales'] > 0) {
+                for ($scale_id = 0; $scale_id < $aQuestionTypeMetadata[$aQuestionAttributes['type']]['answerscales']; $scale_id++) {
                     $aDefaultValues[$language][$aQuestionAttributes['type']][$scale_id] = [];
 
                     $defaultvalue = DefaultValue::model()->with('defaultvaluel10ns')->find(
@@ -2045,9 +2025,9 @@
             }
 
             // If there are subquestions and no answerscales
-            if ((int)$questionMetaData->answerscales == 0 &&
-                (int)$questionMetaData->subquestions > 0) {
-                for ($scale_id = 0; $scale_id < (int)$questionMetaData->subquestions; $scale_id++) {
+            if ($aQuestionTypeMetadata[$aQuestionAttributes['type']]['answerscales'] == 0 &&
+                $aQuestionTypeMetadata[$aQuestionAttributes['type']]['subquestions'] > 0) {
+                for ($scale_id = 0; $scale_id < $aQuestionTypeMetadata[$aQuestionAttributes['type']]['subquestions']; $scale_id++) {
                     $aDefaultValues[$language][$aQuestionAttributes['type']][$scale_id] = [];
 
                     $sqresult = Question::model()
@@ -2098,8 +2078,8 @@
                     }
                 }
             }
-            if ((int)$questionMetaData->answerscales == 0 &&
-                (int)$questionMetaData->subquestions == 0) {
+            if ($aQuestionTypeMetadata[$aQuestionAttributes['type']]['answerscales'] == 0 &&
+                $aQuestionTypeMetadata[$aQuestionAttributes['type']]['subquestions'] == 0) {
                 $defaultvalue = DefaultValue::model()
                     ->with('defaultvaluel10ns')
                     ->find(
