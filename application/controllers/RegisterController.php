<?php if ( ! defined('BASEPATH')) exit('No direct script access allowed');
/*
* LimeSurvey
* Copyright (C) 2007-2011 The LimeSurvey Project Team / Carsten Schmitz
* All rights reserved.
* License: GNU/GPL License v2 or later, see LICENSE.php
* LimeSurvey is free software. This version may have been modified pursuant
* to the GNU General Public License, and as distributed it includes or
* is derivative of works licensed under the GNU General Public License or
* other free or open source software licenses.
* See COPYRIGHT.php for copyright notices and details.
*
*/

/**
* register
*
* @package LimeSurvey
* @copyright 2011
* @access public
*/
class RegisterController extends LSYii_Controller {

    function actionAJAXRegisterForm
    ($surveyid)
    {
        Yii::app()->loadHelper('database');
        Yii::app()->loadHelper('replacements');
        $redata = compact(array_keys(get_defined_vars()));
        $surveyid = sanitize_int($surveyid);
        $row = Survey::model()->find('sid=:sid',array(':sid' => $surveyid)) or show_error("Can't find survey data");
        $thistpl=getTemplatePath(validateTemplateDir($row->template));
        $data['sid'] = $surveyid;
        $data['startdate'] = $row->startdate;
        $data['enddate'] = $row->expires;
        Yii::import('application.libraries.Limesurvey_lang');
        Yii::app()->lang = new Limesurvey_lang($baselang);
        echo templatereplace(file_get_contents("$thistpl/register.pstpl"),array(),$redata,'register.php',false,NULL,$data);
        unset($_SESSIOn['survey_'.$surveyid]['register_errormsg']);

    }

    /**
    * register::index()
    * Process register form data and take appropriate action
    * @return
    */
    function actionIndex($surveyid = null)
    {
        Yii::app()->loadHelper('database');
        Yii::app()->loadHelper('replacements');
        $postlang = Yii::app()->request->getPost('lang');
        if($surveyid == null)
        {
            $surveyid = Yii::app()->request->getPost('sid');
        }
        if (!$surveyid)
        {
            $this->redirect(Yii::app()->baseUrl);
        }

        // Get passed language from form, so that we dont loose this!
        if (!isset($postlang) || $postlang == "" || !$postlang )
        {
            $baselang = Survey::model()->findByPk($surveyid)->language;
            Yii::import('application.libraries.Limesurvey_lang');
            Yii::app()->lang = new Limesurvey_lang($baselang);
            $clang = Yii::app()->lang;
        } else {
            Yii::import('application.libraries.Limesurvey_lang');
            Yii::app()->lang = new Limesurvey_lang($postlang);
            $clang = Yii::app()->lang;
            $baselang = $postlang;
        }

        $thissurvey=getSurveyInfo($surveyid,$baselang);

        $register_errormsg = "";
        // Check the security question's answer
        if (function_exists("ImageCreate") && isCaptchaEnabled('registrationscreen',$thissurvey['usecaptcha']) )
        {
            if (!isset($_POST['loadsecurity']) ||
            !isset($_SESSION['survey_'.$surveyid]['secanswer']) ||
            Yii::app()->request->getPost('loadsecurity') != $_SESSION['survey_'.$surveyid]['secanswer'])
            {
                $register_errormsg .= $clang->gT("The answer to the security question is incorrect.")."<br />\n";
            }
        }

        //Check that the email is a valid style address
        if (!validateEmailAddress(Yii::app()->request->getPost('register_email')))
        {
            $register_errormsg .= $clang->gT("The email you used is not valid. Please try again.");
        }

        // Check for additional fields
        $attributeinsertdata = array();
        foreach (GetParticipantAttributes($surveyid) as $field => $data)
        {
            if (empty($data['show_register']) || $data['show_register'] != 'Y')
                continue;

            $value = sanitize_xss_string(Yii::app()->request->getPost('register_' . $field));
            if (trim($value) == '' && $data['mandatory'] == 'Y')
                $register_errormsg .= sprintf($clang->gT("%s cannot be left empty"), $thissurvey['attributecaptions'][$field]);
            $attributeinsertdata[$field] = $value;
        }
        if ($register_errormsg != "")
        {
            $_SESSION['survey_'.$surveyid]['register_errormsg']=$register_errormsg;
            $this->redirect(array('survey/index/sid/'.$surveyid));
        }

        //Check if this email already exists in token database
        $query = "SELECT email FROM {{tokens_$surveyid}}\n"
        . "WHERE email = '".sanitize_email(Yii::app()->request->getPost('register_email'))."'";
        $usrow = Yii::app()->db->createCommand($query)->queryRow();
        if ($usrow)
        {
            $register_errormsg=$clang->gT("The email you used has already been registered.");
            $_SESSION['survey_'.$surveyid]['register_errormsg']=$register_errormsg;
            $this->redirect(array('survey/index/sid/'.$surveyid));
            //include "index.php";
            //exit;
        }

        $mayinsert = false;

        // Get the survey settings for token length
        //$this->load->model("surveys_model");
        $tlresult = Survey::model()->findAllByAttributes(array("sid"=>$surveyid));
        if (isset($tlresult[0])) {
            $tlrow = $tlresult[0];
        }
        else
        {
            $tlrow = $tlresult;
        }
        $tokenlength = $tlrow['tokenlength'];
        //if tokenlength is not set or there are other problems use the default value (15)
        if(!isset($tokenlength) || $tokenlength == '')
        {
            $tokenlength = 15;
        }

        while ($mayinsert != true)
        {
            $newtoken = randomChars($tokenlength);
            $ntquery = "SELECT * FROM {{tokens_$surveyid}} WHERE token='$newtoken'";
            $usrow = Yii::app()->db->createCommand($ntquery)->queryRow();
            if (!$usrow) {$mayinsert = true;}
        }

        $postfirstname=sanitize_xss_string(strip_tags(Yii::app()->request->getPost('register_firstname')));
        $postlastname=sanitize_xss_string(strip_tags(Yii::app()->request->getPost('register_lastname')));
        $starttime = sanitize_xss_string(Yii::app()->request->getPost('startdate'));
        $endtime = sanitize_xss_string(Yii::app()->request->getPost('enddate'));
        /*$postattribute1=sanitize_xss_string(strip_tags(returnGlobal('register_attribute1')));
        $postattribute2=sanitize_xss_string(strip_tags(returnGlobal('register_attribute2')));   */

        // Insert new entry into tokens db
		$token = Token::create($thissurvey['sid']);
        $token->firstname = $postfirstname;
        $token->lastname = $postlastname;
        $token->email = Yii::app()->request->getPost('register_email');
        $token->emailstatus = 'OK';
        $token->token = $newtoken;
        if ($starttime && $endtime)
        {
            $token->validfrom = $starttime;
            $token->validuntil = $endtime;
        }
		$token->setAttributes($attributeinsertdata, false);
        $result = $token->save();

        /**
        $result = $connect->Execute($query, array($postfirstname,
        $postlastname,
        returnGlobal('register_email'),
        'OK',
        $newtoken)

        //                             $postattribute1,   $postattribute2)
        ) or safeDie ($query."<br />".$connect->ErrorMsg());  //Checked - According to adodb docs the bound variables are quoted automatically
        */
        $tid = getLastInsertID($token->tableName());;
<<<<<<< HEAD

=======
>>>>>>> a2ab567d
        $fieldsarray["{ADMINNAME}"]=$thissurvey['adminname'];
        $fieldsarray["{ADMINEMAIL}"]=$thissurvey['adminemail'];
        $fieldsarray["{SURVEYNAME}"]=$thissurvey['name'];
        $fieldsarray["{SURVEYDESCRIPTION}"]=$thissurvey['description'];
        $fieldsarray["{FIRSTNAME}"]=$postfirstname;
        $fieldsarray["{LASTNAME}"]=$postlastname;
        $fieldsarray["{EXPIRY}"]=$thissurvey["expiry"];
        $fieldsarray["{TOKEN}"]=$token->token;
        $fieldsarray["{EMAIL}"]=$token->email;

        $token=$token->token;
        
        
        $message=$thissurvey['email_register'];
        $subject=$thissurvey['email_register_subj'];


        $from = "{$thissurvey['adminname']} <{$thissurvey['adminemail']}>";

        $surveylink = $this->createAbsoluteUrl("/survey/index/sid/{$surveyid}",array('lang'=>$baselang,'token'=>$newtoken));
        $optoutlink = $this->createAbsoluteUrl("/optout/tokens/surveyid/{$surveyid}",array('langcode'=>'fr','token'=>'newtoken'));
        $optinlink = $this->createAbsoluteUrl("/optin/tokens/surveyid/{$surveyid}",array('langcode'=>'fr','token'=>'newtoken'));
        if (getEmailFormat($surveyid) == 'html')
        {
            $useHtmlEmail = true;
            $fieldsarray["{SURVEYURL}"]="<a href='$surveylink'>".$surveylink."</a>";
            $fieldsarray["{OPTOUTURL}"]="<a href='$optoutlink'>".$optoutlink."</a>";
            $fieldsarray["{OPTINURL}"]="<a href='$optinlink'>".$optinlink."</a>";
        }
        else
        {
            $useHtmlEmail = false;
            $fieldsarray["{SURVEYURL}"]= $surveylink;
            $fieldsarray["{OPTOUTURL}"]= $optoutlink;
            $fieldsarray["{OPTINURL}"]= $optinlink;
        }

        $message=ReplaceFields($message, $fieldsarray);
        $subject=ReplaceFields($subject, $fieldsarray);

        $html = ""; //Set variable
        $sitename =  Yii::app()->getConfig('sitename');

        if (SendEmailMessage($message, $subject, Yii::app()->request->getPost('register_email'), $from, $sitename,$useHtmlEmail,getBounceEmail($surveyid)))
        {
            // TLR change to put date into sent
            $today = dateShift(date("Y-m-d H:i:s"), "Y-m-d H:i", Yii::app()->getConfig('timeadjust'));
            $query = "UPDATE {{tokens_$surveyid}}\n"
            ."SET sent='$today' WHERE tid=$tid";
            $result=dbExecuteAssoc($query) or show_error("Unable to execute this query : $query<br />");     //Checked
            $html="<center>".$clang->gT("Thank you for registering to participate in this survey.")."<br /><br />\n".$clang->gT("An email has been sent to the address you provided with access details for this survey. Please follow the link in that email to proceed.")."<br /><br />\n".$clang->gT("Survey administrator")." {ADMINNAME} ({ADMINEMAIL})";
            $html=ReplaceFields($html, $fieldsarray);
            $html .= "<br /><br /></center>\n";
        }
        else
        {
            $html="Email Error";
        }

        //PRINT COMPLETED PAGE
        if (!$thissurvey['template'])
        {
            $thistpl=getTemplatePath(validateTemplateDir('default'));
        }
        else
        {
            $thistpl=getTemplatePath(validateTemplateDir($thissurvey['template']));
        }

        sendCacheHeaders();
        doHeader();
        Yii::app()->lang = $clang;
        // fetch the defined variables and pass it to the header footer templates.
        $redata = compact(array_keys(get_defined_vars()));
        $this->_printTemplateContent($thistpl.'/startpage.pstpl', $redata, __LINE__);
        $this->_printTemplateContent($thistpl.'/survey.pstpl', $redata, __LINE__);
        echo $html;
        $this->_printTemplateContent($thistpl.'/endpage.pstpl', $redata, __LINE__);
        
        doFooter();
    }
    
    /**
    * function will parse the templates data
    * @return displays the requested template
    */
    function _printTemplateContent($sTemplateFile, &$redata, $iDebugLine = -1)
    {
        echo templatereplace(file_get_contents($sTemplateFile),array(),$redata,'survey['.$iDebugLine.']');
    }

}<|MERGE_RESOLUTION|>--- conflicted
+++ resolved
@@ -184,10 +184,6 @@
         ) or safeDie ($query."<br />".$connect->ErrorMsg());  //Checked - According to adodb docs the bound variables are quoted automatically
         */
         $tid = getLastInsertID($token->tableName());;
-<<<<<<< HEAD
-
-=======
->>>>>>> a2ab567d
         $fieldsarray["{ADMINNAME}"]=$thissurvey['adminname'];
         $fieldsarray["{ADMINEMAIL}"]=$thissurvey['adminemail'];
         $fieldsarray["{SURVEYNAME}"]=$thissurvey['name'];
