<?php if ( ! defined('BASEPATH')) exit('No direct script access allowed');
/*
* LimeSurvey
* Copyright (C) 2007-2011 The LimeSurvey Project Team / Carsten Schmitz
* All rights reserved.
* License: GNU/GPL License v2 or later, see LICENSE.php
* LimeSurvey is free software. This version may have been modified pursuant
* to the GNU General Public License, and as distributed it includes or
* is derivative of works licensed under the GNU General Public License or
* other free or open source software licenses.
* See COPYRIGHT.php for copyright notices and details.
*/

class index extends CAction {

    public $oTemplate;

    public function run()
    {
        /*
         * Instead of manually rendering scripts after this function returns we
         * use the callback. This ensures that scripts are always rendered, even
         * if we call exit at some point in the code. (Which we shouldn't, but
         * it happens.)
         */
        // Ensure to set some var, but script are replaced in SurveyRuntimeHelper
        $aLSJavascriptVar=array();
        $aLSJavascriptVar['bFixNumAuto']=(int)(bool)Yii::app()->getConfig('bFixNumAuto',1);
        $aLSJavascriptVar['bNumRealValue']=(int)(bool)Yii::app()->getConfig('bNumRealValue',0);
        $aLangData=getLanguageData();
        $aRadix=getRadixPointData($aLangData[ Yii::app()->getConfig('defaultlang')]['radixpoint']);
        $aLSJavascriptVar['sLEMradix']=$aRadix['separator'];
        $aLSJavascriptVar['lang']=new stdClass;
        $aLSJavascriptVar['showpopup']=(int)Yii::app()->getConfig('showpopups');
        $aLSJavascriptVar['startPopup']=new stdClass;
        $sLSJavascriptVar="LSvar=".json_encode($aLSJavascriptVar) . ';';

        // Template configuration
        $param = $this->_getParameters(func_get_args(), $_POST);
        $surveyid = $param['sid'];

        $oTemplate = Template::model()->getInstance('', $surveyid);
        $this->oTemplate = $oTemplate;
        App()->clientScript->registerScript('sLSJavascriptVar',$sLSJavascriptVar,CClientScript::POS_HEAD);
        App()->clientScript->registerScript('setJsVar',"setJsVar();",CClientScript::POS_BEGIN);// Ensure all js var is set before rendering the page (User can click before $.ready)

        foreach($oTemplate->depends as $package)
        {
            App()->getClientScript()->registerPackage((string) $package);
        }
        App()->getClientScript()->registerScriptFile(Yii::app()->getConfig('generalscripts')."survey_runtime.js");


        if($oTemplate->cssFramework == 'bootstrap')
        {
            // We now use the bootstrap package isntead of the Yiistrap TbApi::register() method
            // Then instead of using the composer dependency system for templates
            // We can use the package dependency system
            Yii::app()->getClientScript()->registerMetaTag('width=device-width, initial-scale=1.0', 'viewport');
            App()->bootstrap->registerAllScripts();
        }

        useFirebug();

        ob_start(function($buffer, $phase)
        {
            App()->getClientScript()->render($buffer);
            App()->getClientScript()->reset();
            return $buffer;
        });

        ob_implicit_flush(false);
        $this->action();
        ob_flush();
    }

    function action()
    {
        global $surveyid;
        global $thissurvey, $thisstep;
        global $clienttoken, $tokensexist, $token;

        // only attempt to change session lifetime if using a DB backend
        // with file based sessions, it's up to the admin to configure maxlifetime
        if(isset(Yii::app()->session->connectionID))
        {
            @ini_set('session.gc_maxlifetime', Yii::app()->getConfig('iSessionExpirationTime'));
        }

        $this->_loadRequiredHelpersAndLibraries();

        $param = $this->_getParameters(func_get_args(), $_POST);
        $surveyid = $param['sid'];
        Yii::app()->setConfig('surveyID',$surveyid);
        $thisstep = $param['thisstep'];
        $move=getMove();
        Yii::app()->setConfig('move',$move);
        $clienttoken = trim($param['token']);
        $standardtemplaterootdir = Yii::app()->getConfig('standardtemplaterootdir');
        if (is_null($thissurvey) && !is_null($surveyid))
            $thissurvey = getSurveyInfo($surveyid);

        // unused vars in this method (used in methods using compacted method vars)
        @$loadname = $param['loadname'];
        @$loadpass = $param['loadpass'];
        $sitename = Yii::app()->getConfig('sitename');

        if (isset($param['newtest']) && $param['newtest'] == "Y")
        {
            killSurveySession($surveyid);
        }

        $surveyExists=($surveyid && Survey::model()->findByPk($surveyid));
        $isSurveyActive=($surveyExists && Survey::model()->findByPk($surveyid)->active=="Y");

        // collect all data in this method to pass on later
        $redata = compact(array_keys(get_defined_vars()));

        $this->_loadLimesurveyLang($surveyid);


        // Set the language of the survey, either from POST, GET parameter of session var
        // Keep the old value, because SetSurveyLanguage update $_SESSION
        $sOldLang=isset($_SESSION['survey_'.$surveyid]['s_lang'])?$_SESSION['survey_'.$surveyid]['s_lang']:"";// Keep the old value, because SetSurveyLanguage update $_SESSION
        if (!empty($param['lang']))
        {
            $sDisplayLanguage = $param['lang'];// $param take lang from returnGlobal and returnGlobal sanitize langagecode
        }
        elseif (isset($_SESSION['survey_'.$surveyid]['s_lang']))
        {
            $sDisplayLanguage = $_SESSION['survey_'.$surveyid]['s_lang'];
        }
        elseif(Survey::model()->findByPk($surveyid))
        {
            $sDisplayLanguage=Survey::model()->findByPk($surveyid)->language;
        }
        else
        {
            $sDisplayLanguage=Yii::app()->getConfig('defaultlang');
        }
        if ($surveyid && $surveyExists)
        {
            SetSurveyLanguage( $surveyid, $sDisplayLanguage);
        }

        if ( $this->_isClientTokenDifferentFromSessionToken($clienttoken,$surveyid) )
        {
            $sReloadUrl=$this->getController()->createUrl("/survey/index/sid/{$surveyid}",array('token'=>$clienttoken,'lang'=>App()->language,'newtest'=>'Y'));
            $aErrors=array(gT('Token mismatch'));
            $asMessage = array(gT('The token you provided doesn\'t match the one in your session.'));
            $aUrl=array(
                'url'=>$sReloadUrl,
                'type'=>'restart-survey',
                'description'=>gT("Click here to start the survey.")
            );
            killSurveySession($surveyid);
            App()->getController()->renderExitMessage(
                $surveyid,
                'restart-survey',
                $aMessage,
                $aUrl,
                $aErrors
            );
        }

        if ( $this->_isSurveyFinished($surveyid) && ($thissurvey['alloweditaftercompletion'] != 'Y' || $thissurvey['tokenanswerspersistence'] != 'Y')) // No test for response update
        {
            $aReloadUrlParam=array('lang'=>App()->language,'newtest'=>'Y');
            if($clienttoken){
                $aReloadUrlParam['token']=$clienttoken;
            }
            $aErrors=array(gT('Previous session is set to be finished.'));
            $aMessage = array(
                gT('Your browser reports that it was used previously to answer this survey. We are resetting the session so that you can start from the beginning.'),
            );
            $aUrl=array(
                'url'=>$this->getController()->createUrl("/survey/index/sid/{$surveyid}",$aReloadUrlParam),
                'type'=>'restart-survey',
                'description'=>gT("Click here to start the survey.")
            );
            killSurveySession($surveyid);
            App()->getController()->renderExitMessage(
                $surveyid,
                'restart-survey',
                $aMessage,
                $aUrl,
                $aErrors
            );
        }

        $previewmode=false;
        if (isset($param['action']) && (in_array($param['action'],array('previewgroup','previewquestion'))))
        {
            if(!$this->_canUserPreviewSurvey($surveyid))
            {
                // @todo : throw a 401
                $aErrors=array(gT('Error'));
                $aMessage = array(
                    gT("We are sorry but you don't have permissions to do this."),
                );
                App()->getController()->renderExitMessage(
                    $surveyid,
                    'norights-401',
                    $aMessage,
                    null,
                    $aErrors
                 );
            }
            else
            {
                if((intval($param['qid']) && $param['action']=='previewquestion')) $previewmode='question';
                if((intval($param['gid']) && $param['action']=='previewgroup')) $previewmode='group';
            }
        }
        Yii::app()->setConfig('previewmode',$previewmode);
        if ( $this->_surveyCantBeViewedWithCurrentPreviewAccess($surveyid, $isSurveyActive, $surveyExists) )
        {
            $bPreviewRight = $this->_userHasPreviewAccessSession($surveyid);

            if ($bPreviewRight === false)
            {
                // @todo : throw a 401
                $aErrors=array(gT('Error'));
                $aMessage = array(
                    gT("We are sorry but you don't have permissions to do this."),
                );
                App()->getController()->renderExitMessage(
                    $surveyid,
                    'norights-410',
                    $aMessage,
                    null,
                    $aErrors
                 );
            }
        }

        // TODO can this be moved to the top?
        // (Used to be global, used in ExpressionManager, merged into amVars. If not filled in === '')
        // can this be added in the first computation of $redata?
        if (isset($_SESSION['survey_'.$surveyid]['srid']))
        {
            $saved_id = $_SESSION['survey_'.$surveyid]['srid'];
        }
        // recompute $redata since $saved_id used to be a global
        $redata = compact(array_keys(get_defined_vars()));

        if ( $this->_didSessionTimeout($surveyid) )
        {
            $aErrors=array(gT('We are sorry but your session has expired.'));
            $aMessage = array(
                gT("Either you have been inactive for too long, you have cookies disabled for your browser, or there were problems with your connection."),
            );
            $aReloadUrlParam=array('lang'=>App()->language,'newtest'=>'Y');
            if($clienttoken){
                $aReloadUrlParam['token']=$clienttoken;
            }
            $aUrl=array(
                'url'=>$this->getController()->createUrl("/survey/index/sid/{$surveyid}",$aReloadUrlParam),
                'type'=>'restart-survey',
                'description'=>gT("Click here to start the survey.")
            );
            App()->getController()->renderExitMessage(
                $surveyid,
                'session-timeout',
                    $aMessage,
                    $aUrl,
                    $aErrors
            );
        };


        //CHECK FOR REQUIRED INFORMATION (sid)
        if ($surveyid && $surveyExists)
        {
            LimeExpressionManager::SetSurveyId($surveyid); // must be called early - it clears internal cache if a new survey is being used
            if($previewmode) LimeExpressionManager::SetPreviewMode($previewmode);
            if (App()->language != $sOldLang)  // Update the Session var only if needed
            {
                UpdateGroupList($surveyid, App()->language);   // to refresh the language strings in the group list session variable
                UpdateFieldArray();                             // to refresh question titles and question text
            }
        }
        else
        {
            throw new CHttpException(404, "The survey in which you are trying to participate does not seem to exist. It may have been deleted or the link you were given is outdated or incorrect.");
        }

        // Get token
        if (!isset($token))
        {
            $token=$clienttoken;
        }

        //GET BASIC INFORMATION ABOUT THIS SURVEY
        $thissurvey=getSurveyInfo($surveyid, $_SESSION['survey_'.$surveyid]['s_lang']);

        $event = new PluginEvent('beforeSurveyPage');
        $event->set('surveyId', $surveyid);
        App()->getPluginManager()->dispatchEvent($event);
        if (!is_null($event->get('template')))
        {
            $thissurvey['templatedir'] = $event->get('template');
        }

        //SEE IF SURVEY USES TOKENS
        if ($surveyExists == 1 && tableExists('{{tokens_'.$thissurvey['sid'].'}}'))
        {
            $tokensexist = 1;
        }
        else
        {
            $tokensexist = 0;
            unset($_POST['token']);
            unset($param['token']);
            unset($token);
            unset($clienttoken);
        }

        //SET THE TEMPLATE DIRECTORY
        $oTemplate = Template::model()->getInstance('', $surveyid);
        $thistpl = $oTemplate->pstplPath;

        $timeadjust = Yii::app()->getConfig("timeadjust");
        //MAKE SURE SURVEY HASN'T EXPIRED
        if ($thissurvey['expiry']!='' and dateShift(date("Y-m-d H:i:s"), "Y-m-d H:i:s", $timeadjust)>$thissurvey['expiry'] && $thissurvey['active']!='N' && !$previewmode)
        {
            $aErrors=array(gT('Error'));
            $aMessage = array(
                gT("We are sorry but the survey is expired and no longer available."),
                sprintf(gT("Please contact %s ( %s ) for further assistance."),$thissurvey['adminname'],$thissurvey['adminemail']) /* Maybe better to move this to a global replacement 'surveycontact' */
            );
            App()->getController()->renderExitMessage(
                $surveyid,
                'survey-expiry',
                $aMessage,
                null,
                $aErrors
             );
        }

        //MAKE SURE SURVEY IS ALREADY VALID
        if ($thissurvey['startdate']!='' and  dateShift(date("Y-m-d H:i:s"), "Y-m-d H:i:s", $timeadjust)<$thissurvey['startdate'] && $thissurvey['active']!='N' && !$previewmode)
        {
            $aErrors=array(gT('Error'));
            $aMessage = array(
                gT("This survey is not yet started."),
                sprintf(gT("Please contact %s ( %s ) for further assistance."),$thissurvey['adminname'],$thissurvey['adminemail'])/* Maybe better to move this to a global replacement 'surveycontact' */
            );
            App()->getController()->renderExitMessage(
                $surveyid,
                'survey-notstart',
                $aMessage,
                null,
                $aErrors
             );
        }

        //CHECK FOR PREVIOUSLY COMPLETED COOKIE
        //If cookies are being used, and this survey has been completed, a cookie called "PHPSID[sid]STATUS" will exist (ie: SID6STATUS) and will have a value of "COMPLETE"
        $sCookieName="LS_".$surveyid."_STATUS";
        if (isset($_COOKIE[$sCookieName]) && $_COOKIE[$sCookieName] == "COMPLETE" && $thissurvey['usecookie'] == "Y" && $tokensexist != 1 && (!isset($param['newtest']) || $param['newtest'] != "Y"))
        {
            $aErrors=array(gT('Error'));
            $aMessage = array(
                gT("You have already completed this survey."),
                sprintf(gT("Please contact %s ( %s ) for further assistance."),$thissurvey['adminname'],$thissurvey['adminemail'])/* Maybe better to move this to a global replacement 'surveycontact' */
            );
            App()->getController()->renderExitMessage(
                $surveyid,
                'survey-notstart',
                $aMessage,
                null,
                $aErrors
             );
        }

        //LOAD SAVED SURVEY
        if (Yii::app()->request->getParam('loadall') == "reload")
        {
            $aLoadErrorMsg=array();
            $sLoadName=Yii::app()->request->getParam('loadname');
            $sLoadPass=Yii::app()->request->getParam('loadpass');
            if ( isset($sLoadName) && !$sLoadName)
            {
                $aLoadErrorMsg['name']=gT("You did not provide a name.");
            }
            if ( isset($sLoadPass) && !$sLoadPass)
            {
                $aLoadErrorMsg['password']=gT("You did not provide a password.");
            }

            // if security question answer is incorrect
            // Not called if scid is set in GET params (when using email save/reload reminder URL)
            if (function_exists("ImageCreate") && isCaptchaEnabled('saveandloadscreen',$thissurvey['usecaptcha']) && is_null(Yii::app()->request->getQuery('scid')))
            {
                $sLoadSecurity=Yii::app()->request->getPost('loadsecurity');
                $captcha = Yii::app()->getController()->createAction('captcha');
                $captchaCorrect = $captcha->validate( $sLoadSecurity, false);
<<<<<<< HEAD
=======

>>>>>>> 1cd88392
                if(empty($sLoadSecurity))
                {
                    $aLoadErrorMsg['captchaempty']=gT("You did not answer to the security question.");
                }
                elseif ( !$captchaCorrect )
                {
                    $aLoadErrorMsg['captcha']=gT("The answer to the security question is incorrect.");
                }
            }

            if ($errormsg == "") {
                LimeExpressionManager::SetDirtyFlag();
                buildsurveysession($surveyid);
                if (loadanswers()){
                    Yii::app()->setConfig('move','reload');
                    $move = "reload";// veyRunTimeHelper use $move in $arg
                } else {
                    $aLoadErrorMsg['matching']=gT("There is no matching saved survey.");
                }
                randomizationGroupsAndQuestions($surveyid);
                initFieldArray($surveyid, $_SESSION['survey_' . $surveyid]['fieldmap']);
            }
            if (count($aLoadErrorMsg)) {
                Yii::app()->setConfig('move',"loadall");// Show loading form
            }
        }

        //Allow loading of saved survey
        if (Yii::app()->getConfig('move')=="loadall")
        {
            $aLoadErrorMsg=empty($aLoadErrorMsg) ? null : $aLoadErrorMsg; // Set tit to null if empty
            Yii::import("application.libraries.Load_answers");
            $tmp = new Load_answers();
            $tmp->run(array(
                "surveyid"=>$surveyid, // Not really needed : already in App()->getConfig('surveyID')
                "aLoadErrorMsg"=>$aLoadErrorMsg,
                "clienttoken"=>isset($clienttoken)? $clienttoken : null ,
            ));
        }


        //Check if TOKEN is used for EVERY PAGE
        //This function fixes a bug where users able to submit two surveys/votes
        //by checking that the token has not been used at each page displayed.
        // bypass only this check at first page (Step=0) because
        // this check is done in buildsurveysession and error message
        // could be more interresting there (takes into accound captcha if used)
        if ($tokensexist == 1 && isset($token) && $token!="" &&
        isset($_SESSION['survey_'.$surveyid]['step']) && $_SESSION['survey_'.$surveyid]['step']>0 && tableExists("tokens_{$surveyid}}}"))
        {
            // check also if it is allowed to change survey after completion
            if ($thissurvey['alloweditaftercompletion'] == 'Y' ) {
                $tokenInstance = Token::model($surveyid)->findByAttributes(array('token' => $token));
            } else {
                $tokenInstance = Token::model($surveyid)->usable()->incomplete()->findByAttributes(array('token' => $token));
            }
        }
        if ($tokensexist == 1 && isset($token) && $token!="" && tableExists("{{tokens_".$surveyid."}}") && !$previewmode) //check if token is in a valid time frame
        {
            // check also if it is allowed to change survey after completion
            if ($thissurvey['alloweditaftercompletion'] == 'Y' ) {
                $tokenInstance = Token::model($surveyid)->editable()->findByAttributes(array('token' => $token));
            } else {
                $tokenInstance = Token::model($surveyid)->usable()->incomplete()->findByAttributes(array('token' => $token));
            }
            if (empty($tokenInstance))
            {
                $oToken = Token::model($surveyid)->findByAttributes(array('token' => $token));
                if($oToken)
                {
                    $now = dateShift(date("Y-m-d H:i:s"), "Y-m-d H:i:s", Yii::app()->getConfig("timeadjust"));
                    if($oToken->completed != 'N' && !empty($oToken->completed))// This can not happen (TokenInstance must fix this)
                    {
                        $sError = gT("This invitation has already been used.");
                    }
                    elseif(strtotime($now) < strtotime($oToken->validfrom))
                    {
                        $sError = gT("This invitation is not valid yet.");
                    }
                    elseif(strtotime($now) > strtotime($oToken->validuntil))
                    {
                        $sError = gT("This invitation is not valid anymore.");
                    }
                    else // This can not happen
                    {
                        $sError = gT("This is a controlled survey. You need a valid token to participate.");
                    }
                    $aMessage = array(
                        gT("We are sorry but you are not allowed to enter this survey."),
                        sprintf(gT("Please contact %s ( %s ) for further assistance."),$thissurvey['adminname'],$thissurvey['adminemail'])/* Maybe better to move this to a global replacement 'surveycontact' */
                    );
                    App()->getController()->renderExitMessage(
                        $surveyid,
                        'survey-notstart',
                        $aMessage,
                        null,
                        array($sError)
                     );
                }
                else
                {
                    $sError = gT("This is a controlled survey. You need a valid token to participate.");
                }
            }
        }

        //Check to see if a refering URL has been captured.
        if (!isset($_SESSION['survey_'.$surveyid]['refurl']))
        {
            $_SESSION['survey_'.$surveyid]['refurl']=GetReferringUrl(); // do not overwrite refurl
        }

        // Let's do this only if
        //  - a saved answer record hasn't been loaded through the saved feature
        //  - the survey is not anonymous
        //  - the survey is active
        //  - a token information has been provided
        //  - the survey is setup to allow token-response-persistence

        if (!isset($_SESSION['survey_'.$surveyid]['srid']) && $thissurvey['anonymized'] == "N" && $thissurvey['active'] == "Y" && isset($token) && $token !='')
        {
            // load previous answers if any (dataentry with nosubmit)
             $oResponses  = Response::model($surveyid)->findAllByAttributes(array(
                'token' => $token
            ), array('order' => 'id DESC'));
            if (!empty($oResponses))
            {
                /**
                 * We fire the response selection event when at least 1 response was found.
                 * If there is just 1 response the plugin still has to option to choose
                 * NOT to use it.
                 */
                $event = new PluginEvent('beforeLoadResponse');
                $event->set('responses', $oResponses);
                $event->set('surveyId', $surveyid);
                App()->pluginManager->dispatchEvent($event);

                $oResponse = $event->get('response');
                // If $oResponse is false we act as if no response was found.
                // This allows a plugin to deny continuing a response.
                if ($oResponse !== false)
                {
                    // If plugin does not set a response we use the first one found, (this replicates pre-plugin behavior)
                    if (!isset($oResponse) && (!isset($oResponses[0]->submitdate) || $thissurvey['alloweditaftercompletion'] == 'Y') && $thissurvey['tokenanswerspersistence'] == 'Y')
                    {
                        $oResponse = $oResponses[0];
                    }

                    if (isset($oResponse))
                    {
                        $_SESSION['survey_'.$surveyid]['srid'] = $oResponse->id;
                        if (!empty($oResponse->lastpage))
                        {
                            $_SESSION['survey_'.$surveyid]['LEMtokenResume'] = true;
                            // If the response was completed and user is allowed to edit after completion start at the beginning and not at the last page - just makes more sense
                            if (!($oResponse->submitdate && $thissurvey['alloweditaftercompletion'] == 'Y'))
                            {
                                $_SESSION['survey_'.$surveyid]['step'] = $oResponse->lastpage;
                            }
                        }
                        buildsurveysession($surveyid);
                        if(!empty($oResponse->submitdate)) // alloweditaftercompletion
                        {
                            $_SESSION['survey_'.$surveyid]['maxstep'] = $_SESSION['survey_'.$surveyid]['totalsteps'];
                        }
                        loadanswers();
                        randomizationGroupsAndQuestions($surveyid);
                        initFieldArray($surveyid, $_SESSION['survey_' . $surveyid]['fieldmap']);
                    }
                }
            }
        }
        // Preview action : Preview right already tested before
        if ($previewmode)
        {
            // Unset all SESSION: be sure to have the last version
            unset($_SESSION['fieldmap-' . $surveyid . App()->language]);// Needed by createFieldMap: else fieldmap can be outdated
            unset($_SESSION['survey_'.$surveyid]);
            if ($param['action'] == 'previewgroup')
            {
                $thissurvey['format'] = 'G';
            }
            elseif ($param['action'] == 'previewquestion')
            {
                $thissurvey['format'] = 'S';
            }
            buildsurveysession($surveyid,true);
            randomizationGroupsAndQuestions($surveyid, true);
            initFieldArray($surveyid, $_SESSION['survey_' . $surveyid]['fieldmap']);
        }

        sendCacheHeaders();

        //Send local variables to the appropriate survey type
        unset($redata);
        $redata = compact(array_keys(get_defined_vars()));
        Yii::import('application.helpers.SurveyRuntimeHelper');
        $tmp = new SurveyRuntimeHelper();
        $tmp->run($surveyid,$redata);

        if (App()->request->getPost('saveall') || isset($flashmessage))
        {
            App()->clientScript->registerScript("saveflashmessage","alert('".gT("Your responses were successfully saved.","js")."');",CClientScript::POS_READY);
        }
    }

    function _getParameters($args = array(), $post = array())
    {
        $param = array();
        if(@$args[0]==__CLASS__) array_shift($args);
        if(count($args)%2 == 0) {
            for ($i = 0; $i < count($args); $i+=2) {
                //Sanitize input from URL with returnGlobal
                $param[$args[$i]] = returnGlobal($args[$i], true);
            }
        }

        // Need some $param (else PHP notice)
        foreach(array('lang','action','newtest','qid','gid','sid','loadname','loadpass','scid','thisstep','move','token') as $sNeededParam)
        {
            $param[$sNeededParam]=returnGlobal($sNeededParam,true);
        }

        return $param;
    }

    function _loadRequiredHelpersAndLibraries()
    {
        //Load helpers, libraries and config vars
        Yii::app()->loadHelper("database");
        Yii::app()->loadHelper("frontend");
        Yii::app()->loadHelper("surveytranslator");
    }

    function _loadLimesurveyLang($mvSurveyIdOrBaseLang)
    {
        if ( is_numeric($mvSurveyIdOrBaseLang) && Survey::model()->findByPk($mvSurveyIdOrBaseLang))
        {
            $baselang = Survey::model()->findByPk($mvSurveyIdOrBaseLang)->language;
        }
        elseif (!empty($mvSurveyIdOrBaseLang))
        {
            $baselang = $mvSurveyIdOrBaseLang;
        }
        else
        {
            $baselang = Yii::app()->getConfig('defaultlang');
        }
        App()->setLanguage($baselang);
    }

    function _isClientTokenDifferentFromSessionToken($clientToken, $surveyid)
    {
        return $clientToken != '' && isset($_SESSION['survey_'.$surveyid]['token']) && $clientToken != $_SESSION['survey_'.$surveyid]['token'];
    }

    function _isSurveyFinished($surveyid)
    {
        return isset($_SESSION['survey_'.$surveyid]['finished']) && $_SESSION['survey_'.$surveyid]['finished'] === true;
    }

    function _surveyCantBeViewedWithCurrentPreviewAccess($surveyid, $bIsSurveyActive, $bSurveyExists)
    {
        $bSurveyPreviewRequireAuth = Yii::app()->getConfig('surveyPreview_require_Auth');
        return $surveyid && $bIsSurveyActive === false && $bSurveyExists && isset($bSurveyPreviewRequireAuth) && $bSurveyPreviewRequireAuth == true &&  !$this->_canUserPreviewSurvey($surveyid);
    }

    function _didSessionTimeout($surveyid)
    {
        return (!isset($_SESSION['survey_'.$surveyid]['step']) && null !== App()->request->getPost('thisstep') );
    }

    function _canUserPreviewSurvey($iSurveyID)
    {
        return Permission::model()->hasSurveyPermission($iSurveyID,'surveycontent','read');
    }

    function _userHasPreviewAccessSession($iSurveyID){
        return (isset($_SESSION['USER_RIGHT_PREVIEW']) && ($_SESSION['USER_RIGHT_PREVIEW'] == $iSurveyID));
    }


    /**
     * @deprecated
     */
    function _printTemplateContent($sTemplateFile, &$redata, $iDebugLine = -1)
    {
        echo templatereplace(file_get_contents($sTemplateFile),array(),$redata,'survey['.$iDebugLine.']');
    }
}

/* End of file survey.php */
/* Location: ./application/controllers/survey.php */<|MERGE_RESOLUTION|>--- conflicted
+++ resolved
@@ -391,15 +391,11 @@
 
             // if security question answer is incorrect
             // Not called if scid is set in GET params (when using email save/reload reminder URL)
-            if (function_exists("ImageCreate") && isCaptchaEnabled('saveandloadscreen',$thissurvey['usecaptcha']) && is_null(Yii::app()->request->getQuery('scid')))
+            if (function_exists("ImageCreate") && isCaptchaEnabled('saveandloadscreen',$thissurvey['usecaptcha']) && is_null(Yii::app()->request->getQuery('scid')))// && Yii::app()->request->isPostRequest ?
             {
                 $sLoadSecurity=Yii::app()->request->getPost('loadsecurity');
                 $captcha = Yii::app()->getController()->createAction('captcha');
                 $captchaCorrect = $captcha->validate( $sLoadSecurity, false);
-<<<<<<< HEAD
-=======
-
->>>>>>> 1cd88392
                 if(empty($sLoadSecurity))
                 {
                     $aLoadErrorMsg['captchaempty']=gT("You did not answer to the security question.");
