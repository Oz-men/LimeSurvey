--- conflicted
+++ resolved
@@ -155,12 +155,10 @@
         );
         $this->_niceExit($redata, __LINE__, null, $asMessage);
         };*/
+
         // Set the language of the survey, either from POST, GET parameter of session var
-<<<<<<< HEAD
-=======
         // Keep the old value, because SetSurveyLanguage update $_SESSION
         $sOldLang=isset($_SESSION['survey_'.$surveyid]['s_lang'])?$_SESSION['survey_'.$surveyid]['s_lang']:"";// Keep the old value, because SetSurveyLanguage update $_SESSION
->>>>>>> a2ab567d
         if (!is_null($param['lang']) )
         {
             $sDisplayLanguage = $param['lang'];// $param take lang from returnGlobal and returnGlobal sanitize langagecode
@@ -180,28 +178,17 @@
             LimeExpressionManager::SetSurveyId($surveyid); // must be called early - it clears internal cache if a new survey is being used
             $clang = SetSurveyLanguage( $surveyid, $sDisplayLanguage);
             if($previewmode) LimeExpressionManager::SetPreviewMode($previewmode);
-<<<<<<< HEAD
-            UpdateGroupList($surveyid, $clang->langcode);  // to refresh the language strings in the group list session variable
-            UpdateFieldArray();        // to refresh question titles and question text
-
-=======
             if ($clang->langcode != $sOldLang)  // Update the Session var only if needed
             {
                 UpdateGroupList($surveyid, $clang->langcode);   // to refresh the language strings in the group list session variable
                 UpdateFieldArray();                             // to refresh question titles and question text
             }
->>>>>>> a2ab567d
         }
         else
         {
             $clang = $this->_loadLimesurveyLang($sDisplayLanguage);
-<<<<<<< HEAD
-            $languagechanger = makeLanguageChanger($sDisplayLanguage);
-            Yii::app()->session['s_lang']=$clang->langcode;
-=======
             Yii::app()->session['s_lang']=$clang->langcode;
             $languagechanger = makeLanguageChanger($clang->langcode);
->>>>>>> a2ab567d
             //Find out if there are any publicly available surveys
             $query = "SELECT sid, surveyls_title, publicstatistics, language
             FROM {{surveys}}
@@ -491,21 +478,6 @@
 		if ($tokensexist == 1 && isset($token) && $token &&
         isset($_SESSION['survey_'.$surveyid]['step']) && $_SESSION['survey_'.$surveyid]['step']>0 && tableExists("tokens_{$surveyid}}}"))
         {
-<<<<<<< HEAD
-            //check if tokens actually haven't been already used
-            $areTokensUsed = usedTokens(returnGlobal('token',true),$surveyid);
-            // check if token actually does exist
-            // check also if it is allowed to change survey after completion
-            if ($thissurvey['alloweditaftercompletion'] == 'Y' ) {
-                $sQuery = "SELECT * FROM {{tokens_".$surveyid."}} WHERE token=:token";
-            } else {
-                $sQuery = "SELECT * FROM {{tokens_".$surveyid."}} WHERE token=:token AND (completed = 'N' or completed='')";
-            }
-            
-            $aRow = Yii::app()->db->createCommand($sQuery)->bindValues(array(':token' => $token))->queryRow();
-            $tokendata = $aRow; 
-            if (!$aRow || ($areTokensUsed && $thissurvey['alloweditaftercompletion'] != 'Y') && !$previewmode)
-=======
             // check also if it is allowed to change survey after completion
 			if ($thissurvey['alloweditaftercompletion'] == 'Y' ) {
 				$tokenInstance = Token::model($surveyid)->findByAttributes(array('token' => $token));
@@ -514,7 +486,6 @@
             }
 
 			if (!isset($tokenInstance) && !$previewmode)
->>>>>>> a2ab567d
             {
                 sendCacheHeaders();
                 doHeader();
@@ -532,21 +503,6 @@
                 $this->_niceExit($redata, __LINE__, $thistpl, $asMessage, true);
             }
         }
-<<<<<<< HEAD
-        if ($tokensexist == 1 && isset($token) && $token && tableExists("{{tokens_".$surveyid."}}") && !$previewmode) //check if token is in a valid time frame
-        {
-            // check also if it is allowed to change survey after completion
-            if ($thissurvey['alloweditaftercompletion'] == 'Y' ) {
-                $tkquery = "SELECT * FROM {{tokens_".$surveyid."}} WHERE token=:token";
-            } else {
-                $tkquery = "SELECT * FROM {{tokens_".$surveyid."}} WHERE token=:token AND (completed = 'N' or completed='')";
-            }
-            $tkresult = dbExecuteAssoc($tkquery, array(':token' => $token)); //Checked
-            $tokendata = $tkresult->read();
-            $tkresult->close(); //Close the result in case there are more result rows, we are only interested in one and don't want unbuffered query errors
-            if (isset($tokendata['validfrom']) && (trim($tokendata['validfrom'])!='' && $tokendata['validfrom']>dateShift(date("Y-m-d H:i:s"), "Y-m-d H:i:s", $timeadjust)) ||
-            isset($tokendata['validuntil']) && (trim($tokendata['validuntil'])!='' && $tokendata['validuntil']<dateShift(date("Y-m-d H:i:s"), "Y-m-d H:i:s", $timeadjust)))
-=======
         if ($tokensexist == 1 && isset($token) && tableExists("{{tokens_".$surveyid."}}") && !$previewmode) //check if token is in a valid time frame
         {
             // check also if it is allowed to change survey after completion
@@ -556,7 +512,6 @@
                 $tokenInstance = Token::model($surveyid)->usable()->incomplete()->findByAttributes(array('token' => $token));
             }
             if (!isset($tokenInstance))
->>>>>>> a2ab567d
             {
                 sendCacheHeaders();
                 doHeader();
@@ -670,16 +625,6 @@
         if (!isset($_SESSION['survey_'.$surveyid]['srid']) && $thissurvey['anonymized'] == "N" && $thissurvey['active'] == "Y" && isset($token) && $token !='')
         {
             // load previous answers if any (dataentry with nosubmit)
-<<<<<<< HEAD
-            $sQuery="SELECT id,submitdate,lastpage FROM {$thissurvey['tablename']} WHERE {$thissurvey['tablename']}.token=:token order by id desc";
-            $aRow = Yii::app()->db->createCommand($sQuery)->bindValues(array(':token' => $token))->queryRow();
-            if ( $aRow )
-            {
-                if(($aRow['submitdate']==''|| $thissurvey['alloweditaftercompletion'] == 'Y') && $thissurvey['tokenanswerspersistence'] == 'Y')
-                {
-                    $_SESSION['survey_'.$surveyid]['srid'] = $aRow['id'];
-                    if (!is_null($aRow['lastpage']))
-=======
             //$oSurveyTokenInstance=SurveyDynamic::model($surveyid)->find(array('select'=>'id,submitdate,lastpage', 'condition'=>'token=:token', 'order'=>'id DESC','params'=>array('token' => $token)));
             $oSurveyTokenInstance=SurveyDynamic::model($surveyid)->find(array('condition'=>'token=:token', 'order'=>'id DESC','params'=>array('token' => $token)));
             if ( $oSurveyTokenInstance )
@@ -688,18 +633,13 @@
                 {
                     $_SESSION['survey_'.$surveyid]['srid'] = $oSurveyTokenInstance->id;
                     if (!empty($oSurveyTokenInstance->lastpage))
->>>>>>> a2ab567d
                     {
                         $_SESSION['survey_'.$surveyid]['LEMtokenResume'] = true;
                         $_SESSION['survey_'.$surveyid]['step'] = $oSurveyTokenInstance->lastpage;
                     }
                 }
                 buildsurveysession($surveyid);
-<<<<<<< HEAD
-                if($aRow['submitdate']!='') // alloweditaftercompletion
-=======
                 if(!empty($oSurveyTokenInstance->submitdate)) // alloweditaftercompletion
->>>>>>> a2ab567d
                 {
                     $_SESSION['survey_'.$surveyid]['maxstep'] = $_SESSION['survey_'.$surveyid]['totalsteps'];
                 }
@@ -745,11 +685,7 @@
         if(count($args)%2 == 0) {
             for ($i = 0; $i < count($args); $i+=2) {
                 //Sanitize input from URL with returnGlobal
-<<<<<<< HEAD
-                $param[$args[$i]] = returnGlobal($args[$i],true);
-=======
                 $param[$args[$i]] = returnGlobal($args[$i], true);
->>>>>>> a2ab567d
             }
         }
 
@@ -757,12 +693,8 @@
         foreach(array('lang','action','newtest','qid','gid','sid','loadname','loadpass','scid','thisstep','move','token') as $sNeededParam)
         {
             $param[$sNeededParam]=returnGlobal($sNeededParam,true);
-<<<<<<< HEAD
-        }
-=======
         } 
 
->>>>>>> a2ab567d
         return $param;
     }
 
@@ -776,19 +708,9 @@
 
     function _loadLimesurveyLang($mvSurveyIdOrBaseLang)
     {
-<<<<<<< HEAD
-        $baselang = Yii::app()->getConfig('defaultlang');
-        if ( is_numeric($mvSurveyIdOrBaseLang))
-        {
-            $survey = Survey::model()->findByPk($mvSurveyIdOrBaseLang);
-            if (!is_null($survey)) {
-                $baselang = $survey->language;
-            }
-=======
         if ( is_numeric($mvSurveyIdOrBaseLang) && Survey::model()->findByPk($mvSurveyIdOrBaseLang))
         {
             $baselang = Survey::model()->findByPk($mvSurveyIdOrBaseLang)->language;
->>>>>>> a2ab567d
         }
         elseif (!empty($mvSurveyIdOrBaseLang))
         {
@@ -796,7 +718,7 @@
         }
         else
         {
-            
+            $baselang = Yii::app()->getConfig('defaultlang');
         }
         Yii::import("application.libraries.Limesurvey_lang");
         return new Limesurvey_lang($baselang);
