<?php if (!defined('BASEPATH')) {
    exit('No direct script access allowed');
}
/*
* LimeSurvey
* Copyright (C) 2007-2011 The LimeSurvey Project Team / Carsten Schmitz
* All rights reserved.
* License: GNU/GPL License v2 or later, see LICENSE.php
* LimeSurvey is free software. This version may have been modified pursuant
* to the GNU General Public License, and as distributed it includes or
* is derivative of works licensed under the GNU General Public License or
* other free or open source software licenses.
* See COPYRIGHT.php for copyright notices and details.
*/

class index extends CAction
{

    public $oTemplate;

    public function run()
    {
        useFirebug();
        $this->action();
    }

    public function action()
    {
        global $surveyid;
        global $thissurvey, $thisstep;
        global $clienttoken, $tokensexist, $token;

        // only attempt to change session lifetime if using a DB backend
        // with file based sessions, it's up to the admin to configure maxlifetime
        if (isset(Yii::app()->session->connectionID)) {
            @ini_set('session.gc_maxlifetime', Yii::app()->getConfig('iSessionExpirationTime'));
        }

        $this->_loadRequiredHelpersAndLibraries();

<<<<<<< HEAD
        $param = $this->_getParameters(func_get_args(), $_POST);
        $surveyid = $param['sid'];
        Yii::app()->setConfig('surveyID',$surveyid);
        $thisstep = $param['thisstep'];
        $move=getMove();
        Yii::app()->setConfig('move',$move);

        $standardtemplaterootdir = Yii::app()->getConfig('standardtemplaterootdir');
        if (is_null($thissurvey) && !is_null($surveyid))
            $thissurvey = getSurveyInfo($surveyid);
=======
        $param       = $this->_getParameters(func_get_args(), $_POST);
        $surveyid    = $param['sid'];
        $thisstep    = $param['thisstep'];
        $move        = getMove();
        $clienttoken = trim($param['token']);

        $oSurvey = Survey::model()->findByPk($surveyid);

        Yii::app()->setConfig('surveyID', $surveyid);
        Yii::app()->setConfig('move', $move);
        App()->getClientScript()->registerScriptFile(Yii::app()->getConfig('generalscripts')."survey_runtime.js");

        if (is_null($thissurvey) && !is_null($surveyid)) {
                    $thissurvey = getSurveyInfo($surveyid);
        }
>>>>>>> 40dada42

        // If captcha is not enable, the token inside url can be used to load the session
        // If cap cha is enable, token inside url should be used only to prefill the form (logic in view)        
        $clienttoken = (isCaptchaEnabled('surveyaccessscreen',$thissurvey['usecaptcha'])) ? trim(Yii::app()->request->getPost('token', null)):trim($param['token']);

        // unused vars in this method (used in methods using compacted method vars)
        $loadname = $param['loadname'];
        $loadpass = $param['loadpass'];
        $sitename = Yii::app()->getConfig('sitename');

        if (isset($param['newtest']) && $param['newtest'] == "Y") {
            killSurveySession($surveyid);
        }

        $surveyExists   = ($oSurvey != null);
        $isSurveyActive = ($surveyExists && $oSurvey->isActive);


        // collect all data in this method to pass on later
        $redata = compact(array_keys(get_defined_vars()));

        $this->_loadLimesurveyLang($surveyid);


        // Set the language of the survey, either from POST, GET parameter of session var
        // Keep the old value, because SetSurveyLanguage update $_SESSION
        $sOldLang = isset($_SESSION['survey_'.$surveyid]['s_lang']) ? $_SESSION['survey_'.$surveyid]['s_lang'] : ""; // Keep the old value, because SetSurveyLanguage update $_SESSION

        if (!empty($param['lang'])) {
            $sDisplayLanguage = $param['lang']; // $param take lang from returnGlobal and returnGlobal sanitize langagecode
        } elseif (isset($_SESSION['survey_'.$surveyid]['s_lang'])) {
            $sDisplayLanguage = $_SESSION['survey_'.$surveyid]['s_lang'];
        } elseif (Survey::model()->findByPk($surveyid)) {
            $sDisplayLanguage = Survey::model()->findByPk($surveyid)->language;
        } else {
            $sDisplayLanguage = Yii::app()->getConfig('defaultlang');
        }

        if ($surveyid && $surveyExists) {
            SetSurveyLanguage($surveyid, $sDisplayLanguage);
        }

        if ($this->_isClientTokenDifferentFromSessionToken($clienttoken, $surveyid)) {
            $sReloadUrl = $this->getController()->createUrl("/survey/index/sid/{$surveyid}", array('token'=>$clienttoken, 'lang'=>App()->language, 'newtest'=>'Y'));
            $aErrors    = array(gT('Token mismatch'));
            $asMessage  = array(gT('The token you provided doesn\'t match the one in your session.'));
            $aUrl       = array(
                            'url'=>$sReloadUrl,
                            'type'=>'restart-survey',
                            'description'=>gT("Click here to start the survey.")
                            );

            killSurveySession($surveyid);

            App()->getController()->renderExitMessage(
                $surveyid,
                'restart-survey',
                $asMessage,
                $aUrl,
                $aErrors
            );

            $this->_createNewUserSessionAndRedirect($surveyid, $redata, __LINE__, $asMessage);

        } elseif (!$clienttoken) {
            $clienttoken = isset($_SESSION['survey_'.$surveyid]['token']) ? $_SESSION['survey_'.$surveyid]['token'] : ""; // Fix for #12003
        }

        // No test for response update
        if ($this->_isSurveyFinished($surveyid) && ($thissurvey['alloweditaftercompletion'] != 'Y' || $thissurvey['tokenanswerspersistence'] != 'Y')) {
            $aReloadUrlParam = array('lang'=>App()->language, 'newtest'=>'Y');

            if ($clienttoken) {
                $aReloadUrlParam['token'] = $clienttoken;
            }

            $aErrors  = array(gT('Previous session is set to be finished.'));
            $aMessage = array(gT('Your browser reports that it was used previously to answer this survey. We are resetting the session so that you can start from the beginning.'),);
            $aUrl     = array(
                            'url'=>$this->getController()->createUrl("/survey/index/sid/{$surveyid}", $aReloadUrlParam),
                            'type'=>'restart-survey',
                            'description'=>gT("Click here to start the survey.")
                        );

            killSurveySession($surveyid);
            App()->getController()->renderExitMessage(
                $surveyid,
                'restart-survey',
                $aMessage,
                $aUrl,
                $aErrors
            );
        }

        $previewmode = false;
        if (isset($param['action']) && (in_array($param['action'], array('previewgroup', 'previewquestion')))) {

            if (!$this->_canUserPreviewSurvey($surveyid)) {

                // @todo : throw a 401
                $aErrors  = array(gT('Error'));
                $aMessage = array(gT("We are sorry but you don't have permissions to do this."),);

                App()->getController()->renderExitMessage(
                    $surveyid,
                    'norights-401',
                    $aMessage,
                    null,
                    $aErrors
                    );
            } else {
                if ((intval($param['qid']) && $param['action'] == 'previewquestion')) {
                    $previewmode = 'question';
                }
                if ((intval($param['gid']) && $param['action'] == 'previewgroup')) {
                    $previewmode = 'group';
                }
            }
        }

        Yii::app()->setConfig('previewmode', $previewmode);

        if ($this->_surveyCantBeViewedWithCurrentPreviewAccess($surveyid, $isSurveyActive, $surveyExists)) {
            $bPreviewRight = $this->_userHasPreviewAccessSession($surveyid);

            if ($bPreviewRight === false) {
                // @todo : throw a 401
                $aErrors  = array(gT('Error'));
                $aMessage = array(gT("We are sorry but you don't have permissions to do this."),);
                $event    = new PluginEvent('onSurveyDenied');
                $event->set('surveyId', $surveyid);
                $event->set('reason', 'noPreviewPermission');

                App()->getPluginManager()->dispatchEvent($event);
                App()->getController()->renderExitMessage(
                    $surveyid,
                    'norights-410',
                    $aMessage,
                    null,
                    $aErrors
                    );
            }
        }

        // TODO can this be moved to the top?
        // (Used to be global, used in ExpressionManager, merged into amVars. If not filled in === '')
        // can this be added in the first computation of $redata?
        if (isset($_SESSION['survey_'.$surveyid]['srid'])) {
            $saved_id = $_SESSION['survey_'.$surveyid]['srid'];
        }

        // recompute $redata since $saved_id used to be a global
        $redata = compact(array_keys(get_defined_vars()));

        if ($this->_didSessionTimeout($surveyid)) {
            $aErrors = array(gT('We are sorry but your session has expired.'));
            $aMessage = array(
                gT("Either you have been inactive for too long, you have cookies disabled for your browser, or there were problems with your connection."),
            );

            $aReloadUrlParam = array('lang'=>App()->language, 'newtest'=>'Y');
            if ($clienttoken) {
                $aReloadUrlParam['token'] = $clienttoken;
            }
            $aUrl = array(
                'url'=>$this->getController()->createUrl("/survey/index/sid/{$surveyid}", $aReloadUrlParam),
                'type'=>'restart-survey',
                'description'=>gT("Click here to start the survey.")
            );

            $event = new PluginEvent('onSurveyDenied');
            $event->set('surveyId', $surveyid);
            $event->set('reason', 'sessionExpired');
            App()->getPluginManager()->dispatchEvent($event);

            App()->getController()->renderExitMessage(
                $surveyid,
                'session-timeout',
                    $aMessage,
                    $aUrl,
                    $aErrors
            );
        };

        //CHECK FOR REQUIRED INFORMATION (sid)
        if ($surveyid && $surveyExists) {

            LimeExpressionManager::SetSurveyId($surveyid); // must be called early - it clears internal cache if a new survey is being used

            if ($previewmode) {
                LimeExpressionManager::SetPreviewMode($previewmode);
            }

            // Update the Session var only if needed
            if (App()->language != $sOldLang) {
                UpdateGroupList($surveyid, App()->language); // to refresh the language strings in the group list session variable
                updateFieldArray(); // to refresh question titles and question text
            }
        } else {

            $event = new PluginEvent('onSurveyDenied');
            $event->set('surveyId', $surveyid);
            $event->set('reason', 'surveyDoesNotExist');
            App()->getPluginManager()->dispatchEvent($event);

            $aError['title'] = "Not Found!";
            $aError['message'] = "The survey in which you are trying to participate does not seem to exist. It may have been deleted or the link you were given is outdated or incorrect.";

            Yii::app()->twigRenderer->renderTemplateFromFile("layout_errors.twig", array('aSurveyInfo' => array('aError' => $aError, 'adminemail' => Yii::app()->getConfig('siteadminemail'))), false);
        }

        // Get token
        if (!isset($token)) {
            $token = $clienttoken;
        }

        //GET BASIC INFORMATION ABOUT THIS SURVEY
        $thissurvey = getSurveyInfo($surveyid, $_SESSION['survey_'.$surveyid]['s_lang']);

        $event = new PluginEvent('beforeSurveyPage');
        $event->set('surveyId', $surveyid);
        App()->getPluginManager()->dispatchEvent($event);

        if (!is_null($event->get('template'))) {
            $thissurvey['templatedir'] = $event->get('template');
        }

        //SEE IF SURVEY USES TOKENS
        if ($oSurvey->hasTokensTable) {
            $tokensexist = 1;
        } else {
            $tokensexist = 0;
            unset($_POST['token']);
            unset($param['token']);
            unset($token);
            unset($clienttoken);
        }

        //SET THE TEMPLATE DIRECTORY
        $oTemplate  = Template::model()->getInstance('', $surveyid);
        $timeadjust = Yii::app()->getConfig("timeadjust");

        //MAKE SURE SURVEY HASN'T EXPIRED
        if ($thissurvey['expiry'] != '' and dateShift(date("Y-m-d H:i:s"), "Y-m-d H:i:s", $timeadjust) > $thissurvey['expiry'] && $thissurvey['active'] != 'N' && !$previewmode) {
            $aErrors = array(gT('Error'));
            $aMessage = array(
                gT("We are sorry but the survey is expired and no longer available."),
                sprintf(gT("Please contact %s ( %s ) for further assistance."), $thissurvey['adminname'], $thissurvey['adminemail']) /* Maybe better to move this to a global replacement 'surveycontact' */
            );

            $event = new PluginEvent('onSurveyDenied');
            $event->set('surveyId', $surveyid);
            $event->set('reason', 'surveyNoLongerAvailable');

            App()->getPluginManager()->dispatchEvent($event);
            App()->getController()->renderExitMessage(
                $surveyid,
                'survey-expiry',
                $aMessage,
                null,
                $aErrors
                );
        }

        //MAKE SURE SURVEY IS ALREADY VALID
        if ($thissurvey['startdate'] != '' and dateShift(date("Y-m-d H:i:s"), "Y-m-d H:i:s", $timeadjust) < $thissurvey['startdate'] && $thissurvey['active'] != 'N' && !$previewmode) {
            $aErrors  = array(gT('Error'));
            $aMessage = array(
                gT("This survey is not yet started."),
                sprintf(gT("Please contact %s ( %s ) for further assistance."), $thissurvey['adminname'], $thissurvey['adminemail'])/* Maybe better to move this to a global replacement 'surveycontact' */
            );

            $event = new PluginEvent('onSurveyDenied');
            $event->set('surveyId', $surveyid);
            $event->set('reason', 'surveyNotYetStarted');
            App()->getPluginManager()->dispatchEvent($event);
            App()->getController()->renderExitMessage(
                $surveyid,
                'survey-notstart',
                $aMessage,
                null,
                $aErrors
                );
        }

        //CHECK FOR PREVIOUSLY COMPLETED COOKIE
        //If cookies are being used, and this survey has been completed, a cookie called "PHPSID[sid]STATUS" will exist (ie: SID6STATUS) and will have a value of "COMPLETE"
        $sCookieName = "LS_".$surveyid."_STATUS";
        if (isset($_COOKIE[$sCookieName]) && $_COOKIE[$sCookieName] == "COMPLETE" && $thissurvey['usecookie'] == "Y" && $tokensexist != 1 && (!isset($param['newtest']) || $param['newtest'] != "Y")) {

            $aErrors  = array(gT('Error'));
            $aMessage = array(
                gT("You have already completed this survey."),
                sprintf(gT("Please contact %s ( %s ) for further assistance."), $thissurvey['adminname'], $thissurvey['adminemail'])/* Maybe better to move this to a global replacement 'surveycontact' */
            );

            $event = new PluginEvent('onSurveyDenied');
            $event->set('surveyId', $surveyid);
            $event->set('reason', 'alreadyCompleted');
            App()->getPluginManager()->dispatchEvent($event);

            App()->getController()->renderExitMessage(
                $surveyid,
                'survey-notstart',
                $aMessage,
                null,
                $aErrors
                );
        }

        //LOAD SAVED SURVEY
        if (Yii::app()->request->getParam('loadall') == "reload") {

            $aLoadErrorMsg = array();
            $sLoadName     = Yii::app()->request->getParam('loadname');
            $sLoadPass     = Yii::app()->request->getParam('loadpass');

            if (isset($sLoadName) && !$sLoadName) {
                $aLoadErrorMsg['name'] = gT("You did not provide a name.");
            }

            if (isset($sLoadPass) && !$sLoadPass) {
                $aLoadErrorMsg['password'] = gT("You did not provide a password.");
            }

            // if security question answer is incorrect
            // Not called if scid is set in GET params (when using email save/reload reminder URL)
            // && Yii::app()->request->isPostRequest ?
            if (function_exists("ImageCreate") && isCaptchaEnabled('saveandloadscreen', $thissurvey['usecaptcha']) && is_null(Yii::app()->request->getQuery('scid'))) {
                $sLoadSecurity  = Yii::app()->request->getPost('loadsecurity');
                $captcha        = Yii::app()->getController()->createAction('captcha');
                $captchaCorrect = $captcha->validate($sLoadSecurity, false);

                if (empty($sLoadSecurity)) {
                    $aLoadErrorMsg['captchaempty'] = gT("You did not answer to the security question.");
                } elseif (!$captchaCorrect) {
                    $aLoadErrorMsg['captcha'] = gT("The answer to the security question is incorrect.");
                }
            }

            if (empty($aLoadErrorMsg)) {
                LimeExpressionManager::SetDirtyFlag();
                buildsurveysession($surveyid);

                if (loadanswers()) {
                    Yii::app()->setConfig('move', 'reload');
                    $move = "reload"; // veyRunTimeHelper use $move in $arg
                } else {
                    $aLoadErrorMsg['matching'] = gT("There is no matching saved survey.");
                }

                randomizationGroupsAndQuestions($surveyid);
                initFieldArray($surveyid, $_SESSION['survey_'.$surveyid]['fieldmap']);
            }
            if (count($aLoadErrorMsg)) {
                Yii::app()->setConfig('move', "loadall"); // Show loading form
            }
        }

        //Allow loading of saved survey
        if (Yii::app()->getConfig('move') == "loadall") {
            /* Construction of the form */
            $aLoadForm['aCaptcha']['show'] = false;

            if (function_exists("ImageCreate") && isCaptchaEnabled('saveandloadscreen', Survey::model()->findByPk($surveyid)->usecaptcha)) {
                $aLoadForm['aCaptcha']['show'] = true;
                $aLoadForm['aCaptcha']['sImageUrl'] = Yii::app()->getController()->createUrl('/verification/image', array('sid'=>$surveyid));
            }

            if (isset($clienttoken)) {
                $aLoadForm['sHiddenField'] = CHtml::hiddenField('token', $clienttoken);
            }

            $aLoadForm['aErrors']    = empty($aLoadErrorMsg) ? null : $aLoadErrorMsg; // Set tit to null if empty
            $thissurvey['aLoadForm'] = $aLoadForm;
            //$oTemplate->registerAssets();
            $thissurvey['include_content'] = 'load.twig';
            Yii::app()->twigRenderer->renderTemplateFromFile("layout_global.twig", array('oSurvey'=>Survey::model()->findByPk($surveyid), 'aSurveyInfo'=>$thissurvey), false);
        }


        //Check if TOKEN is used for EVERY PAGE
        //This function fixes a bug where users able to submit two surveys/votes
        //by checking that the token has not been used at each page displayed.
        // bypass only this check at first page (Step=0) because
        // this check is done in buildsurveysession and error message
        // could be more interresting there (takes into accound captcha if used)
        if ($tokensexist == 1 && isset($token) && $token != "" &&
            isset($_SESSION['survey_'.$surveyid]['step']) && $_SESSION['survey_'.$surveyid]['step'] > 0 && tableExists("tokens_{$surveyid}}}")) {

            // check also if it is allowed to change survey after completion
            if ($thissurvey['alloweditaftercompletion'] == 'Y') {
                $tokenInstance = Token::model($surveyid)->findByAttributes(array('token' => $token));
            } else {
                $tokenInstance = Token::model($surveyid)->usable()->incomplete()->findByAttributes(array('token' => $token));
            }
        }

        //check if token is in a valid time frame
        if ($tokensexist == 1 && isset($token) && $token != "" && tableExists("{{tokens_".$surveyid."}}") && !$previewmode) {

            // check also if it is allowed to change survey after completion
            if ($thissurvey['alloweditaftercompletion'] == 'Y') {
                $tokenInstance = Token::model($surveyid)->editable()->findByAttributes(array('token' => $token));
            } else {
                $tokenInstance = Token::model($surveyid)->usable()->incomplete()->findByAttributes(array('token' => $token));
            }

            if (empty($tokenInstance)) {

                $oToken = Token::model($surveyid)->findByAttributes(array('token' => $token));

                if ($oToken) {

                    $now = dateShift(date("Y-m-d H:i:s"), "Y-m-d H:i:s", Yii::app()->getConfig("timeadjust"));

                    // This can not happen (TokenInstance must fix this)
                    if ($oToken->completed != 'N' && !empty($oToken->completed)) {
                        $sError = gT("This invitation has already been used.");
                    } elseif (strtotime($now) < strtotime($oToken->validfrom)) {
                        $sError = gT("This invitation is not valid yet.");
                    } elseif (strtotime($now) > strtotime($oToken->validuntil)) {
                        $sError = gT("This invitation is not valid anymore.");
                    } else {
                        // This can not happen
                        $sError = gT("This is a controlled survey. You need a valid token to participate.");
                    }

                    $aMessage = array(
                        gT("We are sorry but you are not allowed to enter this survey."),
                        sprintf(gT("Please contact %s ( %s ) for further assistance."), $thissurvey['adminname'], $thissurvey['adminemail'])/* Maybe better to move this to a global replacement 'surveycontact' */
                    );

                    $event = new PluginEvent('onSurveyDenied');
                    $event->set('surveyId', $surveyid);
                    $event->set('reason', 'invalidToken');
                    App()->getPluginManager()->dispatchEvent($event);

                    App()->getController()->renderExitMessage(
                        $surveyid,
                        'survey-notstart',
                        $aMessage,
                        null,
                        array($sError)
                        );
                } else {
                    $sError = gT("This is a controlled survey. You need a valid token to participate.");
                }
            }
        }

        //Check to see if a refering URL has been captured.
        if (!isset($_SESSION['survey_'.$surveyid]['refurl'])) {
            $_SESSION['survey_'.$surveyid]['refurl'] = getReferringUrl(); // do not overwrite refurl
        }

        // Let's do this only if
        //  - a saved answer record hasn't been loaded through the saved feature
        //  - the survey is not anonymous
        //  - the survey is active
        //  - a token information has been provided
        //  - the survey is setup to allow token-response-persistence

        if (!isset($_SESSION['survey_'.$surveyid]['srid']) && $thissurvey['anonymized'] == "N" && $thissurvey['active'] == "Y" && isset($token) && $token != '') {

            // load previous answers if any (dataentry with nosubmit)
                $oResponses = Response::model($surveyid)->findAllByAttributes(array(
                'token' => $token
            ), array('order' => 'id DESC'));

            if (!empty($oResponses)) {

                /**
                 * We fire the response selection event when at least 1 response was found.
                 * If there is just 1 response the plugin still has to option to choose
                 * NOT to use it.
                 */
                $event = new PluginEvent('beforeLoadResponse');
                $event->set('responses', $oResponses);
                $event->set('surveyId', $surveyid);
                App()->pluginManager->dispatchEvent($event);

                $oResponse = $event->get('response');

                // If $oResponse is false we act as if no response was found.
                // This allows a plugin to deny continuing a response.
                if ($oResponse !== false) {
                    // If plugin does not set a response we use the first one found, (this replicates pre-plugin behavior)
                    if (!isset($oResponse) && (!isset($oResponses[0]->submitdate) || $thissurvey['alloweditaftercompletion'] == 'Y') && $thissurvey['tokenanswerspersistence'] == 'Y') {
                        $oResponse = $oResponses[0];
                    }

                    if (isset($oResponse)) {
                        $_SESSION['survey_'.$surveyid]['srid'] = $oResponse->id;

                        if (!empty($oResponse->lastpage)) {

                            $_SESSION['survey_'.$surveyid]['LEMtokenResume'] = true;

                            // If the response was completed and user is allowed to edit after completion start at the beginning and not at the last page - just makes more sense
                            if (!($oResponse->submitdate && $thissurvey['alloweditaftercompletion'] == 'Y')) {
                                $_SESSION['survey_'.$surveyid]['step'] = $oResponse->lastpage;
                            }
                        }

                        buildsurveysession($surveyid);

                        // alloweditaftercompletion
                        if (!empty($oResponse->submitdate)) {
                            $_SESSION['survey_'.$surveyid]['maxstep'] = $_SESSION['survey_'.$surveyid]['totalsteps'];
                        }

                        loadanswers();
                        randomizationGroupsAndQuestions($surveyid);
                        initFieldArray($surveyid, $_SESSION['survey_'.$surveyid]['fieldmap']);
                    }
                }
            }
        }

        // Preview action : Preview right already tested before
        if ($previewmode === true) {

            // Unset all SESSION: be sure to have the last version
            unset($_SESSION['fieldmap-'.$surveyid.App()->language]); // Needed by createFieldMap: else fieldmap can be outdated
            unset($_SESSION['survey_'.$surveyid]);

            if ($param['action'] == 'previewgroup') {
                $thissurvey['format'] = 'G';
            } elseif ($param['action'] == 'previewquestion') {
                $thissurvey['format'] = 'S';
            }

            buildsurveysession($surveyid, true);
            randomizationGroupsAndQuestions($surveyid, true);
            initFieldArray($surveyid, $_SESSION['survey_'.$surveyid]['fieldmap']);
        }

        sendCacheHeaders();

        //Send local variables to the appropriate survey type
        unset($redata);
        $redata = compact(array_keys(get_defined_vars()));
        Yii::import('application.helpers.SurveyRuntimeHelper');
        $tmp = new SurveyRuntimeHelper();
        try {
            $tmp->run($surveyid, $redata);
        } catch (WrongTemplateVersionException $ex) {
            echo $ex->getMessage();
        }

        if (App()->request->getPost('saveall')) {
            App()->clientScript->registerScript("saveflashmessage", "alert('".gT("Your responses were successfully saved.", "js")."');", CClientScript::POS_READY);
        }
    }

    private function _getParameters($args = array(), $post = array())
    {
        $param = array();
        if (@$args[0] == __CLASS__) {
            array_shift($args);
        }
        $iArgCount = count($args);
        if ($iArgCount % 2 == 0) {
            for ($i = 0; $i < $iArgCount; $i += 2) {
                //Sanitize input from URL with returnGlobal
                $param[$args[$i]] = returnGlobal($args[$i], true);
            }
        }

        // Need some $param (else PHP notice)
        foreach (array('lang', 'action', 'newtest', 'qid', 'gid', 'sid', 'loadname', 'loadpass', 'scid', 'thisstep', 'move', 'token') as $sNeededParam) {
            $param[$sNeededParam] = returnGlobal($sNeededParam, true);
        }

        return $param;
    }

    private function _loadRequiredHelpersAndLibraries()
    {
        //Load helpers, libraries and config vars
        Yii::app()->loadHelper("database");
        Yii::app()->loadHelper("frontend");
        Yii::app()->loadHelper("surveytranslator");
    }

    private function _loadLimesurveyLang($mvSurveyIdOrBaseLang)
    {
        if (is_numeric($mvSurveyIdOrBaseLang) && Survey::model()->findByPk($mvSurveyIdOrBaseLang)) {
            $baselang = Survey::model()->findByPk($mvSurveyIdOrBaseLang)->language;
        } elseif (!empty($mvSurveyIdOrBaseLang)) {
            $baselang = $mvSurveyIdOrBaseLang;
        } else {
            $baselang = Yii::app()->getConfig('defaultlang');
        }

        App()->setLanguage($baselang);
    }

    private function _isClientTokenDifferentFromSessionToken($clientToken, $surveyid)
    {
        return $clientToken != '' && isset($_SESSION['survey_'.$surveyid]['token']) && $clientToken != $_SESSION['survey_'.$surveyid]['token'];
    }

    private function _isSurveyFinished($surveyid)
    {
        return isset($_SESSION['survey_'.$surveyid]['finished']) && $_SESSION['survey_'.$surveyid]['finished'] === true;
    }

    private function _surveyCantBeViewedWithCurrentPreviewAccess($surveyid, $bIsSurveyActive, $bSurveyExists)
    {
        $bSurveyPreviewRequireAuth = Yii::app()->getConfig('surveyPreview_require_Auth');
        return $surveyid && $bIsSurveyActive === false && $bSurveyExists && isset($bSurveyPreviewRequireAuth) && $bSurveyPreviewRequireAuth == true && !$this->_canUserPreviewSurvey($surveyid);
    }

    private function _didSessionTimeout($surveyid)
    {
        return (!isset($_SESSION['survey_'.$surveyid]['step']) && null !== App()->request->getPost('thisstep'));
    }

    function _canUserPreviewSurvey($iSurveyID)
    {
        return Permission::model()->hasSurveyPermission($iSurveyID, 'surveycontent', 'read');
    }

    function _userHasPreviewAccessSession($iSurveyID)
    {
        return (isset($_SESSION['USER_RIGHT_PREVIEW']) && ($_SESSION['USER_RIGHT_PREVIEW'] == $iSurveyID));
    }


}

/* End of file survey.php */
/* Location: ./application/controllers/survey.php */<|MERGE_RESOLUTION|>--- conflicted
+++ resolved
@@ -38,18 +38,6 @@
 
         $this->_loadRequiredHelpersAndLibraries();
 
-<<<<<<< HEAD
-        $param = $this->_getParameters(func_get_args(), $_POST);
-        $surveyid = $param['sid'];
-        Yii::app()->setConfig('surveyID',$surveyid);
-        $thisstep = $param['thisstep'];
-        $move=getMove();
-        Yii::app()->setConfig('move',$move);
-
-        $standardtemplaterootdir = Yii::app()->getConfig('standardtemplaterootdir');
-        if (is_null($thissurvey) && !is_null($surveyid))
-            $thissurvey = getSurveyInfo($surveyid);
-=======
         $param       = $this->_getParameters(func_get_args(), $_POST);
         $surveyid    = $param['sid'];
         $thisstep    = $param['thisstep'];
@@ -65,11 +53,6 @@
         if (is_null($thissurvey) && !is_null($surveyid)) {
                     $thissurvey = getSurveyInfo($surveyid);
         }
->>>>>>> 40dada42
-
-        // If captcha is not enable, the token inside url can be used to load the session
-        // If cap cha is enable, token inside url should be used only to prefill the form (logic in view)        
-        $clienttoken = (isCaptchaEnabled('surveyaccessscreen',$thissurvey['usecaptcha'])) ? trim(Yii::app()->request->getPost('token', null)):trim($param['token']);
 
         // unused vars in this method (used in methods using compacted method vars)
         $loadname = $param['loadname'];
