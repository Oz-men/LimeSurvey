--- conflicted
+++ resolved
@@ -336,11 +336,7 @@
             {
                 $sLoadSecurity=Yii::app()->request->getPost('loadsecurity');
                 $captcha = Yii::app()->getController()->createAction('captcha');
-<<<<<<< HEAD
-                $captchaCorrect = $captcha->validate( $sLoadsecurity, false);
-=======
                 $captchaCorrect = $captcha->validate( $sLoadSecurity, false);
->>>>>>> 5c550999
 
                 if(empty($sLoadSecurity))
                 {
