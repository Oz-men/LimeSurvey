--- conflicted
+++ resolved
@@ -16,14 +16,7 @@
 class UploaderController extends SurveyController {
 	function run($actionID)
 	{
-	    if(isset($_SESSION['LEMsid']))
-	    {
-            $surveyid= $_SESSION['LEMsid'];
-	    }
-	    else
-	    {
-	        die();// Without error
-	    }
+        $surveyid= $_SESSION['LEMsid'];
         if (isset($_SESSION['survey_'.$surveyid]['s_lang']))
         {
             $sLanguage = $_SESSION['survey_'.$surveyid]['s_lang'];
@@ -38,10 +31,7 @@
 		$tempdir = Yii::app()->getConfig("tempdir");
 		$aSurveyInfo=getSurveyInfo($surveyid,$sLanguage);
 		$sTemplateUrl = getTemplateURL($aSurveyInfo['templatedir'])."/";
-<<<<<<< HEAD
-=======
-
->>>>>>> a2ab567d
+
 		Yii::app()->loadHelper("database");
         $param = $_REQUEST;
 
@@ -115,20 +105,12 @@
             }
 		    $filename = $_FILES['uploadfile']['name'];
 		    $size = 0.001 * $_FILES['uploadfile']['size'];
-<<<<<<< HEAD
-		    $valid_extensions = strtolower($_POST['valid_extensions']);
-		    $preview = $_POST['preview'];
-=======
 		    $preview = Yii::app()->session['preview'];
->>>>>>> a2ab567d
 		    $fieldname = $_POST['fieldname'];
             $aFieldMap = createFieldMap($surveyid,'short',false,false,$_SESSION['survey_'.$surveyid]['s_lang']);
 		    if (!isset($aFieldMap[$fieldname])) die();
 		    $aAttributes=getQuestionAttributeValues($aFieldMap[$fieldname]['qid'],$aFieldMap[$fieldname]['type']);
-<<<<<<< HEAD
-=======
-
->>>>>>> a2ab567d
+
 		    $maxfilesize = (int) $aAttributes['max_filesize'];
 		    $valid_extensions_array = explode(",", $aAttributes['allowed_filetypes']);
 		    $valid_extensions_array = array_map('trim',$valid_extensions_array);
@@ -258,29 +240,19 @@
 		return;
 		}
 		$clang = Yii::app()->lang;
-<<<<<<< HEAD
-		$meta ='<script type="text/javascript" src="'.Yii::app()->getConfig("generalscripts").'jquery/jquery.js"></script>';
-		$meta .= '<script type="text/javascript">
-=======
 		$meta = '';
 		App()->getClientScript()->registerPackage('jqueryui');
 		App()->getClientScript()->registerPackage('jquery-superfish');
 		$sNeededScriptVar='
->>>>>>> a2ab567d
 		    var uploadurl = "'.$this->createUrl('/uploader/index/mode/upload/').'";
             var imageurl = "'.Yii::app()->getConfig('imageurl').'/";
 		    var surveyid = "'.$surveyid.'";
 		    var fieldname = "'.$param['fieldname'].'";
 		    var questgrppreview  = '.$param['preview'].';
-<<<<<<< HEAD
-		</script>';
-		$meta .= "<script type='text/javascript'>
-=======
 		    csrfToken = "'.Yii::app()->request->csrfToken.'";
 		    showpopups="'.Yii::app()->getConfig("showpopups").'";
 		';
 		$sLangScriptVar="
->>>>>>> a2ab567d
 		        translt = {
 		             titleFld: '" . $clang->gT('Title','js') . "',
 		             commentFld: '" . $clang->gT('Comment','js') . "',
@@ -294,15 +266,6 @@
 		             errorTooMuch: '" . $clang->gT('The maximum number of files has been uploaded. You may return back to survey.','js') . "',
 		             errorNeedMoreConfirm: '" . $clang->gT("You need to upload %s more files for this question.\nAre you sure you want to exit?",'js') . "'
 		            };
-<<<<<<< HEAD
-		        showpopups=".Yii::app()->getConfig("showpopups").";
-		    </script>\n";
-		$meta .='<script type="text/javascript" src="'.Yii::app()->getConfig("generalscripts").'/ajaxupload.js"></script>
-		<script type="text/javascript" src="'.Yii::app()->getConfig("generalscripts").'/uploader.js"></script>
-		<script type="text/javascript" src="'.$sTemplateUrl.'template.js"></script>
-		<link type="text/css" href="'.Yii::app()->getConfig("publicstyleurl").'uploader.css" rel="stylesheet" />
-		<link type="text/css" href="'.$sTemplateUrl.'template.css" rel="stylesheet" />';
-=======
 		";
 		App()->clientScript->registerScript('sNeededScriptVar',$sNeededScriptVar,CClientScript::POS_HEAD);
 		App()->clientScript->registerScript('sLangScriptVar',$sLangScriptVar,CClientScript::POS_HEAD);
@@ -311,7 +274,6 @@
 		App()->getClientScript()->registerScriptFile("{$sTemplateUrl}template.js");
 		App()->clientScript->registerCssFile(Yii::app()->getConfig("publicstyleurl")."uploader.css");
 		App()->clientScript->registerCssFile("{$sTemplateUrl}template.css");
->>>>>>> a2ab567d
 		$header = getHeader($meta);
 
 		echo $header;
