<?php

use LimeSurvey\Models\Services\FilterImportedResources;

class SurveyAdministrationController extends LSBaseController
{

    /**
     * It's import to have the accessRules set (security issue).
     * Only logged in users should have access to actions. All other permissions
     * should be checked in the action itself.
     *
     * @return array
     */
    public function accessRules()
    {
        return [
            [
                'allow',
                'actions' => [],
                'users' => ['*'], //everybody
            ],
            [
                'allow',
                'actions' => [
                    'view',
                    'delete',
                    'index',
                    'insert',
                    'listsurveys',
                    'newSurvey',
                    'regenerateQuestionCode',
                    'renderItemsSelected',
                    'applythemeoptions',
                    'changeMultipleSurveyGroup',
                    'changeMultipleTheme',
                    'deleteMultiple',
                    'fakebrowser',
                    'getAjaxMenuArray',
                    'getAjaxQuestionGroupArray',
                    'getCurrentEditorValues',
                    'getDataSecTextSettings',
                    'getDateFormatOptions',
                    ''
                ],
                'users' => ['@'], //only login users
            ],
            ['deny'], //always deny all actions not mentioned above
        ];
    }

    public function __construct($id, $module = null)
    {
        Yii::app()->request->updateNavigationStack();
        // Make sure viewHelper can be autoloaded
        Yii::import('application.helpers.viewHelper');
        parent::__construct($id, $module);
    }

    /**
     * This part comes from _renderWrappedTemplate
     *
     * @param string $view
     * @return bool
     */
    protected function beforeRender($view)
    {
        if (!empty($this->aData['surveyid'])) {
            $this->aData['oSurvey'] = $this->aData['oSurvey'] ?? Survey::model()->findByPk($this->aData['surveyid']);

            // Needed to evaluate EM expressions in question summary
            // See bug #11845
            LimeExpressionManager::SetSurveyId($this->aData['surveyid']);
            LimeExpressionManager::StartProcessingPage(false, true);

            $this->layout = 'layout_questioneditor';
        } else {
            $this->layout = 'main';
        }

        return parent::beforeRender($view);
    }

    /**
     * Load complete view of survey properties and actions specified by $iSurveyID
     *
     * @return void
     *
     * @access public
     * @throws CException
     */
    public function actionView()
    {
        $iSurveyID = $this->getSurveyIdFromGetRequest();
        $beforeSurveyAdminView = new PluginEvent('beforeSurveyAdminView');
        $beforeSurveyAdminView->set('surveyId', $iSurveyID);
        App()->getPluginManager()->dispatchEvent($beforeSurveyAdminView);

        // We load the panel packages for quick actions
        $iSurveyID = sanitize_int($iSurveyID);

        //todo: first check if survey is new and DO NOT try to access model attributes without isset-check ...


        $survey = Survey::model()->findByPk($iSurveyID);  //yii standard is overwritten here ...
        $baselang = $survey->language;

        $aData = array('aAdditionalLanguages' => $survey->additionalLanguages);

        // Reinit LEMlang and LEMsid: ensure LEMlang are set to default lang, surveyid are set to this survey id
        // Ensure Last GetLastPrettyPrintExpression get info from this sid and default lang
        LimeExpressionManager::SetEMLanguage($baselang);
        LimeExpressionManager::SetSurveyId($iSurveyID);
        LimeExpressionManager::StartProcessingPage(false, true);

        if(isset($survey->currentLanguageSettings) && isset($survey->currentLanguageSettings->surveyls_title)) {
            $aData['title_bar']['title'] =
                $survey->currentLanguageSettings->surveyls_title . " (" . gT("ID") . ":" . $iSurveyID . ")";
        }else{
            $aData['title_bar']['title'] = 'Unknown_language_title' . " (" . gT("ID") . ":" . $iSurveyID . ")";
        }
        $aData['surveyid'] = $iSurveyID;
        $aData['sid'] = $iSurveyID; //frontend need this to render topbar for the view

        //NOTE this is set because ONLY this leads to render the view surveySummary_view, no need to use in anymore
        // $aData['display']['surveysummary'] = true;

        // Last survey visited
        $setting_entry = 'last_survey_' . App()->user->getId();
        SettingGlobal::setSetting($setting_entry, $iSurveyID);

        $aData['surveybar']['buttons']['view'] = true;
        $aData['surveybar']['returnbutton']['url'] = $this->createUrl("surveyAdministration/listsurveys");
        $aData['surveybar']['returnbutton']['text'] = gT('Return to survey list');
        $aData['sidemenu']["survey_menu"] = true;

        // We get the last question visited by user for this survey
        $setting_entry = 'last_question_' . App()->user->getId() . '_' . $iSurveyID;
        // TODO: getGlobalSetting() DEPRECATED
        $lastquestion = getGlobalSetting($setting_entry);
        $setting_entry = 'last_question_' . App()->user->getId() . '_' . $iSurveyID . '_gid';

        // TODO: getGlobalSetting() DEPRECATED
        $lastquestiongroup = getGlobalSetting($setting_entry);

        if ($lastquestion != null && $lastquestiongroup != null) {
            $aData['showLastQuestion'] = true;
            $iQid = $lastquestion;
            $iGid = $lastquestiongroup;
            $qrrow = Question::model()->findByAttributes(array('qid' => $iQid, 'gid' => $iGid, 'sid' => $iSurveyID));

            $aData['last_question_name'] = $qrrow['title'];
            if (!empty($qrrow->questionl10ns[$baselang]['question'])) {
                $aData['last_question_name'] .= ' : ' . $qrrow->questionl10ns[$baselang]['question'];
            }

            $aData['last_question_link'] =
                $this->createUrl("questionEditor/view/surveyid/$iSurveyID/gid/$iGid/qid/$iQid");
        } else {
            $aData['showLastQuestion'] = false;
        }
        $aData['templateapiversion'] = Template::model()->getTemplateConfiguration(null, $iSurveyID)->getApiVersion();

        $user = User::model()->findByPk(App()->session['loginID']);
        $aData['owner'] = $user->attributes;

        if ((empty($aData['display']['menu_bars']['surveysummary']) || !is_string($aData['display']['menu_bars']['surveysummary'])) && !empty($aData['gid'])) {
            $aData['display']['menu_bars']['surveysummary'] = 'viewgroup';
        }

        $this->surveysummary($aData);

        $this->aData = $aData;
        $this->render('sidebody', [
            //'content' => $content,
            'sideMenuOpen' => true
        ]);
    }

    /**
     * Loads list of surveys and its few quick properties.
     *
     * @deprecated not used anymore (let it here for a while to see if bugs come up)
     *
     * @access public
     * @return void
     */
    /**
    public function actionIndex()
    {
        $this->redirect(
            array(
                'surveyAdministration/listsurveys'
            )
        );
    }*/

    /**
     * List Surveys.
     *
     * @return void
     */
    public function actionListsurveys()
    {
        Yii::app()->loadHelper('surveytranslator');
        $aData = array();
        $aData['issuperadmin'] = false;

        if (Permission::model()->hasGlobalPermission('superadmin', 'read')) {
            $aData['issuperadmin'] = true;
        }
        $aData['model'] = new Survey('search');
        $aData['groupModel'] = new SurveysGroups('search');
        $aData['fullpagebar']['button']['newsurvey'] = true;

        $this->render('listSurveys_view', $aData);
    }

    /**
     * Delete multiple survey
     *
     * @return void
     * @throws CException
     */
    public function actionDeleteMultiple()
    {
        $aSurveys = json_decode(Yii::app()->request->getPost('sItems'));
        $aResults = array();
        foreach ($aSurveys as $iSurveyID) {
            if (Permission::model()->hasSurveyPermission($iSurveyID, 'survey', 'delete')) {
                $oSurvey = Survey::model()->findByPk($iSurveyID);
                $aResults[$iSurveyID]['title'] = $oSurvey->correct_relation_defaultlanguage->surveyls_title;
                $aResults[$iSurveyID]['result'] = Survey::model()->deleteSurvey($iSurveyID);
            }
        }
        $this->renderPartial(
            'ext.admin.survey.ListSurveysWidget.views.massive_actions._action_results',
            array(
                'aResults' => $aResults,
                'successLabel' => gT('Deleted')
            )
        );
    }

    /**
     * Render selected items for massive action
     *
     * @return void
     */
    public function actionRenderItemsSelected()
    {
        $aSurveys = json_decode(Yii::app()->request->getPost('$oCheckedItems'));
        $aResults = [];
        $tableLabels = array(gT('Survey ID'), gT('Survey title'), gT('Status'));
        foreach ($aSurveys as $iSurveyID) {
            if (!is_numeric($iSurveyID)) {
                continue;
            }
            if (Permission::model()->hasSurveyPermission($iSurveyID, 'survey', 'delete')) {
                $oSurvey = Survey::model()->findByPk($iSurveyID);
                $aResults[$iSurveyID]['title'] = $oSurvey->correct_relation_defaultlanguage->surveyls_title;
                $aResults[$iSurveyID]['result'] = 'selected';
            }
        }

        $this->renderPartial(
            'ext.admin.grid.MassiveActionsWidget.views._selected_items',
            array(
                'aResults' => $aResults,
                'successLabel' => gT('Selected'),
                'tableLabels' => $tableLabels
            )
        );
    }

    /**
     * Regeerates the question code
     * Automatically renumbers the "question codes" so that they follow
     * a methodical numbering method.
     *
     * @return void
     *
     */
    public function actionRegenerateQuestionCodes()
    {
        $iSurveyID = $this->getSurveyIdFromGetRequest();
        $sSubAction = Yii::app()->request->getParam('subaction');

        if (!Permission::model()->hasSurveyPermission($iSurveyID, 'surveycontent', 'update')) {
            Yii::app()->setFlashMessage(gT("You do not have permission to access this page."), 'error');
            $this->redirect(array('surveyAdministration/view', 'surveyid' => $iSurveyID));
        }
        $oSurvey = Survey::model()->findByPk($iSurveyID);
        if ($oSurvey->isActive) {
            Yii::app()->setFlashMessage(gT("You can't update question code for an active survey."), 'error');
            $this->redirect(array('surveyAdministration/view', 'surveyid' => $iSurveyID));
        }

        //check subaction
        if(!($sSubAction ==='straight' || $sSubAction === 'bygroup')){
            Yii::app()->setFlashMessage(gT("Wrong parameter for subaction (straight or bygroup."), 'error');
            $this->redirect(array('surveyAdministration/view', 'surveyid' => $iSurveyID));
        }

        //Automatically renumbers the "question codes" so that they follow
        //a methodical numbering method
        $iQuestionNumber = 1;
        $iGroupNumber = 0;
        $iGroupSequence = 0;
        $oQuestions = Question::model()
            ->with(['group', 'questionl10ns'])
            ->findAll(
                array(
                    'select' => 't.qid,t.gid',
                    'condition' => "t.sid=:sid and questionl10ns.language=:language and parent_qid=0",
                    'order' => 'group.group_order, question_order',
                    'params' => array(':sid' => $iSurveyID, ':language' => $oSurvey->language)
                )
            );

        foreach ($oQuestions as $oQuestion) {
            if ($sSubAction == 'bygroup' && $iGroupNumber != $oQuestion->gid) {
                //If we're doing this by group, restart the numbering when the group number changes
                $iQuestionNumber = 1;
                $iGroupNumber = $oQuestion->gid;
                $iGroupSequence++;
            }
            $sNewTitle = (($sSubAction == 'bygroup') ? ('G' . $iGroupSequence) : '') . "Q" .
                str_pad($iQuestionNumber, 5, "0", STR_PAD_LEFT);
            Question::model()->updateAll(array('title' => $sNewTitle), 'qid=:qid', array(':qid' => $oQuestion->qid));
            $iQuestionNumber++;
            $iGroupNumber = $oQuestion->gid;
        }
        Yii::app()->setFlashMessage(gT("Question codes were successfully regenerated."));
        LimeExpressionManager::SetDirtyFlag(); // so refreshes syntax highlighting
        $this->redirect(array('surveyAdministration/view/surveyid/' . $iSurveyID));
    }

    /**
     * This function prepares the view for a new survey
     *
     * @return void
     */
    public function actionNewSurvey()
    {
        if (!Permission::model()->hasGlobalPermission('surveys', 'create')) {
            Yii::app()->user->setFlash('error', gT("Access denied"));
            $this->redirect(Yii::app()->request->urlReferrer);
        }
        $survey = new Survey();
        // set 'inherit' values to survey attributes
        $survey->setToInherit();

        App()->getClientScript()->registerPackage('jquery-json');
        App()->getClientScript()->registerPackage('bootstrap-switch');
        Yii::app()->loadHelper('surveytranslator');
        Yii::app()->loadHelper('admin/htmleditor');

        $esrow = $this->fetchSurveyInfo('newsurvey');

        $aData = $this->generalTabNewSurvey();
        $aData = array_merge($aData, $this->getGeneralTemplateData(0));
        $aData['esrow'] = $esrow;

        $aData['oSurvey'] = $survey;
        $aData['bShowAllOptions'] = true;
        $aData['bShowInherited'] = true;
        $oSurveyOptions = $survey;
        $oSurveyOptions->bShowRealOptionValues = false;
        $oSurveyOptions->setOptions();
        $aData['oSurveyOptions'] = $oSurveyOptions->oOptionLabels;

        $aData['optionsOnOff'] = array(
            'Y' => gT('On', 'unescaped'),
            'N' => gT('Off', 'unescaped'),
        );

        //Prepare the edition panes
        $aData['edittextdata'] = array_merge($aData, $this->getTextEditData($survey));

        $defaultLanguage = App()->getConfig('defaultlang');

        $testLanguages = getLanguageDataRestricted(true, 'short');

        $aData['edittextdata']['listLanguagesCode'] = $testLanguages;
        $aData['edittextdata']['aSurveyGroupList'] = SurveysGroups::getSurveyGroupsList();
        $aData['edittextdata']['defaultLanguage'] =  getLanguageCodefromLanguage($defaultLanguage);

        $aViewUrls[] = 'newSurvey_view';

        $arrayed_data = array();
        $arrayed_data['oSurvey'] = $survey;
        $arrayed_data['data'] = $aData;
        $arrayed_data['title_bar']['title'] = gT('New survey');
        $arrayed_data['fullpagebar']['savebutton']['form'] = 'addnewsurvey';
        $arrayed_data['fullpagebar']['closebutton']['url'] = 'admin/index'; // Close button

        $aData['title_bar']['title'] = gT('New survey');
        $aData['fullpagebar']['savebutton']['form'] = 'addnewsurvey';
        $aData['fullpagebar']['closebutton']['url'] = 'admin/index'; // Close button

        $this->aData = $aData;

        //this is not the layout
        $this->render('newSurvey_view', [
            'arrayed_data' => $arrayed_data
        ]);
    }

    /**
     * Saves the new survey after the creation screen is submitted
     *
     * @param int|null $iSurveyID The survey id to be used for the new survey.
     *                       If already taken a new random one will be used.
     *
     * @return string
     * @throws CException
     */
    public function actionInsert($iSurveyID = null)
    {
        if (Permission::model()->hasGlobalPermission('surveys', 'create')) {
            // Check if survey title was set
            if (Yii::app()->request->getPost('surveyls_title') == '') {
                $alertError = gT("Survey could not be created because it did not have a title");

                return Yii::app()->getController()->renderPartial(
                    '/admin/super/_renderJson',
                    array(
                        'data' => array(
                            'alertData' => $alertError,
                            'missingField' => 'surveyls_title'
                        )
                    ),
                    false,
                    false
                );
            }

            Yii::app()->loadHelper("surveytranslator");
            // If start date supplied convert it to the right format
            $aDateFormatData = getDateFormatData(Yii::app()->session['dateformat']);
            $sStartDate = Yii::app()->request->getPost('startdate');
            if (trim($sStartDate) != '') {
                Yii::import('application.libraries.Date_Time_Converter');
                $converter = new Date_Time_Converter($sStartDate, $aDateFormatData['phpdate'] . ' H:i:s');
                $sStartDate = $converter->convert("Y-m-d H:i:s");
            }

            // If expiry date supplied convert it to the right format
            $sExpiryDate = Yii::app()->request->getPost('expires');
            if (trim($sExpiryDate) != '') {
                Yii::import('application.libraries.Date_Time_Converter');
                $converter = new Date_Time_Converter($sExpiryDate, $aDateFormatData['phpdate'] . ' H:i:s');
                $sExpiryDate = $converter->convert("Y-m-d H:i:s");
            }

            $iTokenLength = (int)Yii::app()->request->getPost('tokenlength');
            //token length has to be at least 5, otherwise set it to default (15)
            if ($iTokenLength !== -1) {
                if ($iTokenLength < 5) {
                    $iTokenLength = 15;
                }
                if ($iTokenLength > 36) {
                    $iTokenLength = 36;
                }
            }

            $aInsertData = array(
                'expires' => $sExpiryDate,
                'startdate' => $sStartDate,
                'template' => App()->request->getPost('template'),
                'admin' => App()->request->getPost('admin'),
                'active' => 'N',
                'anonymized' => App()->request->getPost('anonymized'),
                'faxto' => App()->request->getPost('faxto'),
                'format' => App()->request->getPost('format'),
                'savetimings' => App()->request->getPost('savetimings'),
                'language' => App()->request->getPost('language', Yii::app()->session['adminlang']),
                'datestamp' => App()->request->getPost('datestamp'),
                'ipaddr' => App()->request->getPost('ipaddr'),
                'ipanonymize' => App()->request->getPost('ipanonymize'),
                'refurl' => App()->request->getPost('refurl'),
                'usecookie' => App()->request->getPost('usecookie'),
                'emailnotificationto' => App()->request->getPost('emailnotificationto'),
                'allowregister' => App()->request->getPost('allowregister'),
                'allowsave' => App()->request->getPost('allowsave'),
                'navigationdelay' => App()->request->getPost('navigationdelay'),
                'autoredirect' => App()->request->getPost('autoredirect'),
                'showxquestions' => App()->request->getPost('showxquestions'),
                'showgroupinfo' => App()->request->getPost('showgroupinfo'),
                'showqnumcode' => App()->request->getPost('showqnumcode'),
                'shownoanswer' => App()->request->getPost('shownoanswer'),
                'showwelcome' => App()->request->getPost('showwelcome'),
                'allowprev' => App()->request->getPost('allowprev'),
                'questionindex' => App()->request->getPost('questionindex'),
                'nokeyboard' => App()->request->getPost('nokeyboard'),
                'showprogress' => App()->request->getPost('showprogress'),
                'printanswers' => App()->request->getPost('printanswers'),
                'listpublic' => App()->request->getPost('listpublic'),
                'htmlemail' => App()->request->getPost('htmlemail'),
                'sendconfirmation' => App()->request->getPost('sendconfirmation'),
                'tokenanswerspersistence' => App()->request->getPost('tokenanswerspersistence'),
                'alloweditaftercompletion' => App()->request->getPost('alloweditaftercompletion'),
                'usecaptcha' => Survey::saveTranscribeCaptchaOptions(),
                'publicstatistics' => App()->request->getPost('publicstatistics'),
                'publicgraphs' => App()->request->getPost('publicgraphs'),
                'assessments' => App()->request->getPost('assessments'),
                'emailresponseto' => App()->request->getPost('emailresponseto'),
                'tokenlength' => $iTokenLength,
                'gsid' => App()->request->getPost('gsid', '1'),
                'adminemail' => Yii::app()->request->getPost('adminemail'),
                'bounce_email' => Yii::app()->request->getPost('bounce_email'),

            );

            $warning = '';

            if (!is_null($iSurveyID)) {
                $aInsertData['sid'] = $iSurveyID;
            }

            $newSurvey = Survey::model()->insertNewSurvey($aInsertData);
            if (!$newSurvey->sid) {
                safeDie('Survey could not be created.'); // No error management ?
            }
            $iNewSurveyid = $newSurvey->sid;
            $this->aData['surveyid'] = $newSurvey->sid;; //import to render correct layout in before_render
            // Prepare locale data for surveys_language_settings table
            $sTitle = Yii::app()->request->getPost('surveyls_title');
            $sDescription = Yii::app()->request->getPost('description');
            $sWelcome = Yii::app()->request->getPost('welcome');

            $sTitle = html_entity_decode($sTitle, ENT_QUOTES, "UTF-8");
            $sDescription = html_entity_decode($sDescription, ENT_QUOTES, "UTF-8");
            $sWelcome = html_entity_decode($sWelcome, ENT_QUOTES, "UTF-8");

            // Fix bug with FCKEditor saving strange BR types
            $sTitle = fixCKeditorText($sTitle);
            $sDescription = fixCKeditorText($sDescription);
            $sWelcome = fixCKeditorText($sWelcome);

            $dateFormat = (int) Yii::app()->request->getPost('dateformat');
            if($dateFormat === null || ($dateFormat<1) || ($dateFormat>12) ){
                //dateformat is not past correctly from frontend to backend
                $dateFormat = 1;
            }

            // Insert base language into surveys_language_settings table
            $aInsertData = array(
                'surveyls_survey_id' => $iNewSurveyid,
                'surveyls_title' => $sTitle,
                'surveyls_description' => $sDescription,
                'surveyls_welcometext' => $sWelcome,
                'surveyls_language' => Yii::app()->request->getPost('language'),
                'surveyls_urldescription' => Yii::app()->request->getPost('urldescrip', ''),
                'surveyls_endtext' => Yii::app()->request->getPost('endtext', ''),
                'surveyls_url' => Yii::app()->request->getPost('url', ''),
                'surveyls_dateformat' => $dateFormat,
                'surveyls_numberformat' => (int)Yii::app()->request->getPost('numberformat'),
                'surveyls_policy_notice' => App()->request->getPost('surveyls_policy_notice'),
                'surveyls_policy_notice_label' => App()->request->getPost('surveyls_policy_notice_label')
            );

            $langsettings = new SurveyLanguageSetting;
            //$isLanguageSaved = $langsettings->insertNewSurvey($aInsertData);
            if(!$langsettings->insertNewSurvey($aInsertData)){ //this has to exist for the survey ...
                Yii::app()->setFlashMessage($warning . gT("Surveylanguage settings could not be saved."), 'error');
                $this->redirect(Yii::app()->request->urlReferrer);
            }

            // Update survey permissions
            Permission::model()->giveAllSurveyPermissions(Yii::app()->session['loginID'], $iNewSurveyid);

            // This will force the generation of the entry for survey group
            TemplateConfiguration::checkAndcreateSurveyConfig($iNewSurveyid);
            $createSample = App()->request->getPost('createsample');
            $createSampleChecked = ($createSample === 'on');

            // Figure out destination
            if ($createSampleChecked) {
                $iNewGroupID = $this->createSampleGroup($iNewSurveyid);
                $iNewQuestionID = $this->createSampleQuestion($iNewSurveyid, $iNewGroupID);

                Yii::app()->setFlashMessage($warning . gT("Your new survey was created. 
                We also created a first question group and an example question for you."), 'info');
                $landOnSideMenuTab = 'structure';
                $redirecturl = $this->getSurveyAndSidemenueDirectionURL(
                    $iNewSurveyid,
                    $iNewGroupID,
                    $iNewQuestionID,
                    $landOnSideMenuTab
                );
            } else {
                $redirecturl = $this->createUrl(
                    'surveyAdministration/view/',
                    ['iSurveyID' => $iNewSurveyid]
                );
                Yii::app()->setFlashMessage($warning . gT("Your new survey was created."), 'info');
            }
            return Yii::app()->getController()->renderPartial(
                '/admin/super/_renderJson',
                array(
                    'data' => array(
                        'redirecturl' => $redirecturl,
                    )
                ),
                false,
                false
            );
        }
        $this->redirect(Yii::app()->request->urlReferrer);
    }

    /**
     * todo: what is this? why do we need it?
     *(it'S just an js-script alert window rendert here ...)
     *
     * @return void
     * @throws CException
     */
    public function actionFakebrowser()
    {
        $this->renderPartial('/admin/survey/newSurveyBrowserMessage', array());
    }

    /**
     * Function responsible to import survey resources from a '.zip' file.
     *
     * @access public
     * @return void
     */
    public function actionImportsurveyresources()
    {
        $iSurveyID = Yii::app()->request->getPost('surveyid');
        if (!Permission::model()->hasSurveyPermission($iSurveyID, 'surveycontent', 'update')) {
            Yii::app()->user->setFlash('error', gT("Access denied"));
            $this->redirect(Yii::app()->request->urlReferrer);
        }

        if (!empty($iSurveyID)) {
            if (Yii::app()->getConfig('demoMode')) {
                Yii::app()->user->setFlash('error', gT("Demo mode only: Uploading files is disabled in this system."));
                $this->redirect(array('surveyAdministration/editlocalsettings/surveyid/' . $iSurveyID));
            }

            // Create temporary directory
            // If dangerous content is unzipped
            // then no one will know the path
            Yii::import('application.helpers.common_helper', true);
            $extractdir = createRandomTempDir();
            $zipfilename = $_FILES['the_file']['tmp_name'];
            $basedestdir = Yii::app()->getConfig('uploaddir') . "/surveys";
            $destdir = $basedestdir . "/$iSurveyID/";

            Yii::app()->loadLibrary('admin.pclzip');
            $zip = new PclZip($zipfilename);

            if (!is_writeable($basedestdir)) {
                Yii::app()->user->setFlash('error', sprintf(gT("Incorrect permissions in your %s folder."),
                    $basedestdir));
                $this->redirect(array('surveyAdministration/editlocalsettings/surveyid/' . $iSurveyID));
            }


            if (!is_dir($destdir)) {
                mkdir($destdir);
            }

            $aImportedFilesInfo = array();
            $aErrorFilesInfo = array();

            if (is_file($zipfilename)) {
                if ($zip->extract($extractdir) <= 0) {
                    Yii::app()->user->setFlash('error',
                        gT("This file is not a valid ZIP file archive. Import failed. ") . $zip->errorInfo(true));
                    $this->redirect(array('surveyAdministration/editlocalsettings/surveyid/' . $iSurveyID));
                }
                // now read tempdir and copy authorized files only
                $folders = array('flash', 'files', 'images');

                $filteredImportedResources = new FilterImportedResources();

                foreach ($folders as $folder) {
                    list($_aImportedFilesInfo, $_aErrorFilesInfo) = $filteredImportedResources->filterImportedResources(
                        $extractdir . "/" . $folder,
                        $destdir . $folder
                    );
                    $aImportedFilesInfo = array_merge($aImportedFilesInfo, $_aImportedFilesInfo);
                    $aErrorFilesInfo = array_merge($aErrorFilesInfo, $_aErrorFilesInfo);
                }

                // Deletes the temp directory
                rmdirr($extractdir);

                // Delete the temporary file
                unlink($zipfilename);

                if (is_null($aErrorFilesInfo) && is_null($aImportedFilesInfo)) {
                    Yii::app()->user->setFlash('error',
                        gT("This ZIP archive contains no valid Resources files. Import failed."));
                    $this->redirect(array('surveyAdministration/view/surveyid/' . $iSurveyID));
                }
            } else {
                Yii::app()->setFlashMessage(gT("An error occurred uploading your file. 
                This may be caused by incorrect permissions for the application /tmp folder."),
                    'error');
                $this->redirect(array('surveyAdministration/view/' . $iSurveyID));
            }
            $aData = array(
                'aErrorFilesInfo' => $aErrorFilesInfo,
                'aImportedFilesInfo' => $aImportedFilesInfo,
                'surveyid' => $iSurveyID
            );
            $aData['display']['menu_bars']['surveysummary'] = true;

            $this->aData = $aData;
            $this->render('importSurveyResources_view', [
                'aErrorFilesInfo' => $this->aData['aErrorFilesInfo'],
                'aImportedFilesInfo' => $this->aData['aImportedFilesInfo'],
            ]);
        }
    }

    /**
     * Function to call current Editor Values by Ajax
     *
     * @param integer $sid Given Survey ID
     *
     * @deprecated was only used for vue.js (ajaxerequest to set textelement fields ...)
     *
     * @return JSON
     * @throws CException
     */
    public function actionGetCurrentEditorValues($sid)
    {
        $iSurveyId = (int)$sid;
        $oSurvey = Survey::model()->findByPk($iSurveyId);

        $updatePermission = $oSurvey == null
            ? Permission::model()->hasGlobalPermission('surveys', 'create')
            : Permission::model()->hasSurveyPermission($iSurveyId, 'surveylocale', 'update');

        $aLanguages = [];
        $aReturner = [
            "surveyTitle" => [],
            "welcome" => [],
            "description" => [],
            "endText" => [],
            "endUrl" => [],
            "endUrlDescription" => [],
            "dateFormat" => [],
            "decimalDivider" => [],
            "permissions" => [
                "update" => $updatePermission,
                "editorpreset" => Yii::app()->session['htmleditormode'],
            ]
        ];

        if ($oSurvey == null) {
            $defaultLanguage = App()->getConfig('defaultlang');
            $aLanguageDetails = getLanguageDetails($defaultLanguage);
            $aLanguages = [$defaultLanguage => getLanguageCodefromLanguage($defaultLanguage)];
            $aReturner["surveyTitle"][$defaultLanguage] = "";
            $aReturner["welcome"][$defaultLanguage] = "";
            $aReturner["description"][$defaultLanguage] = "";
            $aReturner["endText"][$defaultLanguage] = "";
            $aReturner["endUrl"][$defaultLanguage] = "";
            $aReturner["endUrlDescription"][$defaultLanguage] = "";
            $aReturner["dateFormat"][$defaultLanguage] = $aLanguageDetails['dateformat'];
            $aReturner["decimalDivider"][$defaultLanguage] = $aLanguageDetails['radixpoint'];

            return Yii::app()->getController()->renderPartial(
                '/admin/super/_renderJson',
                [
                    'data' => [
                        "textdata" => $aReturner,
                        "languages" => $aLanguages
                    ]
                ],
                false,
                false
            );
        }

        foreach ($oSurvey->allLanguages as $sLanguage) {
            $aLanguages[$sLanguage] = getLanguageNameFromCode($sLanguage, false);
            $aReturner["surveyTitle"][$sLanguage] = $oSurvey->languagesettings[$sLanguage]->surveyls_title;
            $aReturner["welcome"][$sLanguage] = $oSurvey->languagesettings[$sLanguage]->surveyls_welcometext;
            $aReturner["description"][$sLanguage] = $oSurvey->languagesettings[$sLanguage]->surveyls_description;
            $aReturner["endText"][$sLanguage] = $oSurvey->languagesettings[$sLanguage]->surveyls_endtext;
            $aReturner["endUrl"][$sLanguage] = $oSurvey->languagesettings[$sLanguage]->surveyls_url;
            $aReturner["endUrlDescription"][$sLanguage] = $oSurvey->languagesettings[$sLanguage]->surveyls_urldescription;
            $aReturner["dateFormat"][$sLanguage] = $oSurvey->languagesettings[$sLanguage]->surveyls_dateformat;
            $aReturner["decimalDivider"][$sLanguage] = $oSurvey->languagesettings[$sLanguage]->surveyls_numberformat;
        }

        return Yii::app()->getController()->renderPartial(
            '/admin/super/_renderJson',
            [
                'data' => [
                    "textdata" => $aReturner,
                    "languages" => $aLanguages
                ]
            ],
            false,
            false
        );
    }

    /**
     * Massive action in ListSurveysWidget ...
     * Ajax request
     *
     * @return void
     * @throws CException
     */
    public function actionChangeMultipleTheme()
    {
        $sSurveys = $_POST['sItems'];
        $aSIDs = json_decode($sSurveys);
        $aResults = array();

        $sTemplate = App()->request->getPost('theme');

        foreach ($aSIDs as $iSurveyID) {
            $aResults = $this->changeTemplate($iSurveyID, $sTemplate, $aResults, true);
        }

        $this->renderPartial(
            'ext.admin.survey.ListSurveysWidget.views.massive_actions._action_results',
            array('aResults' => $aResults, 'successLabel' => $sTemplate)
        );
    }

    /**
     * Change survey group for multiple survey at once.
     * Called from survey list massive actions
     *
     * @return void
     * @throws CException
     */
    public function actionChangeMultipleSurveyGroup()
    {
        $sSurveys = $_POST['sItems'];
        $aSIDs = json_decode($sSurveys);
        $aResults = array();

        $iSurveyGroupId = sanitize_int(App()->request->getPost('surveygroupid'));

        foreach ($aSIDs as $iSurveyID) {
            $oSurvey = Survey::model()->findByPk((int)$iSurveyID);
            $oSurvey->gsid = $iSurveyGroupId;
            $aResults[$iSurveyID]['title'] = $oSurvey->correct_relation_defaultlanguage->surveyls_title;
            $aResults[$iSurveyID]['result'] = $oSurvey->save();
        }

        Yii::app()->getController()->renderPartial(
            'ext.admin.survey.ListSurveysWidget.views.massive_actions._action_results',
            array('aResults' => $aResults, 'successLabel' => gT("Success"))
        );
    }

    /**
     * Toggles Quick action
     *
     * @return string | null
     * @throws CException
     */
    public function actionToggleQuickAction()
    {
        $quickactionstate = (int)SettingsUser::getUserSettingValue('quickaction_state');

        switch ($quickactionstate) {
            case null:
            case 0:
                $save = SettingsUser::setUserSetting('quickaction_state', 1);
                break;
            case 1:
                $save = SettingsUser::setUserSetting('quickaction_state', 0);
                break;
            default:
                $save = null;
        }
        return Yii::app()->getController()->renderPartial(
            '/admin/super/_renderJson',
            array(
                'data' => [
                    'success' => $save,
                    'newState' => SettingsUser::getUserSettingValue('quickaction_state')
                ],
            ),
            false,
            false
        );
    }

    /**
     * AjaxRequest get questionGroup with containing questions
     *
     * @todo this could go to the questiongroupAdministrationController
     *
     * @param int $surveyid Given Survey ID
     *
     * @return string|string[]
     * @throws CException
     */
    public function actionGetAjaxQuestionGroupArray($surveyid)
    {
        $iSurveyID = sanitize_int($surveyid);

        if (!Permission::model()->hasSurveyPermission($iSurveyID, 'surveycontent', 'read')) {
            Yii::app()->user->setFlash('error', gT("Access denied"));
            $this->redirect(Yii::app()->createUrl('/admin'));
        }

        $survey = Survey::model()->findByPk($iSurveyID);
        $baselang = $survey->language;
        $setting_entry = 'last_question_' . Yii::app()->user->getId() . '_' . $iSurveyID;
        $lastquestion = getGlobalSetting($setting_entry);
        $setting_entry = 'last_question_' . Yii::app()->user->getId() . '_' . $iSurveyID . '_gid';
        $lastquestiongroup = getGlobalSetting($setting_entry);

        $aGroups = QuestionGroup::model()->findAllByAttributes(
            array('sid' => $iSurveyID),
            array('order' => 'group_order ASC')
        );
        $aGroupViewable = array();
        if (count($aGroups)) {
            foreach ($aGroups as $group) {
                $curGroup = $group->attributes;
                $curGroup['group_name'] = $group->questiongroupl10ns[$baselang]->group_name;
                $curGroup['link'] = $this->createUrl(
                    "questionGroupsAdministration/view",
                    ['surveyid' => $surveyid, 'gid' => $group->gid]
                );
                $group->aQuestions = Question::model()->findAllByAttributes(
                    array(
                        "sid" => $iSurveyID,
                        "gid" => $group['gid'],
                        'parent_qid' => 0
                    ),
                    array('order' => 'question_order ASC')
                );
                $curGroup['questions'] = array();
                foreach ($group->aQuestions as $question) {
                    if (is_object($question)) {
                        $curQuestion = $question->attributes;
                        $curQuestion['link'] = $this->createUrl(
                            "questionAdministration/view",
                            ['surveyid' => $surveyid, 'gid' => $group->gid, 'qid' => $question->qid]
                        );
                        $curQuestion['editLink'] = $this->createUrl(
                            "questionAdministration/view",
                            ['surveyid' => $surveyid, 'gid' => $group->gid, 'qid' => $question->qid]
                        );
                        $curQuestion['hidden'] = isset($question->questionattributes['hidden']) &&
                            !empty($question->questionattributes['hidden']->value);
                        $questionText = isset($question->questionl10ns[$baselang])
                            ? $question->questionl10ns[$baselang]->question
                            : '';
                        $curQuestion['question_flat'] = viewHelper::flatEllipsizeText($questionText, true);
                        $curGroup['questions'][] = $curQuestion;
                    }

                }
                $aGroupViewable[] = $curGroup;
            }
        }

        return $this->renderPartial(
            '/admin/super/_renderJson',
            array(
                'data' => array(
                    'groups' => $aGroupViewable,
                    'settings' => array(
                        'lastquestion' => $lastquestion,
                        'lastquestiongroup' => $lastquestiongroup,
                    ),
                )
            ),
            false,
            false
        );
    }

    /**
     * Ajaxified get MenuItems with containing questions
     *
     * @todo this could go into surveymenucontroller
     *
     * @param int $surveyid Given Survey ID
     * @param string $position Given Position
     *
     * @return string|string[]
     * @throws CException
     */
    public function actionGetAjaxMenuArray($surveyid, $position = '')
    {
        $iSurveyID = sanitize_int($surveyid);

        //todo permission check ?!?

        $survey = Survey::model()->findByPk($iSurveyID);
        $menus = $survey->getSurveyMenus($position);
        return $this->renderPartial(
            '/admin/super/_renderJson',
            array(
                'data' => [
                    'menues' => $menus,
                    'settings' => array(
                        'extrasettings' => false,
                        'parseHTML' => false,
                    )
                ]
            ),
            false,
            false
        );
    }

    /**
     * Method to call current date information by ajax

     *
     * @return JSON | string
     * @throws CException
     */
    public function actionGetDateFormatOptions()
    {
        $aRawDateFormats = getDateFormatData();

        return $this->renderPartial(
            '/admin/super/_renderJson',
            [
                'data' => array_map(
                    function ($aDateFormats) {
                        return $aDateFormats['dateformat'];
                    },
                    $aRawDateFormats
                )
            ],
            false,
            false
        );
    }

    /**
     * Method to store data edited in the the text editor component
     *
     * integer $sid Survey ID
     *
     * @return JSON | string
     * @throws CException
     */
    public function actionSaveTextData($sid)
    {
        $iSurveyId = (int)$sid;
        $changes = Yii::app()->request->getPost('changes');
        $aSuccess = [];
        foreach ($changes as $sLanguage => $contentChange) {
            //todo: better not to use sql-statement like this in a foreach (performance!!!)
            $oSurveyLanguageSetting = SurveyLanguageSetting::model()->findByPk(
                ["surveyls_survey_id" => $iSurveyId, "surveyls_language" => $sLanguage]
            );
            if ($oSurveyLanguageSetting == null) {
                $oSurveyLanguageSetting = new SurveyLanguageSetting();
                $oSurveyLanguageSetting->surveyls_survey_id = $iSurveyId;
                $oSurveyLanguageSetting->surveyls_language = $sLanguage;
            }
            $oSurveyLanguageSetting->surveyls_title = $contentChange['surveyTitle'];
            $oSurveyLanguageSetting->surveyls_welcometext = $contentChange['welcome'];
            $oSurveyLanguageSetting->surveyls_description = $contentChange['description'];
            $oSurveyLanguageSetting->surveyls_endtext = $contentChange['endText'];
            $oSurveyLanguageSetting->surveyls_url = $contentChange['endUrl'];
            $oSurveyLanguageSetting->surveyls_urldescription = $contentChange['endUrlDescription'];
            $oSurveyLanguageSetting->surveyls_dateformat = $contentChange['dateFormat'];
            $oSurveyLanguageSetting->surveyls_numberformat = $contentChange['decimalDivider'];
            $aSuccess[$sLanguage] = $oSurveyLanguageSetting->save();
            unset($oSurveyLanguageSetting);
        }

        $success = array_reduce(
            $aSuccess,
            function ($carry, $subsuccess) {
                return $carry = $carry && $subsuccess;
            },
            true
        );

        return $this->renderPartial(
            '/admin/super/_renderJson',
            [
                'data' => [
                    "success" => $success,
                    "message" => ($success ? gT("Survey texts were saved successfully.") : gT("Error saving survey texts"))
                ]
            ],
            false,
            false
        );
    }

    /**
     * Collect the data necessary for the data security settings and return a JSON document
     *
     * @param integer|null $sid Survey ID
     *
     * @return JSON | string
     *
     * @throws CException
     */
    public function actionGetDataSecTextSettings($sid = null)
    {
        $iSurveyId = (int)$sid;
        $oSurvey = Survey::model()->findByPk($iSurveyId);

        $aLanguages = [];
        $aReturner = [
            "dataseclabel" => [],
            "datasecmessage" => [],
            "datasecerror" => [],
        ];

        if ($oSurvey == null) {
            $defaultLanguage = App()->getConfig('defaultlang');
            $aLanguages = [$defaultLanguage => getLanguageCodefromLanguage($defaultLanguage)];
            $aReturner["datasecmessage"][$defaultLanguage] = "";
            $aReturner["datasecerror"][$defaultLanguage] = "";
            $aReturner["dataseclabel"][$defaultLanguage] = "";

            return $this->renderPartial(
                '/admin/super/_renderJson',
                [
                    'data' => [
                        "showsurveypolicynotice" => 0,
                        "textdata" => $aReturner,
                        "languages" => $aLanguages,
                        "permissions" => [
                            "update" => Permission::model()->hasGlobalPermission('surveys', 'create'),
                            "editorpreset" => Yii::app()->session['htmleditormode'],
                        ]
                    ]
                ],
                false,
                false
            );
        }

        foreach ($oSurvey->allLanguages as $sLanguage) {
            $aLanguages[$sLanguage] = getLanguageNameFromCode($sLanguage, false);
            $aReturner["datasecmessage"][$sLanguage] = $oSurvey->languagesettings[$sLanguage]->surveyls_policy_notice;
            $aReturner["datasecerror"][$sLanguage] = $oSurvey->languagesettings[$sLanguage]->surveyls_policy_error;
            $aReturner["dataseclabel"][$sLanguage] = $oSurvey->languagesettings[$sLanguage]->surveyls_policy_notice_label;
        }

        return $this->renderPartial(
            '/admin/super/_renderJson',
            [
                'data' => [
                    "showsurveypolicynotice" => $oSurvey->showsurveypolicynotice,
                    "textdata" => $aReturner,
                    "languages" => $aLanguages,
                    "permissions" => [
                        "update" => Permission::model()->hasSurveyPermission($iSurveyId, 'surveysecurity', 'update'),
                        "editorpreset" => Yii::app()->session['htmleditormode'],
                    ]
                ]
            ],
            false,
            false
        );
    }

    /**
     * Method to store data edited in the the data security text editor component
     *
     * @param integer $sid Survey ID
     *
     * @return JSON | string
     *
     * @throws CException
     */
    public function actionSaveDataSecTextData($sid)
    {
        $iSurveyId = (int)$sid;
        $oSurvey = Survey::model()->findByPk($iSurveyId);
        $changes = Yii::app()->request->getPost('changes', []);
        $aSuccess = [];

        $oSurvey->showsurveypolicynotice = isset($changes['showsurveypolicynotice']) ? $changes['showsurveypolicynotice'] : 0;
        $aSuccess[] = $oSurvey->save();
        foreach ($oSurvey->allLanguages as $sLanguage) {
            $oSurveyLanguageSetting = SurveyLanguageSetting::model()->findByPk([
                "surveyls_survey_id" => $iSurveyId,
                "surveyls_language" => $sLanguage
            ]);
            if ($oSurveyLanguageSetting == null) {
                $oSurveyLanguageSetting = new SurveyLanguageSetting();
                $oSurveyLanguageSetting->surveyls_title = "";
                $oSurveyLanguageSetting->surveyls_survey_id = $iSurveyId;
                $oSurveyLanguageSetting->surveyls_language = $sLanguage;
            }

            $oSurveyLanguageSetting->surveyls_policy_notice = isset($changes['datasecmessage'][$sLanguage]) ? $changes['datasecmessage'][$sLanguage] : '';
            $oSurveyLanguageSetting->surveyls_policy_error = isset($changes['datasecerror'][$sLanguage]) ? $changes['datasecerror'][$sLanguage] : '';
            $oSurveyLanguageSetting->surveyls_policy_notice_label = isset($changes['dataseclabel'][$sLanguage]) ? $changes['dataseclabel'][$sLanguage] : '';
            $aSuccess[$sLanguage] = $oSurveyLanguageSetting->save();
            unset($oSurveyLanguageSetting);
        }

        $success = array_reduce(
            $aSuccess,
            function ($carry, $subsuccess) {
                return $carry = $carry && $subsuccess;
            },
            true
        );

        return $this->renderPartial(
            '/admin/super/_renderJson',
            [
                'data' => [
                    "success" => $success,
                    "message" => ($success ? gT("Successfully saved privacy policy text") : gT("Error saving privacy policy text"))
                ]
            ],
            false,
            false
        );
    }

    /**
     * Apply current theme options for imported survey theme
     *
     * @param integer $iSurveyID The survey ID of imported survey
     *
     * @return void
     */
    public function actionApplythemeoptions($iSurveyID = 0)
    {
        if ((int)$iSurveyID > 0 && Yii::app()->request->isPostRequest) {
            $oSurvey = Survey::model()->findByPk($iSurveyID);
            $sTemplateName = $oSurvey->template;
            $aThemeOptions = json_decode(App()->request->getPost('themeoptions', ''));

            if (!empty($aThemeOptions)) {
                $oSurveyConfig = TemplateConfiguration::getInstance($sTemplateName, null, $iSurveyID);
                if ($oSurveyConfig->options === 'inherit') {
                    $oSurveyConfig->setOptionKeysToInherit();
                }

                foreach ($aThemeOptions as $key => $value) {
                    $oSurveyConfig->setOption($key, $value);
                }
                $oSurveyConfig->save();
            }
        }
        $this->redirect(array('surveyAdministration/view/surveyid/' . $iSurveyID));
    }

    /**
     * Upload an image in directory
     *
     * @return json |string
     *
     * @throws CException
     */
    public function actionUploadimagefile()
    {
        $iSurveyID = Yii::app()->request->getPost('surveyid');
        $success = false;
        $debug = [];
        if (!Permission::model()->hasSurveyPermission($iSurveyID, 'surveycontent', 'update')) {
            return $this->renderPartial(
                '/admin/super/_renderJson',
                array(
                    'data' => [
                        'success' => $success,
                        'message' => gT("You don't have sufficient permissions to upload images in this survey"),
                        'debug' => $debug
                    ]
                ),
                false,
                false
            );
        }
        $debug[] = $_FILES;
        if (empty($_FILES)) {
            $uploadresult = gT("No file was uploaded.");
            return $this->renderPartial(
                '/admin/super/_renderJson',
                array('data' => ['success' => $success, 'message' => $uploadresult, 'debug' => $debug]),
                false,
                false
            );
        }
        if ($_FILES['file']['error'] == 1 || $_FILES['file']['error'] == 2) {
            $uploadresult = sprintf(gT("Sorry, this file is too large. Only files up to %01.2f MB are allowed."),
                getMaximumFileUploadSize() / 1024 / 1024);
            return $this->renderPartial(
                '/admin/super/_renderJson',
                array('data' => ['success' => $success, 'message' => $uploadresult, 'debug' => $debug]),
                false,
                false
            );
        }
        $checkImage = LSYii_ImageValidator::validateImage($_FILES["file"]);
        if ($checkImage['check'] === false) {
            return $this->renderPartial(
                '/admin/super/_renderJson',
                array(
                    'data' => [
                        'success' => $success,
                        'message' => $checkImage['uploadresult'],
                        'debug' => $checkImage['debug']
                    ]
                ),
                false,
                false
            );
        }
        $surveyDir = Yii::app()->getConfig('uploaddir') . "/surveys/" . $iSurveyID;
        if (!is_dir($surveyDir)) {
            @mkdir($surveyDir);
        }
        if (!is_dir($surveyDir . "/images")) {
            @mkdir($surveyDir . "/images");
        }
        $destdir = $surveyDir . "/images/";
        if (!is_writeable($destdir)) {
            $uploadresult = sprintf(gT("Incorrect permissions in your %s folder."), $destdir);
            return $this->renderPartial(
                '/admin/super/_renderJson',
                array('data' => ['success' => $success, 'message' => $uploadresult, 'debug' => $debug]),
                false,
                false
            );
        }

        $filename = sanitize_filename($_FILES['file']['name'], false, false,
            false); // Don't force lowercase or alphanumeric
        $fullfilepath = $destdir . $filename;
        $debug[] = $destdir;
        $debug[] = $filename;
        $debug[] = $fullfilepath;
        if (!@move_uploaded_file($_FILES['file']['tmp_name'], $fullfilepath)) {
            $uploadresult = gT("An error occurred uploading your file. This may be caused by incorrect permissions for the application /tmp folder.");
        } else {
            $uploadresult = sprintf(gT("File %s uploaded"), $filename);
            $success = true;
        };
        return $this->renderPartial(
            '/admin/super/_renderJson',
            array('data' => ['success' => $success, 'message' => $uploadresult, 'debug' => $debug]),
            false,
            false
        );
    }

    /**
     * Returns JSON Data for Token Top Bar.
     *
     * @param int $sid Given Survey ID
     * @param bool $onlyclose Close
     *
     * @return string
     * @todo: this should go into tokens controller ...
     *
     */
    public function actionGetTokenTopBar($sid, $onlyclose = false)
    {
        $oSurvey = Survey::model()->findByPk($sid);

        return $this->renderPartial(
            'token_bar',
            array(
                'oSurvey' => $oSurvey,
                'sid' => $sid,
                'onlyclose' => !$oSurvey->hasTokensTable
            ),
            false,
            false
        );
    }

    /**
     * This Method is returning the Data for Survey Top Bar Component
     * for Vue JS as JSON.
     *
     * @param int $sid Given Survey ID
     * @param bool $saveButton Renders Save Button
     *
     * @return string|string[]|null
     * @throws CException
     *
     */
    public function actionGetSurveyTopbar($sid, $saveButton = false)
    {
        $oSurvey = Survey::model()->findByPk($sid);
        $hasSurveyContentPermission = Permission::model()->hasSurveyPermission($sid, 'surveycontent', 'update');
        $hasSurveyActivationPermission = Permission::model()->hasSurveyPermission($sid, 'surveyactivation', 'update');
        $hasDeletePermission = Permission::model()->hasSurveyPermission($sid, 'survey', 'delete');
        $hasSurveyTranslatePermission = Permission::model()->hasSurveyPermission($sid, 'translations', 'read');
        $hasSurveyReadPermission = Permission::model()->hasSurveyPermission($sid, 'surveycontent', 'read');
        $hasSurveyTokensPermission = Permission::model()->hasSurveyPermission($sid, 'surveysettings', 'update')
            || Permission::model()->hasSurveyPermission($sid, 'tokens', 'create');
        $hasResponsesCreatePermission = Permission::model()->hasSurveyPermission($sid, 'responses', 'create');
        $hasResponsesReadPermission = Permission::model()->hasSurveyPermission($sid, 'responses', 'read');
        $hasResponsesStatisticsReadPermission = Permission::model()->hasSurveyPermission($sid, 'statistics', 'read');

        $isActive = $oSurvey->active == 'Y';
        $condition = array('sid' => $sid, 'parent_qid' => 0);
        $sumcount = Question::model()->countByAttributes($condition);
        $countLanguage = count($oSurvey->allLanguages);
        $hasAdditionalLanguages = (count($oSurvey->additionalLanguages) > 0);
        $canactivate = $sumcount > 0 && $hasSurveyActivationPermission;
        $expired = $oSurvey->expires != '' && ($oSurvey->expires < dateShift(date("Y-m-d H:i:s"),
                    "Y-m-d H:i", Yii::app()->getConfig('timeadjust')));
        $notstarted = ($oSurvey->startdate != '') && ($oSurvey->startdate > dateShift(date("Y-m-d H:i:s"),
                    "Y-m-d H:i", Yii::app()->getConfig('timeadjust')));

        if (!$isActive) {
            $context = gT("Preview survey");
            $contextbutton = 'preview_survey';
        } else {
            $context = gT("Execute survey");
            $contextbutton = 'execute_survey';
        }

        $language = $oSurvey->language;
        $conditionsCount = Condition::model()->with(array('questions' => array('condition' => 'sid =' . $sid)))->count();
        $oneLanguage = (count($oSurvey->allLanguages) == 1);

        // Put menu items in tools menu
        $event = new PluginEvent('beforeToolsMenuRender', $this);
        $event->set('surveyId', $oSurvey->sid);
        App()->getPluginManager()->dispatchEvent($event);
        $extraToolsMenuItems = $event->get('menuItems');

        // Add new menus in survey bar
        $event = new PluginEvent('beforeSurveyBarRender', $this);
        $event->set('surveyId', $oSurvey->sid);
        App()->getPluginManager()->dispatchEvent($event);
        $beforeSurveyBarRender = $event->get('menus');

        return $this->renderPartial(
            'survey_topbar',
            array(
                'sid' => $sid,
                'canactivate' => $canactivate,
                'expired' => $expired,
                'notstarted' => $notstarted,
                'context' => $context,
                'contextbutton' => $contextbutton,
                'language' => $language,
                'sumcount' => $sumcount,
                'hasSurveyContentPermission' => $hasSurveyContentPermission,
                'countLanguage' => $countLanguage,
                'hasDeletePermission' => $hasDeletePermission,
                'hasSurveyTranslatePermission' => $hasSurveyTranslatePermission,
                'hasAdditionalLanguages' => $hasAdditionalLanguages,
                'conditionsCount' => $conditionsCount,
                'hasSurveyReadPermission' => $hasSurveyReadPermission,
                'oneLanguage' => $oneLanguage,
                'hasSurveyTokensPermission' => $hasSurveyTokensPermission,
                'hasResponsesCreatePermission' => $hasResponsesCreatePermission,
                'hasResponsesReadPermission' => $hasResponsesReadPermission,
                'hasSurveyActivationPermission' => $hasSurveyActivationPermission,
                'hasResponsesStatisticsReadPermission' => $hasResponsesStatisticsReadPermission,
                'addSaveButton' => $saveButton,
                'extraToolsMenuItems' => $extraToolsMenuItems ?? [],
                'beforeSurveyBarRender' => $beforeSurveyBarRender ?? []
            ),
            false,
            false
        );
    }

    /**
     * Function responsible to deactivate a survey.
     *
     * @return void
     * @access public
     * @throws CException
     */
    public function actionDeactivate()
    {
        $iSurveyID = $this->getSurveyIdFromGetRequest();
        if (!Permission::model()->hasSurveyPermission($iSurveyID, 'surveyactivation', 'update')) {
            Yii::app()->user->setFlash('error', gT("Access denied"));
            $this->redirect(Yii::app()->request->urlReferrer);
        }

        $survey = Survey::model()->findByPk($iSurveyID);
        $date = date('YmdHis'); //'His' adds 24hours+minutes to name to allow multiple deactiviations in a day
        $aData = array();

        $aData['aSurveysettings'] = getSurveyInfo($iSurveyID);
        $aData['surveyid'] = $iSurveyID;
        $aData['sid'] = $iSurveyID;
        $aData['title_bar']['title'] = $survey->currentLanguageSettings->surveyls_title . " (" . gT("ID") . ":" . $iSurveyID . ")";
        $aData['surveybar']['closebutton']['url'] = 'surveyAdministration/view/surveyid/' . $iSurveyID; // Close button

        // Fire event beforeSurveyDeactivate
        $beforeSurveyDeactivate = new PluginEvent('beforeSurveyDeactivate');
        $beforeSurveyDeactivate->set('surveyId', $iSurveyID);
        App()->getPluginManager()->dispatchEvent($beforeSurveyDeactivate);
        $success = $beforeSurveyDeactivate->get('success');
        $message = $beforeSurveyDeactivate->get('message');
        if (!empty($message)) {
            Yii::app()->user->setFlash('error', $message);
        }
        if ($success === false) {
            // @todo: What if two plugins change this?
            $aData['nostep'] = true;
            $this->aData = $aData;

        } else {

            if (Yii::app()->request->getPost('ok') == '') {
                if (!tableExists('survey_' . $iSurveyID)) {
                    $_SESSION['flashmessage'] = gT("Error: Response table does not exist. Survey cannot be deactivated.");
                    $this->redirect($this->createUrl("surveyAdministration/view/surveyid/{$iSurveyID}"));
                }
                $aData['surveyid'] = $iSurveyID;
                $aData['date'] = $date;
                $aData['dbprefix'] = Yii::app()->db->tablePrefix;
                $aData['step1'] = true;
            } else {
                //See if there is a tokens table for this survey
                if (tableExists("{{tokens_{$iSurveyID}}}")) {
                    $toldtable = Yii::app()->db->tablePrefix . "tokens_{$iSurveyID}";
                    $tnewtable = Yii::app()->db->tablePrefix . "old_tokens_{$iSurveyID}_{$date}";
                    if (Yii::app()->db->getDriverName() == 'pgsql') {
                        // Find out the trigger name for tid column
                        $tidDefault = Yii::app()->db->createCommand("SELECT pg_get_expr(adbin, adrelid) as adsrc FROM pg_attribute JOIN pg_class ON (pg_attribute.attrelid=pg_class.oid) JOIN pg_attrdef ON(pg_attribute.attrelid=pg_attrdef.adrelid AND pg_attribute.attnum=pg_attrdef.adnum) WHERE pg_class.relname='$toldtable' and pg_attribute.attname='tid'")->queryScalar();
                        if (preg_match("/nextval\('(tokens_\d+_tid_seq\d*)'::regclass\)/", $tidDefault, $matches)) {
                            $oldSeq = $matches[1];
                            Yii::app()->db->createCommand()->renameTable($oldSeq, $tnewtable . '_tid_seq');
                            $setsequence = "ALTER TABLE " . Yii::app()->db->quoteTableName($toldtable) . " ALTER COLUMN tid SET DEFAULT nextval('{$tnewtable}_tid_seq'::regclass);";
                            Yii::app()->db->createCommand($setsequence)->query();
                        }
                    }

                    Yii::app()->db->createCommand()->renameTable($toldtable, $tnewtable);

                    $aData['tnewtable'] = $tnewtable;
                    $aData['toldtable'] = $toldtable;
                }
                // Reset the session of the survey when deactivating it
                killSurveySession($iSurveyID);
                //Remove any survey_links to the CPDB
                SurveyLink::model()->deleteLinksBySurvey($iSurveyID);


                // IF there are any records in the saved_control table related to this survey, they have to be deleted
                SavedControl::model()->deleteSomeRecords(array('sid' => $iSurveyID)); //Yii::app()->db->createCommand($query)->query();
                $sOldSurveyTableName = Yii::app()->db->tablePrefix . "survey_{$iSurveyID}";
                $sNewSurveyTableName = Yii::app()->db->tablePrefix . "old_survey_{$iSurveyID}_{$date}";
                $aData['sNewSurveyTableName'] = $sNewSurveyTableName;

                $query = "SELECT id FROM " . Yii::app()->db->quoteTableName($sOldSurveyTableName) . " ORDER BY id desc";
                $sLastID = Yii::app()->db->createCommand($query)->limit(1)->queryScalar();
                //Update the autonumber_start in the survey properties
                $new_autonumber_start = $sLastID + 1;
                $survey = Survey::model()->findByAttributes(array('sid' => $iSurveyID));
                $survey->autonumber_start = $new_autonumber_start;
                $survey->save();
                if (Yii::app()->db->getDriverName() == 'pgsql') {
                    $idDefault = Yii::app()->db->createCommand("SELECT pg_get_expr(pg_attrdef.adbin, pg_attrdef.adrelid) FROM pg_attribute JOIN pg_class ON (pg_attribute.attrelid=pg_class.oid) JOIN pg_attrdef ON(pg_attribute.attrelid=pg_attrdef.adrelid AND pg_attribute.attnum=pg_attrdef.adnum) WHERE pg_class.relname='$sOldSurveyTableName' and pg_attribute.attname='id'")->queryScalar();
                    if (preg_match("/nextval\('(survey_\d+_id_seq\d*)'::regclass\)/", $idDefault, $matches)) {
                        $oldSeq = $matches[1];
                        Yii::app()->db->createCommand()->renameTable($oldSeq, $sNewSurveyTableName . '_id_seq');
                        $setsequence = "ALTER TABLE " . Yii::app()->db->quoteTableName($sOldSurveyTableName) . " ALTER COLUMN id SET DEFAULT nextval('{{{$sNewSurveyTableName}}}_id_seq'::regclass);";
                        Yii::app()->db->createCommand($setsequence)->query();
                    }
                }

                Yii::app()->db->createCommand()->renameTable($sOldSurveyTableName, $sNewSurveyTableName);

                $survey->active = 'N';
                $survey->save();

                $prow = Survey::model()->find('sid = :sid', array(':sid' => $iSurveyID));
                if ($prow->savetimings == "Y") {
                    $sOldTimingsTableName = Yii::app()->db->tablePrefix . "survey_{$iSurveyID}_timings";
                    $sNewTimingsTableName = Yii::app()->db->tablePrefix . "old_survey_{$iSurveyID}_timings_{$date}";
                    Yii::app()->db->createCommand()->renameTable($sOldTimingsTableName, $sNewTimingsTableName);
                    $aData['sNewTimingsTableName'] = $sNewTimingsTableName;
                }

                $event = new PluginEvent('afterSurveyDeactivate');
                $event->set('surveyId', $iSurveyID);
                App()->getPluginManager()->dispatchEvent($event);

                $aData['surveyid'] = $iSurveyID;
                Yii::app()->db->schema->refresh();
            }

            $aData['sidemenu']['state'] = false;
            $aData['surveybar']['closebutton'] = false;
        }

        $this->aData = $aData;
        $this->render('deactivateSurvey_view', $aData);
    }


    /**
     * Function responsible to activate survey.
     *
     * @param int $iSurveyID Given Survey ID
     *
     * @return void
     * @access public
     * @throws CException
     */
    public function actionActivate($iSurveyID)
    {
        if (!Permission::model()->hasSurveyPermission($iSurveyID, 'surveyactivation', 'update')) {
            Yii::app()->user->setFlash('error', gT("Access denied"));
            $this->redirect(Yii::app()->request->urlReferrer);
        }

        $iSurveyID = (int) $iSurveyID;
        $survey = Survey::model()->findByPk($iSurveyID);
        $surveyActivator = new SurveyActivator($survey);

        Yii::app()->user->setState('sql_'.$iSurveyID, ''); //If user has set some filters for responses from statistics on a previous activation, it must be wiped out
        $aData = array();
        $aData['oSurvey'] = $survey;
        $aData['sidemenu']['state'] = false;
        $aData['aSurveysettings'] = getSurveyInfo($iSurveyID);
        $aData['surveyid'] = $iSurveyID;
        $aData['sid'] = $iSurveyID;
        $aData['title_bar']['title'] = $survey->currentLanguageSettings->surveyls_title." (".gT("ID").":".$iSurveyID.")";
        // Redirect if this is not possible
        if (!isset($aData['aSurveysettings']['active']) || $aData['aSurveysettings']['active'] == 'Y') {
            Yii::app()->setFlashMessage(gT("This survey is already active."), 'error');
            $this->redirect(array('surveyAdministration/view', 'surveyid'=>$iSurveyID));
        }
        $qtypes = Question::typeList();
        Yii::app()->loadHelper("admin/activate");

        if (Yii::app()->request->getPost('ok') == '') {
            if (isset($_GET['fixnumbering']) && $_GET['fixnumbering']) {
                fixNumbering($_GET['fixnumbering'], $iSurveyID);
            }

            // Check consistency for groups and questions
            $failedgroupcheck = checkGroup($iSurveyID);
            $failedcheck = checkQuestions($iSurveyID, $iSurveyID, $qtypes);

            $aData['failedcheck'] = $failedcheck;
            $aData['failedgroupcheck'] = $failedgroupcheck;
            $aData['aSurveysettings'] = getSurveyInfo($iSurveyID);

            $this->aData = $aData;
            $this->render('activateSurvey_view', $aData);
        } else {
            if (!is_null($survey)) {
                $survey->anonymized = Yii::app()->request->getPost('anonymized');
                $survey->datestamp = Yii::app()->request->getPost('datestamp');
                $survey->ipaddr = Yii::app()->request->getPost('ipaddr');
                $survey->ipanonymize = Yii::app()->request->getPost('ipanonymize');
                $survey->refurl = Yii::app()->request->getPost('refurl');
                $survey->savetimings = Yii::app()->request->getPost('savetimings');
                $survey->save();

                // Make sure the saved values will be picked up
                Survey::model()->resetCache();
                $survey->setOptions();
            }

            $aResult = $surveyActivator->activate();

            $aViewUrls = array();
            if ((isset($aResult['error']) && $aResult['error'] == 'plugin')
                || (isset($aResult['blockFeedback']) && $aResult['blockFeedback'])
            ) {
                // Got false from plugin, redirect to survey front-page
                $this->redirect(array('surveyAdministration/view', 'surveyid'=>$iSurveyID));
            } else if (isset($aResult['pluginFeedback'])) {
                // Special feedback from plugin
                $aViewUrls['output'] = $aResult['pluginFeedback'];
                //check if feedback is given to user ...
                $this->aData = $aData;
                $this->render('_activation_feedback', $aData);
            } else if (isset($aResult['error'])) {
                $data['result'] = $aResult;
                $this->aData = $aData;
                $this->render('_activation_error', $data);
            } else {
                $warning = (isset($aResult['warning'])) ?true:false;
                $allowregister = $survey->isAllowRegister;
                $onclickAction = convertGETtoPOST(Yii::app()->getController()->createUrl("admin/tokens/sa/index/surveyid/".$iSurveyID));
                $closedOnclickAction = convertGETtoPOST(Yii::app()->getController()->createUrl("admin/tokens/sa/index/surveyid/".$iSurveyID));
                $noOnclickAction = "window.location.href='".(Yii::app()->getController()->createUrl("surveyAdministration/view/surveyid/".$iSurveyID))."'";

                $activationData = array(
                    'iSurveyID'=>$iSurveyID,
                    'warning'=>$warning,
                    'allowregister'=>$allowregister,
                    'onclickAction'=>$onclickAction,
                    'closedOnclickAction'=>$closedOnclickAction,
                    'noOnclickAction'=>$noOnclickAction,
                );
                $this->aData = $aData;
                $this->render('_activation_feedback', $activationData);
            }
        }
    }

    /**
     * Function responsible to delete a survey.
     *
     * @return string
     * @access public
     */
    public function actionDelete()
    {
        $iSurveyID = $this->getSurveyIdFromGetRequest();
        if (!Permission::model()->hasSurveyPermission($iSurveyID, 'survey', 'delete')) {
            Yii::app()->user->setFlash('error', gT("Access denied"));
            $this->redirect(Yii::app()->request->urlReferrer);
        }
        $aData = $aViewUrls = array();
        $aData['surveyid'] = $iSurveyID;
        $aData['sid'] = $aData['surveyid'];
        $survey = Survey::model()->findByPk($iSurveyID);

        $aData['sidemenu']['state'] = false;
        $aData['title_bar']['title'] = $survey->currentLanguageSettings->surveyls_title." (".gT("ID").":".$iSurveyID.")";
        $aData['sidemenu']['state'] = false;
        $aData['survey'] = $survey;

       if (Yii::app()->request->getPost("delete") == 'yes'){
            $aData['issuperadmin'] = Permission::model()->hasGlobalPermission('superadmin', 'read');
            Survey::model()->deleteSurvey($iSurveyID);
            Yii::app()->session['flashmessage'] = gT("Survey deleted.");
            $this->redirect(array("admin/index"));
        }

        $this->aData = $aData;
        $this->render('deleteSurvey_view', $aData);
    }

    /**
     * Remove files not deleted properly.
     * Purge is only available for surveys that were already deleted but for some reason
     * left files behind.
     *
     * @param int $purge_sid Given ID
     *
     * @return void
     */
    public function actionPurge($purge_sid)
    {
        $purge_sid = (int) $purge_sid;
        if (Permission::model()->hasGlobalPermission('superadmin', 'delete')) {
            $survey = Survey::model()->findByPk($purge_sid);
            if (empty($survey)) {
                $result = rmdirr(Yii::app()->getConfig('uploaddir').'/surveys/'.$purge_sid);
                if ($result) {
                    Yii::app()->user->setFlash('success', gT('Survey files deleted.'));
                } else {
                    Yii::app()->user->setFlash('error', gT('Error: Could not delete survey files.'));
                }
            } else {
                // Should not be possible.
                Yii::app()->user->setFlash(
                    'error',
                    gT('Error: Cannot purge files for a survey that is not deleted. Please delete the survey normally in the survey view.')
                );
            }
        } else {
            Yii::app()->user->setFlash('error', gT('Access denied'));
        }

        $this->redirect($this->createUrl('admin/globalsettings'));
    }

    /**
     * Takes the edit call from the detailed survey view, which either deletes the survey information
     *
     * @todo this function is old and not in use anymore ...
     *
     * @return void
     */
    private function actionEditSurvey_json()
    {
        $operation = Yii::app()->request->getPost('oper');
        $iSurveyIDs = Yii::app()->request->getPost('id');
        if ($operation == 'del') {
            // If operation is delete , it will delete, otherwise edit it
            foreach (explode(',', $iSurveyIDs) as $iSurveyID) {
                if (Permission::model()->hasSurveyPermission($iSurveyID, 'survey', 'delete')) {
                    Survey::model()->deleteSurvey($iSurveyID);
                }
            }
        }
    }

    /**
     * New system of rendering content
     * Based on yii submenu rendering
     *
     * @param int $surveyid Given Survey ID
     * @param string $subaction Given subaction (subaction decides which view to render)
     *
     * @return void
     *
     * @throws Exception
     *
     * The below 'uses' are mentioned
     * @uses self::generalTabEditSurvey()
     * @uses self::pluginTabSurvey()
     * @uses self::tabPresentationNavigation()
     * @uses self::tabPublicationAccess()
     * @uses self::tabNotificationDataManagement()
     * @uses self::tabTokens()
     * @uses self::tabPanelIntegration()
     * @uses self::tabResourceManagement()
     *
     */
    public function actionRendersidemenulink($surveyid, $subaction)
    {
        $iSurveyID = (int) $surveyid;
        $aViewUrls = $aData = [];
        $menuaction = (string) $subaction;
        $iSurveyID = (int) $iSurveyID;
        $survey = Survey::model()->findByPk($iSurveyID);
        $aData['oSurvey'] = $survey;
        // set values from database to survey attributes

        if (empty($survey)) {
            throw new Exception('Found no survey with id ' . $iSurveyID);
        }

        $survey->setOptionsFromDatabase();

        //Get all languages
        $grplangs = $survey->additionalLanguages;
        $baselang = $survey->language;
        array_unshift($grplangs, $baselang);

        //@TODO add language checks here
        $menuEntry = SurveymenuEntries::model()->find('name=:name', array(':name'=>$menuaction));

        if (!(Permission::model()->hasSurveyPermission($iSurveyID, $menuEntry->permission, $menuEntry->permission_grade))) {
            Yii::app()->setFlashMessage(gT("You do not have permission to access this page."), 'error');
            $this->redirect(array('surveyAdministration/view', 'surveyid'=>$iSurveyID));
        }

        $templateData = is_array($menuEntry->data) ? $menuEntry->data : [];

        if (!empty($menuEntry->getdatamethod)) {
            $templateData = array_merge($templateData, call_user_func_array(
                array($this, $menuEntry->getdatamethod), //info: getdatamethod is the name of a function here in this controller!!!
                array('survey'=>$survey)));
        }

        $templateData = array_merge($this->getGeneralTemplateData($iSurveyID), $templateData);

        App()->getClientScript()->registerPackage('jquery-json');
        App()->getClientScript()->registerPackage('bootstrap-switch');

        // override survey settings if global settings exist
        $templateData['showqnumcode'] = getGlobalSetting('showqnumcode') !=='choose'?getGlobalSetting('showqnumcode'):$survey->showqnumcode;
        $templateData['shownoanswer'] = getGlobalSetting('shownoanswer') !=='choose'?getGlobalSetting('shownoanswer'):$survey->shownoanswer;
        $templateData['showgroupinfo'] = getGlobalSetting('showgroupinfo') !=='2'?getGlobalSetting('showgroupinfo'):$survey->showgroupinfo;
        $templateData['showxquestions'] = getGlobalSetting('showxquestions') !=='choose'?getGlobalSetting('showxquestions'):$survey->showxquestions;

        //Start collecting aData
        $aData['surveyid'] = $iSurveyID;
        $aData['sid'] = $iSurveyID;
        $aData['menuaction'] = $menuaction;
        $aData['template'] = $menuEntry->template;
        $aData['templateData'] = $templateData;
        $aData['surveyls_language'] = $baselang;
        $aData['action'] = $menuEntry->action;
        $aData['entryData'] = $menuEntry->attributes;
        $aData['dateformatdetails'] = getDateFormatData(Yii::app()->session['dateformat']);
        $aData['subaction'] = $menuEntry->title;
        $aData['display']['menu_bars']['surveysummary'] = $menuEntry->title;
        $aData['title_bar']['title'] = $survey->currentLanguageSettings->surveyls_title." (".gT("ID").":".$iSurveyID.")";
        $aData['surveybar']['buttons']['view'] = true;
        $aData['surveybar']['savebutton']['form'] = 'globalsetting';
        $aData['surveybar']['savebutton']['useformid'] = 'true';
        $aData['surveybar']['saveandclosebutton']['form'] = true;
        $aData['topBar']['closeButtonUrl'] = $this->createUrl("surveyAdministration/view/", ['surveyid' => $iSurveyID]); // Close button

        if ($subaction === 'resources') {
            $aData['topBar']['showSaveButton'] = false;
        } else {
            $aData['topBar']['showSaveButton'] = true;
        }

        $aData['optionsOnOff'] = array(
            'Y' => gT('On', 'unescaped'),
            'N' => gT('Off', 'unescaped'),
        );

        $this->aData = $aData;
        $this->render($menuEntry->template, $aData);
    }

    /**
     * Load ordering of question group screen.
     * questiongroup::organize()
     *
     * @param int $iSurveyID Given Survey ID
     *
     * @return void
     */
    public function actionOrganize($iSurveyID)
    {
        $request = Yii::app()->request;

        $iSurveyID = (int) $iSurveyID;

        $thereIsPostData = $request->getPost('orgdata') !== null;
        $userHasPermissionToUpdate = Permission::model()->hasSurveyPermission($iSurveyID, 'surveycontent', 'update');

        if (!$userHasPermissionToUpdate) {
            Yii::app()->user->setFlash('error', gT("Access denied"));
            $this->redirect(Yii::app()->request->urlReferrer);
        }

        if ($thereIsPostData) {
            // Save the new ordering
            $this->reorderGroup($iSurveyID);

            $closeAfterSave = $request->getPost('close-after-save') === 'true';
            if ($closeAfterSave) {
                $this->redirect(array('surveyAdministration/view/surveyid/'.$iSurveyID));
            }
        }
        $aData = $this->showReorderForm($iSurveyID);

        $this->aData = $aData;
        $this->render('organizeGroupsAndQuestions_view', $aData);
    }

    /**
     * @param int $iSurveyID Given Survey ID.
     *
     * @return void
     * @todo   Add TypeDoc.
     */
    public function actionGetUrlParamsJSON($iSurveyID)
    {
        $iSurveyID = (int) $iSurveyID;
        $aSurveyParameters = SurveyURLParameter::model()->findAll('sid=:sid', [':sid' => $iSurveyID]);
        $aData = array(
            'rows' => []
        );
        foreach ($aSurveyParameters as $oSurveyParameter) {
            $row = $oSurveyParameter->attributes;

            if ($oSurveyParameter->targetqid != '') {
                $row['questionTitle'] = $oSurveyParameter->question->title;
            }

            if ($oSurveyParameter->targetsqid != '') {
                $row['subQuestionTitle'] = $oSurveyParameter->subquestion->title;
            }

            $row['qid'] = $oSurveyParameter->targetqid;
            $row['sqid'] = $oSurveyParameter->targetsqid;
            $aData['rows'][] = $row;
        }

        $aData['page'] = 1;
        $aData['records'] = count($aSurveyParameters);
        $aData['total'] = 1;

        echo ls_json_encode($aData);
    }

    /**
     * Function responsible to import/copy a survey based on $action.
     *
     * @todo this should be separated in two actions import and copy ...
     *
     * @access public
     * @return void
     */
    public function actionCopy()
    {
        //everybody who has permission to create surveys
        if (!Permission::model()->hasGlobalPermission('surveys', 'create')) {
            Yii::app()->user->setFlash('error', gT("Access denied"));
            $this->redirect(Yii::app()->request->urlReferrer);
        }

        //maybe thing about permission check for copy surveys
        //at the moment dropDown selection shows only surveys for the user he owns himself ...
        $action = Yii::app()->request->getParam('action');
        $iSurveyID = sanitize_int(Yii::app()->request->getParam('sid'));
        $aData = [];

        if ($action == "importsurvey" || $action == "copysurvey") {
            // Start the HTML
            $sExtension = "";

            if ($action == 'importsurvey') {
                $aData['sHeader'] = gT("Import survey data");
                $aData['sSummaryHeader'] = gT("Survey structure import summary");
                $aPathInfo = pathinfo($_FILES['the_file']['name']);

                if (isset($aPathInfo['extension'])) {
                    $sExtension = $aPathInfo['extension'];
                }

            } elseif ($action == 'copysurvey') {
                $aData['sHeader'] = gT("Copy survey");
                $aData['sSummaryHeader'] = gT("Survey copy summary");
            }

            // Start traitment and messagebox
            $aData['bFailed'] = false; // Put a var for continue
            $sFullFilepath = '';
            if ($action == 'importsurvey') {

                $sFullFilepath = Yii::app()->getConfig('tempdir').DIRECTORY_SEPARATOR.randomChars(30).'.'.$sExtension;
                if ($_FILES['the_file']['error'] == 1 || $_FILES['the_file']['error'] == 2) {
                    $aData['sErrorMessage'] = sprintf(gT("Sorry, this file is too large. Only files up to %01.2f MB are allowed."), getMaximumFileUploadSize() / 1024 / 1024).'<br>';
                    $aData['bFailed'] = true;
                } elseif (!in_array(strtolower($sExtension), array('lss', 'txt', 'tsv', 'lsa'))) {
                    $aData['sErrorMessage'] = sprintf(gT("Import failed. You specified an invalid file type '%s'."), CHtml::encode($sExtension));
                    $aData['bFailed'] = true;
                } elseif ($aData['bFailed'] || !@move_uploaded_file($_FILES['the_file']['tmp_name'], $sFullFilepath)) {
                    $aData['sErrorMessage'] = gT("An error occurred uploading your file. This may be caused by incorrect permissions for the application /tmp folder.");
                    $aData['bFailed'] = true;
                }
            } elseif ($action == 'copysurvey') {
                $iSurveyID = sanitize_int(Yii::app()->request->getParam('copysurveylist'));
                $aExcludes = array();

                $sNewSurveyName = Yii::app()->request->getPost('copysurveyname');

                if (Yii::app()->request->getPost('copysurveyexcludequotas') == "1") {
                    $aExcludes['quotas'] = true;
                }

                if (Yii::app()->request->getPost('copysurveyexcludepermissions') == "1") {
                    $aExcludes['permissions'] = true;
                }

                if (Yii::app()->request->getPost('copysurveyexcludeanswers') == "1") {
                    $aExcludes['answers'] = true;
                }

                if (Yii::app()->request->getPost('copysurveyresetconditions') == "1") {
                    $aExcludes['conditions'] = true;
                }

                if (Yii::app()->request->getPost('copysurveyresetstartenddate') == "1") {
                    $aExcludes['dates'] = true;
                }

                if (Yii::app()->request->getPost('copysurveyresetresponsestartid') == "1") {
                    $aExcludes['reset_response_id'] = true;
                }

                if (!$iSurveyID) {
                    $aData['sErrorMessage'] = gT("No survey ID has been provided. Cannot copy survey");
                    $aData['bFailed'] = true;
                } elseif (!Survey::model()->findByPk($iSurveyID)) {
                    $aData['sErrorMessage'] = gT("Invalid survey ID");
                    $aData['bFailed'] = true;
                } elseif (!Permission::model()->hasSurveyPermission($iSurveyID, 'surveycontent', 'export')
                    &&    !Permission::model()->hasSurveyPermission($iSurveyID, 'surveycontent', 'export')) {
                    $aData['sErrorMessage'] = gT("We are sorry but you don't have permissions to do this.");
                    $aData['bFailed'] = true;
                } else {
                    Yii::app()->loadHelper('export');
                    $copysurveydata = surveyGetXMLData($iSurveyID, $aExcludes);
                }
            }

            // Now, we have the survey : start importing
            Yii::app()->loadHelper('admin/import');

            if ($action == 'importsurvey' && !$aData['bFailed']) {
                $aImportResults = importSurveyFile($sFullFilepath, (Yii::app()->request->getPost('translinksfields') == '1'));
                if (is_null($aImportResults)) {
                    $aImportResults = array(
                        'error'=>gT("Unknown error while reading the file, no survey created.")
                    );
                }
            } elseif ($action == 'copysurvey' && !$aData['bFailed']) {

                $aImportResults = XMLImportSurvey('', $copysurveydata, $sNewSurveyName, sanitize_int(App()->request->getParam('copysurveyid')), (Yii::app()->request->getPost('copysurveytranslinksfields') == '1'));
                if (isset($aExcludes['conditions'])) {
                    Question::model()->updateAll(array('relevance'=>'1'), 'sid='.$aImportResults['newsid']);
                    QuestionGroup::model()->updateAll(array('grelevance'=>'1'), 'sid='.$aImportResults['newsid']);
                }

                if (isset($aExcludes['reset_response_id'])) {
                    $oSurvey = Survey::model()->findByPk($aImportResults['newsid']);
                    $oSurvey->autonumber_start = 0;
                    $oSurvey->save();
                }

                if (!isset($aExcludes['permissions'])) {
                    Permission::model()->copySurveyPermissions($iSurveyID, $aImportResults['newsid']);
                }

            } else {
                $aData['bFailed'] = true;
            }

            if ($action == 'importsurvey' && isset($sFullFilepath) && file_exists($sFullFilepath)) {
                unlink($sFullFilepath);
            }

            if (!$aData['bFailed'] && isset($aImportResults)) {
                $aData['aImportResults'] = $aImportResults;
                $aData['action'] = $action;
                if (isset($aImportResults['newsid'])) {
                    $aData['sLink'] = $this->createUrl('surveyAdministration/view/',['iSurveyID' => $aImportResults['newsid']]);
                    $aData['sLinkApplyThemeOptions'] = 'surveyAdministration/applythemeoptions/surveyid/'.$aImportResults['newsid'];
                }
            }
        }
        if (!empty($aImportResults['newsid'])) {
            $oSurvey = Survey::model()->findByPk($aImportResults['newsid']);
            LimeExpressionManager::SetDirtyFlag();
            LimeExpressionManager::singleton();
            // Why this @ !
            LimeExpressionManager::SetSurveyId($aImportResults['newsid']);
            LimeExpressionManager::RevertUpgradeConditionsToRelevance($aImportResults['newsid']);
            LimeExpressionManager::UpgradeConditionsToRelevance($aImportResults['newsid']);
            @LimeExpressionManager::StartSurvey($oSurvey->sid, 'survey', $oSurvey->attributes, true);
            LimeExpressionManager::StartProcessingPage(true, true);
            $aGrouplist = QuestionGroup::model()->findAllByAttributes(['sid'=>$aImportResults['newsid']]);
            foreach ($aGrouplist as $aGroup) {
                LimeExpressionManager::StartProcessingGroup($aGroup['gid'], $oSurvey->anonymized != 'Y', $aImportResults['newsid']);
                LimeExpressionManager::FinishProcessingGroup();
            }
            LimeExpressionManager::FinishProcessingPage();
        }

        $this->aData = $aData;
        $this->render('importSurvey_view', $this->aData);
    }


    /**
     * Called via ajax request from survey summary quick action "Show questions group by group".
     *
     * @param int    $iSurveyID Given Survey ID
     * @param string $format    Given Format
     *
     * @return void
     */
    public function actionChangeFormat($iSurveyID, $format)
    {
        if (Permission::model()->hasSurveyPermission($iSurveyID, 'surveycontent', 'update')) {
            if (in_array($format, array('S', 'G', 'A'))) {
                $survey = Survey::model()->findByPk($iSurveyID);
                $survey->format = $format;
                $survey->save();
                echo $survey->format;
            }
        }
    }


    /**
     * Expires the survey.
     *
     * @return void
     */
    public function actionExpire()
    {
        $iSurveyID = $this->getSurveyIdFromGetRequest();
        if (!Permission::model()->hasSurveyPermission($iSurveyID, 'surveysettings', 'update')) {
            Yii::app()->setFlashMessage(gT("You do not have permission to access this page."), 'error');
            $this->redirect(array('surveyAdministration/view', 'surveyid' => $iSurveyID));
        }
        Yii::app()->session['flashmessage'] = gT("The survey was successfully expired by setting an expiration date in the survey settings.");
        Survey::model()->expire($iSurveyID);
        $this->redirect(array('surveyAdministration/view/surveyid/' . $iSurveyID));
    }

    /**
     *  Ajaxrequest returning 'session['dateformat']'
     *  and some other parameters to the frontend
     *
     * @return void
     *
     * @todo this function should be moved to another controller (?)
     */
    public function actionDatetimesettings()
    {
        if (Permission::model()->hasGlobalPermission('surveys', 'read')) {
            $data = array(
                'dateformatsettings'=>getDateFormatData(Yii::app()->session['dateformat']),
                'showClear' => true,
                'allowInputToggle' => true,
            );
            echo json_encode($data);
        }
    }

    /**
     * Action to set expiry date to multiple surveys.
     *  (ajax request)
     *
     * @return void
     * @throws CException
     */
    public function actionExpireMultipleSurveys()
    {
        $sSurveys = $_POST['sItems'];
        $aSIDs = json_decode($sSurveys);
        $aResults = array();
        $expires = App()->request->getPost('expires');
        $formatdata = getDateFormatData(Yii::app()->session['dateformat']);
        Yii::import('application.libraries.Date_Time_Converter', true);
        if (trim($expires) == "") {
            $expires = null;
        } else {
            //new Date_Time_Converter($expires, $formatdata['phpdate'].' H:i');
            $datetimeobj = new date_time_converter($expires, $formatdata['phpdate'].' H:i');
            $expires = $datetimeobj->convert("Y-m-d H:i:s");
        }

        foreach ($aSIDs as $sid) {
            $survey = Survey::model()->findByPk($sid);
            $survey->expires = $expires;
            $aResults[$survey->primaryKey]['title'] = ellipsize($survey->correct_relation_defaultlanguage->surveyls_title, 30);
            if ($survey->save()) {
                $aResults[$survey->primaryKey]['result'] = true;
            } else {
                $aResults[$survey->primaryKey]['result'] = false;
            }
        }
        $this->renderPartial(
            'ext.admin.survey.ListSurveysWidget.views.massive_actions._action_results',
            array('aResults'=>$aResults, 'successLabel'=>gT('OK'))
        );
    }

    /** ************************************************************************************************************ */
    /**                      The following functions could be moved to model or service classes                      */
    /** **********************************************************************************************************++ */

    /**
     * Try to get the get-parameter from request.
     * At the moment there are three namings for a survey id:
     * 'sid'
     * 'surveyid'
     * 'iSurveyID'
     *
     * Returns the id as integer or null if not exists any of them.
     *
     * @return int | null
     *
     * @todo While refactoring (at some point) this function should be removed and only one unique identifier should be used
     */
    private function getSurveyIdFromGetRequest(){
         $surveyId = Yii::app()->request->getParam('sid');
         if($surveyId === null){
             $surveyId = Yii::app()->request->getParam('surveyid');
         }
         if($surveyId === null){
             $surveyId = Yii::app()->request->getParam('iSurveyID');
         }

         return (int) $surveyId;
    }

    /**
     * Returns data for Tab Resourves.
     * survey::_tabResourceManagement()
     * Load "Resources" tab.
     *
     * @todo is this new implementation???
     *
     * @param Survey $oSurvey Given Survey
     *
     * @return array
     */
    private function tabResourceManagement($oSurvey)
    {
        global $sCKEditorURL;

        // TAB Uploaded Resources Management
        $ZIPimportAction = " onclick='if (window.LS.validatefilename(this.form,\"".gT('Please select a file to import!', 'js')."\")) { this.form.submit();}'";
        if (!function_exists("zip_open")) {
            $ZIPimportAction = " onclick='alert(\"".gT("The ZIP library is not activated in your PHP configuration thus importing ZIP files is currently disabled.", "js")."\");'";
        }

        $disabledIfNoResources = '';
        if (hasResources($oSurvey->sid, 'survey') === false) {
            $disabledIfNoResources = " disabled='disabled'";
        }
        $aData = [];
        $aData['ZIPimportAction'] = $ZIPimportAction;
        $aData['disabledIfNoResources'] = $disabledIfNoResources;
        $aData['sCKEditorURL'] = $sCKEditorURL;
        $aData['noform'] = true;

        //KCFINDER SETTINGS
        Yii::app()->session['FileManagerContext'] = "edit:survey:{$oSurvey->sid}";
        Yii::app()->loadHelper('admin.htmleditor');
        initKcfinder();

        return $aData;
    }

    /**
     * Show the form for Organize question groups/questions
     *
     * @param int $iSurveyID Given Survey ID
     *
     * @return array
     * @todo   Change function name to _showOrganizeGroupsAndQuestions?
     */
    private function showReorderForm($iSurveyID)
    {
        $survey = Survey::model()->findByPk($iSurveyID);
        $aData = [];
        $aData['title_bar']['title'] = $survey->currentLanguageSettings->surveyls_title." (".gT("ID").":".$iSurveyID.")";

        // Prepare data for the view
        $sBaseLanguage = Survey::model()->findByPk($iSurveyID)->language;
        LimeExpressionManager::StartSurvey($iSurveyID, 'survey');
        LimeExpressionManager::StartProcessingPage(true, Yii::app()->baseUrl);

        $aGrouplist = QuestionGroup::model()->findAllByAttributes(['sid' => $iSurveyID]);
        $initializedReplacementFields = false;

        $aData['organizebar']['savebuttonright'] = true;
        $aData['organizebar']['closebuttonright']['url'] = $this->createUrl("surveyAdministration/view/", array('surveyid' => $iSurveyID));
        $aData['organizebar']['saveandclosebuttonright']['url'] = true;
        $aData['surveybar']['buttons']['view'] = true;
        $aData['surveybar']['savebutton']['form'] = 'frmOrganize';

        foreach ($aGrouplist as $iGID => $aGroup) {
            LimeExpressionManager::StartProcessingGroup($aGroup['gid'], false, $iSurveyID);
            if (!$initializedReplacementFields) {
                templatereplace("{SITENAME}"); // Hack to ensure the EM sets values of LimeReplacementFields
                $initializedReplacementFields = true;
            }

            $oQuestionData = Question::model()->getQuestions($iSurveyID, $aGroup['gid']);

            $qs = array();

            foreach ($oQuestionData->readAll() as $q) {
                $relevance = ($q['relevance'] == '') ? 1 : $q['relevance'];
                $question = '[{'.$relevance.'}] '.$q['title'];
                LimeExpressionManager::ProcessString($question, $q['qid']);
                $q['question'] = viewHelper::stripTagsEM(LimeExpressionManager::GetLastPrettyPrintExpression());
                $q['gid'] = $aGroup['gid'];
                $qs[] = $q;
            }
            $aGrouplist[$iGID]['questions'] = $qs;
            LimeExpressionManager::FinishProcessingGroup();
        }
        LimeExpressionManager::FinishProcessingPage();

        $aData['aGroupsAndQuestions'] = $aGrouplist;
        $aData['surveyid'] = $iSurveyID;

        return $aData;
    }

    /**
     * Get the new question organization from the post data.
     * This function replaces parse_str, since parse_str
     * is bound by max_input_vars.
     *
     * @return array
     */
    private function getOrgdata()
    {
        $request = Yii::app()->request;
        $orgdata = $request->getPost('orgdata');
        $ex = explode('&', $orgdata);
        $vars = array();
        foreach ($ex as $str) {
            list($list, $target) = explode('=', $str);
            $list = str_replace('list[', '', $list);
            $list = str_replace(']', '', $list);
            $vars[$list] = $target;
        }

        return $vars;
    }

    /**
     * Reorder groups and questions
     *
     * REFACTORED in SurveyAdministration
     *
     * @param int $iSurveyID Given Survey ID
     *
     * @return void
     */
    private function reorderGroup($iSurveyID)
    {
        $grouporder = 1;
        $orgdata = $this->getOrgdata();
        foreach ($orgdata as $ID => $parent) {
            if ($parent == 'root' && $ID[0] == 'g') {
                QuestionGroup::model()->updateAll(
                    array('group_order' => $grouporder),
                    'gid=:gid',
                    array(':gid' => (int) substr($ID, 1))
                );
                $grouporder++;
            } elseif ($ID[0] == 'q') {
                $qid = (int) substr($ID, 1);
                $gid = (int) substr($parent, 1);
                if (!isset($aQuestionOrder[$gid])) {
                    $aQuestionOrder[$gid] = 0;
                }

                $sBaseLanguage = Survey::model()->findByPk($iSurveyID)->language;
                $oQuestion = Question::model()->findByPk(array("qid"=>$qid, 'language'=>$sBaseLanguage));
                $oldGid = $oQuestion['gid'];
                if ($oldGid != $gid) {
                    fixMovedQuestionConditions($qid, $oldGid, $gid, $iSurveyID);
                }
                Question::model()->updateAll(array(
                    'question_order' => $aQuestionOrder[$gid],
                    'gid' => $gid),
                    'qid=:qid',
                    array(':qid' => $qid)
                );
                Question::model()->updateAll(array('gid' => $gid), 'parent_qid=:parent_qid', array(':parent_qid' => $qid));
                $aQuestionOrder[$gid]++;
            }
        }
        LimeExpressionManager::SetDirtyFlag(); // so refreshes syntax highlighting
        Yii::app()->session['flashmessage'] = gT("The new question group/question order was successfully saved.");
    }

    /**
     * Returns Data for Plugin tab.
     * survey::_pluginTabSurvey()
     * Load "Simple Plugin" page in specific survey.
     *
     * @param Survey $survey Given Survey
     *
     * @return array
     *
     * This method is called via call_user_func in self::rendersidemenulink()
     * @SuppressWarnings(PHPMD.UnusedPrivateMethod)
     */
    private function pluginTabSurvey($survey)
    {
        $aData = array();
        $beforeSurveySettings = new PluginEvent('beforeSurveySettings');
        $beforeSurveySettings->set('survey', $survey->sid);
        App()->getPluginManager()->dispatchEvent($beforeSurveySettings);
        $aData['pluginSettings'] = $beforeSurveySettings->get('surveysettings');
        return $aData;
    }

    /**
     * Update the theme of a survey
     *
     * @param int $iSurveyID Survey ID
     * @param string $template The survey theme name
     * @param array $aResults If the method is called from changeMultipleTheme(), it will update its array of results
     * @param boolean $bReturn Should the method update and return aResults
     *
     * @return mixed                 null or array
     *
     * @access public
     */
    public function changeTemplate($iSurveyID, $template, $aResults = null, $bReturn = false)
    {
        $iSurveyID = sanitize_int($iSurveyID);
        $sTemplate = sanitize_dirname($template);

        $survey = Survey::model()->findByPk($iSurveyID);


        if (!Permission::model()->hasSurveyPermission($iSurveyID, 'surveyactivation', 'update')) {
            if (!empty($bReturn)) {
                $aResults[$iSurveyID]['title'] = $survey->correct_relation_defaultlanguage->surveyls_title;
                $aResults[$iSurveyID]['result'] = false;
                return $aResults;
            } else {
                die('No permission');
            }
        }

        $survey->template = $sTemplate;
        $survey->save();

        $oTemplateConfiguration = $survey->surveyTemplateConfiguration;
        $oTemplateConfiguration->template_name = $sTemplate;
        $oTemplateConfiguration->save();

        // This will force the generation of the entry for survey group
        TemplateConfiguration::checkAndcreateSurveyConfig($iSurveyID);

        if (!empty($bReturn)) {
            $aResults[$iSurveyID]['title'] = $survey->correct_relation_defaultlanguage->surveyls_title;
            $aResults[$iSurveyID]['result'] = true;
            return $aResults;
        }
    }

    /**
     * This method will return the url for the current survey and set
     * the direction for the sidemenue.
     *
     * @param integer $sid Given Survey ID
     * @param integer $gid Given Group ID
     * @param integer $qid Given Question ID
     * @param string $landOnSideMenuTab Given SideMenuTab
     *
     * @return string
     */
    public function getSurveyAndSidemenueDirectionURL($sid, $gid, $qid, $landOnSideMenuTab)
    {
        $url = 'questionAdministration/view/';
        $params = [
            'surveyid' => $sid,
            'gid' => $gid,
            'qid' => $qid,
            'landOnSideMenuTab' => $landOnSideMenuTab
        ];
        return $this->createUrl($url, $params);
    }

    /**
     * This private function creates a sample group
     *
     * @param int $iSurveyID The survey ID that the sample group will belong to
     *
     * @return int
     */
    private function createSampleGroup($iSurveyID)
    {
        // Now create a new dummy group
        $sLanguage = Survey::model()->findByPk($iSurveyID)->language;
        $oGroup = new QuestionGroup();
        $oGroup->sid = $iSurveyID;
        $oGroup->group_order = 1;
        $oGroup->grelevance = '1';
        $oGroup->save();
        $oGroupL10ns = new QuestionGroupL10n();
        $oGroupL10ns->gid = $oGroup->gid;
        $oGroupL10ns->group_name = gt('My first question group', 'html', $sLanguage);
        $oGroupL10ns->language = $sLanguage;
        $oGroupL10ns->save();
        LimeExpressionManager::SetEMLanguage($sLanguage);
        return $oGroup->gid;
    }

    /**
     * This private function creates a sample question
     *
     * @param int $iSurveyID The survey ID that the sample question will belong to
     * @param int $iGroupID The group ID that the sample question will belong to
     *
     * @return int
     */
    private function createSampleQuestion($iSurveyID, $iGroupID)
    {
        // Now create a new dummy question
        $sLanguage = Survey::model()->findByPk($iSurveyID)->language;
        $oQuestion = new Question;
        $oQuestion->sid = $iSurveyID;
        $oQuestion->gid = $iGroupID;
        $oQuestion->type = Question::QT_T_LONG_FREE_TEXT;
        $oQuestion->title = 'Q00';
        $oQuestion->mandatory = 'N';
        $oQuestion->relevance = '1';
        $oQuestion->question_order = 1;
        $oQuestion->save();
        $oQuestionLS = new QuestionL10n();
        $oQuestionLS->question = gt('A first example question. Please answer this question:', 'html', $sLanguage);
        $oQuestionLS->help = gt('This is a question help text.', 'html', $sLanguage);
        $oQuestionLS->language = $sLanguage;
        $oQuestionLS->qid = $oQuestion->qid;
        $oQuestionLS->save();
        return $oQuestion->qid;
    }

    /**
     * Adds some other important adata variables for frontend
     *
     * this function came from Layouthelper
     *
     * @param array $aData pointer to array (this array will be changed here!!)
     *
     * @throws CException
     */
    private function surveysummary(&$aData)
    {
        $iSurveyID = $aData['surveyid'];

        $aSurveyInfo = getSurveyInfo($iSurveyID);
        /** @var Survey $oSurvey */
        if (!isset($aData['oSurvey'])) {
            $aData['oSurvey'] = Survey::model()->findByPk($aData['surveyid']);
        }
        $oSurvey = $aData['oSurvey'];
        $activated = $aSurveyInfo['active'];

        $condition = array('sid' => $iSurveyID, 'parent_qid' => 0);
        $sumcount3 = Question::model()->countByAttributes($condition); //Checked
        $sumcount2 = QuestionGroup::model()->countByAttributes(array('sid' => $iSurveyID));

        //SURVEY SUMMARY
        $aAdditionalLanguages = $oSurvey->additionalLanguages;
        $surveysummary2 = [];
        if ($aSurveyInfo['anonymized'] != "N") {
            $surveysummary2[] = gT("Responses to this survey are anonymized.");
        } else {
            $surveysummary2[] = gT("Responses to this survey are NOT anonymized.");
        }
        if ($aSurveyInfo['format'] == "S") {
            $surveysummary2[] = gT("It is presented question by question.");
        } elseif ($aSurveyInfo['format'] == "G") {
            $surveysummary2[] = gT("It is presented group by group.");
        } else {
            $surveysummary2[] = gT("It is presented on one single page.");
        }
        if ($aSurveyInfo['questionindex'] > 0) {
            if ($aSurveyInfo['format'] == 'A') {
                $surveysummary2[] = gT("No question index will be shown with this format.");
            } elseif ($aSurveyInfo['questionindex'] == 1) {
                $surveysummary2[] = gT("A question index will be shown; participants will be able to jump between viewed questions.");
            } elseif ($aSurveyInfo['questionindex'] == 2) {
                $surveysummary2[] = gT("A full question index will be shown; participants will be able to jump between relevant questions.");
            }
        }
        if ($oSurvey->isDateStamp) {
            $surveysummary2[] = gT("Responses will be date stamped.");
        }
        if ($oSurvey->isIpAddr) {
            $surveysummary2[] = gT("IP Addresses will be logged");
        }
        if ($oSurvey->isRefUrl) {
            $surveysummary2[] = gT("Referrer URL will be saved.");
        }
        if ($oSurvey->isUseCookie) {
            $surveysummary2[] = gT("It uses cookies for access control.");
        }
        if ($oSurvey->isAllowRegister) {
            $surveysummary2[] = gT("If participant access codes are used, the public may register for this survey");
        }
        if ($oSurvey->isAllowSave && !$oSurvey->isTokenAnswersPersistence) {
            $surveysummary2[] = gT("Participants can save partially finished surveys");
        }
        if ($oSurvey->emailnotificationto != '') {
            $surveysummary2[] = gT("Basic email notification is sent to:") . ' ' . htmlspecialchars($aSurveyInfo['emailnotificationto']);
        }
        if ($oSurvey->emailresponseto != '') {
            $surveysummary2[] = gT("Detailed email notification with response data is sent to:") . ' ' . htmlspecialchars($aSurveyInfo['emailresponseto']);
        }

        $dateformatdetails = getDateFormatData(Yii::app()->session['dateformat']);
        if (trim($oSurvey->startdate) != '') {
            Yii::import('application.libraries.Date_Time_Converter');
            $datetimeobj = new Date_Time_Converter($oSurvey->startdate, 'Y-m-d H:i:s');
            $aData['startdate'] = $datetimeobj->convert($dateformatdetails['phpdate'] . ' H:i');
        } else {
            $aData['startdate'] = "-";
        }

        if (trim($oSurvey->expires) != '') {
            //$constructoritems = array($surveyinfo['expires'] , "Y-m-d H:i:s");
            Yii::import('application.libraries.Date_Time_Converter');
            $datetimeobj = new Date_Time_Converter($oSurvey->expires, 'Y-m-d H:i:s');
            //$datetimeobj = new Date_Time_Converter($surveyinfo['expires'] , "Y-m-d H:i:s");
            $aData['expdate'] = $datetimeobj->convert($dateformatdetails['phpdate'] . ' H:i');
        } else {
            $aData['expdate'] = "-";
        }

        $aData['language'] = getLanguageNameFromCode($oSurvey->language, false);

        if ($oSurvey->currentLanguageSettings->surveyls_urldescription == "") {
            $aSurveyInfo['surveyls_urldescription'] = htmlspecialchars($aSurveyInfo['surveyls_url']);
        }

        if ($oSurvey->currentLanguageSettings->surveyls_url != "") {
            $aData['endurl'] = " <a target='_blank' href=\"" . htmlspecialchars($aSurveyInfo['surveyls_url']) . "\" title=\"" . htmlspecialchars($aSurveyInfo['surveyls_url']) . "\">" . flattenText($oSurvey->currentLanguageSettings->surveyls_url) . "</a>";
        } else {
            $aData['endurl'] = "-";
        }

        $aData['sumcount3'] = $sumcount3;
        $aData['sumcount2'] = $sumcount2;

        if ($activated == "N") {
            $aData['activatedlang'] = gT("No");
        } else {
            $aData['activatedlang'] = gT("Yes");
        }

        $aData['activated'] = $activated;
        if ($oSurvey->isActive) {
            $aData['surveydb'] = Yii::app()->db->tablePrefix . "survey_" . $iSurveyID;
        }

        $aData['warnings'] = [];
        if ($activated == "N" && $sumcount3 == 0) {
            $aData['warnings'][] = gT("Survey cannot be activated yet.");
            if ($sumcount2 == 0 && Permission::model()->hasSurveyPermission($iSurveyID, 'surveycontent', 'create')) {
                $aData['warnings'][] = "<span class='statusentryhighlight'>[" . gT("You need to add question groups") . "]</span>";
            }
            if ($sumcount3 == 0 && Permission::model()->hasSurveyPermission($iSurveyID, 'surveycontent', 'create')) {
                $aData['warnings'][] = "<span class='statusentryhighlight'>" . gT("You need to add questions") . "</span>";
            }
        }
        $aData['hints'] = $surveysummary2;

        //return (array('column'=>array($columns_used,$hard_limit) , 'size' => array($length, $size_limit) ));
        //        $aData['tableusage'] = getDBTableUsage($iSurveyID);
        // ToDo: Table usage is calculated on every menu display which is too slow with big surveys.
        // Needs to be moved to a database field and only updated if there are question/subquestions added/removed (it's currently also not functional due to the port)

        $aData['tableusage'] = false;
        $aData['aAdditionalLanguages'] = $aAdditionalLanguages;
        $aData['groups_count'] = $sumcount2;

        // We get the state of the quickaction
        // If the survey is new (ie: it has no group), it is opened by default
        $quickactionState = SettingsUser::getUserSettingValue('quickaction_state');
        if ($quickactionState === null || $quickactionState === 0) {
            $quickactionState = 1;
            SettingsUser::setUserSetting('quickaction_state', 1);
        }
        $aData['quickactionstate'] = $quickactionState !== null ? intval($quickactionState) : 1;
        $aData['subviewData'] = $aData;

        Yii::app()->getClientScript()->registerPackage('surveysummary');

        /*
        return $aData;

        $content = Yii::app()->getController()->renderPartial("/admin/survey/surveySummary_view", $aData, true);
        Yii::app()->getController()->renderPartial("/admin/super/sidebody", array(
            'content' => $content,
            'sideMenuOpen' => true
        ));
        */
    }

    /**
     * Load survey information based on $action.
     * survey::_fetchSurveyInfo()
     *
     * @param string $action Given Action
     * @param int $iSurveyID Given Survey ID
     *
     * @return void | array
     *
     * @deprecated use Survey objects instead
     */
    private function fetchSurveyInfo($action, $iSurveyID = null)
    {
        if ($action == 'newsurvey') {
            $oSurvey = new Survey;
        } elseif ($action == 'editsurvey' && $iSurveyID) {
            $oSurvey = Survey::model()->findByPk($iSurveyID);
        }

        if (isset($oSurvey)) {
            $attribs = $oSurvey->attributes;
            $attribs['googleanalyticsapikeysetting'] = $oSurvey->getGoogleanalyticsapikeysetting();
            return $attribs;
        }
    }

    /**
     * Load "General" tab of new survey screen.
     * survey::_generalTabNewSurvey()
     *
     * @return array
     */
    private function generalTabNewSurvey()
    {
        // use survey option inheritance
        $user = User::model()->findByPk(Yii::app()->session['loginID']);
        $owner = $user->attributes;
        $owner['full_name'] = 'inherit';
        $owner['email'] = 'inherit';
        $owner['bounce_email'] = 'inherit';

        $aData = [];
        $aData['action'] = "newsurvey";
        $aData['owner'] = $owner;
        $aLanguageDetails = getLanguageDetails(Yii::app()->session['adminlang']);
        $aData['sRadixDefault'] = $aLanguageDetails['radixpoint'];
        $aData['sDateFormatDefault'] = $aLanguageDetails['dateformat'];
        $aRadixPointData = [];
        foreach (getRadixPointData() as $index => $radixptdata) {
            $aRadixPointData[$index] = $radixptdata['desc'];
        }
        $aData['aRadixPointData'] = $aRadixPointData;

        foreach (getDateFormatData(0, Yii::app()->session['adminlang']) as $index => $dateformatdata) {
            $aDateFormatData[$index] = $dateformatdata['dateformat'];
        }
        $aData['aDateFormatData'] = $aDateFormatData;

        return $aData;
    }

    /**
     * Returns Data for general template.
     *
     * @param integer $iSurveyID Given Survey ID
     *
     * @return array
     */
    private function getGeneralTemplateData($iSurveyID)
    {
        $aData = [];
        $aData['surveyid'] = $iSurveyID;
        $oSurvey = Survey::model()->findByPk($iSurveyID);
        if (empty($oSurvey)) {
            $oSurvey = new Survey;
        }
        $inheritOwner = empty($oSurvey->oOptions->ownerLabel) ? $oSurvey->owner_id : $oSurvey->oOptions->ownerLabel;
        $users = getUserList();
        $aData['users'] = array();
        $aData['users']['-1'] = gT('Inherit') . ' [' . $inheritOwner . ']';
        foreach ($users as $user) {
            $aData['users'][$user['uid']] = $user['user'] . ($user['full_name'] ? ' - ' . $user['full_name'] : '');
        }
        // Sort users by name
        asort($aData['users']);
        $aData['aSurveyGroupList'] = SurveysGroups::getSurveyGroupsList();
        return $aData;
    }

    /**
     * Returns data for text edit.
     *
     * @param Survey $survey Given Survey.
     *
     * @return array
     */
    private function getTextEditData($survey)
    {
        Yii::app()->getClientScript()->registerScript(
            "TextEditDataGlobal",
            //todo: this has to be changed, also in frontend packages/textelements/...
            //NEW: connectorBaseUrl: '".Yii::app()->getController()->createUrl('/surveyAdministration/getDateFormatOptions', ['sid' => $survey->sid])."',
            //// ['sid' => $survey->sid]) . "',  --> sid should be taken from frontend ...
            "window.TextEditData = {
                connectorBaseUrl: '" . Yii::app()->getController()->createUrl('surveyAdministration/') . "',
                isNewSurvey: " . ($survey->getIsNewRecord() ? "true" : "false") . ",
<<<<<<< HEAD
                sid: $survey->sid
=======
                sid: $survey->sid, 
>>>>>>> 0fb4f8b6
                i10N: {
                    'Survey title' : '" . gT('Survey title') . "',
                    'Date format' : '" . gT('Date format') . "',
                    'Decimal mark' : '" . gT('Decimal mark') . "',
                    'End url' : '" . gT('End url') . "',
                    'URL description (link text)' : '" . gT('URL description (link text)') . "',
                    'Description' : '" . gT('Description') . "',
                    'Welcome' : '" . gT('Welcome') . "',
                    'End message' : '" . gT('End message') . "'
                }
            };",
            LSYii_ClientScript::POS_BEGIN
        );

        App()->getClientScript()->registerPackage('ace');
        App()->getClientScript()->registerPackage('textelements');
        $aData = $aTabTitles = $aTabContents = array();
        return $aData;
    }

    /**
     * Returns Date for Data Security Edit.
     * tab_edit_view_datasecurity
     * editDataSecurityLocalSettings_view
     *
     * @param Survey $survey Given Survey
     *
     * @return array
     */
    private function getDataSecurityEditData($survey)
    {
        Yii::app()->getClientScript()->registerScript(
            "DataSecTextEditDataGlobal",
            "window.DataSecTextEditData = {
                isNewSurvey: " . ($survey->getIsNewRecord() ? "true" : "false") . ",
                sid: $survey->sid,
                i10N: {
                    'Survey data policy checkbox label:' : '" . gT('Survey data policy checkbox label:') . "',
                    'Survey data policy error message:' : '" . gT('Survey data policy error message:') . "',
                    'Survey data policy message:' : '" . gT('Survey data policy message:') . "',
                    'Don\'t show:' : '" . gT('Don\'t show') . "',
                    'Inline text' : '" . gT('Inline text') . "',
                    'Collapsible text' : '" . gT('Collapsible text') . "',
                    '__INFOTEXT' : '" . gT('If you want to specify a link to the survey data policy, 
                    set "Show survey policy text with mandatory checkbox" to "Collapsible text" and use the 
                    placeholders {STARTPOLICYLINK} and {ENDPOLICYLINK} in the "Survey data policy checkbox 
                    label" field to define the link that opens the policy popup. If there is no placeholder given, 
                    there will be an appendix.') . "',
                    'Deactivated' : '" . gT('Deactivated') . "',
                    'Activated' : '" . gT('Activated') . "'
                }
            };",
            LSYii_ClientScript::POS_BEGIN
        );

        App()->getClientScript()->registerPackage('ace');
        App()->getClientScript()->registerPackage('datasectextelements');
        $aData = $aTabTitles = $aTabContents = array();
        return $aData;
    }

    /**
     * Returns Data for Tab General Edit Survey.
     * survey::_generalTabEditSurvey()
     * Load "General" tab of edit survey screen.
     *
     * @param Survey $survey Given Survey
     *
     * @return mixed
     */
    private function generalTabEditSurvey($survey)
    {
        $aData['survey'] = $survey;
        return $aData;
    }

    /**
     * Returns data for tab Presentation navigation.
     * survey::_tabPresentationNavigation()
     * Load "Presentation & navigation" tab.
     *
     * @param mixed $esrow ?
     *
     * @return array
     */
    private function tabPresentationNavigation($esrow)
    {
        $aData = [];
        $aData['esrow'] = $esrow;
        return $aData;
    }

    /**
     * Returns the data for Tab Publication Access control.
     * survey::_tabPublicationAccess()
     * Load "Publication * access control" tab.
     *
     * @param Survey $survey Given Survey
     *
     * @return array
     */
    private function tabPublicationAccess($survey)
    {
        $aDateFormatDetails = getDateFormatData(Yii::app()->session['dateformat']);
        $aData = [];
        $aData['dateformatdetails'] = $aDateFormatDetails;
        $aData['survey'] = $survey;
        return $aData;
    }

    /**
     * Returns the data for Tab Notification and Data Management.
     * survey::_tabNotificationDataManagement()
     * Load "Notification & data management" tab.
     *
     * @param mixed $esrow ?
     *
     * @return array
     */
    private function tabNotificationDataManagement($esrow)
    {
        $aData = [];
        $aData['esrow'] = $esrow;
        return $aData;
    }

    /**
     * Returns the data for Tab Tokens.
     * survey::_tabTokens()
     * Load "Tokens" tab.
     *
     * @param mixed $esrow ?
     *
     * @return array
     */
    private function tabTokens($esrow)
    {
        $aData = [];
        $aData['esrow'] = $esrow;
        return $aData;
    }

    /**
     * Returns the data for Tab Panel Integration.
     *
     * @param Survey $survey Given Survey
     * @param string|null $sLang  Given Language
     *
     * @return array
     */
    private function tabPanelIntegration($survey, $sLang = null)
    {
        $aData = [];
        $oResult = Question::model()->findAll("sid={$survey->sid} AND (type = 'T'  OR type = 'Q'  OR  type = 'T' OR type = 'S')");
        $aQuestions = [];
        foreach ($oResult as $aRecord) {
            $aQuestions[] = array_merge($aRecord->attributes, $aRecord->questionl10ns[$survey->language]->attributes);
        }

        $aData['jsData'] = [
            'i10n' => [
                'ID' => gT('ID'),
                'Action' => gT('Action'),
                'Parameter' => gT('Parameter'),
                'Target question' => gT('Target question'),
                'Survey ID' => gT('Survey id'),
                'Question ID' => gT('Question id'),
                'Subquestion ID' => gT('Subquestion ID'),
                'Add URL parameter' => gT('Add URL parameter'),
                'Edit URL parameter' => gT('Edit URL parameter'),
                'Add URL parameter' => gT('Add URL parameter'),
                'Parameter' => gT('Parameter'),
                'Target question' => gT('Target question'),
                'No target question' => gT('(No target question)'),
                'Are you sure you want to delete this URL parameter?' => gT('Are you sure you want to delete this URL parameter?'),
                'No, cancel' => gT('No, cancel'),
                'Yes, delete' => gT('Yes, delete'),
                'Save' => gT('Save'),
                'Cancel' => gT('Cancel'),
            ],
            "questionList" => $aQuestions,
            "surveyid" => $survey->sid,
            "getParametersUrl" => Yii::app()->createUrl('surveyAdministration/getUrlParamsJson', array('surveyid' => $survey->sid)),
        ];

        App()->getClientScript()->registerPackage('panelintegration');
        return $aData;
    }

}<|MERGE_RESOLUTION|>--- conflicted
+++ resolved
@@ -358,6 +358,8 @@
 
         $esrow = $this->fetchSurveyInfo('newsurvey');
 
+
+        //$aViewUrls['output']  = PrepareEditorScript(false, $this->getController());
         $aData = $this->generalTabNewSurvey();
         $aData = array_merge($aData, $this->getGeneralTemplateData(0));
         $aData['esrow'] = $esrow;
@@ -2858,11 +2860,7 @@
             "window.TextEditData = {
                 connectorBaseUrl: '" . Yii::app()->getController()->createUrl('surveyAdministration/') . "',
                 isNewSurvey: " . ($survey->getIsNewRecord() ? "true" : "false") . ",
-<<<<<<< HEAD
-                sid: $survey->sid
-=======
                 sid: $survey->sid, 
->>>>>>> 0fb4f8b6
                 i10N: {
                     'Survey title' : '" . gT('Survey title') . "',
                     'Date format' : '" . gT('Date format') . "',
