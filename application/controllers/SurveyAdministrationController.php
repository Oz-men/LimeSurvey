--- conflicted
+++ resolved
@@ -390,12 +390,6 @@
         $aData['edittextdata']['aSurveyGroupList'] = SurveysGroups::getSurveyGroupsList();
         $aData['edittextdata']['defaultLanguage'] =  getLanguageCodefromLanguage($defaultLanguage);
 
-<<<<<<< HEAD
-=======
-        // @todo $aViewsUrls can be removed, cause its never used.
-        $aViewUrls[] = 'newSurvey_view';
-
->>>>>>> 438cb688
         $arrayed_data = array();
         $arrayed_data['oSurvey'] = $survey;
         $arrayed_data['data'] = $aData;
