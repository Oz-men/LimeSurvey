--- conflicted
+++ resolved
@@ -26,10 +26,6 @@
     protected function _init()
     {
         parent::_init();
-<<<<<<< HEAD
-=======
-
->>>>>>> 7c850970
         App()->getComponent('bootstrap');
         $this->_sessioncontrol();
         App()->getClientScript()->registerScriptFile(Yii::app()->getConfig('adminscripts') . "admin_core.js");
@@ -363,37 +359,6 @@
         $this->renderPartial('/admin/super/messagebox', $aData);
     }
 
-<<<<<<< HEAD
-=======
-    /**
-    * _showadminmenu() function returns html text for the administration button bar
-    *
-    * @access public
-    * @global string $homedir
-    * @global string $scriptname
-    * @global string $surveyid
-    * @global string $setfont
-    * @global string $imageurl
-    * @param int $surveyid
-    * @return string $adminmenu
-    */
-    public function _showadminmenu($surveyid = false)
-    {
-        if (Yii::app()->session['pw_notify'] && Yii::app()->getConfig("debug")<2)
-        {
-            Yii::app()->session['flashmessage'] = gT("Warning: You are still using the default password ('password'). Please change your password and re-login again.");
-        }
-
-        $updateModel = new UpdateForm();
-        $updateNotification = $updateModel->updateNotification;
-        $aData['showupdate'] = $updateNotification->result;
-        $aData['surveyid'] = $surveyid;
-        $aData['iconsize'] = Yii::app()->getConfig('adminthemeiconsize');
-        $aData['sImageURL'] = Yii::app()->getConfig('adminimageurl');
-        $this->renderPartial("/admin/super/adminmenu", $aData);
-
-    }
->>>>>>> 7c850970
 
     public function _loadEndScripts()
     {
