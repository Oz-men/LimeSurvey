<?php if (!defined('BASEPATH')) {
    exit('No direct script access allowed');
}
/*
* LimeSurvey
* Copyright (C) 2013 The LimeSurvey Project Team / Carsten Schmitz
* All rights reserved.
* License: GNU/GPL License v2 or later, see LICENSE.php
* LimeSurvey is free software. This version may have been modified pursuant
* to the GNU General Public License, and as distributed it includes or
* is derivative of works licensed under the GNU General Public License or
* other free or open source software licenses.
* See COPYRIGHT.php for copyright notices and details.
*
*/

use \LimeSurvey\Helpers\questionHelper;

/**
* Database
*
* @package LimeSurvey
* @author
* @copyright 2011
* @access public
*/
class database extends Survey_Common_Action
{
    /**
     * @var integer Group id
     */
    private $iQuestionGroupID;

    /**
     * @var integer Question id
     */
    private $iQuestionID;

    /**
     * @var integer Survey id
     */
    private $iSurveyID;


    private $updateableFields = [
                'owner_id' => ['type'=> '', 'default' => false, 'dbname'=>false, 'active'=>true, 'required'=>[]],
                'admin' => ['type'=> '', 'default' => false, 'dbname'=>false, 'active'=>true, 'required'=>[]],
                'faxto' => ['type'=> '', 'default' => false, 'dbname'=>false, 'active'=>true, 'required'=>[]],
                'format' => ['type'=> '', 'default' => false, 'dbname'=>false, 'active'=>true, 'required'=>[]],
                'expires' => ['type'=> '', 'default' => false, 'dbname'=>false, 'active'=>true, 'required'=>[]],
                'startdate' => ['type'=> 'default', 'default' => false, 'dbname'=>false, 'active'=>true, 'required'=>[]],
                'template' => ['type'=> '', 'default' => false, 'dbname'=>false, 'active'=>true, 'required'=>[]],
                'assessments' => ['type'=> 'yesno', 'default' => false, 'dbname'=>false, 'active'=>true, 'required'=>[]],
                'anonymized' => ['type'=> 'yesno', 'default' => false, 'dbname'=>false, 'active'=>true, 'required'=>[]],
                'savetimings' => ['type'=> 'yesno', 'default' => false, 'dbname'=>false, 'active'=>true, 'required'=>[]],
                'datestamp' => ['type'=> 'yesno', 'default' => false, 'dbname'=>false, 'active'=>true, 'required'=>[]],
                'ipaddr' => ['type'=> 'yesno', 'default' => false, 'dbname'=>false, 'active'=>true, 'required'=>[]],
                'ipanonymize'=> ['type'=> 'yesno', 'default' => false, 'dbname'=>false, 'active'=>true, 'required'=>[]],
                'refurl' => ['type'=> 'yesno', 'default' => false, 'dbname'=>false, 'active'=>true, 'required'=>[]],
                'publicgraphs' => ['type'=> 'yesno', 'default' => false, 'dbname'=>false, 'active'=>true, 'required'=>[]],
                'usecookie' => ['type'=> 'yesno', 'default' => false, 'dbname'=>false, 'active'=>true, 'required'=>[]],
                'allowregister' => ['type'=> 'yesno', 'default' => false, 'dbname'=>false, 'active'=>true, 'required'=>[]],
                'allowsave' => ['type'=> 'yesno', 'default' => false, 'dbname'=>false, 'active'=>true, 'required'=>[]],
                'navigationdelay' => ['type'=> '', 'default' => false, 'dbname'=>false, 'active'=>true, 'required'=>[]],
                'printanswers' => ['type'=> 'yesno', 'default' => false, 'dbname'=>false, 'active'=>true, 'required'=>[]],
                'publicstatistics' => ['type'=> 'yesno', 'default' => false, 'dbname'=>false, 'active'=>true, 'required'=>[]],
                'autoredirect' => ['type'=> 'yesno', 'default' => false, 'dbname'=>false, 'active'=>true, 'required'=>[]],
                'showxquestions' => ['type'=> 'yesno', 'default' => false, 'dbname'=>false, 'active'=>true, 'required'=>[]],
                'showgroupinfo' => ['type'=> '', 'default' => false, 'dbname'=>false, 'active'=>true, 'required'=>[]],
                'showqnumcode' => ['type'=> '', 'default' => false, 'dbname'=>false, 'active'=>true, 'required'=>[]],
                'shownoanswer' => ['type'=> 'yesno', 'default' => false, 'dbname'=>false, 'active'=>true, 'required'=>[]],
                'showwelcome' => ['type'=> 'yesno', 'default' => false, 'dbname'=>false, 'active'=>true, 'required'=>[]],
                'showsurveypolicynotice' => ['type'=> '', 'default' => 0, 'dbname'=>false, 'active'=>true, 'required'=>[]],
                'allowprev' => ['type'=> 'yesno', 'default' => false, 'dbname'=>false, 'active'=>true, 'required'=>[]],
                'questionindex' => ['type'=> '', 'default' => false, 'dbname'=>false, 'active'=>true, 'required'=>[]],
                'nokeyboard' => ['type'=> 'yesno', 'default' => false, 'dbname'=>false, 'active'=>true, 'required'=>[]],
                'showprogress' => ['type'=> 'yesno', 'default' => false, 'dbname'=>false, 'active'=>true, 'required'=>[]],
                'listpublic' => ['type'=> 'yesno', 'default' => false, 'dbname'=>false, 'active'=>true, 'required'=>[]],
                'htmlemail' => ['type'=> 'yesno', 'default' => false, 'dbname'=>false, 'active'=>true, 'required'=>[]],
                'sendconfirmation' => ['type'=> 'yesno', 'default' => false, 'dbname'=>false, 'active'=>true, 'required'=>[]],
                'tokenanswerspersistence' => ['type'=> 'yesno', 'default' => false, 'dbname'=>false, 'active'=>true, 'required'=>[]],
                'alloweditaftercompletion' => ['type'=> 'yesno', 'default' => false, 'dbname'=>false, 'active'=>true, 'required'=>[]],
                'emailresponseto' => ['type'=> '', 'default' => false, 'dbname'=>false, 'active'=>true, 'required'=>[]],
                'emailnotificationto' => ['type'=> '', 'default' => false, 'dbname'=>false, 'active'=>true, 'required'=>[]],
                'googleanalyticsapikeysetting' => ['type'=> 'default', 'default' => false, 'dbname'=>false, 'active'=>true, 'required'=>[]],
                'googleanalyticsapikey' => ['type'=> 'default', 'default' => false, 'dbname'=>false, 'active'=>true, 'required'=>[]],
                'googleanalyticsstyle' => ['type'=> '', 'default' => false, 'dbname'=>false, 'active'=>true, 'required'=>[]],
                'tokenlength' => ['type'=> '', 'default' => false, 'dbname'=>false, 'active'=>true, 'required'=>[]],
                'adminemail' => ['type'=> '', 'default' => false, 'dbname'=>false, 'active'=>true, 'required'=>[]],
                'bounce_email' => ['type'=> '', 'default' => false, 'dbname'=>false, 'active'=>true, 'required'=>[]],
                'gsid' => ['type'=> '', 'default' => 1, 'dbname'=>false, 'active'=>true, 'required'=>[]],
                'usecaptcha_surveyaccess' => ['type'=> 'yesno', 'default' => false, 'dbname'=>false, 'active'=>true, 'required'=>[]],
                'usecaptcha_registration' => ['type'=> 'yesno', 'default' => false, 'dbname'=>false, 'active'=>true, 'required'=>[]],
                'usecaptcha_saveandload' => ['type'=> 'yesno', 'default' => false, 'dbname'=>false, 'active'=>true, 'required'=>[]],
            ];
        private $updatedFields = [];

    /**
     * @var object LSYii_Validators
     * @todo : use model (and validate if we do it in model rules)
     */
    private $oFixCKeditor;

    /**
     * Database::index()
     * todo 1591726928167: move called functions to their respective Controllers
     * @return
     */
    public function index()
    {
        $sAction = Yii::app()->request->getPost('action');
        $this->iSurveyID = (isset($_POST['sid'])) ? (int) $_POST['sid'] : (int) returnGlobal('sid');

        $this->iQuestionGroupID = (int) returnGlobal('gid');
        $this->iQuestionID = (int) returnGlobal('qid');

        $this->oFixCKeditor = new LSYii_Validators;
        $this->oFixCKeditor->fixCKeditor = true;
        $this->oFixCKeditor->xssfilter = false;

        if ($sAction == "updatedefaultvalues" && Permission::model()->hasSurveyPermission($this->iSurveyID, 'surveycontent', 'update')) {
            $this->actionUpdateDefaultValues($this->iSurveyID);
        }
//        if ($sAction == "updateansweroptions" && Permission::model()->hasSurveyPermission($this->iSurveyID, 'surveycontent', 'update')) {
//            $this->actionUpdateAnswerOptions($this->iSurveyID);
//        }
//        if ($sAction == "updatesubquestions" && Permission::model()->hasSurveyPermission($this->iSurveyID, 'surveycontent', 'update')) {
//            $this->actionSubQuestions($this->iSurveyID);
//        }
        if (in_array($sAction, array('insertquestion', 'copyquestion')) && Permission::model()->hasSurveyPermission($this->iSurveyID, 'surveycontent', 'create')) {
            $this->actionInsertCopyQuestion($this->iSurveyID);
        }
        if ($sAction == "updatequestion" && Permission::model()->hasSurveyPermission($this->iSurveyID, 'surveycontent', 'update')) {
            $this->actionUpdateQuestion($this->iSurveyID);
        }
        if (($sAction == "updatesurveylocalesettings") && (Permission::model()->hasSurveyPermission($this->iSurveyID, 'surveylocale', 'update') || Permission::model()->hasSurveyPermission($iSurveyID, 'surveysettings', 'update'))) {
            $this->actionUpdateSurveyLocaleSettings($this->iSurveyID);
        }
        if (($sAction == "updatesurveylocalesettings_generalsettings") && (Permission::model()->hasSurveyPermission($this->iSurveyID, 'surveylocale', 'update') || Permission::model()->hasSurveyPermission($iSurveyID, 'surveysettings', 'update'))) {
            $this->actionUpdateSurveyLocaleSettingsGeneralSettings($this->iSurveyID);
        }

        Yii::app()->setFlashMessage(gT("Unknown action or no permission."), 'error');
        $this->getController()->redirect(Yii::app()->request->urlReferrer);
    }

    /**
     * This is a convenience function to update/delete answer default values. If the given
     * $defaultvalue is empty then the entry is removed from table defaultvalues
     *
     * @param integer $qid   Question ID
     * @param integer $scale_id  Scale ID
     * @param string $specialtype  Special type (i.e. for  'Other')
     * @param string $language     Language (defaults are language specific)
     * @param mixed $defaultvalue    The default value itself
     */
    public function _updateDefaultValues($qid, $sqid, $scale_id, $specialtype, $language, $defaultvalue)
    {
        $arDefaultValue = DefaultValue::model()
            ->find(
                'specialtype = :specialtype AND qid = :qid AND sqid = :sqid AND scale_id = :scale_id',
                array(
                ':specialtype' => $specialtype,
                ':qid' => $qid,
                ':sqid' => $sqid,
                ':scale_id' => $scale_id,
                )
        );
        $dvid = !empty($arDefaultValue->dvid) ? $arDefaultValue->dvid : null;

        if ($defaultvalue == '') {
            // Remove the default value if it is empty
            if ($dvid !== null){
                DefaultValueL10n::model()->deleteAllByAttributes(array('dvid'=>$dvid, 'language' => $language ));
                $iRowCount = DefaultValueL10n::model()->countByAttributes(array('dvid' => $dvid));
                if ($iRowCount == 0){
                    DefaultValue::model()->deleteByPk($dvid);
                }
            }
        } else {
            if (is_null($dvid)) {
                $data = array('qid'=>$qid, 'sqid'=>$sqid, 'scale_id'=>$scale_id, 'specialtype'=>$specialtype);
                $oDefaultvalue = new DefaultValue();
                $oDefaultvalue->attributes = $data;
                $oDefaultvalue->specialtype = $specialtype;
                $oDefaultvalue->save();
                if (!empty($oDefaultvalue->dvid)){
                    $dataL10n = array('dvid'=>$oDefaultvalue->dvid, 'language'=>$language, 'defaultvalue'=>$defaultvalue);
                    $oDefaultvalueL10n = new DefaultValueL10n();
                    $oDefaultvalueL10n->attributes = $dataL10n;
                    $oDefaultvalueL10n->save();
                }   
            } else {
                if ($dvid !== null){
                    $arDefaultValue->with('defaultvaluel10ns');
                    $idL10n = !empty($arDefaultValue->defaultvaluel10ns) && array_key_exists($language, $arDefaultValue->defaultvaluel10ns) ? $arDefaultValue->defaultvaluel10ns[$language]->id : null;
                    if ($idL10n !== null){
                        DefaultValueL10n::model()->updateAll(array('defaultvalue'=>$defaultvalue), 'dvid = ' . $dvid . ' AND language = \'' . $language . '\'');
                    } else {
                        $dataL10n = array('dvid'=>$dvid, 'language'=>$language, 'defaultvalue'=>$defaultvalue);
                        $oDefaultvalueL10n = new DefaultValueL10n();
                        $oDefaultvalueL10n->attributes = $dataL10n;
                        $oDefaultvalueL10n->save();
                    }
                }
            }
        }
        $surveyid = $this->iSurveyID;
        updateFieldArray();
    }

    /**
     * action to do when update default value
     * @param integer $iSurveyID
     * @return void (redirect)
     */
    private function actionUpdateDefaultValues($iSurveyID)
    {
        $oSurvey = Survey::model()->findByPk($iSurveyID);
        $aSurveyLanguages = $oSurvey->allLanguages;
        $sBaseLanguage = $oSurvey->language;

        Question::model()->updateAll(array('same_default'=> Yii::app()->request->getPost('samedefault') ? 1 : 0), 'sid=:sid ANd qid=:qid', array(':sid'=>$iSurveyID, ':qid'=>$this->iQuestionID));

        $arQuestion = Question::model()->findByAttributes(array('qid'=>$this->iQuestionID));
        $sQuestionType = $arQuestion['type'];

        $aQuestionTypeList = Question::typeList();
        if ($aQuestionTypeList[$sQuestionType]['answerscales'] > 0 && $aQuestionTypeList[$sQuestionType]['subquestions'] == 0) {
            for ($iScaleID = 0; $iScaleID < $aQuestionTypeList[$sQuestionType]['answerscales']; $iScaleID++) {
                foreach ($aSurveyLanguages as $sLanguage) {
                    if (!is_null(Yii::app()->request->getPost('defaultanswerscale_'.$iScaleID.'_'.$sLanguage))) {
                        $this->_updateDefaultValues($this->iQuestionID, 0, $iScaleID, '', $sLanguage, Yii::app()->request->getPost('defaultanswerscale_'.$iScaleID.'_'.$sLanguage));
                    }
                    if (!is_null(Yii::app()->request->getPost('other_'.$iScaleID.'_'.$sLanguage))) {
                        $this->_updateDefaultValues($this->iQuestionID, 0, $iScaleID, 'other', $sLanguage, Yii::app()->request->getPost('other_'.$iScaleID.'_'.$sLanguage));
                    }
                }
            }
        }
        if ($aQuestionTypeList[$sQuestionType]['subquestions'] > 0) {
            foreach ($aSurveyLanguages as $sLanguage) {
                $arQuestions = Question::model()->with('questionl10ns', array('condition' => 'language = ' . $sLanguage))->findAllByAttributes(array('sid'=>$iSurveyID, 'gid'=>$this->iQuestionGroupID, 'parent_qid'=>$this->iQuestionID, 'scale_id'=>0));

                for ($iScaleID = 0; $iScaleID < $aQuestionTypeList[$sQuestionType]['subquestions']; $iScaleID++) {
                    foreach ($arQuestions as $aSubquestionrow) {
                        if (!is_null(Yii::app()->request->getPost('defaultanswerscale_'.$iScaleID.'_'.$sLanguage.'_'.$aSubquestionrow['qid']))) {
                            $this->_updateDefaultValues($this->iQuestionID, $aSubquestionrow['qid'], $iScaleID, '', $sLanguage, Yii::app()->request->getPost('defaultanswerscale_'.$iScaleID.'_'.$sLanguage.'_'.$aSubquestionrow['qid']));
                        }
                    }
                }
            }
        }
        if ($aQuestionTypeList[$sQuestionType]['answerscales'] == 0 && $aQuestionTypeList[$sQuestionType]['subquestions'] == 0) {
            foreach ($aSurveyLanguages as $sLanguage) {
                // Qick and dirty insert for yes/no defaul value
                // write the the selectbox option, or if "EM" is slected, this value to table
                if ($sQuestionType == 'Y') {
                    /// value for all langs
                    if (Yii::app()->request->getPost('samedefault') == 1) {
                        $sLanguage = $aSurveyLanguages[0]; // turn
                    }

                    if (Yii::app()->request->getPost('defaultanswerscale_0_'.$sLanguage) == 'EM') {
// Case EM, write expression to database
                        $this->_updateDefaultValues($this->iQuestionID, 0, 0, '', $sLanguage, Yii::app()->request->getPost('defaultanswerscale_0_'.$sLanguage.'_EM'));
                    } else {
                        // Case "other", write list value to database
                        $this->_updateDefaultValues($this->iQuestionID, 0, 0, '', $sLanguage, Yii::app()->request->getPost('defaultanswerscale_0_'.$sLanguage));
                    }
                    ///// end yes/no
                } else {
                    if (!is_null(Yii::app()->request->getPost('defaultanswerscale_0_'.$sLanguage.'_0'))) {
                        $this->_updateDefaultValues($this->iQuestionID, 0, 0, '', $sLanguage, Yii::app()->request->getPost('defaultanswerscale_0_'.$sLanguage.'_0'));
                    }
                }
            }
        }
        Yii::app()->session['flashmessage'] = gT("Default value settings were successfully saved.");
        //This is SUPER important! Recalculating the ExpressionScript Engine state!
        LimeExpressionManager::SetDirtyFlag();

        if (Yii::app()->request->getPost('close-after-save') === 'true') {
            $this->getController()->redirect(array('questionAdministration/view/surveyid/'.$iSurveyID.'/gid/'.$this->iQuestionGroupID.'/qid/'.$this->iQuestionID));
        }
        $this->getController()->redirect(['questionAdministration/editdefaultvalues/surveyid/'.$iSurveyID.'/gid/'.$this->iQuestionGroupID.'/qid/'.$this->iQuestionID]);
    }

    /**
     * action to do when update answers options
     * @param integer $iSurveyID
     * @return void (redirect)
     */
//    private function actionUpdateAnswerOptions($iSurveyID)
//    {
//        Yii::app()->loadHelper('database');
//        $survey = Survey::model()->findByPk($iSurveyID);
//        $arQuestion = Question::model()->findByAttributes(array('qid'=>$this->iQuestionID));
//        $sQuestionType = $arQuestion['type']; // Checked)
//        $aQuestionTypeList = Question::typeList();
//        $iScaleCount = $aQuestionTypeList[$sQuestionType]['answerscales'];
//        /* for already activated survey and rank question type : fix the maxDbAnswer before deleting answers */
//        /* @todo : add it to upgrage DB system, and see for the lsa */
//        if ($sQuestionType == Question::QT_R_RANKING_STYLE && $survey->isActive) {
//            QuestionAttribute::model()->find(
//                "qid = :qid AND attribute = 'max_subquestions'",
//                array(':qid' => $this->iQuestionID)
//            );
//
//            $answerCount = Answer::model()->countByAttributes(array('qid' => $this->iQuestionID, 'language'=>$survey->language));
//            $oQuestionAttribute = new QuestionAttribute();
//            $oQuestionAttribute->qid = $this->iQuestionID;
//            $oQuestionAttribute->attribute = 'max_subquestions';
//            $oQuestionAttribute->value = $answerCount;
//            $oQuestionAttribute->save();
//        }
//
//        //First delete all answers
//        $oldAnswers = Answer::model()->findAllByAttributes(array('qid'=>$this->iQuestionID));
//        foreach ($oldAnswers as $oAnswer) {
//            AnswerL10n::model()->deleteAllByAttributes(array('aid'=>$oAnswer->aid));
//            $oAnswer->delete();
//        }
//        LimeExpressionManager::RevertUpgradeConditionsToRelevance($iSurveyID);
//        for ($iScaleID = 0; $iScaleID < $iScaleCount; $iScaleID++) {
//            $iMaxCount = (int) Yii::app()->request->getPost('answercount_'.$iScaleID);
//            for ($iSortOrderID = 1; $iSortOrderID < $iMaxCount; $iSortOrderID++) {
//                $sCode = (string) sanitize_paranoid_string(Yii::app()->request->getPost('code_'.$iSortOrderID.'_'.$iScaleID));
//                $iAssessmentValue = (int) Yii::app()->request->getPost('assessment_'.$iSortOrderID.'_'.$iScaleID);
//
//                    // Now we insert the answer
//                $oAnswer = new Answer;
//                $oAnswer->code              = $sCode;
//                $oAnswer->qid               = $this->iQuestionID;
//                $oAnswer->sortorder         = $iSortOrderID;
//                $oAnswer->assessment_value  = $iAssessmentValue;
//                $oAnswer->scale_id          = $iScaleID;
//                $bAnswerSave = true;
//                if (!$oAnswer->save()) {
//                    $sErrors = '<br/>';
//                    foreach ($oAnswer->getErrors() as $sError) {
//                        $sErrors .= $sError[0].'<br/>';
//                    }
//
//                    // Let's give a new to code to the answer to save it, so user entries are not lost
//                    $bAnswerSave = false;
//
//                    while (!$bAnswerSave) {
//                        $oAnswer->code = strval(rand(11111, 99999)); // If the random code already exist (very low probablilty), answer will not be save and a new code will be generated
//                        if ($oAnswer->save()) {
//                            $bAnswerSave = true;
//                        }
//                    }
//
//                    Yii::app()->setFlashMessage(gT("Failed to update answer: ").$sCode.$sErrors, 'error');
//                }
//                if($bAnswerSave) {
//                    foreach ($survey->allLanguages as $sLanguage) {
//                        $sAnswerText = Yii::app()->request->getPost('answer_'.$sLanguage.'_'.$iSortOrderID.'_'.$iScaleID);
//                        // Fix bug with FCKEditor saving strange BR types
//                        $sAnswerText = $this->oFixCKeditor->fixCKeditor($sAnswerText);
//
//                        // Now we insert the answers by language
//                        $oAnswerL10n = new AnswerL10n;
//                        $oAnswerL10n->aid = $oAnswer->aid;
//                        $oAnswerL10n->answer            = $sAnswerText;
//                        $oAnswerL10n->language          = $sLanguage;
//                        $oAnswerL10n->save();
//                    }
//                    // Updating code (oldcode!==null) => update condition with the new code
//                    $sOldCode = Yii::app()->request->getPost('oldcode_'.$iSortOrderID.'_'.$iScaleID);
//                    if (isset($sOldCode) && $sCode !== $sOldCode) {
//                        Condition::model()->updateAll(array('value'=>$sCode), 'cqid=:cqid AND value=:value', array(':cqid'=>$this->iQuestionID, ':value'=>$sOldCode));
//                    }
//                }
//
//            }  // for ($sortorderid=0;$sortorderid<$maxcount;$sortorderid++)
//        }
//
//        //This is SUPER important! Recalculating the ExpressionScript Engine state!
//        LimeExpressionManager::SetDirtyFlag();
//        LimeExpressionManager::UpgradeConditionsToRelevance($iSurveyID);
//        $this->_resetEM();
//
//        if (!Yii::app()->request->getPost('bFullPOST')) {
//            Yii::app()->setFlashMessage(gT("Not all answer options were saved. This usually happens due to server limitations ( PHP setting max_input_vars) - please contact your system administrator."), 'error');
//        } else {
//            Yii::app()->setFlashMessage(gT("Answer options were successfully saved."));
//        }
//        if (Yii::app()->request->getPost('close-after-save') === 'true') {
//            $this->getController()->redirect(array('questionEditor/view/surveyid/'.$iSurveyID.'/gid/'.$this->iQuestionGroupID.'/qid/'.$this->iQuestionID));
//        }
//        $this->getController()->redirect(array('/admin/questions/sa/answeroptions/surveyid/'.$iSurveyID.'/gid/'.$this->iQuestionGroupID.'/qid/'.$this->iQuestionID));
//    }

    /**
     * action to do when update subquestions
     * @param integer $iSurveyID
     * @return void
     * @throws CHttpException
     */
//    private function actionSubQuestions($iSurveyID)
//    {
//        Yii::app()->loadHelper('database');
//        $oSurvey = Survey::model()->findByPk($iSurveyID);
//
//        $aSurveyLanguages = $oSurvey->allLanguages;
//        $sBaseLanguage = $oSurvey->language;
//
//        $arQuestion = Question::model()->findByAttributes(array('qid'=>$this->iQuestionID));
//        $sQuestionType = $arQuestion['type']; // Checked
//        $aQuestionTypeList = Question::typeList();
//        $iScaleCount = $aQuestionTypeList[$sQuestionType]['subquestions'];
//        // First delete any deleted ids
//        $aDeletedQIDs = explode(' ', trim(Yii::app()->request->getPost('deletedqids')));
//
//        LimeExpressionManager::RevertUpgradeConditionsToRelevance($iSurveyID);
//        $aDeletedQIDs = array_unique($aDeletedQIDs, SORT_NUMERIC);
//        foreach ($aDeletedQIDs as $iDeletedQID) {
//            $iDeletedQID = (int) $iDeletedQID;
//            if ($iDeletedQID > 0) {
//                // don't remove undefined
//                $iInsertCount = Question::model()->deleteAllByAttributes(array('qid'=>$iDeletedQID));
//                $iInsertCount += QuestionL10n::model()->deleteAllByAttributes(array('qid'=>$iDeletedQID));
//                if (!$iInsertCount) {
//                    Yii::app()->setFlashMessage(gT("Failed to delete subquestion"), 'error');
//                }
//            }
//        }
//
//        //Determine ids by evaluating the hidden field
//        $aRows = array();
//        $aCodes = array();
//        $aOldCodes = array();
//        $aRelevance = array();
//        foreach ($_POST as $sPOSTKey=>$sPOSTValue) {
//            $sPOSTKey = explode('_', $sPOSTKey);
//            if ($sPOSTKey[0] == 'answer') {
//                $aRows[$sPOSTKey[3]][$sPOSTKey[1]][$sPOSTKey[2]] = $sPOSTValue;
//            }
//            if ($sPOSTKey[0] == 'code') {
//                $aCodes[$sPOSTKey[2]][] = $sPOSTValue;
//            }
//            if ($sPOSTKey[0] == 'oldcode') {
//                $aOldCodes[$sPOSTKey[2]][] = $sPOSTValue;
//            }
//            if ($sPOSTKey[0] == 'relevance') {
//                $aRelevance[$sPOSTKey[2]][] = $sPOSTValue;
//            }
//        }
//        $aInsertQID = array();
//
//        // Give existing subquestions a temporary random title (code) to avoid title duplication on update
//        $aoSubquestions = Question::model()->findAllByAttributes(['parent_qid'=>$this->iQuestionID]);
//        foreach ($aoSubquestions as $oSubQuestion) {
//            $bAnswerSave = false;
//            while (!$bAnswerSave) {
//                $oSubQuestion->title = strval(rand(11111, 99999)); // If the random code already exist (very low probablilty), answer will not be save and a new code will be generated
//                if ($oSubQuestion->save()) {
//                    $bAnswerSave = true;
//                }
//            }
//        }
//
//        for ($iScaleID = 0; $iScaleID < $iScaleCount; $iScaleID++) {
//            foreach ($aSurveyLanguages as $sLanguage) {
//                $iPosition = 0;
//                foreach ($aRows[$iScaleID][$sLanguage] as $iSubQuestionID=>$subquestionvalue) {
//                    if (substr($iSubQuestionID, 0, 3) != 'new') {
//                        //update record
//                        $oSubQuestion = Question::model()->findByPk($iSubQuestionID);
//                        $oSubQuestionL10n = QuestionL10n::model()->findByAttributes(array('qid'=>$iSubQuestionID, 'language'=>$sLanguage));
//                        if (!is_object($oSubQuestion)) {
//                            throw new CHttpException(502, "could not find subquestion $iSubQuestionID !");
//                        }
//                        $oSubQuestion->question_order = $iPosition + 1;
//                        $oSubQuestion->title = $aCodes[$iScaleID][$iPosition];
//                        $oSubQuestionL10n->question = $subquestionvalue;
//                        $oSubQuestion->scale_id = $iScaleID;
//                        $oSubQuestion->relevance = isset($aRelevance[$iScaleID][$iPosition]) ? $aRelevance[$iScaleID][$iPosition] : "";
//                    } else {
//                        // new record
//                        if (!isset($aInsertQID[$iScaleID][$iPosition])) {
//                            //new record: first (default) language
//                            $oSubQuestion = new Question;
//                            $oSubQuestionL10n = new QuestionL10n;
//                            $oSubQuestion->sid = $iSurveyID;
//                            $oSubQuestion->gid = $this->iQuestionGroupID;
//                            $oSubQuestion->question_order = $iPosition + 1;
//                            $oSubQuestion->title = $aCodes[$iScaleID][$iPosition];
//                            $oSubQuestionL10n->question = $subquestionvalue;
//                            $oSubQuestion->parent_qid = $this->iQuestionID;
//                            $oSubQuestionL10n->language = $sLanguage;
//                            $oSubQuestion->scale_id = $iScaleID;
//                            $oSubQuestion->relevance = isset($aRelevance[$iScaleID][$iPosition]) ? $aRelevance[$iScaleID][$iPosition] : "";
//                        } else {
//                            //new record: additional language
//                            $oSubQuestionL10n = QuestionL10n::model()->find("qid=:qid AND language=:language", array(":qid"=>$aInsertQID[$iScaleID][$iPosition], ':language'=>$sLanguage));
//                            if (!$oSubQuestionL10n) {
//                                $oSubQuestionL10n = new QuestionL10n;
//                            }
//                            $oSubQuestionL10n->qid = $aInsertQID[$iScaleID][$iPosition];
//                            $oSubQuestionL10n->question = $subquestionvalue;
//                            $oSubQuestionL10n->language = $sLanguage;
//                        }
//                    }
//                    if (isset($oSubQuestion)) {
//                        $bSubQuestionResult = $oSubQuestion->save();
//                        $aInsertQID[$iScaleID][$iPosition] = $oSubQuestion->qid;
//                        unset($oSubQuestion);
//                    } else {
//                        $bSubQuestionResult = true;
//                    }
//                    if (isset($oSubQuestionL10n)) {
//                        if (empty($oSubQuestionL10n->qid)) {
//                            $oSubQuestionL10n->qid = $aInsertQID[$iScaleID][$iPosition];
//                        }
//                        $bSubQuestionResult = $oSubQuestionL10n->save();
//                        unset($oSubQuestionL10n);
//                    }
//
//                    if ($bSubQuestionResult) {
//                        if ($bSubQuestionResult !== true && substr($iSubQuestionID, 0, 3) != 'new' && isset($aOldCodes[$iScaleID][$iPosition]) && $aCodes[$iScaleID][$iPosition] !== $aOldCodes[$iScaleID][$iPosition]) {
//                            Condition::model()->updateAll(array('cfieldname'=>'+'.$iSurveyID.'X'.$this->iQuestionGroupID.'X'.$this->iQuestionID.$aCodes[$iScaleID][$iPosition], 'value'=>$aCodes[$iScaleID][$iPosition]), 'cqid=:cqid AND cfieldname=:cfieldname AND value=:value', array(':cqid'=>$this->iQuestionID, ':cfieldname'=>$iSurveyID.'X'.$this->iQuestionGroupID.'X'.$this->iQuestionID, ':value'=>$aOldCodes[$iScaleID][$iPosition]));
//                        }
//                    } else {
//                        $aErrors = $oSubQuestion->getErrors();
//                        if (count($aErrors)) {
//                            foreach ($aErrors as $sAttribute=>$aStringErrors) {
//                                foreach ($aStringErrors as $sStringErrors) {
//                                    Yii::app()->setFlashMessage(sprintf(gT("Error on %s for subquestion %s: %s"), $sAttribute, $aCodes[$iScaleID][$iPosition], $sStringErrors), 'error');
//                                }
//                            }
//
//                            // Let's give a new to code to the answer to save it, so user entries are not lost
//                            $bAnswerSave = false;
//
//                            while (!$bAnswerSave) {
//                                $oSubQuestion->title = strval(rand(11111, 99999)); // If the random code already exist (very low probablilty), answer will not be save and a new code will be generated
//                                if ($oSubQuestion->save()) {
//                                    $sError = '<strong>'.sprintf(gT('A code has been updated to %s.'), $oSubQuestion->title).'</strong><br/>';
//                                    Yii::app()->setFlashMessage($sError, 'error');
//                                    $bAnswerSave = true;
//                                }
//                            }
//                        } else {
//                            Yii::app()->setFlashMessage(sprintf(gT("Subquestions %s could not be updated."), $aCodes[$iScaleID][$iPosition]), 'error');
//                        }
//                    }
//                    $iPosition++;
//                }
//            }
//        }
//
//        //This is SUPER important! Recalculating the ExpressionScript Engine state!
//        LimeExpressionManager::SetDirtyFlag();
//        LimeExpressionManager::UpgradeConditionsToRelevance($iSurveyID);
//        $this->_resetEM();
//
//        if (!isset($aErrors) || !count($aErrors)) {
//            if (!Yii::app()->request->getPost('bFullPOST')) {
//                Yii::app()->session['flashmessage'] = gT("Not all subquestions were saved. This usually happens due to server limitations ( PHP setting max_input_vars) - please contact your system administrator.");
//            } else {
//                Yii::app()->session['flashmessage'] = gT("Subquestions were successfully saved.");
//            }
//        }
//
//        if (Yii::app()->request->getPost('close-after-save') === 'true') {
//            $this->getController()->redirect(array('questionEditor/view/surveyid/'.$iSurveyID.'/gid/'.$this->iQuestionGroupID.'/qid/'.$this->iQuestionID));
//        }
//
//        $this->getController()->redirect(array('/admin/questions/sa/subquestions/surveyid/'.$iSurveyID.'/gid/'.$this->iQuestionGroupID.'/qid/'.$this->iQuestionID));
//    }

    /**
     * action to do when update question
     * @param integer $iSurveyID
     * @return void (redirect)
     * @todo Deprecated, replaced by questionedit.php
     */
    private function actionUpdateQuestion($iSurveyID)
    {
        $oSurvey = Survey::model()->findByPk($iSurveyID);

        LimeExpressionManager::RevertUpgradeConditionsToRelevance($iSurveyID);

        $cqr = Question::model()->findByAttributes(array('qid'=>$this->iQuestionID));
        $oldtype = $cqr['type'];
        $oldgid = $cqr['gid'];

        $survey = Survey::model()->findByPk($iSurveyID);
        // If the survey is activate the question type may not be changed
        if ($survey->isActive) {
            $sQuestionType = $oldtype;
        } else {
            $sQuestionType = Yii::app()->request->getPost('type');
        }


        /* Check if we need to save QuestionAttribute testing advancedquestionsettings , see mantis #14563 */
        if(Yii::app()->request->getPost('advancedquestionsettingsLoaded',true)) {
            // Remove invalid question attributes on saving
            $criteria = new CDbCriteria;
            $criteria->compare('qid', $this->iQuestionID);
            $validAttributes = QuestionAttribute::getQuestionAttributesSettings($sQuestionType);
            // If the question has a custom template, we first check if it provides custom attributes
            $oAttributeValues = QuestionAttribute::model()->find("qid=:qid and attribute='question_template'", array('qid'=>$cqr->qid));
            if (is_object($oAttributeValues) && $oAttributeValues->value) {
                $aAttributeValues['question_template'] = $oAttributeValues->value;
            } else {
                $aAttributeValues['question_template'] = 'core';
            }
            $validAttributes = Question::getQuestionTemplateAttributes($validAttributes, $aAttributeValues, $cqr);
            foreach ($validAttributes as  $validAttribute) {
                $criteria->compare('attribute', '<>'.$validAttribute['name']);
            }
            QuestionAttribute::model()->deleteAll($criteria);
            $aLanguages = array_merge(array(Survey::model()->findByPk($iSurveyID)->language), Survey::model()->findByPk($iSurveyID)->additionalLanguages);
            foreach ($validAttributes as $validAttribute) {
                /* Readonly attribute : disable save */
                if( $validAttribute['readonly'] || ( $validAttribute['readonly_when_active'] && Survey::model()->findByPk($iSurveyID)->getIsActive() ) ) {
                    continue;
                }
                if ($validAttribute['i18n']) {
                    /* Delete invalid language : not needed but cleaner */
                    $langCriteria = new CDbCriteria;
                    $langCriteria->compare('qid', $this->iQuestionID);
                    $langCriteria->compare('attribute', $validAttribute['name']);
                    $langCriteria->addNotInCondition('language', $aLanguages);
                    QuestionAttribute::model()->deleteAll($langCriteria);
                    /* delete IS NULL too*/
                    QuestionAttribute::model()->deleteAll('attribute=:attribute AND qid=:qid AND language IS NULL', array(':attribute'=>$validAttribute['name'], ':qid'=>$this->iQuestionID));
                    foreach ($aLanguages as $sLanguage) {
                        // TODO sanitise XSS
                        $value = Yii::app()->request->getPost($validAttribute['name'].'_'.$sLanguage);
                        $iInsertCount = QuestionAttribute::model()->countByAttributes(array('attribute'=>$validAttribute['name'], 'qid'=>$this->iQuestionID, 'language'=>$sLanguage));
                        if ($iInsertCount > 0) {
                            if ($value != '') {
                                QuestionAttribute::model()->updateAll(array('value'=>$value), 'attribute=:attribute AND qid=:qid AND language=:language', array(':attribute'=>$validAttribute['name'], ':qid'=>$this->iQuestionID, ':language'=>$sLanguage));
                            } else {
                                QuestionAttribute::model()->deleteAll('attribute=:attribute AND qid=:qid AND language=:language', array(':attribute'=>$validAttribute['name'], ':qid'=>$this->iQuestionID, ':language'=>$sLanguage));
                            }
                        } elseif ($value != '') {
                            $attribute = new QuestionAttribute;
                            $attribute->qid = $this->iQuestionID;
                            $attribute->value = $value;
                            $attribute->attribute = $validAttribute['name'];
                            $attribute->language = $sLanguage;
                            $attribute->save();
                        }
                    }
                } else {
                    $default = isset($validAttribute['default']) ? $validAttribute['default'] : '';
                    $value = Yii::app()->request->getPost($validAttribute['name'], $default);
                    if ($validAttribute['name'] == "slider_layout") {
                        tracevar("delete $value");
                    }
                    /* we must have only one element, and this element must be null, then reset always (see #11980)*/
                    /* We can update, but : this happen only for admin and not a lot, then : delete + add */
                    QuestionAttribute::model()->deleteAll('attribute=:attribute AND qid=:qid', array(':attribute'=>$validAttribute['name'], ':qid'=>$this->iQuestionID));
                    if ($value != $default) {
                        if ($validAttribute['name'] == "slider_layout") {
                            tracevar("save $value");
                        }
                        $attribute = new QuestionAttribute;
                        $attribute->qid = $this->iQuestionID;
                        $attribute->value = $value;
                        $attribute->attribute = $validAttribute['name'];
                        $attribute->save();
                    }
                }
            }
        }

        $aQuestionTypeList = Question::typeList();
        // These are the questions types that have no answers and therefore we delete the answer in that case
        $iAnswerScales = $aQuestionTypeList[$sQuestionType]['answerscales'];
        $iSubquestionScales = $aQuestionTypeList[$sQuestionType]['subquestions'];

        /* Set the new question attribute with post value to fix it after */
        $fixedQuestionAttributes = array(
            'preg' => Yii::app()->request->getPost('preg',''),
            'other' => Yii::app()->request->getPost('other'),
            'mandatory' => Yii::app()->request->getPost('mandatory'),
            'relevance' => Yii::app()->request->getPost('relevance',''),
        );

        if ($sQuestionType == "!" || $sQuestionType == "L" || $sQuestionType == "M" || $sQuestionType == "P" ||
        $sQuestionType == "F" || $sQuestionType == "H" ||
        $sQuestionType == "X" || $sQuestionType == "") {
            $fixedQuestionAttributes['preg'] = '';
        }

        // For Bootstrap Version using BAD YiiWheels switch only if needed
        // Alt solution : filter_var($fixedQuestionAttributes['mandatory'], FILTER_VALIDATE_BOOLEAN); then on is true and off is false
        if(!in_array($fixedQuestionAttributes['other'],array('Y','N'))) {
            $fixedQuestionAttributes['other'] = boolval($fixedQuestionAttributes['other']) ? 'Y' : 'N';
        }

        // These are the questions types that have no mandatory property - so zap it accordingly
        if ($sQuestionType == "X" || $sQuestionType == "|") {
            $fixedQuestionAttributes['mandatory'] = 'N';
        }

        if ($oldtype != $sQuestionType) {
            // TMSW Condition->Relevance:  Do similar check via EM, but do allow such a change since will be easier to modify relevance
            //Make sure there are no conditions based on this question, since we are changing the type
            $ccresult = Condition::model()->findAllByAttributes(array('cqid'=>$this->iQuestionID));
            $cccount = count($ccresult);
            foreach ($ccresult as $ccr) {
                $qidarray[] = $ccr['qid'];
            }
        }
        if (isset($cccount) && $cccount) {
            Yii::app()->setFlashMessage(gT("Question could not be updated. There are conditions for other questions that rely on the answers to this question and changing the type will cause problems. You must delete these conditions  before you can change the type of this question."), 'error');
        } else {
            if (!empty($this->iQuestionGroupID)) {
                $aSurveyLanguages = Survey::model()->findByPk($iSurveyID)->getAllLanguages();
                $oQuestion = Question::model()->findByPk($this->iQuestionID);
                $oQuestion->type = $sQuestionType; 
                $oQuestion->title = Yii::app()->request->getPost('title');
                $oQuestion->preg = $fixedQuestionAttributes['preg'];
                $oQuestion->gid = $this->iQuestionGroupID;
                $oQuestion->other = Yii::app()->request->getPost('other');
                $oQuestion->mandatory = Yii::app()->request->getPost('mandatory');
                $oQuestion->encrypted = Yii::app()->request->getPost('encrypted');
                $oQuestion->relevance = Yii::app()->request->getPost('relevance');  
                // Update question module
                if (Yii::app()->request->getPost('module_name') != '') {
                    // The question module is not empty. So it's an external question module.
                    $oQuestion->modulename = Yii::app()->request->getPost('module_name');
                } else {
                    // If it was a module before, we must
                    $oQuestion->modulename = '';
                }
                if ($oldgid != $this->iQuestionGroupID) {
                    if (getGroupOrder($oldgid) > getGroupOrder($this->iQuestionGroupID)) {
                        // TMSW Condition->Relevance:  What is needed here?

                        // Moving question to a 'upper' group
                        // insert question at the end of the destination group
                        // this prevent breaking conditions if the target qid is in the dest group
                        $insertorder = getMaxQuestionOrder($this->iQuestionGroupID) + 1;
                        $oQuestion->question_order = $insertorder;
                    } else {
                        // Moving question to a 'lower' group
                        // insert question at the beginning of the destination group
                        Question::model()->updateQuestionOrder($this->iQuestionGroupID, $iSurveyID); // makes 1 spare room for new question at top of dest group
                        $oQuestion->question_order = 0;
                    }
                }
                
                $uqresult = $oQuestion->save();              
                foreach ($aSurveyLanguages as $qlang) {
                    if (isset($qlang) && $qlang != "") {
                        $sQuestionText = Yii::app()->request->getPost('question_'.$qlang, '');
                        $sQuestionHelp = Yii::app()->request->getPost('help_'.$qlang, '');
                        $sQuestionText = $this->oFixCKeditor->fixCKeditor($sQuestionText);
                        $sQuestionHelp = $this->oFixCKeditor->fixCKeditor($sQuestionHelp);
                        $udata = array(
                            'question' => $sQuestionText,
                            'help' => $sQuestionHelp,
                            'language' => $qlang
                        );

                        $oQuestionL10n = QuestionL10n::model()->findByAttributes(array("qid"=>$this->iQuestionID, 'language'=>$qlang));

                        foreach ($udata as $k => $v) {
                            $oQuestionL10n->$k = $v;
                        }
                        $uqresult = $oQuestionL10n->save(); 
                        if (!$uqresult) {
                            $bOnError = true;
                            $aErrors = $oQuestion->getErrors();
                            if (count($aErrors)) {
                                foreach ($aErrors as $sAttribute=>$aStringErrors) {
                                    foreach ($aStringErrors as $sStringErrors) {
                                        Yii::app()->setFlashMessage(sprintf(gT("Question could not be updated with error on %s: %s"), $sAttribute, $sStringErrors), 'error');
                                    }
                                }
                            } else {
                                Yii::app()->setFlashMessage(gT("Question could not be updated."), 'error');
                            }
                        }
                    }
                }


                // Update the group ID on subquestions, too
                if ($oldgid != $this->iQuestionGroupID) {
                    Question::model()->updateAll(array('gid'=>$this->iQuestionGroupID), 'parent_qid=:qid and parent_qid>0', array(':qid'=>$this->iQuestionID));
                    // if the group has changed then fix the sortorder of old and new group
                    Question::model()->updateQuestionOrder($oldgid, $iSurveyID);
                    Question::model()->updateQuestionOrder($this->iQuestionGroupID, $iSurveyID);
                    // If some questions have conditions set on this question's answers
                    // then change the cfieldname accordingly
                    Condition::model()->updateCFieldName($iSurveyID, $this->iQuestionID, $oldgid, $this->iQuestionGroupID);
                }
                // Update subquestions
                if ($oldtype != $sQuestionType) {
                    Question::model()->updateAll(array('type'=>$sQuestionType), 'parent_qid=:qid', array(':qid'=>$this->iQuestionID));
                }

                // Update subquestions if question module
                if (Yii::app()->request->getPost('module_name') != '') {
                    // The question module is not empty. So it's an external question module.
                    Question::model()->updateAll(array('modulename'=>Yii::app()->request->getPost('module_name')), 'parent_qid=:qid', array(':qid'=>$this->iQuestionID));
                } else {
                    // If it was a module before, we must
                    Question::model()->updateAll(array('modulename'=>''), 'parent_qid=:qid', array(':qid'=>$this->iQuestionID));
                }

                Answer::model()->deleteAllByAttributes(array('qid' => $this->iQuestionID), 'scale_id >= :scale_id', array(':scale_id' => $iAnswerScales));

                // Remove old subquestion scales
                Question::model()->deleteAllByAttributes(array('parent_qid' => $this->iQuestionID), 'scale_id >= :scale_id', array(':scale_id' => $iSubquestionScales));
                if (!isset($bOnError) || !$bOnError) {
                    // This really a quick hack and need a better system
                    Yii::app()->setFlashMessage(gT("Question was successfully saved."));
                }
            } else {
                Yii::app()->setFlashMessage(gT("Question could not be updated"), 'error');
            }
        }
        //This is SUPER important! Recalculating the ExpressionScript Engine state!
        LimeExpressionManager::SetDirtyFlag();
        LimeExpressionManager::UpgradeConditionsToRelevance($iSurveyID);
        $this->_resetEM();

        $closeAfterSave = Yii::app()->request->getPost('close-after-save') === 'true';

        if ($closeAfterSave) {
            // Redirect to summary
            $this->getController()->redirect(array('questionAdministration/view/surveyid/'.$iSurveyID.'/gid/'.$this->iQuestionGroupID.'/qid/'.$this->iQuestionID));
        } else {
            // Redirect to edit
            $this->getController()->redirect(array('questionAdministration/view/surveyid/'.$iSurveyID.'/gid/'.$this->iQuestionGroupID.'/qid/'.$this->iQuestionID));
            // This works too: $this->getController()->redirect(Yii::app()->request->urlReferrer);
        }
    }

    /**
     * action to do when update survey seetings + survey language
     * @param integer $iSurveyID
     * @return void (redirect)
     */
    private function actionUpdateSurveyLocaleSettings($iSurveyID)
    {

        //@todo  here is something wrong ...
        $oSurvey = Survey::model()->findByPk($iSurveyID);
        $languagelist = $oSurvey->additionalLanguages;
        $languagelist[] = $oSurvey->language;

        Yii::app()->loadHelper('database');

        if (Permission::model()->hasSurveyPermission($iSurveyID, 'surveylocale', 'update')) {
            foreach ($languagelist as $langname) {
                if ($langname) {
                    $data = array();
                    $sURLDescription = Yii::app()->request->getPost('urldescrip_'.$langname, null);
                    $sURL = Yii::app()->request->getPost('url_'.$langname, null);
                    $short_title = Yii::app()->request->getPost('short_title_'.$langname, null);
                    $description = Yii::app()->request->getPost('description_'.$langname, null);
                    $welcome = Yii::app()->request->getPost('welcome_'.$langname, null);
                    $endtext = Yii::app()->request->getPost('endtext_'.$langname, null);
                    $datasec = Yii::app()->request->getPost('datasec_'.$langname, null);
                    $datasecerror = Yii::app()->request->getPost('datasecerror_'.$langname, null);
                    $dataseclabel = Yii::app()->request->getPost('dataseclabel_'.$langname, null);
                    $dateformat = Yii::app()->request->getPost('dateformat_'.$langname, null);
                    $numberformat = Yii::app()->request->getPost('numberformat_'.$langname, null);

                    if ($short_title !== null) {
                        // Fix bug with FCKEditor saving strange BR types
                        $short_title = $this->oFixCKeditor->fixCKeditor($short_title);
                        $data['surveyls_title'] = $short_title;
                    }
                    if ($description !== null) {
                        // Fix bug with FCKEditor saving strange BR types
                        $description = $this->oFixCKeditor->fixCKeditor($description);
                        $data['surveyls_description'] = $description;
                    }
                    if ($welcome !== null) {
                        // Fix bug with FCKEditor saving strange BR types
                        $welcome = $this->oFixCKeditor->fixCKeditor($welcome);
                        $data['surveyls_welcometext'] = $welcome;
                    }
                    if ($endtext !== null) {
                        // Fix bug with FCKEditor saving strange BR types
                        $endtext = $this->oFixCKeditor->fixCKeditor($endtext);
                        $data['surveyls_endtext'] = $endtext;
                    }
                    if ($datasec !== null) {
                        // Fix bug with FCKEditor saving strange BR types
                        $datasec = $this->oFixCKeditor->fixCKeditor($datasec);
                        $data['surveyls_policy_notice'] = $datasec;
                    }
                    if ($datasecerror !== null) {
                        // Fix bug with FCKEditor saving strange BR types
                        $datasecerror = $this->oFixCKeditor->fixCKeditor($datasecerror);
                        $data['surveyls_policy_error'] = $datasecerror;
                    }
                    if ($dataseclabel !== null) {
                        $data['surveyls_policy_notice_label'] = $dataseclabel;
                    }
                    if ($sURL !== null) {
                        $data['surveyls_url'] = htmlspecialchars($sURL);
                    }
                    if ($sURLDescription !== null) {
                        $data['surveyls_urldescription'] = htmlspecialchars($sURLDescription);
                    }
                    if ($dateformat !== null) {
                        $data['surveyls_dateformat'] = $dateformat;
                    }
                    if ($numberformat !== null) {
                        $data['surveyls_numberformat'] = $numberformat;
                    }

                    if (count($data) > 0) {
                        $oSurveyLanguageSetting = SurveyLanguageSetting::model()->findByPk(array('surveyls_survey_id'=>$iSurveyID, 'surveyls_language'=>$langname));
                        $oSurveyLanguageSetting->setAttributes($data);
                        $oSurveyLanguageSetting->save(); // save the change to database
                    }
                }
            }
        }
        ////////////////////////////////////////////////////////////////////////////////////
        // General settings (copy / paste from surveyadmin::update)
        if (Permission::model()->hasSurveyPermission($iSurveyID, 'surveysettings', 'update')) {
            // Preload survey
            $oSurvey = Survey::model()->findByPk($iSurveyID);
            $aOldAttributes = $oSurvey->attributes;
            // Save plugin settings : actually leave it before saving core : we are sure core settings is saved in LS way.
            $pluginSettings = App()->request->getPost('plugin', array());
            foreach ($pluginSettings as $plugin => $settings) {
                $settingsEvent = new PluginEvent('newSurveySettings');
                $settingsEvent->set('settings', $settings);
                $settingsEvent->set('survey', $iSurveyID);
                App()->getPluginManager()->dispatchEvent($settingsEvent, $plugin);
            }

            /* Start to fix some param before save (TODO : use models directly ?) */
            /* Date management */
            Yii::app()->loadHelper('surveytranslator');
            $formatdata = getDateFormatData(Yii::app()->session['dateformat']);
            Yii::app()->loadLibrary('Date_Time_Converter');

            $unfilteredStartdate = App()->request->getPost('startdate', null);
            $startdate = $this->_filterEmptyFields($oSurvey, 'startdate');
            if ($unfilteredStartdate === null) {
                // Not submitted.
            } elseif (trim($unfilteredStartdate) == "") {
                $oSurvey->startdate = "";
            } else {
                Yii::app()->loadLibrary('Date_Time_Converter');
                $datetimeobj = new date_time_converter($startdate, $formatdata['phpdate'].' H:i');
                $startdate = $datetimeobj->convert("Y-m-d H:i:s");
                $oSurvey->startdate = $startdate;
            }

            $unfilteredExpires = App()->request->getPost('expires', null);
            $expires = $this->_filterEmptyFields($oSurvey, 'expires');
            if ($unfilteredExpires === null) {
                // Not submitted.
            } elseif (trim($unfilteredExpires) == "") {
                // Must not convert if empty.
                $oSurvey->expires = "";
            } else {
                $datetimeobj = new date_time_converter($expires, $formatdata['phpdate'].' H:i');
                $expires = $datetimeobj->convert("Y-m-d H:i:s");
                $oSurvey->expires = $expires;
            }

            $oSurvey->assessments = $this->_filterEmptyFields($oSurvey, 'assessments');

            if ($oSurvey->active != 'Y') {
                $oSurvey->anonymized = $this->_filterEmptyFields($oSurvey, 'anonymized');
                $oSurvey->savetimings = $this->_filterEmptyFields($oSurvey, 'savetimings');
                $oSurvey->datestamp = $this->_filterEmptyFields($oSurvey, 'datestamp');
                $oSurvey->ipaddr = $this->_filterEmptyFields($oSurvey, 'ipaddr');
                //save the new setting ipanonymize
                $oSurvey->ipanonymize = $this->_filterEmptyFields($oSurvey, 'ipanonymize');
                //todo: here we have to change the ip-addresses already saved ?!?
                $oSurvey->refurl = $this->_filterEmptyFields($oSurvey, 'refurl');
            }

            $oSurvey->publicgraphs = $this->_filterEmptyFields($oSurvey, 'publicgraphs');
            $oSurvey->usecookie = $this->_filterEmptyFields($oSurvey, 'usecookie');
            $oSurvey->allowregister = $this->_filterEmptyFields($oSurvey, 'allowregister');
            $oSurvey->allowsave = $this->_filterEmptyFields($oSurvey, 'allowsave');
            $oSurvey->navigationdelay = (int) $this->_filterEmptyFields($oSurvey, 'navigationdelay');
            $oSurvey->printanswers = $this->_filterEmptyFields($oSurvey, 'printanswers');
            $oSurvey->publicstatistics = $this->_filterEmptyFields($oSurvey, 'publicstatistics');
            $oSurvey->autoredirect = $this->_filterEmptyFields($oSurvey, 'autoredirect');

            // save into the database only if global settings are off
            //if (getGlobalSetting('showxquestions') === 'choose'){
                $oSurvey->showxquestions = $this->_filterEmptyFields($oSurvey, 'showxquestions');
            //}
            //if (getGlobalSetting('showgroupinfo') === 'choose'){
                $oSurvey->showgroupinfo = $this->_filterEmptyFields($oSurvey, 'showgroupinfo');
            //}
            //if (getGlobalSetting('showqnumcode') === 'choose'){
                $oSurvey->showqnumcode = $this->_filterEmptyFields($oSurvey, 'showqnumcode');
            //}
            //if (getGlobalSetting('shownoanswer') == 2){  // Don't do exact comparison because the value could be from global settings table (string) or from config (integer)
                $oSurvey->shownoanswer = $this->_filterEmptyFields($oSurvey, 'shownoanswer');
            //}
            $oSurvey->showwelcome = $this->_filterEmptyFields($oSurvey, 'showwelcome');
            $oSurvey->showsurveypolicynotice = $this->_filterEmptyFields($oSurvey, 'showsurveypolicynotice');
            $oSurvey->allowprev = $this->_filterEmptyFields($oSurvey, 'allowprev');
            $oSurvey->questionindex = (int) $this->_filterEmptyFields($oSurvey, 'questionindex');
            $oSurvey->nokeyboard = $this->_filterEmptyFields($oSurvey, 'nokeyboard');
            $oSurvey->showprogress = $this->_filterEmptyFields($oSurvey, 'showprogress');
            $oSurvey->listpublic = $this->_filterEmptyFields($oSurvey, 'listpublic');
            $oSurvey->htmlemail = $this->_filterEmptyFields($oSurvey, 'htmlemail');
            $oSurvey->sendconfirmation = $this->_filterEmptyFields($oSurvey, 'sendconfirmation');
            $oSurvey->tokenanswerspersistence = $this->_filterEmptyFields($oSurvey, 'tokenanswerspersistence');
            $oSurvey->alloweditaftercompletion = $this->_filterEmptyFields($oSurvey, 'alloweditaftercompletion');
            $oSurvey->usecaptcha = Survey::saveTranscribeCaptchaOptions($oSurvey);
            $oSurvey->emailresponseto = $this->_filterEmptyFields($oSurvey, 'emailresponseto');
            $oSurvey->emailnotificationto = $this->_filterEmptyFields($oSurvey, 'emailnotificationto');
            $googleanalyticsapikeysetting = $this->_filterEmptyFields($oSurvey, 'googleanalyticsapikeysetting');
            $oSurvey->googleanalyticsapikeysetting = $googleanalyticsapikeysetting;

            if ($googleanalyticsapikeysetting == "Y") {
                $oSurvey->googleanalyticsapikey = $this->_filterEmptyFields($oSurvey, 'googleanalyticsapikey');
            } elseif ($googleanalyticsapikeysetting == "G") {
                $oSurvey->googleanalyticsapikey = "9999useGlobal9999";
            } elseif ($googleanalyticsapikeysetting == "N") {
                $oSurvey->googleanalyticsapikey = "";
            }

            $oSurvey->googleanalyticsstyle = $this->_filterEmptyFields($oSurvey, 'googleanalyticsstyle');

            $tokenlength = $this->_filterEmptyFields($oSurvey, 'tokenlength');
            $oSurvey->tokenlength = (int) ((($tokenlength < 5 || $tokenlength > 36) && $tokenlength != -1) ? 15 : $tokenlength);

            $event = new PluginEvent('beforeSurveySettingsSave');
            $event->set('modifiedSurvey', $oSurvey);
            App()->getPluginManager()->dispatchEvent($event);
            $aAfterApplyAttributes = $oSurvey->attributes;

            if ($oSurvey->save()) {
                Yii::app()->setFlashMessage(gT("Survey settings were successfully saved."));
            } else {
                Yii::app()->setFlashMessage(Chtml::errorSummary($oSurvey,Chtml::tag("p",array('class'=>'strong'),gT("Survey could not be updated, please fix the following error:"))), "error");
            }
        }
        $oSurvey->refresh();

        // Url params in json
        if (Yii::app()->request->getPost('allurlparams',false)!==false) {
            $aURLParams = json_decode(Yii::app()->request->getPost('allurlparams'), true);
            SurveyURLParameter::model()->deleteAllByAttributes(array('sid'=>$iSurveyID));
            foreach ($aURLParams as $aURLParam) {
                $aURLParam['parameter'] = trim($aURLParam['parameter']);
                if ($aURLParam['parameter'] == '' || !preg_match('/^[a-zA-Z_][a-zA-Z0-9_]*$/', $aURLParam['parameter']) || $aURLParam['parameter'] == 'sid' || $aURLParam['parameter'] == 'newtest' || $aURLParam['parameter'] == 'token' || $aURLParam['parameter'] == 'lang') {
                    continue; // this parameter name seems to be invalid - just ignore it
                }
                $aURLParam['targetqid']  = $aURLParam['qid'];
                $aURLParam['targetsqid'] = $aURLParam['sqid'];
                unset($aURLParam['actionBtn']);
                unset($aURLParam['title']);
                unset($aURLParam['id']);
                unset($aURLParam['qid']);
                unset($aURLParam['targetQuestionText']);
                unset($aURLParam['sqid']);
                if ($aURLParam['targetqid'] == '') {
                    $aURLParam['targetqid'] = null;
                }
                if ($aURLParam['targetsqid'] == '') {
                    $aURLParam['targetsqid'] = null;
                }
                $aURLParam['sid'] = $iSurveyID;

                $param = new SurveyURLParameter;
                foreach ($aURLParam as $k => $v) {
                                    $param->$k = $v;
                }
                $param->save();
            }
        }
        //This is SUPER important! Recalculating the ExpressionScript Engine state!
        LimeExpressionManager::SetDirtyFlag();
        $this->_resetEM();

        if (Yii::app()->request->getPost('responsejson', 0) == 1) {

            $updatedFields = $this->updatedFields;
            $this->updatedFields = [];
            return Yii::app()->getController()->renderPartial(
                '/admin/super/_renderJson',
                array(
                    'data' => [
                        'success' => true,
                        'updated'=> $updatedFields,
                        'DEBUG' => ['POST'=>$_POST,
                                    'reloaded'=>$oSurvey->attributes,
                                    'aURLParams' => isset($aURLParams) ? $aURLParams : '',
                                    'initial'=>isset($aOldAttributes) ? $aOldAttributes : '',
                                    'afterApply'=>isset($aAfterApplyAttributes) ? $aAfterApplyAttributes : '']
                    ],
                ),
                false,
                false
            );
        } else {
            ////////////////////////////////////////
            if (Yii::app()->request->getPost('close-after-save') === 'true') {
                $this->getController()->redirect(array('surveyAdministration/view/surveyid/'.$iSurveyID));
            }

            $referrer = Yii::app()->request->urlReferrer;
            if ($referrer) {
                $this->getController()->redirect(array($referrer));
            } else {
                $this->getController()->redirect(array('/surveyAdministration/rendersidemenulink/subaction/generalsettings/surveyid/'.$iSurveyID));
            }
        }

    }

    /**
     * Action for the page "General settings".
     * @param int $iSurveyID
     * @return void
     */
    protected function actionUpdateSurveyLocaleSettingsGeneralSettings($iSurveyID)
    {
        $oSurvey = Survey::model()->findByPk($iSurveyID);
        $request = Yii::app()->request;
        $oSurvey->additional_languages = implode(' ', Yii::app()->request->getPost('additional_languages', array()));
        $oSurvey->admin = $request->getPost('admin');
        $oSurvey->adminemail = $request->getPost('adminemail');
        $oSurvey->bounce_email = $request->getPost('bounce_email');
        $oSurvey->faxto = $request->getPost('faxto');
        $oSurvey->gsid = $request->getPost('gsid');
        $oSurvey->format = $request->getPost('format');

        // For the new template system we have to check that the changed template is also applied.
        $current_template = $oSurvey->template;
        $new_template = $request->getPost('template');
        if ($current_template != '' && $current_template !== $new_template) {
            $currentConfiguration = TemplateConfiguration::getInstance(
                $current_template,
                $oSurvey->gsid,
                $oSurvey->sid
            );

        }
        $oSurvey->template = $new_template;

        // Only owner and superadmins may change the survey owner
        if ($oSurvey->owner_id == Yii::app()->session['loginID']
            || Permission::model()->hasGlobalPermission('superadmin', 'read')) {
            $oSurvey->owner_id = $request->getPost('owner_id');
        }

        /* Delete removed language cleanLanguagesFromSurvey do it already why redo it (cleanLanguagesFromSurvey must be moved to model) ?*/
        $aAvailableLanguage = $oSurvey->getAllLanguages();
        $oCriteria = new CDbCriteria;
        $oCriteria->compare('surveyls_survey_id', $iSurveyID);
        $oCriteria->addNotInCondition('surveyls_language', $aAvailableLanguage);
        SurveyLanguageSetting::model()->deleteAll($oCriteria);

        /* Add new language fixLanguageConsistency do it ?*/
        foreach ($oSurvey->additionalLanguages as $sLang) {
            if ($sLang) {
                $oLanguageSettings = SurveyLanguageSetting::model()->find(
                    'surveyls_survey_id=:surveyid AND surveyls_language=:langname',
                    array(':surveyid'=>$iSurveyID, ':langname'=>$sLang)
                );
                if (!$oLanguageSettings) {
                    $oLanguageSettings = new SurveyLanguageSetting;
                    $languagedetails = getLanguageDetails($sLang);
                    $oLanguageSettings->surveyls_survey_id = $iSurveyID;
                    $oLanguageSettings->surveyls_language = $sLang;
                    $oLanguageSettings->surveyls_title = ''; // Not in default model ?
                    $oLanguageSettings->surveyls_dateformat = $languagedetails['dateformat'];
                    if (!$oLanguageSettings->save()) {
                        Yii::app()->setFlashMessage(gT("Survey language could not be created."), "error");
                        tracevar($oLanguageSettings->getErrors());
                    }
                }
            }
        }
        /* Language fix : remove and add question/group */
        cleanLanguagesFromSurvey($iSurveyID, implode(" ", $oSurvey->additionalLanguages));
        fixLanguageConsistency($iSurveyID, implode(" ", $oSurvey->additionalLanguages));

        //This is SUPER important! Recalculating the ExpressionScript Engine state!
        LimeExpressionManager::SetDirtyFlag();
        $this->_resetEM();

        // This will force the generation of the entry for survey group
        TemplateConfiguration::checkAndcreateSurveyConfig($iSurveyID);

        if ($oSurvey->save()) {
            Yii::app()->setFlashMessage(gT("Survey settings were successfully saved."));
        } else {
            Yii::app()->setFlashMessage(Chtml::errorSummary($oSurvey,Chtml::tag("p",array('class'=>'strong'),gT("Survey could not be updated, please fix the following error:"))), "error");
        }
        Yii::app()->end();
    }

    /**
     * @param Survey $oSurvey
     * @param string $fieldArrayName
     * @param mixed $newValue
     * @return mixed
     */
    private function _filterEmptyFields($oSurvey, $fieldArrayName, $newValue = null)
    {
        $aSurvey = $oSurvey->attributes;

        if ($newValue === null) {
            $newValue = App()->request->getPost($fieldArrayName, null);
        }

        if ($newValue === null) {
            $newValue = isset($aSurvey[$fieldArrayName]) ? $aSurvey[$fieldArrayName] : $oSurvey->{$fieldArrayName};
        } else {
            $this->updatedFields[] = $fieldArrayName;
        }

        $newValue = trim($newValue);

        $options = $this->updateableFields[$fieldArrayName];

        switch ($options['type']) {
            case 'yesno':
            if ($newValue != 'Y' && $newValue != 'N' && $newValue != 'I') {
                $newValue = (int) $newValue;
                $newValue = ($newValue === 1) ? 'Y' : 'N';
            }
            break;
            case 'Int':
                $newValue = (int) $newValue;
            break;
        }

        return $newValue;
    }

    /**
     * action to do when adding a new question (insert or copy)
     * @param integer $iSurveyID
     * @return void (redirect)
     */
    private function actionInsertCopyQuestion($iSurveyID)
    {
        /** @var Survey $survey */
        $survey = Survey::model()->findByPk($iSurveyID);
        $sBaseLanguage = $survey->language;

        // Abort if survey is active
        if ($survey->active !== 'N') {
            Yii::app()->setFlashMessage(gT("You can't insert a new question when the survey is active."), 'error');
            $this->getController()->redirect(array("/surveyAdministration/view/surveyid/".$survey->sid), "refresh");
        }

        if (strlen(Yii::app()->request->getPost('title')) < 1) {
            /* Already done in model : must control if return a good system or not here : BUT difficult to submit an empty string here */
            Yii::app()->setFlashMessage(gT("The question could not be added. You must enter at least a question code."), 'error');
        } else {

            if (Yii::app()->request->getPost('questionposition', "") != "") {
                $iQuestionOrder = intval(Yii::app()->request->getPost('questionposition'));
                //Need to renumber all questions on or after this
                $sQuery = "UPDATE {{questions}} SET question_order=question_order+1 WHERE gid=:gid AND question_order >= :order";
                Yii::app()->db->createCommand($sQuery)->bindValues(array(':gid'=>$this->iQuestionGroupID, ':order'=>$iQuestionOrder))->query();
            } else {
                $iQuestionOrder = getMaxQuestionOrder($this->iQuestionGroupID);
                $iQuestionOrder++;
            }
            $sQuestionText = Yii::app()->request->getPost('question_'.$sBaseLanguage, '');
            $sQuestionHelp = Yii::app()->request->getPost('help_'.$sBaseLanguage, '');
            // Fix bug with FCKEditor saving strange BR types : in rules ?
            $sQuestionText = $this->oFixCKeditor->fixCKeditor($sQuestionText);
            $sQuestionHelp = $this->oFixCKeditor->fixCKeditor($sQuestionHelp);

            $this->iQuestionID = 0;

            $oQuestion = new Question;
            $oQuestion->sid = $iSurveyID;
            $oQuestion->gid = $this->iQuestionGroupID;
            $oQuestion->type = Yii::app()->request->getPost('type');
            $oQuestion->title = Yii::app()->request->getPost('title');
            $oQuestion->preg = Yii::app()->request->getPost('preg');
            $oQuestion->other = Yii::app()->request->getPost('other');

            // For Bootstrap Version usin YiiWheels switch :
            $oQuestion->mandatory = Yii::app()->request->getPost('mandatory');
            $oQuestion->encrypted = Yii::app()->request->getPost('encrypted');
            $oQuestion->other = Yii::app()->request->getPost('other');

            $oQuestion->relevance = Yii::app()->request->getPost('relevance');
            $oQuestion->question_order = (int) $iQuestionOrder;
                $oQuestion->save(); 
            if ($oQuestion) {
                $this->iQuestionID = $oQuestion->qid;
            }
            $aErrors = $oQuestion->getErrors();
            if (count($aErrors)) {
                foreach ($aErrors as $sAttribute=>$aStringErrors) {
                    foreach ($aStringErrors as $sStringErrors) {
                                            Yii::app()->setFlashMessage(sprintf(gT("Question could not be created with error on %s: %s"), $sAttribute, $sStringErrors), 'error');
                    }
                }
            }

            $oQuestionLS = new QuestionL10n;
            $oQuestionLS->language = $sBaseLanguage;
            $oQuestionLS->question = $sQuestionText;
            $oQuestionLS->help = $sQuestionHelp;
            $oQuestionLS->qid = $oQuestion->qid;
            $oQuestionLS->save(); 
            
            $aErrors = $oQuestionLS->getErrors();
            if (count($aErrors)) {
                foreach ($aErrors as $sAttribute=>$aStringErrors) {
                    foreach ($aStringErrors as $sStringErrors) {
                                            Yii::app()->setFlashMessage(sprintf(gT("Question could not be created with error on %s: %s"), $sAttribute, $sStringErrors), 'error');
                    }
                }
            }
            // Add other languages
            if ($this->iQuestionID) {
                $addlangs = $survey->additionalLanguages;
                foreach ($addlangs as $alang) {
                    if ($alang != "") {
                        $oQuestionLS = new QuestionL10n;
                        $oQuestionLS->qid = $this->iQuestionID;
                        $oQuestionLS->question = Yii::app()->request->getPost('question_'.$alang);
                        $oQuestionLS->help = Yii::app()->request->getPost('help_'.$alang);
                        $oQuestionLS->language = $alang;
                        $oQuestionLS->save();
                        $aErrors = $oQuestionLS->getErrors();
                        if (count($aErrors)) {
                            foreach ($aErrors as $sAttribute=>$aStringErrors) {
                                foreach ($aStringErrors as $sStringErrors) {
                                                                    Yii::app()->setFlashMessage(sprintf(gT("Question in language %s could not be created with error on %s: %s"), $alang, $sAttribute, $sStringErrors), 'error');
                                }
                            }
                        }
                    }
                }
            }


            if (!$this->iQuestionID) {
                Yii::app()->setFlashMessage(gT("Question could not be created."), 'error');

            } else {
                if (Yii::app()->request->getPost('action') == 'copyquestion') {
                    /** @var Question $oOldQuestion */
                    $oldQID = returnGlobal('oldqid');

                    if (returnGlobal('copysubquestions') == 1) {
                        if ($oldQID) {
                            $oOldQuestion = Question::model()->findByPk( array('qid' => $oldQID));

                            // subquestions
                            $aOldNewSubquestions = array(); // track old and new sqid's
                            $oOldSubQuestions = Question::model()->with('questionl10ns')->findAllByAttributes(array("parent_qid"=>$oldQID), array('order'=>'question_order'));
                            foreach ($oOldSubQuestions as $sSubquestionIndex => $subquestion) {
                                $aInsertData = $subquestion->attributes;
                                unset($aInsertData['qid']);
                                $aInsertData['parent_qid'] = $this->iQuestionID;
                                if (Question::model()->insertRecords($aInsertData)){
                                    $iNewSubquestionId = Yii::app()->db->getLastInsertID();
                                    $aOldNewSubquestions[$subquestion->qid] = $iNewSubquestionId;

                                    if (isset($subquestion->questionl10ns)){
                                        foreach($subquestion->questionl10ns as $language => $questionl10ns){
                                            $oQuestionLS = new QuestionL10n;
                                            $oQuestionLS->language = $language;
                                            $oQuestionLS->question = $questionl10ns->question;
                                            $oQuestionLS->help = $questionl10ns->help;
                                            $oQuestionLS->qid = $iNewSubquestionId;
                                            $oQuestionLS->save();
                                        }
                                    }
                                }
                            }
                        }
                    }
                    if (returnGlobal('copyanswers') == 1) {
                        $oOldAnswers = Answer::model()->with('answerl10ns')->findAllByAttributes(array("qid"=>$oldQID));
                        foreach ($oOldAnswers as $answer) {
                            $newAnswer = new Answer();
                            $newAnswer->attributes = $answer->attributes;
                            $newAnswer->qid = $this->iQuestionID;
                            if ($newAnswer->save()) {
                                $iNewAnswerId = Yii::app()->db->getLastInsertID();                                 
                                if (isset($answer->answerl10ns)){
                                    foreach($answer->answerl10ns as $language => $answerL10ns){
                                        $oAnswerLS = new AnswerL10n;
                                        $oAnswerLS->language = $language;
                                        $oAnswerLS->answer = $answerL10ns->answer;
                                        $oAnswerLS->aid = $iNewAnswerId;
                                        $oAnswerLS->save();
                                    }
                                }
                            }
                        }
                    }
                    if (returnGlobal('copydefaultanswers') == 1) {
                        $oOldDefaultValues = DefaultValue::model()->with('defaultvaluel10ns')->findAll("qid=:qid", array("qid"=>returnGlobal('oldqid')));
                        foreach ($oOldDefaultValues as $defaultvalue) {
                            $newDefaultValue = new DefaultValue();
                            $newDefaultValue->qid = $this->iQuestionID;
                            $newDefaultValue->sqid = array_key_exists($defaultvalue['sqid'], $aOldNewSubquestions) ? $aOldNewSubquestions[$defaultvalue['sqid']] : 0;
                            $newDefaultValue->scale_id = $defaultvalue['scale_id'];
                            $newDefaultValue->specialtype = $defaultvalue['specialtype'];
                            if ($newDefaultValue->save()) {
                                $iNewDefaultValueId = Yii::app()->db->getLastInsertID();                                 
                                if (isset($defaultvalue->defaultvaluel10ns)){
                                    foreach($defaultvalue->defaultvaluel10ns as $language => $defaultValueL10ns){
                                        $oDefaultValueLS = new DefaultValueL10n;
                                        $oDefaultValueLS->dvid = $iNewDefaultValueId;
                                        $oDefaultValueLS->language = $language;
                                        $oDefaultValueLS->defaultvalue = $defaultValueL10ns->defaultvalue;
                                        $oDefaultValueLS->save();
                                    }
                                }
                            }
                        }
                    }

                    /**
                     * Copy attribute
                     */
                    if (returnGlobal('copyattributes') == 1) {
                        $oOldAttributes = QuestionAttribute::model()->findAll("qid=:qid", array("qid"=>returnGlobal('oldqid')));
                        foreach ($oOldAttributes as $oOldAttribute) {
                            $attribute = new QuestionAttribute;
                            $attribute->qid = $this->iQuestionID;
                            $attribute->value = $oOldAttribute->value;
                            $attribute->attribute = $oOldAttribute->attribute;
                            $attribute->language = $oOldAttribute->language;
                            $attribute->save();
                        }
                    }
                } else {
                    $validAttributes = QuestionAttribute::getQuestionAttributesSettings(Yii::app()->request->getPost('type'));
                    $aAttributeValues = [];
                    // If the question has a custom template, we first check if it provides custom attributes
                    $aAttributeValues['question_template'] = 'core';
                    // @todo Bug: Where does $cqr come from?
                    if (isset($cqr)) {
                        $oAttributeValues = QuestionAttribute::model()->find("qid=:qid and attribute='question_template'", array('qid'=>$cqr->qid));
                        if (is_object($oAttributeValues && $oAttributeValues->value)) {
                            $aAttributeValues['question_template'] = $oAttributeValues->value;
                        }
                    } else {
                        $cqr = null;
                    }

                    $validAttributes = Question::getQuestionTemplateAttributes($validAttributes, $aAttributeValues, $cqr);

                    $aLanguages = array_merge(array(Survey::model()->findByPk($iSurveyID)->language), Survey::model()->findByPk($iSurveyID)->additionalLanguages);
                    /* Start to fix some param before save (TODO : use models directly ?) */
                    /* Date management */
                    Yii::app()->loadHelper('surveytranslator');


                    foreach ($validAttributes as $validAttribute) {
                        if ($validAttribute['i18n']) {
                            foreach ($aLanguages as $sLanguage) {
                                $value = Yii::app()->request->getPost($validAttribute['name'].'_'.$sLanguage);
                                $iInsertCount = QuestionAttribute::model()->findAllByAttributes(array('attribute'=>$validAttribute['name'], 'qid'=>$this->iQuestionID, 'language'=>$sLanguage));
                                if (count($iInsertCount) > 0) {
                                    if ($value != '') {
                                        QuestionAttribute::model()->updateAll(array('value'=>$value), 'attribute=:attribute AND qid=:qid AND language=:language', array(':attribute'=>$validAttribute['name'], ':qid'=>$this->iQuestionID, ':language'=>$sLanguage));
                                    } else {
                                        QuestionAttribute::model()->deleteAll('attribute=:attribute AND qid=:qid AND language=:language', array(':attribute'=>$validAttribute['name'], ':qid'=>$this->iQuestionID, ':language'=>$sLanguage));
                                    }
                                } elseif ($value != '') {
                                    $attribute = new QuestionAttribute;
                                    $attribute->qid = $this->iQuestionID;
                                    $attribute->value = $value;
                                    $attribute->attribute = $validAttribute['name'];
                                    $attribute->language = $sLanguage;
                                    $attribute->save();
                                }
                            }
                        } else {
                            $value = Yii::app()->request->getPost($validAttribute['name']);

                            if ($validAttribute['name'] == 'multiflexible_step' && trim($value) != '') {
                                $value = floatval($value);
                                if ($value == 0) {
                                    $value = 1;
                                }
                            };

                            $iInsertCount = QuestionAttribute::model()->findAllByAttributes(array('attribute'=>$validAttribute['name'], 'qid'=>$this->iQuestionID));
                            if (count($iInsertCount) > 0) {
                                if ($value != $validAttribute['default'] && trim($value) != "") {
                                    QuestionAttribute::model()->updateAll(array('value'=>$value), 'attribute=:attribute AND qid=:qid', array(':attribute'=>$validAttribute['name'], ':qid'=>$this->iQuestionID));
                                } else {
                                    QuestionAttribute::model()->deleteAll('attribute=:attribute AND qid=:qid', array(':attribute'=>$validAttribute['name'], ':qid'=>$this->iQuestionID));
                                }
                            } elseif ($value != $validAttribute['default'] && trim($value) != "") {
                                $attribute = new QuestionAttribute;
                                $attribute->qid = $this->iQuestionID;
                                $attribute->value = $value;
                                $attribute->attribute = $validAttribute['name'];
                                $attribute->save();
                            }
                        }
                    }

                }

                LimeExpressionManager::SetDirtyFlag();
                LimeExpressionManager::UpgradeConditionsToRelevance($iSurveyID);
                $this->_resetEM();
                Question::model()->updateQuestionOrder($this->iQuestionGroupID, $iSurveyID);
                Yii::app()->session['flashmessage'] = gT("Question was successfully added.");

            }

        }
        //This is SUPER important! Recalculating the ExpressionScript Engine state!
        LimeExpressionManager::SetDirtyFlag(); // so refreshes syntax highlighting
<<<<<<< HEAD
        if (Yii::app()->request->getPost('saveandnew', '') != '' || !$this->iQuestionID) {
            $redirectLink = $this->getController()->createUrl('questionAdministration/view/', array('surveyid' => $iSurveyID, 'gid' => $this->iQuestionGroupID));
        } else {
            $redirectLink = $this->getController()->createUrl('questionAdministration/view/', array('surveyid' => $iSurveyID, 'gid' => $this->iQuestionGroupID, 'qid' => $this->iQuestionID));
=======
        $redirectLink = $this->getController()->createUrl('admin/questions/sa/view/', array('surveyid' => $iSurveyID, 'gid' => $this->iQuestionGroupID, 'qid' => $this->iQuestionID));
        if (Yii::app()->request->getPost('saveandnew', '') != '') {
            $redirectLink = $this->getController()->createUrl('admin/questions/sa/newquestion/', array('surveyid' => $iSurveyID, 'gid' => $this->iQuestionGroupID));
>>>>>>> 1f3e2932
        }

        $this->getController()->redirect($redirectLink);
    }

    private function _resetEM()
    {
        $oSurvey = Survey::model()->findByPk($this->iSurveyID);
        $oEM =& LimeExpressionManager::singleton();
        LimeExpressionManager::SetDirtyFlag(); // UpgradeConditionsToRelevance SetDirtyFlag too
        LimeExpressionManager::UpgradeConditionsToRelevance($this->iSurveyID);
        LimeExpressionManager::SetPreviewMode('database');// Deactivate _UpdateValuesInDatabase
        LimeExpressionManager::StartSurvey($oSurvey->sid,'survey',$oSurvey->attributes,true);
        LimeExpressionManager::StartProcessingPage(true,true);
        $aGrouplist = QuestionGroup::model()->findAllByAttributes(['sid' => $this->iSurveyID]);
        foreach ($aGrouplist as $iGID => $aGroup) {
            LimeExpressionManager::StartProcessingGroup($aGroup['gid'], $oSurvey->anonymized != 'Y', $this->iSurveyID);
            LimeExpressionManager::FinishProcessingGroup();
        }
        LimeExpressionManager::FinishProcessingPage();

        // Flush emcache when changes are made to the survey.
        EmCacheHelper::init(['sid' => $this->iSurveyID, 'active' => 'Y']);
        EmCacheHelper::flush();
    }
}<|MERGE_RESOLUTION|>--- conflicted
+++ resolved
@@ -1526,18 +1526,11 @@
         }
         //This is SUPER important! Recalculating the ExpressionScript Engine state!
         LimeExpressionManager::SetDirtyFlag(); // so refreshes syntax highlighting
-<<<<<<< HEAD
         if (Yii::app()->request->getPost('saveandnew', '') != '' || !$this->iQuestionID) {
             $redirectLink = $this->getController()->createUrl('questionAdministration/view/', array('surveyid' => $iSurveyID, 'gid' => $this->iQuestionGroupID));
         } else {
             $redirectLink = $this->getController()->createUrl('questionAdministration/view/', array('surveyid' => $iSurveyID, 'gid' => $this->iQuestionGroupID, 'qid' => $this->iQuestionID));
-=======
-        $redirectLink = $this->getController()->createUrl('admin/questions/sa/view/', array('surveyid' => $iSurveyID, 'gid' => $this->iQuestionGroupID, 'qid' => $this->iQuestionID));
-        if (Yii::app()->request->getPost('saveandnew', '') != '') {
-            $redirectLink = $this->getController()->createUrl('admin/questions/sa/newquestion/', array('surveyid' => $iSurveyID, 'gid' => $this->iQuestionGroupID));
->>>>>>> 1f3e2932
-        }
-
+        }
         $this->getController()->redirect($redirectLink);
     }
 
