<?php if (!defined('BASEPATH')) {
    exit('No direct script access allowed');
}
/*
* LimeSurvey
* Copyright (C) 2013 The LimeSurvey Project Team / Carsten Schmitz
* All rights reserved.
* License: GNU/GPL License v2 or later, see LICENSE.php
* LimeSurvey is free software. This version may have been modified pursuant
* to the GNU General Public License, and as distributed it includes or
* is derivative of works licensed under the GNU General Public License or
* other free or open source software licenses.
* See COPYRIGHT.php for copyright notices and details.
*
*/
/**
* Database
*g
* @package LimeSurvey
* @author
* @copyright 2011
* @access public
*/
class database extends Survey_Common_Action
{
    /**
     * @var integer Group id
     */
    private $iQuestionGroupID;

    /**
     * @var integer Question id
     */
    private $iQuestionID;

    /**
     * @var integer Survey id
     */
    private $iSurveyID;


    private $updateableFields = [
                'owner_id' => ['type'=> '', 'default' => false, 'dbname'=>false, 'active'=>true, 'required'=>[]],
                'admin' => ['type'=> '', 'default' => false, 'dbname'=>false, 'active'=>true, 'required'=>[]],
                'faxto' => ['type'=> '', 'default' => false, 'dbname'=>false, 'active'=>true, 'required'=>[]],
                'format' => ['type'=> '', 'default' => false, 'dbname'=>false, 'active'=>true, 'required'=>[]],
                'expires' => ['type'=> '', 'default' => false, 'dbname'=>false, 'active'=>true, 'required'=>[]],
                'startdate' => ['type'=> 'default', 'default' => false, 'dbname'=>false, 'active'=>true, 'required'=>[]],
                'template' => ['type'=> '', 'default' => false, 'dbname'=>false, 'active'=>true, 'required'=>[]],
                'assessments' => ['type'=> 'yesno', 'default' => false, 'dbname'=>false, 'active'=>true, 'required'=>[]],
                'anonymized' => ['type'=> 'yesno', 'default' => false, 'dbname'=>false, 'active'=>true, 'required'=>[]],
                'savetimings' => ['type'=> 'yesno', 'default' => false, 'dbname'=>false, 'active'=>true, 'required'=>[]],
                'datestamp' => ['type'=> 'yesno', 'default' => false, 'dbname'=>false, 'active'=>true, 'required'=>[]],
                'ipaddr' => ['type'=> 'yesno', 'default' => false, 'dbname'=>false, 'active'=>true, 'required'=>[]],
                'refurl' => ['type'=> 'yesno', 'default' => false, 'dbname'=>false, 'active'=>true, 'required'=>[]],
                'publicgraphs' => ['type'=> 'yesno', 'default' => false, 'dbname'=>false, 'active'=>true, 'required'=>[]],
                'usecookie' => ['type'=> 'yesno', 'default' => false, 'dbname'=>false, 'active'=>true, 'required'=>[]],
                'allowregister' => ['type'=> 'yesno', 'default' => false, 'dbname'=>false, 'active'=>true, 'required'=>[]],
                'allowsave' => ['type'=> 'yesno', 'default' => false, 'dbname'=>false, 'active'=>true, 'required'=>[]],
                'navigationdelay' => ['type'=> '', 'default' => false, 'dbname'=>false, 'active'=>true, 'required'=>[]],
                'printanswers' => ['type'=> 'yesno', 'default' => false, 'dbname'=>false, 'active'=>true, 'required'=>[]],
                'publicstatistics' => ['type'=> 'yesno', 'default' => false, 'dbname'=>false, 'active'=>true, 'required'=>[]],
                'autoredirect' => ['type'=> 'yesno', 'default' => false, 'dbname'=>false, 'active'=>true, 'required'=>[]],
                'showxquestions' => ['type'=> 'yesno', 'default' => false, 'dbname'=>false, 'active'=>true, 'required'=>[]],
                'showgroupinfo' => ['type'=> '', 'default' => false, 'dbname'=>false, 'active'=>true, 'required'=>[]],
                'showqnumcode' => ['type'=> '', 'default' => false, 'dbname'=>false, 'active'=>true, 'required'=>[]],
                'shownoanswer' => ['type'=> 'yesno', 'default' => false, 'dbname'=>false, 'active'=>true, 'required'=>[]],
                'showwelcome' => ['type'=> 'yesno', 'default' => false, 'dbname'=>false, 'active'=>true, 'required'=>[]],
                'showsurveypolicynotice' => ['type'=> '', 'default' => 0, 'dbname'=>false, 'active'=>true, 'required'=>[]],
                'allowprev' => ['type'=> 'yesno', 'default' => false, 'dbname'=>false, 'active'=>true, 'required'=>[]],
                'questionindex' => ['type'=> '', 'default' => false, 'dbname'=>false, 'active'=>true, 'required'=>[]],
                'nokeyboard' => ['type'=> 'yesno', 'default' => false, 'dbname'=>false, 'active'=>true, 'required'=>[]],
                'showprogress' => ['type'=> 'yesno', 'default' => false, 'dbname'=>false, 'active'=>true, 'required'=>[]],
                'listpublic' => ['type'=> 'yesno', 'default' => false, 'dbname'=>false, 'active'=>true, 'required'=>[]],
                'htmlemail' => ['type'=> 'yesno', 'default' => false, 'dbname'=>false, 'active'=>true, 'required'=>[]],
                'sendconfirmation' => ['type'=> 'yesno', 'default' => false, 'dbname'=>false, 'active'=>true, 'required'=>[]],
                'tokenanswerspersistence' => ['type'=> 'yesno', 'default' => false, 'dbname'=>false, 'active'=>true, 'required'=>[]],
                'alloweditaftercompletion' => ['type'=> 'yesno', 'default' => false, 'dbname'=>false, 'active'=>true, 'required'=>[]],
                'emailresponseto' => ['type'=> '', 'default' => false, 'dbname'=>false, 'active'=>true, 'required'=>[]],
                'emailnotificationto' => ['type'=> '', 'default' => false, 'dbname'=>false, 'active'=>true, 'required'=>[]],
                'googleanalyticsapikeysetting' => ['type'=> 'default', 'default' => false, 'dbname'=>false, 'active'=>true, 'required'=>[]],
                'googleanalyticsapikey' => ['type'=> 'default', 'default' => false, 'dbname'=>false, 'active'=>true, 'required'=>[]],
                'googleanalyticsstyle' => ['type'=> '', 'default' => false, 'dbname'=>false, 'active'=>true, 'required'=>[]],
                'tokenlength' => ['type'=> '', 'default' => false, 'dbname'=>false, 'active'=>true, 'required'=>[]],
                'adminemail' => ['type'=> '', 'default' => false, 'dbname'=>false, 'active'=>true, 'required'=>[]],
                'bounce_email' => ['type'=> '', 'default' => false, 'dbname'=>false, 'active'=>true, 'required'=>[]],
                'gsid' => ['type'=> '', 'default' => 1, 'dbname'=>false, 'active'=>true, 'required'=>[]],
                'usecaptcha_surveyaccess' => ['type'=> 'yesno', 'default' => false, 'dbname'=>false, 'active'=>true, 'required'=>[]],
                'usecaptcha_registration' => ['type'=> 'yesno', 'default' => false, 'dbname'=>false, 'active'=>true, 'required'=>[]],
                'usecaptcha_saveandload' => ['type'=> 'yesno', 'default' => false, 'dbname'=>false, 'active'=>true, 'required'=>[]],
            ];
        private $updatedFields = [];

    /**
     * @var object LSYii_Validators
     * @todo : use model (and validate if we do it in model rules)
     */
    private $oFixCKeditor;

    /**
     * Database::index()
     *
     * @return
     */
    public function index()
    {
        $sAction = Yii::app()->request->getPost('action');
        $this->iSurveyID = (isset($_POST['sid'])) ? (int) $_POST['sid'] : (int) returnGlobal('sid');

        $this->iQuestionGroupID = (int) returnGlobal('gid');
        $this->iQuestionID = (int) returnGlobal('qid');

        $this->oFixCKeditor = new LSYii_Validators;
        $this->oFixCKeditor->fixCKeditor = true;
        $this->oFixCKeditor->xssfilter = false;

        if ($sAction == "updatedefaultvalues" && Permission::model()->hasSurveyPermission($this->iSurveyID, 'surveycontent', 'update')) {
            $this->actionUpdateDefaultValues($this->iSurveyID);
        }
        if ($sAction == "updateansweroptions" && Permission::model()->hasSurveyPermission($this->iSurveyID, 'surveycontent', 'update')) {
            $this->actionUpdateAnswerOptions($this->iSurveyID);
        }
        if ($sAction == "updatesubquestions" && Permission::model()->hasSurveyPermission($this->iSurveyID, 'surveycontent', 'update')) {
            $this->actionSubQuestions($this->iSurveyID);
        }
        if (in_array($sAction, array('insertquestion', 'copyquestion')) && Permission::model()->hasSurveyPermission($this->iSurveyID, 'surveycontent', 'create')) {
            $this->actionInsertCopyQuestion($this->iSurveyID);
        }
        if ($sAction == "updatequestion" && Permission::model()->hasSurveyPermission($this->iSurveyID, 'surveycontent', 'update')) {
            $this->actionUpdateQuestion($this->iSurveyID);
        }
        if (($sAction == "updatesurveylocalesettings") && (Permission::model()->hasSurveyPermission($this->iSurveyID, 'surveylocale', 'update') || Permission::model()->hasSurveyPermission($iSurveyID, 'surveysettings', 'update'))) {
            $this->actionUpdateSurveyLocaleSettings($this->iSurveyID);
        }
        if (($sAction == "updatesurveylocalesettings_generalsettings") && (Permission::model()->hasSurveyPermission($this->iSurveyID, 'surveylocale', 'update') || Permission::model()->hasSurveyPermission($iSurveyID, 'surveysettings', 'update'))) {
            $this->actionUpdateSurveyLocaleSettingsGeneralSettings($this->iSurveyID);
        }

        Yii::app()->setFlashMessage(gT("Unknown action or no permission."), 'error');
        $this->getController()->redirect(Yii::app()->request->urlReferrer);
    }

    /**
     * This is a convenience function to update/delete answer default values. If the given
     * $defaultvalue is empty then the entry is removed from table defaultvalues
     *
     * @param integer $qid   Question ID
     * @param integer $scale_id  Scale ID
     * @param string $specialtype  Special type (i.e. for  'Other')
     * @param string $language     Language (defaults are language specific)
     * @param mixed $defaultvalue    The default value itself
     */
    public function _updateDefaultValues($qid, $sqid, $scale_id, $specialtype, $language, $defaultvalue)
    {
        if ($defaultvalue == '') {
            // Remove the default value if it is empty
            DefaultValue::model()->deleteByPk(array('sqid'=>$sqid, 'qid'=>$qid, 'specialtype'=>$specialtype, 'language'=>$language, 'scale_id'=>$scale_id));
        } else {
            $arDefaultValue = DefaultValue::model()->findByPk(array('sqid'=>$sqid, 'qid'=>$qid, 'specialtype'=>$specialtype, 'language'=>$language, 'scale_id'=>$scale_id));

            if (is_null($arDefaultValue)) {
                $data = array('sqid'=>$sqid, 'qid'=>$qid, 'specialtype'=>$specialtype, 'scale_id'=>$scale_id, 'language'=>$language, 'defaultvalue'=>$defaultvalue);
                $defaultvalue = new DefaultValue();
                $defaultvalue->attributes = $data;
                $defaultvalue->save();
            } else {
                DefaultValue::model()->updateByPk(array('sqid'=>$sqid, 'qid'=>$qid, 'specialtype'=>$specialtype, 'scale_id'=>$scale_id, 'language'=>$language), array('defaultvalue'=>$defaultvalue));
            }
        }
        $surveyid = $this->iSurveyID;
        updateFieldArray();
    }

    /**
     * action to do when update default value
     * @param integer $iSurveyID
     * @return void (redirect)
     */
    private function actionUpdateDefaultValues($iSurveyID)
    {
        $oSurvey = Survey::model()->findByPk($iSurveyID);
        $aSurveyLanguages = $oSurvey->allLanguages;
        $sBaseLanguage = $oSurvey->language;

        Question::model()->updateAll(array('same_default'=> Yii::app()->request->getPost('samedefault') ? 1 : 0), 'sid=:sid ANd qid=:qid', array(':sid'=>$iSurveyID, ':qid'=>$this->iQuestionID));

        $arQuestion = Question::model()->findByAttributes(array('qid'=>$this->iQuestionID));
        $sQuestionType = $arQuestion['type'];

        $aQuestionTypeList = Question::typeList();
        if ($aQuestionTypeList[$sQuestionType]['answerscales'] > 0 && $aQuestionTypeList[$sQuestionType]['subquestions'] == 0) {
            for ($iScaleID = 0; $iScaleID < $aQuestionTypeList[$sQuestionType]['answerscales']; $iScaleID++) {
                foreach ($aSurveyLanguages as $sLanguage) {
                    if (!is_null(Yii::app()->request->getPost('defaultanswerscale_'.$iScaleID.'_'.$sLanguage))) {
                        $this->_updateDefaultValues($this->iQuestionID, 0, $iScaleID, '', $sLanguage, Yii::app()->request->getPost('defaultanswerscale_'.$iScaleID.'_'.$sLanguage));
                    }
                    if (!is_null(Yii::app()->request->getPost('other_'.$iScaleID.'_'.$sLanguage))) {
                        $this->_updateDefaultValues($this->iQuestionID, 0, $iScaleID, 'other', $sLanguage, Yii::app()->request->getPost('other_'.$iScaleID.'_'.$sLanguage));
                    }
                }
            }
        }
        if ($aQuestionTypeList[$sQuestionType]['subquestions'] > 0) {
            foreach ($aSurveyLanguages as $sLanguage) {
                $arQuestions = Question::model()->findAllByAttributes(array('sid'=>$iSurveyID, 'gid'=>$this->iQuestionGroupID, 'parent_qid'=>$this->iQuestionID, 'language'=>$sLanguage, 'scale_id'=>0));

                for ($iScaleID = 0; $iScaleID < $aQuestionTypeList[$sQuestionType]['subquestions']; $iScaleID++) {
                    foreach ($arQuestions as $aSubquestionrow) {
                        if (!is_null(Yii::app()->request->getPost('defaultanswerscale_'.$iScaleID.'_'.$sLanguage.'_'.$aSubquestionrow['qid']))) {
                            $this->_updateDefaultValues($this->iQuestionID, $aSubquestionrow['qid'], $iScaleID, '', $sLanguage, Yii::app()->request->getPost('defaultanswerscale_'.$iScaleID.'_'.$sLanguage.'_'.$aSubquestionrow['qid']));
                        }
                    }
                }
            }
        }
        if ($aQuestionTypeList[$sQuestionType]['answerscales'] == 0 && $aQuestionTypeList[$sQuestionType]['subquestions'] == 0) {
            foreach ($aSurveyLanguages as $sLanguage) {
                // Qick and dirty insert for yes/no defaul value
                // write the the selectbox option, or if "EM" is slected, this value to table
                if ($sQuestionType == 'Y') {
                    /// value for all langs
                    if (Yii::app()->request->getPost('samedefault') == 1) {
                        $sLanguage = $aSurveyLanguages[0]; // turn
                    }

                    if (Yii::app()->request->getPost('defaultanswerscale_0_'.$sLanguage) == 'EM') {
// Case EM, write expression to database
                        $this->_updateDefaultValues($this->iQuestionID, 0, 0, '', $sLanguage, Yii::app()->request->getPost('defaultanswerscale_0_'.$sLanguage.'_EM'));
                    } else {
                        // Case "other", write list value to database
                        $this->_updateDefaultValues($this->iQuestionID, 0, 0, '', $sLanguage, Yii::app()->request->getPost('defaultanswerscale_0_'.$sLanguage));
                    }
                    ///// end yes/no
                } else {
                    if (!is_null(Yii::app()->request->getPost('defaultanswerscale_0_'.$sLanguage.'_0'))) {
                        $this->_updateDefaultValues($this->iQuestionID, 0, 0, '', $sLanguage, Yii::app()->request->getPost('defaultanswerscale_0_'.$sLanguage.'_0'));
                    }
                }
            }
        }
        Yii::app()->session['flashmessage'] = gT("Default value settings were successfully saved.");
        //This is SUPER important! Recalculating the Expression Manager state!
        LimeExpressionManager::SetDirtyFlag();

        if (Yii::app()->request->getPost('close-after-save') === 'true') {
            $this->getController()->redirect(array('admin/questions/sa/view/surveyid/'.$iSurveyID.'/gid/'.$this->iQuestionGroupID.'/qid/'.$this->iQuestionID));
        }
        $this->getController()->redirect(array('admin/questions/sa/editdefaultvalues/surveyid/'.$iSurveyID.'/gid/'.$this->iQuestionGroupID.'/qid/'.$this->iQuestionID));
    }

    /**
     * action to do when update answers options
     * @param integer $iSurveyID
     * @return void (redirect)
     */
    private function actionUpdateAnswerOptions($iSurveyID)
    {
        Yii::app()->loadHelper('database');
        $survey = Survey::model()->findByPk($iSurveyID);
        $arQuestion = Question::model()->findByAttributes(array('qid'=>$this->iQuestionID));
        $sQuestionType = $arQuestion['type']; // Checked)
        $aQuestionTypeList = Question::typeList();
        $iScaleCount = $aQuestionTypeList[$sQuestionType]['answerscales'];
        /* for already activated survey and rank question type : fix the maxDbAnswer before deleting answers */
        /* @todo : add it to upgrage DB system, and see for the lsa */
        if ($sQuestionType == Question::QT_R_RANKING_STYLE && $survey->isActive) {
            QuestionAttribute::model()->find(
                "qid = :qid AND attribute = 'max_subquestions'",
                array(':qid' => $this->iQuestionID)
            );

            $answerCount = Answer::model()->countByAttributes(array('qid' => $this->iQuestionID, 'language'=>$survey->language));
            $oQuestionAttribute = new QuestionAttribute();
            $oQuestionAttribute->qid = $this->iQuestionID;
            $oQuestionAttribute->attribute = 'max_subquestions';
            $oQuestionAttribute->value = $answerCount;
            $oQuestionAttribute->save();
        }

        //First delete all answers
        $oldAnswers = Answer::model()->findAllByAttributes(array('qid'=>$this->iQuestionID));
        foreach ($oldAnswers as $oAnswer) {
            AnswerL10n::model()->deleteAllByAttributes(array('aid'=>$oAnswer->aid));
            $oAnswer->delete();
        }
        LimeExpressionManager::RevertUpgradeConditionsToRelevance($iSurveyID);
        for ($iScaleID = 0; $iScaleID < $iScaleCount; $iScaleID++) {
            $iMaxCount = (int) Yii::app()->request->getPost('answercount_'.$iScaleID);
            for ($iSortOrderID = 1; $iSortOrderID < $iMaxCount; $iSortOrderID++) {
                $sCode = (string) sanitize_paranoid_string(Yii::app()->request->getPost('code_'.$iSortOrderID.'_'.$iScaleID));
                $iAssessmentValue = (int) Yii::app()->request->getPost('assessment_'.$iSortOrderID.'_'.$iScaleID);

                    // Now we insert the answer
                $oAnswer = new Answer;
                $oAnswer->code              = $sCode;
                $oAnswer->qid               = $this->iQuestionID;
                $oAnswer->sortorder         = $iSortOrderID;
                $oAnswer->assessment_value  = $iAssessmentValue;
                $oAnswer->scale_id          = $iScaleID;
                if (!$oAnswer->save()) {
                    $sErrors = '<br/>';
                    foreach ($oAnswer->getErrors() as $sError) {
                        $sErrors .= $sError[0].'<br/>';
                    }

                    // Let's give a new to code to the answer to save it, so user entries are not lost
                    $bAnswerSave = false;

                    while (!$bAnswerSave) {
                        $oAnswer->code = rand(11111, 99999); // If the random code already exist (very low probablilty), answer will not be save and a new code will be generated
                        if ($oAnswer->save()) {
                            $bAnswerSave = true;
                        }
                    }

                    Yii::app()->setFlashMessage(gT("Failed to update answer: ").$sCode.$sErrors, 'error');
                }
                foreach ($survey->allLanguages as $sLanguage) {
                    $sAnswerText = Yii::app()->request->getPost('answer_'.$sLanguage.'_'.$iSortOrderID.'_'.$iScaleID);
                    // Fix bug with FCKEditor saving strange BR types
                    $sAnswerText = $this->oFixCKeditor->fixCKeditor($sAnswerText);

                    // Now we insert the answers
                    $oAnswerL10n = new AnswerL10n;
                    $oAnswerL10n->aid = $oAnswer->aid;
                    $oAnswerL10n->answer            = $sAnswerText;
                    $oAnswerL10n->language          = $sLanguage;
                    $oAnswerL10n->save();
                }
                // Updating code (oldcode!==null) => update condition with the new code
                $sOldCode = Yii::app()->request->getPost('oldcode_'.$iSortOrderID.'_'.$iScaleID);
                if (isset($sOldCode) && $sCode !== $sOldCode) {
                    Condition::model()->updateAll(array('value'=>$sCode), 'cqid=:cqid AND value=:value', array(':cqid'=>$this->iQuestionID, ':value'=>$sOldCode));
                }

            }  // for ($sortorderid=0;$sortorderid<$maxcount;$sortorderid++)
        }

        //This is SUPER important! Recalculating the Expression Manager state!
        LimeExpressionManager::SetDirtyFlag();
        LimeExpressionManager::UpgradeConditionsToRelevance($iSurveyID);
        $this->_resetEM();

        if (!Yii::app()->request->getPost('bFullPOST')) {
            Yii::app()->setFlashMessage(gT("Not all answer options were saved. This usually happens due to server limitations ( PHP setting max_input_vars) - please contact your system administrator."), 'error');
        } else {
            Yii::app()->setFlashMessage(gT("Answer options were successfully saved."));
        }
        if (Yii::app()->request->getPost('close-after-save') === 'true') {
            $this->getController()->redirect(array('admin/questions/sa/view/surveyid/'.$iSurveyID.'/gid/'.$this->iQuestionGroupID.'/qid/'.$this->iQuestionID));
        }
        $this->getController()->redirect(array('/admin/questions/sa/answeroptions/surveyid/'.$iSurveyID.'/gid/'.$this->iQuestionGroupID.'/qid/'.$this->iQuestionID));
    }

    /**
     * action to do when update sub-questions
     * @param integer $iSurveyID
     * @return void
     * @throws CHttpException
     */
    private function actionSubQuestions($iSurveyID)
    {
        Yii::app()->loadHelper('database');
        $oSurvey = Survey::model()->findByPk($iSurveyID);

        $aSurveyLanguages = $oSurvey->allLanguages;
        $sBaseLanguage = $oSurvey->language;

        $arQuestion = Question::model()->findByAttributes(array('qid'=>$this->iQuestionID));
        $sQuestionType = $arQuestion['type']; // Checked
        $aQuestionTypeList = Question::typeList();
        $iScaleCount = $aQuestionTypeList[$sQuestionType]['subquestions'];
        // First delete any deleted ids
        $aDeletedQIDs = explode(' ', trim(Yii::app()->request->getPost('deletedqids')));

        LimeExpressionManager::RevertUpgradeConditionsToRelevance($iSurveyID);
        $aDeletedQIDs = array_unique($aDeletedQIDs, SORT_NUMERIC);
        foreach ($aDeletedQIDs as $iDeletedQID) {
            $iDeletedQID = (int) $iDeletedQID;
            if ($iDeletedQID > 0) {
                // don't remove undefined
                $iInsertCount = Question::model()->deleteAllByAttributes(array('qid'=>$iDeletedQID));
                $iInsertCount += QuestionL10n::model()->deleteAllByAttributes(array('qid'=>$iDeletedQID));
                if (!$iInsertCount) {
                    Yii::app()->setFlashMessage(gT("Failed to delete subquestion"), 'error');
                }
            }
        }

        //Determine ids by evaluating the hidden field
        $aRows = array();
        $aCodes = array();
        $aOldCodes = array();
        $aRelevance = array();
        foreach ($_POST as $sPOSTKey=>$sPOSTValue) {
            $sPOSTKey = explode('_', $sPOSTKey);
            if ($sPOSTKey[0] == 'answer') {
                $aRows[$sPOSTKey[3]][$sPOSTKey[1]][$sPOSTKey[2]] = $sPOSTValue;
            }
            if ($sPOSTKey[0] == 'code') {
                $aCodes[$sPOSTKey[2]][] = $sPOSTValue;
            }
            if ($sPOSTKey[0] == 'oldcode') {
                $aOldCodes[$sPOSTKey[2]][] = $sPOSTValue;
            }
            if ($sPOSTKey[0] == 'relevance') {
                $aRelevance[$sPOSTKey[2]][] = $sPOSTValue;
            }
        }
        $aInsertQID = array();

        // Give existing subquestions a temporary random title (code) to avoid title duplication on update
        $aoSubquestions = Question::model()->findAllByAttributes(['parent_qid'=>$this->iQuestionID]);
        foreach ($aoSubquestions as $oSubQuestion) {
            $bAnswerSave = false;
            while (!$bAnswerSave) {
                $oSubQuestion->title = (string) rand(11111, 99999); // If the random code already exist (very low probablilty), answer will not be save and a new code will be generated
                if ($oSubQuestion->save()) {
                    $bAnswerSave = true;
                }
            }
        }

        for ($iScaleID = 0; $iScaleID < $iScaleCount; $iScaleID++) {
            foreach ($aSurveyLanguages as $sLanguage) {
                $iPosition = 0;
                foreach ($aRows[$iScaleID][$sLanguage] as $iSubQuestionID=>$subquestionvalue) {
                    if (substr($iSubQuestionID, 0, 3) != 'new') {
                        //update record
                        $oSubQuestion = Question::model()->findByPk($iSubQuestionID);
                        $oSubQuestionL10n = QuestionL10n::model()->findByAttributes(array('qid'=>$iSubQuestionID, 'language'=>$sLanguage));
                        if (!is_object($oSubQuestion)) {
                            throw new CHttpException(502, "could not find subquestion $iSubQuestionID !");
                        }
                        $oSubQuestion->question_order = $iPosition + 1;
                        $oSubQuestion->title = $aCodes[$iScaleID][$iPosition];
                        $oSubQuestionL10n->question = $subquestionvalue;
                        $oSubQuestion->scale_id = $iScaleID;
                        $oSubQuestion->relevance = isset($aRelevance[$iScaleID][$iPosition]) ? $aRelevance[$iScaleID][$iPosition] : "";
                    } else {
                        // new record
                        if (!isset($aInsertQID[$iScaleID][$iPosition])) {
                            //new record: first (default) language
                            $oSubQuestion = new Question;
                            $oSubQuestionL10n = new QuestionL10n;
                            $oSubQuestion->sid = $iSurveyID;
                            $oSubQuestion->gid = $this->iQuestionGroupID;
                            $oSubQuestion->question_order = $iPosition + 1;
                            $oSubQuestion->title = $aCodes[$iScaleID][$iPosition];
                            $oSubQuestionL10n->question = $subquestionvalue;
                            $oSubQuestion->parent_qid = $this->iQuestionID;
                            $oSubQuestionL10n->language = $sLanguage;
                            $oSubQuestion->scale_id = $iScaleID;
                            $oSubQuestion->relevance = isset($aRelevance[$iScaleID][$iPosition]) ? $aRelevance[$iScaleID][$iPosition] : "";
                        } else {
                            //new record: additional language
                            $oSubQuestionL10n = QuestionL10n::model()->find("qid=:qid AND language=:language", array(":qid"=>$aInsertQID[$iScaleID][$iPosition], ':language'=>$sLanguage));
                            if (!$oSubQuestionL10n) {
                                $oSubQuestionL10n = new Question;
                            }
                            $oSubQuestionL10n->qid = $aInsertQID[$iScaleID][$iPosition];
                            $oSubQuestionL10n->question = $subquestionvalue;
                            $oSubQuestionL10n->language = $sLanguage;
                        }
                    }
                    if (isset($oSubQuestion)) {
                        $bSubQuestionResult = $oSubQuestion->save();
                        $aInsertQID[$iScaleID][$iPosition] = $oSubQuestion->qid;
                        unset($oSubQuestion);
                    } else {
                        $bSubQuestionResult = true;
                    }
                    if (isset($oSubQuestionL10n)) {
                        if (empty($oSubQuestionL10n->qid)) {
                            $oSubQuestionL10n->qid = $aInsertQID[$iScaleID][$iPosition];
                        }
                        $bSubQuestionResult = $oSubQuestionL10n->save();
                        unset($oSubQuestionL10n);
                    }

                    if ($bSubQuestionResult) {
                        if ($bSubQuestionResult !== true && substr($iSubQuestionID, 0, 3) != 'new' && isset($aOldCodes[$iScaleID][$iPosition]) && $aCodes[$iScaleID][$iPosition] !== $aOldCodes[$iScaleID][$iPosition]) {
                            Condition::model()->updateAll(array('cfieldname'=>'+'.$iSurveyID.'X'.$this->iQuestionGroupID.'X'.$this->iQuestionID.$aCodes[$iScaleID][$iPosition], 'value'=>$aCodes[$iScaleID][$iPosition]), 'cqid=:cqid AND cfieldname=:cfieldname AND value=:value', array(':cqid'=>$this->iQuestionID, ':cfieldname'=>$iSurveyID.'X'.$this->iQuestionGroupID.'X'.$this->iQuestionID, ':value'=>$aOldCodes[$iScaleID][$iPosition]));
                        }
                    } else {
                        $aErrors = $oSubQuestion->getErrors();
                        if (count($aErrors)) {
                            foreach ($aErrors as $sAttribute=>$aStringErrors) {
                                foreach ($aStringErrors as $sStringErrors) {
                                    Yii::app()->setFlashMessage(sprintf(gT("Error on %s for subquestion %s: %s"), $sAttribute, $aCodes[$iScaleID][$iPosition], $sStringErrors), 'error');
                                }
                            }

                            // Let's give a new to code to the answer to save it, so user entries are not lost
                            $bAnswerSave = false;

                            while (!$bAnswerSave) {
                                $oSubQuestion->title = rand(11111, 99999); // If the random code already exist (very low probablilty), answer will not be save and a new code will be generated
                                if ($oSubQuestion->save()) {
                                    $sError = '<strong>'.sprintf(gT('A code has been updated to %s.'), $oSubQuestion->title).'</strong><br/>';
                                    Yii::app()->setFlashMessage($sError, 'error');
                                    $bAnswerSave = true;
                                }
                            }
                        } else {
                            Yii::app()->setFlashMessage(sprintf(gT("Subquestions %s could not be updated."), $aCodes[$iScaleID][$iPosition]), 'error');
                        }
                    }
                    $iPosition++;
                }
            }
        }

        //This is SUPER important! Recalculating the Expression Manager state!
        LimeExpressionManager::SetDirtyFlag();
        LimeExpressionManager::UpgradeConditionsToRelevance($iSurveyID); 
        $this->_resetEM();
        
        if (!isset($aErrors) || !count($aErrors)) {
            if (!Yii::app()->request->getPost('bFullPOST')) {
                Yii::app()->session['flashmessage'] = gT("Not all subquestions were saved. This usually happens due to server limitations ( PHP setting max_input_vars) - please contact your system administrator.");
            } else {
                Yii::app()->session['flashmessage'] = gT("Subquestions were successfully saved.");
            }
        }
        
        if (Yii::app()->request->getPost('close-after-save') === 'true') {
            $this->getController()->redirect(array('/admin/questions/sa/view/surveyid/'.$iSurveyID.'/gid/'.$this->iQuestionGroupID.'/qid/'.$this->iQuestionID));
        }

        $this->getController()->redirect(array('/admin/questions/sa/subquestions/surveyid/'.$iSurveyID.'/gid/'.$this->iQuestionGroupID.'/qid/'.$this->iQuestionID));
    }
    /**
     * action to do when update question
     * @param integer $iSurveyID
     * @return void (redirect)
     */
    private function actionUpdateQuestion($iSurveyID)
    {
        $oSurvey = Survey::model()->findByPk($iSurveyID);

        LimeExpressionManager::RevertUpgradeConditionsToRelevance($iSurveyID);

        $cqr = Question::model()->findByAttributes(array('qid'=>$this->iQuestionID));
        $oldtype = $cqr['type'];
        $oldgid = $cqr['gid'];

        $survey = Survey::model()->findByPk($iSurveyID);
        // If the survey is activate the question type may not be changed
        if ($survey->isActive) {
            $sQuestionType = $oldtype;
        } else {
            $sQuestionType = Yii::app()->request->getPost('type');
        }


        // Remove invalid question attributes on saving
        $criteria = new CDbCriteria;
        $criteria->compare('qid', $this->iQuestionID);
        $validAttributes = questionHelper::getQuestionAttributesSettings($sQuestionType);
        // If the question has a custom template, we first check if it provides custom attributes
        //~ $oAttributeValues = QuestionAttribute::model()->find("qid=:qid and attribute='question_template'",array('qid'=>$cqr->qid));
        //~ if (is_object($oAttributeValues && $oAttributeValues->value)){
            //~ $aAttributeValues['question_template'] = $oAttributeValues->value;
        //~ }else{
            //~ $aAttributeValues['question_template'] = 'core';
        //~ }
        //~ $validAttributes    = Question::getQuestionTemplateAttributes($validAttributes, $aAttributeValues, $cqr );
        foreach ($validAttributes as  $validAttribute) {
            $criteria->compare('attribute', '<>'.$validAttribute['name']);
        }
        QuestionAttribute::model()->deleteAll($criteria);

        $aLanguages = $oSurvey->allLanguages;
        foreach ($validAttributes as $validAttribute) {
            /* Readonly attribute : disable save */
<<<<<<< HEAD
            if ($validAttribute['readonly'] || ($validAttribute['readonly_when_active'] && Survey::model()->findByPk($iSurveyID)->getIsActive())) {
=======
            if( $validAttribute['readonly'] || ( $validAttribute['readonly_when_active'] && Survey::model()->findByPk($iSurveyID)->getIsActive() ) ) {
>>>>>>> 2e60948c
                continue;
            }
            if ($validAttribute['i18n']) {
                /* Delete invalid language : not needed but cleaner */
                $langCriteria = new CDbCriteria;
                $langCriteria->compare('qid', $this->iQuestionID);
                $langCriteria->compare('attribute', $validAttribute['name']);
                $langCriteria->addNotInCondition('language', $aLanguages);
                QuestionAttribute::model()->deleteAll($langCriteria);
                /* delete IS NULL too*/
                QuestionAttribute::model()->deleteAll('attribute=:attribute AND qid=:qid AND language IS NULL', array(':attribute'=>$validAttribute['name'], ':qid'=>$this->iQuestionID));
                foreach ($aLanguages as $sLanguage) {
                    // TODO sanitise XSS
                    $value = Yii::app()->request->getPost($validAttribute['name'].'_'.$sLanguage);
                    $iInsertCount = QuestionAttribute::model()->countByAttributes(array('attribute'=>$validAttribute['name'], 'qid'=>$this->iQuestionID, 'language'=>$sLanguage));
                    if ($iInsertCount > 0) {
                        if ($value != '') {
                            QuestionAttribute::model()->updateAll(array('value'=>$value), 'attribute=:attribute AND qid=:qid AND language=:language', array(':attribute'=>$validAttribute['name'], ':qid'=>$this->iQuestionID, ':language'=>$sLanguage));
                        } else {
                            QuestionAttribute::model()->deleteAll('attribute=:attribute AND qid=:qid AND language=:language', array(':attribute'=>$validAttribute['name'], ':qid'=>$this->iQuestionID, ':language'=>$sLanguage));
                        }
                    } elseif ($value != '') {
                        $attribute = new QuestionAttribute;
                        $attribute->qid = $this->iQuestionID;
                        $attribute->value = $value;
                        $attribute->attribute = $validAttribute['name'];
                        $attribute->language = $sLanguage;
                        $attribute->save();
                    }
                }
            } else {
                $default = isset($validAttribute['default']) ? $validAttribute['default'] : '';
                $value = Yii::app()->request->getPost($validAttribute['name'], $default);
                if ($validAttribute['name'] == "slider_layout") {
                    tracevar("delete $value");
                }
                /* we must have only one element, and this element must be null, then reset always (see #11980)*/
                /* We can update, but : this happen only for admin and not a lot, then : delete + add */
                QuestionAttribute::model()->deleteAll('attribute=:attribute AND qid=:qid', array(':attribute'=>$validAttribute['name'], ':qid'=>$this->iQuestionID));
                if ($value != $default) {
                    if ($validAttribute['name'] == "slider_layout") {
                        tracevar("save $value");
                    }
                    $attribute = new QuestionAttribute;
                    $attribute->qid = $this->iQuestionID;
                    $attribute->value = $value;
                    $attribute->attribute = $validAttribute['name'];
                    $attribute->save();
                }
            }
        }

        $aQuestionTypeList = Question::typeList();
        // These are the questions types that have no answers and therefore we delete the answer in that case
        $iAnswerScales = $aQuestionTypeList[$sQuestionType]['answerscales'];
        $iSubquestionScales = $aQuestionTypeList[$sQuestionType]['subquestions'];

        // These are the questions types that have the other option therefore we set everything else to 'No Other'
        if (($sQuestionType != "L") && ($sQuestionType != "!") && ($sQuestionType != "P") && ($sQuestionType != "M")) {
            $_POST['other'] = 'N';
        }

        // These are the questions types that have no validation - so zap it accordingly

        if ($sQuestionType == "!" || $sQuestionType == "L" || $sQuestionType == "M" || $sQuestionType == "P" ||
        $sQuestionType == "F" || $sQuestionType == "H" ||
        $sQuestionType == "X" || $sQuestionType == "") {
            $_POST['preg'] = '';
        }


        // For Bootstrap Version usin YiiWheels switch :
        $_POST['mandatory'] = (Yii::app()->request->getPost('mandatory') == '1') ? 'Y' : 'N';
        $_POST['other'] = (Yii::app()->request->getPost('other') == '1') ? 'Y' : 'N';

        // These are the questions types that have no mandatory property - so zap it accordingly
        if ($sQuestionType == "X" || $sQuestionType == "|") {
            $_POST['mandatory'] = 'N';
        }


        if ($oldtype != $sQuestionType) {
            // TMSW Condition->Relevance:  Do similar check via EM, but do allow such a change since will be easier to modify relevance
            //Make sure there are no conditions based on this question, since we are changing the type
            $ccresult = Condition::model()->findAllByAttributes(array('cqid'=>$this->iQuestionID));
            $cccount = count($ccresult);
            foreach ($ccresult as $ccr) {
                $qidarray[] = $ccr['qid'];
            }
        }
        if (isset($cccount) && $cccount) {
            Yii::app()->setFlashMessage(gT("Question could not be updated. There are conditions for other questions that rely on the answers to this question and changing the type will cause problems. You must delete these conditions  before you can change the type of this question."), 'error');
        } else {
            if (isset($this->iQuestionGroupID) && $this->iQuestionGroupID != "") {

                //                    $array_result=checkMoveQuestionConstraintsForConditions(sanitize_int($surveyid),sanitize_int($qid), sanitize_int($gid));
                //                    // If there is no blocking conditions that could prevent this move
                //
                //                    if (is_null($array_result['notAbove']) && is_null($array_result['notBelow']))
                //                    {
                $aSurveyLanguages = Survey::model()->findByPk($iSurveyID)->additionalLanguages;
                $sBaseLanguage = Survey::model()->findByPk($iSurveyID)->language;
                array_push($aSurveyLanguages, $sBaseLanguage);
                $oQuestion = Question::model()->findByPk($this->iQuestionID);
                $oQuestion->type = $sQuestionType; 
                $oQuestion->title = Yii::app()->request->getPost('title');
                $oQuestion->preg = Yii::app()->request->getPost('preg');
                $oQuestion->gid = $this->iQuestionGroupID;
                $oQuestion->other = Yii::app()->request->getPost('other');
                $oQuestion->mandatory = Yii::app()->request->getPost('mandatory');
                $oQuestion->relevance = Yii::app()->request->getPost('relevance');  
                // Update question module
                if (Yii::app()->request->getPost('module_name') != '') {
                    // The question module is not empty. So it's an external question module.
                    $oQuestion->modulename = Yii::app()->request->getPost('module_name');
                } else {
                    // If it was a module before, we must
                    $oQuestion->modulename = '';
                }
                if ($oldgid != $this->iQuestionGroupID) {
                    if (getGroupOrder($oldgid) > getGroupOrder($this->iQuestionGroupID)) {
                        // TMSW Condition->Relevance:  What is needed here?

                        // Moving question to a 'upper' group
                        // insert question at the end of the destination group
                        // this prevent breaking conditions if the target qid is in the dest group
                        $insertorder = getMaxQuestionOrder($this->iQuestionGroupID) + 1;
                        $oQuestion->question_order = $insertorder;
                    } else {
                        // Moving question to a 'lower' group
                        // insert question at the beginning of the destination group
                        Question::model()->updateQuestionOrder($this->iQuestionGroupID, $iSurveyID); // makes 1 spare room for new question at top of dest group
                        $oQuestion->question_order = 0;
                    }
                }
                
                $uqresult = $oQuestion->save();              
                
                foreach ($aSurveyLanguages as $qlang) {
                    if (isset($qlang) && $qlang != "") {
                        $sQuestionText = Yii::app()->request->getPost('question_'.$qlang, '');
                        $sQuestionHelp = Yii::app()->request->getPost('help_'.$qlang, '');
                        $sQuestionText = $this->oFixCKeditor->fixCKeditor($sQuestionText);
                        $sQuestionHelp = $this->oFixCKeditor->fixCKeditor($sQuestionHelp);
                        $udata = array(
                            'question' => $sQuestionText,
                            'help' => $sQuestionHelp,
                            'language' => $qlang
                        );

                        $oQuestionL10n = QuestionL10n::model()->findByAttributes(array("qid"=>$this->iQuestionID, 'language'=>$qlang));

                        foreach ($udata as $k => $v) {
                            $oQuestionL10n->$k = $v;
                        }

                        $uqresult = $oQuestionL10n->save(); //($uqquery); // or safeDie ("Error Update Question: ".$uqquery."<br />");  // Checked)
                        if (!$uqresult) {
                            $bOnError = true;
                            $aErrors = $oQuestion->getErrors();
                            if (count($aErrors)) {
                                foreach ($aErrors as $sAttribute=>$aStringErrors) {
                                    foreach ($aStringErrors as $sStringErrors) {
                                        Yii::app()->setFlashMessage(sprintf(gT("Question could not be updated with error on %s: %s"), $sAttribute, $sStringErrors), 'error');
                                    }
                                }
                            } else {
                                Yii::app()->setFlashMessage(gT("Question could not be updated."), 'error');
                            }
                        }
                    }
                }


                // Update the group ID on subquestions, too
                if ($oldgid != $this->iQuestionGroupID) {
                    Question::model()->updateAll(array('gid'=>$this->iQuestionGroupID), 'qid=:qid and parent_qid>0', array(':qid'=>$this->iQuestionID));
                    // if the group has changed then fix the sortorder of old and new group
                    Question::model()->updateQuestionOrder($oldgid, $iSurveyID);
                    Question::model()->updateQuestionOrder($this->iQuestionGroupID, $iSurveyID);
                    // If some questions have conditions set on this question's answers
                    // then change the cfieldname accordingly
                    Condition::model()->updateCFieldName($iSurveyID, $this->iQuestionID, $oldgid, $this->iQuestionGroupID);
                }
                // Update subquestions
                if ($oldtype != $sQuestionType) {
                    Question::model()->updateAll(array('type'=>$sQuestionType), 'parent_qid=:qid', array(':qid'=>$this->iQuestionID));
                }

                // Update subquestions if question module
                if (Yii::app()->request->getPost('module_name') != '') {
                    // The question module is not empty. So it's an external question module.
                    Question::model()->updateAll(array('modulename'=>Yii::app()->request->getPost('module_name')), 'parent_qid=:qid', array(':qid'=>$this->iQuestionID));
                } else {
                    // If it was a module before, we must
                    Question::model()->updateAll(array('modulename'=>''), 'parent_qid=:qid', array(':qid'=>$this->iQuestionID));
                }

                Answer::model()->deleteAllByAttributes(array('qid' => $this->iQuestionID), 'scale_id >= :scale_id', array(':scale_id' => $iAnswerScales));

                // Remove old subquestion scales
                Question::model()->deleteAllByAttributes(array('parent_qid' => $this->iQuestionID), 'scale_id >= :scale_id', array(':scale_id' => $iSubquestionScales));
                if (!isset($bOnError) || !$bOnError) {
                    // This really a quick hack and need a better system
                    Yii::app()->setFlashMessage(gT("Question was successfully saved."));
                }
            } else {
                Yii::app()->setFlashMessage(gT("Question could not be updated"), 'error');
            }
        }
        //This is SUPER important! Recalculating the Expression Manager state!
        LimeExpressionManager::SetDirtyFlag();
        LimeExpressionManager::UpgradeConditionsToRelevance($iSurveyID);
        $this->_resetEM();

        $closeAfterSave = Yii::app()->request->getPost('close-after-save') === 'true';

        if ($closeAfterSave) {
            // Redirect to summary
            $this->getController()->redirect(array('admin/questions/sa/view/surveyid/'.$iSurveyID.'/gid/'.$this->iQuestionGroupID.'/qid/'.$this->iQuestionID));
        } else {
            // Redirect to edit
            $this->getController()->redirect(array('admin/questions/sa/editquestion/surveyid/'.$iSurveyID.'/gid/'.$this->iQuestionGroupID.'/qid/'.$this->iQuestionID));
            // This works too: $this->getController()->redirect(Yii::app()->request->urlReferrer);
        }
    }

    /**
     * action to do when update survey seetings + survey language
     * @param integer $iSurveyID
     * @return void (redirect)
     */
    private function actionUpdateSurveyLocaleSettings($iSurveyID)
    {
        $oSurvey = Survey::model()->findByPk($iSurveyID);
        $languagelist = $oSurvey->additionalLanguages;
        $languagelist[] = $oSurvey->language;

        Yii::app()->loadHelper('database');

        if (Permission::model()->hasSurveyPermission($iSurveyID, 'surveylocale', 'update')) {
            foreach ($languagelist as $langname) {
                if ($langname) {
                    $data = array();
                    $sURLDescription = Yii::app()->request->getPost('urldescrip_'.$langname, null);
                    $sURL = Yii::app()->request->getPost('url_'.$langname, null);
                    $short_title = Yii::app()->request->getPost('short_title_'.$langname, null);
                    $description = Yii::app()->request->getPost('description_'.$langname, null);
                    $welcome = Yii::app()->request->getPost('welcome_'.$langname, null);
                    $endtext = Yii::app()->request->getPost('endtext_'.$langname, null);
                    $datasec = Yii::app()->request->getPost('datasec_'.$langname, null);
                    $datasecerror = Yii::app()->request->getPost('datasecerror_'.$langname, null);
                    $dataseclabel = Yii::app()->request->getPost('dataseclabel_'.$langname, null);
                    $dateformat = Yii::app()->request->getPost('dateformat_'.$langname, null);
                    $numberformat = Yii::app()->request->getPost('numberformat_'.$langname, null);
                    
                    if ($short_title !== null) {
                        // Fix bug with FCKEditor saving strange BR types
                        $short_title = $this->oFixCKeditor->fixCKeditor($short_title);
                        $data['surveyls_title'] = $short_title;
                    }
                    if ($description !== null) {
                        // Fix bug with FCKEditor saving strange BR types
                        $description = $this->oFixCKeditor->fixCKeditor($description);
                        $data['surveyls_description'] = $description;
                    }
                    if ($welcome !== null) {
                        // Fix bug with FCKEditor saving strange BR types
                        $welcome = $this->oFixCKeditor->fixCKeditor($welcome);
                        $data['surveyls_welcometext'] = $welcome;
                    }
                    if ($endtext !== null) {
                        // Fix bug with FCKEditor saving strange BR types
                        $endtext = $this->oFixCKeditor->fixCKeditor($endtext);
                        $data['surveyls_endtext'] = $endtext;
                    }
                    if ($datasec !== null) {
                        // Fix bug with FCKEditor saving strange BR types
                        $datasec = $this->oFixCKeditor->fixCKeditor($datasec);
                        $data['surveyls_policy_notice'] = $datasec;
                    }
                    if ($datasecerror !== null) {
                        // Fix bug with FCKEditor saving strange BR types
                        $datasecerror = $this->oFixCKeditor->fixCKeditor($datasecerror);
                        $data['surveyls_policy_error'] = $datasecerror;
                    }
                    if ($dataseclabel !== null) {
                        $data['surveyls_policy_notice_label'] = $dataseclabel;
                    }
                    if ($sURL !== null) {
                        $data['surveyls_url'] = html_entity_decode($sURL, ENT_QUOTES, "UTF-8");
                    }
                    if ($sURLDescription !== null) {
                        $data['surveyls_urldescription'] = html_entity_decode($sURLDescription, ENT_QUOTES, "UTF-8");
                    }
                    if ($dateformat !== null) {
                        $data['surveyls_dateformat'] = $dateformat;
                    }
                    if ($numberformat !== null) {
                        $data['surveyls_numberformat'] = $numberformat;
                    }

                    if (count($data) > 0) {
                        $oSurveyLanguageSetting = SurveyLanguageSetting::model()->findByPk(array('surveyls_survey_id'=>$iSurveyID, 'surveyls_language'=>$langname));
                        $oSurveyLanguageSetting->setAttributes($data);
                        $oSurveyLanguageSetting->save(); // save the change to database
                    }
                }
            }
        }
        ////////////////////////////////////////////////////////////////////////////////////
        // General settings (copy / paste from surveyadmin::update)
        if (Permission::model()->hasSurveyPermission($iSurveyID, 'surveysettings', 'update')) {
            // Preload survey
            $oSurvey = Survey::model()->findByPk($iSurveyID);
            $aOldAttributes = $oSurvey->attributes;
            // Save plugin settings : actually leave it before saving core : we are sure core settings is saved in LS way.
            $pluginSettings = App()->request->getPost('plugin', array());
            foreach ($pluginSettings as $plugin => $settings) {
                $settingsEvent = new PluginEvent('newSurveySettings');
                $settingsEvent->set('settings', $settings);
                $settingsEvent->set('survey', $iSurveyID);
                App()->getPluginManager()->dispatchEvent($settingsEvent, $plugin);
            }

            /* Start to fix some param before save (TODO : use models directly ?) */
            /* Date management */
            Yii::app()->loadHelper('surveytranslator');
            $formatdata = getDateFormatData(Yii::app()->session['dateformat']);
            Yii::app()->loadLibrary('Date_Time_Converter');

            $unfilteredStartdate = App()->request->getPost('startdate', null);
            $startdate = $this->_filterEmptyFields($oSurvey, 'startdate');
            if ($unfilteredStartdate === null) {
                // Not submitted.
            } elseif (trim($unfilteredStartdate) == "") {
                $oSurvey->startdate = "";
            } else {
                Yii::app()->loadLibrary('Date_Time_Converter');
                $datetimeobj = new date_time_converter($startdate, $formatdata['phpdate'].' H:i');
                $startdate = $datetimeobj->convert("Y-m-d H:i:s");
                $oSurvey->startdate = $startdate;
            }

            $unfilteredExpires = App()->request->getPost('expires', null);
            $expires = $this->_filterEmptyFields($oSurvey, 'expires');
            if ($unfilteredExpires === null) {
                // Not submitted.
            } elseif (trim($unfilteredExpires) == "") {
                // Must not convert if empty.
                $oSurvey->expires = "";
            } else {
                $datetimeobj = new date_time_converter($expires, $formatdata['phpdate'].' H:i');
                $expires = $datetimeobj->convert("Y-m-d H:i:s");
                $oSurvey->expires = $expires;
            }

            $oSurvey->assessments = $this->_filterEmptyFields($oSurvey, 'assessments');

            if ($oSurvey->active != 'Y') {
                $oSurvey->anonymized = $this->_filterEmptyFields($oSurvey, 'anonymized');
                $oSurvey->savetimings = $this->_filterEmptyFields($oSurvey, 'savetimings');
                $oSurvey->datestamp = $this->_filterEmptyFields($oSurvey, 'datestamp');
                $oSurvey->ipaddr = $this->_filterEmptyFields($oSurvey, 'ipaddr');
                $oSurvey->refurl = $this->_filterEmptyFields($oSurvey, 'refurl');
            }

            $oSurvey->publicgraphs = $this->_filterEmptyFields($oSurvey, 'publicgraphs');
            $oSurvey->usecookie = $this->_filterEmptyFields($oSurvey, 'usecookie');
            $oSurvey->allowregister = $this->_filterEmptyFields($oSurvey, 'allowregister');
            $oSurvey->allowsave = $this->_filterEmptyFields($oSurvey, 'allowsave');
            $oSurvey->navigationdelay = (int) $this->_filterEmptyFields($oSurvey, 'navigationdelay');
            $oSurvey->printanswers = $this->_filterEmptyFields($oSurvey, 'printanswers');
            $oSurvey->publicstatistics = $this->_filterEmptyFields($oSurvey, 'publicstatistics');
            $oSurvey->autoredirect = $this->_filterEmptyFields($oSurvey, 'autoredirect');
            $oSurvey->showxquestions = $this->_filterEmptyFields($oSurvey, 'showxquestions');
            $oSurvey->showgroupinfo = $this->_filterEmptyFields($oSurvey, 'showgroupinfo');
            $oSurvey->showqnumcode = $this->_filterEmptyFields($oSurvey, 'showqnumcode');
            $oSurvey->shownoanswer = $this->_filterEmptyFields($oSurvey, 'shownoanswer');
            $oSurvey->showwelcome = $this->_filterEmptyFields($oSurvey, 'showwelcome');
            $oSurvey->showsurveypolicynotice = $this->_filterEmptyFields($oSurvey, 'showsurveypolicynotice');
            $oSurvey->allowprev = $this->_filterEmptyFields($oSurvey, 'allowprev');
            $oSurvey->questionindex = (int) $this->_filterEmptyFields($oSurvey, 'questionindex');
            $oSurvey->nokeyboard = $this->_filterEmptyFields($oSurvey, 'nokeyboard');
            $oSurvey->showprogress = $this->_filterEmptyFields($oSurvey, 'showprogress');
            $oSurvey->listpublic = $this->_filterEmptyFields($oSurvey, 'listpublic');
            $oSurvey->htmlemail = $this->_filterEmptyFields($oSurvey, 'htmlemail');
            $oSurvey->sendconfirmation = $this->_filterEmptyFields($oSurvey, 'sendconfirmation');
            $oSurvey->tokenanswerspersistence = $this->_filterEmptyFields($oSurvey, 'tokenanswerspersistence');
            $oSurvey->alloweditaftercompletion = $this->_filterEmptyFields($oSurvey, 'alloweditaftercompletion');
            $oSurvey->usecaptcha = Survey::saveTranscribeCaptchaOptions($oSurvey);
            $oSurvey->emailresponseto = $this->_filterEmptyFields($oSurvey, 'emailresponseto');
            $oSurvey->emailnotificationto = $this->_filterEmptyFields($oSurvey, 'emailnotificationto');
            $googleanalyticsapikeysetting = $this->_filterEmptyFields($oSurvey, 'googleanalyticsapikeysetting');
            $oSurvey->googleanalyticsapikeysetting = $googleanalyticsapikeysetting;

            if ($googleanalyticsapikeysetting == "Y") {
                $oSurvey->googleanalyticsapikey = $this->_filterEmptyFields($oSurvey, 'googleanalyticsapikey');
            } elseif ($googleanalyticsapikeysetting == "G") {
                $oSurvey->googleanalyticsapikey = "9999useGlobal9999";
            } elseif ($googleanalyticsapikeysetting == "N") {
                $oSurvey->googleanalyticsapikey = "";
            }

            $oSurvey->googleanalyticsstyle = $this->_filterEmptyFields($oSurvey, 'googleanalyticsstyle');

            $tokenlength = $this->_filterEmptyFields($oSurvey, 'tokenlength');
            $oSurvey->tokenlength = (int) (($tokenlength < 5 || $tokenlength > 36) ? 15 : $tokenlength);

            $event = new PluginEvent('beforeSurveySettingsSave');
            $event->set('modifiedSurvey', $oSurvey);
            App()->getPluginManager()->dispatchEvent($event);
            $aAfterApplyAttributes = $oSurvey->attributes;

            if ($oSurvey->save()) {
                Yii::app()->setFlashMessage(gT("Survey settings were successfully saved."));
            } else {
                Yii::app()->setFlashMessage(gT("Survey could not be updated."), "error");
                tracevar($oSurvey->getErrors());
            }
        }
        $oSurvey->refresh();

        // Url params in json
        if (Yii::app()->request->getPost('allurlparams',false)!==false) {
            $aURLParams = json_decode(Yii::app()->request->getPost('allurlparams'), true);
            SurveyURLParameter::model()->deleteAllByAttributes(array('sid'=>$iSurveyID));
            foreach ($aURLParams as $aURLParam) {
                $aURLParam['parameter'] = trim($aURLParam['parameter']);
                if ($aURLParam['parameter'] == '' || !preg_match('/^[a-zA-Z_][a-zA-Z0-9_]*$/', $aURLParam['parameter']) || $aURLParam['parameter'] == 'sid' || $aURLParam['parameter'] == 'newtest' || $aURLParam['parameter'] == 'token' || $aURLParam['parameter'] == 'lang') {
                    continue; // this parameter name seems to be invalid - just ignore it
                }
                $aURLParam['targetqid']  = $aURLParam['qid'];
                $aURLParam['targetsqid'] = $aURLParam['sqid'];
                unset($aURLParam['actionBtn']);
                unset($aURLParam['title']);
                unset($aURLParam['id']);
                unset($aURLParam['qid']);
                unset($aURLParam['targetQuestionText']);
                unset($aURLParam['sqid']);
                if ($aURLParam['targetqid'] == '') {
                    $aURLParam['targetqid'] = null;
                }
                if ($aURLParam['targetsqid'] == '') {
                    $aURLParam['targetsqid'] = null;
                }
                $aURLParam['sid'] = $iSurveyID;

                $param = new SurveyURLParameter;
                foreach ($aURLParam as $k => $v) {
                                    $param->$k = $v;
                }
                $param->save();
            }
        }
        //This is SUPER important! Recalculating the Expression Manager state!
        LimeExpressionManager::SetDirtyFlag();
        $this->_resetEM();

        if (Yii::app()->request->getPost('responsejson', 0) == 1) {

            $updatedFields = $this->updatedFields;
            $this->updatedFields = [];
            return Yii::app()->getController()->renderPartial(
                '/admin/super/_renderJson',
                array(
                    'data' => [
                        'success' => true,
                        'updated'=> $updatedFields,
                        'DEBUG' => ['POST'=>$_POST,
                                    'reloaded'=>$oSurvey->attributes,
                                    'aURLParams' => isset($aURLParams) ? $aURLParams : '',
                                    'initial'=>isset($aOldAttributes) ? $aOldAttributes : '',
                                    'afterApply'=>isset($aAfterApplyAttributes) ? $aAfterApplyAttributes : '']
                    ],
                ),
                false,
                false
            );
        } else {
            ////////////////////////////////////////
            if (Yii::app()->request->getPost('close-after-save') === 'true') {
                $this->getController()->redirect(array('admin/survey/sa/view/surveyid/'.$iSurveyID));
            }

            $referrer = Yii::app()->request->urlReferrer;
            if ($referrer) {
                $this->getController()->redirect(array($referrer));
            } else {
                $this->getController()->redirect(array('/admin/survey/sa/editlocalsettings/surveyid/'.$iSurveyID));
            }
        }

    }

    /**
     * Action for the page "General settings".
     * @param int $iSurveyID
     * @return void
     */
    protected function actionUpdateSurveyLocaleSettingsGeneralSettings($iSurveyID)
    {
        $oSurvey = Survey::model()->findByPk($iSurveyID);
        $request = Yii::app()->request;
        $oSurvey->additional_languages = implode(' ', Yii::app()->request->getPost('additional_languages', array()));
        $oSurvey->admin = $request->getPost('admin');
        $oSurvey->adminemail = $request->getPost('adminemail');
        $oSurvey->bounce_email = $request->getPost('bounce_email');
        $oSurvey->faxto = $request->getPost('faxto');
        $oSurvey->gsid = $request->getPost('gsid');
        $oSurvey->format = $request->getPost('format');

        // For the new template system we have to check that the changed template is also applied.
        $current_template = $oSurvey->template;
        $new_template = $request->getPost('template');
        if ($current_template != '' && $current_template !== $new_template) {
            $currentConfiguration = TemplateConfiguration::getInstance(
                $current_template,
                $oSurvey->gsid,
                $oSurvey->sid
            );

            if (is_a($currentConfiguration, "TemplateConfiguration")) {
                TemplateConfiguration::model()->deleteByPk($currentConfiguration->id);
            }
        }
        $oSurvey->template = $new_template;

        // Only owner and superadmins may change the survey owner
        if ($oSurvey->owner_id == Yii::app()->session['loginID']
            || Permission::model()->hasGlobalPermission('superadmin', 'read')) {
            $oSurvey->owner_id = $request->getPost('owner_id');
        }

        /* Delete removed language cleanLanguagesFromSurvey do it already why redo it (cleanLanguagesFromSurvey must be moved to model) ?*/
        $aAvailableLanguage = $oSurvey->getAllLanguages();
        $oCriteria = new CDbCriteria;
        $oCriteria->compare('surveyls_survey_id', $iSurveyID);
        $oCriteria->addNotInCondition('surveyls_language', $aAvailableLanguage);
        SurveyLanguageSetting::model()->deleteAll($oCriteria);

        /* Add new language fixLanguageConsistency do it ?*/
        foreach ($oSurvey->additionalLanguages as $sLang) {
            if ($sLang) {
                $oLanguageSettings = SurveyLanguageSetting::model()->find(
                    'surveyls_survey_id=:surveyid AND surveyls_language=:langname',
                    array(':surveyid'=>$iSurveyID, ':langname'=>$sLang)
                );
                if (!$oLanguageSettings) {
                    $oLanguageSettings = new SurveyLanguageSetting;
                    $languagedetails = getLanguageDetails($sLang);
                    $oLanguageSettings->surveyls_survey_id = $iSurveyID;
                    $oLanguageSettings->surveyls_language = $sLang;
                    $oLanguageSettings->surveyls_title = ''; // Not in default model ?
                    $oLanguageSettings->surveyls_dateformat = $languagedetails['dateformat'];
                    if (!$oLanguageSettings->save()) {
                        Yii::app()->setFlashMessage(gT("Survey language could not be created."), "error");
                        tracevar($oLanguageSettings->getErrors());
                    }
                }
            }
        }
        /* Language fix : remove and add question/group */
        cleanLanguagesFromSurvey($iSurveyID, implode(" ", $oSurvey->additionalLanguages));
        fixLanguageConsistency($iSurveyID, implode(" ", $oSurvey->additionalLanguages));

        //This is SUPER important! Recalculating the Expression Manager state!
        LimeExpressionManager::SetDirtyFlag();
        $this->_resetEM();
        
        // This will force the generation of the entry for survey group
        TemplateConfiguration::checkAndcreateSurveyConfig($iSurveyID);

        if ($oSurvey->save()) {
            Yii::app()->setFlashMessage(gT("Survey settings were successfully saved."));
        } else {
            Yii::app()->setFlashMessage(gT("Survey could not be updated."), "error");
        }
        Yii::app()->end();
    }

    /**
     * @param Survey $oSurvey
     * @param string $fieldArrayName
     * @param mixed $newValue
     * @return mixed
     */
    private function _filterEmptyFields($oSurvey, $fieldArrayName, $newValue = null)
    {
        $aSurvey = $oSurvey->attributes;

        if ($newValue === null) {
            $newValue = App()->request->getPost($fieldArrayName, null);
        }

        if ($newValue === null) {
            $newValue = isset($aSurvey[$fieldArrayName]) ? $aSurvey[$fieldArrayName] : $oSurvey->{$fieldArrayName};
        } else {
            $this->updatedFields[] = $fieldArrayName;
        }

        $newValue = trim($newValue);

        $options = $this->updateableFields[$fieldArrayName];

        switch ($options['type']) {
            case 'yesno':
            if ($newValue != 'Y' && $newValue != 'N') {
                $newValue = (int) $newValue;
                $newValue = ($newValue === 1) ? 'Y' : 'N';
            }
            break;
            case 'Int':
                $newValue = (int) $newValue;
            break;
        }

        return $newValue;
    }

    /**
     * action to do when adding a new question (insert or copy)
     * @param integer $iSurveyID
     * @return void (redirect)
     */
    private function actionInsertCopyQuestion($iSurveyID)
    {
        /** @var Survey $survey */
        $survey = Survey::model()->findByPk($iSurveyID);
        $sBaseLanguage = $survey->language;

        // Abort if survey is active
        if ($survey->active !== 'N') {
            Yii::app()->setFlashMessage(gT("You can't insert a new question when the survey is active."), 'error');
            $this->getController()->redirect(array("/admin/survey/sa/view/surveyid/".$survey->sid), "refresh");
        }

        if (strlen(Yii::app()->request->getPost('title')) < 1) {
            /* Already done in model : must control if return a good system or not here : BUT difficult to submit an empty string here */
            Yii::app()->setFlashMessage(gT("The question could not be added. You must enter at least a question code."), 'error');
        } else {
            // For Bootstrap Version usin YiiWheels switch :
            $_POST['mandatory'] = (Yii::app()->request->getPost('mandatory') == '1') ? 'Y' : 'N';
            $_POST['other'] = (Yii::app()->request->getPost('other') == '1') ? 'Y' : 'N';

            if (Yii::app()->request->getPost('questionposition', "") != "") {
                $iQuestionOrder = intval(Yii::app()->request->getPost('questionposition'));
                //Need to renumber all questions on or after this
                $sQuery = "UPDATE {{questions}} SET question_order=question_order+1 WHERE gid=:gid AND question_order >= :order";
                Yii::app()->db->createCommand($sQuery)->bindValues(array(':gid'=>$this->iQuestionGroupID, ':order'=>$iQuestionOrder))->query();
            } else {
                $iQuestionOrder = getMaxQuestionOrder($this->iQuestionGroupID);
                $iQuestionOrder++;
            }
            $sQuestionText = Yii::app()->request->getPost('question_'.$sBaseLanguage, '');
            $sQuestionHelp = Yii::app()->request->getPost('help_'.$sBaseLanguage, '');
            // Fix bug with FCKEditor saving strange BR types : in rules ?
            $sQuestionText = $this->oFixCKeditor->fixCKeditor($sQuestionText);
            $sQuestionHelp = $this->oFixCKeditor->fixCKeditor($sQuestionHelp);

            $this->iQuestionID = 0;

            $oQuestion = new Question;
            $oQuestion->sid = $iSurveyID;
            $oQuestion->gid = $this->iQuestionGroupID;
            $oQuestion->type = Yii::app()->request->getPost('type');
            $oQuestion->title = Yii::app()->request->getPost('title');
            $oQuestion->preg = Yii::app()->request->getPost('preg');
            $oQuestion->other = Yii::app()->request->getPost('other');

            // For Bootstrap Version usin YiiWheels switch :
            $oQuestion->mandatory = Yii::app()->request->getPost('mandatory');
            $oQuestion->other = Yii::app()->request->getPost('other');

            $oQuestion->relevance = Yii::app()->request->getPost('relevance');
            $oQuestion->question_order = (int) $iQuestionOrder;
            $oQuestion->save();
            if ($oQuestion) {
                $this->iQuestionID = $oQuestion->qid;
            }
            $aErrors = $oQuestion->getErrors();
            if (count($aErrors)) {
                foreach ($aErrors as $sAttribute=>$aStringErrors) {
                    foreach ($aStringErrors as $sStringErrors) {
                                            Yii::app()->setFlashMessage(sprintf(gT("Question could not be created with error on %s: %s"), $sAttribute, $sStringErrors), 'error');
                    }
                }
            }

            $oQuestionLS = new QuestionL10n;
            $oQuestionLS->language = $sBaseLanguage;
            $oQuestionLS->question = $sQuestionText;
            $oQuestionLS->help = $sQuestionHelp;
            $oQuestionLS->qid = $oQuestion->qid;
            $oQuestionLS->save();
            
            $aErrors = $oQuestionLS->getErrors();
            if (count($aErrors)) {
                foreach ($aErrors as $sAttribute=>$aStringErrors) {
                    foreach ($aStringErrors as $sStringErrors) {
                                            Yii::app()->setFlashMessage(sprintf(gT("Question could not be created with error on %s: %s"), $sAttribute, $sStringErrors), 'error');
                    }
                }
            }
            // Add other languages
            if ($this->iQuestionID) {
                $addlangs = $survey->additionalLanguages;
                foreach ($addlangs as $alang) {
                    if ($alang != "") {
                        $oQuestionLS = new QuestionL10n;
                        $oQuestionLS->qid = $this->iQuestionID;
                        $oQuestionLS->question = Yii::app()->request->getPost('question_'.$alang);
                        $oQuestionLS->help = Yii::app()->request->getPost('help_'.$alang);
                        $oQuestionLS->language = $alang;
                        $oQuestionLS->save();
                        $aErrors = $oQuestionLS->getErrors();
                        if (count($aErrors)) {
                            foreach ($aErrors as $sAttribute=>$aStringErrors) {
                                foreach ($aStringErrors as $sStringErrors) {
                                                                    Yii::app()->setFlashMessage(sprintf(gT("Question in language %s could not be created with error on %s: %s"), $alang, $sAttribute, $sStringErrors), 'error');
                                }
                            }
                        }
                    }
                }
            }


            if (!$this->iQuestionID) {
                Yii::app()->setFlashMessage(gT("Question could not be created."), 'error');

            } else {
                if (Yii::app()->request->getPost('action') == 'copyquestion') {
                    /** @var Question $oOldQuestion */
                    $oldQID = returnGlobal('oldqid');
                    if ($oldQID) {
                        $oOldQuestion = Question::model()->findByPk(
                            array(
                                'qid' => $oldQID,
                                'language' => $survey->language
                            )
                        );
                    }
                    if (returnGlobal('copysubquestions') == 1 && isset($oOldQuestion)) {
                        $aSQIDMappings = [];
                        foreach ($oOldQuestion->subquestions as $qr1) {
                            $arQuestion = new Question();
                            $arQuestion->attributes = $qr1->attributes;
                            $arQuestion->parent_qid = $this->iQuestionID;
                            $oldqid = '';
                            if (isset($aSQIDMappings[$qr1->qid])) {
                                $arQuestion->qid = $aSQIDMappings[$qr1->qid];
                            } else {
                                $oldqid = $qr1->qid;
                                $arQuestion->qid = null;
                            }

                            $arQuestion->gid = $this->iQuestionGroupID;
                            if ($arQuestion->save()) {
                                $aSQIDMappings[$oldqid] = $arQuestion->gid;
                            }
                        }
                    }
                    if (returnGlobal('copyanswers') == 1) {
                        $r1 = Answer::model()->getAnswers((int) returnGlobal('oldqid'));
                        $aAnswerOptions = $r1->readAll();
                        foreach ($aAnswerOptions as $qr1) {
                            $newAnswer = new Answer();
                            $newAnswer->attributes = $qr1;
                            $newAnswer->qid = $this->iQuestionID;
                            if (!$newAnswer->save()) {
                                Yii::log(\CVarDumper::dumpAsString($newAnswer->getErrors()), 'warning', __METHOD__);
                            }
                        }
                    }

                    /**
                     * Copy attribute
                     */
                    if (returnGlobal('copyattributes') == 1) {
                        $oOldAttributes = QuestionAttribute::model()->findAll("qid=:qid", array("qid"=>returnGlobal('oldqid')));
                        foreach ($oOldAttributes as $oOldAttribute) {
                            $attribute = new QuestionAttribute;
                            $attribute->qid = $this->iQuestionID;
                            $attribute->value = $oOldAttribute->value;
                            $attribute->attribute = $oOldAttribute->attribute;
                            $attribute->language = $oOldAttribute->language;
                            $attribute->save();
                        }
                    }
                } else {
                    $validAttributes = questionHelper::getQuestionAttributesSettings(Yii::app()->request->getPost('type'));
                    $aAttributeValues = [];
                    // If the question has a custom template, we first check if it provides custom attributes
                    $aAttributeValues['question_template'] = 'core';
                    // @todo Bug: Where does $cqr come from?
                    if (isset($cqr)) {
                        $oAttributeValues = QuestionAttribute::model()->find("qid=:qid and attribute='question_template'", array('qid'=>$cqr->qid));
                        if (is_object($oAttributeValues && $oAttributeValues->value)) {
                            $aAttributeValues['question_template'] = $oAttributeValues->value;
                        }
                    } else {
                        $cqr = null;
                    }

                    $validAttributes = Question::getQuestionTemplateAttributes($validAttributes, $aAttributeValues, $cqr);

                    $aLanguages = array_merge(array(Survey::model()->findByPk($iSurveyID)->language), Survey::model()->findByPk($iSurveyID)->additionalLanguages);
                    /* Start to fix some param before save (TODO : use models directly ?) */
                    /* Date management */
                    Yii::app()->loadHelper('surveytranslator');


                    foreach ($validAttributes as $validAttribute) {
                        if ($validAttribute['i18n']) {
                            foreach ($aLanguages as $sLanguage) {
                                $value = Yii::app()->request->getPost($validAttribute['name'].'_'.$sLanguage);
                                $iInsertCount = QuestionAttribute::model()->findAllByAttributes(array('attribute'=>$validAttribute['name'], 'qid'=>$this->iQuestionID, 'language'=>$sLanguage));
                                if (count($iInsertCount) > 0) {
                                    if ($value != '') {
                                        QuestionAttribute::model()->updateAll(array('value'=>$value), 'attribute=:attribute AND qid=:qid AND language=:language', array(':attribute'=>$validAttribute['name'], ':qid'=>$this->iQuestionID, ':language'=>$sLanguage));
                                    } else {
                                        QuestionAttribute::model()->deleteAll('attribute=:attribute AND qid=:qid AND language=:language', array(':attribute'=>$validAttribute['name'], ':qid'=>$this->iQuestionID, ':language'=>$sLanguage));
                                    }
                                } elseif ($value != '') {
                                    $attribute = new QuestionAttribute;
                                    $attribute->qid = $this->iQuestionID;
                                    $attribute->value = $value;
                                    $attribute->attribute = $validAttribute['name'];
                                    $attribute->language = $sLanguage;
                                    $attribute->save();
                                }
                            }
                        } else {
                            $value = Yii::app()->request->getPost($validAttribute['name']);

                            if ($validAttribute['name'] == 'multiflexible_step' && trim($value) != '') {
                                $value = floatval($value);
                                if ($value == 0) {
                                    $value = 1;
                                }
                            };

                            $iInsertCount = QuestionAttribute::model()->findAllByAttributes(array('attribute'=>$validAttribute['name'], 'qid'=>$this->iQuestionID));
                            if (count($iInsertCount) > 0) {
                                if ($value != $validAttribute['default'] && trim($value) != "") {
                                    QuestionAttribute::model()->updateAll(array('value'=>$value), 'attribute=:attribute AND qid=:qid', array(':attribute'=>$validAttribute['name'], ':qid'=>$this->iQuestionID));
                                } else {
                                    QuestionAttribute::model()->deleteAll('attribute=:attribute AND qid=:qid', array(':attribute'=>$validAttribute['name'], ':qid'=>$this->iQuestionID));
                                }
                            } elseif ($value != $validAttribute['default'] && trim($value) != "") {
                                $attribute = new QuestionAttribute;
                                $attribute->qid = $this->iQuestionID;
                                $attribute->value = $value;
                                $attribute->attribute = $validAttribute['name'];
                                $attribute->save();
                            }
                        }
                    }

                }

                LimeExpressionManager::SetDirtyFlag();
                LimeExpressionManager::UpgradeConditionsToRelevance($iSurveyID);
                $this->_resetEM();
                Question::model()->updateQuestionOrder($this->iQuestionGroupID, $iSurveyID);
                Yii::app()->session['flashmessage'] = gT("Question was successfully added.");

            }

        }
        //This is SUPER important! Recalculating the Expression Manager state!
        LimeExpressionManager::SetDirtyFlag(); // so refreshes syntax highlighting
        $redirectLink = $this->getController()->createUrl('admin/questions/sa/view/', array('surveyid' => $iSurveyID, 'gid' => $this->iQuestionGroupID, 'qid' => $this->iQuestionID));
        if (Yii::app()->request->getPost('saveandnew', '') != '') {
            $redirectLink = $this->getController()->createUrl('admin/questions/sa/newquestion/', array('surveyid' => $iSurveyID, 'gid' => $this->iQuestionGroupID));
        }

        $this->getController()->redirect($redirectLink);
    }

    private function _resetEM()
    {
        $oSurvey = Survey::model()->findByPk($this->iSurveyID);
        LimeExpressionManager::SetDirtyFlag();
        $oEM =& LimeExpressionManager::singleton();
        LimeExpressionManager::UpgradeConditionsToRelevance($this->iSurveyID);
        LimeExpressionManager::StartSurvey($oSurvey->sid,'survey',$oSurvey->attributes,true);
        LimeExpressionManager::StartProcessingPage(true,true); 
        $aGrouplist = QuestionGroup::model()->findAllByAttributes(['sid' => $this->iSurveyID]);
        foreach ($aGrouplist as $iGID => $aGroup) {
            LimeExpressionManager::StartProcessingGroup($aGroup['gid'], $oSurvey->anonymized != 'Y', $this->iSurveyID);
            LimeExpressionManager::FinishProcessingGroup();
        }
        LimeExpressionManager::FinishProcessingPage();
    }
}<|MERGE_RESOLUTION|>--- conflicted
+++ resolved
@@ -574,11 +574,7 @@
         $aLanguages = $oSurvey->allLanguages;
         foreach ($validAttributes as $validAttribute) {
             /* Readonly attribute : disable save */
-<<<<<<< HEAD
             if ($validAttribute['readonly'] || ($validAttribute['readonly_when_active'] && Survey::model()->findByPk($iSurveyID)->getIsActive())) {
-=======
-            if( $validAttribute['readonly'] || ( $validAttribute['readonly_when_active'] && Survey::model()->findByPk($iSurveyID)->getIsActive() ) ) {
->>>>>>> 2e60948c
                 continue;
             }
             if ($validAttribute['i18n']) {
