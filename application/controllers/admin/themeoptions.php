--- conflicted
+++ resolved
@@ -260,12 +260,8 @@
         }
     }
 
-<<<<<<< HEAD
-    public function getPreviewTag() {
-=======
     public function getPreviewTag()
     {
->>>>>>> 35c4bd92
         $templatename = Yii::app()->request->getPost('templatename');        
         $oTemplate = TemplateConfiguration::getInstanceFromTemplateName($templatename);
         $previewTag = $oTemplate->getPreview();
