<?php
/*
* LimeSurvey
* Copyright (C) 2007-2011 The LimeSurvey Project Team / Carsten Schmitz
* All rights reserved.
* License: GNU/GPL License v2 or later, see LICENSE.php
* LimeSurvey is free software. This version may have been modified pursuant
* to the GNU General Public License, and as distributed it includes or
* is derivative of works licensed under the GNU General Public License or
* other free or open source software licenses.
* See COPYRIGHT.php for copyright notices and details.
*
* Template Options controller
*/
if (!defined('BASEPATH')) {
    exit('No direct script access allowed');
}

class themeoptions  extends Survey_Common_Action
{

    /**
     * @param string $controller
     * @param null $id
     */
    public function __construct($controller = null, $id = null)
    {
        parent::__construct($controller, $id);
    }

    /**
     * Displays a particular model.
     * @param integer $id the ID of the model to be displayed
     */
    public function view($id)
    {
        if (Permission::model()->hasGlobalPermission('templates', 'read')) {
            $this->_renderWrappedTemplate('themeoptions', 'read', array(
                'model'=>$model,
            ));
            return;
        }
        Yii::app()->setFlashMessage(gT("We are sorry but you don't have permissions to do this."), 'error');
        $this->getController()->redirect(App()->createUrl("/admin"));
    }

    /**
     * Creates a new model.
     * If creation is successful, the browser will be redirected to the 'view' page.
     */
    public function create()
    {
        if (Permission::model()->hasGlobalPermission('templates', 'update')) {
            $model = new TemplateOptions;

            if (isset($_POST['TemplateOptions'])) {
                $model->attributes = $_POST['TemplateOptions'];
                if ($model->save()) {
                    $this->getController()->redirect(array('admin/themeoptions/sa/update/id/'.$model->id));
                }
            }

            $this->render('create', array(
                'model'=>$model,
            ));
        } else {
            Yii::app()->setFlashMessage(gT("We are sorry but you don't have permissions to do this."), 'error');
            $this->getController()->redirect(array("admin/themeoptions"));
        }
    }

    /**
     * Reset all selected themes from massive action
     *
     * @return void
     * @throws Exception
     */

    public function resetMultiple()
    {   
        $aTemplates = json_decode(App()->request->getPost('sItems'));
        $gridid = App()->request->getPost('grididvalue');
        $aResults = array();

        if (Permission::model()->hasGlobalPermission('templates', 'update')) {

            foreach($aTemplates as $template){
                $model = $this->loadModel($template, $gridid);
                if ($gridid == 'questionthemes-grid') {
                    $templatename = $model->name;
                    $templatefolder = $model->xml_path;
                    $aResults[$template]['title'] = $templatename;
                    $sQuestionThemeName = $model->importManifest($templatefolder);
                    $aResults[$template]['result'] = isset($sQuestionThemeName) ? true : false;
                } elseif ($gridid == 'themeoptions-grid') {
                    $templatename = $model->template_name;
                    $aResults[$template]['title'] = $templatename;
                    $aResults[$template]['result'] = TemplateConfiguration::uninstall($templatename);
                    TemplateManifest::importManifest($templatename);
                }
            }
            //set Modal table labels
            $tableLabels = array(gT('Template id'),gT('Template name') ,gT('Status'));

            App()->getController()->renderPartial(
                'ext.admin.survey.ListSurveysWidget.views.massive_actions._action_results', 
                array
                (
                    'aResults'     => $aResults,
                    'successLabel' => gT('Has been reset'),
                    'tableLabels'  => $tableLabels
                    
                ));
        } else {

            App()->setFlashMessage(gT("We are sorry but you don't have permissions to do this."), 'error');
        }

    }

    /**
     * Uninstall all selected themes from massive action
     *
     * @return void
     * @throws CException
     */
    public function uninstallMultiple()
    {
        $aTemplates = json_decode(App()->request->getPost('sItems'));
        $gridid = App()->request->getPost('grididvalue');
        $aResults = array();

        if (Permission::model()->hasGlobalPermission('templates', 'update')) {

            foreach ($aTemplates as $template) {
                $model = $this->loadModel($template, $gridid);

                if ($gridid == 'questionthemes-grid') {
                    $aResults[$template]['title'] = $model->name;
                    $templatename = $model->name;
                    $aResults[$template]['title'] = $templatename;
                    $aUninstallResult = QuestionTheme::uninstall($model);
                    $aResults[$template]['result'] = isset($aUninstallResult['result']) ? $aUninstallResult['result'] : false;
                    $aResults[$template]['error'] = isset($aUninstallResult['error']) ? $aUninstallResult['error'] : null;

                } elseif ($gridid == 'themeoptions-grid') {
                    $aResults[$template]['title'] = $model->template_name;
                    $templatename = $model->template_name;
                    $aResults[$template]['title'] = $templatename;
                    if (!Template::hasInheritance($templatename)) {
                        if ($templatename != getGlobalSetting('defaulttheme')) {
                            $aResults[$template]['result'] = TemplateConfiguration::uninstall($templatename);
                        } else {
                            $aResults[$template]['result'] = false;
                            $aResults[$template]['error'] = gT('Error!! You cannot uninstall the default template');
                        }

                    } else {
                        $aResults[$template]['result'] = false;
                        $aResults[$template]['error'] = gT('Error!! Some templates inherit from it');
                    }
                }
            }
            //set Modal table labels
            $tableLabels= array(gT('Template id'),gT('Template name') ,gT('Status'));

            App()->getController()->renderPartial(
                'ext.admin.survey.ListSurveysWidget.views.massive_actions._action_results',
                array
                (
                    'aResults'     => $aResults,
                    'successLabel' => gT('Uninstalled'),
                    'tableLabels'  => $tableLabels
                ));
            
        } else {

            App()->setFlashMessage(gT("We are sorry but you don't have permissions to do this."), 'error');
        }
    }


    /**
     * render selected items for massive action modal
     *
     * @return void
     * @throws CHttpException
     * @throws CException
     */

    public function renderSelectedItems()
    {
        $aTemplates = json_decode(App()->request->getPost('$oCheckedItems'));
        $aResults = [];
        $gridid = App()->request->getParam('$grididvalue');

        foreach($aTemplates as $template){
            $aResults[$template]['title'] = '';
            $model = $this->loadModel($template, $gridid);

            if ($gridid == 'questionthemes-grid'){
                $aResults[$template]['title'] = $model->name;
            } elseif ($gridid == 'themeoptions-grid'){
                $aResults[$template]['title'] = $model->template_name;
            }

            $aResults[$template]['result'] = gT('Selected');
        }
        //set Modal table labels
        $tableLabels= array(gT('Template id'),gT('Template name') ,gT('Status'));

        App()->getController()->renderPartial(
            'ext.admin.grid.MassiveActionsWidget.views._selected_items',
            array(
                'aResults'     => $aResults,
                'successLabel' => gT('Seleted'),
                'tableLabels'  => $tableLabels,
            )
        );        
    }

    /**
     * Updates a particular model (globally)
     * If update is successful, the browser will be redirected to the 'view' page.
     * @param integer $id the ID of the model to be updated
     * @throws CException
     * @throws CHttpException
     */
    public function update($id)
    {
        $model = $this->loadModel($id);
        if (Permission::model()->hasTemplatePermission($model->template_name,'update')) {

            // Turn Ajax off as default save it after.
            $model = $this->turnAjaxmodeOffAsDefault($model);
            $model->save();

            if (isset($_POST['TemplateConfiguration'])) {
                $model->attributes = $_POST['TemplateConfiguration'];
                if ($model->save()) {
                    Yii::app()->user->setFlash('success', gT('Theme options saved.'));
                    $this->getController()->redirect(array('admin/themeoptions/sa/update/id/'.$model->id));
                }
            }
            $this->updateCommon($model);
        } else {
            Yii::app()->setFlashMessage(gT("We are sorry but you don't have permissions to do this."), 'error');
            $this->getController()->redirect(Yii::app()->getController()->createUrl("/admin/themeoptions"));
        }
    }

    /**
     * This method turn ajaxmode off as default.
     *
     * @param TemplateConfiguration $templateConfiguration Configuration of Template
     * @return TemplateConfiguration
     */
    public function turnAjaxmodeOffAsDefault(TemplateConfiguration $templateConfiguration)
    {
        $attributes = $templateConfiguration->getAttributes();
        $hasOptions = isset($attributes['options']);
        if ($hasOptions) {
            $options = $attributes['options'];
            $optionsJSON = json_decode($options, true);

            if ($options !== 'inherit' && $optionsJSON !== null) {
<<<<<<< HEAD
                /** @var boolean */
                $hasAjaxMode = isset($optionsJSON['ajaxmode']);
                /** @var boolean */
                $ajaxModeOn  = $hasAjaxMode && $optionsJSON['ajaxmode'] == 'on';

=======
                $ajaxModeOn  = (!empty($optionsJSON['ajaxmode']) && $optionsJSON['ajaxmode'] == 'on');
>>>>>>> df09a505
                if ($ajaxModeOn) {
                    $optionsJSON['ajaxmode'] = 'off';
                    $options = json_encode($optionsJSON);
                    $templateConfiguration->setAttribute('options', $options);
                }
            } else {
                // todo: If its inherited do something else and set pageOptions to '' cause this is rendering string and this is not good. wee need the
                // todo: json
            }
        }
        return $templateConfiguration;
    }

    /**
     * Updates a particular model.
     * If update is successful, the browser will be redirected to the 'view' page.
     * @param integer $sid the ID of the model to be updated
     */
    public function updatesurvey($sid)
    {
        if (Permission::model()->hasGlobalPermission('templates', 'update') ||
            Permission::model()->hasSurveyPermission($sid,'surveysettings','update') ) {
            // Did we really need hasGlobalPermission template ? We are inside survey : hasSurveyPermission only seem better
            $model = TemplateConfiguration::getInstance(null, null, $sid);

            // turn ajaxmode off as default behavior
            $model = $this->turnAjaxmodeOffAsDefault($model);
            $model->save();

            if (isset($_POST['TemplateConfiguration'])) {
                $model->attributes = $_POST['TemplateConfiguration'];
                if ($model->save()) {
                    Yii::app()->user->setFlash('success', gT('Theme options saved.'));
                    $this->getController()->redirect(Yii::app()->getController()->createUrl("/admin/themeoptions/sa/updatesurvey", ['surveyid'=>$sid, 'sid'=>$sid]));
                }
            }
            $this->updateCommon($model, $sid);
        } else {
            Yii::app()->setFlashMessage(gT("We are sorry but you don't have permissions to do this."), 'error');
            $this->getController()->redirect(array('admin/survey/sa/view/surveyid/'.$sid));
        }
    }

    /**
     * Updates a particular model.
     * If update is successful, the browser will be redirected to the 'view' page.
     * @param integer $id the ID of the model to be updated
     * @param $gsid
     * @param null $l
     */
    public function updatesurveygroup($id = null, $gsid, $l = null)
    {
        if (Permission::model()->hasGlobalPermission('templates', 'update')) {
            // @todo : review permission : template permission or group permission ?
            $sTemplateName = $id !== null ? TemplateConfiguration::model()->findByPk($id)->template_name : null;
            $model = TemplateConfiguration::getInstance($sTemplateName, $gsid);

            if ($model->bJustCreated === true && $l === null) {
                $this->getController()->redirect(App()->getController()->createUrl("/admin/themeoptions/sa/updatesurveygroup/", ['id'=>$id, 'gsid'=>$gsid, 'l'=>1]));
            }

            if (isset($_POST['TemplateConfiguration'])) {
                $model = TemplateConfiguration::getInstance($_POST['TemplateConfiguration']['template_name'], $gsid);
                $model->attributes = $_POST['TemplateConfiguration'];
                if ($model->save()) {
                    App()->user->setFlash('success', gT('Theme options saved.'));
                    $this->getController()->redirect(App()->getController()->createUrl("/admin/surveysgroups/sa/update/", ['id'=>$gsid]));
                }
            }

            $this->updateCommon($model);
        } else {
            App()->setFlashMessage(gT("We are sorry but you don't have permissions to do this."), 'error');
            $this->getController()->redirect(App()->getController()->createUrl("/admin/surveysgroups/sa/update/", ['id'=>$gsid]));
        }
    }

    /**
     * @param string $sAdminThemeName
     */
    public function setAdminTheme($sAdminThemeName)
    {
        if (!Permission::model()->hasGlobalPermission('settings', 'update')) {
            App()->setFlashMessage(gT("We are sorry but you don't have permissions to do this."), 'error');
            $this->getController()->redirect(array('/admin'));
        }

        $sAdmintheme = sanitize_paranoid_string($sAdminThemeName);
        SettingGlobal::setSetting('admintheme', $sAdmintheme);
        $this->getController()->redirect(App()->getController()->createUrl("admin/themeoptions#adminthemes"));
    }

    /**
     * Lists all models.
     */
    public function index()
    {
        if (Permission::model()->hasGlobalPermission('templates', 'read')) {
            $aData = array();
            $oSurveyTheme = new TemplateConfiguration();
            $aData['oAdminTheme']  = new AdminTheme();
            $aData['oQuestionTheme'] =  new QuestionTheme;
            $canImport = true;
            $importErrorMessage = null;

            if(!is_writable(App()->getConfig('tempdir'))) {
                $canImport = false;
                $importErrorMessage = gT("The template upload directory doesn't exist or is not writable.");
            }
            else if (!is_writable(App()->getConfig('userthemerootdir'))) {
                $canImport = false;
                $importErrorMessage = gT("Some directories are not writable. Please change the folder permissions for /tmp and /upload/themes in order to enable this option.");
            }
            else if (!function_exists("zip_open")) {
                $canImport = false;
                $importErrorMessage = gT("You do not have the required ZIP library installed in PHP.");
            }

            /// FOR GRID View
            $filterForm = App()->request->getPost('TemplateConfiguration', false);
            if ($filterForm) {
                $oSurveyTheme->setAttributes($filterForm, false);
                if (array_key_exists('template_description', $filterForm)){
                    $oSurveyTheme->template_description = $filterForm['template_description'];
                }
                if (array_key_exists('template_type', $filterForm)){
                    $oSurveyTheme->template_type = $filterForm['template_type'];
                }
                if (array_key_exists('template_extends', $filterForm)){
                    $oSurveyTheme->template_extends = $filterForm['template_extends'];
                }
            }

            $filterForm = App()->request->getPost('QuestionTheme', false);
            if ($filterForm) {
                $aData['oQuestionTheme']->setAttributes($filterForm, false);
                if (array_key_exists('description', $filterForm)){
                    $aData['oQuestionTheme']->description = $filterForm['description'];
                }
                if (array_key_exists('core_theme', $filterForm)){
                    $aData['oQuestionTheme']->core_theme = $filterForm['core_theme'] == '1' || $filterForm['core_theme'] == '0' ? intval($filterForm['core_theme']) : '';
                }
                if (array_key_exists('extends', $filterForm)){
                    $aData['oQuestionTheme']->extends = $filterForm['extends'];
                }
            }

            // Page size
            if (App()->request->getParam('pageSize')) {
                App()->user->setState('pageSizeTemplateView', (int) App()->request->getParam('pageSize'));
            }

            $aData['oSurveyTheme'] = $oSurveyTheme;
            $aData['canImport']  = $canImport;
            $aData['importErrorMessage']  = $importErrorMessage;
            $aData['pageSize'] = App()->user->getState('pageSizeTemplateView', App()->params['defaultPageSize']); // Page size

            $this->_renderWrappedTemplate('themeoptions', 'index', $aData);
        } else {
            App()->setFlashMessage(gT("We are sorry but you don't have permissions to do this."), 'error');
            $this->getController()->redirect(App()->createUrl("/admin"));
        }
    }

    /**
     * Manages all models.
     */
    public function admin()
    {
        if (Permission::model()->hasGlobalPermission('templates', 'read')) {
            $model = new TemplateOptions('search');
            $model->unsetAttributes(); // clear any default values
            if (isset($_GET['TemplateOptions'])) {
                $model->attributes = $_GET['TemplateOptions'];
            }

            $this->render('admin', array(
                'model'=>$model,
            ));
        } else {
            App()->setFlashMessage(gT("We are sorry but you don't have permissions to do this."), 'error');
            $this->getController()->redirect(App()->createUrl("/admin"));
        }
    }

    /**
     * Returns the data model based on the primary key given in the GET variable.
     * If the data model is not found, an HTTP exception will be raised.
     *
     * @param integer $id the ID of the model to be loaded
     * @param null    $gridid
     *
     * @return QuestionTheme|TemplateConfiguration|null
     * @throws CHttpException
     */
    public function loadModel($id, $gridid = null)
    {
        if ( $gridid == 'questionthemes-grid') {
            $model = QuestionTheme::model()->findByPk($id);
        } else {
            $model = TemplateConfiguration::model()->findByPk($id);
        }
        if ($model === null) {
            throw new CHttpException(404, 'The requested page does not exist.');
        }

        return $model;
    }


    /**
     * Import or install the Theme Condigurations into the database
     *
     * @throws Exception
     */
    public function importManifest()
    {
        $templatename = App()->request->getPost('templatename');
        $theme = App()->request->getPost('theme');
        if (Permission::model()->hasGlobalPermission('templates', 'update')) {
            if ($theme == 'questiontheme') {
                $templateFolder = App()->request->getPost('templatefolder');
                $questionTheme = new QuestionTheme();
                $themeName = $questionTheme->importManifest($templateFolder);
                if (isset($themeName)){
                    App()->setFlashMessage(sprintf(gT('The Question theme "%s" has been sucessfully installed'), "$themeName"), 'success');
                } else {
                    App()->setFlashMessage(sprintf(gT('The Question theme "%s" could not be installed'), $themeName), 'error');
                }
                $this->getController()->redirect(array("admin/themeoptions#questionthemes"));
            } else {
                TemplateManifest::importManifest($templatename);
                $this->getController()->redirect(array("admin/themeoptions#surveythemes"));
            }
        } else {
            App()->setFlashMessage(gT("We are sorry but you don't have permissions to do this."), 'error');
            $this->getController()->redirect(array("admin/themeoptions"));
        }

    }

    public function uninstall()
    {
        $templatename = App()->request->getPost('templatename');
        if (Permission::model()->hasGlobalPermission('templates', 'update')) {
            if (!Template::hasInheritance($templatename)) {
                TemplateConfiguration::uninstall($templatename);
            } else {
                App()->setFlashMessage(
                    sprintf(
                        gT("You can't uninstall template '%s' because some templates inherit from it."),
                        $templatename
                    ),
                    'error'
                );
            }
        } else {
            App()->setFlashMessage(gT("We are sorry but you don't have permissions to do this."), 'error');
        }

        $this->getController()->redirect(array("admin/themeoptions"));
    }

    /**
     * @param integer $gsid
     * @throws Exception
     */
    public function reset($gsid)
    {
        $templatename = App()->request->getPost('templatename');
        if (Permission::model()->hasGlobalPermission('templates', 'update')) {
            TemplateConfiguration::uninstall($templatename);
            TemplateManifest::importManifest($templatename);
            App()->setFlashMessage(sprintf(gT("The theme '%s' has been reset."), $templatename), 'success');
            $this->getController()->redirect(array("admin/themeoptions"));
        } else {
            App()->setFlashMessage(gT("We are sorry but you don't have permissions to do this."), 'error');
            $this->getController()->redirect(
                App()->getController()->createUrl("/admin/surveysgroups/sa/update/", ['id'=>$gsid])
            );
        }
    }

    /**
     * Performs the AJAX validation.
     * @param TemplateOptions $model the model to be validated
     */
    protected function performAjaxValidation($model)
    {
        if (isset($_POST['ajax']) && $_POST['ajax'] === 'template-options-form') {
            echo CActiveForm::validate($model);
            App()->end();
        }
    }

    /**
     * @return string|string[]|null
     * @throws CException
     */
    public function getPreviewTag()
    {
        $templatename = App()->request->getPost('templatename');
        $oTemplate = TemplateConfiguration::getInstanceFromTemplateName($templatename);
        $previewTag = $oTemplate->getPreview();
        return App()->getController()->renderPartial(
            '/admin/super/_renderJson',
            ['data' => ['image' =>  $previewTag]],
            false,
            false
        );
    }

    /**
     * Renders the template options form.
     *
     * @param TemplateConfiguration $model
     * @param int $sid : survey id
     * @param int $gsid : survey group id
     * @return void
     */
    private function updateCommon(TemplateConfiguration $model, $sid = null, $gsid = null)
    {
        /* init the template to current one if option use some twig function (imageSrc for example) mantis #14363 */
        $oTemplate = Template::model()->getInstance($model->template_name, $sid, $gsid);

        $oModelWithInheritReplacement = TemplateConfiguration::model()->findByPk($model->id);
        $aOptionAttributes            = TemplateManifest::getOptionAttributes($oTemplate->path);
        $aTemplateConfiguration = $oModelWithInheritReplacement->getOptionPageAttributes();
        App()->clientScript->registerPackage('bootstrap-switch', LSYii_ClientScript::POS_BEGIN);
        
        if ($aOptionAttributes['optionsPage'] == 'core') {
            App()->clientScript->registerPackage('themeoptions-core');
            $templateOptionPage = '';
        } else {
            $templateOptionPage = $oModelWithInheritReplacement->optionPage;
        }

        $oSimpleInheritance = Template::getInstance(
            $oModelWithInheritReplacement->sTemplateName,
            $sid,
            $gsid,
            null,
            true
        );
        $oSimpleInheritance->options = 'inherit';
        $oSimpleInheritanceTemplate = $oSimpleInheritance->prepareTemplateRendering(
            $oModelWithInheritReplacement->sTemplateName
        );
        $oParentOptions = (array) $oSimpleInheritanceTemplate->oOptions;
        $oParentOptions = TemplateConfiguration::translateOptionLabels($oParentOptions);

        $aData = array(
            'model'=>$model,
            'templateOptionPage' => $templateOptionPage,
            'optionInheritedValues' => $oModelWithInheritReplacement->oOptions,
            'optionCssFiles' => $oModelWithInheritReplacement->files_css,
            'optionCssFramework' => $oModelWithInheritReplacement->cssframework_css,
            'aTemplateConfiguration' => $aTemplateConfiguration,
            'aOptionAttributes' => $aOptionAttributes,
            'sid' => $sid,
            'oParentOptions' => $oParentOptions,
            'sPackagesToLoad' => $oModelWithInheritReplacement->packages_to_load
        );

        if ($sid !== null) {
            $aData['topBar']['showSaveButton'] = true;
            $aData['surveybar']['buttons']['view'] = true;
            $aData['surveybar']['savebutton']['form'] = true;
            $aData['surveyid'] = $sid;
            $aData['title_bar']['title'] = gT("Survey template options");
            $aData['subaction'] = gT("Survey template options");
        }

        $this->_renderWrappedTemplate('themeoptions', 'update', $aData);
    }
}<|MERGE_RESOLUTION|>--- conflicted
+++ resolved
@@ -264,15 +264,7 @@
             $optionsJSON = json_decode($options, true);
 
             if ($options !== 'inherit' && $optionsJSON !== null) {
-<<<<<<< HEAD
-                /** @var boolean */
-                $hasAjaxMode = isset($optionsJSON['ajaxmode']);
-                /** @var boolean */
-                $ajaxModeOn  = $hasAjaxMode && $optionsJSON['ajaxmode'] == 'on';
-
-=======
                 $ajaxModeOn  = (!empty($optionsJSON['ajaxmode']) && $optionsJSON['ajaxmode'] == 'on');
->>>>>>> df09a505
                 if ($ajaxModeOn) {
                     $optionsJSON['ajaxmode'] = 'off';
                     $options = json_encode($optionsJSON);
