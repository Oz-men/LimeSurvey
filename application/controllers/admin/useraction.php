<?php
use LimeSurvey\PluginManager\AuthPluginBase;

if (!defined('BASEPATH')) {
    exit('No direct script access allowed');
}
/*
* LimeSurvey
* Copyright (C) 2013 The LimeSurvey Project Team / Carsten Schmitz
* All rights reserved.
* License: GNU/GPL License v2 or later, see LICENSE.php
* LimeSurvey is free software. This version may have been modified pursuant
* to the GNU General Public License, and as distributed it includes or
* is derivative of works licensed under the GNU General Public License or
* other free or open source software licenses.
* See COPYRIGHT.php for copyright notices and details.
*/

/**
* User Controller
*
* This controller performs user actions
*
* @package        LimeSurvey
* @subpackage    Backend
*/
class UserAction extends Survey_Common_Action
{
    public function __construct($controller, $id)
    {
        parent::__construct($controller, $id);

        Yii::app()->loadHelper('database');
    }

    /**
     * Get Post- or Paramvalue depending on where to get it
     * @param string $param
     * @return string
     */
    private function _getPostOrParam($param)
    {
        $value = Yii::app()->request->getPost($param);
        if (!$value) {
            /* This already return GET or POST : : http://www.yiiframework.com/doc/api/1.1/CHttpRequest#getParam-detail
             * DB update need $_POST, then only Yii::app()->request->getPost or control Yii::app()->request->getIsPostRequest()
             **/
            $value = Yii::app()->request->getParam($param);
        }
        return $value;
    }
    /**
     * Show users table
     */
    public function index()
    {
        if (!Permission::model()->hasGlobalPermission('users', 'read')) {
            Yii::app()->setFlashMessage(gT("You do not have permission to access this page."), 'error');
            $this->getController()->redirect(array("admin/"));
        }

        App()->getClientScript()->registerPackage('jquery-tablesorter');
        App()->getClientScript()->registerScriptFile(App()->getConfig('adminscripts').'users.js');

        $aData = array();
        // Page size
        if (Yii::app()->request->getParam('pageSize')) {
            Yii::app()->user->setState('pageSize', (int) Yii::app()->request->getParam('pageSize'));
        }
        $aData['pageSize'] = Yii::app()->user->getState('pageSize', (int) Yii::app()->params['defaultPageSize']);

        $aData['title_bar']['title'] = gT('User administration');
        $aData['fullpagebar']['closebutton']['url'] = true;
        $model = new User();
        $aData['model'] = $model;
        $this->_renderWrappedTemplate('user', 'editusers', $aData);
    }

    private function _getSurveyCountForUser(array $user)
    {
        return Survey::model()->countByAttributes(array('owner_id' => $user['uid']));
    }

    /**
     * Add a new survey administrator user
     *
     * @return void
     */
    public function adduser()
    {
        if (!Permission::model()->hasGlobalPermission('users', 'create')) {
            Yii::app()->setFlashMessage(gT("You do not have permission to access this page."), 'error');
            $this->getController()->redirect(array("admin/user/sa/index"));
        }

        $new_user = flattenText(Yii::app()->request->getPost('new_user'), false, true);
        $aViewUrls = array();
        if (empty($new_user)) {
            $aViewUrls['message'] = array('title' => gT("Failed to add user"), 'message' => gT("A username was not supplied or the username is invalid."), 'class'=> 'text-warning');
        } elseif (User::model()->find("users_name=:users_name", array(':users_name'=>$new_user))) {
            // TODO: If error, we want to keep the form values. Can't do it nicely without CActiveForm?
            Yii::app()->setFlashMessage(gT("The username already exists."), 'error');
            $this->getController()->redirect(array('/admin/user/sa/index'));
        } else {
            $event = new PluginEvent('createNewUser');
            $event->set('errorCode', AuthPluginBase::ERROR_NOT_ADDED);
            $event->set('errorMessageTitle', gT("Failed to add user"));
            $event->set('errorMessageBody', gT("Plugin is not active"));
            App()->getPluginManager()->dispatchEvent($event);

            if ($event->get('errorCode') != AuthPluginBase::ERROR_NONE) {
                $aViewUrls['message'] = array('title' => $event->get('errorMessageTitle'), 'message' => $event->get('errorMessageBody'), 'class'=> 'text-warning');
            } else {
                $iNewUID = $event->get('newUserID');
                $new_pass = $event->get('newPassword');
                $new_email = $event->get('newEmail');
                $new_full_name = $event->get('newFullName');
                // add default template to template rights for user
                Permission::model()->insertSomeRecords(array('uid' => $iNewUID, 'permission' => Yii::app()->getConfig("defaulttheme"), 'entity'=>'template', 'read_p' => 1, 'entity_id'=>0));
                // add new user to userlist
                $sresult = User::model()->getAllRecords(array('uid' => $iNewUID));
                $srow = count($sresult);

                // send Mail
                $body = sprintf(gT("Hello %s,"), $new_full_name)."<br /><br />\n";
                $body .= sprintf(gT("this is an automated email to notify that a user has been created for you on the site '%s'."), Yii::app()->getConfig("sitename"))."<br /><br />\n";
                $body .= gT("You can use now the following credentials to log into the site:")."<br />\n";
                $body .= gT("Username").": ".htmlspecialchars($new_user)."<br />\n";
                // authent is not delegated to web server or LDAP server
                if (Yii::app()->getConfig("auth_webserver") === false && Permission::model()->hasGlobalPermission('auth_db', 'read', $iNewUID)) {
                    // send password (if authorized by config)
                    if (Yii::app()->getConfig("display_user_password_in_email") === true) {
                        $body .= gT("Password").": ".$new_pass."<br />\n";
                    } else {
                        $body .= gT("Password").": ".gT("Please contact your LimeSurvey administrator for your password.")."<br />\n";
                    }
                }

                $body .= "<a href='".$this->getController()->createAbsoluteUrl("/admin")."'>".gT("Click here to log in.")."</a><br /><br />\n";
                $body .= sprintf(gT('If you have any questions regarding this mail please do not hesitate to contact the site administrator at %s. Thank you!'), Yii::app()->getConfig("siteadminemail"))."<br />\n";

                $subject = sprintf(gT("User registration at '%s'", "unescaped"), Yii::app()->getConfig("sitename"));
                $to = $new_user." <$new_email>";
                $from = Yii::app()->getConfig("siteadminname")." <".Yii::app()->getConfig("siteadminemail").">";
                $extra = '';
                $classMsg = '';
                if (SendEmailMessage($body, $subject, $to, $from, Yii::app()->getConfig("sitename"), true, Yii::app()->getConfig("siteadminbounce"))) {
                    $extra .= "<br />".gT("Username").": $new_user<br />".gT("Email").": $new_email<br />";
                    $extra .= "<br />".gT("An email with a generated password was sent to the user.");
                    $classMsg = 'text-success';
                    $sHeader = gT("Success");
                } else {
                    // has to be sent again or no other way
                    $tmp = str_replace("{NAME}", "<strong>".$new_user."</strong>", gT("Email to {NAME} ({EMAIL}) failed."));
                    $extra .= "<br />".str_replace("{EMAIL}", $new_email, $tmp)."<br />";
                    $classMsg = 'text-warning';
                    $sHeader = gT("Warning");
                }

                $aViewUrls['mboxwithredirect'][] = $this->_messageBoxWithRedirect(gT("Add user"), $sHeader, $classMsg, $extra,
                $this->getController()->createUrl("admin/user/sa/setuserpermissions"), gT("Set user permissions"),
                array('action' => 'setuserpermissions', 'user' => $new_user, 'uid' => $iNewUID));
            }
        }

        $this->_renderWrappedTemplate('user', $aViewUrls);
    }

    /**
     * Delete user
     */
    public function deluser()
    {
        if (Yii::app()->request->getIsPostRequest()) {
/* DB action : need post request */
            if (!Permission::model()->hasGlobalPermission('superadmin', 'read') && !Permission::model()->hasGlobalPermission('users', 'delete')) {
                Yii::app()->setFlashMessage(gT("You do not have permission to access this page."), 'error');
                $this->getController()->redirect(array("admin/user/sa/index"));
            }

            $action = $this->_getPostOrParam("action");

            $aViewUrls = array();

            // CAN'T DELETE ORIGINAL SUPERADMIN (with findByAttributes : found the first user without parent)
            $oInitialAdmin = User::model()->findByAttributes(array('parent_id' => 0));

            $postuserid = $this->_getPostOrParam("uid");
            $postuser = flattenText($this->_getPostOrParam("user"));

            if ($oInitialAdmin && $oInitialAdmin->uid == $postuserid) {
// it's the original superadmin !!!
                Yii::app()->setFlashMessage(gT("Initial Superadmin cannot be deleted!"), 'error');
                $this->getController()->redirect(array("admin/user/sa/index"));
                return;
            }

            //If there was no uid transferred
            if (!$postuserid) {
                Yii::app()->setFlashMessage(gT("Could not delete user. User was not supplied."), 'error');
                $this->getController()->redirect(array("admin/user/sa/index"));
                return;
            }

            $sresultcount = 0; // 1 if I am parent of $postuserid
            if (!Permission::model()->hasGlobalPermission('superadmin', 'read')) {
                $sresult = User::model()->findAllByAttributes(array('parent_id' => Yii::app()->session['loginID']));
                $sresultcount = count($sresult);
            }

            if (Permission::model()->hasGlobalPermission('superadmin', 'read') || $sresultcount > 0 || $postuserid == Yii::app()->session['loginID']) {
                $transfer_surveys_to = 0;
                $ownerUser = User::model()->findAll();
                $aData = array();
                $aData['users'] = $ownerUser;

                $current_user = Yii::app()->session['loginID'];
                if (count($ownerUser) == 2) {
                    $action = "finaldeluser";
                    foreach ($ownerUser as &$user) {
                        if ($postuserid != $user['uid']) {
                                                    $transfer_surveys_to = $user['uid'];
                        }
                    }
                }

                $ownerUser = Survey::model()->findAllByAttributes(array('owner_id' => $postuserid));
                if (count($ownerUser) == 0) {
                    $action = "finaldeluser";
                }

                if ($action == "finaldeluser") {
                    $this->deleteFinalUser($ownerUser, $transfer_surveys_to);
                } else {
                    $aData['postuserid'] = $postuserid;
                    $aData['postuser'] = $postuser;
                    $aData['current_user'] = $current_user;

                    $aViewUrls['deluser'][] = $aData;
                    $this->_renderWrappedTemplate('user', $aViewUrls);
                }
            } else {
                Yii::app()->setFlashMessage(gT("You do not have permission to access this page."), 'error');
                $this->getController()->redirect(array("admin/user/sa/index"));
            }

            return $aViewUrls;
        }
        /* No action done, come back to user/index */
        $this->getController()->redirect(array("admin/user/sa/index"));

    }

    /**
     * @param $result TODO: Used at all?
     * @param $transfer_surveys_to  TODO: ?
     * @return void
     * @todo Delete what final user?
     */
    public function deleteFinalUser($result, $transfer_surveys_to)
    {
        if (!Permission::model()->hasGlobalPermission('superadmin', 'read') && !Permission::model()->hasGlobalPermission('users', 'delete')) {
            Yii::app()->setFlashMessage(gT("You do not have permission to access this page."), 'error');
            $this->getController()->redirect(array("admin/user/sa/index"));
        }
        $postuserid = (int) Yii::app()->request->getPost("uid");
        if (!$postuserid) {
            $postuserid = (int) Yii::app()->request->getParam("uid");
        }
        $postuser = flattenText(Yii::app()->request->getPost("user"));
        // Never delete initial admin (with findByAttributes : found the first user without parent)
        $oInitialAdmin = User::model()->findByAttributes(array('parent_id' => 0));
        if ($oInitialAdmin && $oInitialAdmin->uid == $postuserid) {
// it's the original superadmin !!!
            Yii::app()->setFlashMessage(gT("Initial Superadmin cannot be deleted!"), 'error');
            $this->getController()->redirect(array("admin/user/sa/index"));
        }
        if (isset($_POST['transfer_surveys_to'])) {
            $transfer_surveys_to = sanitize_int(Yii::app()->request->getPost("transfer_surveys_to"));
        }
        if ($transfer_surveys_to > 0) {
            $iSurveysTransferred = Survey::model()->updateAll(array('owner_id' => $transfer_surveys_to), 'owner_id='.$postuserid);
        }
        $sresult = User::model()->findByAttributes(array('uid' => $postuserid));
        $fields = $sresult;
        if (isset($fields['parent_id'])) {
            $uresult = User::model()->updateAll(array('parent_id' => $fields['parent_id']), 'parent_id='.$postuserid);
        }

        //DELETE USER FROM TABLE
        $dresult = User::model()->deleteUser($postuserid);

        // Delete user rights
        $dresult = Permission::model()->deleteAllByAttributes(array('uid' => $postuserid));

        if ($postuserid == Yii::app()->session['loginID']) {
            session_destroy(); // user deleted himself
            $this->getController()->redirect(array("admin/authentication/sa/logout"));
            die();
        }

        $extra = "<br />".sprintf(gT("User '%s' was successfully deleted."), $postuser)."<br /><br />\n";
        if ($transfer_surveys_to > 0 && $iSurveysTransferred > 0) {
            $user = User::model()->findByPk($transfer_surveys_to);
            $sTransferred_to = $user->users_name;
            //$sTransferred_to = $this->getController()->_getUserNameFromUid($transfer_surveys_to);
            $extra = sprintf(gT("All of the user's surveys were transferred to %s."), $sTransferred_to);
        }

        $aViewUrls = array();
        $aViewUrls['mboxwithredirect'][] = $this->_messageBoxWithRedirect("", gT("Success!"), "text-success", $extra);
        $this->_renderWrappedTemplate('user', $aViewUrls);
    }

    /**
     * Modify User
     */
    public function modifyuser()
    {
        if (Yii::app()->request->getParam('uid') != '') {
            $postuserid = (int) Yii::app()->request->getParam("uid");
            if (
                Permission::model()->hasGlobalPermission('superadmin', 'read') // Super admin have all right on user
                || Yii::app()->session['loginID'] == $postuserid // User can edit himself
                || (Permission::model()->hasGlobalPermission('users', 'update') && User::model()->count("uid=:uid AND parent_id=:parent_id)", array(':uid' => $postuserid, 'parent_id' => Yii::app()->session['loginID']))) // User with users update can only update own Users
            ) {
                $oUser = User::model()->findByPk($postuserid);
                $aData = array();
                $aData['oUser'] = $oUser;

                $aData['fullpagebar']['savebutton']['form'] = 'moduserform';
                // Close button, UrlReferrer;
                $aData['fullpagebar']['closebutton']['url_keep'] = true;
                $aData['fullpagebar']['closebutton']['url'] = Yii::app()->request->getUrlReferrer(Yii::app()->createUrl("admin/user/sa/index"));

                $this->_renderWrappedTemplate('user', 'modifyuser', $aData);
                return;
            } else {
                Yii::app()->setFlashMessage(gT("You do not have permission to access this page."), 'error');
                $this->getController()->redirect(array("admin/user/sa/index"));
            }
        }
        $this->getController()->redirect(array("admin/user/sa/index"));
    }

    /**
     * Modify User POST
     */
    public function moduser()
    {
        $postUser = Yii::app()->request->getPost("User");
        $user_uid = Yii::app()->request->getPost("uid");
        $oUser = User::model()->findByPk($user_uid);
        if (!$oUser) {
            throw new CHttpException(403); // Bad param (and not 404) because it's POST value
        }
        $user_name = empty($postUser['users_name']) ? null : $postUser['users_name']; // Not updatable
        $newUsermail = empty($postUser['email']) ? null : $postUser['email'];
        $newUserFullName = empty($postUser['full_name']) ? null : $postUser['full_name'];
        $newPassword = empty($postUser['password']) ? null : $postUser['password'];
        $display_user_password_in_html = Yii::app()->getConfig("display_user_password_in_html");
        $aViewUrls = array();
        if ((
                Permission::model()->hasGlobalPermission('superadmin', 'read') // superadmin have this right
                || $user_uid == Yii::app()->session['loginID'] // always allow update himself
                || ($oUser->parent_id == Yii::app()->session['loginID'] && Permission::model()->hasGlobalPermission('users', 'update')) // Allow to updated created user
            )
            && !(Yii::app()->getConfig("demoMode") == true && $user_uid == 1)// Disallow update password in demo mode
            ) {

            $email = html_entity_decode($newUsermail, ENT_QUOTES, 'UTF-8');
            $sPassword = $newPassword;
            $full_name = html_entity_decode($newUserFullName, ENT_QUOTES, 'UTF-8');
            if (!validateEmailAddress($email)) {
                Yii::app()->setFlashMessage(gT("Could not modify user data.").' '.gT("Email address is not valid."), 'error');
                $this->getController()->redirect(array("/admin/user/sa/modifyuser/uid/".$user_uid));
            } else {
                $oUser->email = $email;
                $oUser->full_name = $full_name;
                if (!empty($sPassword)) {
                    $oUser->setPassword($sPassword);
                }
                $uresult = $oUser->save(); // store result of save in uresult

                if (empty($sPassword)) {
                    Yii::app()->setFlashMessage(gT("Success!").' <br/> '.gT("Password").": (".gT("Unchanged").")", 'success');
                    $this->getController()->redirect(array("/admin/user/sa/modifyuser/uid/".$user_uid));

                } elseif ($uresult && !empty($sPassword)) {
                    // When saved successfully
                    Yii::app()->session['pw_notify'] = $sPassword != '';
                    if ($display_user_password_in_html === true) {
                        $displayedPwd = htmlentities($sPassword);
                    } else {
                        $displayedPwd = preg_replace('/./', '*', $sPassword);
                    }
                    Yii::app()->setFlashMessage(gT("Success!").' <br/> '.gT("Password").": ".$displayedPwd, 'success');
                    $this->getController()->redirect(array("/admin/user/sa/modifyuser/uid/".$user_uid));
                } else {
                    //Saving the user failed for some reason, message about email is not helpful here
                    // Username and/or email adress already exists.
                    Yii::app()->setFlashMessage(gT("Could not modify user data."), 'error');
                    $this->getController()->redirect(array("/admin/user/sa/modifyuser/uid/".$user_uid));
                }
            }
        } else {
            Yii::app()->setFlashMessage(gT("Could not modify user data."), 'error');
            $this->getController()->redirect(array("/admin/"));
        }

        $aData = array();
        $aData['fullpagebar']['continuebutton']['url'] = 'admin/user/sa/index';
        $this->_renderWrappedTemplate('user', $aViewUrls, $aData);
    }


    public function savepermissions()
    {
        if (!Permission::model()->hasGlobalPermission('users', 'update')) {
            Yii::app()->setFlashMessage(gT("You do not have permission to access this page."), 'error');
            $this->getController()->redirect(array("admin/user/sa/index"));
        }

        $iUserID = (int) App()->request->getPost('uid');
        // A user may not modify his own permissions
        if (Yii::app()->session['loginID'] == $iUserID) {
            Yii::app()->setFlashMessage(gT("You are not allowed to edit your own user permissions."), "error");
            $this->getController()->redirect(array("admin/user/sa/index"));
        }
        // Can not update forced superadmin  rights
        if (Permission::isForcedSuperAdmin($iUserID)) {
            Yii::app()->setFlashMessage(gT("The permissions of this superadmin cannot be updated!"), 'error');
            $this->getController()->redirect(array("admin/user/sa/index"));
        }
        $aBaseUserPermissions = Permission::model()->getGlobalBasePermissions();

        $aPermissions = array();
        foreach ($aBaseUserPermissions as $sPermissionKey=>$aCRUDPermissions) {
            foreach ($aCRUDPermissions as $sCRUDKey=>$CRUDValue) {
                if (!in_array($sCRUDKey, array('create', 'read', 'update', 'delete', 'import', 'export'))) {
                    continue;
                }
                if ($CRUDValue) {
                    $sPermissionPostValue = Yii::app()->getRequest()->getPost("perm_{$sPermissionKey}_{$sCRUDKey}", '');
                    $aPermissions[$sPermissionKey][$sCRUDKey] = $sPermissionPostValue == 'on' ? 1 : 0;
                }
            }
        }

        if (Permission::model()->setPermissions($iUserID, 0, 'global', $aPermissions)) {
            Yii::app()->session['flashmessage'] = gT("Permissions were successfully updated.");
            $this->getController()->redirect(array("admin/user/sa/index"));
        } else {
            Yii::app()->session['flashmessage'] = gT("There was a problem updating the user permissions.");
            $this->getController()->redirect(array("admin/user/sa/index"));
        }

    }

    public function setuserpermissions()
    {
        $iUserID = (int) Yii::app()->request->getPost('uid');
        if ($iUserID) {
            //Only super admin (read) can update other user
            if (Permission::model()->hasGlobalPermission('superadmin', 'read')) {
                $oUser = User::model()->findByAttributes(array('uid' => $iUserID));
            } else {
                $oUser = User::model()->findByAttributes(array('uid' => $iUserID, 'parent_id' => Yii::app()->session['loginID']));
            }
        }

        // Check permissions
        $aBasePermissions = Permission::model()->getGlobalBasePermissions();
        if (!Permission::model()->hasGlobalPermission('superadmin', 'read')) {
                // if not superadmin filter the available permissions as no admin may give more permissions than he owns
            Yii::app()->session['flashmessage'] = gT("Note: You can only give limited permissions to other users because your own permissions are limited, too.");
            $aFilteredPermissions = array();
            foreach ($aBasePermissions as $PermissionName=>$aPermission) {
                foreach ($aPermission as $sPermissionKey=>&$sPermissionValue) {
                    if ($sPermissionKey != 'title' && $sPermissionKey != 'img' && !Permission::model()->hasGlobalPermission($PermissionName, $sPermissionKey)) {
                        $sPermissionValue = false;
                    }
                }
                // Only show a row for that permission if there is at least one permission he may give to other users
                if ($aPermission['create'] || $aPermission['read'] || $aPermission['update'] || $aPermission['delete'] || $aPermission['import'] || $aPermission['export']) {
                    $aFilteredPermissions[$PermissionName] = $aPermission;
                }
            }
            $aBasePermissions = $aFilteredPermissions;
        }

        if (isset($oUser)) {
            if ($oUser && (Permission::model()->hasGlobalPermission('superadmin', 'read') || Permission::model()->hasGlobalPermission('users', 'update') && Yii::app()->session['loginID'] != $iUserID)) {
                // Show superadmin right if create is set (review for delete too ?)
                if (!Permission::model()->hasGlobalPermission('superadmin', 'create')) {
                    unset($aBasePermissions['superadmin']);
                }
                $aData = array();
                $aData['aBasePermissions'] = $aBasePermissions;
                $aData['oUser'] = $oUser;

                App()->getClientScript()->registerPackage('jquery-tablesorter');
                App()->getClientScript()->registerScriptFile(App()->getConfig('adminscripts').'userpermissions.js');

                $aData['fullpagebar']['savebutton']['form'] = 'savepermissions';
                $aData['fullpagebar']['closebutton']['url_keep'] = true;
                $aData['fullpagebar']['closebutton']['url'] = Yii::app()->request->getUrlReferrer(Yii::app()->createUrl("admin/user/sa/index"));

                $this->_renderWrappedTemplate('user', 'setuserpermissions', $aData);
            } else {
                Yii::app()->setFlashMessage(gT("You do not have permission to access this page."), 'error');
                $this->getController()->redirect(array("admin/user/sa/index"));
            }
        } else {
            $this->getController()->redirect(array("admin/user/sa/index"));
        }
    }

    public function setusertemplates()
    {
        App()->getClientScript()->registerPackage('jquery-tablesorter');
        App()->getClientScript()->registerScriptFile(App()->getConfig('adminscripts').'users.js');
        $postuserid = (int) Yii::app()->request->getPost("uid");
        $oUser = User::model()->findByAttributes(array('uid' => $postuserid));
        if (!$oUser) {
            // @todo : review to send a 403
            $this->getController()->redirect(array("admin/user/sa/index"));
        }
        $aData['oUser'] = $oUser;
        $this->_refreshtemplates();
        $templaterights = array();

        $trights = Permission::model()->findAllByAttributes(array('uid' => $oUser->uid, 'entity'=>'template'));
        foreach ($trights as $srow) {
            $templaterights[$srow["permission"]] = array("use"=>$srow["read_p"]);
        }
        $templates = Template::model()->findAll();
        $aData['data'] = array('templaterights'=>$templaterights, 'templates'=>$templates);


        $aData['fullpagebar']['savebutton']['form'] = 'modtemplaterightsform';
        $aData['fullpagebar']['closebutton']['url_keep'] = true;
        $aData['fullpagebar']['closebutton']['url'] = Yii::app()->request->getUrlReferrer(Yii::app()->createUrl("admin/user/sa/index"));

        $this->_renderWrappedTemplate('user', 'setusertemplates', $aData);
    }

    public function usertemplates()
    {

        $postuserid = (int) Yii::app()->request->getPost('uid');

        // SUPERADMINS AND MANAGE_TEMPLATE USERS CAN SET THESE RIGHTS
        if (Permission::model()->hasGlobalPermission('superadmin', 'read') || Permission::model()->hasGlobalPermission('templates', 'update')) {
            $aTemplatePermissions = array();
            $tresult = Template::model()->findAll();
            foreach ($tresult as $trow) {
                if (isset($_POST[$trow["folder"]."_use"])) {
                                    $aTemplatePermissions[$trow["folder"]] = $_POST[$trow["folder"]."_use"];
                }
            }
            foreach ($aTemplatePermissions as $key => $value) {
                $oPermission = Permission::model()->findByAttributes(array('permission' => $key, 'uid' => $postuserid, 'entity'=>'template'));
                if (empty($oPermission)) {
                    $oPermission = new Permission;
                    $oPermission->uid = $postuserid;
                    $oPermission->permission = $key;
                    $oPermission->entity = 'template';
                    $oPermission->entity_id = 0;
                }
                $oPermission->read_p = $value;
                $uresult = $oPermission->save();
            }
            if ($uresult !== false) {
                Yii::app()->setFlashMessage(gT("Template permissions were updated successfully."));
            } else {
                Yii::app()->setFlashMessage(gT("Error while updating template permissions."), 'error');
            }
            $this->getController()->redirect(array("admin/user/sa/index"));
        } else {
            Yii::app()->setFlashMessage(gT("You do not have permission to access this page."), 'error');
            $this->getController()->redirect(array("admin/user/sa/index"));
        }
    }

    /**
     * Manage user personal settings
     */
    public function personalsettings()
    {
        // Save Data
        if (Yii::app()->request->getPost("action")) {
            $oUserModel = User::model()->findByPk(Yii::app()->session['loginID']);
            $oUserModel->lang = Yii::app()->request->getPost('lang');
            $oUserModel->dateformat = Yii::app()->request->getPost('dateformat');
            $oUserModel->htmleditormode = Yii::app()->request->getPost('htmleditormode');
            $oUserModel->questionselectormode = Yii::app()->request->getPost('questionselectormode');
            $oUserModel->templateeditormode = Yii::app()->request->getPost('templateeditormode');
            $oUserModel->full_name = Yii::app()->request->getPost('fullname');
            $oUserModel->email = Yii::app()->request->getPost('email');

            if (Yii::app()->request->getPost('password') != '' && !Yii::app()->getConfig('demoMode')) {
                $oldPassword = Yii::app()->request->getPost('oldpassword');
                $newPassword = Yii::app()->request->getPost('password');
                $repeatPassword = Yii::app()->request->getPost('repeatpassword');

                if (!$oUserModel->checkPassword($oldPassword)) {
                    // Always check password
                    Yii::app()->setFlashMessage(gT("Your new password was not saved because the old password was wrong."), 'error');
                } elseif (trim($oldPassword) === trim($newPassword)) {
                    //First test if old and new password are identical => no need to save it (or ?)
                    Yii::app()->setFlashMessage(gT("Your new password was not saved because it matches the old password."), 'error');
                } elseif (trim($newPassword) !== trim($repeatPassword)) {
                    //Then test the new password and the repeat password for identity
                    Yii::app()->setFlashMessage(gT("Your new password was not saved because the passwords did not match."), 'error');
                //Now check if the old password matches the old password saved
<<<<<<< HEAD
                } else if( (((gettype($oUserModel->password)=='resource'))?stream_get_contents($oUserModel->password,-1,0):$oUserModel->password) !== $oldPasswordHash){
                    Yii::app()->setFlashMessage(gT("Your new password was not saved because the old password was wrong."),'error');
                
                //At last if everything worked set the new password
=======
>>>>>>> 40dada42
                } else {
                    // We can update
                    $oUserModel->setPassword($newPassword);
                }
            }
            $uresult = $oUserModel->save();
            if ($uresult) {
                if (Yii::app()->request->getPost('lang') == 'auto') {
                    $sLanguage = getBrowserLanguage();
                } else {
                    $sLanguage = Yii::app()->request->getPost('lang');
                }
                Yii::app()->session['adminlang'] = $sLanguage;
                Yii::app()->setLanguage($sLanguage);

                Yii::app()->session['htmleditormode'] = Yii::app()->request->getPost('htmleditormode');
                Yii::app()->session['questionselectormode'] = Yii::app()->request->getPost('questionselectormode');
                Yii::app()->session['templateeditormode'] = Yii::app()->request->getPost('templateeditormode');
                Yii::app()->session['dateformat'] = Yii::app()->request->getPost('dateformat');

                Yii::app()->setFlashMessage(gT("Your personal settings were successfully saved."));
            } else {
                // Show list of error if needed
                Yii::app()->setFlashMessage(CHtml::errorSummary($oUserModel, gT("There was an error when saving your personal settings.")), 'error');
            }

            if (Yii::app()->request->getPost("saveandclose")) {
                $this->getController()->redirect(array("admin/survey/sa/index"));
            }
        } else {
            $aData = array();
        }

        // Get user lang
        unset($oUser);
        $oUser = User::model()->findByPk(Yii::app()->session['loginID']);

        $aLanguageData = array('auto'=>gT("(Autodetect)"));
        foreach (getLanguageData(true, Yii::app()->session['adminlang']) as $langkey => $languagekind) {
            $aLanguageData[$langkey] = html_entity_decode($languagekind['nativedescription'].' - '.$languagekind['description'], ENT_COMPAT, 'utf-8');
        }
        $aData = array();
        $aData['aLanguageData'] = $aLanguageData;
        $aData['sSavedLanguage'] = $oUser->lang;
        $aData['sUsername'] = $oUser->users_name;
        $aData['sFullname'] = $oUser->full_name;
        $aData['sEmailAdress'] = $oUser->email;

        $aData['fullpagebar']['savebutton']['form'] = 'personalsettings';
        $aData['fullpagebar']['saveandclosebutton']['form'] = 'personalsettings';
        $aData['fullpagebar']['closebutton']['url_keep'] = true;
        $aData['fullpagebar']['closebutton']['url'] = Yii::app()->request->getUrlReferrer(Yii::app()->createUrl("admin/user/sa/index"));

        //Get data for personal menues
        $oSurveymenu = Surveymenu::model();
        $oSurveymenu->user_id = $oUser->uid;
        $oSurveymenuEntries = SurveymenuEntries::model();
        $oSurveymenuEntries->user_id = $oUser->uid;
        $aData['surveymenu_data']['model'] = $oSurveymenu;
        $aData['surveymenuentry_data']['model'] = $oSurveymenuEntries;
        // Render personal settings view
        if (isset($_POST['saveandclose'])) {
            $this->getController()->redirect(array("admin/user/sa/index"));
        } else {
            $this->_renderWrappedTemplate('user', 'personalsettings', $aData);
        }
    }

    private function _getUserNameFromUid($uid)
    {
        $uid = sanitize_int($uid);
        $result = User::model()->findByPk($uid);

        if (!empty($result)) {
            return $result->users_name;
        } else {
            return false;
        }
    }

    private function _refreshtemplates()
    {
        $template_a = getTemplateList();
        foreach ($template_a as $tp => $fullpath) {
            // check for each folder if there is already an entry in the database
            // if not create it with current user as creator (user with rights "create user" can assign template rights)
            $result = Template::model()->findByPk($tp);

            if (count($result) == 0) {
                $post = new Template;
                $post->folder = $tp;
                $post->creator = Yii::app()->session['loginID'];

                try {
                    $post->save();
                } catch (Exception $ex) {
                    Yii::app()->setFlashMessage(
                        sprintf(
                            gT('Could not save theme %s: %s'),
                            $tp,
                            $ex->getMessage()
                        ),
                        'error'
                    );
                }
            }
        }
        return true;
    }

    private function escape($str)
    {
        if (is_string($str)) {
            $str = $this->escape_str($str);
        } elseif (is_bool($str)) {
            $str = ($str === true) ? 1 : 0;
        } elseif (is_null($str)) {
            $str = 'NULL';
        }

        return $str;
    }

    /**
     * @param string $str
     */
    private function escape_str($str, $like = false)
    {
        if (is_array($str)) {
            foreach ($str as $key => $val) {
                $str[$key] = $this->escape_str($val, $like);
            }

            return $str;
        }

        // Escape single quotes
        $str = str_replace("'", "''", $this->remove_invisible_characters($str));

        return $str;
    }

    /**
     * @param string $str
     */
    private function remove_invisible_characters($str, $url_encoded = true)
    {
        $non_displayables = array();

        // every control character except newline (dec 10)
        // carriage return (dec 13), and horizontal tab (dec 09)

        if ($url_encoded) {
            $non_displayables[] = '/%0[0-8bcef]/'; // url encoded 00-08, 11, 12, 14, 15
            $non_displayables[] = '/%1[0-9a-f]/'; // url encoded 16-31
        }

        $non_displayables[] = '/[\x00-\x08\x0B\x0C\x0E-\x1F\x7F]+/S'; // 00-08, 11, 12, 14-31, 127

        do {
            $str = preg_replace($non_displayables, '', $str, -1, $count);
        } while ($count);

        return $str;
    }

    /**
     * @param string $classMsg
     */
    private function _messageBoxWithRedirect($title, $message, $classMsg, $extra = "", $url = "", $urlText = "", $hiddenVars = array(), $classMbTitle = "header ui-widget-header")
    {

        $url = (!empty($url)) ? $url : $this->getController()->createUrl('admin/user/index');
        $urlText = (!empty($urlText)) ? $urlText : gT("Continue");

        $aData = array();
        $aData['title'] = $title;
        $aData['message'] = $message;
        $aData['url'] = $url;
        $aData['urlText'] = $urlText;
        $aData['classMsg'] = $classMsg;
        $aData['classMbTitle'] = $classMbTitle;
        $aData['extra'] = $extra;
        $aData['hiddenVars'] = $hiddenVars;

        return $aData;
    }

    /**
     * Renders template(s) wrapped in header and footer
     *
     * @param string $sAction Current action, the folder to fetch views from
     * @param string|array $aViewUrls View url(s)
     * @param array $aData Data to be passed on. Optional.
     */
    protected function _renderWrappedTemplate($sAction = 'user', $aViewUrls = array(), $aData = array())
    {
        parent::_renderWrappedTemplate($sAction, $aViewUrls, $aData);
    }

}<|MERGE_RESOLUTION|>--- conflicted
+++ resolved
@@ -614,13 +614,6 @@
                     //Then test the new password and the repeat password for identity
                     Yii::app()->setFlashMessage(gT("Your new password was not saved because the passwords did not match."), 'error');
                 //Now check if the old password matches the old password saved
-<<<<<<< HEAD
-                } else if( (((gettype($oUserModel->password)=='resource'))?stream_get_contents($oUserModel->password,-1,0):$oUserModel->password) !== $oldPasswordHash){
-                    Yii::app()->setFlashMessage(gT("Your new password was not saved because the old password was wrong."),'error');
-                
-                //At last if everything worked set the new password
-=======
->>>>>>> 40dada42
                 } else {
                     // We can update
                     $oUserModel->setPassword($newPassword);
