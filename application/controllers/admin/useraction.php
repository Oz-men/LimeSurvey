--- conflicted
+++ resolved
@@ -185,23 +185,15 @@
 
         $postuserid = (int) Yii::app()->request->getPost("uid");
         $postuser = flattenText(Yii::app()->request->getPost("user"));
-<<<<<<< HEAD
-        if ($row['uid'] == $postuserid) // it's the original superadmin !!!
-=======
         if ($oInitialAdmin && $oInitialAdmin->uid == $postuserid) // it's the original superadmin !!!
->>>>>>> a2ab567d
         {
             Yii::app()->setFlashMessage($clang->gT("Initial Superadmin cannot be deleted!"),'error');
             $this->getController()->redirect(array("admin/user/sa/index"));
         }
         else
         {
-<<<<<<< HEAD
-            if (isset($postuserid)) {
-=======
             if ($postuserid)
             {
->>>>>>> a2ab567d
                 $sresultcount = 0; // 1 if I am parent of $postuserid
                 if (!Permission::model()->hasGlobalPermission('superadmin','read'))
                 {
@@ -265,9 +257,6 @@
         $clang = Yii::app()->lang;
         $postuserid = (int) Yii::app()->request->getPost("uid");
         $postuser = flattenText(Yii::app()->request->getPost("user"));
-<<<<<<< HEAD
-
-=======
         // Never delete initial admin (with findByAttributes : found the first user without parent)
         $oInitialAdmin = User::model()->findByAttributes(array('parent_id' => 0));
         if ($oInitialAdmin && $oInitialAdmin->uid == $postuserid) // it's the original superadmin !!!
@@ -275,7 +264,6 @@
             Yii::app()->setFlashMessage($clang->gT("Initial Superadmin cannot be deleted!"),'error');
             $this->getController()->redirect(array("admin/user/sa/index"));
         }
->>>>>>> a2ab567d
         if (isset($_POST['transfer_surveys_to'])) {
             $transfer_surveys_to = sanitize_int(Yii::app()->request->getPost("transfer_surveys_to"));
         }
@@ -351,15 +339,9 @@
     function moduser()
     {
         $clang = Yii::app()->lang;
-<<<<<<< HEAD
-        $postuser = flattenText(Yii::app()->request->getPost("user"));
-        $postemail = flattenText(Yii::app()->request->getPost("email"));
-        $postuserid = (int) Yii::app()->request->getPost("uid");
-=======
         $postuserid = (int) Yii::app()->request->getPost("uid");
         $postuser = flattenText(Yii::app()->request->getPost("user"));
         $postemail = flattenText(Yii::app()->request->getPost("email"));
->>>>>>> a2ab567d
         $postfull_name = flattenText(Yii::app()->request->getPost("full_name"));
         $display_user_password_in_html = Yii::app()->getConfig("display_user_password_in_html");
         $addsummary = '';
@@ -423,37 +405,6 @@
                 }
             }
         }
-<<<<<<< HEAD
-
-        $this->_renderWrappedTemplate('user', $aViewUrls);
-    }
-
-    function setUserRights()
-    {
-        $this->getController()->_js_admin_includes(Yii::app()->getConfig('generalscripts') . 'jquery/jquery.tablesorter.min.js');
-        $this->getController()->_js_admin_includes(Yii::app()->getConfig('adminscripts') . 'users.js');
-        $postuser = flattenText(Yii::app()->request->getPost('user'));
-        $postemail = flattenText(Yii::app()->request->getPost('email'));
-        $postuserid = (int) Yii::app()->request->getPost('uid');
-        $postfull_name = flattenText(Yii::app()->request->getPost('full_name'));
-        if ($postuserid) {
-            $sresult = User::model()->findAllByAttributes(array('uid' => $postuserid, 'parent_id' => Yii::app()->session['loginID']));
-            $sresultcount = count($sresult);
-        }
-        else
-        {
-            echo accessDenied('setUserRights');
-            die();
-        }
-        // RELIABLY CHECK MY RIGHTS
-        if (Yii::app()->session['USER_RIGHT_SUPERADMIN'] == 1 || (Yii::app()->session['USER_RIGHT_CREATE_USER'] && $sresultcount > 0 && Yii::app()->session['loginID'] != $postuserid)
-        ) //	if(Yii::app()->session['loginID'] != $postuserid)
-        {
-            $aData['postuserid'] = $postuserid;
-            $this->_renderWrappedTemplate('user', 'setuserrights', $aData);
-        } // if
-=======
->>>>>>> a2ab567d
         else
         {
             Yii::app()->setFlashMessage(Yii::app()->lang->gT("You do not have sufficient rights to access this page."),'error');
@@ -465,40 +416,6 @@
     function savepermissions()
     {
         $clang = Yii::app()->lang;
-<<<<<<< HEAD
-        $postuserid = (int) Yii::app()->request->getPost("uid");
-        $aViewUrls = array();
-
-        // A user can't modify his own rights
-        if ($postuserid != Yii::app()->session['loginID']) {
-            $sresult = User::model()->findAllByAttributes(array('uid' => $postuserid, 'parent_id' => Yii::app()->session['loginID']));
-            $sresultcount = count($sresult);
-
-            if (Yii::app()->session['USER_RIGHT_SUPERADMIN'] != 1 && $sresultcount > 0) { // Not Admin, just a user with childs
-                $rights = array();
-
-                $rights['create_survey'] = (isset($_POST['create_survey']) && Yii::app()->session['USER_RIGHT_CREATE_SURVEY'])
-                ? 1 : 0;
-                $rights['configurator'] = (isset($_POST['configurator']) && Yii::app()->session['USER_RIGHT_CONFIGURATOR'])
-                ? 1 : 0;
-                $rights['create_user'] = (isset($_POST['create_user']) && Yii::app()->session['USER_RIGHT_CREATE_USER'])
-                ? 1 : 0;
-                $rights['participant_panel'] = (isset($_POST['participant_panel']) && Yii::app()->session['USER_RIGHT_PARTICIPANT_PANEL'])
-                ? 1 : 0;
-                $rights['delete_user'] = (isset($_POST['delete_user']) && Yii::app()->session['USER_RIGHT_DELETE_USER'])
-                ? 1 : 0;
-                $rights['manage_template'] = (isset($_POST['manage_template']) && Yii::app()->session['USER_RIGHT_MANAGE_TEMPLATE'])
-                ? 1 : 0;
-                $rights['manage_label'] = (isset($_POST['manage_label']) && Yii::app()->session['USER_RIGHT_MANAGE_LABEL'])
-                ? 1 : 0;
-
-                $rights['superadmin'] = 0; // ONLY Initial Superadmin can give this right
-
-                if ($postuserid != 1)
-                    setUserRights($postuserid, $rights);
-            }
-            elseif (Yii::app()->session['USER_RIGHT_SUPERADMIN'] == 1)
-=======
         $iUserID=(int)App()->request->getPost('uid');
         // A user may not modify his own permissions
         if (Yii::app()->session['loginID']==$iUserID) {
@@ -518,7 +435,6 @@
         foreach ($aBaseUserPermissions as $sPermissionKey=>$aCRUDPermissions)
         {
             foreach ($aCRUDPermissions as $sCRUDKey=>$CRUDValue)
->>>>>>> a2ab567d
             {
                 if (!in_array($sCRUDKey,array('create','read','update','delete','import','export'))) continue;
 
@@ -606,19 +522,11 @@
 
     function setusertemplates()
     {
-<<<<<<< HEAD
-        $this->getController()->_js_admin_includes(Yii::app()->getConfig('generalscripts') . 'jquery/jquery.tablesorter.min.js');
-        $this->getController()->_js_admin_includes(Yii::app()->getConfig('adminscripts') . 'users.js');
-        $aData['postuser']  = flattenText(Yii::app()->request->getPost("user"));
-        $aData['postemail'] = flattenText(Yii::app()->request->getPost("email"));
-        $postuserid = (int) Yii::app()->request->getPost("uid");
-=======
         App()->getClientScript()->registerPackage('jquery-tablesorter');
         App()->getClientScript()->registerScriptFile(Yii::app()->getConfig('adminscripts') . 'users.js');
         $postuserid = (int) Yii::app()->request->getPost("uid");
         $aData['postuser']  = flattenText(Yii::app()->request->getPost("user"));
         $aData['postemail'] = flattenText(Yii::app()->request->getPost("email"));
->>>>>>> a2ab567d
         $aData['postuserid'] = $postuserid;
         $aData['postfull_name'] = flattenText(Yii::app()->request->getPost("full_name"));
         $this->_refreshtemplates();
