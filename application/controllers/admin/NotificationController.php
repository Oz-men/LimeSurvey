--- conflicted
+++ resolved
@@ -85,13 +85,7 @@
             array(":entity"=>'user',":entity_id"=>Yii::app()->user->id)
         );
 
-<<<<<<< HEAD
-        if (!is_null($surveyId))
-        {
-            $surveyId = intval($surveyId);
-=======
         if (is_int($surveyId)) {
->>>>>>> 839bf748
             Notification::model()->deleteAll(
                 'entity = :entity AND entity_id = :entity_id',
                 array(":entity"=>'survey',":entity_id"=>$surveyId)
