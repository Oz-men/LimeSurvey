--- conflicted
+++ resolved
@@ -117,11 +117,7 @@
                     if ($PermissionRow['uid'] != Yii::app()->user->getId() || Permission::model()->hasGlobalPermission('superadmin', 'read')) {
                         // Can not update own security
                         $surveysecurity .= CHtml::form(array("admin/surveypermission/sa/set/surveyid/{$iSurveyID}"), 'post', array('style' => "display:inline;"))
-<<<<<<< HEAD
-                        . "<button role='button' type='submit' class='btn btn-outline-secondary btn-sm' data-toggle='tooltip' title='" . gT("Edit permissions") . "'><span class='fa fa-pencil text-success'></span></button>";
-=======
-                        . "<button type='submit' class='btn btn-default btn-sm' data-bs-toggle='tooltip' title='" . gT("Edit permissions") . "'><span class='fa fa-pencil text-success'></span></button>";
->>>>>>> eb0af5f7
+                        . "<button role='button' type='submit' class='btn btn-outline-secondary btn-sm' data-bs-toggle='tooltip' title='" . gT("Edit permissions") . "'><span class='fa fa-pencil text-success'></span></button>";
                         $surveysecurity .= \CHtml::hiddenField('action', 'setsurveysecurity');
                         $surveysecurity .= \CHtml::hiddenField('user', $PermissionRow['users_name']);
                         $surveysecurity .= \CHtml::hiddenField('uid', $PermissionRow['uid']);
@@ -134,11 +130,7 @@
                         'uid' => $PermissionRow['uid']
                     ));
                     $deleteConfirmMessage = gT("Are you sure you want to delete this entry?");
-<<<<<<< HEAD
-                    $surveysecurity .= "<span data-toggle='tooltip' title='" . gT("Delete") . "'><a data-target='#confirmation-modal' data-toggle='modal' data-message='{$deleteConfirmMessage}' data-post-url='{$deleteUrl}' role='button' type='submit' class='btn-sm btn btn-outline-secondary'>
-=======
-                    $surveysecurity .= "<span data-bs-toggle='tooltip' title='" . gT("Delete") . "'><a data-target='#confirmation-modal' data-bs-toggle='modal' data-message='{$deleteConfirmMessage}' data-post-url='{$deleteUrl}' type='submit' class='btn-sm btn btn-default'>
->>>>>>> eb0af5f7
+                    $surveysecurity .= "<span data-bs-toggle='tooltip'='tooltip' title='" . gT("Delete") . "'><a data-target='#confirmation-modal' data-toggle='modal' data-message='{$deleteConfirmMessage}' data-post-url='{$deleteUrl}' role='button' type='submit' class='btn-sm btn btn-outline-secondary'>
                         <span class='fa fa-trash text-danger'></span>
                         </a></span>";
                 }
