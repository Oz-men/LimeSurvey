--- conflicted
+++ resolved
@@ -117,7 +117,7 @@
                     if ($PermissionRow['uid'] != Yii::app()->user->getId() || Permission::model()->hasGlobalPermission('superadmin', 'read')) {
                         // Can not update own security
                         $surveysecurity .= CHtml::form(array("admin/surveypermission/sa/set/surveyid/{$iSurveyID}"), 'post', array('style' => "display:inline;"))
-                        . "<button role='button' type='submit' class='btn btn-outline-secondary btn-sm' data-bs-toggle='tooltip' title='" . gT("Edit permissions") . "'><span class='fa fa-pencil text-success'></span></button>";
+                        . "<button type='submit' class='btn btn-outline-secondary btn-sm' data-bs-toggle='tooltip' title='" . gT("Edit permissions") . "'><span class='fa fa-pencil text-success'></span></button>";
                         $surveysecurity .= \CHtml::hiddenField('action', 'setsurveysecurity');
                         $surveysecurity .= \CHtml::hiddenField('user', $PermissionRow['users_name']);
                         $surveysecurity .= \CHtml::hiddenField('uid', $PermissionRow['uid']);
@@ -130,11 +130,7 @@
                         'uid' => $PermissionRow['uid']
                     ));
                     $deleteConfirmMessage = gT("Are you sure you want to delete this entry?");
-<<<<<<< HEAD
-                    $surveysecurity .= "<span data-bs-toggle='tooltip'='tooltip' title='" . gT("Delete") . "'><a data-target='#confirmation-modal' data-toggle='modal' data-message='{$deleteConfirmMessage}' data-post-url='{$deleteUrl}' role='button' type='submit' class='btn-sm btn btn-outline-secondary'>
-=======
-                    $surveysecurity .= "<span data-bs-toggle='tooltip' title='" . gT("Delete") . "'><a data-bs-target='#confirmation-modal' data-bs-toggle='modal' data-message='{$deleteConfirmMessage}' data-post-url='{$deleteUrl}' type='submit' class='btn-sm btn btn-default'>
->>>>>>> 165fe440
+                    $surveysecurity .= "<span data-bs-toggle='tooltip' title='" . gT("Delete") . "'><a data-bs-target='#confirmation-modal' data-bs-toggle='modal' data-message='{$deleteConfirmMessage}' data-post-url='{$deleteUrl}' type='submit' class='btn-sm btn btn-outline-secondary'>
                         <span class='fa fa-trash text-danger'></span>
                         </a></span>";
                 }
@@ -471,11 +467,7 @@
             ['aPermissions' => $aPermissions],
             true
         );
-<<<<<<< HEAD
-        $usersummary .= "<p><input class='btn btn-outline-secondary hidden'  type='submit' value='" . gT("Save Now") . "' />"
-=======
-        $usersummary .= "<p><input class='btn btn-default d-none'  type='submit' value='" . gT("Save now") . "' />"
->>>>>>> 165fe440
+        $usersummary .= "<p><input class='btn btn-outline-secondary d-none'  type='submit' value='" . gT("Save now") . "' />"
         . "<input type='hidden' name='perm_survey_read' value='1' />"
         . "<input type='hidden' name='action' value='surveyrights' />";
 
