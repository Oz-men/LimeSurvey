--- conflicted
+++ resolved
@@ -407,11 +407,7 @@
                     if (is_object($question)) {
                         $curQuestion = $question->attributes;
                         $curQuestion['link'] = $this->getController()->createUrl("admin/questions/sa/view", ['surveyid' => $surveyid, 'gid' => $group->gid, 'qid'=>$question->qid]);
-<<<<<<< HEAD
-                        $curQuestion['name_short'] = viewHelper::flatEllipsizeText($question->questionL10ns[$baselang]->question, true, 20, '[...]', 1);
-=======
-                        $curQuestion['question_flat'] = viewHelper::flatEllipsizeText($question->question, true);
->>>>>>> 034e01b6
+                        $curQuestion['question_flat'] = viewHelper::flatEllipsizeText($question->questionL10ns[$baselang]->question, true);
                         $curGroup['questions'][] = $curQuestion;
                     }
 
