<?php

if (!defined('BASEPATH')) {
    exit('No direct script access allowed');
}

/*
 * LimeSurvey
 * Copyright (C) 2007-2011 The LimeSurvey Project Team / Carsten Schmitz
 * All rights reserved.
 * License: GNU/GPL License v2 or later, see LICENSE.php
 * LimeSurvey is free software. This version may have been modified pursuant
 * to the GNU General Public License, and as distributed it includes or
 * is derivative of works licensed under the GNU General Public License or
 * other free or open source software licenses.
 * See COPYRIGHT.php for copyright notices and details.
 */

/**
 * survey
 *
 * @package LimeSurvey
 * @author  The LimeSurvey Project team
 * @copyright 2011
 * @version $Id: surveyaction.php 12301 2012-02-02 08:51:43Z c_schmitz $
 * @access public
 */
class SurveyAdmin extends Survey_Common_Action
{
    /**
     * Initiates the survey action, checks for superadmin permission
     *
     * todo REFACTORING do we need this?
     *
     * @param CController $controller Controller
     * @param string      $id         ID
     *
     * @access public
     */
    public function __construct($controller, $id)
    {
        parent::__construct($controller, $id);
    }

    /**
     * Loads list of surveys and its few quick properties.
     *
     * REFACTORED in SurveyAdministrationController
     *
     * @access public
     * @return void
     */
    public function index()
    {
        $this->getController()->redirect(array('admin/survey/sa/listsurveys'));
    }

    /**
     * Delete multiple survey
     *
     * Refactored in SurveyAdministrationController
     *
     * @return void
     */
    public function deleteMultiple()
    {
        $aSurveys = json_decode(Yii::app()->request->getPost('sItems'));
        $aResults = array();
        foreach ($aSurveys as $iSurveyID) {
            if (Permission::model()->hasSurveyPermission($iSurveyID, 'survey', 'delete')) {
                $oSurvey                        = Survey::model()->findByPk($iSurveyID);
                $aResults[$iSurveyID]['title']  = $oSurvey->correct_relation_defaultlanguage->surveyls_title;
                $aResults[$iSurveyID]['result'] = Survey::model()->deleteSurvey($iSurveyID);
            }
        }

        Yii::app()->getController()->renderPartial(
            'ext.admin.survey.ListSurveysWidget.views.massive_actions._action_results',
            array(
                'aResults'     => $aResults,
                'successLabel' => gT('Deleted')
            )
        );
    }

    /**
     * Render selected items for massive action
     *
     * Refactored in SurveyAdministrationController
     * 
     * @return void
     */
    public function renderItemsSelected()
    {
        $aSurveys = json_decode(Yii::app()->request->getPost('$oCheckedItems'));
        $aResults = [];
        $tableLabels= array(gT('Survey ID'),gT('Survey title') ,gT('Status'));
        foreach ($aSurveys as $iSurveyID) {
            if (!is_numeric($iSurveyID)) {
                continue;
            }
            if (Permission::model()->hasSurveyPermission($iSurveyID, 'survey', 'delete')) {
                $oSurvey                        = Survey::model()->findByPk($iSurveyID);
                $aResults[$iSurveyID]['title']  = $oSurvey->correct_relation_defaultlanguage->surveyls_title;
                $aResults[$iSurveyID]['result'] = 'selected';
            }
        }

        Yii::app()->getController()->renderPartial(
            'ext.admin.grid.MassiveActionsWidget.views._selected_items',
            array(
                'aResults'     => $aResults,
                'successLabel' => gT('Selected'),
                'tableLabels'  => $tableLabels
            )
        );
    }

    /**
     * List Surveys.
     *
     * Refactored in SurveyAdministrationController
     *
     * @return void
     */
    public function listsurveys()
    {
        Yii::app()->loadHelper('surveytranslator');
        $aData = array();
        $aData['issuperadmin'] = false;

        if (Permission::model()->hasGlobalPermission('superadmin', 'read')) {
            $aData['issuperadmin'] = true;
        }
        $aData['model'] = new Survey('search');
        $aData['groupModel'] = new SurveysGroups('search');
        $aData['fullpagebar']['button']['newsurvey'] = true;
        $this->_renderWrappedTemplate('survey', 'listSurveys_view', $aData);
    }

    /**
     * 
     * @param int    $iSurveyID  Given Survey ID
     * @param string $sSubAction Given Subaction
     *
     * Refactored in SurveyAdministrationController
     * 
     * @return void
     *
     * @todo Add TypeDoc.
     */
    public function regenquestioncodes($iSurveyID, $sSubAction)
    {
        if (!Permission::model()->hasSurveyPermission($iSurveyID, 'surveycontent', 'update')) {
            Yii::app()->setFlashMessage(gT("You do not have permission to access this page."), 'error');
            $this->getController()->redirect(array('admin/survey', 'sa'=>'view', 'surveyid'=>$iSurveyID));
        }
        $oSurvey = Survey::model()->findByPk($iSurveyID);
        if ($oSurvey->isActive) {
            Yii::app()->setFlashMessage(gT("You can't update question code for an active survey."), 'error');
            $this->getController()->redirect(array('admin/survey', 'sa'=>'view', 'surveyid'=>$iSurveyID));
        }
        //Automatically renumbers the "question codes" so that they follow
        //a methodical numbering method
        $iQuestionNumber = 1;
        $iGroupNumber    = 0;
        $iGroupSequence  = 0;
        $oQuestions      = Question::model()
            ->with(['group', 'questionl10ns'])
            ->findAll(
                array(
                    'select' => 't.qid,t.gid',
                    'condition' => "t.sid=:sid and questionl10ns.language=:language and parent_qid=0",
                    'order' => 'group.group_order, question_order',
                    'params' => array(':sid' => $iSurveyID, ':language' => $oSurvey->language)
                )
            );

        foreach ($oQuestions as $oQuestion) {
            if ($sSubAction == 'bygroup' && $iGroupNumber != $oQuestion->gid) {
                //If we're doing this by group, restart the numbering when the group number changes
                $iQuestionNumber = 1;
                $iGroupNumber    = $oQuestion->gid;
                $iGroupSequence++;
            }
            $sNewTitle = (($sSubAction == 'bygroup') ? ('G'.$iGroupSequence) : '')."Q".str_pad($iQuestionNumber, 5, "0", STR_PAD_LEFT);
            Question::model()->updateAll(array('title'=>$sNewTitle), 'qid=:qid', array(':qid'=>$oQuestion->qid));
            $iQuestionNumber++;
            $iGroupNumber = $oQuestion->gid;
        }
        Yii::app()->setFlashMessage(gT("Question codes were successfully regenerated."));
        LimeExpressionManager::SetDirtyFlag(); // so refreshes syntax highlighting
        $this->getController()->redirect(array('surveyAdministration/view/surveyid/'.$iSurveyID));
    }


    /**
     * This function prepares the view for a new survey
     *
     * REFACTORED in SurveyAdministrationController
     *
     * @return void
     */
    public function newsurvey()
    {
        if (!Permission::model()->hasGlobalPermission('surveys', 'create')) {
            Yii::app()->user->setFlash('error', gT("Access denied"));
            $this->getController()->redirect(Yii::app()->request->urlReferrer);
        }
        $survey = new Survey();
        // set 'inherit' values to survey attributes
        $survey->setToInherit();

        $this->_registerScriptFiles();
        Yii::app()->loadHelper('surveytranslator');
        $esrow = $this->_fetchSurveyInfo('newsurvey');
        Yii::app()->loadHelper('admin/htmleditor');

        //$aViewUrls['output']  = PrepareEditorScript(false, $this->getController());
        $aData                = $this->_generalTabNewSurvey();
        $aData                = array_merge($aData, $this->_getGeneralTemplateData(0));
        $aData['esrow']       = $esrow;

        $aData['oSurvey'] = $survey;
        $aData['bShowAllOptions'] = true;
        $aData['bShowInherited'] = true;
        $oSurveyOptions = $survey;
        $oSurveyOptions->bShowRealOptionValues = false;
        $oSurveyOptions->setOptions();
        $aData['oSurveyOptions'] = $oSurveyOptions->oOptionLabels;

        $aData['optionsOnOff'] = array(
            'Y' => gT('On', 'unescaped'),
            'N' => gT('Off', 'unescaped'),
        );

        //Prepare the edition panes
        $aData['edittextdata']              = array_merge($aData, $this->_getTextEditData($survey));
        $aData['datasecdata']               = array_merge($aData, $this->_getDataSecurityEditData($survey));
        $aData['generalsettingsdata']       = array_merge($aData, $this->_generalTabEditSurvey($survey));
        $aData['presentationsettingsdata']  = array_merge($aData, $this->_tabPresentationNavigation($esrow));
        $aData['publicationsettingsdata']   = array_merge($aData, $this->_tabPublicationAccess($survey));
        $aData['notificationsettingsdata']  = array_merge($aData, $this->_tabNotificationDataManagement($esrow));
        $aData['tokensettingsdata']         = array_merge($aData, $this->_tabTokens($esrow));

        $aViewUrls[] = 'newSurvey_view';

        $arrayed_data                                              = array();
        $arrayed_data['oSurvey']                                   = $survey;
        $arrayed_data['data']                                      = $aData;
        $arrayed_data['title_bar']['title']                        = gT('New survey');
        $arrayed_data['fullpagebar']['savebutton']['form']         = 'addnewsurvey';
        $arrayed_data['fullpagebar']['closebutton']['url']         = 'admin/index'; // Close button

        $this->_renderWrappedTemplate('survey', $aViewUrls, $arrayed_data);
    }

    /**
     * 
     * @return void
     *
     * REFACTORED in SurveyAdministrationController
     *
     * @todo   Document me
     */
    public function fakebrowser()
    {
        Yii::app()->getController()->renderPartial('/admin/survey/newSurveyBrowserMessage', array());
    }

    /**
     * Function responsible to import survey resources from a '.zip' file.
     *
     * REFACTORED in surveyadministrationcontroller
     *
     * @access public
     * @return void
     */
    public function importsurveyresources()
    {
        $iSurveyID = Yii::app()->request->getPost('surveyid');

        if (!empty($iSurveyID)) {


            if (Yii::app()->getConfig('demoMode')) {
                Yii::app()->user->setFlash('error', gT("Demo mode only: Uploading files is disabled in this system."));
                $this->getController()->redirect(array('admin/survey/sa/editlocalsettings/surveyid/'.$iSurveyID));
            }

            // Create temporary directory
            // If dangerous content is unzipped
            // then no one will know the path
            Yii::import('application.helpers.common_helper', true);
            $extractdir  = createRandomTempDir();
            $zipfilename = $_FILES['the_file']['tmp_name'];
            $basedestdir = Yii::app()->getConfig('uploaddir')."/surveys";
            $destdir     = $basedestdir."/$iSurveyID/";

            Yii::app()->loadLibrary('admin.pclzip');
            $zip = new PclZip($zipfilename);

            if (!is_writeable($basedestdir)) {
                Yii::app()->user->setFlash('error', sprintf(gT("Incorrect permissions in your %s folder."), $basedestdir));
                $this->getController()->redirect(array('admin/survey/sa/editlocalsettings/surveyid/'.$iSurveyID));
            }


            if (!is_dir($destdir)) {
                mkdir($destdir);
            }

            $aImportedFilesInfo = array();
            $aErrorFilesInfo = array();

            if (is_file($zipfilename)) {
                if ($zip->extract($extractdir) <= 0) {
                    Yii::app()->user->setFlash('error', gT("This file is not a valid ZIP file archive. Import failed. ").$zip->errorInfo(true));
                    $this->getController()->redirect(array('admin/survey/sa/editlocalsettings/surveyid/'.$iSurveyID));
                }
                // now read tempdir and copy authorized files only
                $folders = array('flash', 'files', 'images');
                foreach ($folders as $folder) {
                    list($_aImportedFilesInfo, $_aErrorFilesInfo) = $this->_filterImportedResources($extractdir."/".$folder, $destdir.$folder);
                    $aImportedFilesInfo = array_merge($aImportedFilesInfo, $_aImportedFilesInfo);
                    $aErrorFilesInfo = array_merge($aErrorFilesInfo, $_aErrorFilesInfo);
                }

                // Deletes the temp directory
                rmdirr($extractdir);

                // Delete the temporary file
                unlink($zipfilename);

                if (is_null($aErrorFilesInfo) && is_null($aImportedFilesInfo)) {
                    Yii::app()->user->setFlash('error', gT("This ZIP archive contains no valid Resources files. Import failed."));
                    $this->getController()->redirect(array('admin/survey/sa/editlocalsettings/surveyid/'.$iSurveyID));
                }
            } else {
                Yii::app()->setFlashMessage(gT("An error occurred uploading your file. This may be caused by incorrect permissions for the application /tmp folder."), 'error');
                $this->getController()->redirect(array('admin/survey/sa/editlocalsettings/surveyid/'.$iSurveyID));
            }
            $aData = array(
                'aErrorFilesInfo' => $aErrorFilesInfo,
                'aImportedFilesInfo' => $aImportedFilesInfo,
                'surveyid' => $iSurveyID
            );
            $aData['display']['menu_bars']['surveysummary'] = true;
            $this->_renderWrappedTemplate('survey', 'importSurveyResources_view', $aData);
        }
    }

    /**
     * Change survey theme for multiple survey at once.
     * Called from survey list massive actions
     *
     * REFACTORED in SurveyAdministrationController
     * 
     * @return void
     */
    public function changeMultipleTheme()
    {
        $sSurveys = $_POST['sItems'];
        $aSIDs = json_decode($sSurveys);
        $aResults = array();

        $sTemplate = App()->request->getPost('theme');

        foreach ($aSIDs as $iSurveyID) {
            $aResults = self::changetemplate($iSurveyID, $sTemplate, $aResults, true);
        }

        Yii::app()->getController()->renderPartial('ext.admin.survey.ListSurveysWidget.views.massive_actions._action_results', array('aResults'=>$aResults,'successLabel'=>$sTemplate));
    }

    /**
     * Change survey group for multiple survey at once.
     * Called from survey list massive actions
     *
     * REFACTORED in SurveyAdministrationController
     * 
     * @return void
     */
    public function changeMultipleSurveyGroup()
    {
        $sSurveys = $_POST['sItems'];
        $aSIDs = json_decode($sSurveys);
        $aResults = array();

        $iSurveyGroupId = sanitize_int(App()->request->getPost('surveygroupid'));

        foreach ($aSIDs as $iSurveyID) {
            $oSurvey = Survey::model()->findByPk($iSurveyID);
            $oSurvey->gsid = $iSurveyGroupId;
            $aResults[$iSurveyID]['title']  = $oSurvey->correct_relation_defaultlanguage->surveyls_title;
            $aResults[$iSurveyID]['result']= $oSurvey->save();
        }

        Yii::app()->getController()->renderPartial('ext.admin.survey.ListSurveysWidget.views.massive_actions._action_results', array('aResults'=>$aResults,'successLabel'=>gT("Success")));
    }

    /**
     * Update the theme of a survey
     *
     * REFACTORED in SurveyAdministrationCOntroller
     *
     * @param int     $iSurveyID Survey ID
     * @param string  $template  The survey theme name
     * @param array   $aResults  If the method is called from changeMultipleTheme(), it will update its array of results
     * @param boolean $bReturn   Should the method update and return aResults
     * 
     * @return mixed                 null or array
     * 
     * @access public
     */
    public function changetemplate($iSurveyID, $template, $aResults = null, $bReturn = false)
    {
        $iSurveyID  = sanitize_int($iSurveyID);
        $sTemplate  = sanitize_dirname($template);

        $survey           = Survey::model()->findByPk($iSurveyID);


        if (!Permission::model()->hasSurveyPermission($iSurveyID, 'surveyactivation', 'update')) {
            if (!empty($bReturn)) {
                $aResults[$iSurveyID]['title']  = $survey->correct_relation_defaultlanguage->surveyls_title;
                $aResults[$iSurveyID]['result'] = false;
                return $aResults;
            } else {
                die('No permission');
            }
        }

        $survey->template = $sTemplate;
        $survey->save();

        $oTemplateConfiguration = $survey->surveyTemplateConfiguration;
        $oTemplateConfiguration->template_name = $sTemplate;
        $oTemplateConfiguration->save();

        // This will force the generation of the entry for survey group
        TemplateConfiguration::checkAndcreateSurveyConfig($iSurveyID);

        if (!empty($bReturn)) {
            $aResults[$iSurveyID]['title']  = $survey->correct_relation_defaultlanguage->surveyls_title;
            $aResults[$iSurveyID]['result'] = true;
            return $aResults;
        }
    }

    /**
     * Toggles Quick action.
     *
     * REFACTORED in SurveyAdministrationController
     * 
     * @return void
     */
    public function togglequickaction()
    {
        $quickactionstate = (int) SettingsUser::getUserSettingValue('quickaction_state');

        switch ($quickactionstate) {
            case null:
                $save = SettingsUser::setUserSetting('quickaction_state', 1);
                break;
            case 0:
                $save = SettingsUser::setUserSetting('quickaction_state', 1);
                break;
            case 1:
                $save = SettingsUser::setUserSetting('quickaction_state', 0);
                break;
        }
        return Yii::app()->getController()->renderPartial(
            '/admin/super/_renderJson',
            array(
                'data' => [
                    'success' => $save,
                    'newState'=> SettingsUser::getUserSettingValue('quickaction_state')
                ],
            ),
            false,
            false
        );
    }

    /**
     * Load complete view of survey properties and actions specified by $iSurveyID
     *
     * REFACTORED in SurveyAdministrationController
     *
     * @param mixed $iSurveyID Given Survey ID
     * @param mixed $gid       Given Group ID
     * @param mixed $qid       Given Question ID
     * 
     * @return void
     * 
     * @access public
     */
    public function view($iSurveyID, $gid = null, $qid = null)
    {
        $beforeSurveyAdminView = new PluginEvent('beforeSurveyAdminView');
        $beforeSurveyAdminView->set('surveyId', $iSurveyID);
        App()->getPluginManager()->dispatchEvent($beforeSurveyAdminView);

        // We load the panel packages for quick actions
        $iSurveyID = sanitize_int($iSurveyID);
        $survey    = Survey::model()->findByPk($iSurveyID);
        $baselang  = $survey->language;

        $aData = array('aAdditionalLanguages' => $survey->additionalLanguages);

        // Reinit LEMlang and LEMsid: ensure LEMlang are set to default lang, surveyid are set to this survey id
        // Ensure Last GetLastPrettyPrintExpression get info from this sid and default lang
        LimeExpressionManager::SetEMLanguage($baselang);
        LimeExpressionManager::SetSurveyId($iSurveyID);
        LimeExpressionManager::StartProcessingPage(false, true);

        $aData['title_bar']['title'] = $survey->currentLanguageSettings->surveyls_title." (".gT("ID").":".$iSurveyID.")";
        $aData['surveyid'] = $iSurveyID;
        $aData['display']['surveysummary'] = true;

        // Last survey visited
        $setting_entry = 'last_survey_'.App()->user->getId();
        SettingGlobal::setSetting($setting_entry, $iSurveyID);

        $aData['surveybar']['buttons']['view'] = true;
        $aData['surveybar']['returnbutton']['url'] = $this->getController()->createUrl("admin/survey/sa/listsurveys");
        $aData['surveybar']['returnbutton']['text'] = gT('Return to survey list');
        $aData['sidemenu']["survey_menu"] = true;

        // We get the last question visited by user for this survey
        $setting_entry = 'last_question_'.App()->user->getId().'_'.$iSurveyID;
        $lastquestion = App()->getConfig($setting_entry);
        $setting_entry = 'last_question_'.App()->user->getId().'_'.$iSurveyID.'_gid';
        $lastquestiongroup = App()->getConfig($setting_entry);
        $aData['showLastQuestion'] = false;
        if ($lastquestion != null && $lastquestiongroup != null) {
            $aData['showLastQuestion'] = true;
            $iQid = $lastquestion;
            $iGid = $lastquestiongroup;
            $qrrow = Question::model()->findByAttributes(array('qid' => $iQid, 'gid' => $iGid, 'sid' => $iSurveyID));
            if($qrrow) {
                $aData['last_question_name'] = $qrrow['title'];
                if (!empty($qrrow->questionl10ns[$baselang]['question'])) {
                    $aData['last_question_name'] .= ' : '.$qrrow->questionl10ns[$baselang]['question'];
                }
                $aData['last_question_link'] = $this->getController()->createUrl("questionAdministration/view/surveyid/$iSurveyID/gid/$iGid/qid/$iQid");
            }
        } else {
            $aData['showLastQuestion'] = false;
        }
        $aData['templateapiversion'] = Template::model()->getTemplateConfiguration(null, $iSurveyID)->getApiVersion();

        $user = User::model()->findByPk(App()->session['loginID']);
        $aData['owner'] = $user->attributes;
        $this->_renderWrappedTemplate('survey', array(), $aData);
    }

    /**
     * Ajaxified get questiongroup with containing questions
     *
     * REFACTORED in SurveyAdministrationController
     * 
     * @param int $surveyid Given Survey ID
     * 
     * @return void
     */
    public function getAjaxQuestionGroupArray($surveyid)
    {
        $iSurveyID = sanitize_int($surveyid);

        if (!Permission::model()->hasSurveyPermission($iSurveyID, 'surveycontent', 'read')) {
            Yii::app()->user->setFlash('error', gT("Access denied"));
            $this->getController()->redirect(Yii::app()->createUrl('/admin'));
        }

        $survey    = Survey::model()->findByPk($iSurveyID);
        $baselang  = $survey->language;
        $setting_entry = 'last_question_'.Yii::app()->user->getId().'_'.$iSurveyID;
        $lastquestion = getGlobalSetting($setting_entry);
        $setting_entry = 'last_question_'.Yii::app()->user->getId().'_'.$iSurveyID.'_gid';
        $lastquestiongroup = getGlobalSetting($setting_entry);


        $aGroups = QuestionGroup::model()->findAllByAttributes(array('sid' => $iSurveyID), array('order'=>'group_order ASC'));
        $aGroupViewable = array();
        if (count($aGroups)) {
            foreach ($aGroups as $group) {
                $curGroup = $group->attributes;
                $curGroup['group_name'] = $group->questiongroupl10ns[$baselang]->group_name;
                $curGroup['link'] = $this->getController()->createUrl("questionGroupsAdministration/view", ['surveyid' => $surveyid, 'gid' => $group->gid]);
                $group->aQuestions = Question::model()->findAllByAttributes(array("sid"=>$iSurveyID, "gid"=>$group['gid'], 'parent_qid'=>0), array('order'=>'question_order ASC'));
                $curGroup['questions'] = array();
                foreach ($group->aQuestions as $question) {
                    if (is_object($question)) {
                        $curQuestion = $question->attributes;
                        $curQuestion['link'] = $this->getController()->createUrl("questionAdministration/view", ['surveyid' => $surveyid, 'gid' => $group->gid, 'qid'=>$question->qid]);
                        $curQuestion['editLink'] = $this->getController()->createUrl("questionAdministration/view", ['surveyid' => $surveyid, 'gid' => $group->gid, 'qid'=>$question->qid]);
                        $curQuestion['hidden'] = isset($question->questionattributes['hidden']) && !empty($question->questionattributes['hidden']->value);
                        $questionText = isset($question->questionl10ns[$baselang])
                            ? $question->questionl10ns[$baselang]->question
                            : '';
                        $decodedQuestionText = htmlspecialchars_decode(viewHelper::flatEllipsizeText($questionText, true));
                        $curQuestion['question_flat'] = strip_tags($decodedQuestionText);
                        $curGroup['questions'][] = $curQuestion;
                    }

                }
                $aGroupViewable[] = $curGroup;
            }
        }

        return Yii::app()->getController()->renderPartial(
            '/admin/super/_renderJson',
            array(
                'data' => array(
                    'groups' => $aGroupViewable,
                    'settings' => array(
                        'lastquestion' => $lastquestion,
                        'lastquestiongroup' => $lastquestiongroup,
                    ),
                    // 'debug' => [
                    //     $iSurveyID,
                    //     $survey,
                    //     $baselang,
                    //     $setting_entry,
                    //     $lastquestion,
                    //     $setting_entry,
                    //     $lastquestiongroup
                    // ]
                )
            ),
            false,
            false
        );
    }


    /**
     * Ajaxified get MenuItems with containing questions
     *
     * REFACTORED in SurveyAdministrationController
     * 
     * @param int    $surveyid Given Survey ID
     * @param string $position Given Position
     * 
     * @return void
     */
    public function getAjaxMenuArray($surveyid, $position = '')
    {
        $iSurveyID = sanitize_int($surveyid);

        $survey    = Survey::model()->findByPk($iSurveyID);
        $menus = $survey->getSurveyMenus($position);
        return Yii::app()->getController()->renderPartial(
            '/admin/super/_renderJson',
            array(
                'data' => [
                    'menues'=> $menus,
                    'settings' => array(
                        'extrasettings' => false,
                        'parseHTML' => false,
                    )
                ]
            ),
            false,
            false
        );
    }

    /**
     * Load list question groups view for a specified by $iSurveyID
     *
     * REFACTORED in QuestionGroupsAdministrationController
     *
     * @param int $surveyid The survey ID
     * 
     * @return void
     * 
     * @access public
     */
    public function listquestiongroups($surveyid)
    {
        $iSurveyID = sanitize_int($surveyid);
        $survey = Survey::model()->findByPk($iSurveyID);

        // Reinit LEMlang and LEMsid: ensure LEMlang are set to default lang, surveyid are set to this survey id
        // Ensure Last GetLastPrettyPrintExpression get info from this sid and default lang
        LimeExpressionManager::SetEMLanguage(Survey::model()->findByPk($iSurveyID)->language);
        LimeExpressionManager::SetSurveyId($iSurveyID);
        LimeExpressionManager::StartProcessingPage(false, true);

        $aData = array();

        $aData['surveyid']                                   = $iSurveyID;
        $aData['display']['menu_bars']['listquestiongroups'] = true;
        $aData['sidemenu']['questiongroups']                 = true;
        $aData['sidemenu']['listquestiongroups']             = true;
        $aData['surveybar']['buttons']['newgroup']           = true;
        $aData['title_bar']['title']                         = $survey->currentLanguageSettings->surveyls_title." (".gT("ID").":".$iSurveyID.")";
        $aData['subaction']                                  = gT("Question groups in this survey");

        $baselang = $survey->language;
        $model    = new QuestionGroup('search');

        if (isset($_GET['QuestionGroup'])) {
            $model->attributes = $_GET['QuestionGroup'];
        }

        if (isset($_GET['pageSize'])) {
            Yii::app()->user->setState('pageSize', (int) $_GET['pageSize']);
        }

        $model['sid']      = $iSurveyID;
        $model['language'] = $baselang;
        $aData['model']    = $model;

        $this->_renderWrappedTemplate('survey', array(), $aData);
    }

    /**
     * Load list questions view for a specified survey by $surveyid
     *
     * REFACTORED in QuestionAdministrationController
     *
     * @param int $surveyid Goven Survey ID
     * @param string  $landOnSideMenuTab Name of the side menu tab. Default behavior is to land on settings tab.
     * 
     * @return string
     * @access public
     * @todo   php warning (Missing return statement)
     */
    public function listquestions($surveyid, $landOnSideMenuTab = 'settings')
    {
        $iSurveyID = sanitize_int($surveyid);
        // Reinit LEMlang and LEMsid: ensure LEMlang are set to default lang, surveyid are set to this survey id
        // Ensure Last GetLastPrettyPrintExpression get info from this sid and default lang
        LimeExpressionManager::SetEMLanguage(Survey::model()->findByPk($iSurveyID)->language);
        LimeExpressionManager::SetSurveyId($iSurveyID);
        LimeExpressionManager::StartProcessingPage(false, true);

        // Set number of page
        $pageSize = App()->request->getParam('pageSize', null);
        if ($pageSize != null) {
            App()->user->setState('pageSize', (int) $pageSize);
        }

        $oSurvey = Survey::model()->findByPk($iSurveyID);
        $aData   = array();

        $aData['oSurvey']                               = $oSurvey;
        $aData['surveyid']                              = $iSurveyID;
        $aData['display']['menu_bars']['listquestions'] = true;
        $aData['sidemenu']['listquestions']             = true;
        $aData['sidemenu']['landOnSideMenuTab']         = $landOnSideMenuTab;
        $aData['surveybar']['returnbutton']['url']      = $this->getController()->createUrl(
            "admin/survey/sa/listsurveys"
        );
        $aData['surveybar']['returnbutton']['text']     = gT('Return to survey list');
        $aData['surveybar']['buttons']['newquestion']   = true;

        $aData["surveyHasGroup"]        = $oSurvey->groups;
        $aData['subaction']             = gT("Questions in this survey");
        $aData['title_bar']['title']    = $oSurvey->currentLanguageSettings->surveyls_title.
            " (".gT("ID").":".$iSurveyID.")";

        $this->_renderWrappedTemplate('survey', array(), $aData);
    }

    /**
     * Function responsible to deactivate a survey.
     *
     * REFACTORED in SurveyAdministration
     *
     * @param int $iSurveyID Given Survey ID
     * 
     * @return void
     * @access public
     */
    public function deactivate($iSurveyID = null)
    {
        if (!Permission::model()->hasSurveyPermission($iSurveyID, 'surveyactivation', 'update')) {
            die('No permission');
        }

        $iSurveyID  = Yii::app()->request->getPost('sid', $iSurveyID);
        $iSurveyID  = sanitize_int($iSurveyID);
        $survey = Survey::model()->findByPk($iSurveyID);
        $date       = date('YmdHis'); //'His' adds 24hours+minutes to name to allow multiple deactiviations in a day
        $aData      = array();

        $aData['aSurveysettings']                 = getSurveyInfo($iSurveyID);
        $aData['surveyid']                        = $iSurveyID;
        $aData['title_bar']['title']              = $survey->currentLanguageSettings->surveyls_title." (".gT("ID").":".$iSurveyID.")";
        $aData['surveybar']['closebutton']['url'] = 'surveyAdministration/view/surveyid/'.$iSurveyID; // Close button

        // Fire event beforeSurveyDeactivate
        $beforeSurveyDeactivate = new PluginEvent('beforeSurveyDeactivate');
        $beforeSurveyDeactivate->set('surveyId', $iSurveyID);
        App()->getPluginManager()->dispatchEvent($beforeSurveyDeactivate);
        $success = $beforeSurveyDeactivate->get('success');
        $message = $beforeSurveyDeactivate->get('message');
        if (!empty($message)) {
            Yii::app()->user->setFlash('error', $message);
        }
        if ($success === false) {
            // @todo: What if two plugins change this?
            $aData['nostep'] = true;
            $this->_renderWrappedTemplate('survey', 'deactivateSurvey_view', $aData);
            return;
        }

        if (!tableExists('survey_'.$iSurveyID)) {
            $_SESSION['flashmessage'] = gT("Error: Response table does not exist. Survey cannot be deactivated.");
            $this->getController()->redirect($this->getController()->createUrl("admin/survey/sa/view/surveyid/{$iSurveyID}"));
        }
        if (Yii::app()->request->getPost('ok') == '') {
<<<<<<< HEAD
            if (!tableExists('survey_'.$iSurveyID)) {
                $_SESSION['flashmessage'] = gT("Error: Response table does not exist. Survey cannot be deactivated.");
                $this->getController()->redirect($this->getController()->createUrl("surveyAdministration/view/surveyid/{$iSurveyID}"));
            }
=======
>>>>>>> d3037f91
            $aData['surveyid'] = $iSurveyID;
            $aData['date']     = $date;
            $aData['dbprefix'] = Yii::app()->db->tablePrefix;
            $aData['step1']    = true;
        } else {
            //See if there is a tokens table for this survey
            if (tableExists("{{tokens_{$iSurveyID}}}")) {
                $toldtable = Yii::app()->db->tablePrefix."tokens_{$iSurveyID}";
                $tnewtable = Yii::app()->db->tablePrefix."old_tokens_{$iSurveyID}_{$date}";
                if (Yii::app()->db->getDriverName() == 'pgsql') {
                    // Find out the trigger name for tid column
                    $tidDefault = Yii::app()->db->createCommand("SELECT pg_get_expr(adbin, adrelid) as adsrc FROM pg_attribute JOIN pg_class ON (pg_attribute.attrelid=pg_class.oid) JOIN pg_attrdef ON(pg_attribute.attrelid=pg_attrdef.adrelid AND pg_attribute.attnum=pg_attrdef.adnum) WHERE pg_class.relname='$toldtable' and pg_attribute.attname='tid'")->queryScalar();
                    if (preg_match("/nextval\('(tokens_\d+_tid_seq\d*)'::regclass\)/", $tidDefault, $matches)) {
                        $oldSeq = $matches[1];
                        Yii::app()->db->createCommand()->renameTable($oldSeq, $tnewtable.'_tid_seq');
                        $setsequence = "ALTER TABLE ".Yii::app()->db->quoteTableName($toldtable)." ALTER COLUMN tid SET DEFAULT nextval('{$tnewtable}_tid_seq'::regclass);";
                        Yii::app()->db->createCommand($setsequence)->query();
                    }
                }

                Yii::app()->db->createCommand()->renameTable($toldtable, $tnewtable);

                $aData['tnewtable'] = $tnewtable;
                $aData['toldtable'] = $toldtable;
            }
            // Reset the session of the survey when deactivating it
            killSurveySession($iSurveyID);
            //Remove any survey_links to the CPDB
            SurveyLink::model()->deleteLinksBySurvey($iSurveyID);


            // IF there are any records in the saved_control table related to this survey, they have to be deleted
            SavedControl::model()->deleteSomeRecords(array('sid' => $iSurveyID)); //Yii::app()->db->createCommand($query)->query();
            $sOldSurveyTableName = Yii::app()->db->tablePrefix."survey_{$iSurveyID}";
            $sNewSurveyTableName = Yii::app()->db->tablePrefix."old_survey_{$iSurveyID}_{$date}";
            $aData['sNewSurveyTableName'] = $sNewSurveyTableName;

            $query = "SELECT id FROM ".Yii::app()->db->quoteTableName($sOldSurveyTableName)." ORDER BY id desc";
            $sLastID = Yii::app()->db->createCommand($query)->limit(1)->queryScalar();
            //Update the autonumber_start in the survey properties
            $new_autonumber_start = $sLastID + 1;
            $survey = Survey::model()->findByAttributes(array('sid' => $iSurveyID));
            $survey->autonumber_start = $new_autonumber_start;
            $survey->save();
            if (Yii::app()->db->getDriverName() == 'pgsql') {
                $idDefault = Yii::app()->db->createCommand("SELECT pg_get_expr(pg_attrdef.adbin, pg_attrdef.adrelid) FROM pg_attribute JOIN pg_class ON (pg_attribute.attrelid=pg_class.oid) JOIN pg_attrdef ON(pg_attribute.attrelid=pg_attrdef.adrelid AND pg_attribute.attnum=pg_attrdef.adnum) WHERE pg_class.relname='$sOldSurveyTableName' and pg_attribute.attname='id'")->queryScalar();
                if (preg_match("/nextval\('(survey_\d+_id_seq\d*)'::regclass\)/", $idDefault, $matches)) {
                    $oldSeq = $matches[1];
                    Yii::app()->db->createCommand()->renameTable($oldSeq, $sNewSurveyTableName.'_id_seq');
                    $setsequence = "ALTER TABLE ".Yii::app()->db->quoteTableName($sOldSurveyTableName)." ALTER COLUMN id SET DEFAULT nextval('{{{$sNewSurveyTableName}}}_id_seq'::regclass);";
                    Yii::app()->db->createCommand($setsequence)->query();
                }
            }

            Yii::app()->db->createCommand()->renameTable($sOldSurveyTableName, $sNewSurveyTableName);

            $survey->active = 'N';
            $survey->save();

            $prow = Survey::model()->find('sid = :sid', array(':sid' => $iSurveyID));
            if ($prow->savetimings == "Y") {
                $sOldTimingsTableName = Yii::app()->db->tablePrefix."survey_{$iSurveyID}_timings";
                $sNewTimingsTableName = Yii::app()->db->tablePrefix."old_survey_{$iSurveyID}_timings_{$date}";
                Yii::app()->db->createCommand()->renameTable($sOldTimingsTableName, $sNewTimingsTableName);
                $aData['sNewTimingsTableName'] = $sNewTimingsTableName;
            }

            $event = new PluginEvent('afterSurveyDeactivate');
            $event->set('surveyId', $iSurveyID);
            App()->getPluginManager()->dispatchEvent($event);

            $aData['surveyid'] = $iSurveyID;
            Yii::app()->db->schema->refresh();
        }

        $aData['sidemenu']['state'] = false;
        $aData['surveybar']['closebutton'] = false;
        $this->_renderWrappedTemplate('survey', 'deactivateSurvey_view', $aData);
    }

    /**
     * Function responsible to activate survey.
     *
     * REFACTORED in SurveyAdministrationController
     *
     * @param int $iSurveyID Given Survey ID
     * 
     * @return void
     * @access public
     */
    public function activate($iSurveyID)
    {
        if (!Permission::model()->hasSurveyPermission($iSurveyID, 'surveyactivation', 'update')) {
            die();
        }

        $iSurveyID = (int) $iSurveyID;
        $survey = Survey::model()->findByPk($iSurveyID);
        $surveyActivator = new SurveyActivator($survey);

        Yii::app()->user->setState('sql_'.$iSurveyID, ''); // If user has set some filters for responses from statistics on a previous activation, it must be wiped out
        $aData = array();
        $aData['sidemenu']['state'] = false;
        $aData['aSurveysettings'] = getSurveyInfo($iSurveyID);
        $aData['surveyid'] = $iSurveyID;
        $aData['title_bar']['title'] = $survey->currentLanguageSettings->surveyls_title." (".gT("ID").":".$iSurveyID.")";
        // Redirect if this is not possible
        if (!isset($aData['aSurveysettings']['active']) || $aData['aSurveysettings']['active'] == 'Y') {
            Yii::app()->setFlashMessage(gT("This survey is already active."), 'error');
            $this->getController()->redirect(array('admin/survey', 'sa'=>'view', 'surveyid'=>$iSurveyID));

        }        $qtypes = Question::typeList();
        Yii::app()->loadHelper("admin/activate");

        if (Yii::app()->request->getPost('ok') == '') {
            if (isset($_GET['fixnumbering']) && $_GET['fixnumbering']) {
                fixNumbering($_GET['fixnumbering'], $iSurveyID);
            }

            // Check consistency for groups and questions
            $failedgroupcheck = checkGroup($iSurveyID);
            $failedcheck = checkQuestions($iSurveyID, $iSurveyID, $qtypes);

            $aData['failedcheck'] = $failedcheck;
            $aData['failedgroupcheck'] = $failedgroupcheck;
            $aData['aSurveysettings'] = getSurveyInfo($iSurveyID);

            $this->_renderWrappedTemplate('survey', 'activateSurvey_view', $aData);
        } else {
            if (!is_null($survey)) {
                $survey->anonymized = Yii::app()->request->getPost('anonymized');
                $survey->datestamp = Yii::app()->request->getPost('datestamp');
                $survey->ipaddr = Yii::app()->request->getPost('ipaddr');
                $survey->ipanonymize = Yii::app()->request->getPost('ipanonymize');
                $survey->refurl = Yii::app()->request->getPost('refurl');
                $survey->savetimings = Yii::app()->request->getPost('savetimings');
                $survey->save();

                // Make sure the saved values will be picked up
                Survey::model()->resetCache();
                $survey->setOptions();
            }

            $aResult = $surveyActivator->activate();

            $aViewUrls = array();
            if ((isset($aResult['error']) && $aResult['error'] == 'plugin')
                || (isset($aResult['blockFeedback']) && $aResult['blockFeedback'])
            ) {
                // Got false from plugin, redirect to survey front-page
                $this->getController()->redirect(array('admin/survey', 'sa'=>'view', 'surveyid'=>$iSurveyID));
            } else if (isset($aResult['pluginFeedback'])) {
                // Special feedback from plugin
                $aViewUrls['output'] = $aResult['pluginFeedback'];
            } else if (isset($aResult['error'])) {
                $data['result'] = $aResult;
                $aViewUrls['output'] = $this->getController()->renderPartial('/admin/survey/_activation_error', $data, true);
            } else {
                $warning = (isset($aResult['warning'])) ?true:false;
                $allowregister = $survey->isAllowRegister;
                $onclickAction = convertGETtoPOST(Yii::app()->getController()->createUrl("admin/tokens/sa/index/surveyid/".$iSurveyID));
                $closedOnclickAction = convertGETtoPOST(Yii::app()->getController()->createUrl("admin/tokens/sa/index/surveyid/".$iSurveyID));
                $noOnclickAction = "window.location.href='".(Yii::app()->getController()->createUrl("surveyAdministration/view/surveyid/".$iSurveyID))."'";

                $activationData = array(
                    'iSurveyID'=>$iSurveyID,
                    'warning'=>$warning,
                    'allowregister'=>$allowregister,
                    'onclickAction'=>$onclickAction,
                    'closedOnclickAction'=>$closedOnclickAction,
                    'noOnclickAction'=>$noOnclickAction,
                );
                $aViewUrls['output'] = $this->getController()->renderPartial('/admin/survey/_activation_feedback', $activationData, true);

            }
            $this->_renderWrappedTemplate('survey', $aViewUrls, $aData);
        }
    }

    /**
     * Function responsible to delete a survey.
     *
     * REFACTORED in SurveyAdministration
     *
     * @param int $iSurveyID Given Survey ID
     * 
     * @return string
     * @access public
     */
    public function delete($iSurveyID)
    {
        $aData = $aViewUrls = array();
        $aData['surveyid'] = $iSurveyID = (int) $iSurveyID;
        $survey = Survey::model()->findByPk($iSurveyID);

        $aData['sidemenu']['state'] = false;
        $aData['title_bar']['title'] = $survey->currentLanguageSettings->surveyls_title." (".gT("ID").":".$iSurveyID.")";
        $aData['sidemenu']['state'] = false;
        $aData['survey'] = $survey;

        if (Permission::model()->hasSurveyPermission($iSurveyID, 'survey', 'delete')) {
            if (Yii::app()->request->getPost("delete") == 'yes') {
                $aData['issuperadmin'] = Permission::model()->hasGlobalPermission('superadmin', 'read');
                Survey::model()->deleteSurvey($iSurveyID);
                Yii::app()->session['flashmessage'] = gT("Survey deleted.");
                $this->getController()->redirect(array("admin/index"));
            } else {
                $aViewUrls[] = 'deleteSurvey_view';
            }
        } else {
            Yii::app()->user->setFlash('error', gT("Access denied"));
            $this->getController()->redirect(Yii::app()->request->urlReferrer);
        }


        $this->_renderWrappedTemplate('survey', $aViewUrls, $aData);
    }

    /**
     * Remove files not deleted properly.
     * Purge is only available for surveys that were already deleted but for some reason
     * left files behind.
     *
     * REFACTORED in SurveyAdministration
     * 
     * @param int $purge_sid Given ID
     * 
     * @return void
     */
    public function purge($purge_sid)
    {
        $purge_sid = (int) $purge_sid;
        if (Permission::model()->hasGlobalPermission('superadmin', 'delete')) {
            $survey = Survey::model()->findByPk($purge_sid);
            if (empty($survey)) {
                $result = rmdirr(Yii::app()->getConfig('uploaddir').'/surveys/'.$purge_sid);
                if ($result) {
                    Yii::app()->user->setFlash('success', gT('Survey files deleted.'));
                } else {
                    Yii::app()->user->setFlash('error', gT('Error: Could not delete survey files.'));
                }
            } else {
                // Should not be possible.
                Yii::app()->user->setFlash(
                    'error',
                    gT('Error: Cannot purge files for a survey that is not deleted. Please delete the survey normally in the survey view.')
                );
            }
        } else {
            Yii::app()->user->setFlash('error', gT('Access denied'));
        }

        $this->getController()->redirect(
            $this->getController()->createUrl('admin/globalsettings')
        );
    }

    /**
     * Takes the edit call from the detailed survey view, which either deletes the survey information
     *
     * REFACTORED in SurveyAdministration ...
     * 
     * @return void
     */
    public function editSurvey_json()
    {
        $operation = Yii::app()->request->getPost('oper');
        $iSurveyIDs = Yii::app()->request->getPost('id');
        if ($operation == 'del') {
            // If operation is delete , it will delete, otherwise edit it
            foreach (explode(',', $iSurveyIDs) as $iSurveyID) {
                if (Permission::model()->hasSurveyPermission($iSurveyID, 'survey', 'delete')) {
                    Survey::model()->deleteSurvey($iSurveyID);
                }
            }
        }
    }

    /**
     * New system of rendering content
     * Based on yii submenu rendering
     *
     * REFACTORED in SurveyAdministration
     *
     * @param int    $iSurveyID Given Survey ID
     * @param string $subaction Given Subaction
     * 
     * @return void
     * 
     * @uses self::_generalTabEditSurvey()
     * @uses self::_pluginTabSurvey()
     * @uses self::_tabPresentationNavigation()
     * @uses self::_tabPublicationAccess()
     * @uses self::_tabNotificationDataManagement()
     * @uses self::_tabTokens()
     * @uses self::_tabPanelIntegration()
     * @uses self::_tabResourceManagement()
     */
    public function rendersidemenulink($iSurveyID, $subaction)
    {
        $aViewUrls = $aData = [];
        $menuaction = (string) $subaction;
        $iSurveyID = (int) $iSurveyID;
        $survey = Survey::model()->findByPk($iSurveyID);
        // set values from database to survey attributes

        if (empty($survey)) {
            throw new Exception('Found no survey with id ' . $iSurveyID);
        }

        $survey->setOptionsFromDatabase();

        //Get all languages
        $grplangs = $survey->additionalLanguages;
        $baselang = $survey->language;
        array_unshift($grplangs, $baselang);

        //@TODO add language checks here
        $menuEntry = SurveymenuEntries::model()->find('name=:name', array(':name'=>$menuaction));

        if (!(Permission::model()->hasSurveyPermission($iSurveyID, $menuEntry->permission, $menuEntry->permission_grade))) {
            Yii::app()->setFlashMessage(gT("You do not have permission to access this page."), 'error');
            $this->getController()->redirect(array('admin/survey', 'sa'=>'view', 'surveyid'=>$iSurveyID));
        }

        $templateData = is_array($menuEntry->data) ? $menuEntry->data : [];

        if (!empty($menuEntry->getdatamethod)) {
            $templateData = array_merge($templateData, call_user_func_array(array($this, $menuEntry->getdatamethod), array('survey'=>$survey)));
        }

        $templateData = array_merge($this->_getGeneralTemplateData($iSurveyID), $templateData);
        $this->_registerScriptFiles();

        // override survey settings if global settings exist
        $templateData['showqnumcode'] = getGlobalSetting('showqnumcode') !=='choose'?getGlobalSetting('showqnumcode'):$survey->showqnumcode;
        $templateData['shownoanswer'] = getGlobalSetting('shownoanswer') !=='choose'?getGlobalSetting('shownoanswer'):$survey->shownoanswer;
        $templateData['showgroupinfo'] = getGlobalSetting('showgroupinfo') !=='2'?getGlobalSetting('showgroupinfo'):$survey->showgroupinfo;
        $templateData['showxquestions'] = getGlobalSetting('showxquestions') !=='choose'?getGlobalSetting('showxquestions'):$survey->showxquestions;

        //Start collecting aData
        $aData['surveyid'] = $iSurveyID;
        $aData['menuaction'] = $menuaction;
        $aData['template'] = $menuEntry->template;
        $aData['templateData'] = $templateData;
        $aData['surveyls_language'] = $baselang;
        $aData['action'] = $menuEntry->action;
        $aData['entryData'] = $menuEntry->attributes;
        $aData['dateformatdetails'] = getDateFormatData(Yii::app()->session['dateformat']);
        $aData['subaction'] = $menuEntry->title;
        $aData['display']['menu_bars']['surveysummary'] = $menuEntry->title;
        $aData['title_bar']['title'] = $survey->currentLanguageSettings->surveyls_title." (".gT("ID").":".$iSurveyID.")";
        $aData['surveybar']['buttons']['view'] = true;
        $aData['surveybar']['savebutton']['form'] = 'globalsetting';
        $aData['surveybar']['savebutton']['useformid'] = 'true';
        $aData['surveybar']['saveandclosebutton']['form'] = true;
        $aData['topBar']['closeButtonUrl'] = $this->getController()->createUrl("surveyAdministration/view/", ['surveyid' => $iSurveyID]); // Close button

        if ($subaction === 'resources') {
            $aData['topBar']['showSaveButton'] = false;
        } else {
            $aData['topBar']['showSaveButton'] = true;
        }
        
        $aData['optionsOnOff'] = array(
            'Y' => gT('On', 'unescaped'),
            'N' => gT('Off', 'unescaped'),
        );

        $aViewUrls[] = $menuEntry->template;

        $this->_renderWrappedTemplate('survey', $aViewUrls, $aData);
    }

    /**
     * Function responsible to import/copy a survey based on $action.
     *
     * REFACTORED in SurveyAdministration
     *
     * @access public
     * @return void
     */
    public function copy()
    {
        $action = Yii::app()->request->getParam('action');
        $iSurveyID = sanitize_int(Yii::app()->request->getParam('sid'));
        $aData = [];

        if ($action == "importsurvey" || $action == "copysurvey") {
            // Start the HTML
            $sExtension = "";

            if ($action == 'importsurvey') {
                $aData['sHeader'] = gT("Import survey data");
                $aData['sSummaryHeader'] = gT("Survey structure import summary");
                $aPathInfo = pathinfo($_FILES['the_file']['name']);

                if (isset($aPathInfo['extension'])) {
                    $sExtension = $aPathInfo['extension'];
                }

            } elseif ($action == 'copysurvey') {
                $aData['sHeader'] = gT("Copy survey");
                $aData['sSummaryHeader'] = gT("Survey copy summary");
            }

            // Start traitment and messagebox
            $aData['bFailed'] = false; // Put a var for continue
            $sFullFilepath = '';
            if ($action == 'importsurvey') {

                $sFullFilepath = Yii::app()->getConfig('tempdir').DIRECTORY_SEPARATOR.randomChars(30).'.'.$sExtension;
                if ($_FILES['the_file']['error'] == 1 || $_FILES['the_file']['error'] == 2) {
                    $aData['sErrorMessage'] = sprintf(gT("Sorry, this file is too large. Only files up to %01.2f MB are allowed."), getMaximumFileUploadSize() / 1024 / 1024).'<br>';
                    $aData['bFailed'] = true;
                } elseif (!in_array(strtolower($sExtension), array('lss', 'txt', 'tsv', 'lsa'))) {
                    $aData['sErrorMessage'] = sprintf(gT("Import failed. You specified an invalid file type '%s'."), CHtml::encode($sExtension));
                    $aData['bFailed'] = true;
                } elseif ($aData['bFailed'] || !@move_uploaded_file($_FILES['the_file']['tmp_name'], $sFullFilepath)) {
                    $aData['sErrorMessage'] = gT("An error occurred uploading your file. This may be caused by incorrect permissions for the application /tmp folder.");
                    $aData['bFailed'] = true;
                }
            } elseif ($action == 'copysurvey') {
                $iSurveyID = sanitize_int(Yii::app()->request->getParam('copysurveylist'));
                $aExcludes = array();

                $sNewSurveyName = Yii::app()->request->getPost('copysurveyname');

                if (Yii::app()->request->getPost('copysurveyexcludequotas') == "1") {
                    $aExcludes['quotas'] = true;
                }

                if (Yii::app()->request->getPost('copysurveyexcludepermissions') == "1") {
                    $aExcludes['permissions'] = true;
                }

                if (Yii::app()->request->getPost('copysurveyexcludeanswers') == "1") {
                    $aExcludes['answers'] = true;
                }

                if (Yii::app()->request->getPost('copysurveyresetconditions') == "1") {
                    $aExcludes['conditions'] = true;
                }

                if (Yii::app()->request->getPost('copysurveyresetstartenddate') == "1") {
                    $aExcludes['dates'] = true;
                }

                if (Yii::app()->request->getPost('copysurveyresetresponsestartid') == "1") {
                    $aExcludes['reset_response_id'] = true;
                }

                if (!$iSurveyID) {
                    $aData['sErrorMessage'] = gT("No survey ID has been provided. Cannot copy survey");
                    $aData['bFailed'] = true;
                } elseif (!Survey::model()->findByPk($iSurveyID)) {
                    $aData['sErrorMessage'] = gT("Invalid survey ID");
                    $aData['bFailed'] = true;
                } elseif (!Permission::model()->hasSurveyPermission($iSurveyID, 'surveycontent', 'export') && !Permission::model()->hasSurveyPermission($iSurveyID, 'surveycontent', 'export')) {
                    $aData['sErrorMessage'] = gT("We are sorry but you don't have permissions to do this.");
                    $aData['bFailed'] = true;
                } else {
                    Yii::app()->loadHelper('export');
                    $copysurveydata = surveyGetXMLData($iSurveyID, $aExcludes);
                }
            }

            // Now, we have the survey : start importing
            Yii::app()->loadHelper('admin/import');

            if ($action == 'importsurvey' && !$aData['bFailed']) {
                $aImportResults = importSurveyFile($sFullFilepath, (Yii::app()->request->getPost('translinksfields') == '1'));
                if (is_null($aImportResults)) {
                    $aImportResults = array(
                        'error'=>gT("Unknown error while reading the file, no survey created.")
                    );
                }
            } elseif ($action == 'copysurvey' && !$aData['bFailed']) {

                $aImportResults = XMLImportSurvey('', $copysurveydata, $sNewSurveyName, sanitize_int(App()->request->getParam('copysurveyid')), (Yii::app()->request->getPost('copysurveytranslinksfields') == '1'));
                if (isset($aExcludes['conditions'])) {
                    Question::model()->updateAll(array('relevance'=>'1'), 'sid='.$aImportResults['newsid']);
                    QuestionGroup::model()->updateAll(array('grelevance'=>'1'), 'sid='.$aImportResults['newsid']);
                }

                if (isset($aExcludes['reset_response_id'])) {
                    $oSurvey = Survey::model()->findByPk($aImportResults['newsid']);
                    $oSurvey->autonumber_start = 0;
                    $oSurvey->save();
                }

                if (!isset($aExcludes['permissions'])) {
                    Permission::model()->copySurveyPermissions($iSurveyID, $aImportResults['newsid']);
                }

            } else {
                $aData['bFailed'] = true;
            }

            if ($action == 'importsurvey' && isset($sFullFilepath) && file_exists($sFullFilepath)) {
                unlink($sFullFilepath);
            }

            if (!$aData['bFailed'] && isset($aImportResults)) {
                $aData['aImportResults'] = $aImportResults;
                $aData['action'] = $action;
                if (isset($aImportResults['newsid'])) {
                    $aData['sLink'] = $this->getController()->createUrl('surveyAdministration/view/surveyid/'.$aImportResults['newsid']);
                    $aData['sLinkApplyThemeOptions'] = 'admin/survey/sa/applythemeoptions/surveyid/'.$aImportResults['newsid'];
                }
            }
        }
        if (!empty($aImportResults['newsid'])) {
            $oSurvey = Survey::model()->findByPk($aImportResults['newsid']);
            LimeExpressionManager::SetDirtyFlag();
            LimeExpressionManager::singleton();
            // Why this @ !
            LimeExpressionManager::SetSurveyId($aImportResults['newsid']);
            LimeExpressionManager::RevertUpgradeConditionsToRelevance($aImportResults['newsid']);
            LimeExpressionManager::UpgradeConditionsToRelevance($aImportResults['newsid']);
            @LimeExpressionManager::StartSurvey($oSurvey->sid, 'survey', $oSurvey->attributes, true);
            LimeExpressionManager::StartProcessingPage(true, true);
            $aGrouplist = QuestionGroup::model()->findAllByAttributes(['sid'=>$aImportResults['newsid']]);
            foreach ($aGrouplist as $aGroup) {
                LimeExpressionManager::StartProcessingGroup($aGroup['gid'], $oSurvey->anonymized != 'Y', $aImportResults['newsid']);
                LimeExpressionManager::FinishProcessingGroup();
            }
            LimeExpressionManager::FinishProcessingPage();
        }

        $this->_renderWrappedTemplate('survey', 'importSurvey_view', $aData);
    }

    /**
     * Load ordering of question group screen.
     * questiongroup::organize()
     *
     * REFACTORED in SurveyAdministraion
     *
     * @param int $iSurveyID Given Survey ID
     * 
     * @return void
     */
    public function organize($iSurveyID)
    {
        $request = Yii::app()->request;

        $iSurveyID = (int) $iSurveyID;

        $thereIsPostData = $request->getPost('orgdata') !== null;
        $userHasPermissionToUpdate = Permission::model()->hasSurveyPermission($iSurveyID, 'surveycontent', 'update');

        if (!$userHasPermissionToUpdate) {
            Yii::app()->user->setFlash('error', gT("Access denied"));
            $this->getController()->redirect(Yii::app()->request->urlReferrer);
        }

        if ($thereIsPostData) {
            // Save the new ordering
            $this->_reorderGroup($iSurveyID);

            $closeAfterSave = $request->getPost('close-after-save') === 'true';
            if ($closeAfterSave) {
                $this->getController()->redirect(array('surveyAdministration/view/surveyid/'.$iSurveyID));
            } else {
                $this->_showReorderForm($iSurveyID);
            }
        } else {
            $this->_showReorderForm($iSurveyID);
        }
    }


    /**
     * Called via ajax request from survey summary quick action "Show questions group by group".
     *
     * REFACTORED in SurveyAdministration
     * 
     * @param int    $iSurveyID Given Survey ID
     * @param string $format    Given Format
     * 
     * @return void
     */
    public function changeFormat($iSurveyID, $format)
    {
        if (Permission::model()->hasSurveyPermission($iSurveyID, 'surveycontent', 'update')) {
            if (in_array($format, array('S', 'G', 'A'))) {
                $survey = Survey::model()->findByPk($iSurveyID);
                $survey->format = $format;
                $survey->save();
                echo $survey->format;
            }
        }
    }

    /**
     * Show the form for Organize question groups/questions
     *
     * REFACTORED in SurveyAdministration
     *
     * @param int $iSurveyID Given Survey ID
     * 
     * @return void
     * @todo   Change function name to _showOrganizeGroupsAndQuestions?
     */
    private function _showReorderForm($iSurveyID)
    {
        $survey = Survey::model()->findByPk($iSurveyID);
        $aData = [];
        $aData['title_bar']['title'] = $survey->currentLanguageSettings->surveyls_title." (".gT("ID").":".$iSurveyID.")";

        // Prepare data for the view
        $sBaseLanguage = Survey::model()->findByPk($iSurveyID)->language;
        LimeExpressionManager::StartSurvey($iSurveyID, 'survey');
        LimeExpressionManager::StartProcessingPage(true, Yii::app()->baseUrl);

        $aGrouplist = QuestionGroup::model()->findAllByAttributes(['sid' => $iSurveyID]);
        $initializedReplacementFields = false;

        $aData['organizebar']['savebuttonright'] = true;
        $aData['organizebar']['closebuttonright']['url'] = $this->getController()->createUrl("surveyAdministration/view/", array('surveyid' => $iSurveyID));
        $aData['organizebar']['saveandclosebuttonright']['url'] = true;
        $aData['surveybar']['buttons']['view'] = true;
        $aData['surveybar']['savebutton']['form'] = 'frmOrganize';
        $aData['topBar']['showSaveButton'] = true;

        foreach ($aGrouplist as $iGID => $aGroup) {
            LimeExpressionManager::StartProcessingGroup($aGroup['gid'], false, $iSurveyID);
            if (!$initializedReplacementFields) {
                templatereplace("{SITENAME}"); // Hack to ensure the EM sets values of LimeReplacementFields
                $initializedReplacementFields = true;
            }

            $oQuestionData = Question::model()->getQuestions($iSurveyID, $aGroup['gid']);

            $qs = array();

            foreach ($oQuestionData->readAll() as $q) {
                $relevance = ($q['relevance'] == '') ? 1 : $q['relevance'];
                $question = '[{'.$relevance.'}] '.$q['title'];
                LimeExpressionManager::ProcessString($question, $q['qid']);
                $q['question'] = viewHelper::stripTagsEM(LimeExpressionManager::GetLastPrettyPrintExpression());
                $q['gid'] = $aGroup['gid'];
                $qs[] = $q;
            }
            $aGrouplist[$iGID]['questions'] = $qs;
            LimeExpressionManager::FinishProcessingGroup();
        }
        LimeExpressionManager::FinishProcessingPage();

        $aData['aGroupsAndQuestions'] = $aGrouplist;
        $aData['surveyid'] = $iSurveyID;

        $this->_renderWrappedTemplate('survey', 'organizeGroupsAndQuestions_view', $aData);
    }

    /**
     * Reorder groups and questions
     *
     * REFACTORED in SurveyAdministration
     * 
     * @param int $iSurveyID Given Survey ID
     * 
     * @return void
     */
    private function _reorderGroup($iSurveyID)
    {
        $grouporder = 1;
        $orgdata = $this->getOrgdata();
        foreach ($orgdata as $ID => $parent) {
            if ($parent == 'root' && $ID[0] == 'g') {
                QuestionGroup::model()->updateAll(array('group_order' => $grouporder), 'gid=:gid', array(':gid' => (int) substr($ID, 1)));
                $grouporder++;
            } elseif ($ID[0] == 'q') {
                $qid = (int) substr($ID, 1);
                $gid = (int) substr($parent, 1);
                if (!isset($aQuestionOrder[$gid])) {
                    $aQuestionOrder[$gid] = 0;
                }

                $sBaseLanguage = Survey::model()->findByPk($iSurveyID)->language;
                $oQuestion = Question::model()->findByPk(array("qid"=>$qid, 'language'=>$sBaseLanguage));
                $oldGid = $oQuestion['gid'];

                if ($oldGid != $gid) {
                    fixMovedQuestionConditions($qid, $oldGid, $gid, $iSurveyID);
                }
                Question::model()->updateAll(array('question_order' => $aQuestionOrder[$gid], 'gid' => $gid), 'qid=:qid', array(':qid' => $qid));
                Question::model()->updateAll(array('gid' => $gid), 'parent_qid=:parent_qid', array(':parent_qid' => $qid));
                $aQuestionOrder[$gid]++;
            }
        }
        LimeExpressionManager::SetDirtyFlag(); // so refreshes syntax highlighting
        Yii::app()->session['flashmessage'] = gT("The new question group/question order was successfully saved.");
    }

    /**
     * Get the new question organization from the post data.
     * This function replaces parse_str, since parse_str
     * is bound by max_input_vars.
     *
     * REFACTORED in SurveyAdministration
     * 
     * @return array
     */
    protected function getOrgdata()
    {
        $request = Yii::app()->request;
        $orgdata = $request->getPost('orgdata');
        $ex = explode('&', $orgdata);
        $vars = array();
        foreach ($ex as $str) {
            list($list, $target) = explode('=', $str);
            $list = str_replace('list[', '', $list);
            $list = str_replace(']', '', $list);
            $vars[$list] = $target;
        }

        return $vars;
    }

    /**
     * Load survey information based on $action.
     * survey::_fetchSurveyInfo()
     *
     * REFACRORED
     * 
     * @param string $action    Given Action
     * @param int    $iSurveyID Given Survey ID
     * 
     * @return void
     * 
     * @deprecated use Survey objects instead
     */
    private function _fetchSurveyInfo($action, $iSurveyID = null)
    {
        if ($action == 'newsurvey') {
            $oSurvey = new Survey;
        } elseif ($action == 'editsurvey' && $iSurveyID) {
            $oSurvey = Survey::model()->findByPk($iSurveyID);
        }

        if (isset($oSurvey)) {
            $attribs = $oSurvey->attributes;
            $attribs['googleanalyticsapikeysetting'] = $oSurvey->getGoogleanalyticsapikeysetting();
            return $attribs;
        }
    }

    /**
     * Load "General" tab of new survey screen.
     * survey::_generalTabNewSurvey()
     *
     * REFACTORED
     *
     * @return array
     */
    private function _generalTabNewSurvey()
    {
        // use survey option inheritance
        $user = User::model()->findByPk(Yii::app()->session['loginID']);
        $owner = $user->attributes;
        $owner['full_name'] = 'inherit';
        $owner['email'] = 'inherit';
        $owner['bounce_email'] = 'inherit';

        $aData = [];
        $aData['action'] = "newsurvey";
        $aData['owner'] = $owner;
        $aLanguageDetails = getLanguageDetails(Yii::app()->session['adminlang']);
        $aData['sRadixDefault'] = $aLanguageDetails['radixpoint'];
        $aData['sDateFormatDefault'] = $aLanguageDetails['dateformat'];
        $aRadixPointData = [];
        foreach (getRadixPointData() as $index => $radixptdata) {
            $aRadixPointData[$index] = $radixptdata['desc'];
        }
        $aData['aRadixPointData'] = $aRadixPointData;

        foreach (getDateFormatData(0, Yii::app()->session['adminlang']) as $index => $dateformatdata) {
            $aDateFormatData[$index] = $dateformatdata['dateformat'];
        }
        $aData['aDateFormatData'] = $aDateFormatData;

        return $aData;
    }

    /**
     * Returns Data for general template.
     *
     * REFACTORED
     * 
     * @param integer $iSurveyID Given Survey ID
     *
     * @return array
     */
    private function _getGeneralTemplateData($iSurveyID)
    {
        $aData = [];
        $aData['surveyid'] = $iSurveyID;
        $oSurvey = Survey::model()->findByPk($iSurveyID);
        if (empty($oSurvey)) {
            $oSurvey = new Survey;
        }
        $inheritOwner = empty($oSurvey->oOptions->ownerLabel) ? $oSurvey->owner_id : $oSurvey->oOptions->ownerLabel;
        $users = getUserList();
        $aData['users'] = array();
        $aData['users']['-1'] = gT('Inherit').' ['. $inheritOwner . ']';
        foreach ($users as $user) {
            $aData['users'][$user['uid']] = $user['user'].($user['full_name'] ? ' - '.$user['full_name'] : '');
        }
        // Sort users by name
        asort($aData['users']);
        $aData['aSurveyGroupList'] = SurveysGroups::getSurveyGroupsList();
        return $aData;
    }

    /**
     * Returns Date for Data Security Edit.
     * tab_edit_view_datasecurity
     * editDataSecurityLocalSettings_view
     *
     * REFACTORED
     * 
     * @param Survey $survey Given Survey
     * 
     * @return array
     */
    private function _getDataSecurityEditData($survey)
    {
        Yii::app()->loadHelper("admin/htmleditor");
        $aData = $aTabTitles = $aTabContents = array();

        $aData['scripts'] = PrepareEditorScript(false, $this->getController());
        $aLanguageData = [];

        foreach ($survey->allLanguages as $i => $sLang) {
            $aLanguageData = $this->_getGeneralTemplateData($survey->sid);
            // this one is created to get the right default texts fo each language
            Yii::app()->loadHelper('database');
            Yii::app()->loadHelper('surveytranslator');

            $aSurveyLanguageSettings = SurveyLanguageSetting::model()->findByPk(array('surveyls_survey_id' => $survey->sid, 'surveyls_language' => $sLang))->getAttributes();

            $aTabTitles[$sLang] = getLanguageNameFromCode($aSurveyLanguageSettings['surveyls_language'], false);

            if ($aSurveyLanguageSettings['surveyls_language'] == $survey->language) {
                $aTabTitles[$sLang] .= ' ('.gT("Base language").')';
            }

            $aLanguageData['aSurveyLanguageSettings'] = $aSurveyLanguageSettings;
            $aLanguageData['action'] = "surveygeneralsettings";
            $aLanguageData['subaction'] = gT('Add a new question');
            $aLanguageData['i'] = $i;
            $aLanguageData['dateformatdetails'] = getDateFormatData(Yii::app()->session['dateformat']);
            $aLanguageData['oSurvey'] = $survey;
            $aTabContents[$sLang] = $this->getController()->renderPartial('/admin/survey/editDataSecurityLocalSettings_view', $aLanguageData, true);
        }

        $aData['aTabContents'] = $aTabContents;
        $aData['aTabTitles'] = $aTabTitles;
        return $aData;
    }

    /**
     * Returns data for text edit.
     *
     * REFACROED
     *
     * @param Survey $survey Given Survey.
     * 
     * @return array
     */
    private function _getTextEditData($survey)
    {
        Yii::app()->getClientScript()->registerScript(
            "TextEditDataGlobal",
            "window.TextEditData = {
                connectorBaseUrl: '".Yii::app()->getController()->createUrl('admin/survey/', ['sid' => $survey->sid, 'sa' => ''])."',
                isNewSurvey: ".($survey->getIsNewRecord() ? "true" : "false").",
                i10N: {
                    'Survey title' : '".gT('Survey title')."',
                    'Date format' : '".gT('Date format')."',
                    'Decimal mark' : '".gT('Decimal mark')."',
                    'End url' : '".gT('End url')."',
                    'URL description (link text)' : '".gT('URL description (link text)')."',
                    'Description' : '".gT('Description')."',
                    'Welcome' : '".gT('Welcome')."',
                    'End message' : '".gT('End message')."'
                }
            };",
            LSYii_ClientScript::POS_BEGIN
        );

        App()->getClientScript()->registerPackage('ace');
        App()->getClientScript()->registerPackage('textelements');
        $aData = $aTabTitles = $aTabContents = array();
        return $aData;
    }

    /**
     * Returns Data for Tab General Edit Survey.
     * survey::_generalTabEditSurvey()
     * Load "General" tab of edit survey screen.
     *
     * REFACTORED
     * 
     * @param Survey $survey Given Survey
     * 
     * @return mixed
     */
    private function _generalTabEditSurvey($survey)
    {
        $aData['survey'] = $survey;
        return $aData;
    }

    /**
     * Returns Data for Plugin tab.
     * survey::_pluginTabSurvey()
     * Load "Simple Plugin" page in specific survey.
     *
     * Refactored in SurveyAdministration
     * 
     * @param Survey $survey Given Survey
     *
     * @return array
     *
     * This method is called via call_user_func in self::rendersidemenulink()
     * @SuppressWarnings(PHPMD.UnusedPrivateMethod)
     */
    private function _pluginTabSurvey($survey)
    {
        $aData = array();
        $beforeSurveySettings = new PluginEvent('beforeSurveySettings');
        $beforeSurveySettings->set('survey', $survey->sid);
        App()->getPluginManager()->dispatchEvent($beforeSurveySettings);
        $aData['pluginSettings'] = $beforeSurveySettings->get('surveysettings');
        return $aData;
    }
    /**
     * Returns data for tab Presentation navigation.
     * survey::_tabPresentationNavigation()
     * Load "Presentation & navigation" tab.
     *
     * REFACTORED
     *
     * @param mixed $esrow ?
     * 
     * @return array
     */
    private function _tabPresentationNavigation($esrow)
    {
        $aData = [];
        $aData['esrow'] = $esrow;
        return $aData;
    }

    /**
     * Returns the data for Tab Publication Access control.
     * survey::_tabPublicationAccess()
     * Load "Publication * access control" tab.
     *
     * REFACTORED in SurveyAdministration
     * 
     * @param Survey $survey Given Survey
     * 
     * @return array
     */
    private function _tabPublicationAccess($survey)
    {
        $aDateFormatDetails = getDateFormatData(Yii::app()->session['dateformat']);
        $aData = [];
        $aData['dateformatdetails'] = $aDateFormatDetails;
        $aData['survey'] = $survey;
        return $aData;
    }

    /**
     * Returns the data for Tab Notification and Data Management.
     * survey::_tabNotificationDataManagement()
     * Load "Notification & data management" tab.
     *
     * REFACTORED
     * 
     * @param mixed $esrow ?
     * 
     * @return array
     */
    private function _tabNotificationDataManagement($esrow)
    {
        $aData = [];
        $aData['esrow'] = $esrow;
        return $aData;
    }

    /**
     * Returns the data for Tab Tokens.
     * survey::_tabTokens()
     * Load "Tokens" tab.
     *
     * REFACTORED
     * 
     * @param mixed $esrow ?
     * 
     * @return array
     */
    private function _tabTokens($esrow)
    {
        $aData = [];
        $aData['esrow'] = $esrow;
        return $aData;
    }

    /**
     * Returns the data for Tab Panel Integration.
     *
     * REFACTORED in SurveyAdministration
     * 
     * @param Survey $survey Given Survey
     * @param string $sLang  Given Language
     * 
     * @return array
     */
    private function _tabPanelIntegration($survey, $sLang = null)
    {
        $aData = [];
        $oResult = Question::model()->findAll("sid={$survey->sid} AND (type = 'T'  OR type = 'Q'  OR  type = 'T' OR type = 'S')");
        $aQuestions = [];
        foreach ($oResult as $aRecord) {
            $aQuestions[] = array_merge($aRecord->attributes, $aRecord->questionl10ns[$survey->language]->attributes);
        }

        $aData['jsData'] = [
            'i10n' => [
                'ID' => gT('ID'),
                'Action' => gT('Action'),
                'Parameter' => gT('Parameter'),
                'Target question' => gT('Target question'),
                'Survey ID' => gT('Survey id'),
                'Question ID' => gT('Question id'),
                'Subquestion ID' => gT('Subquestion ID'),
                'Add URL parameter' => gT('Add URL parameter'),
                'Edit URL parameter' => gT('Edit URL parameter'),
                'Add URL parameter' => gT('Add URL parameter'),
                'Parameter' => gT('Parameter'),
                'Target question' => gT('Target question'),
                'No target question' => gT('(No target question)'),
                'Are you sure you want to delete this URL parameter?' => gT('Are you sure you want to delete this URL parameter?'),
                'No, cancel' => gT('No, cancel'),
                'Yes, delete' => gT('Yes, delete'),
                'Save' => gT('Save'),
                'Cancel' => gT('Cancel'),
            ],
            "questionList" => $aQuestions,
            "surveyid" => $survey->sid,
            "getParametersUrl" => Yii::app()->createUrl('admin/survey/sa/getUrlParamsJson', array('surveyid' => $survey->sid)),
        ];

        App()->getClientScript()->registerPackage('panelintegration');
        return $aData;
    }

    /**
     * Returns data for Tab Resourves.
     * survey::_tabResourceManagement()
     * Load "Resources" tab.
     *
     * REFACTORED in SurveyAdministration
     * 
     * @param Survey $oSurvey Given Survey
     * 
     * @return array
     */
    private function _tabResourceManagement($oSurvey)
    {
        global $sCKEditorURL;

        // TAB Uploaded Resources Management
        $ZIPimportAction = " onclick='if (window.LS.validatefilename(this.form,\"".gT('Please select a file to import!', 'js')."\")) { this.form.submit();}'";
        if (!function_exists("zip_open")) {
            $ZIPimportAction = " onclick='alert(\"".gT("The ZIP library is not activated in your PHP configuration thus importing ZIP files is currently disabled.", "js")."\");'";
        }

        $disabledIfNoResources = '';
        if (hasResources($oSurvey->sid, 'survey') === false) {
            $disabledIfNoResources = " disabled='disabled'";
        }
        $aData = [];
        $aData['ZIPimportAction'] = $ZIPimportAction;
        $aData['disabledIfNoResources'] = $disabledIfNoResources;
        $aData['sCKEditorURL'] = $sCKEditorURL;
        $aData['noform'] = true;

        //KCFINDER SETTINGS
        Yii::app()->session['FileManagerContext'] = "edit:survey:{$oSurvey->sid}";
        Yii::app()->loadHelper('admin.htmleditor');
        initKcfinder();

        return $aData;
    }

    /**
     *
     * * REFACTORED in SurveyAdministration
     *
     * @param int $iSurveyID Given Survey ID
     * 
     * @return void
     * @todo   Add TypeDoc.
     */
    public function expire($iSurveyID)
    {
        $iSurveyID = (int) $iSurveyID;
        if (!Permission::model()->hasSurveyPermission($iSurveyID, 'surveysettings', 'update')) {
            Yii::app()->setFlashMessage(gT("You do not have permission to access this page."), 'error');
            $this->getController()->redirect(array('admin/survey', 'sa'=>'view', 'surveyid'=>$iSurveyID));
        }
        Yii::app()->session['flashmessage'] = gT("The survey was successfully expired by setting an expiration date in the survey settings.");
        Survey::model()->expire($iSurveyID);
        $this->getController()->redirect(array('surveyAdministration/view/surveyid/'.$iSurveyID));
    }

    /**
     *
     * REFACTORED in SurveyAdministration
     *
     * @return void
     * 
     * @todo Add TypeDoc.
     */
    public function datetimesettings()
    {
        if (Permission::model()->hasGlobalPermission('surveys', 'read')) {
            $data = array(
                'dateformatsettings'=>getDateFormatData(Yii::app()->session['dateformat']),
                'showClear' => true,
                'allowInputToggle' => true,
            );
            echo json_encode($data);
        }
    }

    /**
     * Action to set expiry date to multiple surveys.
     *
     * REFACTORED in SurveyAdministration
     * 
     * @return void
     */
    public function expireMultipleSurveys()
    {
        $sSurveys = $_POST['sItems'];
        $aSIDs = json_decode($sSurveys);
        $aResults = array();
        $expires = App()->request->getPost('expires');
        $formatdata = getDateFormatData(Yii::app()->session['dateformat']);
        Yii::import('application.libraries.Date_Time_Converter', true);
        if (trim($expires) == "") {
            $expires = null;
        } else {
            $datetimeobj = new date_time_converter($expires, $formatdata['phpdate'].' H:i'); //new Date_Time_Converter($expires, $formatdata['phpdate'].' H:i');
            $expires = $datetimeobj->convert("Y-m-d H:i:s");
        }

        foreach ($aSIDs as $sid) {
            $survey = Survey::model()->findByPk($sid);
            $survey->expires = $expires;
            $aResults[$survey->primaryKey]['title'] = ellipsize($survey->correct_relation_defaultlanguage->surveyls_title, 30);
            if ($survey->save()) {
                $aResults[$survey->primaryKey]['result'] = true;
            } else {
                $aResults[$survey->primaryKey]['result'] = false;
            }
        }
        Yii::app()->getController()->renderPartial('ext.admin.survey.ListSurveysWidget.views.massive_actions._action_results', array('aResults'=>$aResults, 'successLabel'=>gT('OK')));
    }

    /**
     * @param int $iSurveyID Given Survey ID.
     *
     * REFACTORED in SurveyAdministration
     * 
     * @return void
     * @todo   Add TypeDoc.
     */
    public function getUrlParamsJSON($iSurveyID)
    {
        $iSurveyID = (int) $iSurveyID;
        $sBaseLanguage = Survey::model()->findByPk($iSurveyID)->language;
        $aSurveyParameters = SurveyURLParameter::model()->findAll('sid=:sid', [':sid' => $iSurveyID]);
        $aData = array(
            'rows' => []
        );
        foreach ($aSurveyParameters as $oSurveyParameter) {
            $row = $oSurveyParameter->attributes;

            if ($oSurveyParameter->targetqid != '') {
                $row['questionTitle'] = $oSurveyParameter->question->title;
            }

            if ($oSurveyParameter->targetsqid != '') {
                $row['subQuestionTitle'] = $oSurveyParameter->subquestion->title;
            }

            $row['qid'] = $oSurveyParameter->targetqid;
            $row['sqid'] = $oSurveyParameter->targetsqid;
            $aData['rows'][] = $row;
        }

        $aData['page'] = 1;
        $aData['records'] = count($aSurveyParameters);
        $aData['total'] = 1;

        echo ls_json_encode($aData);
    }

    /**
     * Executes registerScriptFile for all needed script/style files
     *
     * REFACTORED in SurveyAdministration
     *
     * @return void
     */
    private function _registerScriptFiles()
    {
        App()->getClientScript()->registerPackage('jquery-json');
        App()->getClientScript()->registerPackage('bootstrap-switch');
    }

    /**
     * Saves the new survey after the creation screen is submitted
     *
     * REFACTORED in SurveyAdministrationCOntr
     *
     * @param int $iSurveyID The survey id to be used for the new survey.
     *                       If already taken a new random one will be used.
     * 
     * @return string
     */
    public function insert($iSurveyID = null)
    {
        if (Permission::model()->hasGlobalPermission('surveys', 'create')) {
            // Check if survey title was set
            if (Yii::app()->request->getPost('surveyls_title') == '') {
                $alertError = gT("Survey could not be created because it did not have a title");
    
                return Yii::app()->getController()->renderPartial(
                    '/admin/super/_renderJson',
                    array(
                        'data' => array(
                            'alertData' => $alertError,
                            'missingField' => 'surveyls_title'
                        )
                    ),
                    false,
                    false
                );
            }

            Yii::app()->loadHelper("surveytranslator");
            // If start date supplied convert it to the right format
            $aDateFormatData = getDateFormatData(Yii::app()->session['dateformat']);
            $sStartDate = Yii::app()->request->getPost('startdate');
            if (trim($sStartDate) != '') {
                Yii::import('application.libraries.Date_Time_Converter');
                $converter = new Date_Time_Converter($sStartDate, $aDateFormatData['phpdate'].' H:i:s');
                $sStartDate = $converter->convert("Y-m-d H:i:s");
            }

            // If expiry date supplied convert it to the right format
            $sExpiryDate = Yii::app()->request->getPost('expires');
            if (trim($sExpiryDate) != '') {
                Yii::import('application.libraries.Date_Time_Converter');
                $converter = new Date_Time_Converter($sExpiryDate, $aDateFormatData['phpdate'].' H:i:s');
                $sExpiryDate = $converter->convert("Y-m-d H:i:s");
            }

            $iTokenLength = (int) Yii::app()->request->getPost('tokenlength');
            //token length has to be at least 5, otherwise set it to default (15)
            if ($iTokenLength !== -1) {
                if ($iTokenLength < 5) {
                    $iTokenLength = 15;
                }
                if ($iTokenLength > 36) {
                    $iTokenLength = 36;
                }
            }

            $aInsertData = array(
                'expires' => $sExpiryDate,
                'startdate' => $sStartDate,
                'template' => App()->request->getPost('template'),
                'admin' => App()->request->getPost('admin'),
                'active' => 'N',
                'anonymized' => App()->request->getPost('anonymized'),
                'faxto' => App()->request->getPost('faxto'),
                'format' => App()->request->getPost('format'),
                'savetimings' => App()->request->getPost('savetimings'),
                'language' => App()->request->getPost('language', Yii::app()->session['adminlang']),
                'datestamp' => App()->request->getPost('datestamp'),
                'ipaddr' => App()->request->getPost('ipaddr'),
                'ipanonymize' => App()->request->getPost('ipanonymize'),
                'refurl' => App()->request->getPost('refurl'),
                'usecookie' => App()->request->getPost('usecookie'),
                'emailnotificationto' => App()->request->getPost('emailnotificationto'),
                'allowregister' => App()->request->getPost('allowregister'),
                'allowsave' => App()->request->getPost('allowsave'),
                'navigationdelay' => App()->request->getPost('navigationdelay'),
                'autoredirect' => App()->request->getPost('autoredirect'),
                'showxquestions' => App()->request->getPost('showxquestions'),
                'showgroupinfo' => App()->request->getPost('showgroupinfo'),
                'showqnumcode' => App()->request->getPost('showqnumcode'),
                'shownoanswer' => App()->request->getPost('shownoanswer'),
                'showwelcome' => App()->request->getPost('showwelcome'),
                'allowprev' => App()->request->getPost('allowprev'),
                'questionindex' => App()->request->getPost('questionindex'),
                'nokeyboard' => App()->request->getPost('nokeyboard'),
                'showprogress' => App()->request->getPost('showprogress'),
                'printanswers' => App()->request->getPost('printanswers'),
                'listpublic' => App()->request->getPost('listpublic'),
                'htmlemail' => App()->request->getPost('htmlemail'),
                'sendconfirmation' => App()->request->getPost('sendconfirmation'),
                'tokenanswerspersistence' => App()->request->getPost('tokenanswerspersistence'),
                'alloweditaftercompletion' => App()->request->getPost('alloweditaftercompletion'),
                'usecaptcha' => Survey::saveTranscribeCaptchaOptions(),
                'publicstatistics' => App()->request->getPost('publicstatistics'),
                'publicgraphs' => App()->request->getPost('publicgraphs'),
                'assessments' => App()->request->getPost('assessments'),
                'emailresponseto' => App()->request->getPost('emailresponseto'),
                'tokenlength' => $iTokenLength,
                'gsid'  => App()->request->getPost('gsid', '1'),
                'adminemail' => Yii::app()->request->getPost('adminemail'),
                'bounce_email' => Yii::app()->request->getPost('bounce_email'),

            );

            $warning = '';

            if (!is_null($iSurveyID)) {
                $aInsertData['sid'] = $iSurveyID;
            }

            $newSurvey = Survey::model()->insertNewSurvey($aInsertData);
            if (!$newSurvey->sid) {
                safeDie('Survey could not be created.'); // No error management ?
            }
            $iNewSurveyid = $newSurvey->sid;
            // Prepare locale data for surveys_language_settings table
            $sTitle          = Yii::app()->request->getPost('surveyls_title');
            $sDescription    = Yii::app()->request->getPost('description');
            $sWelcome        = Yii::app()->request->getPost('welcome');

            $sTitle          = html_entity_decode($sTitle, ENT_QUOTES, "UTF-8");
            $sDescription    = html_entity_decode($sDescription, ENT_QUOTES, "UTF-8");
            $sWelcome        = html_entity_decode($sWelcome, ENT_QUOTES, "UTF-8");

            // Fix bug with FCKEditor saving strange BR types
            $sTitle       = fixCKeditorText($sTitle);
            $sDescription = fixCKeditorText($sDescription);
            $sWelcome     = fixCKeditorText($sWelcome);


            // Insert base language into surveys_language_settings table
            $aInsertData = array(
                'surveyls_survey_id'           => $iNewSurveyid,
                'surveyls_title'               => $sTitle,
                'surveyls_description'         => $sDescription,
                'surveyls_welcometext'         => $sWelcome,
                'surveyls_language'            => Yii::app()->request->getPost('language'),
                'surveyls_urldescription'      => Yii::app()->request->getPost('urldescrip', ''),
                'surveyls_endtext'             => Yii::app()->request->getPost('endtext', ''),
                'surveyls_url'                 => Yii::app()->request->getPost('url', ''),
                'surveyls_dateformat'          => (int)Yii::app()->request->getPost('dateformat'),
                'surveyls_numberformat'        => (int)Yii::app()->request->getPost('numberformat'),
                'surveyls_policy_notice'       => App()->request->getPost('surveyls_policy_notice'),
                'surveyls_policy_notice_label' => App()->request->getPost('surveyls_policy_notice_label')
            );

            $langsettings = new SurveyLanguageSetting;
            $langsettings->insertNewSurvey($aInsertData);
            // Update survey permissions
            Permission::model()->giveAllSurveyPermissions(Yii::app()->session['loginID'], $iNewSurveyid);

            // This will force the generation of the entry for survey group
            TemplateConfiguration::checkAndcreateSurveyConfig($iNewSurveyid);
            $createSample = App()->request->getPost('createsample');
            $createSampleChecked = ($createSample === 'on');

            // Figure out destination
            if ($createSampleChecked) {
                $iNewGroupID = $this->_createSampleGroup($iNewSurveyid);
                $iNewQuestionID = $this->_createSampleQuestion($iNewSurveyid, $iNewGroupID);

                Yii::app()->setFlashMessage($warning.gT("Your new survey was created. We also created a first question group and an example question for you."), 'info');
                $landOnSideMenuTab   = 'structure';
                $redirecturl = $this->getSurveyAndSidemenueDirectionURL($iNewSurveyid, $iNewGroupID, $iNewQuestionID, $landOnSideMenuTab);
            } else {
                $redirecturl = $this->getController()->createUrl(
                    'surveyAdministration/view/',
                    ['surveyid'=>$iNewSurveyid]
                );
                Yii::app()->setFlashMessage($warning.gT("Your new survey was created."), 'info');
            }
            return Yii::app()->getController()->renderPartial(
                '/admin/super/_renderJson',
                array(
                    'data' => array(
                        'redirecturl' => $redirecturl,
                    )
                ),
                false,
                false
            );
        }
        $this->getController()->redirect(Yii::app()->request->urlReferrer);
    }
    
    /**
     * This method will return the url for the current survey and set 
     * the direction for the sidemenue.
     *
     * REFACRORED in SurveyAdministrationControl
     * 
     * @param integer $sid               Given Survey ID
     * @param integer $gid               Given Group ID
     * @param integer $qid               Given Question ID
     * @param string  $landOnSideMenuTab Given SideMenuTab
     * 
     * @return string
     */
    public function getSurveyAndSidemenueDirectionURL($sid, $gid, $qid, $landOnSideMenuTab)
    {
        $url = 'questionAdministration/view/';
        $params = [
            'surveyid' => $sid, 
            'gid'      => $gid, 
            'qid'      => $qid, 
            'landOnSideMenuTab'   => $landOnSideMenuTab];
        return $this->getController()->createUrl($url, $params);
    }

    /**
     * Function to call current Editor Values by Ajax
     *
     * REFACTORED in SurveyAdministrationCon
     *
     * @param integer $sid Given Survey ID
     *
     * @return JSON
     */
    public function getCurrentEditorValues($sid)
    {
        $iSurveyId = (int) $sid;
        $oSurvey = Survey::model()->findByPk($iSurveyId);

        $updatePermission = $oSurvey == null
            ? Permission::model()->hasGlobalPermission('surveys', 'create')
            : Permission::model()->hasSurveyPermission($iSurveyId, 'surveylocale', 'update');

        $aLanguages = [];
        $aReturner = [
            "surveyTitle" => [],
            "welcome" => [],
            "description" => [],
            "endText" => [],
            "endUrl" => [],
            "endUrlDescription" => [],
            "dateFormat" => [],
            "decimalDivider" => [],
            "permissions" => [
                "update" => $updatePermission,
                "editorpreset" => Yii::app()->session['htmleditormode'],
            ]
        ];

        if($oSurvey == null ) {
            $defaultLanguage = App()->getConfig('defaultlang');
            $aLanguageDetails = getLanguageDetails($defaultLanguage);
            $aLanguages = [$defaultLanguage => getLanguageCodefromLanguage($defaultLanguage)];
            $aReturner["surveyTitle"][$defaultLanguage] = "";
            $aReturner["welcome"][$defaultLanguage] = "";
            $aReturner["description"][$defaultLanguage] = "";
            $aReturner["endText"][$defaultLanguage] = "";
            $aReturner["endUrl"][$defaultLanguage] = "";
            $aReturner["endUrlDescription"][$defaultLanguage] = "";
            $aReturner["dateFormat"][$defaultLanguage] = $aLanguageDetails['dateformat'];
            $aReturner["decimalDivider"][$defaultLanguage] = $aLanguageDetails['radixpoint'];

            return Yii::app()->getController()->renderPartial(
                '/admin/super/_renderJson',
                ['data' => [
                    "textdata" => $aReturner,
                    "languages" => $aLanguages
                ]],
                false,
                false
            );
        }

        foreach ($oSurvey->allLanguages as $sLanguage) {
            $aLanguages[$sLanguage] = getLanguageNameFromCode($sLanguage, false);
            $aReturner["surveyTitle"][$sLanguage] = $oSurvey->languagesettings[$sLanguage]->surveyls_title;
            $aReturner["welcome"][$sLanguage] = $oSurvey->languagesettings[$sLanguage]->surveyls_welcometext;
            $aReturner["description"][$sLanguage] = $oSurvey->languagesettings[$sLanguage]->surveyls_description;
            $aReturner["endText"][$sLanguage] = $oSurvey->languagesettings[$sLanguage]->surveyls_endtext;
            $aReturner["endUrl"][$sLanguage] = $oSurvey->languagesettings[$sLanguage]->surveyls_url;
            $aReturner["endUrlDescription"][$sLanguage] = $oSurvey->languagesettings[$sLanguage]->surveyls_urldescription;
            $aReturner["dateFormat"][$sLanguage] = $oSurvey->languagesettings[$sLanguage]->surveyls_dateformat;
            $aReturner["decimalDivider"][$sLanguage] = $oSurvey->languagesettings[$sLanguage]->surveyls_numberformat;
        }

        return Yii::app()->getController()->renderPartial(
            '/admin/super/_renderJson',
            ['data' => [
                "textdata" => $aReturner,
                "languages" => $aLanguages
            ]],
            false,
            false
        );
    }

    /**
     * Method to call current date information by ajax
     *
     * REFACTORED in SurveyAdministrationController
     *
     * @param int $sid Given Survey ID
     *
     * @return JSON
     */
    public function getDateFormatOptions($sid)
    {
        $iSurveyId = (int) $sid;
        $aRawDateFormats = getDateFormatData();

        return Yii::app()->getController()->renderPartial(
            '/admin/super/_renderJson',
            [
                'data' => array_map(
                    function ($aDateFormats) {
                        return $aDateFormats['dateformat'];
                    },
                    $aRawDateFormats
                )
            ],
            false,
            false
        );
    }

    /**
     * Method to store data edited in the the text editor component
     *
     * * REFACTORED in SurveyAdministrationController
     *
     * @param integer $sid Survey ID
     * 
     * @return JSON
     */
    public function saveTextData($sid)
    {
        $iSurveyId = (int) $sid;
        $changes = Yii::app()->request->getPost('changes');
        $aSuccess = [];
        foreach ($changes as $sLanguage => $contentChange) {
            $oSurveyLanguageSetting = SurveyLanguageSetting::model()->findByPk(["surveyls_survey_id" => $iSurveyId, "surveyls_language" => $sLanguage]);
            if ($oSurveyLanguageSetting == null) {
                $oSurveyLanguageSetting = new SurveyLanguageSetting();
                $oSurveyLanguageSetting->surveyls_survey_id = $iSurveyId;
                $oSurveyLanguageSetting->surveyls_language = $sLanguage;
            }
            $oSurveyLanguageSetting->surveyls_title = $contentChange['surveyTitle'];
            $oSurveyLanguageSetting->surveyls_welcometext = $contentChange['welcome'];
            $oSurveyLanguageSetting->surveyls_description = $contentChange['description'];
            $oSurveyLanguageSetting->surveyls_endtext = $contentChange['endText'];
            $oSurveyLanguageSetting->surveyls_url = $contentChange['endUrl'];
            $oSurveyLanguageSetting->surveyls_urldescription = $contentChange['endUrlDescription'];
            $oSurveyLanguageSetting->surveyls_dateformat = $contentChange['dateFormat'];
            $oSurveyLanguageSetting->surveyls_numberformat = $contentChange['decimalDivider'];
            $aSuccess[$sLanguage] = $oSurveyLanguageSetting->save();
            unset($oSurveyLanguageSetting);
        }

        $success = array_reduce(
            $aSuccess,
            function ($carry, $subsuccess) {
                return $carry = $carry && $subsuccess;
            },
            true
        );

        return Yii::app()->getController()->renderPartial(
            '/admin/super/_renderJson',
            ['data' => [
                "success" => $success,
                "message" => ($success ? gT("Survey texts were saved successfully.") : gT("Error saving survey texts"))
                ]
            ],
            false,
            false
        );
    }

    /**
     * Collect the data necessary for the data security settings and return a JSON document
     *
     * REFACTORED in SurveyAdministrationController
     *
     * @param integer $sid Survey ID
     * 
     * @return JSON
     */
    public function getDataSecTextSettings($sid = null)
    {
        $iSurveyId = (int) $sid;
        $oSurvey = Survey::model()->findByPk($iSurveyId);

        $aLanguages = [];
        $aReturner = [
            "dataseclabel" => [],
            "datasecmessage" => [],
            "datasecerror" => [],
        ];

        if ($oSurvey == null ) {
            $defaultLanguage = App()->getConfig('defaultlang');
            $aLanguages = [$defaultLanguage => getLanguageCodefromLanguage($defaultLanguage)];
            $aReturner["datasecmessage"][$defaultLanguage] = "";
            $aReturner["datasecerror"][$defaultLanguage] = "";
            $aReturner["dataseclabel"][$defaultLanguage] = "";

            return Yii::app()->getController()->renderPartial(
                '/admin/super/_renderJson',
                ['data' => [
                    "showsurveypolicynotice" => 0,
                    "textdata" => $aReturner,
                    "languages" => $aLanguages,
                    "permissions" => [
                        "update" => Permission::model()->hasGlobalPermission('surveys', 'create'),
                        "editorpreset" => Yii::app()->session['htmleditormode'],
                    ]
                ]],
                false,
                false
            );
        }

        foreach ($oSurvey->allLanguages as $sLanguage) {
            $aLanguages[$sLanguage] = getLanguageNameFromCode($sLanguage, false);
            $aReturner["datasecmessage"][$sLanguage] = $oSurvey->languagesettings[$sLanguage]->surveyls_policy_notice;
            $aReturner["datasecerror"][$sLanguage] = $oSurvey->languagesettings[$sLanguage]->surveyls_policy_error;
            $aReturner["dataseclabel"][$sLanguage] = $oSurvey->languagesettings[$sLanguage]->surveyls_policy_notice_label;
        }

        return Yii::app()->getController()->renderPartial(
            '/admin/super/_renderJson',
            ['data' => [
                "showsurveypolicynotice" => $oSurvey->showsurveypolicynotice,
                "textdata" => $aReturner,
                "languages" => $aLanguages,
                "permissions" => [
                    "update" => Permission::model()->hasSurveyPermission($iSurveyId, 'surveysecurity', 'update'),
                    "editorpreset" => Yii::app()->session['htmleditormode'],
                ]
            ]],
            false,
            false
        );
    }

    /**
     * Method to store data edited in the the data security text editor component
     *
     * REFACTORED in SurveyAdministrationController
     *
     * @param integer $sid Survey ID
     * 
     * @return JSON
     */
    public function saveDataSecTextData($sid)
    {
        $iSurveyId = (int) $sid;
        $oSurvey = Survey::model()->findByPk($iSurveyId);
        $changes = Yii::app()->request->getPost('changes', []);
        $aSuccess = [];

        $oSurvey->showsurveypolicynotice = isset($changes['showsurveypolicynotice']) ? $changes['showsurveypolicynotice'] : 0;
        $aSuccess[] = $oSurvey->save();
        foreach ($oSurvey->allLanguages as $sLanguage ) {
            $oSurveyLanguageSetting = SurveyLanguageSetting::model()->findByPk(["surveyls_survey_id" => $iSurveyId, "surveyls_language" => $sLanguage]);
            if ($oSurveyLanguageSetting == null) {
                $oSurveyLanguageSetting = new SurveyLanguageSetting();
                $oSurveyLanguageSetting->surveyls_title = "";
                $oSurveyLanguageSetting->surveyls_survey_id = $iSurveyId;
                $oSurveyLanguageSetting->surveyls_language = $sLanguage;
            }

            $oSurveyLanguageSetting->surveyls_policy_notice = isset($changes['datasecmessage'][$sLanguage]) ? $changes['datasecmessage'][$sLanguage] : '';
            $oSurveyLanguageSetting->surveyls_policy_error = isset($changes['datasecerror'][$sLanguage]) ? $changes['datasecerror'][$sLanguage] : '';
            $oSurveyLanguageSetting->surveyls_policy_notice_label = isset($changes['dataseclabel'][$sLanguage]) ? $changes['dataseclabel'][$sLanguage] : '';
            $aSuccess[$sLanguage] = $oSurveyLanguageSetting->save();
            unset($oSurveyLanguageSetting);
        }

        $success = array_reduce(
            $aSuccess,
            function ($carry, $subsuccess) {
                return $carry = $carry && $subsuccess;
            },
            true
        );

        return Yii::app()->getController()->renderPartial(
            '/admin/super/_renderJson',
            ['data' => [
                "success" => $success,
                "message" => ($success ? gT("Successfully saved privacy policy text") : gT("Error saving privacy policy text"))
                ]
            ],
            false,
            false
        );
    }

    /**
     * This private function creates a sample group
     *
     * REFACTORED in SurveyAdministrationController
     *
     * @param int $iSurveyID The survey ID that the sample group will belong to
     * 
     * @return int
     */
    private function _createSampleGroup($iSurveyID)
    {
        // Now create a new dummy group
        $sLanguage = Survey::model()->findByPk($iSurveyID)->language;
        $oGroup = new QuestionGroup();
        $oGroup->sid = $iSurveyID;
        $oGroup->group_order = 1;
        $oGroup->grelevance = '1';
        $oGroup->save();
        $oGroupL10ns = new QuestionGroupL10n();
        $oGroupL10ns->gid = $oGroup->gid;
        $oGroupL10ns->group_name = gt('My first question group', 'html', $sLanguage);
        $oGroupL10ns->language = $sLanguage;
        $oGroupL10ns->save();
        LimeExpressionManager::SetEMLanguage($sLanguage);
        return $oGroup->gid;
    }

    /**
     * This private function creates a sample question
     *
     * * REFACTORED in SurveyAdministrationController
     *
     * @param int $iSurveyID The survey ID that the sample question will belong to
     * @param int $iGroupID  The group ID that the sample question will belong to
     * 
     * @return int
     */
    private function _createSampleQuestion($iSurveyID, $iGroupID)
    {
        // Now create a new dummy question
        $sLanguage = Survey::model()->findByPk($iSurveyID)->language;
        $oQuestion = new Question;
        $oQuestion->sid = $iSurveyID;
        $oQuestion->gid = $iGroupID;
        $oQuestion->type = Question::QT_T_LONG_FREE_TEXT;
        $oQuestion->title = 'Q00';
        $oQuestion->mandatory = 'N';
        $oQuestion->relevance = '1';
        $oQuestion->question_order = 1;
        $oQuestion->save();
        $oQuestionLS = new QuestionL10n();
        $oQuestionLS->question = gt('A first example question. Please answer this question:', 'html', $sLanguage);
        $oQuestionLS->help = gt('This is a question help text.', 'html', $sLanguage);
        $oQuestionLS->language = $sLanguage;
        $oQuestionLS->qid = $oQuestion->qid;
        $oQuestionLS->save();
        return $oQuestion->qid;
    }

    /**
     * Renders template(s) wrapped in header and footer
     *
     * NOT REFACTORED ...(we don't need this anymore)
     *
     * @param string       $sAction     Current action, the folder to fetch views from
     * @param string|array $aViewUrls   View url(s)
     * @param array        $aData       Data to be passed on. Optional.
     * @param bool         $sRenderFile Renders File
     * 
     * @return void
     */
    protected function _renderWrappedTemplate($sAction = 'survey', $aViewUrls = array(), $aData = array(), $sRenderFile = false)
    {
        parent::_renderWrappedTemplate($sAction, $aViewUrls, $aData, $sRenderFile);
    }

    /**
     * Apply current theme options for imported survey theme
     *
     * REFACTORED in SurveAdministartationCOntroller
     *
     * @param integer $iSurveyID The survey ID of imported survey
     * 
     * @return void
     */
    public function applythemeoptions($iSurveyID = 0)
    {
        if ((int)$iSurveyID > 0 && Yii::app()->request->isPostRequest) {
            $oSurvey = Survey::model()->findByPk($iSurveyID);
            $sTemplateName = $oSurvey->template;
            $aThemeOptions = json_decode(App()->request->getPost('themeoptions', ''));

            if (!empty($aThemeOptions)) {
                $oSurveyConfig = TemplateConfiguration::getInstance($sTemplateName, null, $iSurveyID);
                if ($oSurveyConfig->options === 'inherit') {
                    $oSurveyConfig->setOptionKeysToInherit();
                }

                foreach ($aThemeOptions as $key => $value) {
                        $oSurveyConfig->setOption($key, $value);
                }

                $oSurveyConfig->save();
            }
        }
        $this->getController()->redirect(array('surveyAdministration/view/surveyid/'.$iSurveyID));
    }

    /**
     * Upload an image in directory
     *
     * REFACTORED in SurveAdministartationCOntroller
     * 
     * @return json
     */
    public function uploadimagefile()
    {
        $iSurveyID = Yii::app()->request->getPost('surveyid');
        $success = false;
        $debug = [];
        if (!Permission::model()->hasSurveyPermission($iSurveyID, 'surveycontent', 'update')) {
            return Yii::app()->getController()->renderPartial(
                '/admin/super/_renderJson',
                array('data' => ['success' => $success, 'message' => gT("You don't have sufficient permissions to upload images in this survey"), 'debug' => $debug]),
                false,
                false
            );
        }
        $debug[] = $_FILES;
        if (empty($_FILES)) {
            $uploadresult = gT("No file was uploaded.");
            return Yii::app()->getController()->renderPartial(
                '/admin/super/_renderJson',
                array('data' => ['success' => $success, 'message' => $uploadresult, 'debug' => $debug]),
                false,
                false
            );
        }
        if ($_FILES['file']['error'] == 1 || $_FILES['file']['error'] == 2) {
            $uploadresult = sprintf(gT("Sorry, this file is too large. Only files up to %01.2f MB are allowed."), getMaximumFileUploadSize() / 1024 / 1024);
            return Yii::app()->getController()->renderPartial(
                '/admin/super/_renderJson',
                array('data' => ['success' => $success, 'message' => $uploadresult, 'debug' => $debug]),
                false,
                false
            );
        }
        $checkImage = LSYii_ImageValidator::validateImage($_FILES["file"]);
        if ($checkImage['check'] === false) {
            return Yii::app()->getController()->renderPartial(
                '/admin/super/_renderJson',
                array('data' => ['success' => $success, 'message' => $checkImage['uploadresult'], 'debug' => $checkImage['debug']]),
                false,
                false
            );
        }
        $surveyDir = Yii::app()->getConfig('uploaddir')."/surveys/".$iSurveyID;
        if (!is_dir($surveyDir)) {
            @mkdir($surveyDir);
        }
        if (!is_dir($surveyDir."/images")) {
            @mkdir($surveyDir."/images");
        }
        $destdir = $surveyDir."/images/";
        if (!is_writeable($destdir)) {
            $uploadresult = sprintf(gT("Incorrect permissions in your %s folder."), $destdir);
            return Yii::app()->getController()->renderPartial(
                '/admin/super/_renderJson',
                array('data' => ['success' => $success, 'message' => $uploadresult, 'debug' => $debug]),
                false,
                false
            );
        }

        $filename = sanitize_filename($_FILES['file']['name'], false, false, false); // Don't force lowercase or alphanumeric
        $fullfilepath = $destdir.$filename;
        $debug[] = $destdir;
        $debug[] = $filename;
        $debug[] = $fullfilepath;
        if (!@move_uploaded_file($_FILES['file']['tmp_name'], $fullfilepath)) {
            $uploadresult = gT("An error occurred uploading your file. This may be caused by incorrect permissions for the application /tmp folder.");
        } else {
            $uploadresult = sprintf(gT("File %s uploaded"), $filename);
            $success = true;
        };
        return Yii::app()->getController()->renderPartial(
            '/admin/super/_renderJson',
            array('data' => ['success' => $success, 'message' => $uploadresult, 'debug' => $debug]),
            false,
            false
        );
    }

    /**
     * Returns JSON Data for Token Top Bar.
     *
     * REFACTORED in SurveryAdministrationCOntroller
     * 
     * @param int  $sid       Given Survey ID
     * @param bool $onlyclose Close
     * 
     * @return void
     */
    public function getTokenTopBar($sid, $onlyclose = false)
    {
        $oSurvey   = Survey::model()->findByPk($sid);

        return Yii::app()->getController()->renderPartial(
            '/admin/survey/topbar/token_bar',
            array(
                'oSurvey'     => $oSurvey,
                'sid'     => $sid,
                'onlyclose' => !$oSurvey->hasTokensTable
            ),
            false,
            false
        );
    }

    /**
     * This Method is returning the Data for Survey Top Bar Component
     * for Vue JS as JSON.
     *
     * REFACTORED in SurveyAdministrationController
     * 
     * @param int  $sid        Given Survey ID
     * @param bool $saveButton Renders Save Button
     * 
     * @return string|string[]|null
     * @throws CException
     */
    public function getSurveyTopbar($sid, $saveButton = false)
    {
        $oSurvey                       = Survey::model()->findByPk($sid);
        $hasSurveyContentPermission    = Permission::model()->hasSurveyPermission($sid, 'surveycontent', 'update');
        $hasSurveyActivationPermission = Permission::model()->hasSurveyPermission($sid, 'surveyactivation', 'update');
        $hasDeletePermission           = Permission::model()->hasSurveyPermission($sid, 'survey', 'delete');
        $hasSurveyTranslatePermission  = Permission::model()->hasSurveyPermission($sid, 'translations', 'read');
        $hasSurveyReadPermission       = Permission::model()->hasSurveyPermission($sid, 'surveycontent', 'read');
        $hasSurveyTokensPermission     = Permission::model()->hasSurveyPermission($sid, 'surveysettings', 'update')
                                            || Permission::model()->hasSurveyPermission($sid, 'tokens', 'create');
        $hasResponsesCreatePermission  = Permission::model()->hasSurveyPermission($sid, 'responses', 'create');
        $hasResponsesReadPermission    = Permission::model()->hasSurveyPermission($sid, 'responses', 'read');
        $hasResponsesStatisticsReadPermission = Permission::model()->hasSurveyPermission($sid, 'statistics', 'read');

        $isActive  = $oSurvey->active == 'Y';
        $condition = array('sid' => $sid, 'parent_qid' => 0);
        $sumcount  = Question::model()->countByAttributes($condition);
        $countLanguage = count($oSurvey->allLanguages);
        $hasAdditionalLanguages = (count($oSurvey->additionalLanguages) > 0);
        $canactivate = $sumcount > 0 && $hasSurveyActivationPermission;
        $expired     = $oSurvey->expires != '' && ($oSurvey->expires < dateShift(date("Y-m-d H:i:s"), "Y-m-d H:i", Yii::app()->getConfig('timeadjust')));
        $notstarted  = ($oSurvey->startdate != '') && ($oSurvey->startdate > dateShift(date("Y-m-d H:i:s"), "Y-m-d H:i", Yii::app()->getConfig('timeadjust')));

        if (!$isActive) {
            $context = gT("Preview survey");
            $contextbutton = 'preview_survey';
        } else {
            $context =  gT("Execute survey");
            $contextbutton = 'execute_survey';
        }

        $language = $oSurvey->language;
        $conditionsCount = Condition::model()->with(array('questions'=>array('condition'=>'sid ='.$sid)))->count();
        $oneLanguage     = (count($oSurvey->allLanguages) == 1);

        // Put menu items in tools menu
        $event = new PluginEvent('beforeToolsMenuRender', $this);
        $event->set('surveyId', $oSurvey->sid);
        App()->getPluginManager()->dispatchEvent($event);
        $extraToolsMenuItems = $event->get('menuItems');

        // Add new menus in survey bar
        $event = new PluginEvent('beforeSurveyBarRender', $this);
        $event->set('surveyId', $oSurvey->sid);
        App()->getPluginManager()->dispatchEvent($event);
        $beforeSurveyBarRender = $event->get('menus');

        return Yii::app()->getController()->renderPartial(
            '/admin/survey/topbar/survey_topbar',
            array(
                'sid' => $sid,
                'canactivate' => $canactivate,
                'expired' => $expired,
                'notstarted' => $notstarted,
                'context' => $context,
                'contextbutton' => $contextbutton,
                'language' => $language,
                'sumcount' => $sumcount,
                'hasSurveyContentPermission' => $hasSurveyContentPermission,
                'countLanguage' => $countLanguage,
                'hasDeletePermission' => $hasDeletePermission,
                'hasSurveyTranslatePermission' => $hasSurveyTranslatePermission,
                'hasAdditionalLanguages' => $hasAdditionalLanguages,
                'conditionsCount' => $conditionsCount,
                'hasSurveyReadPermission' => $hasSurveyReadPermission,
                'oneLanguage' => $oneLanguage,
                'hasSurveyTokensPermission'    => $hasSurveyTokensPermission,
                'hasResponsesCreatePermission' => $hasResponsesCreatePermission,
                'hasResponsesReadPermission'   => $hasResponsesReadPermission,
                'hasSurveyActivationPermission'   => $hasSurveyActivationPermission,
                'hasResponsesStatisticsReadPermission' => $hasResponsesStatisticsReadPermission,
                'addSaveButton'  => $saveButton,
                'extraToolsMenuItems' => $extraToolsMenuItems ?? [],
                'beforeSurveyBarRender' => $beforeSurveyBarRender ?? []
            ),
            false,
            false
        );
    }
}<|MERGE_RESOLUTION|>--- conflicted
+++ resolved
@@ -812,16 +812,9 @@
 
         if (!tableExists('survey_'.$iSurveyID)) {
             $_SESSION['flashmessage'] = gT("Error: Response table does not exist. Survey cannot be deactivated.");
-            $this->getController()->redirect($this->getController()->createUrl("admin/survey/sa/view/surveyid/{$iSurveyID}"));
+                $this->getController()->redirect($this->getController()->createUrl("surveyAdministration/view/surveyid/{$iSurveyID}"));
         }
         if (Yii::app()->request->getPost('ok') == '') {
-<<<<<<< HEAD
-            if (!tableExists('survey_'.$iSurveyID)) {
-                $_SESSION['flashmessage'] = gT("Error: Response table does not exist. Survey cannot be deactivated.");
-                $this->getController()->redirect($this->getController()->createUrl("surveyAdministration/view/surveyid/{$iSurveyID}"));
-            }
-=======
->>>>>>> d3037f91
             $aData['surveyid'] = $iSurveyID;
             $aData['date']     = $date;
             $aData['dbprefix'] = Yii::app()->db->tablePrefix;
