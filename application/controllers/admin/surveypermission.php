<?php if ( ! defined('BASEPATH')) exit('No direct script access allowed');
/*
 * LimeSurvey
 * Copyright (C) 2007-2011 The LimeSurvey Project Team / Carsten Schmitz
 * All rights reserved.
 * License: GNU/GPL License v2 or later, see LICENSE.php
 * LimeSurvey is free software. This version may have been modified pursuant
 * to the GNU General Public License, and as distributed it includes or
 * is derivative of works licensed under the GNU General Public License or
 * other free or open source software licenses.
 * See COPYRIGHT.php for copyright notices and details.
 */
 
/**
* surveypermission
*
* @package LimeSurvey
* @copyright 2011
* @access public
*/
class surveypermission extends Survey_Common_Action {

    /**
    * Load survey security screen.
    * @param mixed $surveyid
    * @return void
    */
    function index($surveyid)
    {
        $aData['surveyid'] = $surveyid = sanitize_int($surveyid);
        $aViewUrls = array();
        $clang = Yii::app()->lang;
        $imageurl = Yii::app()->getConfig('adminimageurl');
            
        if(Permission::model()->hasSurveyPermission($surveyid,'surveysecurity','read'))
        {
            $aBaseSurveyPermissions=Permission::model()->getBasePermissions();
            $userList=getUserList('onlyuidarray'); // Limit the user list for the samegrouppolicy
<<<<<<< HEAD
            App()->getClientScript()->registerScriptFile(Yii::app()->getConfig('generalscripts') . 'jquery/jquery.tablesorter.min.js');
            App()->getClientScript()->registerScriptFile(Yii::app()->getConfig('adminscripts') . 'surveysecurity.js');
=======
            App()->getClientScript()->registerPackage('jquery-tablesorter');
            App()->getClientScript()->registerScriptFile(Yii::app()->getConfig('adminscripts') . "surveypermissions.js");
>>>>>>> 906f2998
            $surveysecurity ="<div class='header ui-widget-header'>".$clang->gT("Survey permissions")."</div>\n";
            $result2 = Permission::model()->getUserDetails($surveyid);
            if(count($result2) > 0)
            {
                    $surveysecurity = ""
                    . "<table class='surveysecurity'><thead>"
                    . "<tr>\n"
                    . "<th>".$clang->gT("Action")."</th>\n"
                    . "<th>".$clang->gT("Username")."</th>\n"
                    . "<th>".$clang->gT("User group")."</th>\n"
                    . "<th>".$clang->gT("Full name")."</th>\n";
                foreach ($aBaseSurveyPermissions as $sPermission=>$aSubPermissions )
                {
                    $surveysecurity.="<th><img src=\"{$imageurl}{$aSubPermissions['img']}_30.png\" alt=\"<span style='font-weight:bold;'>".$aSubPermissions['title']."</span><br />".$aSubPermissions['description']."\" /></th>\n";
                }
                $surveysecurity .= "</tr></thead>\n";

                // Foot first

                if (Yii::app()->getConfig('usercontrolSameGroupPolicy') == true)
                {
                    $authorizedGroupsList = getUserGroupList(NULL,'simplegidarray');
                }

                $surveysecurity .= "<tbody>\n";
                $row = 0;
                foreach ($result2 as $PermissionRow)
                {
                    if(in_array($PermissionRow['uid'],$userList))
                    {

                        $result3 = User_in_groups::model()->with('users')->findAll('users.uid = :uid',array(':uid' => $PermissionRow['uid']));
                        foreach ($result3 as $resul3row)
                        {
                            if (Yii::app()->getConfig('usercontrolSameGroupPolicy') == false ||
                            in_array($resul3row->ugid,$authorizedGroupsList))
                            {
                                $group_ids[] = $resul3row->ugid;
                            }
                        }

                        if(isset($group_ids) && $group_ids[0] != NULL)
                        {
                            $group_ids_query = implode(",", $group_ids);
                            unset($group_ids);
                            $result4 = User_groups::model()->findAll("ugid IN ($group_ids_query)");                        

                            foreach ($result4 as $resul4row)
                            {
                                $group_names[] = $resul4row->name;
                            }
                            if(count($group_names) > 0)
                                $group_names_query = implode(", ", $group_names);
                        }
                        //                  else {break;} //TODO Commented by lemeur
                        $surveysecurity .= "<tr>\n";

                        $surveysecurity .= "<td>\n";
                        
                        if(Permission::model()->hasSurveyPermission($surveyid,'surveysecurity','update'))
                        {
                            if($PermissionRow['uid']!=Yii::app()->user->getId() || Permission::model()->hasGlobalPermission('global_superadmin','read')) // Can not update own security
                            {
                                $surveysecurity .= CHtml::form(array("admin/surveypermission/sa/set/surveyid/{$surveyid}"), 'post', array('style'=>"display:inline;"))
                                ."<input type='image' src='{$imageurl}edit_16.png' alt='".$clang->gT("Edit permissions")."' />"
                                ."<input type='hidden' name='action' value='setsurveysecurity' />"
                                ."<input type='hidden' name='user' value='{$PermissionRow['users_name']}' />"
                                ."<input type='hidden' name='uid' value='{$PermissionRow['uid']}' />"
                                ."</form>\n";
                            }
                        }
                        if(Permission::model()->hasSurveyPermission($surveyid,'surveysecurity','delete'))
                        {
                            $surveysecurity .= CHtml::form(array("admin/surveypermission/sa/delete/surveyid/{$surveyid}"), 'post', array('style'=>"display:inline;"))
                            ."<input type='image' src='{$imageurl}/token_delete.png' alt='".$clang->gT("Delete")."' onclick='return confirm(\"".$clang->gT("Are you sure you want to delete this entry?","js")."\")' />"
                            ."<input type='hidden' name='action' value='delsurveysecurity' />"
                            ."<input type='hidden' name='user' value='{$PermissionRow['users_name']}' />"
                            ."<input type='hidden' name='uid' value='{$PermissionRow['uid']}' />"
                            ."</form>";
                        }

                        $surveysecurity .= "</td>\n";
                        $surveysecurity .= "<td>{$PermissionRow['users_name']}</td>\n"
                        . "<td>";

                        if(isset($group_names) > 0)
                        {
                            $surveysecurity .= $group_names_query;
                        }
                        else
                        {
                            $surveysecurity .= "---";
                        }
                        unset($group_names);

                        $surveysecurity .= "</td>\n"
                        . "<td>\n{$PermissionRow['full_name']}</td>\n";

                        //Now show the permissions
                        foreach ($aBaseSurveyPermissions as $sPKey=>$aPDetails) {
                            unset($aPDetails['img']);
                            unset($aPDetails['description']);
                            unset($aPDetails['title']);
                            $iCount=0;
                            $iPermissionCount=0;
                            foreach ($aPDetails as $sPDetailKey=>$sPDetailValue)
                            {
                                if ($sPDetailValue && Permission::model()->hasSurveyPermission($surveyid,$sPKey,$sPDetailKey,$PermissionRow['uid']) && !($sPKey=='survey' && $sPDetailKey=='read')) $iCount++;
                                if ($sPDetailValue) $iPermissionCount++;
                            }
                            if ($sPKey=='survey')  $iPermissionCount--;
                            if ($iCount==$iPermissionCount) {
                                $insert = "<div class=\"ui-icon ui-icon-check\">&nbsp;</div>";
                            }
                            elseif ($iCount>0){
                                $insert = "<div class=\"ui-icon ui-icon-check mixed\">&nbsp;</div>";
                            }
                            else
                            {
                                $insert = "<div>&nbsp;</div>";
                            }
                            $surveysecurity .= "<td>\n$insert\n</td>\n";
                        }

                        $surveysecurity .= "</tr>\n";
                        $row++;
                    }
                }
                $surveysecurity .= "</tbody>\n"
                . "</table>\n";
            }
            else
            {
            
            }
            if(Permission::model()->hasSurveyPermission($surveyid,'surveysecurity','create'))
            {
                $surveysecurity .= CHtml::form(array("admin/surveypermission/sa/adduser/surveyid/{$surveyid}"), 'post', array('class'=>"form44"))."<ul>\n"
                . "<li><label for='uidselect'>".$clang->gT("User").": </label><select id='uidselect' name='uid'>\n"
                . getSurveyUserList(false,false,$surveyid)
                . "</select>\n"
                . "<input style='width: 15em;' type='submit' value='".$clang->gT("Add user")."'  onclick=\"if (document.getElementById('uidselect').value == -1) { alert('".$clang->gT("Please select a user first","js")."'); return false;}\"/>"
                . "<input type='hidden' name='action' value='addsurveysecurity' />"
                . "</li></ul></form>\n";
                
                $surveysecurity .=  CHtml::form(array("admin/surveypermission/sa/addusergroup/surveyid/{$surveyid}"), 'post', array('class'=>"form44"))."<ul><li>\n"
                . "<label for='ugidselect'>".$clang->gT("Groups").": </label><select id='ugidselect' name='ugid'>\n"
                . getSurveyUserGroupList('htmloptions',$surveyid)
                . "</select>\n"
                . "<input style='width: 15em;' type='submit' value='".$clang->gT("Add user group")."' onclick=\"if (document.getElementById('ugidselect').value == -1) { alert('".$clang->gT("Please select a user group first","js")."'); return false;}\" />"
                . "<input type='hidden' name='action' value='addusergroupsurveysecurity' />\n"
                . "</li></ul></form>";
            }

            $aViewUrls['output'] = $surveysecurity;
        }
        else
        {
            $this->getController()->error('Access denied');
        }

        $this->_renderWrappedTemplate('authentication', $aViewUrls, $aData);
    }

    /**
    * surveypermission::addusergroup()
    * Function responsible to add usergroup.
    * @param mixed $surveyid
    * @return void
    */
    function addusergroup($surveyid)
    {
        $aData['surveyid'] = $surveyid = sanitize_int($surveyid);
        $aViewUrls = array();

        $action = $_POST['action'];
        $clang = Yii::app()->lang;

        $imageurl = Yii::app()->getConfig('imageurl');

        $postusergroupid = !empty($_POST['ugid']) ? $_POST['ugid'] : false;


        if($action == "addusergroupsurveysecurity")
        {
            $addsummary = "<div class=\"header\">".$clang->gT("Add user group")."</div>\n";
            $addsummary .= "<div class=\"messagebox ui-corner-all\" >\n";

            $result = Survey::model()->findAll('sid = :surveyid AND owner_id = :owner_id',array(':surveyid' => $surveyid, ':owner_id' => Yii::app()->session['loginID']));
            if( Permission::model()->hasSurveyPermission($surveyid, 'surveysecurity', 'create') 
                && in_array($postusergroupid,getSurveyUserGroupList('simpleugidarray',$surveyid))
                )
            {
                if($postusergroupid > 0){
                    $result2 = User::model()->getCommonUID($surveyid, $postusergroupid); //Checked
                    $result2 = $result2->readAll();
                    if(count($result2) > 0)
                    {
                        foreach ($result2 as $row2 )
                        {
                            $uid_arr[] = $row2['uid'];
                            $isrresult = Permission::model()->insertSomeRecords(array('sid' => $surveyid,'uid' => $row2['uid'], 'permission' => 'survey', 'read_p' => 1));
                            if (!$isrresult) break;
                        }

                        if($isrresult)
                        {
                            $addsummary .= "<div class=\"successheader\">".$clang->gT("User group added.")."</div>\n";
                            Yii::app()->session['uids'] = $uid_arr;
                            $addsummary .= "<br />"
                            .CHtml::form(array("admin/surveypermission/sa/set/surveyid/{$surveyid}"), 'post')
                            ."<input type='submit' value='".$clang->gT("Set Survey Rights")."' />"
                            ."<input type='hidden' name='action' value='setusergroupsurveysecurity' />"
                            ."<input type='hidden' name='ugid' value='{$postusergroupid}' />"
                            ."</form>\n";
                        }
                        else
                        {
                            // Error while adding user to the database
                            $addsummary .= "<div class=\"warningheader\">".$clang->gT("Failed to add user group.")."</div>\n";
                            $addsummary .= "<br/><input type=\"submit\" onclick=\"window.open('".$this->getController()->createUrl('admin/surveypermission/sa/view/surveyid/'.$surveyid)."', '_top')\" value=\"".$clang->gT("Continue")."\"/>\n";
                        }
                    }
                    else
                    {
                        // no user to add
                        $addsummary .= "<div class=\"warningheader\">".$clang->gT("Failed to add user group.")."</div>\n";
                        $addsummary .= "<br/><input type=\"submit\" onclick=\"window.open('".$this->getController()->createUrl('admin/surveypermission/sa/view/surveyid/'.$surveyid)."', '_top')\" value=\"".$clang->gT("Continue")."\"/>\n";
                    }
                }
                else
                {
                    $addsummary .= "<div class=\"warningheader\">".$clang->gT("Failed to add user.")."</div>\n"
                    . "<br />" . $clang->gT("No Username selected.")."<br />\n";
                    $addsummary .= "<br/><input type=\"submit\" onclick=\"window.open('".$this->getController()->createUrl('admin/surveypermission/sa/view/surveyid/'.$surveyid)."', '_top')\" value=\"".$clang->gT("Continue")."\"/>\n";
                }
            }
            else
            {
                $this->getController()->error('Access denied');
            }
            $addsummary .= "</div>\n";

            $aViewUrls['output'] = $addsummary;
        }

        $this->_renderWrappedTemplate('authentication', $aViewUrls, $aData);
    }


    /**
    * surveypermission::adduser()
    * Function responsible to add user.
    * @param mixed $surveyid
    * @return void
    */
    function adduser($surveyid)
    {
        $aData['surveyid'] = $surveyid = sanitize_int($surveyid);
        $aViewUrls = array();

        $action = $_POST['action'];

        $clang = Yii::app()->lang;
        $imageurl = Yii::app()->getConfig('imageurl');
        $postuserid = $_POST['uid'];

        if($action == "addsurveysecurity")
        {
            $addsummary = "<div class='header ui-widget-header'>".$clang->gT("Add user")."</div>\n";
            $addsummary .= "<div class=\"messagebox ui-corner-all\">\n";

            $result = Survey::model()->findAll('sid = :sid AND owner_id = :owner_id AND owner_id != :postuserid',array(':sid' => $surveyid, ':owner_id' => Yii::app()->session['loginID'], ':postuserid' => $postuserid));
            if( Permission::model()->hasSurveyPermission($surveyid, 'surveysecurity', 'create') 
                &&  in_array($postuserid,getUserList('onlyuidarray'))
                )
            {

                if($postuserid > 0){

                    $isrresult = Permission::model()->insertSomeRecords(array('sid' => $surveyid, 'uid' => $postuserid, 'permission' => 'survey', 'read_p' => 1));

                    if($isrresult)
                    {

                        $addsummary .= "<div class=\"successheader\">".$clang->gT("User added.")."</div>\n";
                        $addsummary .= "<br />"
                        .CHtml::form(array("admin/surveypermission/sa/set/surveyid/{$surveyid}"), 'post')
                        ."<input type='submit' value='".$clang->gT("Set survey permissions")."' />"
                        ."<input type='hidden' name='action' value='setsurveysecurity' />"
                        ."<input type='hidden' name='uid' value='{$postuserid}' />"
                        ."</form>\n";
                    }
                    else
                    {
                        // Username already exists.
                        $addsummary .= "<div class=\"warningheader\">".$clang->gT("Failed to add user.")."</div>\n"
                        . "<br />" . $clang->gT("Username already exists.")."<br />\n";
                        $addsummary .= "<br/><input type=\"submit\" onclick=\"window.open('".$this->getController()->createUrl('admin/surveypermission/sa/view/surveyid/'.$surveyid)."', '_top')\" value=\"".$clang->gT("Continue")."\"/>\n";
                    }
                }
                else
                {
                    $addsummary .= "<div class=\"warningheader\">".$clang->gT("Failed to add user.")."</div>\n"
                    . "<br />" . $clang->gT("No Username selected.")."<br />\n";
                    $addsummary .= "<br/><input type=\"submit\" onclick=\"window.open('".$this->getController()->createUrl('admin/surveypermission/sa/view/surveyid/'.$surveyid)."', '_top')\" value=\"".$clang->gT("Continue")."\"/>\n";
                }
            }
            else
            {
                $this->getController()->error('Access denied');
            }

            $addsummary .= "</div>\n";

            $aViewUrls['output'] = $addsummary;
        }

        $this->_renderWrappedTemplate('authentication', $aViewUrls, $aData);
    }

    /**
    * surveypermission::set()
    * Function responsible to set permissions to a user/usergroup.
    * @param mixed $surveyid
    * @return void
    */
    function set($surveyid)
    {
        $aData['surveyid'] = $surveyid = sanitize_int($surveyid);
        $aViewUrls = array();

        $action = $_POST['action'];

        $clang = Yii::app()->lang;
        $imageurl = Yii::app()->getConfig('adminimageurl');
        $postuserid = !empty($_POST['uid']) ? $_POST['uid'] : null;
        $postusergroupid = !empty($_POST['ugid']) ? $_POST['ugid'] : null;
        if($action == "setsurveysecurity")
        {
            if ( (!Permission::model()->hasGlobalPermission('global_superadmin','read') && Yii::app()->user->getId()==$postuserid) // User can not change own security (except superadmin)
                || !in_array($postuserid,getUserList('onlyuidarray')) // User can not set user security if it can not see it
               )
            {
                $this->getController()->error('Access denied');
            }
        }
        elseif( $action == "setusergroupsurveysecurity" )
        {
            if ( !Permission::model()->hasGlobalPermission('global_superadmin','read') && !in_array($postusergroupid,getUserList('onlyuidarray')) ) // User can not change own security (except for superadmin ?)
            {
                $this->getController()->error('Access denied');
            }
        }
        else
        {
            $this->getController()->error('Unknow action');
        }

        if( Permission::model()->hasSurveyPermission($surveyid, 'surveysecurity', 'update') )
        {
<<<<<<< HEAD
            App()->getClientScript()->registerScriptFile(Yii::app()->getConfig('generalscripts') .'jquery/jquery.tablesorter.min.js');
            App()->getClientScript()->registerScriptFile(Yii::app()->getConfig('adminscripts') . 'surveysecurity.js');
=======
            App()->getClientScript()->registerPackage('jquery-tablesorter');
            App()->getClientScript()->registerScriptFile(Yii::app()->getConfig('adminscripts') . "surveypermissions.js");
>>>>>>> 906f2998
            if ($action == "setsurveysecurity")
            {
                $query = "select users_name from {{users}} where uid=:uid";
                $resrow = Yii::app()->db->createCommand($query)->bindParam(":uid", $postuserid, PDO::PARAM_INT)->queryRow();
                $sUsername=$resrow['users_name'];
                $usersummary = "<div class='header ui-widget-header'>".sprintf($clang->gT("Edit survey permissions for user %s"),"<span style='font-style:italic'>".$sUsername."</span>")."</div>";
            }
            else
            {
                $resrow = User_groups::model()->find('ugid = :ugid',array(':ugid' => $postusergroupid));
                $sUsergroupName=$resrow['name'];
                $usersummary = "<div class='header ui-widget-header'>".sprintf($clang->gT("Edit survey permissions for group %s"),"<span style='font-style:italic'>".$sUsergroupName."</span>")."</div>";
            }
            $usersummary .= "<br />"
            .CHtml::form(array("admin/surveypermission/sa/surveyright/surveyid/{$surveyid}"), 'post')
            . "<table style='margin:0 auto;' class='usersurveypermissions'><thead>\n";

            $usersummary .= ""
            . "<tr><th></th><th>".$clang->gT("Permission")."</th>\n"
            . "<th><input type='button' id='btnToggleAdvanced' value='<<' /></th>\n"
            . "<th class='extended'>".$clang->gT("Create")."</th>\n"
            . "<th class='extended'>".$clang->gT("View/read")."</th>\n"
            . "<th class='extended'>".$clang->gT("Update")."</th>\n"
            . "<th class='extended'>".$clang->gT("Delete")."</th>\n"
            . "<th class='extended'>".$clang->gT("Import")."</th>\n"
            . "<th class='extended'>".$clang->gT("Export")."</th>\n"
            . "</tr></thead>\n";

            //content
            
            $aBasePermissions=Permission::model()->getBasePermissions();

            $oddcolumn=false;
            foreach($aBasePermissions as $sPermissionKey=>$aCRUDPermissions)
            {
                $oddcolumn=!$oddcolumn;
                $usersummary .= "<tr><td><img src='{$imageurl}{$aCRUDPermissions['img']}_30.png' alt='{$aCRUDPermissions['description']}'/></td>";
                $usersummary .= "<td>{$aCRUDPermissions['title']}</td>";
                $usersummary .= "<td ><input type=\"checkbox\"  class=\"markrow\" name='all_{$sPermissionKey}' /></td>";
                foreach ($aCRUDPermissions as $sCRUDKey=>$CRUDValue)
                {
                    if (!in_array($sCRUDKey,array('create','read','update','delete','import','export'))) continue;
                    $usersummary .= "<td class='extended'>";

                    if ($CRUDValue)
                    {
                        if (!($sPermissionKey=='survey' && $sCRUDKey=='read'))
                        {
                            $usersummary .= "<input type=\"checkbox\"  class=\"checkboxbtn\" name='perm_{$sPermissionKey}_{$sCRUDKey}' ";
                            if($action=='setsurveysecurity' && Permission::model()->hasSurveyPermission( $surveyid,$sPermissionKey,$sCRUDKey,$postuserid)) {
                                $usersummary .= ' checked="checked" ';
                            }
                            $usersummary .=" />";
                        }
                    }
                    $usersummary .= "</td>";
                }
                $usersummary .= "</tr>";
            }

            $usersummary .= "\n</table>"
            ."<p><input type='submit' value='".$clang->gT("Save Now")."' />"
            ."<input type='hidden' name='perm_survey_read' value='1' />"
            ."<input type='hidden' name='action' value='surveyrights' />";

            if ($action=='setsurveysecurity')
            {
                $usersummary .="<input type='hidden' name='uid' value='{$postuserid}' />";
            }
            else
            {
                $usersummary .="<input type='hidden' name='ugid' value='{$postusergroupid}' />";
            }
            $usersummary .= "</form>\n";

            $aViewUrls['output'] = $usersummary;
        }
        else
        {
            $this->getController()->error('Access denied');
        }

        $this->_renderWrappedTemplate('authentication', $aViewUrls, $aData);
    }

    /**
    * surveypermission::delete()
    * Function responsible to delete a user/usergroup.
    * @param mixed $surveyid
    * @return void
    */
    function delete($surveyid)
    {

        $aData['surveyid'] = $surveyid = sanitize_int($surveyid);
        $aViewUrls = array();

        $action = $_POST['action'];

        $clang = Yii::app()->lang;
        $imageurl = Yii::app()->getConfig('imageurl');
        $postuserid = !empty($_POST['uid']) ? $_POST['uid'] : false;
        $postusergroupid = !empty($_POST['gid']) ? $_POST['gid'] : false;// Not used

        if($postuserid && !in_array($postuserid,getUserList('onlyuidarray')))
        {
            $this->getController()->error('Access denied');
        }
        elseif( $postusergroupid &&  !in_array($postusergroupid,getUserList('onlyuidarray')))
        {
            $this->getController()->error('Access denied');
        }

        if($action == "delsurveysecurity")
        {
            $addsummary = "<div class=\"header\">".$clang->gT("Deleting User")."</div>\n";
            $addsummary .= "<div class=\"messagebox\">\n";

            if( Permission::model()->hasSurveyPermission($surveyid, 'surveysecurity', 'delete') )
            {
                if (isset($postuserid))
                {
                    $dbresult = Permission::model()->deleteAll('uid = :uid AND sid = :sid',array(':uid' => $postuserid, ':sid' => $surveyid));
                    $addsummary .= "<br />".$clang->gT("Username").": ".sanitize_xss_string($_POST['user'])."<br /><br />\n";
                    $addsummary .= "<div class=\"successheader\">".$clang->gT("Success!")."</div>\n";
                }
                else
                {
                    $addsummary .= "<div class=\"warningheader\">".$clang->gT("Could not delete user. User was not supplied.")."</div>\n";
                }
                $addsummary .= "<br/><input type=\"submit\" onclick=\"window.open('".$this->getController()->createUrl('admin/surveypermission/sa/view/surveyid/'.$surveyid)."', '_top')\" value=\"".$clang->gT("Continue")."\"/>\n";
            }
            else
            {
                $this->getController()->error('Access denied');
            }
            $addsummary .= "</div>\n";

            $aViewUrls['output'] = $addsummary;
        }

        $this->_renderWrappedTemplate('authentication', $aViewUrls, $aData);
    }

    /**
    * surveypermission::surveyright()
    * Function responsible to process setting of permission of a user/usergroup.
    * @param mixed $surveyid
    * @return void
    */
    function surveyright($surveyid)
    {
        $aData['surveyid'] = $surveyid = sanitize_int($surveyid);
        $aViewUrls = array();

        $action = $_POST['action'];
        $clang = Yii::app()->lang;
        $imageurl = Yii::app()->getConfig('imageurl');
        $postuserid = !empty($_POST['uid']) ? $_POST['uid'] : false;
        $postusergroupid = !empty($_POST['ugid']) ? $_POST['ugid'] : false;

        if($postuserid && !in_array($postuserid,getUserList('onlyuidarray')))
        {
            $this->getController()->error('Access denied');
        }
        elseif( $postusergroupid &&  !in_array($postusergroupid,getUserGroupList(null, 'simplegidarray')))
        {
            $this->getController()->error('Access denied');
        }

        if ($action == "surveyrights" && Permission::model()->hasSurveyPermission($surveyid, 'surveysecurity', 'update'))
        {
            $addsummary = "<div class='header ui-widget-header'>".$clang->gT("Edit survey permissions")."</div>\n";
            $addsummary .= "<div class='messagebox ui-corner-all'>\n";
            $where = ' ';
            if($postuserid){
                if (!Permission::model()->hasGlobalPermission('global_superadmin','read'))
                {
                    $where .= "sid = :surveyid AND owner_id != :postuserid AND owner_id = :owner_id";
                    $resrow = Survey::model()->find($where,array(':surveyid' => $surveyid, ':owner_id' => Yii::app()->session['loginID'], ':postuserid' => $postuserid));
                }
            }
            else{
                $where .= "sid = :sid";
                $resrow = Survey::model()->find($where,array(':sid' => $surveyid));
                $iOwnerID=$resrow['owner_id'];
            }

            $aBaseSurveyPermissions = Permission::model()->getBasePermissions();
            $aPermissions=array();
            foreach ($aBaseSurveyPermissions as $sPermissionKey=>$aCRUDPermissions)
            {
                foreach ($aCRUDPermissions as $sCRUDKey=>$CRUDValue)
                {
                    if (!in_array($sCRUDKey,array('create','read','update','delete','import','export'))) continue;

                    if ($CRUDValue)
                    {
                        if(isset($_POST["perm_{$sPermissionKey}_{$sCRUDKey}"])){
                            $aPermissions[$sPermissionKey][$sCRUDKey]=1;
                        }
                        else
                        {
                            $aPermissions[$sPermissionKey][$sCRUDKey]=0;
                        }
                    }
                }
            }

            if (isset($postusergroupid) && $postusergroupid>0)
            {
                $oResult = User_in_groups::model()->findAll('ugid = :ugid AND uid <> :uid AND uid <> :iOwnerID',array(':ugid' => $postusergroupid, ':uid' => Yii::app()->session['loginID'], ':iOwnerID' => $iOwnerID));
                if(count($oResult) > 0)
                {
                    foreach ($oResult as $aRow)
                    {
                        Permission::model()->setPermissions($aRow->uid, $surveyid, $aPermissions);
                    }
                    $addsummary .= "<div class=\"successheader\">".$clang->gT("Survey permissions for all users in this group were successfully updated.")."</div>\n";
                }
            }
            else
            {
                if (Permission::model()->setPermissions($postuserid, $surveyid, $aPermissions))
                {
                    $addsummary .= "<div class=\"successheader\">".$clang->gT("Survey permissions were successfully updated.")."</div>\n";
                }
                else
                {
                    $addsummary .= "<div class=\"warningheader\">".$clang->gT("Failed to update survey permissions!")."</div>\n";
                }

            }
            $addsummary .= "<br/><input type=\"submit\" onclick=\"window.open('".$this->getController()->createUrl('admin/surveypermission/sa/view/surveyid/'.$surveyid)."', '_top')\" value=\"".$clang->gT("Continue")."\"/>\n";
            $addsummary .= "</div>\n";
            $aViewUrls['output'] = $addsummary;
        }
        else
        {
            $this->getController()->error('Access denied');
        }

        $this->_renderWrappedTemplate('authentication', $aViewUrls, $aData);
    }

    /**
     * Renders template(s) wrapped in header and footer
     *
     * @param string $sAction Current action, the folder to fetch views from
     * @param string|array $aViewUrls View url(s)
     * @param array $aData Data to be passed on. Optional.
     */
    protected function _renderWrappedTemplate($sAction = 'authentication', $aViewUrls = array(), $aData = array())
    {
        $this->getController()->_css_admin_includes(Yii::app()->getConfig('adminstyleurl')."superfish.css");
        parent::_renderWrappedTemplate($sAction, $aViewUrls, $aData);
    }

}<|MERGE_RESOLUTION|>--- conflicted
+++ resolved
@@ -36,13 +36,8 @@
         {
             $aBaseSurveyPermissions=Permission::model()->getBasePermissions();
             $userList=getUserList('onlyuidarray'); // Limit the user list for the samegrouppolicy
-<<<<<<< HEAD
-            App()->getClientScript()->registerScriptFile(Yii::app()->getConfig('generalscripts') . 'jquery/jquery.tablesorter.min.js');
-            App()->getClientScript()->registerScriptFile(Yii::app()->getConfig('adminscripts') . 'surveysecurity.js');
-=======
             App()->getClientScript()->registerPackage('jquery-tablesorter');
             App()->getClientScript()->registerScriptFile(Yii::app()->getConfig('adminscripts') . "surveypermissions.js");
->>>>>>> 906f2998
             $surveysecurity ="<div class='header ui-widget-header'>".$clang->gT("Survey permissions")."</div>\n";
             $result2 = Permission::model()->getUserDetails($surveyid);
             if(count($result2) > 0)
@@ -404,13 +399,8 @@
 
         if( Permission::model()->hasSurveyPermission($surveyid, 'surveysecurity', 'update') )
         {
-<<<<<<< HEAD
-            App()->getClientScript()->registerScriptFile(Yii::app()->getConfig('generalscripts') .'jquery/jquery.tablesorter.min.js');
-            App()->getClientScript()->registerScriptFile(Yii::app()->getConfig('adminscripts') . 'surveysecurity.js');
-=======
             App()->getClientScript()->registerPackage('jquery-tablesorter');
             App()->getClientScript()->registerScriptFile(Yii::app()->getConfig('adminscripts') . "surveypermissions.js");
->>>>>>> 906f2998
             if ($action == "setsurveysecurity")
             {
                 $query = "select users_name from {{users}} where uid=:uid";
