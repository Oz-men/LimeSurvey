<?php
/*
* LimeSurvey
* Copyright (C) 2007-2011 The LimeSurvey Project Team / Carsten Schmitz
* All rights reserved.
* License: GNU/GPL License v2 or later, see LICENSE.php
* LimeSurvey is free software. This version may have been modified pursuant
* to the GNU General Public License, and as distributed it includes or
* is derivative of works licensed under the GNU General Public License or
* other free or open source software licenses.
* See COPYRIGHT.php for copyright notices and details.
*
* Surveys Groups Controller
*/

if (!defined('BASEPATH')) {
    exit('No direct script access allowed');
}


class SurveysGroupsController extends Survey_Common_Action
{

    /**
     * Displays a particular model.
     * @param integer $id the ID of the model to be displayed
     */
    public function view($id)
    {
        $this->render('view', array(
            'model'=>$this->loadModel($id),
        ));
    }

    /**
     * Creates a new model.
     * If creation is successful, the browser will be redirected to the 'view' page.
     */
    public function create()
    {
        $model = new SurveysGroups;
        if (!Permission::model()->hasGlobalPermission('surveysgroups','create')) {
            throw new CHttpException(403, gT("You do not have permission to access this page."));
        }
        /* Move to SurveysGroup model init ? */
        $model->owner_id = Yii::app()->user->id;
        // Uncomment the following line if AJAX validation is needed
        // $this->performAjaxValidation($model);

        if (Yii::app()->getRequest()->getPost('SurveysGroups')) {
            $model->attributes = Yii::app()->getRequest()->getPost('SurveysGroups');
            $model->created_by = $model->owner_id = Yii::app()->user->id;
            if ($model->save()) {
                // save new SurveysGroupsettings record
                $modelSettings = new SurveysGroupsettings;
                $modelSettings->gsid = $model->gsid;
                $modelSettings->setToInherit();

                if ($modelSettings->save()) {
                    $this->getController()->redirect($this->getController()->createUrl('surveyAdministration/listsurveys').'#surveygroups');
                }
                // What happen if SurveysGroups saved but no SurveysGroupsettings ?
            }
        }
<<<<<<< HEAD
        $aData = array(
            'model' => $model
=======

        $aData['model'] = $model;
        $aData['fullpagebar']['savebutton']['form'] = 'surveys-groups-form';
        $aData['fullpagebar']['returnbutton'] = array(
            'url'=>'surveyAdministration/listsurveys#surveygroups',
            'text'=>gT('Close'),
>>>>>>> c346b97d
        );
        $aData['aRigths'] = array(
            'update' => true,
            'delete' => false,
            'owner_id' => true,
        );
        $aData['fullpagebar'] = array(
            'savebutton' => array(
                'form' => 'surveys-groups-form'
            ),
            'returnbutton' => array(
                'url'=>'admin/survey/sa/listsurveys#surveygroups',
                'text'=>gT('Close'),
            )
        );
        /* User for dropdown */
        $aUserIds = getUserList('onlyuidarray');
        $userCriteria = new CDbCriteria;
        $userCriteria->select = array("uid", "users_name", "full_name");
        $userCriteria->order = "full_name";
        $userCriteria->addInCondition('uid',$aUserIds);
        $aData['oUsers'] = User::model()->findAll($userCriteria);
        $this->_renderWrappedTemplate('surveysgroups', 'create', $aData);
    }

    /**
     * Show and updates a particular model.
     * If update is successful, the browser will be redirected to the 'view' page.
     * @param integer $id the ID of the model to be updated
     */
    public function update($id)
    {
        $bRedirect = 0;
        $model = $this->loadModel($id);
        if (!empty(App()->getRequest()->getPost('SurveysGroups'))) {
            if (!Permission::model()->hasSurveyGroupPermission($id, 'group', 'update')) {
                throw new CHttpException(403, gT("You do not have permission to access this page."));
            }
            $postSurveysGroups = App()->getRequest()->getPost('SurveysGroups');
            /* Mimic survey system : only owner and superadmin can update owner … */
            if($model->owner_id != Yii::app()->user->id
                && Permission::model()->hasGlobalPermission('superadmin', 'read')
            ) {
                $postSurveysGroups['owner_id'] = $model->owner_id;
            }
            if($model->gsid == 1) {
                /* Move this to model */
                $postSurveysGroups['alwaysavailable'] = 1;
            }
            $model->attributes = $postSurveysGroups;

            // prevent loop
            if (!empty($postSurveysGroups['parent_id'])) {
                $sgid = $postSurveysGroups['parent_id'] ;
                $ParentSurveyGroup = $this->loadModel($sgid);
                $aParentsGsid = $ParentSurveyGroup->getAllParents(true);

<<<<<<< HEAD
                if ( in_array( $model->gsid, $aParentsGsid  ) ) {
                    Yii::app()->setFlashMessage(gT("A child group can't be set as parent group"), 'error');
                    // $todo : fix this, must save other but return to edition
                    $this->getController()->redirect($this->getController()->createUrl('admin/survey/sa/listsurveys').'#surveygroups');
=======
                    if ( in_array( $model->gsid, $aParentsGsid  ) ) {
                        Yii::app()->setFlashMessage(gT("A child group can't be set as parent group"), 'error');
                        $this->getController()->redirect($this->getController()->createUrl('surveyAdministration/listsurveys').'#surveygroups');
                    }
>>>>>>> c346b97d
                }
            }

            if ($model->save()) {
                if (App()->request->getPost('saveandclose') !== null){
                    $this->getController()->redirect($this->getController()->createUrl('admin/survey/sa/listsurveys').'#surveygroups');
                }
            }
        }

        $aData = array(
            'model' => $model
        );
        $oSurveySearch = new Survey('search');
        $oSurveySearch->gsid = $model->gsid;
        $aData['oSurveySearch'] = $oSurveySearch;
        $aData['aRigths'] = array(
            'update' => Permission::model()->hasSurveyGroupPermission($id, 'group', 'update'),
            'delete' => Permission::model()->hasSurveyGroupPermission($id, 'group', 'delete'),
            'owner_id' => $model->owner_id == Yii::app()->user->id || Permission::model()->hasGlobalPermission('superadmin', 'read')
        );

        /* User for dropdown */
        $aUserIds = getUserList('onlyuidarray');
        if(!in_array($model->owner_id,$aUserIds)) {
            $aUserIds[] =$model->owner_id;
        }
        $userCriteria = new CDbCriteria;
        $userCriteria->select = array("uid", "users_name", "full_name");
        $userCriteria->order = "full_name";
        $userCriteria->addInCondition('uid',$aUserIds);
        $aData['oUsers'] = User::model()->findAll($userCriteria);

        $oTemplateOptions           = new TemplateConfiguration();
        $oTemplateOptions->scenario = 'surveygroup';
        $aData['templateOptionsModel'] = $oTemplateOptions;

<<<<<<< HEAD

=======
        if ($bRedirect && App()->request->getPost('saveandclose') !== null){
            $this->getController()->redirect($this->getController()->createUrl('surveyAdministration/listsurveys').'#surveygroups');
        }
>>>>>>> c346b97d

        // Page size
        if (Yii::app()->request->getParam('pageSize')) {
            Yii::app()->user->setState('pageSizeTemplateView', (int) Yii::app()->request->getParam('pageSize'));
        }
        $aData['pageSize'] = Yii::app()->user->getState('pageSizeTemplateView', Yii::app()->params['defaultPageSize']); // Page size

        $this->_renderWrappedTemplate('surveysgroups', 'update', $aData);
    }

    /**
     * Show the survey settings menue for a particular group
     * @param integer $id group id, used for permission control
     * @return void
     */
    public function surveysettingmenues($id) {
        if (!Permission::model()->hasSurveyGroupPermission($id, 'surveysettings', 'read')) {
            throw new CHttpException(403, gT("You do not have permission to access this page."));
        }
        /* Can not call gloalsettings contoller fuinction sice _construct check access … */
        $menues = Surveymenu::model()->getMenuesForGlobalSettings();
        Yii::app()->getController()->renderPartial('super/_renderJson', ['data' => $menues[0]]);
    }

    /**
     * Updates a particular model.
     * If update is successful, the browser will be redirected to the 'view' page.
     * @todo : find where it shown
     * @todo : fix $_POST call
     * @param integer $id the ID of the model to be updated
     */
    public function surveySettings($id)
    {
        $bRedirect = 0;
        /** @var SurveysGroups $model */
        $model = $this->loadModel($id);
        if (!Permission::model()->hasSurveyGroupPermission($id, 'surveysettings', 'read')) {
            throw new CHttpException(403, gT("You do not have permission to access this page."));
        }
        $aData = array(
            'model' => $model
        );

        $sPartial = Yii::app()->request->getParam('partial', '_generaloptions_panel');

        /** @var SurveysGroupsettings $oSurvey */
        $oSurvey = SurveysGroupsettings::model()->findByPk($model->gsid);
        $oSurvey->setOptions(); //this gets the "values" from the group that inherits to this group ...
        $oSurvey->owner_id = $model->owner_id;

        if (App()->getRequest()->isPostRequest && !Permission::model()->hasSurveyGroupPermission($id, 'surveysettings', 'update')) {
            throw new CHttpException(403, gT("You do not have permission to update survey settings."));
        }
        //every $_POST checked here is one of the switchers(On|Off|Inherit) names
        // Name of sidemenulink   => name of input field
        // "General settings"     => 'template'
        // "Presentation"         => 'showxquestions'
        // "Pariticipant setting" => 'anonymized'
        // "Notification & data"  => 'datestamp'
        // "Publication & access" => 'listpublic'
        if(isset($_POST['template']) || isset($_POST['showxquestions']) || isset($_POST['anonymized'])
            || isset($_POST['datestamp']) || isset($_POST['listpublic'])){
            $oSurvey->attributes = $_POST;

            if(isset($_POST['listpublic'])){
                //what is usecaptcha used for? see saveTranscribeCaptchaOptions method description ...
                // in default group this is set to 'N' ... (this means 'none' no captcha for survey access, regigstration
                // and 'save&load'
                $oSurvey->usecaptcha = Survey::saveTranscribeCaptchaOptions();
            }

            if ($oSurvey->save()) {
                $bRedirect = 1;
            }
        }

        $users = getUserList();
        $aData['users'] = array();
        $inheritOwner = empty($oSurvey['ownerLabel']) ? $oSurvey['owner_id'] : $oSurvey['ownerLabel'];
        $aData['users']['-1'] = gT('Inherit').' ['. $inheritOwner . ']';
        foreach ($users as $user) {
            $aData['users'][$user['uid']] = $user['user'].($user['full_name'] ? ' - '.$user['full_name'] : '');
        }
        // Sort users by name
        asort($aData['users']);

        $aData['oSurvey'] = $oSurvey;

        if ($bRedirect && App()->request->getPost('saveandclose') !== null){
            $this->getController()->redirect($this->getController()->createUrl('surveyAdministration/listsurveys').'#surveygroups');
        }

        // Page size
        if (Yii::app()->request->getParam('pageSize')) {
            Yii::app()->user->setState('pageSizeTemplateView', (int) Yii::app()->request->getParam('pageSize'));
        }
        $aData['pageSize'] = Yii::app()->user->getState('pageSizeTemplateView', Yii::app()->params['defaultPageSize']); // Page size

        Yii::app()->clientScript->registerPackage('bootstrap-switch', LSYii_ClientScript::POS_BEGIN);
        Yii::app()->clientScript->registerPackage('globalsidepanel');

        $aData['aDateFormatDetails'] = getDateFormatData(Yii::app()->session['dateformat']);
        $aData['jsData'] = [
            'sgid' => $id,
            'baseLinkUrl' => 'admin/surveysgroups/sa/surveysettings/id/'.$id,
            'getUrl' => Yii::app()->createUrl(
                'admin/surveysgroups/sa/surveysettingmenues',
                array('id' => $id)
            ),
            'i10n' => [
                'Survey settings' => gT('Survey settings')
            ]
        ];
        $aData['buttons'] = array(
            'closebutton'=>array(
                'url' => App()->createUrl('admin/survey/sa/listsurveys', array('#' => 'surveygroups')),
            ),
        );
        if (Permission::model()->hasSurveyGroupPermission($id, 'surveysettings', 'update')) {
            $aData['buttons']['savebutton'] = array(
                'form' => 'survey-settings-options-form'
            );
            $aData['buttons']['saveandclosebutton'] = array(
                'form' => 'survey-settings-options-form'
            );
        }
        $aData['partial'] = $sPartial;

        $this->_renderWrappedTemplate('surveysgroups', 'surveySettings', $aData);
    }

    /**
     * Shown permissions list, allow to add user and group,
     * No action done
     * @param integer$id SurveysGroups id
     */
    public function permissions($id)
    {
        /** @var SurveysGroups $model */
        $model = $this->loadModel($id);
        if (!Permission::model()->hasSurveyGroupPermission($id, 'permission', 'read')) {
            throw new CHttpException(403, gT("You do not have permission to access this page."));
        }
        $aData = array(
            'model' => $model
        );
        $aCruds = array('create', 'read', 'update', 'delete', 'import', 'export');
        $aSurveysGroupsPermissions = Permission::model()->getEntityBasePermissions('SurveysGroups');
        $aSurveysInGroupPermissions = Permission::model()->getEntityBasePermissions('SurveysInGroup');
        $aDefinitionPermissions = array_merge(
            $aSurveysGroupsPermissions,
            $aSurveysInGroupPermissions,
        );
        foreach($aDefinitionPermissions as $permissionKey => $aPermission) {
            $aDefinitionPermissions[$permissionKey]['maxCrud'] = count(array_filter(array_intersect_key($aPermission,array_flip($aCruds)))); // Used for mixed class
        }
        /* Find all current user list with rights */
        /* @todo : move this to : SurveysGroups ? Permission ? User ?*/
        $oCriteria = new CDbCriteria;
        $oCriteria->group ='uid';
        $oCriteria->compare("entity","SurveysGroups"); // on SurveyGroup
        $oCriteria->compare("entity_id",$model->primaryKey); // on this SurveyGroup
        $aExistingUsers = CHtml::listData(Permission::model()->findAll($oCriteria),'uid','uid');
        $oExistingUsers = array();
        $aCurrentsUserRights = array();
        if(!empty($aExistingUsers)) {
            $oCriteria = new CDbCriteria;
            $oCriteria->order = "users_name";
            $oCriteria->addInCondition("uid",$aExistingUsers);
            if (Yii::app()->getConfig('usercontrolSameGroupPolicy') == true && !Permission::model()->hasGlobalPermission('superadmin')) {
                $authorizedUsersList = getUserList('onlyuidarray'); // Limit the user list for the samegrouppolicy
                $oCriteria->addInCondition("uid",$authorizedUsersList);
            }
            $oExistingUsers = User::model()->findAll($oCriteria);
            $aCurrentsUserRights = array();
            foreach($oExistingUsers as $oUser) {
                foreach($aSurveysGroupsPermissions as $sPermission => $aPermissions) {
                    $aCurrentsUserRights[$oUser->uid][$sPermission] = array();
                    foreach(array_intersect_key($aPermissions,array_flip($aCruds)) as $sCrud => $available) {
                        if($available && Permission::model()->hasSurveyGroupPermission($id, $sPermission, $sCrud , $oUser->uid)) {
                            $aCurrentsUserRights[$oUser->uid][$sPermission][] = $sCrud;
                        }
                    }
                }
                foreach($aSurveysInGroupPermissions as $sPermission => $aPermissions) {
                    $aCurrentsUserRights[$oUser->uid][$sPermission] = array();
                    foreach(array_intersect_key($aPermissions,array_flip($aCruds)) as $sCrud => $available) {
                        if($available && Permission::model()->hasSurveyGroupPermission($id, $sPermission, $sCrud , $oUser->uid)) {
                            $aCurrentsUserRights[$oUser->uid][$sPermission][] = $sCrud;
                        }
                    }
                }
            }
        }
        $oAddUserList  = array();
        $oAddGroupList  = array();
        if (Permission::model()->hasSurveyGroupPermission($id, 'permission', 'create')) {
            /* Search user withouth rights on SurveyGroup */
            /* @todo : move this to : SurveysGroups ? Permission ? User ?*/
            $oCriteria = new CDbCriteria;
            if (Yii::app()->getConfig('usercontrolSameGroupPolicy') == true && !Permission::model()->hasGlobalPermission('superadmin')) {
                $authorizedUsersList = getUserList('onlyuidarray'); // Limit the user list for the samegrouppolicy
                $oCriteria->addInCondition("uid",$authorizedUsersList);
            }
            $oCriteria->addNotInCondition("uid",$aExistingUsers);
            $oCriteria->compare("uid","<>".Permission::getUserId());
            $oCriteria->order = "users_name";
            $oAddUserList = User::model()->findAll($oCriteria);
            /* User group according to rights */
            $oCriteria = new CDbCriteria;
            if (Yii::app()->getConfig('usercontrolSameGroupPolicy') == true && !Permission::model()->hasGlobalPermission('superadmin')) {
                $authorizedGroupsList = getUserGroupList();
                $oCriteria->addInCondition("ugid",$authorizedGroupsList);
            }
            $oCriteria->order = "name";
            $oAddGroupList = UserGroup::model()->findAll($oCriteria);
        }
        $aData['subview'] = 'viewCurrents';
        $aData['buttons'] = array(
            'closebutton'=>array(
                'url' => App()->createUrl('admin/survey/sa/listsurveys', array('#' => 'surveygroups')),
            ),
        );
        $aData['aPermissionData'] = array(
            'aDefinitionPermissions' => $aDefinitionPermissions,
            'oExistingUsers' => $oExistingUsers,
            'aCurrentsUserRights' => $aCurrentsUserRights,
            'oAddUserList' => $oAddUserList,
            'oAddGroupList' => $oAddGroupList,
            'model' => $model,
        );
        $this->_renderWrappedTemplate('surveysgroups', 'permissions', $aData);
    }

    /**
     * Add user in permission
     * @param integer$id SurveysGroups id
     */
    public function permissionsAddUser($id)
    {
        $model = $this->loadModel($id);
        if (!Permission::model()->hasSurveyGroupPermission($id, 'permission', 'create')) {
            throw new CHttpException(403, gT("You do not have permission to access this page."));
        }
        $uid = App()->getRequest()->getPost('uid');
        if (!$uid) {
            throw new CHttpException(400, gT("Invalid action"));
        }
        /* Check if logged user can see user */
        if(!in_array($uid, getUserList('onlyuidarray'))) {
            throw new CHttpException(403, gT("You do not have permission to this user."));
        }
        $aData = array(
            'model' => $model
        );
        $aData['subview'] = 'addUserResult';
        $aData['buttons'] = array(
            'closebutton' =>array(
                'url'=> App()->createUrl("admin/surveysgroups/sa/permission",array("id" => $id)),
            ),
        );
        $aData['aPermissionData'] = array(
            'result' => array(),
            'uid' => $uid,
            'model' => $model,
        );
        $result = array(
            'success' => false,
            'warning' => false,
            'error' => false,
        );
  
        $oPermission = Permission::setMinimalEntityPermission($uid, $id, 'SurveysGroups');
        if(!$oPermission->hasErrors()) {
            $result['success'] = gT("User added.");
        } else {
            $result['error'] = CHtml::errorSummary($oPermission);
        }

        $aData['aPermissionData']['result'] = $result;
        $this->_renderWrappedTemplate('surveysgroups', 'permissions', $aData);
    }
    /**
     * Add user in permission
     * @param integer$id SurveysGroups id
     */
    public function permissionsAddUserGroup($id)
    {
        $model = $this->loadModel($id);
        if (!Permission::model()->hasSurveyGroupPermission($id, 'permission', 'create')) {
            throw new CHttpException(403, gT("You do not have permission to access this page."));
        }
        $ugid = App()->getRequest()->getPost('ugid');
        if (!$ugid) {
            throw new CHttpException(400, gT("Invalid action"));
        }
        /* Check if logged user can see user group */
        if(!in_array($ugid, getUserGroupList())) {
            throw new CHttpException(403, gT("You do not have permission to this user group."));
        }
        $aData = array(
            'model' => $model
        );
        $aData['subview'] = 'addUserGroupResult';
        $aData['buttons'] = array(
            'closebutton' =>array(
                'url'=> App()->createUrl("admin/surveysgroups/sa/permission",array("id" => $id)),
            ),
        );
        $aData['aPermissionData'] = array(
            'result' => array(),
            'ugid' => $ugid,
            'model' => $model,
        );
        $result = array(
            'success' => false,
            'warning' => false,
            'error' => false,
        );
        /* All seems OK */
        $oUserInGroups = UserInGroup::model()->findAll(
            'ugid = :ugid AND uid <> :currentUserId AND uid <> :surveysgroupOwnerId',
            array(
                ':ugid' => $ugid,
                ':currentUserId' => Permission::model()->getUserId(), // Don't need to set to current user
                ':surveysgroupOwnerId' => $model->getOwnerId(), // Don't need to set to owner (?) , get from surveyspermission
            )
        );
        foreach($oUserInGroups as $oUserInGroup) {
            $oPermission = Permission::setMinimalEntityPermission($oUserInGroup->uid, $id, 'SurveysGroups');
        }
        // Did we check something ? Some warning if group is empty for example ?
        $result['success'] = gT("User group added.");
        $aData['aPermissionData']['result'] = $result;
        $this->_renderWrappedTemplate('surveysgroups', 'permissions', $aData);
    }

    /**
     * Shown permissions list for user (or group)
     * @param integer $id SurveysGroups id
     * @param integer $to user id
     */
    public function permissionsUserSet($id, $to)
    {
        $oUser = User::model()->findByPk($to);
        if(empty($oUser)) {
            throw new CHttpException(401, gT("User not found"));
        }
        if(!in_array($to, getUserList('onlyuidarray'))) {
            throw new CHttpException(403, gT("You do not have permission to this user."));
        }
        $this->permissionsSet($id, $to, 'user');
    }

    /**
     * Shown permissions list for user (or group)
     * @param integer $id SurveysGroups id
     * @param integer $uid user id
     */
    public function permissionsUserDelete($id, $uid)
    {
        $model = $this->loadModel($id);
        if (!Permission::model()->hasSurveyGroupPermission($id, 'permission', 'delete')) {
            throw new CHttpException(403, gT("You do not have permission to access this page."));
        }
        $oUser = User::model()->findByPk($uid);
        if(empty($oUser)) {
            throw new CHttpException(401, gT("User not found"));
        }
        if(!in_array($uid, getUserList('onlyuidarray'))) {
            throw new CHttpException(403, gT("You do not have permission to this user."));
        }
        Permission::model()->deleteAll("uid = :uid AND entity_id = :sid AND entity = :entity", array(
            ':uid' => $uid,
            ':sid' => $id,
            ':entity' => 'SurveysGroups'
        ));
        Permission::model()->deleteAll("uid = :uid AND entity_id = :sid AND entity = :entity", array(
            ':uid' => $uid,
            ':sid' => $id,
            ':entity' => 'SurveysInGroup'
        ));
        $aData = array(
            'model' => $model
        );
        $aData['subview'] = 'deleteUserResult';
        $aData['buttons'] = array(
            'closebutton' =>array(
                'url'=> App()->createUrl("admin/surveysgroups/sa/permission",array("id" => $id)),
            ),
        );
        $aData['aPermissionData']=array(
            'model' => $model,
            'oUser' => $oUser,
        );
        $this->_renderWrappedTemplate('surveysgroups', 'permissions', $aData);
    }

    /**
     * Shown permissions list for user (or group)
     * @param integer $id SurveysGroups id
     * @param integer $id group id
     */
    public function permissionsUserGroupSet($id, $to)
    {
        $oUserGroup = UserGroup::model()->findByPk($to);
        if(empty($oUserGroup)) {
            throw new CHttpException(401, gT("User group not found"));
        }
        /* Check if logged user can see user group */
        if(!in_array($to, getUserGroupList())) {
            throw new CHttpException(403, gT("You do not have permission to this user group."));
        }
        $this->permissionsSet($id, $to, 'group');
    }
    /**
     * Shown permissions list for user (or group)
     * @param integer $id SurveysGroups id
     * @param integer $id user or group id
     * @param string $type user or group
     */
    private function permissionsSet($id, $to, $type = 'user')
    {
        $model = $this->loadModel($id);
        if (!Permission::model()->hasSurveyGroupPermission($id, 'permission', 'read')) {
            throw new CHttpException(403, gT("You do not have permission to access this page."));
        }
        if($type == 'user') {
            $oUserGroup = null;
            $oUser = User::model()->findByPk($to);
            $userId = $to; // More clear after
        } else {
            $oUserGroup = UserGroup::model()->findByPk($to);
            $oUser = null;
        }
        $aSurveysGroupsPermissions = Permission::model()->getEntityBasePermissions('SurveysGroups');
        /* Set the current : @todo move to Permission::model ? Or an helper ?*/
        foreach(array_keys($aSurveysGroupsPermissions) as $sPermission) {
            $aSurveysGroupsPermissions[$sPermission]['current'] = array(
                'create' => array(
                    'checked'=> false,
                    'disabled' => !Permission::model()->hasSurveyGroupPermission($id,$sPermission,'create'),
                    'indeterminate'=> false
                ),
                'read' => array(
                    'checked'=> false,
                    'disabled' => !Permission::model()->hasSurveyGroupPermission($id,$sPermission,'read'),
                    'indeterminate'=> false
                ),
                'update' => array(
                    'checked'=> false,
                    'disabled' => !Permission::model()->hasSurveyGroupPermission($id,$sPermission,'update'),
                    'indeterminate'=> false
                ),
                'delete' => array(
                    'checked'=> false,
                    'disabled' => !Permission::model()->hasSurveyGroupPermission($id,$sPermission,'delete'),
                    'indeterminate'=> false
                ),
                'import' => array(
                    'checked'=> false,
                    'disabled' => !Permission::model()->hasSurveyGroupPermission($id,$sPermission,'import'),
                    'indeterminate'=> false
                ),
                'export' => array(
                    'checked'=> false,
                    'disabled' => !Permission::model()->hasSurveyGroupPermission($id,$sPermission,'export'),
                    'indeterminate'=> false
                ),
            );
            $aSurveysGroupsPermissions[$sPermission]['entity'] = 'SurveysGroups';
            if ($type == 'user') {
                $oCurrentPermissions = Permission::model()->find(
                    "entity = :entity AND entity_id = :entity_id AND uid = :uid AND permission = :permission",
                    array(
                        ":entity" => 'SurveysGroups',
                        ":entity_id" => $id,
                        ":uid" => $userId,
                        ":permission" => $sPermission
                    ),
                );
                foreach(array_keys($aSurveysGroupsPermissions[$sPermission]['current']) as $sCrud) {
                    if($aSurveysGroupsPermissions[$sPermission][$sCrud]) {
                        $havePermissionSet = !empty($oCurrentPermissions) && $oCurrentPermissions->getAttribute("{$sCrud}_p");
                        $aSurveysGroupsPermissions[$sPermission]['current'][$sCrud]['checked'] = $havePermissionSet;
                        $aSurveysGroupsPermissions[$sPermission]['current'][$sCrud]['indeterminate'] = !$havePermissionSet && Permission::model()->hasSurveyGroupPermission($id, $sPermission, $sCrud, $userId); // Set by global or owner
                    }
                }
            }
        }
        $aSurveysInGroupPermissions = Permission::model()->getEntityBasePermissions('SurveysInGroup');
        /* Set the current : @todo move to Permission::model ? Or an helper ?*/
        foreach(array_keys($aSurveysInGroupPermissions) as $sPermission) {
            $aSurveysInGroupPermissions[$sPermission]['current'] = array(
                'create' => array(
                    'checked'=> false,
                    'disabled' => !Permission::model()->hasSurveyGroupPermission($id,$sPermission,'create'),
                    'indeterminate'=> false
                ),
                'read' => array(
                    'checked'=> false,
                    'disabled' => !Permission::model()->hasSurveyGroupPermission($id,$sPermission,'read'),
                    'indeterminate'=> false
                ),
                'update' => array(
                    'checked'=> false,
                    'disabled' => !Permission::model()->hasSurveyGroupPermission($id,$sPermission,'update'),
                    'indeterminate'=> false
                ),
                'delete' => array(
                    'checked'=> false,
                    'disabled' => !Permission::model()->hasSurveyGroupPermission($id,$sPermission,'delete'),
                    'indeterminate'=> false
                ),
                'import' => array(
                    'checked'=> false,
                    'disabled' => !Permission::model()->hasSurveyGroupPermission($id,$sPermission,'import'),
                    'indeterminate'=> false
                ),
                'export' => array(
                    'checked'=> false,
                    'disabled' => !Permission::model()->hasSurveyGroupPermission($id,$sPermission,'export'),
                    'indeterminate'=> false
                ),
            );
            $aSurveysInGroupPermissions[$sPermission]['entity'] = 'SurveysInGroup';
            if ($type == 'user') {
                $oCurrentPermissions = Permission::model()->find(
                    "entity = :entity AND entity_id = :entity_id AND uid = :uid AND permission = :permission",
                    array(
                        ":entity" => 'SurveysInGroup',
                        ":entity_id" => $id,
                        ":uid" => $userId,
                        ":permission" => $sPermission
                    ),
                );
                foreach(array_keys($aSurveysInGroupPermissions[$sPermission]['current']) as $sCrud) {
                    if($aSurveysInGroupPermissions[$sPermission][$sCrud]) {
                        $havePermissionSet = !empty($oCurrentPermissions) && $oCurrentPermissions->getAttribute("{$sCrud}_p");
                        $aSurveysInGroupPermissions[$sPermission]['current'][$sCrud]['checked'] = $havePermissionSet;
                        $aSurveysInGroupPermissions[$sPermission]['current'][$sCrud]['indeterminate'] = !$havePermissionSet && Permission::model()->hasSurveyGroupPermission($id, $sPermission, $sCrud, $userId); // Set by global or owner
                    }
                }
            }
        }
        $aPermissions = array_merge(
            $aSurveysGroupsPermissions,
            $aSurveysInGroupPermissions,
        );
        $aData = array(
            'model' => $model,
            'subview' => 'setPermissionForm',
            'buttons' => array(
                'savebutton' => array(
                    'form' => 'permissionsSave'
                ),
                'saveandclosebutton' => array(
                    'form' => 'permissionsSave'
                ),
                'closebutton' => array(
                    'url'=> App()->createUrl("admin/survey/sa/listsurveys",array("#" => 'surveygroups')),
                ),
            ),
        );
        $aData['aPermissionData']=array(
            'aPermissions' => $aPermissions,
            'model' => $model,
            'uid' => ($type == 'user') ? $to : null,
            'to' => $to,
            'type' => $type,
            'oUser' => $oUser,
            'oUserGroup' => $oUserGroup,
        );
        $this->_renderWrappedTemplate('surveysgroups', 'permissions', $aData);
        Yii::app()->end();
    }

    /**
     * Shown permissions list for user (or group)
     * @param integer $id SurveysGroups id
     * @param integer $id user or group id
     * @param string $type user or group
     */
    public function permissionsSave($id)
    {
        $model = $this->loadModel($id);
        if (!Permission::model()->hasSurveyGroupPermission($id, 'permission', 'update')) {
            throw new CHttpException(403, gT("You do not have permission to access this page."));
        }
        $type = App()->getRequest()->getPost('type','user');
        if($type == 'group') {
            $ugid = App()->getRequest()->getPost('ugid');
            if(empty($ugid)) {
                throw new CHttpException(400, gT("Invalid action"));
            }
            $oUserInGroups = UserInGroup::model()->findAll(
                'ugid = :ugid AND uid <> :currentUserId AND uid <> :surveygroupsOwnerId',
                array(
                    ':ugid' => $ugid,
                    ':currentUserId' => Permission::model()->getUserId(), // Don't need to set to current user
                    ':surveygroupsOwnerId' => $model->getOwnerId(), // Don't need to set to owner (?) , get from surveyspermission
                )
            );
            $uids = CHtml::listData($oUserInGroups,'uid','uid');
        } else {
            $uid = App()->getRequest()->getPost('uid');
            if(empty($uid)) {
                throw new CHttpException(400, gT("Invalid action"));
            }
            if(!in_array($uid, getUserList('onlyuidarray'))) {
                throw new CHttpException(403, gT("You do not have permission to this user."));
            }
            $uids = array($uid);
        }
        $set = App()->getRequest()->getPost('set');
        foreach($set as $entity => $aPermissionSet) {
            foreach($uids as $uid) {
                /* Permission::model()->setPermissions return true or break */
                Permission::model()->setPermissions(
                    $uid,
                    $id,
                    $entity,
                    $aPermissionSet,
                );
            }
        }
        App()->setFlashMessage("Surveys groups permissions were successfully updated");
        if($type == 'group') {
            App()->request->redirect(App()->getController()->createUrl('admin/surveysgroups/sa/permissions', array('id'=>$id)));
        }
        if (App()->getRequest()->getParam('saveandclose')) {
            App()->request->redirect(App()->getController()->createUrl('admin/surveysgroups/sa/permissions', array('id'=>$id)));
        }
        App()->request->redirect(App()->getController()->createUrl('admin/surveysgroups/sa/permissionsUserSet', array('id'=>$id, 'to' => $uid)));
    }

    /**
     * Deletes a particular model.
     * If deletion is successful, the browser will be redirected to the 'admin' page.
     * @param integer $id the ID of the model to be deleted
     */
    public function delete($id)
    {
        $oGroupToDelete = $this->loadModel($id);
        if (!Permission::model()->hasSurveyGroupPermission($id, 'group', 'delete')) {
            throw new CHttpException(403, gT("You do not have permission to access this page."));
        }
        $sGroupTitle = $oGroupToDelete->title;
        $returnUrl = App()->getRequest()->getPost('returnUrl', array('admin/survey/sa/listsurveys'));
        if ($oGroupToDelete->hasSurveys) {
            Yii::app()->setFlashMessage(gT("You can't delete a group if it's not empty!"), 'error');
<<<<<<< HEAD
            $this->getController()->redirect($returnUrl);
        } elseif ($oGroupToDelete->hasChildGroups) {
            Yii::app()->setFlashMessage(gT("You can't delete a group because one or more groups depend on it as parent!"), 'error');
            $this->getController()->redirect($returnUrl);
=======
            $this->getController()->redirect(isset($_POST['returnUrl']) ? $_POST['returnUrl'] : array('surveyAdministration/listsurveys '));
        } elseif ($oGroupToDelete->hasChildGroups) {
            Yii::app()->setFlashMessage(gT("You can't delete a group because one or more groups depend on it as parent!"), 'error');
            $this->getController()->redirect(isset($_POST['returnUrl']) ? $_POST['returnUrl'] : array('surveyAdministration/listsurveys '));
>>>>>>> c346b97d
        } else {
            $oGroupToDelete->delete();
            // if AJAX request (triggered by deletion via admin grid view), we should not redirect the browser
            if (App()->getRequest()->getQuery('ajax')) {
                Yii::app()->setFlashMessage(sprintf(gT("The survey group '%s' was deleted."), CHtml::encode($sGroupTitle)), 'success');
                $this->getController()->redirect(isset($_POST['returnUrl']) ? $_POST['returnUrl'] : array('surveyAdministration/listsurveys '));
            }
        }
    }

    /**
     * Lists all models.
     */
    public function index()
    {
        $model = new SurveysGroups('search');
        $aData = array(
            'model' => $model
        );
        $this->_renderWrappedTemplate('surveysgroups', 'index', $aData);
    }

    /**
     * Manages all models.
     * @TODO : Remove
     */
    public function admin()
    {
        /* @see next comment : throw 500 error */
        throw new CHttpException(400, gT("Invalid action"));

        $model = new SurveysGroups('search'); // @todo : fix this : need update permission
        $model->unsetAttributes(); // clear any default values
        if (!empty(App()->getRequest()->getParam('SurveysGroups'))) {
            $model->attributes = App()->getRequest()->getParam('SurveysGroups');
        }
        /* Throw : SurveysGroupsController and its behaviors do not have a method or closure named "render". */
        $this->render('admin', array(
            'model'=>$model,
        ));
    }


    /**
     * Returns the data model based on the primary key given in the GET variable.
     * If the data model is not found, an HTTP exception will be raised.
     * @param integer $id the ID of the model to be loaded
     * @return SurveysGroups the loaded model
     * @throws CHttpException
     */
    public function loadModel($id)
    {
        $model = SurveysGroups::model()->findByPk($id);
        if ($model === null) {
            throw new CHttpException(404, 'The requested page does not exist.');
        }
        return $model;
    }

    /**
     * Performs the AJAX validation.
     * @param SurveysGroups $model the model to be validated
     */
    protected function performAjaxValidation($model)
    {
        if (App()->getRequest()->getPost('ajax') === 'surveys-groups-form') {
            echo CActiveForm::validate($model);
            Yii::app()->end();
        }
    }
}<|MERGE_RESOLUTION|>--- conflicted
+++ resolved
@@ -57,22 +57,13 @@
                 $modelSettings->setToInherit();
 
                 if ($modelSettings->save()) {
-                    $this->getController()->redirect($this->getController()->createUrl('surveyAdministration/listsurveys').'#surveygroups');
+                    $this->getController()->redirect($this->getController()->createUrl('surveyAdministration/listsurveys', array("#"=>'surveygroups')));
                 }
                 // What happen if SurveysGroups saved but no SurveysGroupsettings ?
             }
         }
-<<<<<<< HEAD
         $aData = array(
             'model' => $model
-=======
-
-        $aData['model'] = $model;
-        $aData['fullpagebar']['savebutton']['form'] = 'surveys-groups-form';
-        $aData['fullpagebar']['returnbutton'] = array(
-            'url'=>'surveyAdministration/listsurveys#surveygroups',
-            'text'=>gT('Close'),
->>>>>>> c346b97d
         );
         $aData['aRigths'] = array(
             'update' => true,
@@ -84,8 +75,8 @@
                 'form' => 'surveys-groups-form'
             ),
             'returnbutton' => array(
-                'url'=>'admin/survey/sa/listsurveys#surveygroups',
-                'text'=>gT('Close'),
+                'url' => $this->getController()->createUrl('surveyAdministration/listsurveys', array("#"=>'surveygroups')),
+                'text' => gT('Close'),
             )
         );
         /* User for dropdown */
@@ -113,8 +104,9 @@
             }
             $postSurveysGroups = App()->getRequest()->getPost('SurveysGroups');
             /* Mimic survey system : only owner and superadmin can update owner … */
+            /* After update : potential loose of rights on SurveysGroups */
             if($model->owner_id != Yii::app()->user->id
-                && Permission::model()->hasGlobalPermission('superadmin', 'read')
+                && !Permission::model()->hasGlobalPermission('superadmin', 'read')
             ) {
                 $postSurveysGroups['owner_id'] = $model->owner_id;
             }
@@ -129,24 +121,14 @@
                 $sgid = $postSurveysGroups['parent_id'] ;
                 $ParentSurveyGroup = $this->loadModel($sgid);
                 $aParentsGsid = $ParentSurveyGroup->getAllParents(true);
-
-<<<<<<< HEAD
                 if ( in_array( $model->gsid, $aParentsGsid  ) ) {
                     Yii::app()->setFlashMessage(gT("A child group can't be set as parent group"), 'error');
-                    // $todo : fix this, must save other but return to edition
-                    $this->getController()->redirect($this->getController()->createUrl('admin/survey/sa/listsurveys').'#surveygroups');
-=======
-                    if ( in_array( $model->gsid, $aParentsGsid  ) ) {
-                        Yii::app()->setFlashMessage(gT("A child group can't be set as parent group"), 'error');
-                        $this->getController()->redirect($this->getController()->createUrl('surveyAdministration/listsurveys').'#surveygroups');
-                    }
->>>>>>> c346b97d
+                    $this->getController()->redirect($this->getController()->createUrl('surveyAdministration/listsurveys', array("#"=>'surveygroups')));
                 }
             }
-
             if ($model->save()) {
                 if (App()->request->getPost('saveandclose') !== null){
-                    $this->getController()->redirect($this->getController()->createUrl('admin/survey/sa/listsurveys').'#surveygroups');
+                    $this->getController()->redirect($this->getController()->createUrl('surveyAdministration/listsurveys', array("#"=>'surveygroups')));
                 }
             }
         }
@@ -177,15 +159,6 @@
         $oTemplateOptions           = new TemplateConfiguration();
         $oTemplateOptions->scenario = 'surveygroup';
         $aData['templateOptionsModel'] = $oTemplateOptions;
-
-<<<<<<< HEAD
-
-=======
-        if ($bRedirect && App()->request->getPost('saveandclose') !== null){
-            $this->getController()->redirect($this->getController()->createUrl('surveyAdministration/listsurveys').'#surveygroups');
-        }
->>>>>>> c346b97d
-
         // Page size
         if (Yii::app()->request->getParam('pageSize')) {
             Yii::app()->user->setState('pageSizeTemplateView', (int) Yii::app()->request->getParam('pageSize'));
@@ -255,7 +228,6 @@
                 // and 'save&load'
                 $oSurvey->usecaptcha = Survey::saveTranscribeCaptchaOptions();
             }
-
             if ($oSurvey->save()) {
                 $bRedirect = 1;
             }
@@ -274,7 +246,7 @@
         $aData['oSurvey'] = $oSurvey;
 
         if ($bRedirect && App()->request->getPost('saveandclose') !== null){
-            $this->getController()->redirect($this->getController()->createUrl('surveyAdministration/listsurveys').'#surveygroups');
+            $this->getController()->redirect($this->getController()->createUrl('surveyAdministration/listsurveys', array("#"=>'surveygroups')));
         }
 
         // Page size
@@ -300,7 +272,7 @@
         ];
         $aData['buttons'] = array(
             'closebutton'=>array(
-                'url' => App()->createUrl('admin/survey/sa/listsurveys', array('#' => 'surveygroups')),
+                'url' => App()->createUrl('surveyAdministration/listsurveys', array('#' => 'surveygroups')),
             ),
         );
         if (Permission::model()->hasSurveyGroupPermission($id, 'surveysettings', 'update')) {
@@ -405,7 +377,7 @@
         $aData['subview'] = 'viewCurrents';
         $aData['buttons'] = array(
             'closebutton'=>array(
-                'url' => App()->createUrl('admin/survey/sa/listsurveys', array('#' => 'surveygroups')),
+                'url' => App()->createUrl('surveyAdministration/listsurveys', array('#' => 'surveygroups')),
             ),
         );
         $aData['aPermissionData'] = array(
@@ -745,7 +717,7 @@
                     'form' => 'permissionsSave'
                 ),
                 'closebutton' => array(
-                    'url'=> App()->createUrl("admin/survey/sa/listsurveys",array("#" => 'surveygroups')),
+                    'url'=> App()->createUrl('surveyAdministration/listsurveys', array('#' => 'surveygroups')),
                 ),
             ),
         );
@@ -833,26 +805,19 @@
             throw new CHttpException(403, gT("You do not have permission to access this page."));
         }
         $sGroupTitle = $oGroupToDelete->title;
-        $returnUrl = App()->getRequest()->getPost('returnUrl', array('admin/survey/sa/listsurveys'));
+        $returnUrl = App()->getRequest()->getPost('returnUrl', array('surveyAdministration/listsurveys'));
         if ($oGroupToDelete->hasSurveys) {
             Yii::app()->setFlashMessage(gT("You can't delete a group if it's not empty!"), 'error');
-<<<<<<< HEAD
             $this->getController()->redirect($returnUrl);
         } elseif ($oGroupToDelete->hasChildGroups) {
             Yii::app()->setFlashMessage(gT("You can't delete a group because one or more groups depend on it as parent!"), 'error');
             $this->getController()->redirect($returnUrl);
-=======
-            $this->getController()->redirect(isset($_POST['returnUrl']) ? $_POST['returnUrl'] : array('surveyAdministration/listsurveys '));
-        } elseif ($oGroupToDelete->hasChildGroups) {
-            Yii::app()->setFlashMessage(gT("You can't delete a group because one or more groups depend on it as parent!"), 'error');
-            $this->getController()->redirect(isset($_POST['returnUrl']) ? $_POST['returnUrl'] : array('surveyAdministration/listsurveys '));
->>>>>>> c346b97d
         } else {
             $oGroupToDelete->delete();
             // if AJAX request (triggered by deletion via admin grid view), we should not redirect the browser
-            if (App()->getRequest()->getQuery('ajax')) {
+            if (!App()->getRequest()->getQuery('ajax')) {
                 Yii::app()->setFlashMessage(sprintf(gT("The survey group '%s' was deleted."), CHtml::encode($sGroupTitle)), 'success');
-                $this->getController()->redirect(isset($_POST['returnUrl']) ? $_POST['returnUrl'] : array('surveyAdministration/listsurveys '));
+                $this->getController()->redirect($returnUrl);
             }
         }
     }
