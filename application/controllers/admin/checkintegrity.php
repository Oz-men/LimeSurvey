--- conflicted
+++ resolved
@@ -26,11 +26,7 @@
     {
         parent::__construct($controller, $id);
 
-<<<<<<< HEAD
-        if (Yii::app()->session['USER_RIGHT_CONFIGURATOR'] != 1) {
-=======
         if (!Permission::model()->hasGlobalPermission('settings','read')){
->>>>>>> a2ab567d
             $clang = $this->getController()->lang;
             Yii::app()->session['flashmessage'] = $clang->gT("You do not have sufficient rights to access this page.");
             $this->getController()->redirect($this->getController()->createUrl("/admin/"));
