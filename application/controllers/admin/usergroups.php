<?php if (!defined('BASEPATH')) exit('No direct script access allowed');
/*
 * LimeSurvey
 * Copyright (C) 2007-2011 The LimeSurvey Project Team / Carsten Schmitz
 * All rights reserved.
 * License: GNU/GPL License v2 or later, see LICENSE.php
 * LimeSurvey is free software. This version may have been modified pursuant
 * to the GNU General Public License, and as distributed it includes or
 * is derivative of works licensed under the GNU General Public License or
 * other free or open source software licenses.
 * See COPYRIGHT.php for copyright notices and details.
 *
 */

/**
 * Usergroups
 *
 * @package LimeSurvey
 * @author
 * @copyright 2011
  * @access public
 */

class Usergroups extends Survey_Common_Action
{

    /**
     * Usergroups::mail()
     * Function responsible to send an e-mail to a user group.
     * @param mixed $ugid
     * @return void
     */
    public function mail($ugid)
    {

        $ugid = sanitize_int($ugid);
        $clang = Yii::app()->lang;

        $action = Yii::app()->request->getPost("action");

        if ($action == "mailsendusergroup") {

            // user must be in user group or superadmin
            $result = UserInGroup::model()->findAllByPk(array('ugid' => $ugid, 'uid' => Yii::app()->session['loginID']));
            if (count($result) > 0 || Permission::model()->hasGlobalPermission('superadmin','read'))
            {
                $criteria = new CDbCriteria;
                $criteria->compare('ugid',$ugid)->addNotInCondition('users.uid',array(Yii::app()->session['loginID']));
                $eguresult = UserInGroup::model()->with('users')->findAll($criteria);
                //die('me');
                $to = array();

                foreach ($eguresult as $egurow)
                {
                    $to[] = $egurow->users->users_name . ' <' . $egurow->users->email . '>';
                }

                $from_user_result = User::model()->findByPk(Yii::app()->session['loginID']);
                $from_user_row = $from_user_result;

                if ($from_user_row->full_name) {
                    $from = $from_user_row->full_name;
                    $from .= ' <';
                    $from .= $from_user_row->email . '> ';
                }
                else
                {
                    $from = $from_user_row->users_name . ' <' . $from_user_row->email . '> ';
                }

                $body = $_POST['body'];
                $subject = $_POST['subject'];

                if (isset($_POST['copymail']) && $_POST['copymail'] == 1) {
                        $to[] = $from;
                }
                $body = str_replace("\n.", "\n..", $body);
                $body = wordwrap($body, 70);


                //echo $body . '-'.$subject .'-'.'<pre>'.htmlspecialchars($to).'</pre>'.'-'.$from;
                if (SendEmailMessage($body, $subject, $to, $from, '')) {
                    list($aViewUrls, $aData) = $this->index($ugid, array("type" => "success", "message" => "Message(s) sent successfully!"));
                }
                else
                {
                    global $maildebug;
                    global $debug;
                    global $maildebugbody;
                    //$maildebug = (isset($maildebug)) ? $maildebug : "Their was a unknown error in the mailing part :)";
                    //$debug = (isset($debug)) ? $debug : 9;
                    //$maildebugbody = (isset($maildebugbody)) ? $maildebugbody : 'an unknown error accourd';
                    $headercfg["type"] = "warning";
                    $headercfg["message"] = sprintf($clang->gT("Email to %s failed. Error Message:"), $to) . " " . $maildebug;
                    list($aViewUrls, $aData) = $this->index($ugid, $headercfg);
                }
            }
            else
            {
                die();
            }

        }
        else
        {
            $where = array('and', 'a.ugid =' . $ugid, 'uid =' . Yii::app()->session['loginID']);
            $join = array('where' => "{{user_in_groups}} AS b", 'on' => 'a.ugid = b.ugid');
            $result = UserGroup::model()->join(array('a.ugid', 'a.name', 'a.owner_id', 'b.uid'), "{{user_groups}} AS a", $where, $join, 'name');

            $crow = $result;
            $aData['ugid'] = $ugid;

            $aViewUrls = 'mailUserGroup_view';
        }

        $this->_renderWrappedTemplate('usergroup', $aViewUrls, $aData);
    }

    /**
     * Usergroups::delete()
     * Function responsible to delete a user group.
     * @return void
     */
    public function delete($ugid)
    {
        $clang = Yii::app()->lang;
        $aViewUrls = array();
        $aData = array();

        if (Permission::model()->hasGlobalPermission('usergroups','delete')) {

            if (!empty($ugid) && ($ugid > -1)) {
                $result = UserGroup::model()->requestEditGroup($ugid, Yii::app()->session["loginID"]);
                if ($result->count() > 0) {  // OK - AR count
                    $delquery_result = UserGroup::model()->deleteGroup($ugid, Yii::app()->session["loginID"]);

                    if ($delquery_result) //Checked)
                    {
                        list($aViewUrls, $aData) = $this->index(false, array("type" => "success", "message" => $clang->gT("Success!")));
                    }
                    else
                    {
                        list($aViewUrls, $aData) = $this->index(false, array("type" => "warning", "message" => $clang->gT("Could not delete user group.")));
                    }
                }
            }
            else
            {
                list($aViewUrls, $aData) = $this->index($ugid, array("type" => "warning", "message" => $clang->gT("Could not delete user group. No group selected.")));
            }
        }

        $this->_renderWrappedTemplate('usergroup', $aViewUrls, $aData);
    }


    public function add()
    {
        $clang = Yii::app()->lang;

        $action = (isset($_POST['action'])) ? $_POST['action'] : '';
        $aData = array();

        if (Permission::model()->hasGlobalPermission('usergroups','create')) {

            if ($action == "usergroupindb") {
                $db_group_name = flattenText($_POST['group_name'],false,true,'UTF-8',true);
                $db_group_description = $_POST['group_description'];

<<<<<<< HEAD
                if (Yii::app()->session['USER_RIGHT_SUPERADMIN'] == 1) {
                    $db_group_description = $_POST['group_description'];
                    $db_group_name = flattenText($_POST['group_name'],false,true,'UTF-8',true);
                    if (isset($db_group_name) && strlen($db_group_name) > 0) {
                        if (strlen($db_group_name) > 21) {
                            list($aViewUrls, $aData) = $this->index(false, array("type" => "warning", "message" => $clang->gT("Failed to add group! Group name length more than 20 characters.")));
                        }
                        elseif (User_groups::model()->find("name=:groupName", array(':groupName'=>$db_group_name))) {
                            list($aViewUrls, $aData) = $this->index(false, array("type" => "warning", "message" => $clang->gT("Failed to add group! Group already exists.")));
                        }
                        else
                        {
                            $ugid = User_groups::model()->addGroup($db_group_name, $db_group_description);
                            Yii::app()->session['flashmessage'] = $clang->gT("User group successfully added!");
                            list($aViewUrls, $aData) = $this->index($ugid, true);
                        }
=======
                if (isset($db_group_name) && strlen($db_group_name) > 0) {
                    if (strlen($db_group_name) > 21) {
                        list($aViewUrls, $aData) = $this->index(false, array("type" => "warning", "message" => $clang->gT("Failed to add group! Group name length more than 20 characters.")));
                    }
                    elseif (UserGroup::model()->find("name=:groupName", array(':groupName'=>$db_group_name))) {
                        list($aViewUrls, $aData) = $this->index(false, array("type" => "warning", "message" => $clang->gT("Failed to add group! Group already exists.")));
>>>>>>> a2ab567d
                    }
                    else
                    {
                        $ugid = UserGroup::model()->addGroup($db_group_name, $db_group_description);
                        Yii::app()->session['flashmessage'] = $clang->gT("User group successfully added!");
                        list($aViewUrls, $aData) = $this->index($ugid, true);
                    }
                }
                else
                {
                    list($aViewUrls, $aData) = $this->index(false, array("type" => "warning", "message" => $clang->gT("Failed to add group! Group Name was not supplied.")));
                }
            }
            else
            {
                $aViewUrls = 'addUserGroup_view';
            }
        }

        $this->_renderWrappedTemplate('usergroup', $aViewUrls, $aData);
    }

    /**
     * Usergroups::edit()
     * Load edit user group screen.
     * @param mixed $ugid
     * @return void
     */
    function edit($ugid)
    {
        $ugid = (int)$ugid;
        $clang = Yii::app()->lang;
        $action = (isset($_POST['action'])) ? $_POST['action'] : '';
        if (Permission::model()->hasGlobalPermission('usergroups','update')) {
            if ($action == "editusergroupindb") {

                $ugid = (int)$_POST['ugid'];

                $db_name = $_POST['name'];
                $db_description = $_POST['description'];
                if (UserGroup::model()->updateGroup($db_name, $db_description, $ugid)) {
                    Yii::app()->session['flashmessage'] = $clang->gT("User group successfully saved!");
					$aData['ugid'] = $ugid;
                    $this->getController()->redirect(array('admin/usergroups/sa/view/ugid/'.$ugid));
                }
                else
                {
                    Yii::app()->session['flashmessage'] = $clang->gT("Failed to edit user group!");
                    $this->getController()->redirect(array('admin/usergroups/sa/edit/ugid/'.$ugid));
                }

            }
            else
            {
                $result = UserGroup::model()->requestEditGroup($ugid, Yii::app()->session['loginID']);
                $aData['esrow'] = $result;
                $aData['ugid'] = $result->ugid;
                $aViewUrls = 'editUserGroup_view';
            }
        }

        $this->_renderWrappedTemplate('usergroup', 'editUserGroup_view', $aData);
    }


    /**
     * Load viewing of a user group screen.
     * @param bool $ugid
     * @param array|bool $header (type=success, warning)(message=localized message)
     * @return void
     */
    public function index($ugid = false, $header = false)
    {
        if ($ugid != false)
            $ugid = (int)$ugid;

        if (!empty($header))
            $aData['headercfg'] = $header;
        else
            $aData = array();

        $aViewUrls = array();
        $aData['ugid'] = $ugid;
        $aData['imageurl'] = Yii::app()->getConfig("adminimageurl");
        $clang = Yii::app()->lang;

        if (Yii::app()->session['loginID']) {

            if ($ugid) {
                $ugid = sanitize_int($ugid);
                $aData["usergroupid"] = $ugid;
                $result = UserGroup::model()->requestViewGroup($ugid, Yii::app()->session["loginID"]);
                $crow = $result[0];
                if ($result) {
                    $aData["groupfound"] = true;
                    $aData["groupname"] = $crow['name'];
                    if (!empty($crow['description']))
                        $aData["usergroupdescription"] = $crow['description'];
                    else
                        $aData["usergroupdescription"] = "";
                }
                //$this->user_in_groups_model = new User_in_groups;
                $eguquery = "SELECT * FROM {{user_in_groups}} AS a INNER JOIN {{users}} AS b ON a.uid = b.uid WHERE ugid = " . $ugid . " ORDER BY b.users_name";
                $eguresult = dbExecuteAssoc($eguquery);
                $aUserInGroupsResult = $eguresult->readAll();
                $query2 = "SELECT ugid FROM {{user_groups}} WHERE ugid = " . $ugid . " AND owner_id = " . Yii::app()->session['loginID'];
                $result2 = dbSelectLimitAssoc($query2, 1);
                $row2 = $result2->readAll();
                $row = 1;
                $userloop = array();
                $bgcc = "oddrow";
                foreach ($aUserInGroupsResult as $egurow)
                {
                    if ($bgcc == "evenrow") {
                        $bgcc = "oddrow";
                    } else {
                        $bgcc = "evenrow";
                    }
                    $userloop[$row]["userid"] = $egurow['uid'];

                    //	output users
                    $userloop[$row]["rowclass"] = $bgcc;
                    if (Permission::model()->hasGlobalPermission('superadmin','update')) {
                        $userloop[$row]["displayactions"] = true;
                    } else {
                        $userloop[$row]["displayactions"] = false;
                    }

                    $userloop[$row]["username"] = $egurow['users_name'];
                    $userloop[$row]["email"] = $egurow['email'];
                 
                    $row++;
                }
                $aData["userloop"] = $userloop;
                if (isset($row2[0]['ugid'])) {
                    $aData["useradddialog"] = true;
                    $aData["useraddusers"] = getGroupUserList($ugid, 'optionlist');
                    $aData["useraddurl"] = "";
                }
            }

            $aViewUrls[] = 'viewUserGroup_view';
        }

        if (!empty($header))
        {
            return array($aViewUrls, $aData);
        }
        else
        {
            $this->_renderWrappedTemplate('usergroup', $aViewUrls, $aData);
        }
    }

    function user($ugid, $action = 'add')
    {
        if (!Permission::model()->hasGlobalPermission('usergroups','read') || !in_array($action, array('add', 'remove')))
        {
            die('access denied');
        }

        $clang = Yii::app()->lang;
        $uid = (int) Yii::app()->request->getPost('uid');

        $group = UserGroup::model()->findByAttributes(array('ugid' => $ugid, 'owner_id' => Yii::app()->session['loginID']));

        if (empty($group))
        {
            list($aViewUrls, $aData) = $this->index(0, array('type' => 'warning', 'message' => $clang->gT('Failed.') . '<br />' . $clang->gT('Group not found.')));
        }
        else
        {
            if ($uid > 0 && User::model()->findByPk($uid))
            {
                if ($group->owner_id == $uid)
                {
                    list($aViewUrls, $aData) = $this->index($ugid, array('type' => 'warning', 'message' => $clang->gT('Failed.') . '<br />' . $clang->gT('You can not add or remove the group owner from the group.')));
                }

                $user_in_group = UserInGroup::model()->findByPk(array('ugid' => $ugid, 'uid' => $uid));

                switch ($action)
                {
                    case 'add' :
                        if (empty($user_in_group) && UserInGroup::model()->insertRecords(array('ugid' => $ugid, 'uid' => $uid)))
                        {
                            list($aViewUrls, $aData) = $this->index($ugid, array('type' => 'success', 'message' => $clang->gT('User added.')));
                        }
                        else
                        {
                            list($aViewUrls, $aData) = $this->index($ugid, array('type' => 'warning', 'message' => $clang->gT('Failed to add user.') . '<br />' . $clang->gT('User already exists in the group.')));
                        }

                        break;
                    case 'remove' :
                        if (!empty($user_in_group) && UserInGroup::model()->deleteByPk(array('ugid' => $ugid, 'uid' => $uid)))
                        {
                            list($aViewUrls, $aData) = $this->index($ugid, array('type' => 'success', 'message' => $clang->gT('User removed.')));
                        }
                        else
                        {
                            list($aViewUrls, $aData) = $this->index($ugid, array('type' => 'warning', 'message' => $clang->gT('Failed to remove user.') . '<br />' . $clang->gT('User does not exist in the group.')));
                        }

                        break;
                }
            }
            else
            {
                list($aViewUrls, $aData) = $this->index($ugid, array('type' => 'warning', 'message' => $clang->gT('Failed.') . '<br />' . $clang->gT('User not found.')));
            }
        }

        $this->_renderWrappedTemplate('usergroup', $aViewUrls, $aData);
    }

    /**
     * Renders template(s) wrapped in header and footer
     *
     * @param string $sAction Current action, the folder to fetch views from
     * @param string|array $aViewUrls View url(s)
     * @param array $aData Data to be passed on. Optional.
     */
    protected function _renderWrappedTemplate($sAction = 'usergroup', $aViewUrls = array(), $aData = array())
    {
        App()->getClientScript()->registerCssFile(Yii::app()->getConfig('adminstyleurl')."superfish.css");
        App()->getClientScript()->registerPackage('jquery-tablesorter');
        App()->getClientScript()->registerScriptFile(Yii::app()->getConfig('adminscripts').'users.js');

        $aData['display']['menu_bars']['user_group'] = true;

        parent::_renderWrappedTemplate($sAction, $aViewUrls, $aData);
    }
}<|MERGE_RESOLUTION|>--- conflicted
+++ resolved
@@ -167,31 +167,12 @@
                 $db_group_name = flattenText($_POST['group_name'],false,true,'UTF-8',true);
                 $db_group_description = $_POST['group_description'];
 
-<<<<<<< HEAD
-                if (Yii::app()->session['USER_RIGHT_SUPERADMIN'] == 1) {
-                    $db_group_description = $_POST['group_description'];
-                    $db_group_name = flattenText($_POST['group_name'],false,true,'UTF-8',true);
-                    if (isset($db_group_name) && strlen($db_group_name) > 0) {
-                        if (strlen($db_group_name) > 21) {
-                            list($aViewUrls, $aData) = $this->index(false, array("type" => "warning", "message" => $clang->gT("Failed to add group! Group name length more than 20 characters.")));
-                        }
-                        elseif (User_groups::model()->find("name=:groupName", array(':groupName'=>$db_group_name))) {
-                            list($aViewUrls, $aData) = $this->index(false, array("type" => "warning", "message" => $clang->gT("Failed to add group! Group already exists.")));
-                        }
-                        else
-                        {
-                            $ugid = User_groups::model()->addGroup($db_group_name, $db_group_description);
-                            Yii::app()->session['flashmessage'] = $clang->gT("User group successfully added!");
-                            list($aViewUrls, $aData) = $this->index($ugid, true);
-                        }
-=======
                 if (isset($db_group_name) && strlen($db_group_name) > 0) {
                     if (strlen($db_group_name) > 21) {
                         list($aViewUrls, $aData) = $this->index(false, array("type" => "warning", "message" => $clang->gT("Failed to add group! Group name length more than 20 characters.")));
                     }
                     elseif (UserGroup::model()->find("name=:groupName", array(':groupName'=>$db_group_name))) {
                         list($aViewUrls, $aData) = $this->index(false, array("type" => "warning", "message" => $clang->gT("Failed to add group! Group already exists.")));
->>>>>>> a2ab567d
                     }
                     else
                     {
