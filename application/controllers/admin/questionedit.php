<?php

if (!defined('BASEPATH')) {
    exit('No direct script access allowed');
}
/*
* LimeSurvey
* Copyright (C) 2007-2011 The LimeSurvey Project Team / Carsten Schmitz
* All rights reserved.
* License: GNU/GPL License v2 or later, see LICENSE.php
* LimeSurvey is free software. This version may have been modified pursuant
* to the GNU General Public License, and as distributed it includes or
* is derivative of works licensed under the GNU General Public License or
* other free or open source software licenses.
* See COPYRIGHT.php for copyright notices and details.
*
*/

/**
* question
*
* @package LimeSurvey
* @author
* @copyright 2011
* @access public
*/
class questionedit extends Survey_Common_Action
{
    /**
     * @param integer $surveyid 
     * @param integer $gid 
     * @param integer $qid 
     * @param string $landOnSideMenuTab
     */
    public function view($surveyid, $gid=null, $qid=null, $landOnSideMenuTab = '')
    {
        $aData = array();
        $iSurveyID = (int) $surveyid;
        $oSurvey = Survey::model()->findByPk($iSurveyID);
        $gid = $gid ?? $oSurvey->groups[0]->gid;
        $oQuestion = $this->_getQuestionObject($qid, null, $gid);
        $oTemplateConfiguration = TemplateConfiguration::getInstance($oSurvey->template, null, $iSurveyID);
        Yii::app()->getClientScript()->registerPackage('questioneditor');
        Yii::app()->getClientScript()->registerPackage('ace');
        $qrrow = $oQuestion->attributes;
        $baselang = $oSurvey->language;
//        $aAttributesWithValues = Question::model()->getAdvancedSettingsWithValues($oQuestion->qid, $qrrow['type'], $iSurveyID, $baselang);
//        $DisplayArray = array();
//
//        foreach ($aAttributesWithValues as $aAttribute) {
//            if (($aAttribute['i18n'] == false && isset($aAttribute['value']) && $aAttribute['value'] != $aAttribute['default'])
//                || ($aAttribute['i18n'] == true && isset($aAttribute['value'][$baselang]) && $aAttribute['value'][$baselang] != $aAttribute['default'])) {
//                if ($aAttribute['inputtype'] == 'singleselect') {
//                    if (isset($aAttribute['options'][$aAttribute['value']])) {
//                        $aAttribute['value'] = $aAttribute['options'][$aAttribute['value']];
//                    }
//                }
//                $DisplayArray[] = $aAttribute;
//            }
//        }

        $condarray = ($oQuestion->qid != null) ? getQuestDepsForConditions($iSurveyID, "all", "all", $oQuestion->qid, "by-targqid", "outsidegroup") : [];

      //  $this->getController()->renderPartial('/admin/survey/Question/questionbar_view', $aData, true); // can we delete this?
        $aData['display']['menu_bars']['gid_action'] = 'viewquestion';
        $aData['questionbar']['buttons']['view'] = true;

        // Last question visited : By user (only one by user)
        $setting_entry = 'last_question_'.Yii::app()->user->getId();
        SettingGlobal::setSetting($setting_entry, $oQuestion->qid);

        // we need to set the sid for this question
        $setting_entry = 'last_question_sid_'.Yii::app()->user->getId();
        SettingGlobal::setSetting($setting_entry, $iSurveyID);

        // we need to set the gid for this question
        $setting_entry = 'last_question_gid_'.Yii::app()->user->getId();
        SettingGlobal::setSetting($setting_entry, $gid);

        // Last question for this survey (only one by survey, many by user)
        $setting_entry = 'last_question_'.Yii::app()->user->getId().'_'.$iSurveyID;
        SettingGlobal::setSetting($setting_entry, $oQuestion->qid);

        // we need to set the gid for this question
        $setting_entry = 'last_question_'.Yii::app()->user->getId().'_'.$iSurveyID.'_gid';
        SettingGlobal::setSetting($setting_entry, $gid);

        ///////////
        // combine aData
        $aData['surveyid'] = $iSurveyID;
        $aData['oSurvey'] = $oSurvey;
        $aData['aQuestionTypeList'] = QuestionTheme::findAllQuestionMetaDataForSelector();
        $aData['selectedQuestion'] = QuestionTheme::findQuestionMetaData($oQuestion->type);
        $aData['gid'] = $gid;
        $aData['qid'] = $oQuestion->qid;
        $aData['activated'] = $oSurvey->active;
        $aData['oQuestion'] = $oQuestion;
        $aData['languagelist'] = $oSurvey->allLanguages;
        $aData['qshowstyle'] = '';
        $aData['qrrow'] = $qrrow;
        $aData['baselang'] = $baselang;
//        $aData['advancedsettings'] = $DisplayArray;
        $aData['sImageURL'] = Yii::app()->getConfig('adminimageurl');
        $aData['iIconSize'] = Yii::app()->getConfig('adminthemeiconsize');
        $aData['display']['menu_bars']['qid_action'] = 'editquestion';
        $aData['display']['menu_bars']['gid_action'] = 'viewquestion';
        $aData['action'] = 'editquestion';
        $aData['editing'] = true;

        $aData['title_bar']['title'] = $oSurvey->currentLanguageSettings->surveyls_title." (".gT("ID").":".$iSurveyID.")";
        $aData['surveyIsActive'] = $oSurvey->active !== 'N';
        $aData['activated'] = $oSurvey->active;
        $aData['jsData'] = [
            'surveyid' => $iSurveyID,
            'surveyObject' => $oSurvey->attributes,
            'gid' => $gid,
            'qid' => $oQuestion->qid,
            'startType' => $oQuestion->type,
            'baseSQACode' => [
                'answeroptions' => SettingsUser::getUserSettingValue('answeroptionprefix', App()->user->id),
                'subquestions' => SettingsUser::getUserSettingValue('subquestionprefix', App()->user->id),
            ],
            'startInEditView' => SettingsUser::getUserSettingValue('noViewMode', App()->user->id) == '1',
            'connectorBaseUrl' => $this->getController()->createUrl('admin/questioneditor', ['sid' => $iSurveyID, 'gid' => $gid, 'sa' => '']),
            'i10N' => [
                'Create new Question' => gT('Create new Question'),
                'General Settings' => gT("General Settings"),
                'Code' => gT('Code'),
                'Text elements' => gT('Text elements'),
                'Question type' => gT('Question type'),
                'Question' => gT('Question'),
                'Help' => gT('Help'),
                'subquestions' => gT('Subquestions'),
                'answeroptions' => gT('Answer options'),
                'Quick add' => gT('Quick add'),
                'Predefined label sets' => gT('Predefined label sets'),
                'Save as label set' => gT('Save as label set'),
                'More languages' => gT('More languages'),
                'Add subquestion' => gT('Add subquestion'),
                'Reset' => gT('Reset'),
                'Save' => gT('Save'),
                'Some example subquestion' => gT('Some example subquestion'),
                'Delete' => gT('Delete'),
                'Open editor' => gT('Open editor'),
                'Duplicate' => gT('Duplicate'),
                'No preview available' => gT('No preview available'),
                'Editor' => gT('Editor'),
                'Quick edit' => gT('Quick edit'),
                'Cancel' => gT('Cancel'),
                'Replace' => gT('Replace'),
                'Add' => gT('Add'),
                'Select delimiter' => gT('Select delimiter'),
                'Semicolon' => gT('Semicolon'),
                'Comma' => gT('Comma'),
                'Tab' => gT('Tab'),
                'New rows' => gT('New rows'),
                'Scale' => gT('Scale'),
                'Save and Close' => gT('Save and Close'),
                'Script' => gT('Script'),
                '__SCRIPTHELP' => gT("This optional script field will be wrapped, so that the script is correctly executed after the question is on the screen. If you do not have the correct permissions, this will be ignored"),
                "noCodeWarning" => gT("Please put in a code. Only letters and numbers are allowed. For example [Question1]"),
            ]
        ];
        
        $aData['topBar']['type'] = 'question';

        $aData['topBar']['importquestion'] = true;
        $aData['topBar']['showSaveButton'] = true;
        $aData['topBar']['savebuttonform'] = 'frmeditgroup';
        $aData['topBar']['closebuttonurl'] = '/admin/survey/sa/listquestions/surveyid/'.$iSurveyID; // Close button

        if ($landOnSideMenuTab !== '') {
            $aData['sidemenu']['landOnSideMenuTab'] = $landOnSideMenuTab;
        }
        $this->_renderWrappedTemplate('survey/Question2', 'view', $aData);
    }


    /****
    **** A lot of getter function regarding functionalities and views.
    **** All called via ajax
    ****/

    public function getPossibleLanguages($iSurveyId)
    {
        $iSurveyId = (int) $iSurveyId;
        $aLanguages = Survey::model()->findByPk($iSurveyId)->allLanguages;
        $this->renderJSON($aLanguages);
    }

    public function saveQuestionData($sid)
    {
        $questionData = App()->request->getPost('questionData', []);
        $iSurveyId = (int) $sid;
        $isNewQuestion = false;

        $oQuestion = Question::model()->findByPk($questionData['question']['qid']);
        if ($oQuestion != null) {
            $oQuestion = $this->_editQuestion($oQuestion, $questionData['question']);
        } else {
            $oQuestion = $this->_newQuestion($questionData['question']);
            $isNewQuestion = true;
        }
        //$questionData['questionAttributes'];
        $setApplied = [];
        $setApplied['generalSettings']     = $this->_unparseAndSetGeneralOptions($oQuestion, $questionData['generalSettings']);
        $setApplied['advancedSettings']    = $this->_unparseAndSetAdvancedOptions($oQuestion, $questionData['advancedSettings']);
        $setApplied['questionI10N']        = $this->_applyI10N($oQuestion, $questionData['questionI10N']);

        // save advanced attributes default values for given question type
        if (array_key_exists('save_as_default', $questionData['generalSettings']) && $questionData['generalSettings']['save_as_default']['formElementValue'] == 'Y'){
            SettingsUser::setUserSetting('question_default_values_' . $questionData['question']['type'], ls_json_encode($questionData['advancedSettings']));
        } elseif (array_key_exists('clear_default', $questionData['generalSettings']) && $questionData['generalSettings']['clear_default']['formElementValue'] == 'Y'){
            SettingsUser::deleteUserSetting('question_default_values_' . $questionData['question']['type'], '');
        }

        if (isset($questionData['scaledSubquestions'])) {
            $setApplied['scaledSubquestions']  = $this->_storeSubquestions($oQuestion, $questionData['scaledSubquestions']);
        }

        if (isset($questionData['scaledAnswerOptions'])) {
            $setApplied['scaledAnswerOptions'] = $this->_storeAnswerOptions($oQuestion, $questionData['scaledAnswerOptions']);
        }

        $aCompiledQuestionData = $this->_getCompiledQuestionData($oQuestion);
        $aQuestionAttributeData = $this->getQuestionAttributeData($oQuestion->qid, $oQuestion->gid, true);
        $aQuestionGeneralOptions = $this->getGeneralOptions($oQuestion->qid, null, $oQuestion->gid, true);
        $aAdvancedOptions = $this->getAdvancedOptions($oQuestion->qid, null, true);

        $this->renderJSON([
            'success' => array_reduce($setApplied, function ($coll, $it) {
                return $coll && $it;
            }, true),
            'message' => gT('Question successfully stored'),
            'successDetail' => $setApplied,
            'questionId' => $oQuestion->qid,
            'redirect' => $this->getController()->createUrl('admin/questioneditor/sa/view/', ['surveyid' => $iSurveyId, 'gid' => $oQuestion->gid, 'qid' => $oQuestion->qid]),
            'newQuestionDetails' => [
                "question" => $aCompiledQuestionData['question'],
                "scaledSubquestions" => $aCompiledQuestionData['subquestions'],
                "scaledAnswerOptions" => $aCompiledQuestionData['answerOptions'],
                "questionI10N" => $aCompiledQuestionData['i10n'],
                "questionAttributes" => $aQuestionAttributeData,
                "generalSettings" => $aQuestionGeneralOptions,
                "advancedSettings" => $aAdvancedOptions
            ],
            'transfer' => $questionData,
        ]);
        Yii::app()->close();
    }


    public function reloadQuestionData($iQuestionId=null, $type=null, $gid=null, $question_template='core')
    {
        $iQuestionId = (int) $iQuestionId;
        $oQuestion = $this->_getQuestionObject($iQuestionId, $type, $gid);

        $aCompiledQuestionData = $this->_getCompiledQuestionData($oQuestion);
        $aQuestionGeneralOptions = $this->getGeneralOptions($oQuestion->qid,  $type, $oQuestion->gid, true, $question_template);
        $aAdvancedOptions = $this->getAdvancedOptions($oQuestion->qid,  $type, true, $question_template);

        $aLanguages = [];
        $aAllLanguages = getLanguageData(false, Yii::app()->session['adminlang']);
        $aSurveyLanguages = $oQuestion->survey->getAllLanguages();

        array_walk($aSurveyLanguages, function ($lngString) use (&$aLanguages, $aAllLanguages) {
            $aLanguages[$lngString] = $aAllLanguages[$lngString]['description'];
        });

        $this->renderJSON( 
            array_merge(
                $aCompiledQuestionData, 
                [
                    'languages' => $aLanguages,
                    'mainLanguage' => $oQuestion->survey->language,
                    'generalSettings' => $aQuestionGeneralOptions,
                    'advancedSettings' => $aAdvancedOptions,
                    'questiongroup' => $oQuestion->group->attributes
                ]
            )
        );
    }

    public function getQuestionData($iQuestionId=null, $gid=null, $type=null)
    {
        $iQuestionId = (int) $iQuestionId;
        $oQuestion = $this->_getQuestionObject($iQuestionId, $type, $gid);

        $aQuestionInformationObject = $this->_getCompiledQuestionData($oQuestion);

        $aLanguages = [];
        $aAllLanguages = getLanguageData(false, Yii::app()->session['adminlang']);
        $aSurveyLanguages = $oQuestion->survey->getAllLanguages();
        array_walk($aSurveyLanguages, function ($lngString) use (&$aLanguages, $aAllLanguages) {
            $aLanguages[$lngString] = $aAllLanguages[$lngString]['description'];
        });

        $this->renderJSON(array_merge($aQuestionInformationObject, [
            'languages' => $aLanguages,
            'mainLanguage' => $oQuestion->survey->language
        ]));
    }

    public function getQuestionPermissions($iQuestionId=null)
    {
        $iQuestionId = (int) $iQuestionId;
        $oQuestion = $this->_getQuestionObject($iQuestionId);

        $aPermissions = [
            "read" => Permission::model()->hasSurveyPermission($oQuestion->sid, 'survey', 'read'),
            "update" => Permission::model()->hasSurveyPermission($oQuestion->sid, 'survey', 'update'),
            "editorpreset" => Yii::app()->session['htmleditormode'],
            "script" => SettingsUser::getUserSetting('showScriptEdit', App()->user->id) && Permission::model()->hasSurveyPermission($oQuestion->sid, 'survey', 'update'),
        ];

        $this->renderJSON($aPermissions);
    }

    public function getQuestionAttributeData($iQuestionId=null, $gid=null, $returnArray = false)
    {
        $iQuestionId = (int) $iQuestionId;
        $aQuestionAttributes = QuestionAttribute::model()->getQuestionAttributes($iQuestionId);
        if ($returnArray === true) {
            return $aQuestionAttributes;
        }
        $this->renderJSON($aQuestionAttributes);
    }

    public function getQuestionTypeList()
    {
        $this->renderJSON(QuestionType::modelsAttributes());
    }

    public function getQuestionTypeInformation($sQuestionType)
    {
        $aTypeInformations = QuestionType::modelsAttributes();
        $aQuestionTypeInformation = $aTypeInformations[$sQuestionType];

        $this->renderJSON($aQuestionTypeInformation);
    }
    
    public function getGeneralOptions($iQuestionId=null, $sQuestionType=null, $gid=null, $returnArray = false, $question_template='core')
    {
        $oQuestion = $this->_getQuestionObject($iQuestionId, $sQuestionType, $gid);
        $aGeneralOptionsArray = $oQuestion->getDataSetObject()->getGeneralSettingsArray($oQuestion->qid, $sQuestionType, null, $question_template);

        if ($returnArray === true) {
            return $aGeneralOptionsArray;
        }

        $this->renderJSON($aGeneralOptionsArray);
    }

    public function getAdvancedOptions($iQuestionId=null, $sQuestionType=null, $returnArray = false, $question_template='core')
    {
        $oQuestion = $this->_getQuestionObject($iQuestionId, $sQuestionType);
        $aAdvancedOptionsArray = $oQuestion->getDataSetObject()->getAdvancedOptions($oQuestion->qid, $sQuestionType, null, $question_template);
        if ($returnArray === true) {
            return $aAdvancedOptionsArray;
        }
        
        $this->renderJSON([
            'advancedSettings' => $aAdvancedOptionsArray,
            'questionTypeDefinition' => $oQuestion->questionType,
        ]);
    }

    /**
     * Live preview rendering
     *
     * @param int $iQuestionId
     * @param string $sLanguage
     * @param boolean $root
     *
     * @return void
     */
    public function getRenderedPreview($iQuestionId, $sLanguage, $root=false)
    {
        if ($iQuestionId == null) {
            echo "<h3>No Preview available</h3>";
            return;
        }
        $root = (bool) $root;

        $changedText = App()->request->getPost('changedText', []);
        $changedType = App()->request->getPost('changedType', null);
        $oQuestion = Question::model()->findByPk($iQuestionId);

        $changedType = $changedType == null ? $oQuestion->type : $changedType;

        if ($changedText !== []) {
            Yii::app()->session['edit_'.$iQuestionId.'_changedText'] = $changedText;
        } else {
            $changedText = isset(Yii::app()->session['edit_'.$iQuestionId.'_changedText'])
                ? Yii::app()->session['edit_'.$iQuestionId.'_changedText']
                : [];
        }

        $aFieldArray = [
        //*  0 => string qid
            $oQuestion->qid,
        //*  1 => string sgqa | This should be working because it is only about parent questions here!
            "{$oQuestion->sid}X{$oQuestion->gid}X{$oQuestion->qid}",
        //*  2 => string questioncode
            $oQuestion->title,
        //*  3 => string question | technically never used in the new renderers and totally unessecary therefor empty
            "",
        //*  4 => string type
            $oQuestion->type,
        //*  5 => string gid
            $oQuestion->gid,
        //*  6 => string mandatory,
            ($oQuestion->mandatory == 'Y'),
        ];
        Yii::import('application.helpers.qanda_helper', true);
        setNoAnswerMode(['shownoanswer' => $oQuestion->survey->shownoanswer ]);

        $oQuestionRenderer = $oQuestion->getRenderererObject($aFieldArray, $changedType);
        $aRendered =  $oQuestionRenderer->render('applyCkToFields');
        $aSurveyInfo = $oQuestion->survey->attributes;
        $aQuestion = array_merge(
            $oQuestion->attributes,
            QuestionAttribute::model()->getQuestionAttributes($iQuestionId),
            ['answer' => $aRendered[0]],
            [
                'number' => $oQuestion->question_order,
                'code' => $oQuestion->title,
                'text' => isset($changedText['question']) ? $changedText['question'] : $oQuestion->questionL10ns[$sLanguage]->question,
                'help' => [
                    'show' => true,
                    'text' => (isset($changedText['help']) ? $changedText['help'] : $oQuestion->questionL10ns[$sLanguage]->help)
                ],
            ]
        );
        Template::resetInstance();
        $oTemplate = Template::getInstance($oQuestion->survey->template);
        Yii::app()->twigRenderer->renderTemplateForQuestionEditPreview(
            '/subviews/survey/question_container.twig',
            ['aSurveyInfo' => $aSurveyInfo, 'aQuestion' => $aQuestion, 'session' => $_SESSION],
            $root
        );


        return;
    }

    public function getQuestionTopbar($qid = null) {
        $oQuestion = $this->_getQuestionObject($qid);
        $qtypes    = Question::typeList();
        $qrrow     = $oQuestion->attributes;
        $ownsSaveButton = true;
        $ownsSaveAndCloseButton = true;
        $ownsCloseButton = true;
    
        return Yii::app()->getController()->renderPartial(
            '/admin/survey/topbar/question_topbar',
            array(
                'oSurvey' => $oQuestion->survey,
                'sid' => $oQuestion->sid,
                'gid' => $oQuestion->gid,
                'qid' => $oQuestion->qid,
                'qrrow'  => $qrrow,
                'qtypes' => $qtypes,
                'ownsSaveButton'         => $ownsSaveButton,
                'ownsSaveAndCloseButton' => $ownsSaveAndCloseButton,
                'ownsCloseButton'        => $ownsCloseButton,
            ),
            false,
            false
        );
    }


    private function _getQuestionObject($iQuestionId=null, $sQuestionType=null, $gid = null)
    {
        $iSurveyId = Yii::app()->request->getParam('sid') ?? Yii::app()->request->getParam('surveyid');
        $oQuestion =  Question::model()->findByPk($iQuestionId);
        
        if ($oQuestion == null) {
            $oQuestion = QuestionCreate::getInstance($iSurveyId, $sQuestionType);
        }
        
        if ($sQuestionType != null) {
            $oQuestion->type = $sQuestionType;
        }     

        if ($gid != null) {
            $oQuestion->gid = $gid;
        }

        return $oQuestion;
    }

    /**
     * Method to store and filter questionData for a new question
     */
    private function _newQuestion($aQuestionData = null, $subquestion = false)
    {
        $iSurveyId = Yii::app()->request->getParam('sid') ?? Yii::app()->request->getParam('surveyid');
        $oSurvey = Survey::model()->findByPk($iSurveyId);
        $iQuestionGroupId = Yii::app()->request->getParam('gid');

        $aQuestionData = array_merge([
                'sid' => $iSurveyId,
                'gid' => Yii::app()->request->getParam('gid'),
                'type' => SettingsUser::getUserSettingValue('preselectquestiontype', null, null, null, Yii::app()->getConfig('preselectquestiontype')),
                'other' => 'N',
                'mandatory' => 'N',
                'relevance' => 1,
                'group_name' => '',
                'modulename' => '',
        ], $aQuestionData);
        unset($aQuestionData['qid']);

        if ($subquestion) {
            foreach ($oSurvey->allLanguages as $sLanguage) {
                unset($aQuestionData[$sLanguage]);
            }
        } else {
            $aQuestionData['question_order'] = getMaxQuestionOrder($iQuestionGroupId);
        }

        $oQuestion = new Question();
        $oQuestion->setAttributes($aQuestionData, false);
        if ($oQuestion == null) {
            throw new CException("Object creation failed, input array malformed or invalid");
        }

        $saved = $oQuestion->save();
        if ($saved == false) {
            throw new CException("Object creation failed, couldn't save.\n ERRORS:".print_r($oQuestion->getErrors(), true));
        }

        $i10N = [];
        foreach ($oSurvey->allLanguages as $sLanguage) {
            $i10N[$sLanguage] = new QuestionL10n();
            $i10N[$sLanguage]->setAttributes([
                'qid' => $oQuestion->qid,
                'language' => $sLanguage,
                'question' => '',
                'help' => '',
            ], false);
            $i10N[$sLanguage]->save();
        }

        return $oQuestion;
    }

    /**
     * Method to store and filter questionData for editing a question
     */
    private function _editQuestion(&$oQuestion, $aQuestionData)
    {
        $aOldQuestionData = $oQuestion->attributes;
        $oQuestion->setAttributes($aQuestionData, false);
        if ($oQuestion == null) {
            throw new CException("Object update failed, input array malformed or invalid");
        }

        $saved = $oQuestion->save();
        if ($saved == false) {
            throw new CException("Object update failed, couldn't save. ERRORS:".print_r($oQuestion->getErrors(), true));
        }
        return $oQuestion;
    }


    private function _unparseAndSetGeneralOptions(&$oQuestion, $dataSet)
    {
        $storeValid = true;
        $aQuestionBaseAttributes = $oQuestion->attributes;
        $aQuestionAttributes = $oQuestion->questionAttributes;

        foreach ($dataSet as $sAttributeKey => $aAttributeValueArray) {
            if ($sAttributeKey === 'debug' || !isset($aAttributeValueArray['formElementValue'])) {
                continue;
            }
            if (array_key_exists($sAttributeKey, $aQuestionBaseAttributes)) {
                $oQuestion->$sAttributeKey = $aAttributeValueArray['formElementValue'];
            } else {
                $storeValid = $storeValid && QuestionAttribute::model()->setQuestionAttribute($oQuestion->qid, $sAttributeKey, $aAttributeValueArray['formElementValue']);
            }
        }

        $storeValid = $storeValid && $oQuestion->save();

        return $storeValid;
    }

    private function _unparseAndSetAdvancedOptions(&$oQuestion, $dataSet)
    {
        $storeValid = true;
        $aQuestionAttributes = $oQuestion->questionAttributes;
        $aQuestionBaseAttributes = $oQuestion->attributes;

        foreach ($dataSet as $sAttributeCategory => $aAttributeCategorySettings) {
            if ($sAttributeCategory === 'debug') {
                continue;
            }
            foreach ($aAttributeCategorySettings as $sAttributeKey => $aAttributeValueArray) {
                if (!isset($aAttributeValueArray['formElementValue'])) {
                    continue;
                }
                $newValue = $aAttributeValueArray['formElementValue'];

                if (is_array($newValue)) {
                    foreach ($newValue as $lngKey => $content) {
                        if ($lngKey == 'expression') {
                            continue;
                        }
                        $storeValid = $storeValid && QuestionAttribute::model()->setQuestionAttributeWithLanguage($oQuestion->qid, $sAttributeKey, $content, $lngKey);
                    }
                } else {
                    if (array_key_exists($sAttributeKey, $aQuestionBaseAttributes)) {
                        $oQuestion->$sAttributeKey = $newValue;
                    } else {
                        $storeValid = $storeValid && QuestionAttribute::model()->setQuestionAttribute($oQuestion->qid, $sAttributeKey, $newValue);
                    }
                }
            }
        }

        $storeValid = $storeValid && $oQuestion->save();

        return $storeValid;
    }

    private function _applyI10N(&$oQuestion, $dataSet)
    {
        $storeValid = true;

        foreach ($dataSet as $sLanguage => $aI10NBlock) {
            $i10N = QuestionL10n::model()->findByAttributes(['qid' => $oQuestion->qid,'language' => $sLanguage]);
            $i10N->setAttributes([
                'question' => $aI10NBlock['question'],
                'help' => $aI10NBlock['help'],
                'script' => $aI10NBlock['script'],
            ], false);
            $storeValid = $storeValid && $i10N->save();
        }

        return $storeValid;
    }

    private function _applyI10NSubquestion($oQuestion, $dataSet)
    {
        $storeValid = true;

        foreach ($oQuestion->survey->allLanguages as $sLanguage) {
            $aI10NBlock = $dataSet[$sLanguage];
            $i10N = QuestionL10n::model()->findByAttributes(['qid' => $oQuestion->qid,'language' => $sLanguage]);
            $i10N->setAttributes([
                'question' => $aI10NBlock['question'],
                'help' => $aI10NBlock['help'],
            ], false);
            $storeValid = $storeValid && $i10N->save();
        }

        return $storeValid;
    }

    private function _applyAnswerI10N($oAnswer, $oQuestion, $dataSet)
    {
        $storeValid = true;

        foreach ($oQuestion->survey->allLanguages as $sLanguage) {
            $i10N = AnswerL10n::model()->findByAttributes(['aid' => $oAnswer->aid,'language' => $sLanguage]);
            if ($i10N == null) {
                $i10N = new AnswerL10n();
                $i10N->setAttributes([
                    'aid' => $oAnswer->aid,
                    'language' => $sLanguage
                ], false);
            }
            $i10N->setAttributes([
                'answer' => $dataSet[$sLanguage]['answer'],
            ], false);
            $storeValid = $storeValid && $i10N->save();
        }

        return $storeValid;
    }

    private function _storeSubquestions(&$oQuestion, $dataSet)
    {
        $storeValid = true;
        foreach ($dataSet as $scaleId => $aSubquestions) {
            foreach ($aSubquestions as $aSubquestionDataSet) {
                $oSubQuestion = Question::model()->findByPk($aSubquestionDataSet['qid']);
                if ($oSubQuestion != null) {
                    $oSubQuestion = $this->_editQuestion($oSubQuestion, $aSubquestionDataSet);
                } else {
                    $aSubquestionDataSet['parent_qid'] = $oQuestion->qid;
                    $oSubQuestion = $this->_newQuestion($aSubquestionDataSet, true);
                }
                $storeValid = $storeValid && $this->_applyI10NSubquestion($oSubQuestion, $aSubquestionDataSet);
            }
        }
        return $storeValid;
    }

    private function _storeAnswerOptions(&$oQuestion, $dataSet)
    {
        $storeValid = true;
        foreach ($dataSet as $scaleId => $aAnswerOptions) {
            foreach ($aAnswerOptions as $aAnswerOptionDataSet) {
                $aAnswerOptionDataSet['sortorder'] = (int) $aAnswerOptionDataSet['sortorder'];
                $oAnswer = Answer::model()->findByPk($aAnswerOptionDataSet['aid']);
                if ($oAnswer == null) {
                    $oAnswer = new Answer();
                    $oAnswer->qid = $oQuestion->qid;
                    unset($aAnswerOptionDataSet['aid']);
                    unset($aAnswerOptionDataSet['qid']);
                }
                $oAnswer->setAttributes($aAnswerOptionDataSet, false);
                $answerSaved = $oAnswer->save();
                if (!$answerSaved) {
                    throw new CException("Answer option couldn't be saved. Error: ".print_r($oAnswer->getErrors(), true));
                }
                $storeValid = $storeValid && $this->_applyAnswerI10N($oAnswer, $oQuestion, $aAnswerOptionDataSet);
            }
        }
        return $storeValid;
    }

    private function _getCompiledQuestionData(&$oQuestion)
    {
        LimeExpressionManager::StartProcessingPage(false, true);
        $aQuestionDefinition = array_merge($oQuestion->attributes, ['typeInformation' => $oQuestion->questionType]);
        $oQuestionGroup = QuestionGroup::model()->findByPk($oQuestion->gid);
        $aQuestionGroupDefinition = array_merge($oQuestionGroup->attributes, $oQuestionGroup->questionGroupL10ns);


        $aScaledSubquestions = $oQuestion->getOrderedSubQuestions();
        foreach ($aScaledSubquestions as $scaleId => $aSubquestions) {
            $aScaledSubquestions[$scaleId] = array_map(function ($oSubQuestion) {
                return array_merge($oSubQuestion->attributes, $oSubQuestion->questionL10ns);
            }, $aSubquestions);
        }

        $aScaledAnswerOptions = $oQuestion->getOrderedAnswers();
        foreach ($aScaledAnswerOptions as $scaleId => $aAnswerOptions) {
            $aScaledAnswerOptions[$scaleId] = array_map(function ($oAnswerOption) {
                return array_merge($oAnswerOption->attributes, $oAnswerOption->answerL10ns);
            }, $aAnswerOptions);
        }
        $aReplacementData = [];
        $questioni10N = [];
        foreach ($oQuestion->questionL10ns as $lng => $oQuestionI10N) {
            $questioni10N[$lng] = $oQuestionI10N->attributes;

            templatereplace($oQuestionI10N->question, array(), $aReplacementData, 'Unspecified', false, $oQuestion->qid);
            $questioni10N[$lng]['question_expression'] = viewHelper::stripTagsEM(
                LimeExpressionManager::GetLastPrettyPrintExpression()
            );

            templatereplace($oQuestionI10N->help, array(), $aReplacementData, 'Unspecified', false, $oQuestion->qid);
            $questioni10N[$lng]['help_expression'] = viewHelper::stripTagsEM(
                LimeExpressionManager::GetLastPrettyPrintExpression()
            );
        }
        LimeExpressionManager::FinishProcessingPage();
        return [
            'question' => $aQuestionDefinition,
            'questiongroup' => $aQuestionGroupDefinition,
            'i10n' => $questioni10N,
            'subquestions' => $aScaledSubquestions,
            'answerOptions' => $aScaledAnswerOptions,
        ];
    }

<<<<<<< HEAD
    /******************************/

    /**
     * Method to render an array as a json document
     *
     * @param array $aData
     * @return void
     */
    protected function renderJSON($aData)
    {
        if (Yii::app()->getConfig('debug') > 0) {
            $aData['debug'] = [$_POST, $_GET];
        }

        echo App()->getController()->renderPartial('/admin/super/_renderJson', ['data' => $aData], true, false);
        return;
    }
=======
>>>>>>> a7bc13e9

    /**
     * Renders template(s) wrapped in header and footer
     *
     * @param string $sAction Current action, the folder to fetch views from
     * @param string|array $aViewUrls View url(s)
     * @param array $aData Data to be passed on. Optional.
     */
    protected function _renderWrappedTemplate($sAction = 'survey/Question2', $aViewUrls = array(), $aData = array(), $sRenderFile = false)
    {
        parent::_renderWrappedTemplate($sAction, $aViewUrls, $aData, $sRenderFile);
    }
}<|MERGE_RESOLUTION|>--- conflicted
+++ resolved
@@ -27,9 +27,9 @@
 class questionedit extends Survey_Common_Action
 {
     /**
-     * @param integer $surveyid 
-     * @param integer $gid 
-     * @param integer $qid 
+     * @param integer $surveyid
+     * @param integer $gid
+     * @param integer $qid
      * @param string $landOnSideMenuTab
      */
     public function view($surveyid, $gid=null, $qid=null, $landOnSideMenuTab = '')
@@ -44,6 +44,7 @@
         Yii::app()->getClientScript()->registerPackage('ace');
         $qrrow = $oQuestion->attributes;
         $baselang = $oSurvey->language;
+        // TODO: can we delete this?
 //        $aAttributesWithValues = Question::model()->getAdvancedSettingsWithValues($oQuestion->qid, $qrrow['type'], $iSurveyID, $baselang);
 //        $DisplayArray = array();
 //
@@ -475,14 +476,14 @@
     {
         $iSurveyId = Yii::app()->request->getParam('sid') ?? Yii::app()->request->getParam('surveyid');
         $oQuestion =  Question::model()->findByPk($iQuestionId);
-        
+
         if ($oQuestion == null) {
             $oQuestion = QuestionCreate::getInstance($iSurveyId, $sQuestionType);
         }
-        
+
         if ($sQuestionType != null) {
             $oQuestion->type = $sQuestionType;
-        }     
+        }
 
         if ($gid != null) {
             $oQuestion->gid = $gid;
@@ -769,9 +770,6 @@
         ];
     }
 
-<<<<<<< HEAD
-    /******************************/
-
     /**
      * Method to render an array as a json document
      *
@@ -787,8 +785,6 @@
         echo App()->getController()->renderPartial('/admin/super/_renderJson', ['data' => $aData], true, false);
         return;
     }
-=======
->>>>>>> a7bc13e9
 
     /**
      * Renders template(s) wrapped in header and footer
