<?php if (!defined('BASEPATH')) {
    exit('No direct script access allowed');
}
/*
* LimeSurvey
* Copyright (C) 2007-2011 The LimeSurvey Project Team / Carsten Schmitz
* All rights reserved.
* License: GNU/GPL License v2 or later, see LICENSE.php
* LimeSurvey is free software. This version may have been modified pursuant
* to the GNU General Public License, and as distributed it includes or
* is derivative of works licensed under the GNU General Public License or
* other free or open source software licenses.
* See COPYRIGHT.php for copyright notices and details.
*
*/

/**
 * @param array $a
 * @param string $subkey
 * @param string $order
 * @return array
 */
function subval_sort($a, $subkey, $order)
{
    $b = array();
    $c = array();
    foreach ($a as $k => $v) {
        $b[$k] = strtolower($v[$subkey]);
    }
    if ($order == "asc") {
        asort($b, SORT_REGULAR);
    } else {
        arsort($b, SORT_REGULAR);
    }
    foreach ($b as $key => $val) {
        $c[] = $a[$key];
    }
    return $c;
}


/**
 * This is the main controller for Participants Panel
 */
class participantsaction extends Survey_Common_Action
{
    /**********************************************BASIC SETTINGS AND METHODS***********************************************/

    public function runWithParams($params)
    {
        if (!(Permission::model()->hasGlobalPermission('participantpanel', 'read')
            || Permission::model()->hasGlobalPermission('participantpanel', 'create')
            || Permission::model()->hasGlobalPermission('participantpanel', 'update')
            || Permission::model()->hasGlobalPermission('participantpanel', 'delete')
            || ParticipantShare::model()->exists('share_uid = :userid', [':userid' => App()->user->id]))
        ) {
            App()->setFlashMessage(gT('No permission'), 'error');
            App()->getController()->redirect(App()->request->urlReferrer);
        }

        Yii::import('application.helpers.admin.ajax_helper', true);
        Yii::import('application.helpers.admin.permission_helper', true);

        parent::runWithParams($params);
    }

    /**
     * Renders template(s) wrapped in header and footer
     *
     * @param string $sAction Current action, the folder to fetch views from
     * @param string|array $aViewUrls View url(s)
     * @param array $aData Data to be passed on. Optional.
     */
    protected function _renderWrappedTemplate($sAction = 'participants', $aViewUrls = array(), $aData = array(), $sRenderFile = false)
    {
        App()->getClientScript()->registerPackage('bootstrap-multiselect');
        $aData['display']['menu_bars'] = false;

        // Add "_view" to urls
        if (is_array($aViewUrls)) {
            array_walk($aViewUrls, function(&$url)
            {
$url .= "_view"; });
        } elseif (is_string($aViewUrls)) {
            $aViewUrls .= "_view";
        } else {
            // Complete madness
            throw new \InvalidArgumentException("aViewUrls must be either string or array");
        }

        parent::_renderWrappedTemplate($sAction, $aViewUrls, $aData, $sRenderFile);
    }

    /**
     * AJAX switcher for modal calling
     * @return void
     */
    public function openModalParticipantPanel()
    {
        $target = Yii::app()->request->getPost('modalTarget');
        switch ($target) {
            case "editparticipant":
                $this->openEditParticipant();
                break;
            case "shareparticipant":
                $this->openParticipantShare();
                break;
            case "showparticipantsurveys":
                $this->openParticipantSurveys();
                break;
            case "showdeleteparticipant":
                $this->openDeleteParticipant();
                break;
            case "editattribute":
                $this->openEditAttributeNames();
                break;
            case "addToSurvey":
                $this->openAddToSurvey();
                break;
            default:
                // Unknown modal target
                safeDie('Unknown method');
                break;
        }
    }

    /**
     * AJAX switcher for action calling
     * @return void
     */
    public function editValueParticipantPanel()
    {
        $target = Yii::app()->request->getPost('actionTarget');
        switch ($target) {
            case "changeBlacklistStatus":
                $this->changeblackliststatus();
                break;
            case "changeAttributeVisibility":
                $this->changeAttributeVisibility();
                break;
            case "changeAttributeEncrypted":
                $this->changeAttributeEncrypted();
                break;
            case "deleteLanguageFromAttribute":
                $this->deleteLanguageFromAttribute();
                break;
            case "deleteAttribute":
                $this->deleteSingleAttribute();
                break;
            case "deleteParticipant":
                $this->deleteParticipant();
                break;
            case "changeSharedEditableStatus":
                $this->changeSharedEditableStatus();
                break;
            case "rejectShareParticipant":
                $this->rejectShareParticipant();
                break;
            case "deleteSingleParticipantShare":
                $this->deleteSingleParticipantShare();
                break;
            case "deleteMultipleParticipantShare":
                $this->deleteMultipleParticipantShare();
                break;
            default:
                echo "";
                break;
        }
    }

    /**
     * Export to csv using optional search/filter
     *
     * @param CDbCriteria $search
     * @paran mixed $mAttributeIDs Empty array for no attributes, or array of attribute IDs or null for all attributes
     * @return false|null
     */
    private function csvExport($search = null, $aAttributeIDs = null)
    {
        $this->checkPermission('export');

        Yii::app()->loadHelper('export');
        //If super admin all the participants will be visible
        if (Permission::model()->hasGlobalPermission('superadmin', 'read')) {
            $iUserID = null;
        } else {
            $iUserID = Yii::app()->session['loginID'];
        }
        $aAttributeIDs = array_combine($aAttributeIDs, $aAttributeIDs);
        $query = Participant::model()->getParticipants(0, 0, $aAttributeIDs, null, $search, $iUserID);
        if (!$query) {
                    return false;
        }

        // Field names in the first row
        $fields = array('participant_id', 'firstname', 'lastname', 'email', 'language', 'blacklisted', 'owner_uid');
        $outputarray = array(); // The array to be passed to the export helper to be written to a csv file

        $outputarray[0] = $fields; //fields written to output array


        foreach ($aAttributeIDs as $value) {
            $oAttributeName = ParticipantAttributeName::model()->findByPk($value);

            if (!$oAttributeName) {
                continue;
            }

            $fields[] = 'a'.$value;
            $attributeNames = $oAttributeName->participant_attribute_names_lang;
            $outputarray[0][] = (sizeof($attributeNames) > 0 && !empty($attributeNames[0]['attribute_name'])) ? $attributeNames[0]['attribute_name'] : $oAttributeName->defaultname;
        }

        $fieldNeededKeys = array_fill_keys($fields, '');
        $fieldKeys = array_flip($fields);
        foreach ($query as $field => $aData) {
            $outputarray[] = array_merge($fieldNeededKeys, array_intersect_key($aData, $fieldKeys));
        }
        CPDBExport($outputarray, "central_".time());
    }

    /**
     * Returns a string with the number of participants available for export or 0
     *
     * @param CDbCriteria $search
     * @return string|int
     */
    protected function csvExportCount($search = null)
    {
        if (!Permission::model()->hasGlobalPermission('participantpanel', 'export')) {
            return 0;
        }

        $attid = ParticipantAttributeName::model()->getVisibleAttributes();
        //If super admin all the participants will be visible
        if (Permission::model()->hasGlobalPermission('superadmin', 'read')) {
            $iUserID = null;
        } else {
            $iUserID = Yii::app()->session['loginID'];
        }

        $count = (int) Participant::model()->getParticipantsCount($attid, $search, $iUserID);
        if ($count > 1) {
            return sprintf(gT("Export %s participants to CSV"), $count);
        } else if ($count == 1) {
            return gT("Export participant to CSV");
        } else {
            return $count;
        }
    }

/**********************************************PARTICIPANT PANEL INFORMATION***********************************************/

    /**
     * Loads the view 'participantsPanel'
     */
    public function index()
    {
        $iUserID = Yii::app()->session['loginID'];

        // if superadmin all the records in the cpdb will be displayed
        if (Permission::model()->hasGlobalPermission('superadmin', 'read')) {
            $iTotalRecords = Participant::model()->count();
        }
        // if not only the participants on which he has right on (shared and owned)
        else {
            $iTotalRecords = Participant::model()->getParticipantsOwnerCount($iUserID);
        }
        // gets the count of participants, their attributes and other such details
        $aData = array(
            'totalrecords' => $iTotalRecords,
            'owned' => Participant::model()->count('owner_uid = '.$iUserID),
            'shared' => Participant::model()->getParticipantsSharedCount($iUserID),
            'aAttributes' => ParticipantAttributeName::model()->getAllAttributes(),
            'attributecount' => ParticipantAttributeName::model()->count(),
            'blacklisted' => Participant::model()->count('owner_uid = '.$iUserID.' AND blacklisted = \'Y\'')
        );

        $searchstring = Yii::app()->request->getPost('searchstring');
        $aData['searchstring'] = $searchstring;
        // loads the participant panel and summary view
        $this->_renderWrappedTemplate('participants', array('participantsPanel', 'summary'), $aData);
    }

/**********************************************LIST PARTICIPANTS***********************************************/

    /**
     * Loads the view 'displayParticipants' which contains the main grid
     */
    public function displayParticipants()
    {
        //Get list of surveys.
        //Should be all surveys owned by user (or all surveys for super admin)
        $surveys = Survey::model();
        //!!! Is this even possible to execute?
        if (!Permission::model()->hasGlobalPermission('superadmin', 'read')) {
            $surveys->permission(Yii::app()->user->getId());
        }

        /** @var Survey[] $aSurveyNames */
        $aSurveyNames = $surveys->model()->with(array('languagesettings'=>array('condition'=>'surveyls_language=language'), 'owner'))->findAll();

        /* Build a list of surveys that have tokens tables */
        $tSurveyNames = array();
        foreach ($aSurveyNames as $row) {
            $trow = array_merge($row->attributes, $row->defaultlanguage->attributes);
            if ($row->hasTokensTable) {
                $tSurveyNames[] = $trow;
            }
        }

        // if superadmin all the records in the cpdb will be displayed
        $iUserId = App()->user->getId();
        if (Permission::model()->hasGlobalPermission('superadmin', 'read')) {
            $iTotalRecords = Participant::model()->count();
        } else {// if not only the participants on which he has right on (shared and owned)
            $iTotalRecords = Participant::model()->getParticipantsOwnerCount($iUserId);
        }
        $model = new Participant();
        $request = Yii::app()->request;
        $participantParam = $request->getParam('Participant');
        if ($participantParam) {
            $model->setAttributes($participantParam, false);
        }
        /* @todo : See when/where it's used */
        $searchcondition = $request->getParam('searchcondition');
        $searchparams = array();
        if ($searchcondition) {
            $searchparams = explode('||', $searchcondition);
            $model->addSurveyFilter($searchparams);
        }

        $model->bEncryption = true;
        
        // data to be passed to view
        $aData = array(
            'names' => User::model()->findAll(),
            'attributes' => ParticipantAttributeName::model()->getVisibleAttributes(),
            'allattributes' => ParticipantAttributeName::model()->getAllAttributes(),
            'attributeValues' => ParticipantAttributeName::model()->getAllAttributesValues(),
            'surveynames' => $aSurveyNames,
            'tokensurveynames' => $tSurveyNames,
            'searchcondition' => $searchparams,
            'aAttributes' => ParticipantAttributeName::model()->getAllAttributes(),
            'totalrecords' => $iTotalRecords,
            'model' => $model,
            'debug' => $request->getParam('Participant')
        );

        $aData['pageSizeParticipantView'] = Yii::app()->user->getState('pageSizeParticipantView');
        $searchstring = $request->getPost('searchstring');
        $aData['searchstring'] = $searchstring;
        Yii::app()->clientScript->registerPackage('bootstrap-datetimepicker');
        Yii::app()->clientScript->registerPackage('bootstrap-switch');

        // check global and custom permissions and pass them to $aData
        $aData['permissions'] = permissionsAsArray(
            [
                'superadmin' => ['read'],
                'templates' => ['read'],
                'labelsets' => ['read'],
                'users' => ['read'],
                'usergroups' => ['read'],
                'participantpanel' => ['read', 'create', 'update', 'delete', 'export', 'import'],
                'settings' => ['read']
            ],
            [
                'participantpanel' => [
                    'editSharedParticipants' => empty(ParticipantShare::model()->findAllByAttributes(
                        ['share_uid' =>  $iUserId],
                        ['condition' => 'can_edit = \'0\' OR can_edit = \'\'',]
                    )),
<<<<<<< HEAD
                    'sharedParticipantExists' => ParticipantShare::model()->exists('share_uid=:share_uid', [':share_uid' => App()->user->id]),
=======
                    'sharedParticipantExists' => ParticipantShare::model()->exists('share_uid = :userid', [':userid' => $iUserId]),
>>>>>>> 6995ac57
                    'isOwner' => isset($participantParam['owner_uid']) && ($participantParam['owner_uid'] === $iUserId) ? true : false
                ],

            ]
        );
        $aData['massiveAction'] = App()->getController()->renderPartial('/admin/participants/massive_actions/_selector', array('permissions' => $aData['permissions']), true, false);

        // Set page size
        if ($request->getPost('pageSizeParticipantView')) {
            Yii::app()->user->setState('pageSizeParticipantView', $request->getPost('pageSizeParticipantView'));
        }

        // Loads the participant panel view and display participant view
        $this->_renderWrappedTemplate('participants', array('participantsPanel', 'displayParticipants'), $aData);
    }


    /**
     * Takes the delete call from the display participants and take appropriate action depending on the condition
     * @return void
     */
    public function deleteParticipant()
    {
        // Abort if no permission
        $deletePermission = Permission::model()->hasGlobalPermission('participantpanel', 'delete');
        if (!$deletePermission) {
            ls\ajax\AjaxHelper::outputNoPermission();
        }

        $selectoption = Yii::app()->request->getPost('selectedoption');

        // First for delete one, second for massive action
        $participantId = Yii::app()->request->getPost('participant_id');
        $participantIds = json_decode(Yii::app()->request->getPost('sItems'), true);

        if (empty($participantIds)) {
            $participantIds = $participantId;
        }

        if (is_array($participantIds)) {
            $participantIds = implode(',', $participantIds);
        }

        // Deletes from participants only
        $deletedParticipants = null;
        if ($selectoption == 'po') {
            $deletedParticipants = Participant::model()->deleteParticipants($participantIds, !$deletePermission);
        }
        // Deletes from central and survey participants table
        else if ($selectoption == 'ptt') {
            $deletedParticipants = Participant::model()->deleteParticipantToken($participantIds);
        }
        // Deletes from central , token and assosiated responses as well
        else if ($selectoption == 'ptta') {
            $deletedParticipants = Participant::model()->deleteParticipantTokenAnswer($participantIds);
        } else {
            // Internal error
            throw new InvalidArgumentException('Unknown select option: '.$selectoption);
        }

        if ($deletedParticipants === 0) {
            ls\ajax\AjaxHelper::outputError(gT('No participants deleted'));
        } else {
            ls\ajax\AjaxHelper::outputSuccess(gT('Participant deleted'));
        }
    }

    /**
     * Method to open the participant edit/ new participant modal
     * Requires 'participant_id' (int|null)
     * @return void
     */
    public function openEditParticipant()
    {
        $participant_id = Yii::app()->request->getParam('participant_id');
        if ($participant_id) {
            $model = Participant::model()->findByPk($participant_id)->decrypt();
            $operationType = "edit";
        } else {
            $model = new Participant;
            $operationType = "add";
        }

        //Generate HTML for extra Attributes
        $extraAttributes = array();
        foreach ($model->allExtraAttributes as $name => $extraAttribute) {
            $value = $model->getParticipantAttribute("", $extraAttribute['attribute_id']);
            $extraAttribute['value'] = $value;
            $extraAttribute['name'] = $name;

            if ($extraAttribute['attribute_type'] == 'DD') {
                $extraAttribute['options'] = $model->getOptionsForAttribute($extraAttribute['attribute_id']);
            }

            $extraAttributes[$name] = $extraAttribute;
        }

        $aData = array(
            'model' => $model,
            'editType' => $operationType,
            'extraAttributes' => $extraAttributes,
            'users' => User::model()->findAll()
        );

        $html = $this->getController()->renderPartial(
            '/admin/participants/modal_subviews/_editParticipant',
            $aData,
            true
        );
        ls\ajax\AjaxHelper::output($html);
    }

    /**
     * ?
     */
    public function openParticipantSurveys()
    {
        $participant_id = Yii::app()->request->getPost('participant_id');
        $model = Participant::model()->findByPk($participant_id);
        $surveyModel = SurveyLink::model();
        $surveyModel->participant_id = $participant_id;
        $aData = array(
            'model' => $model,
            'surveymodel' => $surveyModel
        );
        $html = $this->getController()->renderPartial(
            '/admin/participants/modal_subviews/_showParticipantSurveys',
            $aData,
            true
        );
        ls\ajax\AjaxHelper::output($html);
    }

    /**
     * Called by Ajax to open the share participant modal
     * Used by both single share and massive action share
     * @return void
     */
    public function openParticipantShare()
    {
        $participant_id = Yii::app()->request->getPost('participant_id');
        $participant_ids = null;

        if (empty($participant_id)) {
            $participant_ids = Yii::app()->request->getPost('participantIds');
            $participant_id = $participant_ids[0];
        }

        $model = Participant::model()->findByPk($participant_id);

        if (empty($model)) {
            throw new \CException('Found no participant with id \''.$participant_id.'\'.');
        }

        $surveyModel = SurveyLink::model();
        $surveyModel->participant_id = $participant_id;

        // Get all users except myself
        $users = User::model()->findAll('uid != '.Yii::app()->user->id);

        $aData = array(
            'model' => $model,
            'surveymodel' => $surveyModel,
            'users' => $users,
            'participantIds' => $participant_ids
        );

        $html = $this->getController()->renderPartial(
            '/admin/participants/modal_subviews/_shareParticipant',
            $aData,
            true
        );
        ls\ajax\AjaxHelper::output($html);
    }

    /**
     * Method to open the participant delete modal
     * Requires 'participant_id' (int)
     * @return void
     */
    public function openDeleteParticipant()
    {

        $participant_id = Yii::app()->request->getPost('participant_id');
        $model = Participant::model()->findByPk($participant_id);

        $html = $this->getController()->renderPartial(
            '/admin/participants/modal_subviews/_deleteParticipant',
            array('model' => $model),
            true
        );
        ls\ajax\AjaxHelper::output($html);
    }

    /**
     * Either update or create new participant
     */
    public function editParticipant()
    {
        $operation = Yii::app()->request->getPost('oper');
        $aData = Yii::app()->request->getPost('Participant');

        if (isset($aData['blacklisted']) && ($aData['blacklisted'] == 'on' || $aData['blacklisted'] == '1' || $aData['blacklisted'] == 'Y')) {
            $aData['blacklisted'] = 'Y';
        } else {
            $aData['blacklisted'] = 'N';
        }

        $extraAttributes = Yii::app()->request->getPost('Attributes', array());

        switch ($operation) {
            case 'edit':
                $this->updateParticipant($aData, $extraAttributes);
                break;
            case 'add':
                $this->addParticipant($aData, $extraAttributes);
                break;
            default:
                // Internal error
                assert(false, 'Unknown operation: '.$operation);
                break;
        }
    }

    public function batchEdit()
    {
        $hasUpdatePermission = Permission::model()->hasGlobalPermission('participantpanel', 'update');
        if (!$hasUpdatePermission
            && empty(ParticipantShare::model()->findAllByAttributes(
                ['share_uid' => App()->user->id ? App()->user->id : ''],
                ['condition' => 'can_edit = 1',]
            ))
        ) {
            Yii::app()->user->setFlash('error', gT("Access denied"));
            $this->getController()->redirect(Yii::app()->createUrl('/admin'));
            return;
        }

        $aParticipantIds = json_decode(Yii::app()->request->getPost('sItems'));
        $aResults = array();
        $oBaseModel = Surveymenu::model();
        // First we create the array of fields to update
        $aData = array();
        $aResults['global']['result'] = true;

        // Core Fields
        $aCoreTokenFields = array('language', 'owner_uid','blacklisted');
        foreach ($aCoreTokenFields as $sCoreTokenField) {
            if (trim(Yii::app()->request->getPost($sCoreTokenField, 'lskeep')) != 'lskeep') {
                $aData[$sCoreTokenField] = flattenText(Yii::app()->request->getPost($sCoreTokenField));
            }
        }


        if (count($aData) > 0) {
            foreach ($aParticipantIds as $sParticipantId) {
                $oParticipant = Participant::model()->findByPk($sParticipantId);



                foreach ($aData as $key => $value) {
                    // Make sure no-one hacks owner_uid into form
                    if (!$oParticipant->isOwnerOrSuperAdmin() && $key=='owner_uid') {
                        continue;
                    }
                    $oParticipant->$key = $value;
                }

                // Check if the User is allowed to edit the participant
                if (ParticipantShare::model()->canEditSharedParticipant($sParticipantId)
                    || $oParticipant->isOwnerOrSuperAdmin()
                    || $hasUpdatePermission
                ) {
                    $bUpdateSuccess = $oParticipant->save();
                } else {
                    $bUpdateSuccess = '';
                };

                if ($bUpdateSuccess) {
                    $aResults[$sParticipantId]['status']    = true;
                    $aResults[$sParticipantId]['message']   = gT('Updated');
                } else {
                    $aResults[$sParticipantId]['status']    = false;
                    $aResults[$sParticipantId]['message']   = $oParticipant->getError('participant_id');
                }
            }
        } else {
            $aResults['global']['result']  = false;
            $aResults['global']['message'] = gT('Nothing to update');
        }

        Yii::app()->getController()->renderPartial('/admin/surveymenu/massive_action/_update_results', array('aResults'=>$aResults));

    }

    /**
     * Update participant
     * Outputs Ajax result
     * @param array $aData
     * @param array $extraAttributes
     * @return void
     */
    public function updateParticipant($aData, array $extraAttributes = array())
    {
        $participant = Participant::model()->findByPk($aData['participant_id']);

        // Abort if not found (internal error)
        if (empty($participant)) {
            ls\ajax\AjaxHelper::outputError(sprintf('Found no participant with id %s', $aData['participant_id']));
        }

        if (!$participant->userHasPermissionToEdit()) {
            ls\ajax\AjaxHelper::outputNoPermission();
        }

        // Make sure no-one hacks owner_uid into form
        if (!$participant->isOwnerOrSuperAdmin()) {
            unset($aData['owner_uid']);
        }

        $participant->attributes = $aData;
        $participant->encryptSave();

        foreach ($extraAttributes as $htmlName => $attributeValue) {
            list(,$attribute_id) = explode('_', $htmlName);
            $attribute = ParticipantAttribute::model();
            $attribute->attribute_id = $attribute_id;
            $attribute->participant_id = $aData['participant_id'];
            $attribute->value = $attributeValue;
            $attribute->encrypt();
            $attribute->updateParticipantAttributeValue($attribute->attributes);
        }

        ls\ajax\AjaxHelper::outputSuccess(gT("Participant successfully updated"));
    }

    /**
     * Add new participant to database
     * @param array $aData
     * @param array $extraAttributes
     * @return string json
     */
    public function addParticipant($aData, array $extraAttributes = array())
    {
        if (Permission::model()->hasGlobalPermission('participantpanel', 'create')) {
            $uuid = Participant::gen_uuid();
            $aData['participant_id'] = $uuid;
            $aData['owner_uid'] = Yii::app()->user->id;
            $aData['created_by'] = Yii::app()->user->id;

            // String = error message, object = success
            $result = Participant::model()->insertParticipant($aData);

            if (is_object($result)) {
                foreach ($extraAttributes as $htmlName => $attributeValue) {
                    list(,$attribute_id) = explode('_', $htmlName);
                    $attribute = ParticipantAttribute::model();
                    $attribute->attribute_id = $attribute_id;
                    $attribute->participant_id = $uuid;
                    $attribute->value = $attributeValue;
                    $attribute->encrypt();
                    $attribute->updateParticipantAttributeValue($attribute->attributes);


                }

                ls\ajax\AjaxHelper::outputSuccess(gT("Participant successfully added"));
            } else if (is_string($result)) {
                ls\ajax\AjaxHelper::outputError('Could not add new participant: '.$result);
            } else {
                // "Impossible"
                safeDie('Could not add participant.');
            }
        } else {
            ls\ajax\AjaxHelper::outputNoPermission();
        }
    }

    /**********************************************IMPORT PARTICIPANTS***********************************************/
    /**
     * Loads the view 'importCSV'
     */
    public function importCSV()
    {
        $this->checkPermission('import');

        $aData = array(
            'aAttributes' => ParticipantAttributeName::model()->getAllAttributes()
        );
        Yii::app()->clientScript->registerPackage('bootstrap-switch');
        $this->_renderWrappedTemplate('participants', array('participantsPanel', 'importCSV'), $aData);
    }

        /**
         * Show the drag-n-drop form for CSV attributes
         */
    public function attributeMapCSV()
    {
        $this->checkPermission('import');

        if ($_FILES['the_file']['name'] == '') {
            Yii::app()->setFlashMessage(gT('Please select a file to import!'), 'error');
            Yii::app()->getController()->redirect(array('admin/participants/sa/importCSV'));
        }
        $sRandomFileName = randomChars(20);
        $sFilePath = Yii::app()->getConfig('tempdir').DIRECTORY_SEPARATOR.$sRandomFileName;
        $aPathinfo = pathinfo($_FILES['the_file']['name']);
        $sExtension = $aPathinfo['extension'];
        $bMoveFileResult = false;
        if ($_FILES['the_file']['error'] == 1 || $_FILES['the_file']['error'] == 2) {
            Yii::app()->setFlashMessage(sprintf(gT("Sorry, this file is too large. Only files up to %01.2f MB are allowed."), getMaximumFileUploadSize() / 1024 / 1024), 'error');
            Yii::app()->getController()->redirect(array('admin/participants/sa/importCSV'));
            Yii::app()->end();
        } elseif (strtolower($sExtension) == 'csv') {
            $bMoveFileResult = @move_uploaded_file($_FILES['the_file']['tmp_name'], $sFilePath);
            $filterblankemails = Yii::app()->request->getPost('filterbea');
        } else {
            Yii::app()->setFlashMessage(gT("This is not a .csv file."), 'error');
            Yii::app()->getController()->redirect(array('admin/participants/sa/importCSV'));
            Yii::app()->end();
        }

        if ($bMoveFileResult === false) {
            Yii::app()->setFlashMessage(gT("An error occurred uploading your file. This may be caused by incorrect permissions for the application /tmp folder."), 'error');
            Yii::app()->getController()->redirect(array('admin/participants/sa/importCSV'));
            Yii::app()->end();
        } else {
            $regularfields = array('firstname', 'participant_id', 'lastname', 'email', 'language', 'blacklisted', 'owner_uid');
            $oCSVFile = fopen($sFilePath, 'r');
            if ($oCSVFile === false) {
                safeDie('File not found.');
            }
            $aFirstLine = fgets($oCSVFile);
            rewind($oCSVFile);

            $sSeparator = Yii::app()->request->getPost('separatorused');
            if ($sSeparator == 'auto') {
                $aCount = array();
                $aCount[','] = substr_count($aFirstLine, ',');
                $aCount[';'] = substr_count($aFirstLine, ';');
                $aCount['|'] = substr_count($aFirstLine, '|');
                $aResult = array_keys($aCount, max($aCount));
                $sSeparator = $aResult[0];
            }
            $firstline = fgetcsv($oCSVFile, 1000, $sSeparator[0]);

            $selectedcsvfields = array();
            $fieldlist = array();
            foreach ($firstline as $key => $value) {
                $testvalue = preg_replace('/[^(\x20-\x7F)]*/', '', $value); //Remove invalid characters from string
                if($value != strip_tags($value)) { /* see ParticipantAttributeName->rules for defaultname */
                    continue;
                }
                if (!in_array(strtolower($testvalue), $regularfields)) {
                    array_push($selectedcsvfields, $value);
                }
                $fieldlist[] = $value;
            }
            $iLineCount = count(array_filter(array_filter((array) file($sFilePath), 'trim')));

            $attributes = ParticipantAttributeName::model()->model()->getCPDBAttributes();
            $aData = array(
                'attributes' => $attributes,
                'firstline' => $selectedcsvfields,
                'fullfilepath' => $sRandomFileName,
                'linecount' => $iLineCount - 1,
                'filterbea' => $filterblankemails,
                'participant_id_exists' => in_array('participant_id', $fieldlist)
            );
            App()->getClientScript()->registerPackage('qTip2');
            App()->getClientScript()->registerPackage('jquery-nestedSortable');
            App()->getClientScript()->registerScriptFile(App()->getConfig('adminscripts').'attributeMapCSV.js');

            $sAttributeMapJS = "var copyUrl = '".App()->createUrl("admin/participants/sa/uploadCSV")."';\n"
            ."var displayParticipants = '".App()->createUrl("admin/participants/sa/displayParticipants")."';\n"
            ."var mapCSVcancelled = '".App()->createUrl("admin/participants/sa/mapCSVcancelled")."';\n"
            ."var characterset = '".sanitize_paranoid_string($_POST['characterset'])."';\n"
            ."var okBtn = '".gT("OK")."';\n"
            ."var processed = '".gT("Summary")."';\n"
            ."var summary = '".gT("Upload summary")."';\n"
            ."var notPairedErrorTxt = '".gT("You have to pair this field with an existing attribute.")."';\n"
            ."var onlyOnePairedErrorTxt = '".gT("Only one CSV attribute is mapped with central attribute.")."';\n"
            ."var cannotAcceptErrorTxt='".gT("This list cannot accept survey participant attributes.")."';\n"
            ."var separator = '".sanitize_paranoid_string($_POST['separatorused'])."';\n"
            ."var thefilepath = '".$sRandomFileName."';\n"
            ."var filterblankemails = '".sanitize_paranoid_string($filterblankemails)."';\n";
            App()->getClientScript()->registerScript("sAttributeMapJS", $sAttributeMapJS, CClientScript::POS_BEGIN);
            $this->_renderWrappedTemplate('participants', 'attributeMapCSV', $aData);
        }
    }

    /**
     * Uploads the file to the server and process it for valid enteries and import them into database
     * Also creates attributes from the mapping drag-n-drop form.
     */
    public function uploadCSV()
    {
        $this->checkPermission('import');

        unset(Yii::app()->session['summary']);
        $mappedarray = Yii::app()->request->getPost('mappedarray', false);
        $filterblankemails = Yii::app()->request->getPost('filterbea');
        $overwrite = Yii::app()->request->getPost('overwrite');
        $sFilePath = Yii::app()->getConfig('tempdir').'/'.basename(Yii::app()->request->getPost('fullfilepath'));
        $errorinupload = "";
        $recordcount = 0;
        $mandatory = 0;
        $mincriteria = 0;
        $imported = 0;
        $dupcount = 0;
        $overwritten = 0;
        $dupreason = "nameemail"; //Default duplicate comparison method
        $duplicatelist = array();
        $invalidemaillist = array();
        $invalidformatlist = array();
        $invalidattribute = array();
        $invalidparticipantid = array();
        $aGlobalErrors = array();
        /* If no mapped array */
        if (!$mappedarray) {
                    $mappedarray = array();
        }
        /* Adjust system settings to read file with MAC line endings */
        @ini_set('auto_detect_line_endings', '1');
        /* Open the uploaded file into an array */
        $tokenlistarray = file($sFilePath);

        // open it and trim the endings
        $separator = Yii::app()->request->getPost('separatorused');
        $uploadcharset = Yii::app()->request->getPost('characterset');
        /* The $newarray contains a list of fields that will be used
        to create attributes */
        $newarray = Yii::app()->request->getPost('newarray');
        if (!empty($newarray)) {
            /* Create a new entry in the lime_participant_attribute_names table,
            and it's associated lime_participant_attribute_names_lang table
            for each NEW attribute being created in this import process */
            foreach ($newarray as $key => $value) {
                $aData = array('attribute_type' => 'TB', 'defaultname' => $value, 'visible' => 'FALSE');
                $insertid = ParticipantAttributeName::model()->storeAttributeCSV($aData);
                /* Keep a record of the attribute_id for this new attribute
                in the $mappedarray string. For example, if the new attribute
                has attribute_id of 35 and is called "gender",
                $mappedarray['35']='gender' */
                $mappedarray[$insertid] = $value;
            }
        }
        if (!isset($uploadcharset)) {
            $uploadcharset = 'auto';
        }
        $allowedfieldnames = array('participant_id', 'firstname', 'lastname', 'email', 'language', 'blacklisted');
        $aFilterDuplicateFields = array('firstname', 'lastname', 'email');
        if (!empty($mappedarray)) {
            foreach ($mappedarray as $key => $value) {
                array_push($allowedfieldnames, strtolower($value));
            }
        }
        foreach ($tokenlistarray as $buffer) {
//Iterate through the CSV file line by line
            $buffer = @mb_convert_encoding($buffer, "UTF-8", $uploadcharset);
            if ($recordcount == 0) {
                //The first time we iterate through the file we look at the very
                //first line, which contains field names, not values to import
                // Pick apart the first line
                $buffer = removeBOM($buffer);

                //For Attributes
                switch ($separator) {
                    case 'comma':
                        $separator = ',';
                        break;
                    case 'semicolon':
                        $separator = ';';
                        break;
                    default:
                        $comma = substr_count($buffer, ',');
                        $semicolon = substr_count($buffer, ';');
                        if ($semicolon > $comma) {
                                                    $separator = ';';
                        } else {
                                                        $separator = ',';
                            }
                }
                $firstline = str_getcsv($buffer, $separator, '"');
                $firstline = array_map('trim', $firstline);
                $ignoredcolumns = array();
                //now check the first line for invalid fields
                foreach ($firstline as $index => $fieldname) {
                    $firstline[$index] = preg_replace("/(.*) <[^,]*>$/", "$1", $fieldname);
                    $fieldname = $firstline[$index];
                    if (!in_array(strtolower($fieldname), $allowedfieldnames) && !in_array($fieldname, $mappedarray)) {
                        $ignoredcolumns[] = $fieldname;
                    } else {
                        $firstline[$index] = strtolower($fieldname);
                    }
                }
                if ((!in_array('firstname', $firstline) && !in_array('lastname', $firstline) && !in_array('email', $firstline)) && !in_array('participant_id', $firstline)) {
                    $recordcount = count($tokenlistarray);
                    break;
                }
            } else {
                // After looking at the first line, we now import the actual values
                $line = str_getcsv($buffer, $separator, '"');
                // Discard lines where the number of fields do not match
                if (count($firstline) != count($line)) {
                    $invalidformatlist[] = $recordcount.','.count($line).','.count($firstline);
                    $recordcount++;
                    continue;
                }
                $writearray = array_combine($firstline, $line);
                //kick out ignored columns
                foreach ($ignoredcolumns as $column) {
                    unset($writearray[$column]);
                }
                // Add aFilterDuplicateFields not in CSV to writearray : quick fix
                foreach ($aFilterDuplicateFields as $sFilterDuplicateField) {
                    if (!in_array($sFilterDuplicateField, $firstline)) {
                                            $writearray[$sFilterDuplicateField] = "";
                    }
                }
                $dupfound = false;
                $thisduplicate = 0;

                //Check for duplicate participants
                //HACK - converting into SQL instead of doing an array search
                if (in_array('participant_id', $firstline)) {
                    $dupreason = "participant_id";
                    $aData = "participant_id = ".Yii::app()->db->quoteValue($writearray['participant_id']);
                } else {
                    $dupreason = "nameemail";
                    $aData = "firstname = ".Yii::app()->db->quoteValue($writearray['firstname'])." AND lastname = ".Yii::app()->db->quoteValue($writearray['lastname'])." AND email = ".Yii::app()->db->quoteValue($writearray['email'])." AND owner_uid = '".Yii::app()->session['loginID']."'";
                }
                //End of HACK
                $aData = Participant::model()->checkforDuplicate($aData, "participant_id");
                if ($aData !== false) {
                    $thisduplicate = 1;
                    $dupcount++;
                    if ($overwrite == "true") {
                        //Although this person already exists, we want to update the mapped attribute values
                        if (!empty($mappedarray)) {
                            //The mapped array contains the attributes we are
                            //saving in this import
                            foreach ($mappedarray as $attid => $attname) {
                                if (!empty($attname)) {
                                    $bData = array('participant_id' => $aData,
                                        'attribute_id' => $attid,
                                        'value' => $writearray[strtolower($attname)]);
                                    ParticipantAttribute::model()->updateParticipantAttributeValue($bData);
                                } else {
                                    //If the value is empty, don't write the value
                                }
                            }
                            $overwritten++;
                        }
                    }
                }
                if ($thisduplicate == 1) {
                    $dupfound = true;
                    $duplicatelist[] = $writearray['firstname']." ".$writearray['lastname']." (".$writearray['email'].")";
                }

                //Checking the email address is in a valid format
                $invalidemail = false;
                $writearray['email'] = trim($writearray['email']);
                if ($writearray['email'] != '') {
                    $aEmailAddresses = explode(';', $writearray['email']);
                    // Ignore additional email addresses
                    $sEmailaddress = $aEmailAddresses[0];
                    if (!validateEmailAddress($sEmailaddress)) {
                        $invalidemail = true;
                        $invalidemaillist[] = $line[0]." ".$line[1]." (".$line[2].")";
                    }
                }
                if (!$dupfound && !$invalidemail) {
                    //If it isn't a duplicate value or an invalid email, process the entry as a new participant

                    //First, process the known fields
                    if (!isset($writearray['participant_id']) || $writearray['participant_id'] == "") {
                        $uuid = Participant::gen_uuid(); //Generate a UUID for the new participant
                        $writearray['participant_id'] = $uuid;
                    }
                    if (isset($writearray['emailstatus']) && trim($writearray['emailstatus'] == '')) {
                        unset($writearray['emailstatus']);
                    }
                    if (!isset($writearray['language']) || $writearray['language'] == "") {
                        $writearray['language'] = "en";
                    }
                    if (!isset($writearray['blacklisted']) || $writearray['blacklisted'] == "") {
                        $writearray['blacklisted'] = "N";
                    }
                    $writearray['owner_uid'] = Yii::app()->session['loginID'];
                    if (isset($writearray['validfrom']) && trim($writearray['validfrom'] == '')) {
                        unset($writearray['validfrom']);
                    }
                    if (isset($writearray['validuntil']) && trim($writearray['validuntil'] == '')) {
                        unset($writearray['validuntil']);
                    }
                    $dontimport = false;
                    if (($filterblankemails == "accept" && $writearray['email'] == "")) {
                        //The mandatory fields of email, firstname and lastname
                        //must be filled, but one or more are empty
                        $mandatory++;
                        $dontimport = true;
                    } else {
                        foreach ($writearray as $key => $value) {
                            if (!empty($mappedarray)) {
                                //The mapped array contains the attributes we are
                                //saving in this import
                                if (in_array($key, $allowedfieldnames)) {
                                    foreach ($mappedarray as $attid => $attname) {
                                        if (strtolower($attname) == $key) {
                                            if (!empty($value)) {
                                                $attributes = ParticipantAttribute::model();
                                                $attributes->participant_id = $writearray['participant_id'];
                                                $attributes->attribute_id = $attid;
                                                $attributes->value = $value;
                                                $attributes->encrypt();
                                                ParticipantAttributeName::model()->saveParticipantAttributeValue($attributes);
                                            } else {
                                                //If the value is empty, don't write the value
                                            }
                                        }
                                    }
                                }
                            }
                        }
                    }
                    //If any of the mandatory fields are blank, then don't import this user
                    if (!$dontimport) {
                        $participant = Participant::model();
                        foreach ($writearray as $key => $value) {
                            if ($participant->hasAttribute($key)){
                                $participant->$key = $value;
                            }
                        }
                        $participant->encrypt()->insertParticipantCSV($participant->attributes);
                        $imported++;
                    }
                }
                $mincriteria++;
            }
            $recordcount++;
        }

        unlink($sFilePath);
        $aData = array();
        $aData['recordcount'] = $recordcount - 1;
        $aData['duplicatelist'] = $duplicatelist;
        $aData['mincriteria'] = $mincriteria;
        $aData['imported'] = $imported;
        $aData['errorinupload'] = $errorinupload;
        $aData['invalidemaillist'] = $invalidemaillist;
        $aData['aInvalidFormatlist'] = $invalidformatlist;
        $aData['mandatory'] = $mandatory;
        $aData['invalidattribute'] = $invalidattribute;
        $aData['invalidparticipantid'] = $invalidparticipantid;
        $aData['overwritten'] = $overwritten;
        $aData['dupreason'] = $dupreason;
        $aData['aGlobalErrors'] = $aGlobalErrors;
        $this->getController()->renderPartial('/admin/participants/uploadSummary_view', $aData);
    }

    /**
     * This function deletes the uploaded csv file if the import is cancelled
     *
     */
    public function mapCSVcancelled()
    {
        $this->checkPermission('import');

        unlink(Yii::app()->getConfig('tempdir').'/'.basename(Yii::app()->request->getPost('fullfilepath')));
    }

    /**********************************************EXPORT PARTICIPANTS***********************************************/

    /**
     * Exports participants as CSV - receiver function for the GUI
     * @return void
     */
    public function exporttocsv()
    {
        $this->checkPermission('export');

        if (Yii::app()->request->getPost('searchcondition', '') !== '') {
// if there is a search condition then only the participants that match the search criteria are counted
            $condition = explode("%7C%7C", Yii::app()->request->getPost('searchcondition', ''));
            $search = Participant::model()->getParticipantsSearchMultipleCondition($condition);
        } else {
            $search = null;
        }

        $chosenParticipants = Yii::app()->request->getPost('selectedParticipant');
        $chosenParticipantsArray = explode(',', $chosenParticipants);
        $searchSelected = new CDbCriteria;
        if (!empty($chosenParticipants)) {
            $searchSelected->addInCondition("p.participant_id", $chosenParticipantsArray);
        } else {
            $searchSelected = null;
        }

        if ($search) {
            $search->mergeWith($searchSelected);
        } else {
            $search = $searchSelected;
        }

        $aAttributes = explode('+', Yii::app()->request->getPost('attributes', ''));
        $this->csvExport($search, $aAttributes);
    }

    /**
     * Returns the count of the participants in the CSV and show it in the title of the modal box
     * This is to give the user the hint to see the number of participants he is exporting
     */
    public function exporttocsvcount()
    {
        $this->checkPermission('export');

        $searchconditionurl = Yii::app()->request->getPost('searchURL');
        $searchcondition = Yii::app()->request->getPost('searchcondition');
        $searchconditionurl = basename($searchconditionurl);

        $search = new CDbCriteria;
        if ($searchconditionurl != 'getParticipants_json') {
// if there is a search condition then only the participants that match the search criteria are counted
            $condition = explode("||", $searchcondition);
            $search = Participant::model()->getParticipantsSearchMultipleCondition($condition);
        } else {
            $search->addCondition("1=1");
        }

        $chosenParticipants = Yii::app()->request->getPost('selectedParticipant');
        $chosenParticipantsArray = explode(',', $chosenParticipants);

            $searchSelected = new CDbCriteria;
        if (!empty($chosenParticipants)) {
                    $searchSelected->addInCondition("{{participant_id}}", $chosenParticipantsArray);
        } else {
                    $searchSelected = null;
        }

        if ($search) {
                    $search->mergeWith($searchSelected);
        } else {
                    $search = $searchSelected;
        }


        echo $this->csvExportCount($search);
    }

    /**
     * Outputs the count of participants when using the export all button on the top
     */
    public function exporttocsvcountAll()
    {
        $chosenParticipants = Yii::app()->request->getPost('selectedParticipant');
        if (!empty($chosenParticipants)) {
            $search = new CDbCriteria;
            $search->addInCondition("p.participant_id", $chosenParticipants);
        } else {
            $search = null;
        }
        echo $this->csvExportCount($search);
    }

    /**
     * Responsible to export all the participants in the central table
     */
    public function exporttocsvAll()
    {
        $chosenParticipants = Yii::app()->request->getPost('selectedParticipant');
        if (!empty($chosenParticipants)) {
            $search = new CDbCriteria;
            $search->addInCondition("p.participant_id", $chosenParticipants);
        } else {
            $search = null;
        }
        $this->csvExport($search);
    }

    //Display BlacklistSetting
    /**********************************************UN-/BLACKLIST PARTICIPANTS***********************************************/
    /**
     * Loads the view 'blacklistControl'
     * @return void
     */
    public function blacklistControl()
    {
        $aData = array(
            'blacklistallsurveys' => Yii::app()->getConfig('blacklistallsurveys'),
            'blacklistnewsurveys' => Yii::app()->getConfig('blacklistnewsurveys'),
            'blockaddingtosurveys' => Yii::app()->getConfig('blockaddingtosurveys'),
            'hideblacklisted' => Yii::app()->getConfig('hideblacklisted'),
            'deleteblacklisted' => Yii::app()->getConfig('deleteblacklisted'),
            'allowunblacklist' => Yii::app()->getConfig('allowunblacklist'),
            'aAttributes' => ParticipantAttributeName::model()->getAllAttributes()
        );
        Yii::app()->clientScript->registerPackage('bootstrap-switch');
        $this->_renderWrappedTemplate('participants', array('participantsPanel', 'blacklist'), $aData);
    }

    /**
     * Stores the blacklist setting to the database
     * @return void
     */
    public function storeBlacklistValues()
    {
        $values = Array('blacklistallsurveys', 'blacklistnewsurveys', 'blockaddingtosurveys', 'hideblacklisted', 'deleteblacklisted', 'allowunblacklist');
        foreach ($values as $value) {
            if (SettingGlobal::model()->findByPk($value)) {
                SettingGlobal::model()->updateByPk(
                    $value,
                    array(
                        'stg_value' => Yii::app()->request->getPost($value) ? 'Y' : 'N'
                    )
                );
            } else {
                $stg = new SettingGlobal;
                $stg ->stg_name = $value;
                $stg ->stg_value = Yii::app()->request->getPost($value) ? 'Y' : 'N';
                $stg->save();
            }
        }
        Yii::app()->setFlashMessage(gT('Blacklist settings were saved.'), 'success');
        Yii::app()->getController()->redirect(array('admin/participants/sa/blacklistControl'));
    }

    /**
     * AJAX Method to change the blacklist status of a participant
     * Requires POST with 'participant_id' (varchar) and 'blacklist' (boolean)
     * Echos JSON-encoded array with 'success' (boolean) and 'newValue' ('Y' || 'N')
     * @return void
     */
    public function changeblackliststatus()
    {
        $participantId = Yii::app()->request->getPost('participant_id');
        $blacklistStatus = Yii::app()->request->getPost('blacklist');
        $blacklistValue = ($blacklistStatus == "true" ? "Y" : "N");
        $participant = Participant::model()->findByPk($participantId);
        $participant->blacklisted = $blacklistValue;
        $participant->update(array('blacklisted'));
        echo json_encode(array(
            "success" => true,
            "newValue" => $blacklistValue
        ));
    }

    //Display Attributes
    /**********************************************PARTICIPANT ATTRIBUTES***********************************************/
    /**
     * Loads the view 'attributeControl'
     * @return void
     */
    public function attributeControl()
    {
        $model = new ParticipantAttributeName();
        if (Yii::app()->request->getParam('ParticipantAttributeName')) {
            $model->attributes = Yii::app()->request->getParam('ParticipantAttributeName');
        }
        // data to be passed to view
        $aData = array(
            'names' => User::model()->findAll(),
            'attributes' => ParticipantAttributeName::model()->getVisibleAttributes(),
            'allattributes' => ParticipantAttributeName::model()->getAllAttributes(),
            'attributeValues' => ParticipantAttributeName::model()->getAllAttributesValues(),
            'aAttributes' => ParticipantAttributeName::model()->getAllAttributes(),
            'model' => $model,
            'debug' => Yii::app()->request->getParam('Attribute')
        );
        // Page size
        if (Yii::app()->request->getParam('pageSizeAttributes')) {
            Yii::app()->user->setState('pageSizeAttributes', (int) Yii::app()->request->getParam('pageSizeAttributes'));
        } else {
            Yii::app()->user->setState('pageSizeAttributes', (int) Yii::app()->params['defaultPageSize']);
        }
        $aData['pageSizeAttributes'] = Yii::app()->user->getState('pageSize');
        $searchstring = Yii::app()->request->getPost('searchstring');
        $aData['searchstring'] = $searchstring;
        // loads the participant panel view and display participant view
        Yii::app()->clientScript->registerPackage('bootstrap-switch');

        $aData['massiveAction'] = App()->getController()->renderPartial(
            '/admin/participants/massive_actions/_selector_attribute',
            array(),
            true,
            false
        );
        Yii::app()->clientScript->registerPackage('bootstrap-switch', LSYii_ClientScript::POS_BEGIN);
        $this->_renderWrappedTemplate('participants', array('participantsPanel', 'attributeControl'), $aData);
    }

    /**
     * Echoes json
     * @return void
     */
    public function changeAttributeVisibility()
    {
        $attributeId = Yii::app()->request->getPost('attribute_id');
        $visible = Yii::app()->request->getPost('visible');
        $visible_value = ($visible == "true" ? "TRUE" : "FALSE");
        $attributeName = ParticipantAttributeName::model()->findByPk($attributeId);
        $attributeName->visible = $visible_value;
        $attributeName->update(array('visible'));
        echo json_encode(array(
            "debug" => Yii::app()->request,
            "debug_p1" => Yii::app()->request->getPost('attribute_id'),
            "debug_p2" => Yii::app()->request->getPost('visible'),
            "success" => true,
            "newValue" => $visible_value
        ));
    }

    /**
     * Echoes json
     * @return void
     */
    public function changeAttributeEncrypted()
    {
        $attributeId = Yii::app()->request->getPost('attribute_id');
        $encrypted = Yii::app()->request->getPost('encrypted');
        $encrypted_value = $encrypted == "true" ? 'Y' : 'N';
        $attributeName = ParticipantAttributeName::model()->findByPk($attributeId);
        $sEncryptedBeforeChange = $attributeName->encrypted;
        $attributeName->encrypted = $encrypted_value;
        $sEncryptedAfterChange = $attributeName->encrypted;
        $sDefaultname = $attributeName->defaultname;

        // encryption/decryption MUST be done in a one synchronous step, either all succeeded or none
        $oDB = Yii::app()->db;
        $oTransaction = $oDB->beginTransaction();
        try {
            if ($attributeName->core_attribute == 'Y'){
                // core participant attributes
                $oParticipants = Participant::model()->findAll();
                foreach($oParticipants as $participant){
                    $aUpdateData = array();
                    if ($sEncryptedBeforeChange == 'Y' && $sEncryptedAfterChange == 'N'){
                        $aUpdateData[$sDefaultname] = LSActiveRecord::decryptSingle($participant->$sDefaultname);
                    } elseif ($sEncryptedBeforeChange == 'N' && $sEncryptedAfterChange == 'Y'){
                        $aUpdateData[$sDefaultname] = LSActiveRecord::encryptSingle($participant->$sDefaultname);
                        $test = 1;
                    }
                    if (!empty($aUpdateData)){
                        $oDB->createCommand()->update('{{participants}}', $aUpdateData, "participant_id='".$participant->participant_id."'");
                    }              
                }
                
            } else {
                // custom participant attributes
                $oAttributes = ParticipantAttribute::model()->findAll("attribute_id=:attribute_id", array("attribute_id"=>$attributeId));
                foreach($oAttributes as $attribute){
                    $aUpdateData = array();
                    if ($sEncryptedBeforeChange == 'Y' && $sEncryptedAfterChange == 'N'){
                        $aUpdateData['value'] = LSActiveRecord::decryptSingle($attribute->value);
                    } elseif ($sEncryptedBeforeChange == 'N' && $sEncryptedAfterChange == 'Y'){
                        $aUpdateData['value'] = LSActiveRecord::encryptSingle($attribute->value);
                    }
                    if (!empty($aUpdateData)){
                        $oDB->createCommand()->update('{{participant_attribute}}', $aUpdateData, "attribute_id='".$attributeId."' AND participant_id = '". $attribute->participant_id . "'");
                    }
                }
                
            }

            // save token encryption options if everything was ok
            $attributeName->update(array('encrypted'));
            $oTransaction->commit();
        } catch (\Exception $e) {
            $oTransaction->rollback();
            return false;
        }

        echo json_encode(array(
            "debug" => Yii::app()->request,
            "debug_p1" => Yii::app()->request->getPost('attribute_id'),
            "debug_p2" => Yii::app()->request->getPost('encrypted'),
            "success" => true,
            "newValue" => $encrypted_value
        ));
    }

    /**
     * Method to open the editAttributeName Modal
     */
    public function openEditAttributeNames()
    {
        $attribute_id = Yii::app()->request->getPost('attribute_id');
        if ($attribute_id) {
            $model = ParticipantAttributeName::model()->findByPk($attribute_id);
            $editType = "edit";
        } else {
            $model = new ParticipantAttributeName();
            $model->attribute_type = 'TB';
            $editType = "new";
        }

        // Generate HTML for alternative languages
        $languagesOfAttribute = array();
        foreach ($model->participant_attribute_names_lang as $single_language) {
            $languagesOfAttribute[$single_language['lang']] = $single_language['attribute_name'];
        }

        $aData = array(
            'model' => $model,
            'editType' => $editType,
            'languagesOfAttribute' => $languagesOfAttribute
        );

        $allLangDetailArray = getLanguageData(false, Yii::app()->language);
        $aData['languagesForDropdown'][''] = gT("Select language to add");
        foreach ($allLangDetailArray as $key=>$languageDetail) {
            $aData['languagesForDropdown'][$key] = $languageDetail['description']." (".($languageDetail['nativedescription']).")";
        }

        // Default visibility to false
        $model->visible = $model->visible ?: 'FALSE';

        // load sodium library
        $sodium = Yii::app()->sodium;
        $aData['bEncrypted'] = $sodium->bLibraryExists;

        $html = $this->getController()->renderPartial(
            '/admin/participants/modal_subviews/_editAttribute',
            $aData,
            true
        );
        ls\ajax\AjaxHelper::output($html);
    }

    /**
     * Open modal to add participant(s) to survey
     * @return void
     */
    public function openAddToSurvey()
    {
        // This is in fact a comma-separated list
        $participant_id = Yii::app()->request->getPost('participant_id');

        $data = array();
        $data['participant_id'] = $participant_id;
        $data['count'] = substr_count($participant_id, ',') + 1;

        $surveys = Survey::getSurveysWithTokenTable();
        $data['surveys'] = $surveys;

        $html = $this->getController()->renderPartial(
            '/admin/participants/modal_subviews/_addToSurvey',
            $data,
            true
        );
        ls\ajax\AjaxHelper::output($html);
    }

    /**
     * Method to edit a global Attribute
     * Requires POST
     *   'ParticipantAttributeName' (array),
     *   'ParticipantAttributeNameLanguages' (array),
     *   'ParticipantAttributeNamesDropdown' (array|null),
     *   'oper' (string) ['edit'|'new']
     * Echoes json-encoded array 'success' (array), 'successMessage' (string)
     * @return void
     */
    public function editAttributeName()
    {
        $AttributeNameAttributes = Yii::app()->request->getPost('ParticipantAttributeName');
        $AttributeNameAttributes['encrypted'] = $AttributeNameAttributes['encrypted'] == '1' ? 'Y' : 'N';
        $AttributeNameAttributes['visible'] = $AttributeNameAttributes['visible'] == '1' ? 'TRUE' : 'FALSE';
        $AttributeNameAttributes['core_attribute'] = 'N';
        $AttributeNameLanguages = Yii::app()->request->getPost('ParticipantAttributeNameLanguages');
        $ParticipantAttributeNamesDropdown = Yii::app()->request->getPost('ParticipantAttributeNamesDropdown');
        $sEncryptedAfterChange = $AttributeNameAttributes['encrypted'];
        $operation = Yii::app()->request->getPost('oper');
        $success = [];
        
        // encryption/decryption MUST be done in a one synchronous step, either all succeed or none
        $oDB = Yii::app()->db;
        $oTransaction = $oDB->beginTransaction();
        try {
            
            // save attribute
            if ($operation === 'edit') {
                $iAttributeId = $AttributeNameAttributes['attribute_id'];
                $ParticipantAttributeNames = ParticipantAttributeName::model()->findByPk($iAttributeId);
                $sEncryptedBeforeChange = $ParticipantAttributeNames->encrypted;
                $success[] = $ParticipantAttributeNames->saveAttribute($AttributeNameAttributes);
            } else {
                $ParticipantAttributeNames = new ParticipantAttributeName;
                $sEncryptedBeforeChange = 'N';
                $ParticipantAttributeNames->setAttributes($AttributeNameAttributes);
                $success[] = $ParticipantAttributeNames->save();
                $iAttributeId = $ParticipantAttributeNames->attribute_id;
                
            }
            
            // encrypt/decrypt participant data on attribute setting change
            $oAttributes = ParticipantAttribute::model()->findAll("attribute_id=:attribute_id", array("attribute_id"=>$iAttributeId));
            foreach($oAttributes as $attribute){
                $aUpdateData = array();
                if ($sEncryptedBeforeChange == 'Y' && $sEncryptedAfterChange == 'N'){
                    $aUpdateData['value'] = LSActiveRecord::decryptSingle($attribute->value);
                } elseif ($sEncryptedBeforeChange == 'N' && $sEncryptedAfterChange == 'Y'){
                    $aUpdateData['value'] = LSActiveRecord::encryptSingle($attribute->value);
                }
                if (!empty($aUpdateData)){
                    $oDB->createCommand()->update('{{participant_attribute}}', $aUpdateData, "attribute_id='".$iAttributeId."' AND participant_id = '". $attribute->participant_id . "'");
                }
            }

            // save attribute values
            if (is_array($ParticipantAttributeNamesDropdown)) {
                $ParticipantAttributeNames->clearAttributeValues();
                foreach ($ParticipantAttributeNamesDropdown as $i=>$dropDownValue) {
                    if ($dropDownValue !== "") {
                        $storeArray = array(
                            "attribute_id" => $ParticipantAttributeNames->attribute_id,
                            "value" => $dropDownValue
                        );
                        $ParticipantAttributeNames->storeAttributeValue($storeArray);
                    }
                }
            }

            // save attribute translations
            if (is_array($AttributeNameLanguages)) {
                foreach ($AttributeNameLanguages as $lnKey => $lnValue) {
                    $saveLanguageArray = array(
                        'attribute_id' => $ParticipantAttributeNames->attribute_id,
                        'attribute_name' => $lnValue,
                        'lang' => $lnKey
                    );
                    $success[] = $ParticipantAttributeNames->saveAttributeLanguages($saveLanguageArray);
                }
            }
            ls\ajax\AjaxHelper::outputSuccess(gT("Attribute successfully updated"));
            $oTransaction->commit();
        } catch (\Exception $e) {
            $oTransaction->rollback();
            return false;
        }
    }

    /**
     * Deletes a translation from an Attribute, if it has at least one translation
     * Requires POST 'attribute_id' (int), 'lang' (string) [language-code]
     * Echoes 'success' (boolean), 'successMessage' (string|null), 'errorMessage' (string|null)
     * @return void
     */
    public function deleteLanguageFromAttribute()
    {
        $attribute_id = Yii::app()->request->getPost('attribute_id');
        $lang = Yii::app()->request->getPost('lang');
        $AttributePackage = ParticipantAttributeName::model()->findByPk($attribute_id);
        if (count($AttributePackage->participant_attribute_names_lang) > 1) {
            ParticipantAttributeNameLang::model()->deleteByPk(array("attribute_id" => $attribute_id, "lang" => $lang));
            ls\ajax\AjaxHelper::outputSuccess(gT("Language successfully deleted"));
        } else {
            ls\ajax\AjaxHelper::outputError(gT("There has to be at least one language."));
        }
    }
    /**
     * Deletes a single Attribute via AJAX-call
     * Requires POST 'attribute_id' (int)
     * Echoes json-encoded array 'success' (boolean), successMessage (string)
     * @return void
     */
    public function deleteSingleAttribute()
    {
        $attribute_id = Yii::app()->request->getPost('attribute_id');
        ParticipantAttributeName::model()->delAttribute($attribute_id);
        ls\ajax\AjaxHelper::outputSuccess(gT("Attribute successfully deleted"));
    }

    /**
     * Delete several attributes.
     * Massive action, called by Ajax.
     * @return void
     */
    public function deleteAttributes()
    {
        if (!Permission::model()->hasGlobalPermission('participantpanel', 'delete')) {
            ls\ajax\AjaxHelper::outputNoPermission();
            return;
        }

        $request = Yii::app()->request;
        $attributeIds = json_decode($request->getPost('sItems'));

        $deletedAttributes = 0;

        try {
            foreach ($attributeIds as $attributeId) {
                ParticipantAttributeName::model()->delAttribute($attributeId);
                $deletedAttributes++;
            }

            ls\ajax\AjaxHelper::outputSuccess(sprintf(
                ngT('%s attribute deleted|%s attributes deleted', $deletedAttributes),
                $deletedAttributes)
            );
        } catch (Exception $e) {
            ls\ajax\AjaxHelper::outputError(sprintf(
                gT('Error. Deleted %s attribute(s). Error message: %s'),
                $deletedAttributes,
                $e->getMessage()
            ));
        }
    }

    /**
     * Takes the edit call from the share panel, which either edits or deletes the share information
     * Basically takes the call on can_edit
     * @return void
     */
    public function editAttributeInfo()
    {
        $operation = Yii::app()->request->getPost('oper');

        if ($operation == 'del' && Yii::app()->request->getPost('id')) {
            $aAttributeIds = (array) explode(',', Yii::app()->request->getPost('id'));
            $aAttributeIds = array_map('trim', $aAttributeIds);
            $aAttributeIds = array_map('intval', $aAttributeIds);

            foreach ($aAttributeIds as $iAttributeId) {
                ParticipantAttributeName::model()->delAttribute($iAttributeId);
            }
        } elseif ($operation == 'add' && Yii::app()->request->getPost('attribute_name')) {
            $aData = array(
                'defaultname' => Yii::app()->request->getPost('attribute_name'),
                'attribute_name' => Yii::app()->request->getPost('attribute_name'),
                'attribute_type' => Yii::app()->request->getPost('attribute_type'),
                'visible' => Yii::app()->request->getPost('visible') ? 'TRUE' : 'FALSE'
            );
            echo ParticipantAttributeName::model()->storeAttribute($aData);
        } elseif ($operation == 'edit' && Yii::app()->request->getPost('id')) {
            $aData = array(
                'attribute_id' => Yii::app()->request->getPost('id'),
                'attribute_name' => Yii::app()->request->getPost('attribute_name'),
                'attribute_type' => Yii::app()->request->getPost('attribute_type'),
                'visible' => Yii::app()->request->getPost('visible', 'FALSE') != 'FALSE' ? 'TRUE' : 'FALSE'
            );
            ParticipantAttributeName::model()->saveAttribute($aData);
            eT("Attribute display setting updated");
        }
    }

    /**
     * Fetches the attributes of a participant to be displayed in the attribute subgrid
     */
    public function getAttribute_json()
    {
        $iParticipantId = strip_tags(Yii::app()->request->getQuery('pid'));
        $records = ParticipantAttributeName::model()->getParticipantVisibleAttribute($iParticipantId);
        $records = subval_sort($records, "attribute_name", "asc");

        $i = 0;

        $doneattributes = array(); //If the user has any actual attribute values, they'll be stored here

        /* Iterate through each attribute owned by this user */
        foreach ($records as $row) {
            $outputs[$i] = array("", $row['participant_id']."_".$row['attribute_id'], $row['attribute_type'], $row['attribute_id'], $row['attribute_name'], $row['value']);
            /* Collect allowed values for a DropDown attribute */
            if ($row['attribute_type'] == "DD") {
                $attvalues = ParticipantAttributeName::model()->getAttributesValues($row['attribute_id']);
                if (!empty($attvalues)) {
                    $attval = "";
                    foreach ($attvalues as $val) {
                        $attval .= $val['value'].":".$val['value'];
                        $attval .= ";";
                    }
                    $attval = substr($attval, 0, -1);
                    array_push($outputs[$i], $attval);
                } else {
                    array_push($outputs[$i], "");
                }
            } else {
                array_push($outputs[$i], "");
            }
            array_push($doneattributes, $row['attribute_id']);
            $i++;
        }

        /* Build a list of attribute names for which this user has NO values stored, keep it in $attributenotdone */
        $attributenotdone = array();
        /* The user has NO values stored against any attribute */
        if (count($doneattributes) == 0) {
            $attributenotdone = ParticipantAttributeName::model()->getCPDBAttributes();
        }
        /* The user has SOME values stored against attributes */
        else {
            $attributenotdone = ParticipantAttributeName::model()->getNotAddedAttributes($doneattributes);
        }

        /* Go through the empty attributes and build an entry in the output for them */
        $outputs = [];
        foreach ($attributenotdone as $row) {
            $outputs[$i] = array("", $iParticipantId."_".$row['attribute_id'], $row['attribute_type'], $row['attribute_id'], $row['attribute_name'], "");
            if ($row['attribute_type'] == "DD") {
                $attvalues = ParticipantAttributeName::model()->getAttributesValues($row['attribute_id']);
                if (!empty($attvalues)) {
                    $attval = "";
                    foreach ($attvalues as $val) {
                        $attval .= $val['value'].":".$val['value'];
                        $attval .= ";";
                    }
                    $attval = substr($attval, 0, -1);
                    array_push($outputs[$i], $attval);
                } else {
                    array_push($outputs[$i], "");
                }
            } else {
                array_push($outputs[$i], "");
            }
            $i++;
        }
        $outputs = subval_sort($outputs, 3, "asc");

        $aData = new stdClass();
        $aData->page = 1;
        $aData->rows[0]['id'] = $iParticipantId;
        $aData->rows[0]['cell'] = array();
        $aData->records = count($outputs);
        $aData->total = ceil($aData->records / 10);
        foreach ($outputs as $key=>$output) {
            $aData->rows[$key]['id'] = $output[1];
            $aData->rows[$key]['cell'] = $output;
        }
        /* TODO: It'd be nice to do a natural sort on the attribute list at some point.
        Currently they're returned in order of attributes WITH values, then WITHOUT values
        */

        echo ls_json_encode($aData);
    }

    /**
     * Responsible for showing the additional attribute for CPDB
     * Edit attribute form
     *
     * @return void
     */
    public function viewAttribute()
    {
        $iAttributeId = Yii::app()->request->getQuery('aid');
        $aData = array(
                'attributes' => ParticipantAttributeName::model()->getAttribute($iAttributeId),
                'attributenames' => ParticipantAttributeName::model()->getAttributeNames($iAttributeId),
                'attributevalues' => ParticipantAttributeName::model()->getAttributesValues($iAttributeId),
                'aAttributes' => ParticipantAttributeName::model()->getAllAttributes()
                );
        App()->getClientScript()->registerScriptFile(App()->getConfig('adminscripts').'viewAttribute.js');
        $this->_renderWrappedTemplate('participants', array('participantsPanel', 'viewAttribute'), $aData);
    }

    /**
     * Responsible for saving the additional attribute. It iterates through all the new attributes added dynamically
     * and iterates through them
     *
     * @return void
     */
    public function saveAttribute()
    {
        $iAttributeId = Yii::app()->request->getQuery('aid');
        $aData = array(
                'attribute_id' => $iAttributeId,
                'attribute_type' => Yii::app()->request->getPost('attribute_type'),
                'defaultname' => Yii::app()->request->getPost('defaultname'),
                'visible' => Yii::app()->request->getPost('visible')
                );
        ParticipantAttributeName::model()->saveAttribute($aData);
        Yii::app()->setFlashMessage(gT('Attribute was saved.'), 'info');

        // Save translations
        if (isset($_POST['lang'])) {
            foreach ($_POST['lang'] as $lang => $translation) {
                $langdata = array(
                    'attribute_id' => $iAttributeId,
                    'attribute_name' => $translation,
                    'lang' => $lang
                );

                ParticipantAttributeName::model()->saveAttributeLanguages($langdata);
            }
        }

        // TODO: What's the Difference between lang and langdata?
        if (Yii::app()->request->getPost('langdata')) {
            $langdata = array(
                'attribute_id' => $iAttributeId,
                'attribute_name' => Yii::app()->request->getPost('attname'),
                'lang' => Yii::app()->request->getPost('langdata')
            );

            ParticipantAttributeName::model()->saveAttributeLanguages($langdata);
        }

        /* New attribute value */
        if (Yii::app()->request->getPost('attribute_value_name_1') || Yii::app()->request->getPost('attribute_value_name_1') == "0") {
            $aDatavalues = [];
            $i = 1;
            $attvaluename = 'attribute_value_name_'.$i;
            while (array_key_exists($attvaluename, $_POST) && $_POST[$attvaluename] != "") {
                if ($_POST[$attvaluename] != "") {
                    $aDatavalues[$i] = array(
                        'attribute_id' => $iAttributeId,
                        'value' => Yii::app()->request->getPost($attvaluename)
                    );
                }
                $attvaluename = 'attribute_value_name_'.++$i;
            };
            ParticipantAttributeName::model()->storeAttributeValues($aDatavalues);
        }
        /* Save updated attribute values */
        if (Yii::app()->request->getPost('editbox') || Yii::app()->request->getPost('editbox') == "0") {
            $editattvalue = array(
                'attribute_id' => $iAttributeId,
                'value_id' => Yii::app()->request->getPost('value_id'),
                'value' => Yii::app()->request->getPost('editbox')
            );
            ParticipantAttributeName::model()->saveAttributeValue($editattvalue);
        }
        Yii::app()->getController()->redirect(array('admin/participants/sa/attributeControl'));
    }

    /**
     * Responsible for deleting the additional attribute values in case of drop down.
     */
    public function delAttributeValues()
    {
        $iAttributeId = Yii::app()->request->getQuery('aid');
        $iValueId = Yii::app()->request->getQuery('vid');
        ParticipantAttributeName::model()->delAttributeValues($iAttributeId, $iValueId);
        Yii::app()->getController()->redirect(array('/admin/participants/sa/viewAttribute/aid/'.$iAttributeId));
    }

    /**
     * Responsible for editing the additional attributes values
     */
    public function editAttributevalue()
    {
        if (Yii::app()->request->getPost('oper') == "edit" && isset($_POST['attvalue'])) {
            $pid = explode('_', Yii::app()->request->getPost('participant_id'));
            $iAttributeId = Yii::app()->request->getPost('attid');
            if (Permission::model()->hasGlobalPermission('participantpanel', 'update') && Participant::model()->is_owner($pid[0])) {
                $aData = array('participant_id' => $pid[0], 'attribute_id' => $iAttributeId, 'value' => Yii::app()->request->getPost('attvalue'));
                ParticipantAttributeName::model()->editParticipantAttributeValue($aData);
            }
        }
    }

    /**********************************************PARTICIPANT SHARE PANEL***********************************************/
    /**
     * Loads the view 'sharePanel'
     * @return void
     */
    public function sharePanel()
    {
        $model = new ParticipantShare();
        if (Yii::app()->request->getParam('ParticipantShare')) {
            $model->setAttributes(Yii::app()->request->getParam('ParticipantShare'), false);
        }
        $model->bEncryption = true;
        // data to be passed to view
        $aData = array(
            'names' => User::model()->findAll(),
            'attributes' => ParticipantAttributeName::model()->getVisibleAttributes(),
            'allattributes' => ParticipantAttributeName::model()->getAllAttributes(),
            'attributeValues' => ParticipantAttributeName::model()->getAllAttributesValues(),
            'aAttributes' => ParticipantAttributeName::model()->getAllAttributes(),
            'model' => $model,
            'debug' => Yii::app()->request->getParam('Participant')
        );
        // Page size
        if (Yii::app()->request->getParam('pageSizeShareParticipantView')) {
            Yii::app()->user->setState('pageSizeShareParticipantView', (int) Yii::app()->request->getParam('pageSizeShareParticipantView'));
        } else {
            Yii::app()->user->setState('pageSizeShareParticipantView', (int) Yii::app()->params['defaultPageSize']);
        }
        $aData['pageSizeShareParticipantView'] = Yii::app()->user->getState('pageSizeShareParticipantView');
        $searchstring = Yii::app()->request->getPost('searchstring');
        $aData['searchstring'] = $searchstring;
        App()->getClientScript()->registerPackage('bootstrap-switch');

        $aData['massiveAction'] = App()->getController()->renderPartial('/admin/participants/massive_actions/_selector_share', array(), true, false);

        // Loads the participant panel view and display participant view
        $this->_renderWrappedTemplate('participants', array('participantsPanel', 'sharePanel'), $aData);
    }

    /**
     * Sends the shared participant info to the share panel using JSON encoding
     * Called after the share panel grid is loaded
     * Returns the json depending on the user logged in by checking it from the session
     * @return void
     */
    public function getShareInfo_json()
    {
        $aData = new stdClass();
        $aData->page = 1;

        // If super administrator all the share info in the links table will be shown
        if (Permission::model()->hasGlobalPermission('superadmin', 'read')) {
            $records = Participant::model()->getParticipantSharedAll();
            $aData->records = count($records);
            $aData->total = ceil($aData->records / 10);
            $i = 0;

            foreach ($records as $row) {
                //for conversion of uid to human readable names
                $iShareUserId = $row['share_uid'];
                if ($iShareUserId != 0) {
                    /** @var User $oUser */
                    $oUser = User::model()->findByPk($iShareUserId);
                    $sSharename = $oUser->full_name;
                } else {
                    $sSharename = 'All users';
                }
                /** @var User $owner */
                $owner = User::model()->findByPk($row['owner_uid']);
                $aData->rows[$i]['id'] = $row['participant_id']."--".$row['share_uid']; //This is the unique combination per record
                $aData->rows[$i]['cell'] = array($row['firstname'], $row['lastname'], $row['email'], $sSharename, $row['share_uid'], $owner->full_name, $row['date_added'], $row['can_edit']);
                $i++;
            }

            echo ls_json_encode($aData);
        }
        // otherwise only the shared participants by that user
        else {
            $records = Participant::model()->getParticipantShared(Yii::app()->session['loginID']);
            $aData->records = count($records);
            $aData->total = ceil($aData->records / 10);
            $i = 0;

            foreach ($records as $row) {
                $iShareUserId = $row['share_uid']; //for conversion of uid to human readable names
                if ($iShareUserId != 0) {
                    /** @var User $oUser */
                    $oUser = User::model()->findByPk($iShareUserId);
                    $sSharename = $oUser->full_name;
                } else {
                    $sSharename = 'All users';
                }
                $aData->rows[$i]['id'] = $row['participant_id'];
                $aData['rows'][$i]['cell'] = array($row['firstname'], $row['lastname'], $row['email'], $sSharename, $row['share_uid'], $row['date_added'], $row['can_edit']);
                $i++;
            }

            echo ls_json_encode($aData);
        }
    }

    /**
     * Takes the edit call from the share panel, which either edits or deletes the share information
     * Basically takes the call on can_edit
     */
    public function editShareInfo()
    {
        $operation = Yii::app()->request->getPost('oper');
        $shareIds = Yii::app()->request->getPost('id');
        if ($operation == 'del') {
// If operation is delete , it will delete, otherwise edit it
            ParticipantShare::model()->deleteRow($shareIds);
        } else {
            $aData = array(
                'participant_id' => Yii::app()->request->getPost('participant_id'),
                'can_edit' => Yii::app()->request->getPost('can_edit'),
                'share_uid' => Yii::app()->request->getPost('shared_uid')
            );
            ParticipantShare::model()->updateShare($aData);
        }
    }

    /**
     * Receives an ajax call containing the participant id in the fourth segment of the url
     * Supplies list of survey links - surveys of which this participant is on the tokens table
     * URL: [localurl]/limesurvey/admin/participants/getSurveyInfo_json/pid/[participant_id]
     * Echoes json data containing linked survey information (Survey name, survey id, token_id and date_added)
     * @return void
     */
    public function getSurveyInfo_json()
    {
        $participantid = Yii::app()->request->getQuery('pid');
        $records = SurveyLink::model()->findAllByAttributes((array('participant_id' => $participantid)));
        $aData = new stdClass();
        $aData->page = 1;
        $aData->records = count($records);
        $aData->total = ceil($aData->records / 10);
        $i = 0;
        foreach ($records as $row) {
            $oSurvey = Survey::model()->with(array('languagesettings'=>array('condition'=>'surveyls_language=language')))->findByAttributes(array('sid' => $row['survey_id']));
            $surveyname = $oSurvey->languagesettings[0]->surveyls_title;
            $surveylink = "";
            /* Check permissions of each survey before creating a link*/
            if (!Permission::model()->hasSurveyPermission($row['survey_id'], 'tokens', 'read')) {
                $surveylink = $row['survey_id'];
            } else {
                $surveylink = '<a href='.Yii::app()->getController()->createUrl("/admin/tokens/sa/browse/surveyid/{$row['survey_id']}").'>'.$row['survey_id'].'</a>';
            }
            $aData->rows[$i]['cell'] = array($surveyname, $surveylink, $row['token_id'], $row['date_created'], $row['date_invited'], $row['date_completed']);
            $i++;
        }

        echo ls_json_encode($aData);
    }

/***********************************METHODS USED FROM OUTSIDE OF THE CPDB PANEL OR IN DEEPER VIEWS********************************/
    /**
     * Gets the ids of participants to be copied to the individual survey
     * Needed in the Participant views of the individual surveys
     */
    public function getSearchIDs()
    {
        $searchcondition = Yii::app()->request->getPost('searchcondition'); // get the search condition from the URL
        $sSearchURL = basename(Yii::app()->request->getPost('searchURL')); // get the search condition from the URL
        /* a search contains posted data inside $_POST['searchcondition'].
         * Each separate query is made up of 3 fields, separated by double-pipes ("|")
         * EG: fname||eq||jason||lname||ct||c
         *
         */
        if ($sSearchURL != 'getParticipants_json') {
// if there is a search condition present
            $participantid = "";
            $condition = explode("||", $searchcondition); // explode the condition to the array
            $query = Participant::model()->getParticipantsSearchMultiple($condition, 0, 0);

            foreach ($query as $key => $value) {
                if (Permission::model()->hasGlobalPermission('superadmin', 'read')) {
                    $participantid .= ",".$value['participant_id']; // combine the participant id's in an string
                } else {
                    if (Participant::model()->is_owner($value['participant_id'])) {
                        $participantid .= ",".$value['participant_id']; // combine the participant id's in an string
                    }
                }
            }
            echo $participantid; //echo the participant id's
        } else {
// if no search condition
            $participantid = ""; // initiallise the participant id to blank
            if (Permission::model()->hasGlobalPermission('superadmin', 'read')) {
//If super admin all the participants will be visible
                $query = Participant::model()->getParticipantsWithoutLimit(); // get all the participant id if it is a super admin
            } else {
// get participants on which the user has right on
                $query = Participant::model()->getParticipantsOwner(Yii::app()->session['loginID']);
            }

            foreach ($query as $key => $value) {
                $participantid = $participantid.",".$value['participant_id']; // combine the participant id's in an string
            }
            echo $participantid; //echo the participant id's
        }
    }


    /**
     * Equal to getParticipants_json() but now with a search
     * @return void
     */
    public function getParticipantsResults_json()
    {
        $searchcondition = Yii::app()->request->getpost('searchcondition');
        $condition = explode("||", $searchcondition);
        $search = Participant::model()->getParticipantsSearchMultipleCondition($condition);
        $this->getParticipants_json($search);
    }

    /*
     * Sends the data in JSON format extracted from the database to be displayed using the datatable
     * Echoes json
     * @return void
     */

    /**
     * @param CDbCriteria $search
     */
    public function getParticipants_json($search = null)
    {
        $page = (int) Yii::app()->request->getPost('page');
        $limit = (int) Yii::app()->request->getPost('rows');
        $limit = empty($limit) ? 50 : $limit; //Stop division by zero errors

        $attid = ParticipantAttributeName::model()->getVisibleAttributes();
        $participantfields = array('participant_id', 'can_edit', 'firstname', 'lastname', 'email', 'blacklisted', 'survey', 'language', 'owner_uid');
        foreach ($attid as $key => $value) {
            array_push($participantfields, 'a'.$value['attribute_id']);
        }
        $sidx = Yii::app()->request->getPost('sidx');
        $sidx = in_array($sidx, $participantfields) ? $sidx : "lastname";
        $sord = Yii::app()->request->getPost('sord');
        $sord = ($sord == 'desc') ? 'desc' : 'asc';
        $order = $sidx." ".$sord;


        $aData = new stdClass;

        //If super admin all the participants will be visible
        if (Permission::model()->hasGlobalPermission('superadmin', 'read')) {
            $iUserID = null;
        } else {
            $iUserID = Yii::app()->session['loginID'];
        }
        $aData->records = Participant::model()->getParticipantsCount($attid, $search, $iUserID);
        $aData->total = (int) ceil($aData->records / $limit);
        if ($page > $aData->total) {
            $page = $aData->total;
        }
        $aData->page = $page;
        $records = Participant::model()->getParticipants($page, $limit, $attid, $order, $search, $iUserID);


        $aRowToAdd = array();
        foreach ($records as $row) {
            if (array_key_exists('can_edit', $row)) {
                $sCanEdit = $row['can_edit'];
                if (is_null($sCanEdit)) {
                    $sCanEdit = 'true';
                }
            } else {
                // Super admin
                $sCanEdit = "true";
            }
            if (trim($row['ownername']) == '') {
                $row['ownername'] = $row['username'];
            }
            $aRowToAdd['cell'] = array($row['participant_id'], $sCanEdit, htmlspecialchars($row['firstname']), htmlspecialchars($row['lastname']), htmlspecialchars($row['email']), $row['blacklisted'], $row['survey'], $row['language'], $row['ownername']);
            $aRowToAdd['id'] = $row['participant_id'];
            // add attribute values
            foreach ($row as $key=>$attvalue) {
                if (preg_match('/^a\d+$/', $key)) {
                    $aRowToAdd['cell'][] = $attvalue;
                }
            }

            $aData->rows[] = $aRowToAdd;
        }

        echo ls_json_encode($aData);
    }

    /**
     * Seems to be a method to show the uploadsummary
     * @TODO investigate this more
     */
    public function summaryview()
    {
        $this->_renderWrappedTemplate('participants', array('participantsPanel', 'uploadSummary'), array('aAttributes' => ParticipantAttributeName::model()->getAllAttributes()));
    }

    /**
     * Responsible for setting the session variables for attribute map page redirect
     * @todo Use user session?
     * @todo Used?
     */
    public function setSession()
    {
        unset(Yii::app()->session['participantid']);
        Yii::app()->session['participantid'] = Yii::app()->request->getPost('itemsid');
    }

    /**
     * Stores the shared participant information in participant_shares
     *
     * @return void
     * @throws CException
     */
    public function shareParticipants()
    {
        $hasUpdatePermission = Permission::model()->hasGlobalPermission('update');
        $isSuperAdmin = Permission::model()->hasGlobalPermission('superadmin', 'read');
        $permissions = [
          'hasUpdatePermission' => $hasUpdatePermission,
          'isSuperAdmin' => $isSuperAdmin
        ];
        $participantIds = Yii::app()->request->getPost('participant_id');
        $iShareUserId = Yii::app()->request->getPost('shareuser');
        $bCanEdit = Yii::app()->request->getPost('can_edit') == 'on';

        if (!is_array($participantIds)) {
            $participantIds = array($participantIds);
        }

        // Some input validation needed
        if (empty($iShareUserId)) {
            $iShareUserId = -1; // -1 = shared with all users
        }

        $i = 0;
        // $iShareUserId == 0 means any user
        if ($iShareUserId !== '') {
            foreach ($participantIds as $id) {
                $time = time();
                $aData = array(
                    'participant_id' => $id,
                    'share_uid' => $iShareUserId,
                    'date_added' => date('Y-m-d H:i:s', $time),
                    'can_edit' => $bCanEdit
                );
                ParticipantShare::model()->storeParticipantShare($aData, $permissions);
                $i++;
            }
        }
        ls\ajax\AjaxHelper::outputSuccess(sprintf(gT("%s participants have been shared"), $i));
    }

    /**
     * Stores the shared participant information in participant_shares for ONE participant     *
     *
     * @return void
     * @throws CException
     * TODO: Is this function even used anymore? Seems all logic goes through shareParticipants()
     */
    public function shareParticipant()
    {
        $hasUpdatePermission = Permission::model()->hasGlobalPermission('update');
        $isSuperAdmin = Permission::model()->hasGlobalPermission('superadmin', 'read');
        $permissions = [
            'hasUpdatePermission' => $hasUpdatePermission,
            'isSuperAdmin' => $isSuperAdmin
        ];

        $iParticipantId = Yii::app()->request->getPost('participant_id');
        $bCanEdit = Yii::app()->request->getPost('can_edit');

        if (ParticipantShare::model()->canEditSharedParticipant($iParticipantId)
            || $hasUpdatePermission
            || $isSuperAdmin) {
            $time = time();
            $aData = array(
                'participant_id' => $iParticipantId,
                'share_uid' => yii::app()->user->getId(),
                'date_added' => date('Y-m-d H:i:s', $time),
                'can_edit' => $bCanEdit
            );
            ParticipantShare::model()->storeParticipantShare($aData, $permissions);

            ls\ajax\AjaxHelper::outputSuccess(gT("Participant shared."));
        } else {
            ls\ajax\AjaxHelper::outputNoPermission();
        }
    }

    /**
     * Deletes *all* shares for this participant
     * @return void
     */
    public function rejectShareParticipant()
    {
        $participant_id = yii::app()->request->getPost('participant_id');
        ParticipantShare::model()->deleteAllByAttributes(array('participant_id' => $participant_id));
        ls\ajax\AjaxHelper::outputSuccess(gT("Participant removed from sharing"));
    }

    /**
     * Deletes a single participant share
     * Called by Ajax; echoes success/error
     * @param string $participantId
     * @param int $shareUid
     * @return void
     */
    public function deleteSingleParticipantShare($participantId, $shareUid)
    {
        $participantShare = ParticipantShare::model()->findByPk(array(
            'participant_id' => $participantId,
            'share_uid' => $shareUid
        ));

        if (empty($participantShare)) {
            ls\ajax\AjaxHelper::outputError(gT('Found no participant share'));
        } else {
            $userId = Yii::app()->user->id;
            $isOwner = $participantShare->participant->owner_uid == $userId;
            $isSuperAdmin = Permission::model()->hasGlobalPermission('superadmin', 'read');

            if ($isOwner || $isSuperAdmin) {
                $participantShare->delete();
                ls\ajax\AjaxHelper::outputSuccess(gT('Participant share deleted'));
            } else {
                ls\ajax\AjaxHelper::outputNoPermission();
            }
        }
    }

    /**
     * Deletes several ParticipantShare
     * NOT the same as rejectShareParticipant
     * @return void
     */
    public function deleteMultipleParticipantShare()
    {
        $request = Yii::app()->request;
        $userId = Yii::app()->user->id;
        $isSuperAdmin = Permission::model()->hasGlobalPermission('superadmin');

        // Array of strings with both participant id and share uid separated by comma
        $participantIdAndShareUids = json_decode($request->getPost('sItems'), true);

        $sharesDeleted = 0;
        foreach ($participantIdAndShareUids as $participantIdAndShareUid) {
            list($participantId, $shareUid) = explode(',', $participantIdAndShareUid);

            $participantShare = ParticipantShare::model()->findByPk(array(
                'participant_id' => $participantId,
                'share_uid' => $shareUid
            ));

            $isOwner = $participantShare->participant->owner_uid == $userId;
            $hasPermissionToDelete = $isOwner || $isSuperAdmin;

            if ($hasPermissionToDelete && !empty($participantShare)) {
                $participantShare->delete();
                $sharesDeleted++;
            }
        }

        if ($sharesDeleted == 0) {
            ls\ajax\AjaxHelper::outputError(gT('No participant shares were deleted'));
        } else {
            ls\ajax\AjaxHelper::outputSuccess(
                sprintf(ngT('%s participant share was deleted|%s participant shares were deleted', $sharesDeleted),
                $sharesDeleted
            ));
        }
    }

    /**
     * @return void
     */
    public function changeSharedEditableStatus()
    {
        $participant_id = Yii::app()->request->getPost('participant_id');
        $can_edit = Yii::app()->request->getPost('can_edit');
        $share_uid = Yii::app()->request->getPost('share_uid');
        $shareModel = ParticipantShare::model()->findByAttributes(array('participant_id' => $participant_id, 'share_uid' => $share_uid));

        if ($shareModel) {
            $shareModel->can_edit = ($can_edit == 'true' ? 1 : 0);
            $success = $shareModel->save();
        } else {
            $success = false;
        }
        echo json_encode(array("newValue" => $can_edit, "success" => $success));
    }

    /**
     * Responsible for copying the participant from tokens to the central Database
     *
     * TODO: Most of the work for this function is in the participants model file
     *       but it doesn't belong there.
     */
    public function addToCentral()
    {
        $newarr = Yii::app()->request->getPost('newarr');
        $mapped = Yii::app()->request->getPost('mapped');
        $overwriteauto = Yii::app()->request->getPost('overwriteauto');
        $overwriteman = Yii::app()->request->getPost('overwriteman');
        $createautomap = Yii::app()->request->getPost('createautomap');

        $response = Participant::model()->copyToCentral(Yii::app()->request->getPost('surveyid'), $newarr, $mapped, $overwriteauto, $overwriteman, $createautomap);

        echo "<p>";
        printf(gT("%s participants have been copied to the central participants table"), "<span class='badge alert-success'>".$response['success']."</span>&nbsp;");
        echo "</p>";
        if ($response['duplicate'] > 0) {
            echo "<p>";
            printf(gT("%s entries were not copied because they already existed"), "<span class='badge alert-warning'>".$response['duplicate']."</span>&nbsp;");
            echo "</p>";
        }
        if ($response['overwriteman'] == "true" || $response['overwriteauto']) {
            echo "<p>";
            eT("Attribute values for existing participants have been updated from the token records");
            echo "</p>";
        }
    }

    /**
     * Responsible for adding the participant to the specified survey with attribute mapping
     * Used when mapping CPDB participants to survey tokens with attributes.
     * Called when user clicks "Continue" in that form.
     *
     * Echoes a result message witch will be displayed as a bootstrap modal
     *
     * @return void
     */
    public function addToTokenattmap()
    {
        $participantIdsString = Yii::app()->request->getPost('participant_id'); // TODO: This is a comma separated string of ids
        $participantIds = explode(",", $participantIdsString);

        $surveyId = Yii::app()->request->getPost('surveyid');

        /**
         * mapped can take values like
         *   mapped[attribute_38] = 39
         * meaning that an attribute is mapped onto another.
         */
        $mappedAttributes = Yii::app()->request->getPost('mapped');

        /**
         * newarr takes values like
         *   newarr[] = 39
         */
        $newAttributes = Yii::app()->request->getPost('newarr');

        $options = array();
        $options['overwriteauto'] = Yii::app()->request->getPost('overwrite') === 'true';
        $options['overwriteman'] = Yii::app()->request->getPost('overwriteman') === 'true';
        $options['overwritest'] = Yii::app()->request->getPost('overwritest') === 'true';
        $options['createautomap'] = Yii::app()->request->getPost('createautomap') === 'true';

        // TODO: Why?
        if (empty($newAttributes[0])) {
            $newAttributes = array();
        }

        if (empty($mappedAttributes)) {
            $mappedAttributes = array();
        }

        try {
            $response = Participant::model()->copyCPDBAttributesToTokens($surveyId, $participantIds, $mappedAttributes, $newAttributes, $options);
        }
        // This exception carries error messages
        catch (CPDBException $e) {
            echo $e->getMessage();
            return;
        } catch (Exception $e) {
            printf("Error: Could not copy attributes to tokens: file %s, line %s; %s", $e->getFile(), $e->getLine(), $e->getMessage());
            return;
        }

        // TODO: This code can't be reached
        echo "<p>";
        printf(gT("%s participants have been copied to the survey survey participants table"), "<span class='badge alert-success'>".$response['success']."</span>");
        echo "</p>";
        if ($response['duplicate'] > 0) {
            echo "<p>";
            printf(gT("%s entries were not copied because they already existed"), "<span class='badge alert-warning'>".$response['duplicate']."</span>");
            echo "</p>";
        }
        if ($response['blacklistskipped'] > 0) {
            echo "<p>";
            printf(gT("%s entries were skipped because they are blacklisted"), "<span class='badge alert-danger'>".$response['blacklistskipped']."</span>");
            echo "</p>";
        }
        if ($response['overwriteauto'] == "true" || $response['overwriteman'] == "true") {
            echo "<p>";
            eT("Attribute values for existing participants have been updated from the participants records");
            echo "</p>";
        }
    }

    /**
     * Show form for attribute mapping while copying participants from CPDB to token's table
     */
    public function attributeMap()
    {
        Yii::app()->loadHelper('common');
        App()->getClientScript()->registerScriptFile(App()->getConfig('adminscripts').'attributeMap.js');

        $iSurveyId = Yii::app()->request->getPost('survey_id');
        $redirect = Yii::app()->request->getPost('redirect');
        $count = Yii::app()->request->getPost('count');
        $iParticipantId = Yii::app()->request->getPost('participant_id');
        $CPDBAttributes = ParticipantAttributeName::model()->getCPDBAttributes();
        $tokenAttributes = getTokenFieldsAndNames($iSurveyId, true);

        $selectedattribute = array(); //List of existing attribute fields that are not mapped
        $selectedcentralattribute = array(); //List of attributes that haven't already been mapped
        $alreadymappedattid = array(); //List of fields already mapped to this tokens table
        $alreadymappedattname = array();

        foreach ($tokenAttributes as $attributeId => $attribute) {
// attributeId like 'attribute_1'
            if (is_numeric($attributeId[10])) {
//Assumes that if the 11th character is a number, it must be a token-table created attribute
                $selectedattribute[$attributeId] = $attribute['description'];
            } else {
                array_push($alreadymappedattid, substr($attributeId, 15));
            }
        }
        foreach ($CPDBAttributes as $row) {
            if (!in_array($row['attribute_id'], $alreadymappedattid)) {
                $selectedcentralattribute[$row['attribute_id']] = $row['attribute_name'];
            } else {
                array_push($alreadymappedattname, $row['attribute_name']);
            }
        }

        // Check for automatic mappings
        // TODO: Maybe do this with SQL instead?
        $automaticallyMappedAttributes = $this->getAutomaticallyMappedAttributes($tokenAttributes, $CPDBAttributes);

        // Remove automatic mappings from CPDB list (they should only be in right-most list)
        foreach ($automaticallyMappedAttributes as $autoAttr) {
            unset($selectedcentralattribute[$autoAttr['cpdbAttribute']['attribute_id']]);
        }

        $aData = array(
            'selectedcentralattribute' => $selectedcentralattribute,
            'selectedtokenattribute' => $selectedattribute,
            'alreadymappedattributename' => $alreadymappedattname,
            'automaticallyMappedAttributes' => $automaticallyMappedAttributes,
            'survey_id' => $iSurveyId,
            'redirect' => $redirect,
            'participant_id' => $iParticipantId,
            'count' => $count
        );

        if (count($selectedcentralattribute) === 0) {
            Yii::app()->setFlashMessage(gT("There are no unmapped attributes"), 'info');
        }

        $this->_renderWrappedTemplate('participants', 'attributeMap', $aData);
    }

    /**
     * This function is responsible for attribute mapping while copying participants from tokens to CPDB
     */
    public function attributeMapToken()
    {
        Yii::app()->loadHelper('common');
        $oAdminTheme = AdminTheme::getInstance();
        App()->getClientScript()->registerScriptFile(App()->getConfig('adminscripts').'attributeMapToken.js');
        App()->getClientScript()->registerCssFile($oAdminTheme->sTemplateUrl.'/css/attributeMapToken.css');

        $iSurveyID = (int) Yii::app()->request->getQuery('sid');
        $aCPDBAttributes = ParticipantAttributeName::model()->getCPDBAttributes();
        $aTokenAttributes = getTokenFieldsAndNames($iSurveyID, true);

        $selectedattribute = array();
        $selectedcentralattribute = array();
        $alreadymappedattid = array();
        $alreadymappedattdisplay = array();
        $alreadymappedattnames = array();

        foreach ($aTokenAttributes as $key => $value) {
            if ($value['cpdbmap'] == '') {
                $selectedattribute[$value['description']] = $key;
            } else {
                $attributeid = $value['cpdbmap'];
                $continue = false;
                foreach ($aCPDBAttributes as $attribute) {
                    if ($attribute['attribute_id'] == $attributeid) {
                        $continue = true;
                    }
                }
                if ($continue) {
                    $alreadymappedattid[] = $attributeid;
                    $alreadymappedattdisplay[] = $key;
                    $alreadymappedattnames[$key] = $value['description'];
                } else {
                    $selectedattribute[$value['description']] = $key;
                }
            }
        }
        foreach ($aCPDBAttributes as $row) {
            if (!in_array($row['attribute_id'], $alreadymappedattid)) {
                $selectedcentralattribute[$row['attribute_id']] = $row['attribute_name'];
            }
        }

        if (count($selectedattribute) === 0) {
            Yii::app()->setFlashMessage(gT("There are no unmapped attributes"), 'warning');
        }

        $aData = array(
            'attribute' => $selectedcentralattribute,
            'tokenattribute' => $selectedattribute,
            'alreadymappedattributename' => $alreadymappedattdisplay,
            'alreadymappedattdescription' => $alreadymappedattnames
        );

        $this->_renderWrappedTemplate('participants', 'attributeMapToken', $aData);
    }



    /**
     * Return array of automatic mappings, pairing token attributes with CPDB attributes
     *
     * @param array $tokenAttributes
     * @param array $CPDBAttributes
     * @return array
     */
    private function getAutomaticallyMappedAttributes(array $tokenAttributes, array $CPDBAttributes)
    {
        $result = array();
        foreach ($tokenAttributes as $attributeId => $tokenAttribute) {
// attributeId like 'attribute_1'
            if ($tokenAttribute['cpdbmap'] !== '') {
                foreach ($CPDBAttributes as $CPDBAttribute) {
                    if ($CPDBAttribute['attribute_id'] == intval($tokenAttribute['cpdbmap'])) {
                        $result[$attributeId] = array(
                            'tokenAttributeId' => $attributeId,
                            'tokenAttribute' => $tokenAttribute,
                            'cpdbAttribute' => $CPDBAttribute
                        );
                    }
                }
            }
        }
        return $result;
    }

    /**
     * If user has no permission, redirect and show error message.
     * @param string $permission Like 'import' or 'export, etc
     * @return void
     */
    private function checkPermission($permission)
    {
        if (!Permission::model()->hasGlobalPermission('participantpanel', $permission)) {
            Yii::app()->setFlashMessage(gT('No permission'), 'error');
            Yii::app()->getController()->redirect(Yii::app()->request->urlReferrer);
        }
    }

}<|MERGE_RESOLUTION|>--- conflicted
+++ resolved
@@ -331,7 +331,7 @@
         }
 
         $model->bEncryption = true;
-        
+
         // data to be passed to view
         $aData = array(
             'names' => User::model()->findAll(),
@@ -370,11 +370,7 @@
                         ['share_uid' =>  $iUserId],
                         ['condition' => 'can_edit = \'0\' OR can_edit = \'\'',]
                     )),
-<<<<<<< HEAD
-                    'sharedParticipantExists' => ParticipantShare::model()->exists('share_uid=:share_uid', [':share_uid' => App()->user->id]),
-=======
                     'sharedParticipantExists' => ParticipantShare::model()->exists('share_uid = :userid', [':userid' => $iUserId]),
->>>>>>> 6995ac57
                     'isOwner' => isset($participantParam['owner_uid']) && ($participantParam['owner_uid'] === $iUserId) ? true : false
                 ],
 
@@ -1420,9 +1416,9 @@
                     }
                     if (!empty($aUpdateData)){
                         $oDB->createCommand()->update('{{participants}}', $aUpdateData, "participant_id='".$participant->participant_id."'");
-                    }              
-                }
-                
+                    }
+                }
+
             } else {
                 // custom participant attributes
                 $oAttributes = ParticipantAttribute::model()->findAll("attribute_id=:attribute_id", array("attribute_id"=>$attributeId));
@@ -1437,7 +1433,7 @@
                         $oDB->createCommand()->update('{{participant_attribute}}', $aUpdateData, "attribute_id='".$attributeId."' AND participant_id = '". $attribute->participant_id . "'");
                     }
                 }
-                
+
             }
 
             // save token encryption options if everything was ok
@@ -1550,12 +1546,12 @@
         $sEncryptedAfterChange = $AttributeNameAttributes['encrypted'];
         $operation = Yii::app()->request->getPost('oper');
         $success = [];
-        
+
         // encryption/decryption MUST be done in a one synchronous step, either all succeed or none
         $oDB = Yii::app()->db;
         $oTransaction = $oDB->beginTransaction();
         try {
-            
+
             // save attribute
             if ($operation === 'edit') {
                 $iAttributeId = $AttributeNameAttributes['attribute_id'];
@@ -1568,9 +1564,9 @@
                 $ParticipantAttributeNames->setAttributes($AttributeNameAttributes);
                 $success[] = $ParticipantAttributeNames->save();
                 $iAttributeId = $ParticipantAttributeNames->attribute_id;
-                
-            }
-            
+
+            }
+
             // encrypt/decrypt participant data on attribute setting change
             $oAttributes = ParticipantAttribute::model()->findAll("attribute_id=:attribute_id", array("attribute_id"=>$iAttributeId));
             foreach($oAttributes as $attribute){
