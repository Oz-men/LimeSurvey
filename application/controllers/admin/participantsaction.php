<?php if ( ! defined('BASEPATH')) exit('No direct script access allowed');
/*
* LimeSurvey
* Copyright (C) 2007-2011 The LimeSurvey Project Team / Carsten Schmitz
* All rights reserved.
* License: GNU/GPL License v2 or later, see LICENSE.php
* LimeSurvey is free software. This version may have been modified pursuant
* to the GNU General Public License, and as distributed it includes or
* is derivative of works licensed under the GNU General Public License or
* other free or open source software licenses.
* See COPYRIGHT.php for copyright notices and details.
*
*/

function subval_sort($a, $subkey, $order)
{
    $b = array();
    $c = array();
    foreach ($a as $k => $v)
    {
        $b[$k] = strtolower($v[$subkey]);
    }
    if ($order == "asc")
    {
        asort($b, SORT_REGULAR);
    }
    else
    {
        arsort($b, SORT_REGULAR);
    }
    foreach ($b as $key => $val)
    {
        $c[] = $a[$key];
    }
    return $c;
}


/*
* This is the main controller for Participants Panel
*/
class participantsaction extends Survey_Common_Action
{
    public function runWithParams($params)
    {
        if (!Permission::model()->hasGlobalPermission('participantpanel','read'))
        {
            die('No permission');
        }
        parent::runWithParams($params);
    }



    /**
    * Loads jqGrid for the view
    * @param string $sScript Subaction
    */
    private function _loadjqGrid($sScript = '', $aData = array())
    {
        $aData['aAttributes'] = ParticipantAttributeName::model()->getAllAttributes();
        App()->getClientScript()->registerPackage('jqgrid');
        if (!empty($sScript))
        {
            App()->getClientScript()->registerScriptFile(Yii::app()->getConfig('adminscripts') . $sScript . '.js');
            $this->_renderWrappedTemplate('participants', array('participantsPanel', $sScript), $aData);
        }
    }

    /**
    * Renders template(s) wrapped in header and footer
    *
    * @param string $sAction Current action, the folder to fetch views from
    * @param string|array $aViewUrls View url(s)
    * @param array $aData Data to be passed on. Optional.
    */
    protected function _renderWrappedTemplate($sAction = 'participants', $aViewUrls = array(), $aData = array())
    {
        App()->getClientScript()->registerPackage('bootstrap-multiselect');
        $aData['display']['menu_bars'] = false;
        foreach((array) $aViewUrls as $sViewUrl)
        {
            $a_ViewUrls[] = $sViewUrl . '_view';
        }
        parent::_renderWrappedTemplate($sAction, $a_ViewUrls, $aData);
    }

    /**
    * Export to csv using optional search/filter
    *
    * @param type $search  CDCriteria?
    * @paran mixed $mAttributeIDs Empty array for no attributes, or array of attribute IDs or null for all attributes
    */
    private function csvExport($search = null, $aAttributeIDs=null) {
        Yii::app()->loadHelper('export');

        //If super admin all the participants will be visible
        if (Permission::model()->hasGlobalPermission('superadmin','read'))
        {
            $iUserID = null;
        } else {
            $iUserID = Yii::app()->session['loginID'];
        }
        $aAttributeIDs=array_combine($aAttributeIDs,$aAttributeIDs);
        $query = Participant::model()->getParticipants(0, 0, $aAttributeIDs, null, $search, $iUserID);
        if (!$query)
            return false;

        // Field names in the first row
        $fields = array('participant_id', 'firstname', 'lastname', 'email', 'language', 'blacklisted', 'owner_uid');
        $outputarray = array(); // The array to be passed to the export helper to be written to a csv file

        $outputarray[0] = $fields; //fields written to output array

        // If attribute fields are selected, add them to the output
        if ($aAttributeIDs==null)
        {
            $aAttributes = ParticipantAttributeName::model()->getAllAttributes();
        }
        else
        {
            foreach ($aAttributeIDs as $value)
            {
                if ($value==0) continue;
                $fields[] = 'a'.$value;
                $attributename = ParticipantAttributeName::model()->getAttributeNames($value);
                $outputarray[0][] = $attributename[0]['attribute_name'];
            }
        }

        $fieldNeededKeys=array_fill_keys($fields, '');
        $fieldKeys = array_flip($fields);
        foreach ($query as $field => $aData)
        {
            $outputarray[] = array_merge($fieldNeededKeys,array_intersect_key($aData, $fieldKeys));
        }
        CPDBExport($outputarray, "central_" . time());
    }

    /**
    * Returns a string with the number of participants available for export or 0
    *
    * @param type $search
    * @return string|0
    */
    protected function csvExportCount($search = null)
    {
        $attid = ParticipantAttributeName::model()->getVisibleAttributes();

        //If super admin all the participants will be visible
        if (Permission::model()->hasGlobalPermission('superadmin','read'))
        {
            $iUserID = null;
        } else {
            $iUserID = Yii::app()->session['loginID'];
        }


        $count = Participant::model()->getParticipantsCount($attid, $search, $iUserID);

        if ($count > 0) {
            return sprintf(ngT("Export %s participant to CSV|Export %s participants to CSV", $count),$count);
        } else {
            return $count;
        }
    }

    /**
    * Loads the view 'participantsPanel'
    */
    function index()
    {
        $iUserID = Yii::app()->session['loginID'];

        // if superadmin all the records in the cpdb will be displayed
        if (Permission::model()->hasGlobalPermission('superadmin','read'))
        {
            $iTotalRecords = Participant::model()->count();
        }
        // if not only the participants on which he has right on (shared and owned)
        else
        {
            $iTotalRecords = Participant::model()->getParticipantsOwnerCount($iUserID);
        }
        // gets the count of participants, their attributes and other such details
        $aData = array(
            'totalrecords' => $iTotalRecords,
            'owned' => Participant::model()->count('owner_uid = ' . $iUserID),
            'shared' => Participant::model()->getParticipantsSharedCount($iUserID),
            'aAttributes' => ParticipantAttributeName::model()->getAllAttributes(),
            'attributecount' => ParticipantAttributeName::model()->count(),
            'blacklisted' => Participant::model()->count('owner_uid = ' . $iUserID . ' AND blacklisted = \'Y\'')
        );
        // loads the participant panel and summary view
        $this->_renderWrappedTemplate('participants', array('participantsPanel', 'summary'), $aData);
    }

    /**
    * Loads the view 'importCSV'
    */
    function importCSV()
    {
        $aData = array(
            'aAttributes' => ParticipantAttributeName::model()->getAllAttributes()
        );
        $this->_renderWrappedTemplate('participants', array('participantsPanel', 'importCSV'),$aData);
    }

    /**
    * Loads the view 'displayParticipants' which contains the main grid
    */
    function displayParticipants()
    {
        $lang = Yii::app()->session['adminlang'];
        // loads the survey names to be shown in add to survey
        // if user is superadmin, all survey names
        $sSearchCondition=Yii::app()->request->getPost('searchcondition','');
        $urlSearch=!empty($sSearchCondition) ? "getParticipantsResults_json" : "getParticipants_json";

        //Get list of surveys.
        //Should be all surveys owned by user (or all surveys for super admin)
        $surveys = Survey::model();
        //!!! Is this even possible to execute?
        if (!Permission::model()->hasGlobalPermission('superadmin','read'))
            $surveys->permission(Yii::app()->user->getId());

        $aSurveyNames = $surveys->model()->with(array('languagesettings'=>array('condition'=>'surveyls_language=language'), 'owner'))->findAll();

        /* Build a list of surveys that have tokens tables */
        $tSurveyNames=array();
        foreach($aSurveyNames as $row)
        {
            $row = array_merge($row->attributes, $row->defaultlanguage->attributes);
            $bTokenExists = tableExists('{{tokens_' . $row['sid'] . '}}');
            if ($bTokenExists) //If tokens table exists
            {
                $tSurveyNames[]=$row;
            }
        }
        // data to be passed to view
        $aData = array(
            'names' => User::model()->findAll(),
            'attributes' => ParticipantAttributeName::model()->getVisibleAttributes(),
            'allattributes' => ParticipantAttributeName::model()->getAllAttributes(),
            'attributeValues' => ParticipantAttributeName::model()->getAllAttributesValues(),
            'surveynames' => $aSurveyNames,
            'tokensurveynames' => $tSurveyNames,
            'urlsearch' => $urlSearch,
            'sSearchCondition' => $sSearchCondition,
            'aAttributes' => ParticipantAttributeName::model()->getAllAttributes()
        );
        App()->getClientScript()->registerPackage('jqgrid');
        App()->getClientScript()->registerPackage('display-participants');

        // loads the participant panel view and display participant view
        
        
        $this->_renderWrappedTemplate('participants', array('participantsPanel', 'displayParticipants'), $aData);
    }

    /**
    * Loads the view 'blacklistControl'
    */
    function blacklistControl()
    {
        $aData = array(
            'blacklistallsurveys' => Yii::app()->getConfig('blacklistallsurveys'),
            'blacklistnewsurveys' => Yii::app()->getConfig('blacklistnewsurveys'),
            'blockaddingtosurveys' => Yii::app()->getConfig('blockaddingtosurveys'),
            'hideblacklisted' => Yii::app()->getConfig('hideblacklisted'),
            'deleteblacklisted' => Yii::app()->getConfig('deleteblacklisted'),
            'allowunblacklist' => Yii::app()->getConfig('allowunblacklist'),
            'aAttributes' => ParticipantAttributeName::model()->getAllAttributes()
        );
        $this->_renderWrappedTemplate('participants', array('participantsPanel', 'blacklist'), $aData);
    }

    /**
    * Loads the view 'userControl'
    */
    function userControl()
    {
        $aData = array(
            'userideditable' => Yii::app()->getConfig('userideditable'),
            'aAttributes' => ParticipantAttributeName::model()->getAllAttributes()
        );
        $this->_renderWrappedTemplate('participants', array('participantsPanel', 'userControl'), $aData);
    }

    /**
    * Loads the view 'sharePanel'
    */
    function sharePanel()
    {
        $this->_loadjqGrid('sharePanel');
    }

    /**
    * Sends the shared participant info to the share panel using JSON encoding
    * Called after the share panel grid is loaded
    * Returns the json depending on the user logged in by checking it from the session
    * @return JSON encoded string containg sharing information
    */
    function getShareInfo_json()
    {
        $aData = new stdClass();
        $aData->page = 1;

        // If super administrator all the share info in the links table will be shown
        if (Permission::model()->hasGlobalPermission('superadmin','read'))
        {
            $records = Participant::model()->getParticipantSharedAll();
            $aData->records = count($records);
            $aData->total = ceil($aData->records / 10);
            $i = 0;

            foreach ($records as $row)
            {
                $oShared = User::model()->getName($row['share_uid']); //for conversion of uid to human readable names
                $owner = User::model()->getName($row['owner_uid']);
                $aData->rows[$i]['id'] = $row['participant_id']."--".$row['share_uid']; //This is the unique combination per record
                $aData->rows[$i]['cell'] = array($row['firstname'], $row['lastname'], $row['email'], $oShared[0]['full_name'], $row['share_uid'], $owner[0]['full_name'], $row['date_added'], $row['can_edit']);
                $i++;
            }

            echo ls_json_encode($aData);
        }
        // otherwise only the shared participants by that user
        else
        {
            $records = Participant::model()->getParticipantShared(Yii::app()->session['loginID']);
            $aData->records = count($records);
            $aData->total = ceil($aData->records / 10);
            $i = 0;

            foreach ($records as $row)
            {
                $sharename = User::model()->getName($row['share_uid']); //for conversion of uid to human readable names
                $aData->rows[$i]['id'] = $row['participant_id'];
                $aData['rows'][$i]['cell'] = array($row['firstname'], $row['lastname'], $row['email'], $sharename['full_name'], $row['share_uid'], $row['date_added'], $row['can_edit']);
                $i++;
            }

            echo ls_json_encode($aData);
        }
    }

    /**
    * Takes the edit call from the share panel, which either edits or deletes the share information
    * Basically takes the call on can_edit
    */
    function editShareInfo()
    {
        $operation = Yii::app()->request->getPost('oper');
        $shareIds = Yii::app()->request->getPost('id');
        if ($operation == 'del') // If operation is delete , it will delete, otherwise edit it
        {
            ParticipantShare::model()->deleteRow($shareIds);
        }
        else
        {
            $aData = array(
                'participant_id' => Yii::app()->request->getPost('participant_id'),
                'can_edit' => Yii::app()->request->getPost('can_edit'),
                'share_uid' => Yii::app()->request->getPost('shared_uid')
            );
            ParticipantShare::model()->updateShare($aData);
        }
    }

    /**
    * Loads the view 'attributeControl'
    */
    function attributeControl()
    {
        $this->_loadjqGrid('attributeControl');
    }

    /**
    * Sends the attributes info using JSON encoding
    * Called after the Attribute management grid is loaded
    * @return JSON encoded string containg sharing information
    */
    function getAttributeInfo_json()
    {

        $page = (int)Yii::app()->request->getPost('page');
        $limit = (int)Yii::app()->request->getPost('rows');
        $limit = empty($limit) ? $limit : 50; //Stop division by zero errors
        $records = ParticipantAttributeName::model()->with('participant_attribute_names_lang')->findAll(array('order'=>'attribute_name'));
        $attribute_types = array(
            'DD' => gT("Drop-down list"),
            'DP' => gT("Date"),
            'TB' => gT("Text box")
        );
        $aData = new stdClass();
        $aData->page = $page;
        $aData->records = count($records);
        $aData->total = ceil(ParticipantAttributeName::model()->getCPDBAttributes(true) / $limit);
        $i = 0;
        foreach($records as $row) { //Iterate through each attribute
            $sAttributeCaption=htmlspecialchars($row->defaultname); //Choose the first item by default
            foreach($row->participant_attribute_names_lang as $names) { //Iterate through each language version of this attribute
                if($names->lang == Yii::app()->session['adminlang']) {$sAttributeCaption= $sAttributeCaption.htmlspecialchars(" ({$names->attribute_name})");} //Override the default with the admin language version if found
            }
            $aData->rows[$i]['id'] = $row->attribute_id;
            $aData->rows[$i]['cell'] = array('', $sAttributeCaption, $attribute_types[$row->attribute_type], $row->visible);
            $i++;
        }


        echo ls_json_encode($aData);
    }

    /**
    * Takes the edit call from the share panel, which either edits or deletes the share information
    * Basically takes the call on can_edit
    */
    function editAttributeInfo()
    {

        $operation = Yii::app()->request->getPost('oper');

        if ($operation == 'del' && Yii::app()->request->getPost('id'))
        {
            $aAttributeIds = (array) explode(',', Yii::app()->request->getPost('id'));
            $aAttributeIds = array_map('trim', $aAttributeIds);
            $aAttributeIds = array_map('intval', $aAttributeIds);

            foreach ($aAttributeIds as $iAttributeId)
            {
                ParticipantAttributeName::model()->delAttribute($iAttributeId);
            }
        }
        elseif ($operation == 'add' && Yii::app()->request->getPost('attribute_name'))
        {
            $aData = array(
                'defaultname' => Yii::app()->request->getPost('attribute_name'),
                'attribute_name' => Yii::app()->request->getPost('attribute_name'),
                'attribute_type' => Yii::app()->request->getPost('attribute_type'),
                'visible' => Yii::app()->request->getPost('visible')? 'TRUE' : 'FALSE'
            );
            echo ParticipantAttributeName::model()->storeAttribute($aData);
        }
        elseif ($operation == 'edit' && Yii::app()->request->getPost('id'))
        {
            $aData = array(
                'attribute_id' => Yii::app()->request->getPost('id'),
                'attribute_name' => Yii::app()->request->getPost('attribute_name'),
                'attribute_type' => Yii::app()->request->getPost('attribute_type'),
                'visible' => Yii::app()->request->getPost('visible','FALSE') != 'FALSE' ? 'TRUE' : 'FALSE'
            );
            ParticipantAttributeName::model()->saveAttribute($aData);
            eT("Attribute display setting updated");
        }

    }

    /**
    * Takes the delete call from the display participants and take appropriate action depending on the condition
    */
    function delParticipant()
    {
        if (Permission::model()->hasGlobalPermission('participantpanel','delete'))
        {
            $selectoption = Yii::app()->request->getPost('selectedoption');
            $iParticipantId = Yii::app()->request->getPost('participant_id');

            //echo $selectoption." -- ".$iParticipantId."<br />"; die();

            // Deletes from participants only
            if ($selectoption == 'po')
            {
                Participant::model()->deleteParticipants($iParticipantId);
            }
            // Deletes from central and token table
            elseif ($selectoption == 'ptt')
            {
                Participant::model()->deleteParticipantToken($iParticipantId);
            }
            // Deletes from central , token and assosiated responses as well
            elseif ($selectoption == 'ptta')
            {
                Participant::model()->deleteParticipantTokenAnswer($iParticipantId);
            }
        }
    }

    /**
    * Resposible for editing data on the jqGrid
    */
    function editParticipant()
    {
        $sOperation = Yii::app()->request->getPost('oper');

        // if edit it will update the row
        if ($sOperation == 'edit' && Permission::model()->hasGlobalPermission('participantpanel','update') && Participant::model()->is_owner(Yii::app()->request->getPost('id')))
        {
            $aData = array(
                'participant_id' => Yii::app()->request->getPost('id'),
                'firstname' => Yii::app()->request->getPost('firstname'),
                'lastname' => Yii::app()->request->getPost('lastname'),
                'email' => Yii::app()->request->getPost('email'),
                'language' => Yii::app()->request->getPost('language'),
                'blacklisted' => Yii::app()->request->getPost('blacklisted')
            );
            Participant::model()->updateRow($aData);
        }
        // if add it will insert a new row
        elseif ($sOperation == 'add' && Permission::model()->hasGlobalPermission('participantpanel','create'))
        {
            $uuid = Participant::gen_uuid();
            $aData = array(
                'participant_id' => $uuid,
                'firstname' => Yii::app()->request->getPost('firstname'),
                'lastname' => Yii::app()->request->getPost('lastname'),
                'email' => Yii::app()->request->getPost('email'),
                'language' => Yii::app()->request->getPost('language'),
                'blacklisted' => Yii::app()->request->getPost('blacklisted'),
                'owner_uid' => Yii::app()->session['loginID'],
                'created_by' => Yii::app()->session['loginID']
            );
            Participant::model()->insertParticipant($aData);
        }
    }

    /**
    * Stores the user control setting to the database
    */
    function storeUserControlValues()
    {
        if ($find = SettingGlobal::model()->findByPk('userideditable'))
        {
            SettingGlobal::model()->updateByPk('userideditable', array('stg_value'=>Yii::app()->request->getPost('userideditable')));
        }
        else
        {
            $stg = new SettingGlobal;
            $stg ->stg_name='userideditable';
            $stg ->stg_value=Yii::app()->request->getPost('userideditable');
            $stg->save();
        }
        Yii::app()->getController()->redirect(array('admin/participants/sa/userControl'));
    }

    /**
    * Stores the blacklist setting to the database
    */
    function storeBlacklistValues()
    {
        $values = Array('blacklistallsurveys', 'blacklistnewsurveys', 'blockaddingtosurveys', 'hideblacklisted', 'deleteblacklisted', 'allowunblacklist', 'userideditable');
        foreach ($values as $value)
        {
            if ($find = SettingGlobal::model()->findByPk($value))
            {
                SettingGlobal::model()->updateByPk($value, array('stg_value'=>Yii::app()->request->getPost($value)));
            }
            else
            {
                $stg = new SettingGlobal;
                $stg ->stg_name=$value;
                $stg ->stg_value=Yii::app()->request->getPost($value);
                $stg->save();
            }
        }
        Yii::app()->getController()->redirect(array('admin/participants/sa/blacklistControl'));
    }

    /**
    * Receives an ajax call containing the participant id in the fourth segment of the url
    * Supplies list of survey links - surveys of which this participant is on the tokens table
    * URL: [localurl]/limesurvey/admin/participants/getSurveyInfo_json/pid/[participant_id]
    * RETURNS: json data containing linked survey information (Survey name, survey id, token_id and date_added)
    */
    function getSurveyInfo_json()
    {
        $participantid = Yii::app()->request->getQuery('pid');
        $records = SurveyLink::model()->findAllByAttributes((array('participant_id' => $participantid)));
        $aData = new stdClass();
        $aData->page = 1;
        $aData->records = count($records);
        $aData->total = ceil($aData->records / 10);
        $i = 0;
        foreach ($records as $row)
        {
            $oSurvey=Survey::model()->with(array('languagesettings'=>array('condition'=>'surveyls_language=language')))->findByAttributes(array('sid' => $row['survey_id']));
            foreach($oSurvey->languagesettings as $oLanguageSetting)
            {
                $surveyname= $oLanguageSetting->surveyls_title;
            }
            $surveylink = "";
            /* Check permissions of each survey before creating a link*/
            if (!Permission::model()->hasSurveyPermission($row['survey_id'], 'tokens', 'read'))
            {
                $surveylink = $row['survey_id'];
            } else
            {
                $surveylink = '<a href=' . Yii::app()->getController()->createUrl("/admin/tokens/sa/browse/surveyid/{$row['survey_id']}") . '>' . $row['survey_id'].'</a>';
            }
            $aData->rows[$i]['cell'] = array($surveyname, $surveylink, $row['token_id'], $row['date_created'], $row['date_invited'], $row['date_completed']);
            $i++;
        }

        echo ls_json_encode($aData);
    }

    /**
    * Returns the count of the participants in the CSV and show it in the title of the modal box
    * This is to give the user the hint to see the number of participants he is exporting
    */
    function exporttocsvcount()
    {
        $searchconditionurl = Yii::app()->request->getPost('searchURL');
        $searchcondition  = Yii::app()->request->getPost('searchcondition');
        $searchconditionurl = basename($searchconditionurl);

        if ($searchconditionurl != 'getParticipants_json') // if there is a search condition then only the participants that match the search criteria are counted
        {
            $condition = explode("||", $searchcondition);
            $search = Participant::model()->getParticipantsSearchMultipleCondition($condition);
        } else {
            $search = null;
        }

        echo $this->csvExportCount($search);
    }

    /**
    * Outputs the count of participants when using the export all button on the top
    */
    function exporttocsvcountAll()
    {
        echo $this->csvExportCount();
    }

    /**
    * Responsible to export all the participants in the central table
    */
    function exporttocsvAll()
    {
        $this->csvExport(); // no search
    }

    /**
    * Similar to export to all message where it counts the number to participants to be copied
    * and echo them to be displayed in modal box header
    */
    function getaddtosurveymsg()
    {
        $searchcondition = basename(Yii::app()->request->getPost('searchcondition'));

        // If there is a search condition in the url of the jqGrid
        if ($searchcondition != 'getParticipants_json')
        {
            $participantid = "";
            $condition = explode("||", $searchcondition);

            $query = Participant::model()->getParticipantsSearchMultiple($condition, 0, 0);

            printf( gT("%s participant(s) are to be copied "), count($query));
        }
        // if there is no search condition the participants will be counted on the basis of who is logged in
        else
        {
            if (Permission::model()->hasGlobalPermission('superadmin','read')) //If super admin all the participants will be visible
            {
                $count = Participant::model()->getParticipantsCountWithoutLimit();
            }
            else
            {
                $query = Participant::model()->getParticipantsOwner(Yii::app()->session['loginID']);
                $count = count($query);
            }

            printf(gT("%s participant(s) are to be copied "), $count);
        }
    }

    /**
    * Gets the ids of participants to be copied to the individual survey
    */
    function getSearchIDs()
    {
        $searchcondition = Yii::app()->request->getPost('searchcondition'); // get the search condition from the URL
        $sSearchURL = basename(Yii::app()->request->getPost('searchURL')); // get the search condition from the URL
        /* a search contains posted data inside $_POST['searchcondition'].
        * Each separate query is made up of 3 fields, separated by double-pipes ("|")
        * EG: fname||eq||jason||lname||ct||c
        *
        */
        if ($sSearchURL != 'getParticipants_json') // if there is a search condition present
        {
            $participantid = "";
            $condition = explode("||", $searchcondition);  // explode the condition to the array
            $query = Participant::model()->getParticipantsSearchMultiple($condition, 0, 0);

            foreach ($query as $key => $value)
            {
                if (Permission::model()->hasGlobalPermission('superadmin','read'))
                {
                    $participantid .= "," . $value['participant_id']; // combine the participant id's in an string
                } else
                {
                    if(Participant::model()->is_owner($value['participant_id']))
                    {
                        $participantid .= "," . $value['participant_id']; // combine the participant id's in an string
                    }
                }
            }
            echo $participantid; //echo the participant id's
        }
        else// if no search condition
        {
            $participantid = ""; // initiallise the participant id to blank
            if (Permission::model()->hasGlobalPermission('superadmin','read')) //If super admin all the participants will be visible
            {
                $query = Participant::model()->getParticipantsWithoutLimit(); // get all the participant id if it is a super admin
            }
            else // get participants on which the user has right on
            {
                $query = Participant::model()->getParticipantsOwner(Yii::app()->session['loginID']);
            }

            foreach ($query as $key => $value)
            {
                $participantid = $participantid . "," . $value['participant_id']; // combine the participant id's in an string
            }
            echo $participantid; //echo the participant id's
        }
    }

    /**
    * Exports participants as CSV - receiver function for the GUI
    */
    function exporttocsv()
    {
        if (Yii::app()->request->getPost('searchcondition','') != '') // if there is a search condition then only the participants that match the search criteria are counted
        {
            $condition = explode("%7C%7C", Yii::app()->request->getPost('searchcondition',''));
            $search = Participant::model()->getParticipantsSearchMultipleCondition($condition);
        } else {
            $search = null;
        }
        $aAttributes=explode('+',Yii::app()->request->getPost('attributes',''));
        $this->csvExport($search,$aAttributes);
    }

    /**
    * Equal to getParticipants_json() but now with a search
    */
    function getParticipantsResults_json()
    {
        $searchcondition = Yii::app()->request->getpost('searchcondition');
        $finalcondition = array();
        $condition = explode("||", $searchcondition);
        $search = Participant::model()->getParticipantsSearchMultipleCondition($condition);
        return $this->getParticipants_json($search);
    }

    /*
    * Sends the data in JSON format extracted from the database to be displayed using the jqGrid
    */
    function getParticipants_json($search = null)
    {
        $page = (int) Yii::app()->request->getPost('page');
        $limit = (int) Yii::app()->request->getPost('rows');
        $limit = empty($limit) ? 50:$limit; //Stop division by zero errors

        $attid = ParticipantAttributeName::model()->getVisibleAttributes();
        $participantfields = array('participant_id', 'can_edit', 'firstname', 'lastname', 'email', 'blacklisted', 'survey', 'language', 'owner_uid');
        foreach ($attid as $key => $value)
        {
            array_push($participantfields, 'a'.$value['attribute_id']);
        }
        $sidx = Yii::app()->request->getPost('sidx');
        $sidx = in_array($sidx,$participantfields) ? $sidx : "lastname";
        $sord = Yii::app()->request->getPost('sord');
        $sord = ($sord=='desc') ? 'desc' : 'asc';
        $order = $sidx. " ". $sord;


        $aData = new stdClass;

        //If super admin all the participants will be visible
        if (Permission::model()->hasGlobalPermission('superadmin','read'))
        {
            $iUserID = null;
        } else {
            $iUserID = Yii::app()->session['loginID'];
        }
        $aData->records = Participant::model()->getParticipantsCount($attid, $search, $iUserID);
        $aData->total = ceil($aData->records / $limit);
        if ($page>$aData->total) {
            $page = $aData->total;
        }
        $aData->page = $page;
        $records = Participant::model()->getParticipants($page, $limit,$attid, $order, $search, $iUserID);


        $aRowToAdd=array();
        foreach ($records as $key => $row)
        {
            if (array_key_exists('can_edit', $row)) {
                $sCanEdit = $row['can_edit'];
                if (is_null($sCanEdit)) {
                    $sCanEdit = 'true';
                }
            } else {
                // Super admin
                $sCanEdit = "true";
            }
            if (trim($row['ownername'])=='') {
                $row['ownername']=$row['username'];
            }
            $aRowToAdd['cell'] = array($row['participant_id'], $sCanEdit, htmlspecialchars($row['firstname']), htmlspecialchars($row['lastname']), htmlspecialchars($row['email']), $row['blacklisted'], $row['survey'], $row['language'], $row['ownername']);
            $aRowToAdd['id'] = $row['participant_id'];
            // add attribute values
            foreach($row as $key=>$attvalue)
            {
                if(preg_match('/^a\d+$/', $key))
                {
                    $aRowToAdd['cell'][] = $attvalue;
                }
            }

            $aData->rows[] = $aRowToAdd;
        }

        echo ls_json_encode($aData);
    }

    /*
    * Fetches the attributes of a participant to be displayed in the attribute subgrid
    */
    function getAttribute_json()
    {
        $iParticipantId = strip_tags(Yii::app()->request->getQuery('pid'));
        $records = ParticipantAttributeName::model()->getParticipantVisibleAttribute($iParticipantId);
        $records = subval_sort($records, "attribute_name", "asc");

        $i = 0;

        $doneattributes = array(); //If the user has any actual attribute values, they'll be stored here

        /* Iterate through each attribute owned by this user */
        foreach ($records as $row)
        {
            $outputs[$i] = array("", $row['participant_id']."_".$row['attribute_id'], $row['attribute_type'], $row['attribute_id'], $row['attribute_name'], $row['value']);
            /* Collect allowed values for a DropDown attribute */
            if ($row['attribute_type'] == "DD")
            {
                $attvalues = ParticipantAttributeName::model()->getAttributesValues($row['attribute_id']);
                if (!empty($attvalues))
                {
                    $attval = "";
                    foreach ($attvalues as $val)
                    {
                        $attval .= $val['value'] . ":" . $val['value'];
                        $attval .= ";";
                    }
                    $attval = substr($attval, 0, -1);
                    array_push($outputs[$i], $attval);
                }
                else
                {
                    array_push($outputs[$i], "");
                }
            }
            else
            {
                array_push($outputs[$i], "");
            }
            array_push($doneattributes, $row['attribute_id']);
            $i++;
        }

        /* Build a list of attribute names for which this user has NO values stored, keep it in $attributenotdone */
        $attributenotdone=array();
        /* The user has NO values stored against any attribute */
        if (count($doneattributes) == 0)
        {
            $attributenotdone = ParticipantAttributeName::model()->getCPDBAttributes();
        }
        /* The user has SOME values stored against attributes */
        else
        {
            $attributenotdone = ParticipantAttributeName::model()->getnotaddedAttributes($doneattributes);
        }

        /* Go through the empty attributes and build an entry in the output for them */
        foreach ($attributenotdone as $row)
        {
            $outputs[$i] = array("", $iParticipantId."_".$row['attribute_id'], $row['attribute_type'], $row['attribute_id'], $row['attribute_name'], "");
            if ($row['attribute_type'] == "DD")
            {
                $attvalues = ParticipantAttributeName::model()->getAttributesValues($row['attribute_id']);
                if (!empty($attvalues))
                {
                    $attval = "";
                    foreach ($attvalues as $val)
                    {
                        $attval .= $val['value'] . ":" . $val['value'];
                        $attval .= ";";
                    }
                    $attval = substr($attval, 0, -1);
                    array_push($outputs[$i], $attval);
                }
                else
                {
                    array_push($outputs[$i], "");
                }
            }
            else
            {
                array_push($outputs[$i], "");
            }
            $i++;
        }
        $outputs=subval_sort($outputs, 3, "asc");

        $aData = new stdClass();
        $aData->page = 1;
        $aData->rows[0]['id'] = $iParticipantId;
        $aData->rows[0]['cell'] = array();
        $aData->records = count($outputs);
        $aData->total = ceil($aData->records / 10);
        foreach($outputs as $key=>$output) {
            $aData->rows[$key]['id']=$output[1];
            $aData->rows[$key]['cell']=$output;
        }
        /* TODO: It'd be nice to do a natural sort on the attribute list at some point.
        Currently they're returned in order of attributes WITH values, then WITHOUT values
        */

        echo ls_json_encode($aData);
    }

    /*
    * Responsible for showing the additional attribute for central database
    */
    function viewAttribute()
    {
        $iAttributeId = Yii::app()->request->getQuery('aid');
        $aData = array(
            'attributes' => ParticipantAttributeName::model()->getAttribute($iAttributeId),
            'attributenames' => ParticipantAttributeName::model()->getAttributeNames($iAttributeId),
            'attributevalues' => ParticipantAttributeName::model()->getAttributesValues($iAttributeId),
            'aAttributes' => ParticipantAttributeName::model()->getAllAttributes()
        );
        App()->getClientScript()->registerCssFile(Yii::app()->getConfig('adminstyleurl').'participants.css');
        App()->getClientScript()->registerCssFile(Yii::app()->getConfig('adminstyleurl').'viewAttribute.css');
        App()->getClientScript()->registerScriptFile(Yii::app()->getConfig('adminscripts') . "viewAttribute.js");
        $this->_renderWrappedTemplate('participants', array('participantsPanel', 'viewAttribute'), $aData);
    }

    /*
    * Responsible for saving the additional attribute. It iterates through all the new attributes added dynamically
    * and iterates through them
    */
    function saveAttribute()
    {
        $iAttributeId = Yii::app()->request->getQuery('aid');
        $aData = array(
            'attribute_id' => $iAttributeId,
            'attribute_type' => Yii::app()->request->getPost('attribute_type'),
            'defaultname' => Yii::app()->request->getPost('defaultname'),
            'visible' => Yii::app()->request->getPost('visible')
        );
        ParticipantAttributeName::model()->saveAttribute($aData);

        foreach ($_POST as $key => $value)
        {
            // check for language code in the post variables this is a hack as the only way to check for language data
            if (strlen($key) == 2)
            {
                $langdata = array(
                    'attribute_id' => $iAttributeId,
                    'attribute_name' => $value,
                    'lang' => $key
                );

                ParticipantAttributeName::model()->saveAttributeLanguages($langdata);
            }
        }
        if (Yii::app()->request->getPost('langdata'))
        {
            $langdata = array(
                'attribute_id' => $iAttributeId,
                'attribute_name' => Yii::app()->request->getPost('attname'),
                'lang' => Yii::app()->request->getPost('langdata')
            );

            ParticipantAttributeName::model()->saveAttributeLanguages($langdata);
        }
        /* Create new attribute value */
        if (Yii::app()->request->getPost('attribute_value_name_1') || Yii::app()->request->getPost('attribute_value_name_1') == "0")
        {
            $i = 1;
            $attvaluename = 'attribute_value_name_' . $i;
            while (array_key_exists($attvaluename, $_POST) && $_POST[$attvaluename] != "")
            {
                if ($_POST[$attvaluename] != "")
                {
                    $aDatavalues[$i] = array(
                        'attribute_id' => $iAttributeId,
                        'value' => Yii::app()->request->getPost($attvaluename)
                    );
                }
                $attvaluename = 'attribute_value_name_' . ++$i;
            };
            ParticipantAttributeName::model()->storeAttributeValues($aDatavalues);
        }
        /* Save updated attribute values */
        if (Yii::app()->request->getPost('editbox') || Yii::app()->request->getPost('editbox')=="0")
        {
            $editattvalue = array(
                'attribute_id' => $iAttributeId,
                'value_id' => Yii::app()->request->getPost('value_id'),
                'value' => Yii::app()->request->getPost('editbox')
            );
            ParticipantAttributeName::model()->saveAttributeValue($editattvalue);
        }
        Yii::app()->getController()->redirect(array('admin/participants/sa/attributeControl'));
    }

    /*
    * Responsible for deleting the additional attribute values in case of drop down.
    */
    function delAttributeValues()
    {
        $iAttributeId = Yii::app()->request->getQuery('aid');
        $iValueId = Yii::app()->request->getQuery('vid');
        ParticipantAttributeName::model()->delAttributeValues($iAttributeId, $iValueId);
        Yii::app()->getController()->redirect(array('/admin/participants/sa/viewAttribute/aid/' . $iAttributeId));
    }

    /*
    * Responsible for editing the additional attributes values
    */
    function editAttributevalue()
    {
        if (Yii::app()->request->getPost('oper') == "edit" && (Yii::app()->request->getPost('attvalue') || Yii::app()->request->getPost('attvalue')=="0"))
        {
            $pid = explode('_',Yii::app()->request->getPost('participant_id'));
            $iAttributeId =  Yii::app()->request->getPost('attid');
            if (Permission::model()->hasGlobalPermission('participantpanel','update') && Participant::model()->is_owner($pid[0]))
            {
                $aData = array('participant_id' => $pid[0], 'attribute_id' => $iAttributeId, 'value' => Yii::app()->request->getPost('attvalue'));
                ParticipantAttributeName::model()->editParticipantAttributeValue($aData);
            }
        }
    }

    function attributeMapCSV()
    {

        if ($_FILES['the_file']['name']=='')
        {
            Yii::app()->setFlashMessage(gT('Please select a file to import!'),'error');
            Yii::app()->getController()->redirect(array('admin/participants/sa/importCSV'));
        }
        $sRandomFileName=randomChars(20);
        $sFilePath = Yii::app()->getConfig('tempdir') . DIRECTORY_SEPARATOR . $sRandomFileName;
        $aPathinfo = pathinfo($_FILES['the_file']['name']);
        $sExtension = $aPathinfo['extension'];
        if (strtolower($sExtension)=='csv')
        {
            $bMoveFileResult = @move_uploaded_file($_FILES['the_file']['tmp_name'], $sFilePath);
            $errorinupload = '';
            $filterblankemails = Yii::app()->request->getPost('filterbea');
        }
        else
        {
            $templateData['errorinupload']['error'] = gT("This is not a .csv file.");
            $templateData['aAttributes'] = ParticipantAttributeName::model()->getAllAttributes();
            $templateData['aGlobalErrors'] = array();
            //  $errorinupload = array('error' => $this->upload->display_errors());
            //  Yii::app()->session['summary'] = array('errorinupload' => $errorinupload);
            $this->_renderWrappedTemplate('participants', array('participantsPanel', 'uploadSummary'),$templateData);
            exit;
        }


        if (!$bMoveFileResult)
        {
            $templateData['error_msg'] = sprintf(gT("An error occurred uploading your file. This may be caused by incorrect permissions in your %s folder."), Yii::app()->getConfig('tempdir'));
            $errorinupload = array('error' => $this->upload->display_errors());
            Yii::app()->session['summary'] = array('errorinupload' => $errorinupload);
            $this->_renderWrappedTemplate('participants', array('participantsPanel', 'uploadSummary'),array('aAttributes' => ParticipantAttributeName::model()->getAllAttributes()));
        }
        else
        {
            $aData = array('upload_data' => $_FILES['the_file']);
            $sFileName = $_FILES['the_file']['name'];

            $regularfields = array('firstname', 'participant_id', 'lastname', 'email', 'language', 'blacklisted', 'owner_uid');
            $oCSVFile = fopen($sFilePath, 'r');
            $aFirstLine = fgets($oCSVFile);
            rewind($oCSVFile);

            $sSeparator = Yii::app()->request->getPost('separatorused');
            if ($sSeparator=='auto')
            {
                $aCount[',']=substr_count($aFirstLine,',');
                $aCount[';']=substr_count($aFirstLine,';');
                $aCount['|']=substr_count($aFirstLine,'|');
                $aResult = array_keys($aCount, max($aCount));
                $sSeparator=$aResult[0];
            }
            $firstline = fgetcsv($oCSVFile, 1000, $sSeparator[0]);
            $selectedcsvfields = array();
            foreach ($firstline as $key => $value)
            {
                $testvalue = preg_replace('/[^(\x20-\x7F)]*/','', $value); //Remove invalid characters from string
                if (!in_array(strtolower($testvalue), $regularfields))
                {
                    array_push($selectedcsvfields, $value);
                }
                $fieldlist[]=$value;
            }
            $iLineCount = count(array_filter(array_filter(file($sFilePath),'trim')));

            $attributes = ParticipantAttributeName::model()->model()->getCPDBAttributes();
            $aData = array(
                'attributes' => $attributes,
                'firstline' => $selectedcsvfields,
                'fullfilepath' => $sRandomFileName,
                'linecount' => $iLineCount - 1,
                'filterbea' => $filterblankemails,
                'participant_id_exists' => in_array('participant_id', $fieldlist)
            );
            App()->getClientScript()->registerCssFile(Yii::app()->getConfig('adminstyleurl') . "attributeMapCSV.css");
            App()->getClientScript()->registerPackage('qTip2');
            App()->getClientScript()->registerPackage('jquery-nestedSortable');
            App()->getClientScript()->registerScriptFile(Yii::app()->getConfig('adminscripts') . "attributeMapCSV.js");

            $sAttributeMapJS="var copyUrl = '".App()->createUrl("admin/participants/sa/uploadCSV")."';\n"
            ."var displayParticipants = '".App()->createUrl("admin/participants/sa/displayParticipants")."';\n"
            ."var mapCSVcancelled = '".App()->createUrl("admin/participants/sa/mapCSVcancelled")."';\n"
            ."var characterset = '".sanitize_paranoid_string($_POST['characterset'])."';\n"
            ."var okBtn = '".gT("OK")."';\n"
            ."var processed = '".gT("Summary")."';\n"
            ."var summary = '".gT("Upload summary")."';\n"
            ."var notPairedErrorTxt = '".gT("You have to pair this field with an existing attribute.")."';\n"
            ."var onlyOnePairedErrorTxt = '".gT("Only one CSV attribute is mapped with central attribute.")."';\n"
            ."var cannotAcceptErrorTxt='".gT("This list cannot accept token attributes.")."';\n"
            ."var separator = '".sanitize_paranoid_string($_POST['separatorused'])."';\n"
            ."var thefilepath = '".$sRandomFileName."';\n"
            ."var filterblankemails = '".sanitize_paranoid_string($filterblankemails)."';\n";
            App()->getClientScript()->registerScript("sAttributeMapJS",$sAttributeMapJS,CClientScript::POS_BEGIN);
            $this->_renderWrappedTemplate('participants', 'attributeMapCSV', $aData);
        }
    }

    /*
    * Uploads the file to the server and process it for valid enteries and import them into database
    */
    function uploadCSV()
    {
        unset(Yii::app()->session['summary']);
        $characterset = Yii::app()->request->getPost('characterset');
        $separator = Yii::app()->request->getPost('separatorused');
        $newarray = Yii::app()->request->getPost('newarray');
        $mappedarray = Yii::app()->request->getPost('mappedarray',false);
        $filterblankemails = Yii::app()->request->getPost('filterbea');
        $overwrite = Yii::app()->request->getPost('overwrite');
        $sFilePath = Yii::app()->getConfig('tempdir') . '/' . basename(Yii::app()->request->getPost('fullfilepath'));
        $errorinupload = "";
        $recordcount = 0;
        $mandatory = 0;
        $mincriteria = 0;
        $imported = 0;
        $dupcount = 0;
        $overwritten = 0;
        $dupreason="nameemail"; //Default duplicate comparison method
        $duplicatelist = array();
        $invalidemaillist = array();
        $invalidformatlist = array();
        $invalidattribute = array();
        $invalidparticipantid = array();
        $aGlobalErrors=array();
        /* If no mapped array */
        if(!$mappedarray)
            $mappedarray=array();
        /* Adjust system settings to read file with MAC line endings */
        @ini_set('auto_detect_line_endings', true);
        /* Open the uploaded file into an array */
        $tokenlistarray = file($sFilePath);

        // open it and trim the endings
        $separator = Yii::app()->request->getPost('separatorused');
        $uploadcharset = Yii::app()->request->getPost('characterset');
        /* The $newarray contains a list of fields that will be used
        to create new attributes */
        if (!empty($newarray))
        {
            /* Create a new entry in the lime_participant_attribute_names table,
            and it's associated lime_participant_attribute_names_lang table
            for each NEW attribute being created in this import process */
            foreach ($newarray as $key => $value)
            {
                $aData = array('attribute_type' => 'TB', 'defaultname' => $value, 'visible' => 'FALSE');
                $insertid = ParticipantAttributeName::model()->storeAttributeCSV($aData);
                /* Keep a record of the attribute_id for this new attribute
                in the $mappedarray string. For example, if the new attribute
                has attribute_id of 35 and is called "gender",
                $mappedarray['35']='gender' */
                $mappedarray[$insertid] = $value;
            }
        }
        if (!isset($uploadcharset))
        {
            $uploadcharset = 'auto';
        }
        foreach ($tokenlistarray as $buffer) //Iterate through the CSV file line by line
        {
            $buffer = @mb_convert_encoding($buffer, "UTF-8", $uploadcharset);
            $firstname = "";
            $lastname = "";
            $email = "";
            $language = "";
            if ($recordcount == 0) {
                //The first time we iterate through the file we look at the very
                //first line, which contains field names, not values to import
                // Pick apart the first line
                $buffer = removeBOM($buffer);
                $attrid = ParticipantAttributeName::model()->getAttributeID();
                $allowedfieldnames = array('participant_id', 'firstname', 'lastname', 'email', 'language', 'blacklisted');
                $aFilterDuplicateFields = array('firstname', 'lastname', 'email');
                if (!empty($mappedarray))
                {
                    foreach ($mappedarray as $key => $value)
                    {
                        array_push($allowedfieldnames, strtolower($value));
                    }
                }
                //For Attributes
                switch ($separator)
                {
                    case 'comma':
                        $separator = ',';
                        break;
                    case 'semicolon':
                        $separator = ';';
                        break;
                    default:
                        $comma = substr_count($buffer, ',');
                        $semicolon = substr_count($buffer, ';');
                        if ($semicolon > $comma)
                            $separator = ';'; else
                            $separator = ',';
                }
                $firstline = str_getcsv($buffer, $separator, '"');
                $firstline = array_map('trim', $firstline);
                $ignoredcolumns = array();
                //now check the first line for invalid fields
                foreach ($firstline as $index => $fieldname)
                {
                    $firstline[$index] = preg_replace("/(.*) <[^,]*>$/", "$1", $fieldname);
                    $fieldname = $firstline[$index];
                    if (!in_array(strtolower($fieldname), $allowedfieldnames) && !in_array($fieldname,$mappedarray))
                    {
                        $ignoredcolumns[] = $fieldname;
                    } else {
                        $firstline[$index] = strtolower($fieldname);
                    }
                }
                if ((!in_array('firstname', $firstline) && !in_array('lastname', $firstline) && !in_array('email', $firstline)) && !in_array('participant_id', $firstline))
                {
                    $recordcount = count($tokenlistarray);
                    break;
                }
            } else {
                // After looking at the first line, we now import the actual values
                $line = str_getcsv($buffer, $separator, '"');
                // Discard lines where the number of fields do not match
                if (count($firstline) != count($line))
                {
                    $invalidformatlist[] = $recordcount.','.count($line).','.count($firstline);
                    $recordcount++;
                    continue;
                }
                $writearray = array_combine($firstline, $line);
                //kick out ignored columns
                foreach ($ignoredcolumns as $column)
                {
                    unset($writearray[$column]);
                }
                // Add aFilterDuplicateFields not in CSV to writearray : quick fix
                foreach($aFilterDuplicateFields as $sFilterDuplicateField){
                    if(!in_array($sFilterDuplicateField, $firstline))
                        $writearray[$sFilterDuplicateField]="";
                }
                $invalidemail = false;
                $dupfound = false;
                $thisduplicate = 0;

                //Check for duplicate participants
                $aData = array(
                    'firstname' => $writearray['firstname'],
                    'lastname' => $writearray['lastname'],
                    'email' => $writearray['email'],
                    'owner_uid' => Yii::app()->session['loginID']
                );
                //HACK - converting into SQL instead of doing an array search
                if(in_array('participant_id', $firstline)) {
                    $dupreason="participant_id";
                    $aData = "participant_id = ".Yii::app()->db->quoteValue($writearray['participant_id']);
                } else {
                    $dupreason="nameemail";
                    $aData = "firstname = ".Yii::app()->db->quoteValue($writearray['firstname'])." AND lastname = ".Yii::app()->db->quoteValue($writearray['lastname'])." AND email = ".Yii::app()->db->quoteValue($writearray['email'])." AND owner_uid = '".Yii::app()->session['loginID']."'";
                }
                //End of HACK
                $aData = Participant::model()->checkforDuplicate($aData, "participant_id");
                if ($aData !== false) {
                    $thisduplicate = 1;
                    $dupcount++;
                    if($overwrite=="true")
                    {
                        //Although this person already exists, we want to update the mapped attribute values
                        if (!empty($mappedarray)) {
                            //The mapped array contains the attributes we are
                            //saving in this import
                            foreach ($mappedarray as $attid => $attname) {
                                if (!empty($attname)) {
                                    $bData = array('participant_id' => $aData,
                                        'attribute_id' => $attid,
                                        'value' => $writearray[strtolower($attname)]);
                                    ParticipantAttribute::model()->updateParticipantAttributeValue($bData);
                                } else {
                                    //If the value is empty, don't write the value
                                }
                            }
                            $overwritten++;
                        }
                    }
                }
                if ($thisduplicate == 1) {
                    $dupfound = true;
                    $duplicatelist[] = $writearray['firstname'] . " " . $writearray['lastname'] . " (" . $writearray['email'] . ")";
                }

                //Checking the email address is in a valid format
                $invalidemail = false;
                $writearray['email'] = trim($writearray['email']);
                if ($writearray['email'] != '') {
                    $aEmailAddresses = explode(';', $writearray['email']);
                    // Ignore additional email addresses
                    $sEmailaddress = $aEmailAddresses[0];
                    if (!validateEmailAddress($sEmailaddress)) {
                        $invalidemail = true;
                        $invalidemaillist[] = $line[0] . " " . $line[1] . " (" . $line[2] . ")";
                    }
                }
                if (!$dupfound && !$invalidemail) {
                    //If it isn't a duplicate value or an invalid email, process the entry as a new participant

                    //First, process the known fields
                    if (!isset($writearray['participant_id']) || $writearray['participant_id'] == "") {
                        $uuid = Participant::gen_uuid(); //Generate a UUID for the new participant
                        $writearray['participant_id'] = $uuid;
                    }
                    if (isset($writearray['emailstatus']) && trim($writearray['emailstatus'] == '')) {
                        unset($writearray['emailstatus']);
                    }
                    if (!isset($writearray['language']) || $writearray['language'] == "") {
                        $writearray['language'] = "en";
                    }
                    if (!isset($writearray['blacklisted']) || $writearray['blacklisted'] == "") {
                        $writearray['blacklisted'] = "N";
                    }
                    $writearray['owner_uid'] = Yii::app()->session['loginID'];
                    if (isset($writearray['validfrom']) && trim($writearray['validfrom'] == '')) {
                        unset($writearray['validfrom']);
                    }
                    if (isset($writearray['validuntil']) && trim($writearray['validuntil'] == '')) {
                        unset($writearray['validuntil']);
                    }
                    $dontimport=false;
                    if (($filterblankemails == "accept" && $writearray['email'] == "")) {
                        //The mandatory fields of email, firstname and lastname
                        //must be filled, but one or more are empty
                        $mandatory++;
                        $dontimport=true;
                    } else {
                        foreach ($writearray as $key => $value) {
                            if (!empty($mappedarray)) {
                                //The mapped array contains the attributes we are
                                //saving in this import
                                if (in_array($key, $allowedfieldnames)) {
                                    foreach ($mappedarray as $attid => $attname) {
                                        if (strtolower($attname) == $key) {
                                            if (!empty($value)) {
                                                $aData = array('participant_id' => $writearray['participant_id'],
                                                    'attribute_id' => $attid,
                                                    'value' => $value);
                                                ParticipantAttributeName::model()->saveParticipantAttributeValue($aData);
                                            } else {
                                                //If the value is empty, don't write the value
                                            }
                                        }
                                    }
                                }
                            }
                        }
                    }
                    //If any of the mandatory fields are blank, then don't import this user
                    if(!$dontimport)
                    {
                        Participant::model()->insertParticipantCSV($writearray);
                        $imported++;
                    }
                }
                $mincriteria++;
            }
            $recordcount++;
        }

        unlink($sFilePath);
        $aData = array();
        $aData['recordcount'] = $recordcount - 1;
        $aData['duplicatelist'] = $duplicatelist;
        $aData['mincriteria'] = $mincriteria;
        $aData['imported'] = $imported;
        $aData['errorinupload'] = $errorinupload;
        $aData['invalidemaillist'] = $invalidemaillist;
        $aData['aInvalidFormatlist'] = $invalidformatlist;
        $aData['mandatory'] = $mandatory;
        $aData['invalidattribute'] = $invalidattribute;
        $aData['invalidparticipantid'] = $invalidparticipantid;
        $aData['overwritten'] = $overwritten;
        $aData['dupreason'] = $dupreason;
        $aData['aGlobalErrors'] = $aGlobalErrors;
        $this->getController()->renderPartial('/admin/participants/uploadSummary_view', $aData);
    }

    function summaryview()
    {
        $this->_renderWrappedTemplate('participants', array('participantsPanel', 'uploadSummary'),array('aAttributes' => ParticipantAttributeName::model()->getAllAttributes()));
    }

    /*
    * Responsible for setting the session variables for attribute map page redirect
    */
    function setSession()
    {
        unset(Yii::app()->session['participantid']);
        Yii::app()->session['participantid'] = Yii::app()->request->getPost('participantid');
    }

    /*
    * Stores the shared participant information in participant_shares
    */
    function shareParticipants()
    {
        $iParticipantId = Yii::app()->request->getPost('participantid');
        $iShareUserId = Yii::app()->request->getPost('shareuser');
        $bCanEdit = Yii::app()->request->getPost('can_edit');

        $i = 0;
<<<<<<< HEAD
        foreach ($iParticipantId as $iId)
        {
            $time = time();
            $aData = array('participant_id' => $iId,
                'share_uid' => $iShareUserId,
                'date_added' => date('Y-m-d H:i:s', $time),
                'can_edit' => $bCanEdit);
            ParticipantShare::model()->storeParticipantShare($aData);
            $i++;
        }

=======
        if (Permission::model()->hasGlobalPermission('participantpanel','update') &&  $iShareUserId>0)
            foreach ($iParticipantId as $iId)
            {
                $time = time();
                $aData = array('participant_id' => $iId,
                    'share_uid' => $iShareUserId,
                    'date_added' => date('Y-m-d H:i:s', $time),
                    'can_edit' => $bCanEdit);
                ParticipantShare::model()->storeParticipantShare($aData);
                $i++;
        }
>>>>>>> 7c850970
        printf(gT("%s participants have been shared"), $i);
    }

    /*
    * Responsible for copying the participant from tokens to the central Database
    *
    * TODO: Most of the work for this function is in the participants model file
    *       but it doesn't belong there.
    */
    function addToCentral()
    {
        $newarr = Yii::app()->request->getPost('newarr');
        $mapped = Yii::app()->request->getPost('mapped');
        $overwriteauto = Yii::app()->request->getPost('overwriteauto');
        $overwriteman = Yii::app()->request->getPost('overwriteman');
        $createautomap = Yii::app()->request->getPost('createautomap');

        $response = Participant::model()->copyToCentral(Yii::app()->request->getPost('surveyid'), $newarr, $mapped, $overwriteauto, $overwriteman, $createautomap);

        printf(gT("%s participants have been copied to the central participants table"), $response['success']);
        if($response['duplicate'] > 0) {
            echo "\r\n";
            printf(gT("%s entries were not copied because they already existed"), $response['duplicate']);
        }
        if($response['overwriteman']=="true" || $response['overwriteauto']) {
            echo "\r\n";
            eT("Attribute values for existing participants have been updated from the token records");
        }
    }

    /*
    * Responsible for adding the participant to the specified survey with attribute mapping
    */
    function addToTokenattmap()
    {
        $iParticipantId = Yii::app()->request->getPost('participant_id');
        $iSurveyId = Yii::app()->request->getPost('surveyid');
        $mapped = Yii::app()->request->getPost('mapped');
        $newcreate = Yii::app()->request->getPost('newarr');
        $overwriteauto = Yii::app()->request->getPost('overwrite');
        $overwriteman = Yii::app()->request->getPost('overwriteman');
        $overwritest = Yii::app()->request->getPost('overwritest');
        $createautomap = Yii::app()->request->getPost('createautomap');

        if (empty($newcreate[0])) { $newcreate = array(); }

        $response = Participant::model()->copyCPBDAttributesToTokens($iSurveyId, $mapped, $newcreate, $iParticipantId, $overwriteauto, $overwriteman, $overwritest, $createautomap);

        printf(gT("%s participants have been copied to the survey token table"), $response['success']);
        if($response['duplicate']>0) {
            echo "\r\n";
            printf(gT("%s entries were not copied because they already existed"), $response['duplicate']);
        }
        if($response['blacklistskipped']>0) {
            echo "\r\n";
            printf(gT("%s entries were skipped because they are blacklisted"), $response['blacklistskipped']);
        }
        if($response['overwriteauto']=="true" || $response['overwriteman']=="true") {
            echo "\r\n";
            eT("Attribute values for existing participants have been updated from the participants records");
        }
    }

    /*
    * Responsible for attribute mapping while copying participants from cpdb to token's table
    */
    function attributeMap()
    {
        Yii::app()->loadHelper('common');
        App()->getClientScript()->registerScriptFile(Yii::app()->getConfig('adminscripts') . "attributeMap.js");
        App()->getClientScript()->registerCssFile(Yii::app()->getConfig('adminstyleurl') ."attributeMap.css");

        $iSurveyId = Yii::app()->request->getPost('survey_id');
        $redirect = Yii::app()->request->getPost('redirect');
        $count = Yii::app()->request->getPost('count');
        $iParticipantId = Yii::app()->request->getPost('participant_id');
        $attributes = ParticipantAttributeName::model()->getCPDBAttributes();
        $tokenattributefieldnames = getTokenFieldsAndNames($iSurveyId, TRUE);
        /* $arr = Yii::app()->db
        ->createCommand()
        ->select('*')
        ->from("{{tokens_$iSurveyId}}")
        ->queryRow();

        if (is_array($arr))
        {
        $tokenfieldnames = array_keys($arr);
        $tokenattributefieldnames = array_filter($tokenfieldnames, 'filterForAttributes');
        }
        else
        {
        $tokenattributefieldnames = array();
        } */

        $selectedattribute = array(); //List of existing attribute fields that are not mapped
        $selectedcentralattribute = array(); //List of attributes that haven't already been mapped
        $alreadymappedattid = array(); //List of fields already mapped to this tokens table
        $alreadymappedattname = array();
        $i = 0;
        $j = 0;

        foreach ($tokenattributefieldnames as $key => $value)
        {
            if (is_numeric($key[10])) //Assumes that if the 11th character is a number, it must be a token-table created attribute
            {
                $selectedattribute[$key] = $value['description'];
                $i++;
            }
            else
            {
                array_push($alreadymappedattid, substr($key, 15));
            }
        }
        foreach ($attributes as $row)
        {
            if (!in_array($row['attribute_id'], $alreadymappedattid))
            {
                $selectedcentralattribute[$row['attribute_id']] = $row['attribute_name'];
            }
            else
            {
                array_push($alreadymappedattname, $row['attribute_name']);
            }
        }

        $aData = array(
            'selectedcentralattribute' => $selectedcentralattribute,
            'selectedtokenattribute' => $selectedattribute,
            'alreadymappedattributename' => $alreadymappedattname,
            'survey_id' => $iSurveyId,
            'redirect' => $redirect,
            'participant_id' => $iParticipantId,
            'count' => $count
        );

        $this->_renderWrappedTemplate('participants', 'attributeMap', $aData);
    }

    /*
    * This function is responsible for attribute mapping while copying participants from tokens to CPDB
    */
    function attributeMapToken()
    {
        Yii::app()->loadHelper('common');
        App()->getClientScript()->registerScriptFile(Yii::app()->getConfig('adminscripts') . "attributeMapToken.js");
        App()->getClientScript()->registerCssFile(Yii::app()->getConfig('adminstyleurl') ."attributeMapToken.css");

        $iSurveyID = (int)Yii::app()->request->getQuery('sid');
        $aCPDBAttributes = ParticipantAttributeName::model()->getCPDBAttributes();
        $aTokenAttributes = getTokenFieldsAndNames($iSurveyID, TRUE);

        $selectedattribute = array();
        $selectedcentralattribute = array();
        $alreadymappedattid = array();
        $alreadymappedattdisplay = array();
        $alreadymappedattnames = array();
        $i = 0;
        $j = 0;

        foreach ($aTokenAttributes as $key => $value)
        {
            if ($value['cpdbmap']=='')
            {
                $selectedattribute[$value['description']] = $key;
            }
            else
            {
                $attributeid=$value['cpdbmap'];
                $continue=false;
                foreach($aCPDBAttributes as $attribute) {
                    if($attribute['attribute_id']==$attributeid) {
                        $continue=true;
                    }
                }
                if($continue) {
                    $alreadymappedattid[]=$attributeid;
                    $alreadymappedattdisplay[]=$key;
                    $alreadymappedattnames[$key]=$value['description'];
                } else {
                    $selectedattribute[$value['description']]=$key;
                }
            }
        }
        foreach ($aCPDBAttributes as $row)
        {
            if (!in_array($row['attribute_id'], $alreadymappedattid))
            {
                $selectedcentralattribute[$row['attribute_id']] = $row['attribute_name'];
            }
        }

        $aData = array(
            'attribute' => $selectedcentralattribute,
            'tokenattribute' => $selectedattribute,
            'alreadymappedattributename' => $alreadymappedattdisplay,
            'alreadymappedattdescription' => $alreadymappedattnames
        );

        $this->_renderWrappedTemplate('participants', 'attributeMapToken', $aData);
    }

    /**
    * This function deletes the uploaded csv file if the import is cancelled
    *
    */
    function mapCSVcancelled()
    {
        unlink(Yii::app()->getConfig('tempdir') . '/' . basename(Yii::app()->request->getPost('fullfilepath')));
    }


    function blacklistParticipant()
    {
        $this->load->model('participants_model');
        $iParticipantId = $this->uri->segment(4);
        $iSurveyId = $this->uri->segment(5);
        if (!is_numeric($iSurveyId))
        {
            $blacklist = $this->uri->segment(5);
            if ($blacklist == 'Y' || $blacklist == 'N')
            {
                $aData = array('blacklisted' => $blacklist, 'participant_id' => $iParticipantId);
                $aData = $this->participants_model->blacklistparticipantglobal($aData);
                $aData['global'] = 1;
                $aData['blacklist'] = $blacklist;
                $this->load->view('admin/participants/blacklist_view', $aData);
            }
            else
            {
                $aData['is_participant'] = 0;
                $aData['is_updated'] = 0;
                $this->load->view('admin/participants/blacklist_view', $aData);
            }
        }
        else
        {
            $blacklist = $this->uri->segment(6);
            if ($blacklist == 'Y' || $blacklist == 'N')
            {
                $aData = array('blacklisted' => $blacklist);
                $aData = $this->participants_model->blacklistparticipantlocal($aData, $iSurveyId, $iParticipantId);
                $aData['global'] = 1;
                $aData['local'] = 1;
                $aData['blacklist'] = $blacklist;
                $this->load->view('admin/participants/blacklist_view', $aData);
            }
            else
            {
                $aData['is_participant'] = 0;
                $aData['is_updated'] = 0;
                $this->load->view('admin/participants/blacklist_view', $aData);
            }
        }
    }

}

?><|MERGE_RESOLUTION|>--- conflicted
+++ resolved
@@ -1458,7 +1458,6 @@
         $bCanEdit = Yii::app()->request->getPost('can_edit');
 
         $i = 0;
-<<<<<<< HEAD
         foreach ($iParticipantId as $iId)
         {
             $time = time();
@@ -1470,19 +1469,6 @@
             $i++;
         }
 
-=======
-        if (Permission::model()->hasGlobalPermission('participantpanel','update') &&  $iShareUserId>0)
-            foreach ($iParticipantId as $iId)
-            {
-                $time = time();
-                $aData = array('participant_id' => $iId,
-                    'share_uid' => $iShareUserId,
-                    'date_added' => date('Y-m-d H:i:s', $time),
-                    'can_edit' => $bCanEdit);
-                ParticipantShare::model()->storeParticipantShare($aData);
-                $i++;
-        }
->>>>>>> 7c850970
         printf(gT("%s participants have been shared"), $i);
     }
 
