--- conflicted
+++ resolved
@@ -1149,11 +1149,7 @@
         $aData['surveyid'] = $iSurveyID;
         $aData['slangs'] = Survey::model()->findByPk($iSurveyID)->additionalLanguages;
         $aData['baselang'] = Survey::model()->findByPk($iSurveyID)->language;
-<<<<<<< HEAD
         $aData['surveybar']['closebutton']['url'] = 'surveyAdministration/view/surveyid/' . $iSurveyID; // Close button
-=======
-        $aData['surveybar']['closebutton']['url'] = 'admin/survey/sa/view/surveyid/'.$iSurveyID; // Close button
->>>>>>> 5a8fe367
         $aData['sidemenu']['state'] = false;
         $aData['title_bar']['subaction'] = gt('queXML PDF export');
         $aData['subaction'] = gt('queXML PDF export');
