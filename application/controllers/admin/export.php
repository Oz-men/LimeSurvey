--- conflicted
+++ resolved
@@ -1275,11 +1275,7 @@
         }
         // set language back (get's changed in loop above)
         Yii::app()->language = $siteLanguage;
-<<<<<<< HEAD
-   
-=======
-
->>>>>>> 1fa5dd47
+
         if ($readFile) {
             $this->_addHeaders($fn, "application/zip", 0);
             header('Content-Transfer-Encoding: binary');
@@ -1288,11 +1284,7 @@
             unlink($zipfile);
             Yii::app()->end();
         }
-<<<<<<< HEAD
         //needed for massive actios 
-=======
-        
->>>>>>> 1fa5dd47
         return $zipfile;
 
     }
