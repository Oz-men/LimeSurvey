--- conflicted
+++ resolved
@@ -52,15 +52,11 @@
             elseif($RPCType=='json')
             {
                 Yii::app()->loadLibrary('LSjsonRPCServer');
-<<<<<<< HEAD
-
-=======
                 if (!isset($_SERVER['CONTENT_TYPE']))
                 {
                     $serverContentType = explode(';', $_SERVER['HTTP_CONTENT_TYPE']);
                     $_SERVER['CONTENT_TYPE'] = reset($serverContentType);
                 }
->>>>>>> a2ab567d
                 LSjsonRPCServer::handle($oHandler);
             }
 			foreach (App()->log->routes as $route)
@@ -171,2388 +167,4 @@
     }
 
 
-<<<<<<< HEAD
-}
-/**
-* This class handles all methods of the RPCs
-*/
-class remotecontrol_handle
-{
-    /**
-     * @var AdminController
-     */
-    protected $controller;
-
-    /**
-     * Constructor, stores the action instance into this handle class
-     *
-     * @access public
-     * @param AdminController $controller
-     * @return void
-     */
-    public function __construct(AdminController $controller)
-    {
-        $this->controller = $controller;
-    }
-
-
-    /**
-     * RPC routine to create a session key.
-     *
-     * @access public
-     * @param string $username
-     * @param string $password
-     * @return string
-     */
-    public function get_session_key($username, $password)
-    {
-        if ($this->_doLogin($username, $password))
-        {
-            $this->_jumpStartSession($username);
-            $sSessionKey = randomChars(32);
-
-            $session = new Sessions;
-            $session->id = $sSessionKey;
-            $session->expire = time() + Yii::app()->getConfig('iSessionExpirationTime');
-            $session->data = $username;
-            $session->save();
-
-            return $sSessionKey;
-        }
-        else
-            return array('status' => 'Invalid user name or password');
-    }
-
-    /**
-     * Closes the RPC session
-     *
-     * @access public
-     * @param string $sSessionKey
-     * @return string
-     */
-    public function release_session_key($sSessionKey)
-    {
-        Sessions::model()->deleteAllByAttributes(array('id' => $sSessionKey));
-        $criteria = new CDbCriteria;
-        $criteria->condition = 'expire < ' . time();
-        Sessions::model()->deleteAll($criteria);
-        return 'OK';
-    }
-
-    /**
-     * RPC Routine to get settings.
-     *
-     * @access public
-     * @param string $sSessionKey Auth Credentials
-     * @param string $sSetttingName Name of the setting to get
-     * @return string The requested value
-     */
-   public function get_site_settings($sSessionKey,$sSetttingName)
-    {
-       if ($this->_checkSessionKey($sSessionKey))
-       {
-		   if( Yii::app()->session['USER_RIGHT_SUPERADMIN'] == 1)
-		   {
-			   if (Yii::app()->getConfig($sSetttingName) !== false)
-					return Yii::app()->getConfig($sSetttingName);
-				else
-					return array('status' => 'Invalid setting');
-			}
-			else
-				return array('status' => 'Invalid setting');
-        }
-        else
-			return array('status' => 'Invalid session key');
-    }
-
-
-	/* Survey specific functions */
-
-	/**
-     * RPC Routine to add an empty survey with minimum details.
-     * Used as a placeholder for importing groups and/or questions.
-     *
-     * @access public
-     * @param string $sSessionKey Auth credentials
-     * @param int $iSurveyID The wish id of the Survey to add
-     * @param string $sSurveyTitle Title of the new Survey
-     * @param string $sSurveyLanguage	Default language of the Survey
-     * @param string $sformat Question appearance format
-     * @return array|string|int
-     */
-	public function add_survey($sSessionKey, $iSurveyID, $sSurveyTitle, $sSurveyLanguage, $sformat = 'G')
-	{
-		Yii::app()->loadHelper("surveytranslator");
-		if ($this->_checkSessionKey($sSessionKey))
-        {
-			if (Yii::app()->session['USER_RIGHT_CREATE_SURVEY'])
-			{
-				if( $sSurveyTitle=='' || $sSurveyLanguage=='' || !array_key_exists($sSurveyLanguage,getLanguageDataRestricted()) || !in_array($sformat, array('A','G','S')))
-					return array('status' => 'Faulty parameters');
-
-				$aInsertData = array('template' => 'default',
-									'owner_id' => Yii::app()->session['loginID'],
-									'active' => 'N',
-									'language'=>$sSurveyLanguage,
-									'format' => $sformat
-									);
-
-				if (!is_null($iSurveyID))
-					$aInsertData['wishSID'] = $iSurveyID;
-
-				try
-				{
-					$iNewSurveyid = Survey::model()->insertNewSurvey($aInsertData);
-					if (!$iNewSurveyid)
-							return array('status' => 'Creation Failed');
-
-					$sTitle = html_entity_decode($sSurveyTitle, ENT_QUOTES, "UTF-8");
-
-					// Load default email templates for the chosen language
-					$oLanguage = new Limesurvey_lang($sSurveyLanguage);
-					$aDefaultTexts = templateDefaultTexts($oLanguage, 'unescaped');
-					unset($oLanguage);
-
-					$bIsHTMLEmail = false;
-
-					$aInsertData = array(
-						'surveyls_survey_id' => $iNewSurveyid,
-						'surveyls_title' => $sTitle,
-						'surveyls_language' => $sSurveyLanguage,
-						);
-
-					$langsettings = new Surveys_languagesettings;
-					$langsettings->insertNewSurvey($aInsertData);
-					Survey_permissions::model()->giveAllSurveyPermissions(Yii::app()->session['loginID'], $iNewSurveyid);
-
-					return (int)$iNewSurveyid;
-				}
-				catch(Exception $e)
-				{
-					return array('status' => $e->getmessage());
-				}
-			}
-			else
-				return array('status' => 'No permission');
-		}
-		else
-			return array('status' => 'Invalid session key');
-	}
-
-    /**
-     * RPC Routine to delete a survey.
-     *
-     * @access public
-     * @param string $sSessionKey Auth credentials
-     * @param int $iSurveyID The id of the Survey to be deleted
-     * @return array Returns Status
-     */
-    public function delete_survey($sSessionKey, $iSurveyID)
-    {
-        if ($this->_checkSessionKey($sSessionKey))
-        {
-            if (hasSurveyPermission($iSurveyID, 'survey', 'delete'))
-            {
-                Survey::model()->deleteSurvey($iSurveyID,true);
-                return array('status' => 'OK');
-            }
-            else
-                return array('status' => 'No permission');
-        }
-        else
-			return array('status' => 'Invalid session key');
-    }
-
-    /**
-     * RPC Routine to import a survey - imports lss,csv,xls or survey zip archive.
-     *
-     * @access public
-     * @param string $sSessionKey Auth Credentials
-     * @param string $sImportData String containing the BASE 64 encoded data of a lss,csv,xls or survey zip archive
-     * @param string $sImportDataType  lss,csv,xls or zip
-     * @param string $sNewSurveyName The optional new name of the survey
-     * @param integer $DestSurveyID This is the new ID of the survey - if already used a random one will be taken instead
-     * @return array|integer iSurveyID  - ID of the new survey
-     */
-    public function import_survey($sSessionKey, $sImportData, $sImportDataType, $sNewSurveyName=NULL, $DestSurveyID=NULL)
-    {
-        if ($this->_checkSessionKey($sSessionKey))
-        {
-            if (hasGlobalPermission('USER_RIGHT_CREATE_SURVEY'))
-            {
-                if (!in_array($sImportDataType,array('zip','csv','xls','lss','txt'))) return array('status' => 'Invalid extension');
-                Yii::app()->loadHelper('admin/import');
-                // First save the data to a temporary file
-                $sFullFilePath = Yii::app()->getConfig('tempdir') . DIRECTORY_SEPARATOR . randomChars(40).'.'.$sImportDataType;
-                file_put_contents($sFullFilePath,base64_decode(chunk_split($sImportData)));
-                $aImportResults = importSurveyFile($sFullFilePath, true, $sNewSurveyName, $DestSurveyID);
-                unlink($sFullFilePath);
-                if (isset($aImportResults['error']) && !empty($aImportResults['error'])) return array('status' => 'Error: '.$aImportResults['error']);
-                else
-                {
-                    return (int)$aImportResults['newsid'];
-                }
-            }
-            else
-                return array('status' => 'No permission');
-        }
-        else
-			return array('status' => 'Invalid session key');
-    }
-
-    /**
-     * RPC Routine to get survey properties.
-     *
-     * @access public
-     * @param string $sSessionKey Auth credentials
-     * @param int $iSurveyID The id of the Survey to be checked
-     * @param array $aSurveySettings The properties to get
-     * @return array
-     */
-    public function get_survey_properties($sSessionKey,$iSurveyID, $aSurveySettings)
-     {
-         Yii::app()->loadHelper("surveytranslator");
-        if ($this->_checkSessionKey($sSessionKey))
-        {
-             $oSurvey = Survey::model()->findByPk($iSurveyID);
-             if (!isset($oSurvey))
-             {
-                 return array('status' => 'Error: Invalid survey ID');
-             }
-             if (hasSurveyPermission($iSurveyID, 'surveysettings', 'read'))
-                 {
-                     $aBasicDestinationFields=Survey::model()->tableSchema->columnNames;
-                     $aSurveySettings=array_intersect($aSurveySettings,$aBasicDestinationFields);
-
-                     if (empty($aSurveySettings))
-                         return array('status' => 'No valid Data');
-                     $aResult = array();
-                     foreach($aSurveySettings as $sPropertyName)
-                     {
-                         $aResult[$sPropertyName]=$oSurvey->$sPropertyName;
-                     }
-                     return $aResult;
-                 }
-             else
-                 return array('status' => 'No permission');
-         }
-         else
-             return array('status' => 'Invalid Session key');
-     }
-
-    /**
-     * RPC Routine to set survey properties.
-     *
-     * @access public
-     * @param string $sSessionKey Auth credentials
-     * @param integer $iSurveyID  - ID of the survey
-     * @param array|struct $aSurveyData - An array with the particular fieldnames as keys and their values to set on that particular survey
-     * @return array Of succeeded and failed nodifications according to internal validation.
-     */
-    public function set_survey_properties($sSessionKey, $iSurveyID, $aSurveyData)
-    {
-        if ($this->_checkSessionKey($sSessionKey))
-        {
-            $oSurvey=Survey::model()->findByPk($iSurveyID);
-            if (is_null($oSurvey))
-            {
-                return array('status' => 'Error: Invalid survey ID');
-            }
-            if (hasSurveyPermission($iSurveyID, 'surveysettings', 'update'))
-            {
-                // Remove fields that may not be modified
-                unset($aSurveyData['sid']);
-                unset($aSurveyData['owner_id']);
-                unset($aSurveyData['active']);
-                unset($aSurveyData['language']);
-                unset($aSurveyData['additional_languages']);
-                // Remove invalid fields
-                $aDestinationFields=array_flip(Survey::model()->tableSchema->columnNames);
-                $aSurveyData=array_intersect_key($aSurveyData,$aDestinationFields);
-                $oSurvey=Survey::model()->findByPk($iSurveyID);
-                $aBasicAttributes = $oSurvey->getAttributes();
-                $aResult = array();
-
-                if ($oSurvey->active=='Y')
-                {
-                    // remove all fields that may not be changed when a survey is active
-                    unset($aSurveyData['anonymized']);
-                    unset($aSurveyData['datestamp']);
-                    unset($aSurveyData['savetimings']);
-                    unset($aSurveyData['ipaddr']);
-                    unset($aSurveyData['refurl']);
-                }
-
-				if (empty($aSurveyData))
-					return array('status' => 'No valid Data');
-
-                foreach($aSurveyData as $sFieldName=>$sValue)
-                {
-					$oSurvey->$sFieldName=$sValue;
-					try
-					{
-						$bSaveResult=$oSurvey->save(); // save the change to database
-						//unset the value if it fails, so as to prevent future fails
-						$aResult[$sFieldName]=$bSaveResult;
-						if (!$bSaveResult)
-							$oSurvey->$sFieldName=$aBasicAttributes[$sFieldName];
-					}
-					catch(Exception $e)
-					{
-						//unset the value that caused the exception
-						$oSurvey->$sFieldName=$aBasicAttributes[$sFieldName];
-					}
-                }
-                return $aResult;
-            }
-            else
-                return array('status' => 'No permission');
-        }
-        else
-			return array('status' => 'Invalid Session key');
-    }
-
-    /**
-     * RPC Routine to list the ids and info of surveys belonging to a user.
-     * Returns array of ids and info.
-     * If user is admin he can get surveys of every user (parameter sUser) or all surveys (sUser=null)
-     * Else only the syrveys belonging to the user requesting will be shown.
-     *
-     * @access public
-     * @param string $sSessionKey Auth credentials
-     * @param string $sUser Optional username to get list of surveys
-     * @return array The list of surveys
-     */
-	public function list_surveys($sSessionKey, $sUser=NULL)
-	{
-       if ($this->_checkSessionKey($sSessionKey))
-       {
-		   $sCurrentUser =  Yii::app()->session['user'];
-
-		   $aUserSurveys = array();
-		   
-		   if( Yii::app()->session['USER_RIGHT_SUPERADMIN'] == 1)
-		   {
-				if ($sUser == null)
-				{
-					$aUserSurveys = Survey::model()->findAll(); //list all surveys
-				}
-				else
-				{
-				   $aUserData = User::model()->findByAttributes(array('users_name' => $sUser));
-				   if (!isset($aUserData))
-						return array('status' => 'Invalid user');
-					else
-					{
-						$sUid = $aUserData->attributes['uid'];
-					}
-				}
-			}
-			else
-			{
-				if (($sCurrentUser == $sUser) || ($sUser == null) )
-				{
-					$sUid =  User::model()->findByAttributes(array('users_name' => $sCurrentUser))->uid;					
-				}
-				else
-					return array('status' => 'No permission');
-			}
-
-
-			if($sUid!=null){
-			//we request user and not admin surveys
-			
-					$surveyPermissions = Survey_permissions::model()->findAllByAttributes(array("uid"=>$sUid));
-					foreach($surveyPermissions as $row)
-					   $ids[] = $row['sid'];
-
-					$ids = array_unique($ids);
-					$aUserSurveys = Survey::model()->findAllByAttributes(array("sid"=>$ids));
-			}
-	
-	
-		   if(count($aUserSurveys)==0)
-				return array('status' => 'No surveys found');
-
-			foreach ($aUserSurveys as $oSurvey)
-				{
-				$oSurveyLanguageSettings = Surveys_languagesettings::model()->findByAttributes(array('surveyls_survey_id' => $oSurvey->primaryKey, 'surveyls_language' => $oSurvey->language));
-				if (!isset($oSurveyLanguageSettings))
-					$aSurveyTitle = '';
-				else
-					$aSurveyTitle = $oSurveyLanguageSettings->attributes['surveyls_title'];
-				$aData[]= array('sid'=>$oSurvey->primaryKey,'surveyls_title'=>$aSurveyTitle,'startdate'=>$oSurvey->attributes['startdate'],'expires'=>$oSurvey->attributes['expires'],'active'=>$oSurvey->attributes['active']);
-				}
-			return $aData;
-        }
-        else
-			return array('status' => 'Invalid session key');
-	}
-
-
-
-    /**
-     * RPC Routine that launches a newly created survey.
-     *
-     * @access public
-     * @param string $sSessionKey Auth credentials
-     * @param int $iSurveyID The id of the survey to be activated
-     * @return array The result of the activation
-     */
-    public function activate_survey($sSessionKey, $iSurveyID)
-    {
-        if ($this->_checkSessionKey($sSessionKey))
-        {
-            $oSurvey=Survey::model()->findByPk($iSurveyID);
-            if (is_null($oSurvey))
-                return array('status' => 'Error: Invalid survey ID');
-
-            if (hasSurveyPermission($iSurveyID, 'surveyactivation', 'update'))
-            {
-                Yii::app()->loadHelper('admin/activate');
-                $aActivateResults = activateSurvey($iSurveyID);
-
-                if (isset($aActivateResults['error'])) return array('status' => 'Error: '.$aActivateResults['error']);
-                else
-                {
-                    return $aActivateResults;
-                }
-            }
-            else
-                return array('status' => 'No permission');
-        }
- 		else
-			return array('status' => 'Invalid session key');
-    }
-
-    /**
-     * RPC routine to export statistics of a survey to a user.
-     * Returns string - base64 encoding of the statistics.
-     *
-     * @access public
-     * @param string $sSessionKey Auth credentials
-     * @param int $iSurveyID Id of the Survey
-     * @param string $docType Type of documents the exported statistics should be
-     * @param string $sLanguage Optional language of the survey to use
-     * @param string $graph Create graph option
-     * @param int|array $groupIDs An OPTIONAL array (ot a single int) containing the groups we choose to generate statistics from
-     * @return string Base64 encoded string with the statistics file
-     */
-    public function export_statistics($sSessionKey, $iSurveyID,  $docType='pdf', $sLanguage=null, $graph='0', $groupIDs=null)
-    {
-		Yii::app()->loadHelper('admin/statistics');
-
-		$tempdir = Yii::app()->getConfig("tempdir");
-		if (!$this->_checkSessionKey($sSessionKey)) return array('status' => 'Invalid session key');
-
-		$oSurvey = Survey::model()->findByPk($iSurveyID);
-		if (!isset($oSurvey))
-			return array('status' => 'Error: Invalid survey ID');;
-
-		if(Survey::model()->findByPk($iSurveyID)->owner_id != $_SESSION['loginID'])
-			return array('status' => 'Error: No Permission');
-		$aAdditionalLanguages = array_filter(explode(" ", $oSurvey->additional_languages));
-
-		if (is_null($sLanguage)|| !in_array($sLanguage,$aAdditionalLanguages))
-			$sLanguage = $oSurvey->language;
-
-		$oAllQuestions =Questions::model()->getQuestionList($iSurveyID, $sLanguage);
-       	if (!isset($oAllQuestions))
-				return array('status' => 'No available data');
-				
-        if($groupIDs!=null)
-        {
-            if(is_int($groupIDs))
-                    $groupIDs = array($groupIDs);
-                
-            if(is_array($groupIDs)) 
-            {   
-                //check that every value of the array belongs to the survey defined
-                $aGroups = Groups::model()->findAllByAttributes(array('sid' => $iSurveyID));
-
-                foreach( $aGroups as $group)
-                    $validGroups[] = $group['gid'];
-
-                $groupIDs=array_intersect($groupIDs,$validGroups);
-                
-                if (empty($groupIDs))
-                    return array('status' => 'Error: Invalid group ID');
-                                     
-               foreach($oAllQuestions as $key => $aQuestion)  
-                 {
-					 if(!in_array($aQuestion['gid'],$groupIDs))
-						unset($oAllQuestions[$key]);	 
-				 }      
-            }
-            else
-                return array('status' => 'Error: Invalid group ID');
-		}
-			
-       	if (!isset($oAllQuestions))
-				return array('status' => 'No available data');
-				
-		usort($oAllQuestions, 'groupOrderThenQuestionOrder');     
-        
-        $aSummary = createCompleteSGQA($iSurveyID,$oAllQuestions,$sLanguage);
-
-        $helper = new statistics_helper();
-		switch ($docType)
-		{
-			case 'pdf':
-				$sTempFile = $helper->generate_statistics($iSurveyID,$aSummary,$aSummary,$graph,$docType,'F',$sLanguage);
-				$sResult = file_get_contents($sTempFile);
-				unlink($sTempFile);
-				break;
-			case 'xls':
-				$sTempFile = $helper->generate_statistics($iSurveyID,$aSummary,$aSummary,'0',$docType, 'F',$sLanguage);
-				$sResult = file_get_contents($sTempFile);
-				unlink($sTempFile);
-				break;
-			case 'html':
-				$sResult = $helper->generate_statistics($iSurveyID,$aSummary,$aSummary,'0',$docType, 'DD',$sLanguage);
-				break;
-		}
-
-		return base64_encode($sResult);
-
-	}
-
-/**
-     * RPC Routine to export submission timeline.
-     * Returns an array of values (count and period)
-     *
-     * @access public
-     * @param string $sSessionKey Auth credentials
-     * @param int $iSurveyID Id of the Survey
-     * @param string $sType (day|hour)
-     * @param string $dStart
-     * @param string $dEnd
-     * @return array On success: The timeline. On failure array with error information
-     * */
-    public function export_timeline($sSessionKey, $iSurveyID, $sType, $dStart, $dEnd)
-    {
-		if (!$this->_checkSessionKey($sSessionKey)) return array('status' => 'Invalid session key');
-		if (!in_array($sType, array('day','hour'))) return array('status' => 'Invalid Period');
-		if (!hasSurveyPermission($iSurveyID, 'responses', 'read')) return array('status' => 'No permission');
-		$oSurvey=Survey::model()->findByPk($iSurveyID);
-		if (is_null($oSurvey)) return array('status' => 'Error: Invalid survey ID');
-       	if (!tableExists('{{survey_' . $iSurveyID . '}}')) return array('status' => 'No available data');
-       		
-		$oResponses = Survey_dynamic::model($iSurveyID)->timeline($sType, $dStart, $dEnd);
-		if (empty($oResponses))  return array('status' => 'No valid Data');
-
-		return $oResponses;
-		
-	}
-	
-    /**
-     * RPC routine to get survey summary, regarding token usage and survey participation.
-     * Returns the requested value as string.
-     *
-     * @access public
-     * @param string $sSessionKey Auth credentials
-     * @param int $iSurveyID Id of the Survey to get summary
-     * @param string $sStatName Name of the sumamry option
-     * @return string The requested value
-     */
-   public function get_summary($sSessionKey,$iSurveyID, $sStatName)
-    {
-       $aPermittedStats = array();
-       if ($this->_checkSessionKey($sSessionKey))
-       {
-			$aPermittedTokenStats = array('token_count',
-									'token_invalid',
-									'token_sent',
-									'token_opted_out',
-									'token_completed'
-									);
-			$aPermittedSurveyStats  = array('completed_responses',
-									'incomplete_responses',
-									'full_responses'
-									);
-			$aPermittedStats = array_merge($aPermittedSurveyStats, $aPermittedTokenStats);
-			$oSurvey = Survey::model()->findByPk($iSurveyID);
-			if (!isset($oSurvey))
-				return array('status' => 'Invalid surveyid');
-
-			if (hasSurveyPermission($iSurveyID, 'survey', 'read'))
-			{
-				if(in_array($sStatName, $aPermittedTokenStats))
-				{
-					if (tableExists('{{tokens_' . $iSurveyID . '}}'))
-						$summary = Tokens_dynamic::model($iSurveyID)->summary();
-					else
-						return array('status' => 'No available data');
-				}
-
-				if(in_array($sStatName, $aPermittedSurveyStats) && !tableExists('{{survey_' . $iSurveyID . '}}'))
-					return array('status' => 'No available data');
-
-				if (!in_array($sStatName, $aPermittedStats))
-					return array('status' => 'No such property');
-
-
-				switch($sStatName)
-				{
-					case 'token_count':
-						if (isset($summary))
-							return $summary['tkcount'];
-						break;
-					case 'token_invalid':
-						if (isset($summary))
-							return $summary['tkinvalid'];
-						break;
-					case 'token_sent':
-						if (isset($summary))
-							return $summary['tksent'];
-						break;
-					case 'token_opted_out':
-						if (isset($summary))
-							return $summary['tkoptout'];
-						break;
-					case 'token_completed';
-						if (isset($summary))
-							return $summary['tkcompleted'];
-						break;
-					case 'completed_responses':
-						return Survey_dynamic::model($iSurveyID)->count('submitdate IS NOT NULL');
-						break;
-					case 'incomplete_responses':
-						return Survey_dynamic::model($iSurveyID)->countByAttributes(array('submitdate' => null));
-						break;
-					case 'full_responses';
-						return Survey_dynamic::model($iSurveyID)->count();
-						break;
-					default:
-						return array('status' => 'Data is not available');
-				}
-			}
-			else
-			return array('status' => 'No permission');
-        }
-        else
-			return array('status' => 'Invalid session key');
-    }
-
-	/*Survey language specific functions */
-
-    /**
-     * RPC Routine to add a survey language.
-     *
-     * @access public
-     * @param string $sSessionKey Auth credentials
-     * @param integer $iSurveyID ID of the survey where a token table will be created for
-     * @param string $sLanguage  A valid language shortcut to add to the current survey. If the language already exists no error will be given.
-     * @return array Status=>OK when successfull, otherwise the error description
-     */
-    public function add_language($sSessionKey, $iSurveyID, $sLanguage)
-    {
-        if ($this->_checkSessionKey($sSessionKey))
-        {
-            $oSurvey=Survey::model()->findByPk($iSurveyID);
-            if (is_null($oSurvey))
-            {
-                return array('status' => 'Error: Invalid survey ID');
-            }
-            if (hasSurveyPermission($iSurveyID, 'surveysettings', 'update'))
-            {
-                Yii::app()->loadHelper('surveytranslator');
-                $aLanguages=getLanguageData();
-
-                if(!isset($aLanguages[$sLanguage]))
-                {
-                    return array('status' => 'Invalid language');
-                }
-                $oSurvey=Survey::model()->findByPk($iSurveyID);
-                if ($sLanguage==$oSurvey->language)
-                {
-                    return array('status' => 'OK');
-                }
-                $aLanguages=$oSurvey->getAdditionalLanguages();
-                $aLanguages[]=$sLanguage;
-                $aLanguages=array_unique($aLanguages);
-                $oSurvey->additional_languages=implode(' ',$aLanguages);
-                try
-                {
-                    $oSurvey->save(); // save the change to database
-                    $languagedetails=getLanguageDetails($sLanguage);
-
-                    $insertdata = array(
-                    'surveyls_survey_id' => $iSurveyID,
-                    'surveyls_language' => $sLanguage,
-                    'surveyls_title' => '',
-                    'surveyls_dateformat' => $languagedetails['dateformat']
-                    );
-                    $setting= new Surveys_languagesettings;
-                    foreach ($insertdata as $k => $v)
-                        $setting->$k = $v;
-                    $setting->save();
-                    fixLanguageConsistency($iSurveyID,$sLanguage);
-                    return array('status' => 'OK');
-                }
-                catch(Exception $e)
-                {
-                    return array('status' => 'Error');
-                }
-
-            }
-            else
-                return array('status' => 'No permission');
-        }
-    }
-
-    /**
-     * RPC Routine to delete a survey language.
-     *
-     * @access public
-     * @param string $sSessionKey Auth credentials
-     * @param integer $iSurveyID ID of the survey where a token table will be created for
-     * @param string $sLanguage  A valid language shortcut to delete from the current survey. If the language does not exist in that survey no error will be given.
-     * @return array Status=>OK when successfull, otherwise the error description
-     */
-    public function delete_language($sSessionKey, $iSurveyID, $sLanguage)
-    {
-        if ($this->_checkSessionKey($sSessionKey))
-        {
-            $oSurvey=Survey::model()->findByPk($iSurveyID);
-            if (is_null($oSurvey))
-            {
-                return array('status' => 'Error: Invalid survey ID');
-            }
-
-            if (hasSurveyPermission($iSurveyID, 'surveysettings', 'update'))
-            {
-
-                Yii::app()->loadHelper('surveytranslator');
-                $aLanguages=getLanguageData();
-
-                if(!isset($aLanguages[$sLanguage]))
-                {
-                    return array('status' => 'Invalid language');
-                }
-                $oSurvey=Survey::model()->findByPk($iSurveyID);
-                if ($sLanguage==$oSurvey->language)
-                {
-                    return array('status' => 'Cannot remove base language');
-                }
-                $aLanguages=$oSurvey->getAdditionalLanguages();
-                unset($aLanguages[$sLanguage]);
-                $oSurvey->additional_languages=implode(' ',$aLanguages);
-                try
-                {
-                    $oSurvey->save(); // save the change to database
-                    Surveys_languagesettings::model()->deleteByPk(array('surveyls_survey_id' => $iSurveyID, 'surveyls_language' => $sLanguage));
-                    cleanLanguagesFromSurvey($iSurveyID,$oSurvey->additional_languages);
-                    return array('status' => 'OK');
-                }
-                catch(Exception $e)
-                {
-                    return array('status' => 'Error');
-                }
-
-            }
-            else
-                return array('status' => 'No permission');
-        }
-    }
-
-
-    /**
-     * RPC Routine to get survey language properties.
-     *
-     * @access public
-     * @param string $sSessionKey Auth credentials
-     * @param int $iSurveyID Dd of the Survey
-     * @param array $aSurveyLocaleSettings Properties to get
-     * @param string $sLang Language to use
-     * @return array The requested values
-     */
-   public function get_language_properties($sSessionKey,$iSurveyID, $aSurveyLocaleSettings, $sLang=NULL)
-    {
-		Yii::app()->loadHelper("surveytranslator");
-       if ($this->_checkSessionKey($sSessionKey))
-       {
-			$oSurvey = Survey::model()->findByPk($iSurveyID);
-			if (!isset($oSurvey))
-			{
-				return array('status' => 'Error: Invalid survey ID');
-			}
-			if (hasSurveyPermission($iSurveyID, 'surveysettings', 'read'))
-				{
-					$aBasicDestinationFields=Surveys_languagesettings::model()->tableSchema->columnNames;
-					$aSurveyLocaleSettings=array_intersect($aSurveyLocaleSettings,$aBasicDestinationFields);
-
-					if ($sLang == NULL || !array_key_exists($sLang,getLanguageDataRestricted()))
-						$sLang = $oSurvey->language;
-
-
-					$oSurveyLocale=Surveys_languagesettings::model()->findByAttributes(array('surveyls_survey_id' => $iSurveyID, 'surveyls_language' => $sLang));
-					$aResult = array();
-
-					if (empty($aSurveyLocaleSettings))
-					return array('status' => 'No valid Data');
-
-					foreach($aSurveyLocaleSettings as $sPropertyName)
-					{
-							$aResult[$sPropertyName]=$oSurveyLocale->$sPropertyName;
-						//$aResult[$sPropertyName]=$aLangAttributes[$sPropertyName];
-					}
-					return $aResult;
-				}
-			else
-				return array('status' => 'No permission');
-        }
-        else
-			return array('status' => 'Invalid Session key');
-    }
-
-    /**
-     * RPC Routine to set survey language properties.
-     *
-     * @access public
-     * @param string $sSessionKey Auth credentials
-     * @param integer $iSurveyID  - ID of the survey
-     * @param array|struct $aSurveyLocaleData - An array with the particular fieldnames as keys and their values to set on that particular survey
-     * @param string $sLanguage - Optional - Language to update  - if not give the base language of the particular survey is used
-     * @return array Status=>OK, when save successful otherwise error text.
-     */
-    public function set_language_properties($sSessionKey, $iSurveyID, $aSurveyLocaleData, $sLanguage=NULL)
-    {
-        Yii::app()->loadHelper("surveytranslator");
-        if ($this->_checkSessionKey($sSessionKey))
-        {
-            $oSurvey=Survey::model()->findByPk($iSurveyID);
-            if (is_null($oSurvey))
-            {
-                return array('status' => 'Error: Invalid survey ID');
-            }
-
-            if (is_null($sLanguage))
-            {
-                $sLanguage=$oSurvey->language;
-            }
-
-			if (!array_key_exists($sLanguage,getLanguageDataRestricted()))
-				return array('status' => 'Error: Invalid language');
-
-            if (hasSurveyPermission($iSurveyID, 'surveylocale', 'update'))
-            {
-                // Remove fields that may not be modified
-                unset($aSurveyLocaleData['surveyls_language']);
-                unset($aSurveyLocaleData['surveyls_survey_id']);
-
-                // Remove invalid fields
-                $aDestinationFields=array_flip(Surveys_languagesettings::model()->tableSchema->columnNames);
-
-                $aSurveyLocaleData=array_intersect_key($aSurveyLocaleData,$aDestinationFields);
-                $oSurveyLocale = Surveys_languagesettings::model()->findByPk(array('surveyls_survey_id' => $iSurveyID, 'surveyls_language' => $sLanguage));
-
-                $aLangAttributes = $oSurveyLocale->getAttributes();
-                $aResult = array();
-
-                if (empty($aSurveyLocaleData))
-					return array('status' => 'No valid Data');
-
-                foreach($aSurveyLocaleData as $sFieldName=>$sValue)
-                {
-					$oSurveyLocale->$sFieldName=$sValue;
-					try
-					{
-						// save the change to database - Every single change alone - to allow for validation to work
-						$bSaveResult=$oSurveyLocale->save();
-						$aResult[$sFieldName]=$bSaveResult;
-						//unset failed values
-						if (!$bSaveResult)
-							$oSurveyLocale->$sFieldName=$aLangAttributes[$sFieldName];
-					}
-					catch(Exception $e)
-					{
-						$oSurveyLocale->$sFieldName=$aLangAttributes[$sFieldName];
-					}
-                }
-                $aResult['status'] = 'OK';
-                return $aResult;
-            }
-            else
-                return array('status' => 'No permission');
-        }
-        else
-			return array('status' => 'Invalid Session key');
-    }
-
-	/* Group specific functions */
-
-    /**
-     * RPC Routine to add an empty group with minimum details.
-     * Used as a placeholder for importing questions.
-     * Returns the groupid of the created group.
-     *
-     * @access public
-     * @param string $sSessionKey Auth credentials
-     * @param int $iSurveyID Dd of the Survey to add the group
-     * @param string $sGroupTitle Name of the group
-     * @param string $sGroupDescription	 Optional description of the group
-     * @return array|int The id of the new group - Or status
-     */
-  	public function add_group($sSessionKey, $iSurveyID, $sGroupTitle, $sGroupDescription='')
-	{
-		if ($this->_checkSessionKey($sSessionKey))
-        {
-			if (hasSurveyPermission($iSurveyID, 'survey', 'update'))
-            {
-				$oSurvey = Survey::model()->findByPk($iSurveyID);
-				if (!isset($oSurvey))
-					return array('status' => 'Error: Invalid survey ID');
-
-				if($oSurvey['active']=='Y')
-					return array('status' => 'Error:Survey is active and not editable');
-
-				$oGroup = new Groups;
-				$oGroup->sid = $iSurveyID;
-				$oGroup->group_name =  $sGroupTitle;
-                $oGroup->description = $sGroupDescription;
-                $oGroup->group_order = getMaxGroupOrder($iSurveyID);
-                $oGroup->language =  Survey::model()->findByPk($iSurveyID)->language;
-				if($oGroup->save())
-					return (int)$oGroup->gid;
-				else
-					return array('status' => 'Creation Failed');
-			}
-			else
-				return array('status' => 'No permission');
-		}
-        else
-            return array('status' => 'Invalid Session Key');
-	}
-
-    /**
-     * RPC Routine to delete a group of a survey .
-     * Returns the id of the deleted group.
-     *
-     * @access public
-     * @param string $sSessionKey Auth credentials
-     * @param int $iSurveyID Id of the survey that the group belongs
-     * @param int $iGroupID Id of the group to delete
-     * @return array|int The id of the deleted group or status
-     */
-	public function delete_group($sSessionKey, $iSurveyID, $iGroupID)
-	{
-        if ($this->_checkSessionKey($sSessionKey))
-        {
-			$iSurveyID = sanitize_int($iSurveyID);
-			$iGroupID = sanitize_int($iGroupID);
-			$oSurvey = Survey::model()->findByPk($iSurveyID);
-			if (!isset($oSurvey))
-				return array('status' => 'Error: Invalid survey ID');
-
-            if (hasSurveyPermission($iSurveyID, 'surveycontent', 'delete'))
-            {
-				$oGroup = Groups::model()->findByAttributes(array('gid' => $iGroupID));
-				if (!isset($oGroup))
-					return array('status' => 'Error: Invalid group ID');
-
-				if($oSurvey['active']=='Y')
-					return array('status' => 'Error:Survey is active and not editable');
-
-				$depented_on = getGroupDepsForConditions($oGroup->sid,"all",$iGroupID,"by-targgid");
-				if(isset($depented_on))
-					return array('status' => 'Group with depencdencies - deletion not allowed');
-
-				$iGroupsDeleted = Groups::deleteWithDependency($iGroupID, $iSurveyID);
-
-				if ($iGroupsDeleted === 1)
-				{
-					fixSortOrderGroups($iSurveyID);
-					return (int)$iGroupID;
-				}
-				else
-					return array('status' => 'Group deletion failed');
-            }
-            else
-                return array('status' => 'No permission');
-        }
-        else
-            return array('status' => 'Invalid Session Key');
-	}
-
-    /**
-     * RPC Routine to import a group - imports lsg,csv
-     *
-     * @access public
-     * @param string $sSessionKey Auth credentials
-     * @param int $iSurveyID The id of the survey that the group will belong
-     * @param string $sImportData String containing the BASE 64 encoded data of a lsg,csv
-     * @param string $sImportDataType  lsg,csv
-     * @param string $sNewGroupName  Optional new name for the group
-     * @param string $sNewGroupDescription  Optional new description for the group
-     * @return array|integer iGroupID  - ID of the new group or status
-     */
-    public function import_group($sSessionKey, $iSurveyID, $sImportData, $sImportDataType, $sNewGroupName=NULL, $sNewGroupDescription=NULL)
-    {
-
-        if ($this->_checkSessionKey($sSessionKey))
-        {
-			$oSurvey = Survey::model()->findByPk($iSurveyID);
-			if (!isset($oSurvey))
-				return array('status' => 'Error: Invalid survey ID');
-
-            if (hasSurveyPermission($iSurveyID, 'survey', 'update'))
-            {
-				if($oSurvey->getAttribute('active') =='Y')
-					return array('status' => 'Error:Survey is active and not editable');
-
-                if (!in_array($sImportDataType,array('csv','lsg'))) return array('status' => 'Invalid extension');
-				libxml_use_internal_errors(true);
-                Yii::app()->loadHelper('admin/import');
-                // First save the data to a temporary file
-                $sFullFilePath = Yii::app()->getConfig('tempdir') . DIRECTORY_SEPARATOR . randomChars(40).'.'.$sImportDataType;
-                file_put_contents($sFullFilePath,base64_decode(chunk_split($sImportData)));
-
-				if (strtolower($sImportDataType)=='csv')
-				{
-					$aImportResults = CSVImportGroup($sFullFilePath, $iSurveyID);
-				}
-				elseif ( strtolower($sImportDataType)=='lsg')
-				{
-					$xml = simplexml_load_file($sFullFilePath);
-					if(!$xml)
-					{
-						unlink($sFullFilePath);
-						return array('status' => 'Error: Invalid LimeSurvey group structure XML ');
-					}
-					$aImportResults = XMLImportGroup($sFullFilePath, $iSurveyID);
-				}
-				else
-					return array('status' => 'Invalid extension'); //just for symmetry!
-
-				unlink($sFullFilePath);
-
-				if (isset($aImportResults['fatalerror'])) return array('status' => 'Error: '.$aImportResults['fatalerror']);
-                else
-                {
-					$iNewgid = $aImportResults['newgid'];
-
-					$oGroup = Groups::model()->findByAttributes(array('gid' => $iNewgid));
-					$slang=$oGroup['language'];
-					if($sNewGroupName!='')
-					$oGroup->setAttribute('group_name',$sNewGroupName);
-					if($sNewGroupDescription!='')
-					$oGroup->setAttribute('description',$sNewGroupDescription);
-					try
-					{
-						$oGroup->save();
-					}
-					catch(Exception $e)
-					{
-						// no need to throw exception
-					}
-                    return (int)$aImportResults['newgid'];
-                }
-            }
-            else
-                return array('status' => 'No permission');
-        }
-        else
-			return array('status' => 'Invalid session key');
-    }
-
-
-    /**
-     * RPC Routine to return properties of a group of a survey .
-     * Returns array of properties
-     *
-     * @access public
-     * @param string $sSessionKey Auth credentials
-     * @param int $iGroupID Id of the group to get properties
-     * @param array  $aGroupSettings The properties to get
-     * @return array The requested values
-     */
-	public function get_group_properties($sSessionKey, $iGroupID, $aGroupSettings)
-	{
-       if ($this->_checkSessionKey($sSessionKey))
-       {
-		   $oGroup = Groups::model()->findByAttributes(array('gid' => $iGroupID));
-			if (!isset($oGroup))
-				return array('status' => 'Error: Invalid group ID');
-
-			if (hasSurveyPermission($oGroup->sid, 'survey', 'read'))
-			{
-				$aBasicDestinationFields=Groups::model()->tableSchema->columnNames;
-				$aGroupSettings=array_intersect($aGroupSettings,$aBasicDestinationFields);
-
-				if (empty($aGroupSettings))
-					return array('status' => 'No valid Data');
-
-                foreach($aGroupSettings as $sGroupSetting)
-                {
-					$aResult[$sGroupSetting] = $oGroup->$sGroupSetting;
-				}
-                return $aResult;
-			}
-			else
-				return array('status' => 'No permission');
-        }
-        else
-            return array('status' => 'Invalid Session Key');
-	}
-
-
-    /**
-     * RPC Routine to set group properties.
-     *
-     * @access public
-     * @param string $sSessionKey Auth credentials
-     * @param integer $iGroupID  - ID of the survey
-     * @param array|struct $aGroupData - An array with the particular fieldnames as keys and their values to set on that particular survey
-     * @return array Of succeeded and failed modifications according to internal validation.
-     */
-    public function set_group_properties($sSessionKey, $iGroupID, $aGroupData)
-    {
-        if ($this->_checkSessionKey($sSessionKey))
-        {
-            $oGroup=Groups::model()->findByAttributes(array('gid' => $iGroupID));
-            if (is_null($oGroup))
-            {
-                return array('status' => 'Error: Invalid group ID');
-            }
-            if (hasSurveyPermission($oGroup->sid, 'survey', 'update'))
-            {
-                $aResult = array();
-                // Remove fields that may not be modified
-                unset($aGroupData['sid']);
-                unset($aGroupData['gid']);
-                // Remove invalid fields
-                $aDestinationFields=array_flip(Groups::model()->tableSchema->columnNames);
-                $aGroupData=array_intersect_key($aGroupData,$aDestinationFields);
-				$aGroupAttributes = $oGroup->getAttributes();
-				if (empty($aGroupData))
-					return array('status' => 'No valid Data');
-
-                foreach($aGroupData as $sFieldName=>$sValue)
-                {
-						//all dependencies this group has
-						$has_dependencies=getGroupDepsForConditions($oGroup->sid,$iGroupID);
-						//all dependencies on this group
-						$depented_on = getGroupDepsForConditions($oGroup->sid,"all",$iGroupID,"by-targgid");
-						//We do not allow groups with dependencies to change order - that would lead to broken dependencies
-
-						if((isset($has_dependencies) || isset($depented_on))  && $sFieldName == 'group_order')
-							$aFailed[$sFieldName]='Group with dependencies - Order cannot be changed';
-						else
-						{
-							$oGroup->setAttribute($sFieldName,$sValue);
-						}
-						try
-						{
-							// save the change to database - one by one to allow for validation to work
-							$bSaveResult=$oGroup->save();
-							fixSortOrderGroups($oGroup->sid);
-							$aResult[$sFieldName] = $bSaveResult;
-							//unset failed values
-							if (!$bSaveResult)
-								$oGroup->$sFieldName=$aGroupAttributes[$sFieldName];
-						}
-						catch(Exception $e)
-						{
-							//unset values that cause exception
-							$oGroup->$sFieldName=$aGroupAttributes[$sFieldName];
-						}
-                }
-                return $aResult;
-            }
-            else
-                return array('status' => 'No permission');
-        }
-        else
-			return array('status' => 'Invalid Session key');
-    }
-
-    /**
-      * RPC Routine to return the ids and info of groups belonging to survey .
-      * Returns array of ids and info.
-      *
-      * @access public
-      * @param string $sSessionKey Auth credentials
-      * @param int $iSurveyID Id of the Survey containing the groups
-      * @return array The list of groups
-      */
-	public function list_groups($sSessionKey, $iSurveyID)
-	{
-       if ($this->_checkSessionKey($sSessionKey))
-       {
-			$oSurvey = Survey::model()->findByPk($iSurveyID);
-			if (!isset($oSurvey))
-				return array('status' => 'Error: Invalid survey ID');
-
-			if (hasSurveyPermission($iSurveyID, 'survey', 'read'))
-			{
-				$oGroupList = Groups::model()->findAllByAttributes(array("sid"=>$iSurveyID));
-				if(count($oGroupList)==0)
-					return array('status' => 'No groups found');
-
-				foreach ($oGroupList as $oGroup)
-				{
-					$aData[]= array('id'=>$oGroup->primaryKey,'group_name'=>$oGroup->attributes['group_name']);
-				}
-				return $aData;
-			}
-			else
-				return array('status' => 'No permission');
-        }
-        else
-            return array('status' => 'Invalid Session Key');
-	}
-
-
-	/* Question specific functions */
-
-
-    /**
-     * RPC Routine to delete a question of a survey .
-     * Returns the id of the deleted question.
-     *
-     * @access public
-     * @param string $sSessionKey Auth credentials
-     * @param int iQuestionID Id of the question to delete
-     * @return array|int Id of the deleted Question or status
-     */
-	public function delete_question($sSessionKey, $iQuestionID)
-	{
-        if ($this->_checkSessionKey($sSessionKey))
-        {
-			$oQuestion = Questions::model()->findByAttributes(array('qid' => $iQuestionID));
-			if (!isset($oQuestion))
-				return array('status' => 'Error: Invalid question ID');
-
-			$iSurveyID = $oQuestion['sid'];
-
-            if (hasSurveyPermission($iSurveyID, 'surveycontent', 'delete'))
-            {
-				$oSurvey = Survey::model()->findByPk($iSurveyID);
-
-				if($oSurvey['active']=='Y')
-					return array('status' => 'Survey is active and not editable');
-				$iGroupID=$oQuestion['gid'];
-
-				$oCondition = Conditions::model()->findAllByAttributes(array('cqid' => $iQuestionID));
-				if(count($oCondition)>0)
-					return array('status' => 'Cannot delete Question. Others rely on this question');
-
-				LimeExpressionManager::RevertUpgradeConditionsToRelevance(NULL,$iQuestionID);
-
-				try
-				{
-					Conditions::model()->deleteAllByAttributes(array('qid' => $iQuestionID));
-					Question_attributes::model()->deleteAllByAttributes(array('qid' => $iQuestionID));
-					Answers::model()->deleteAllByAttributes(array('qid' => $iQuestionID));
-
-					$sCriteria = new CDbCriteria;
-					$sCriteria->addCondition('qid = :qid or parent_qid = :qid');
-					$sCriteria->params[':qid'] = $iQuestionID;
-					Questions::model()->deleteAll($sCriteria);
-
-					Defaultvalues::model()->deleteAllByAttributes(array('qid' => $iQuestionID));
-					Quota_members::model()->deleteAllByAttributes(array('qid' => $iQuestionID));
-					Questions::updateSortOrder($iGroupID, $iSurveyID);
-
-                return (int)$iQuestionID;
-				}
-				catch(Exception $e)
-                {
-                    return array('status' => 'Error');
-                }
-
-            }
-            else
-                return array('status' => 'No permission');
-        }
-        else
-			return array('status' => 'Invalid session key');
-	}
-
-
-    /**
-     * RPC Routine to import a question - imports lsq,csv.
-     *
-     * @access public
-     * @param string $sSessionKey
-     * @param int $iSurveyID The id of the survey that the question will belong
-     * @param int $iGroupID The id of the group that the question will belong
-     * @param string $sImportData String containing the BASE 64 encoded data of a lsg,csv
-     * @param string $sImportDataType  lsq,csv
-     * @param string $sMandatory Optional Mandatory question option (default to No)
-     * @param string $sNewQuestionTitle  Optional new title for the question
-     * @param string $sNewqQuestion An optional new question
-     * @param string $sNewQuestionHelp An optional new question help text
-     * @return array|integer iQuestionID  - ID of the new question - Or status
-     */
-    public function import_question($sSessionKey, $iSurveyID,$iGroupID, $sImportData, $sImportDataType, $sMandatory='N', $sNewQuestionTitle=NULL, $sNewqQuestion=NULL, $sNewQuestionHelp=NULL)
-    {
-        if ($this->_checkSessionKey($sSessionKey))
-        {
-			$oSurvey = Survey::model()->findByPk($iSurveyID);
-			if (!isset($oSurvey))
-				return array('status' => 'Error: Invalid survey ID');
-
-            if (hasSurveyPermission($iSurveyID, 'survey', 'update'))
-            {
-				if($oSurvey->getAttribute('active') =='Y')
-					return array('status' => 'Error:Survey is Active and not editable');
-
-				$oGroup = Groups::model()->findByAttributes(array('gid' => $iGroupID));
-				if (!isset($oGroup))
-					return array('status' => 'Error: Invalid group ID');
-
-				$sGroupSurveyID = $oGroup['sid'];
-				if($sGroupSurveyID != $iSurveyID)
-					return array('status' => 'Error: Missmatch in surveyid and groupid');
-
-                if (!in_array($sImportDataType,array('csv','lsq'))) return array('status' => 'Invalid extension');
-				libxml_use_internal_errors(true);
-                Yii::app()->loadHelper('admin/import');
-                // First save the data to a temporary file
-                $sFullFilePath = Yii::app()->getConfig('tempdir') . DIRECTORY_SEPARATOR . randomChars(40).'.'.$sImportDataType;
-                file_put_contents($sFullFilePath,base64_decode(chunk_split($sImportData)));
-
-				if (strtolower($sImportDataType)=='csv')
-				{
-					$aImportResults = CSVImportQuestion($sFullFilePath, $iSurveyID, $iGroupID);
-				}
-				elseif ( strtolower($sImportDataType)=='lsq')
-				{
-
-					$xml = simplexml_load_file($sFullFilePath);
-					if(!$xml)
-					{
-						unlink($sFullFilePath);
-						return array('status' => 'Error: Invalid LimeSurvey question structure XML ');
-					}
-					$aImportResults =  XMLImportQuestion($sFullFilePath, $iSurveyID, $iGroupID);
-				}
-				else
-					return array('status' => 'Really Invalid extension'); //just for symmetry!
-
-				unlink($sFullFilePath);
-
-				if (isset($aImportResults['fatalerror'])) return array('status' => 'Error: '.$aImportResults['fatalerror']);
-                else
-                {
-					fixLanguageConsistency($iSurveyID);
-					$iNewqid = $aImportResults['newqid'];
-
-					$oQuestion = Questions::model()->findByAttributes(array('sid' => $iSurveyID, 'gid' => $iGroupID, 'qid' => $iNewqid));
-					if($sNewQuestionTitle!=NULL)
-						$oQuestion->setAttribute('title',$sNewQuestionTitle);
-					if($sNewqQuestion!='')
-						$oQuestion->setAttribute('question',$sNewqQuestion);
-					if($sNewQuestionHelp!='')
-						$oQuestion->setAttribute('help',$sNewQuestionHelp);
-					if(in_array($sMandatory, array('Y','N')))
-						$oQuestion->setAttribute('mandatory',$sMandatory);
-					else
-						$oQuestion->setAttribute('mandatory','N');
-
-					try
-					{
-						$oQuestion->save();
-					}
-					catch(Exception $e)
-					{
-						// no need to throw exception
-					}
-                    return (int)$aImportResults['newqid'];
-                }
-            }
-            else
-                return array('status' => 'No permission');
-        }
-        else
-			return array('status' => 'Invalid session key');
-    }
-
-
-    /**
-     * RPC Routine to return properties of a question of a survey.
-     * Returns string
-     *
-     * @access public
-     * @param string $sSessionKey Auth credentials
-     * @param int $iQuestionID Id of the question to get properties
-     * @param array $aQuestionSettings The properties to get
-     * @param string $sLanguage Optional parameter language for multilingual questions
-     * @return array The requested values
-     */
-	public function get_question_properties($sSessionKey, $iQuestionID, $aQuestionSettings, $sLanguage=NULL)
-	{
-       if ($this->_checkSessionKey($sSessionKey))
-       {
-		    Yii::app()->loadHelper("surveytranslator");
-			$oQuestion = Questions::model()->findByAttributes(array('qid' => $iQuestionID));
-			if (!isset($oQuestion))
-				return array('status' => 'Error: Invalid questionid');
-
-		    $iSurveyID = $oQuestion->sid;
-
-			if (hasSurveyPermission($iSurveyID, 'survey', 'read'))
-			{
-				if (is_null($sLanguage))
-					$sLanguage=Survey::model()->findByPk($iSurveyID)->language;
-
-				if (!array_key_exists($sLanguage,getLanguageDataRestricted()))
-					return array('status' => 'Error: Invalid language');
-
-				$oQuestion = Questions::model()->findByAttributes(array('qid' => $iQuestionID, 'language'=>$sLanguage));
-				if (!isset($oQuestion))
-					return array('status' => 'Error: Invalid questionid');
-
-				$aBasicDestinationFields=Questions::model()->tableSchema->columnNames;
-				array_push($aBasicDestinationFields,'available_answers')	;
-				array_push($aBasicDestinationFields,'subquestions')	;
-				array_push($aBasicDestinationFields,'attributes')	;
-				array_push($aBasicDestinationFields,'attributes_lang')	;
-				array_push($aBasicDestinationFields,'answeroptions')	;
-				$aQuestionSettings=array_intersect($aQuestionSettings,$aBasicDestinationFields);
-
-				if (empty($aQuestionSettings))
-					return array('status' => 'No valid Data');
-
-                $aResult=array();
-                foreach ($aQuestionSettings as $sPropertyName )
-                {
-					if ($sPropertyName == 'available_answers' || $sPropertyName == 'subquestions')
-					{
-						$oSubQuestions =  Questions::model()->findAllByAttributes(array('parent_qid' => $iQuestionID,'language'=>$sLanguage ),array('order'=>'title') );
-						if (count($oSubQuestions)>0)
-						{
-	    					$aData = array();
-							foreach($oSubQuestions as $oSubQuestion)
-							{
-								if($sPropertyName == 'available_answers')
-									$aData[$oSubQuestion['title']]= $oSubQuestion['question'];
-								else
-								{
-									$aData[$oSubQuestion['qid']]['title']= $oSubQuestion['title'];
-									$aData[$oSubQuestion['qid']]['question']= $oSubQuestion['question'];
-									$aData[$oSubQuestion['qid']]['scale_id']= $oSubQuestion['scale_id'];
-								}
-
-							}
-
-							$aResult[$sPropertyName]=$aData;
-						}
-						else
-							$aResult[$sPropertyName]='No available answers';
-					}
-					else if ($sPropertyName == 'attributes')
-					{
-						$oAttributes =  Question_attributes::model()->findAllByAttributes(array('qid' => $iQuestionID, 'language'=> null ),array('order'=>'attribute') );
-						if (count($oAttributes)>0)
-						{
-							$aData = array();
-							foreach($oAttributes as $oAttribute)
-								$aData[$oAttribute['attribute']]= $oAttribute['value'];
-
-							$aResult['attributes']=$aData;
-						}
-						else
-							$aResult['attributes']='No available attributes';
-					}
-					else if ($sPropertyName == 'attributes_lang')
-					{
-						$oAttributes =  Question_attributes::model()->findAllByAttributes(array('qid' => $iQuestionID, 'language'=> $sLanguage ),array('order'=>'attribute') );
-						if (count($oAttributes)>0)
-						{
-							$aData = array();
-							foreach($oAttributes as $oAttribute)
-								$aData[$oAttribute['attribute']]= $oAttribute['value'];
-
-							$aResult['attributes_lang']=$aData;
-						}
-						else
-							$aResult['attributes_lang']='No available attributes';
-					}
-					else if ($sPropertyName == 'answeroptions')
-					{
-						$oAttributes = Answers::model()->findAllByAttributes(array('qid' => $iQuestionID, 'language'=> $sLanguage ),array('order'=>'sortorder') );
-						if (count($oAttributes)>0)
-						{
-							$aData = array();
-							foreach($oAttributes as $oAttribute) {
-								$aData[$oAttribute['code']]['answer']=$oAttribute['answer'];
-								$aData[$oAttribute['code']]['assessment_value']=$oAttribute['assessment_value'];
-								$aData[$oAttribute['code']]['scale_id']=$oAttribute['scale_id'];
-							}
-							$aResult['answeroptions']=$aData;
-						}
-						else
-							$aResult['answeroptions']='No available answer options';
-					}
-					else
-					{
-							$aResult[$sPropertyName]=$oQuestion->$sPropertyName;
-					}
-				}
-                return $aResult;
-			}
-			else
-				return array('status' => 'No permission');
-        }
-        else
-			return array('status' => 'Invalid session key');
-	}
-
-    /**
-     * RPC Routine to set question properties.
-     *
-     * @access public
-     * @param string $sSessionKey Auth credentials
-     * @param integer $iQuestionID  - ID of the question
-     * @param array|struct $aQuestionData - An array with the particular fieldnames as keys and their values to set on that particular question
-     * @param string $sLanguage Optional parameter language for multilingual questions
-     * @return array Of succeeded and failed modifications according to internal validation.
-     */
-    public function set_question_properties($sSessionKey, $iQuestionID, $aQuestionData,$sLanguage=NULL)
-    {
-        if ($this->_checkSessionKey($sSessionKey))
-        {
-            Yii::app()->loadHelper("surveytranslator");
-            $oQuestion=Questions::model()->findByAttributes(array('qid' => $iQuestionID));
-            if (is_null($oQuestion))
-                return array('status' => 'Error: Invalid group ID');
-
-			$iSurveyID = $oQuestion->sid;
-
-            if (hasSurveyPermission($iSurveyID, 'survey', 'update'))
-            {
-				if (is_null($sLanguage))
-					$sLanguage=Survey::model()->findByPk($iSurveyID)->language;
-
-				if (!array_key_exists($sLanguage,getLanguageDataRestricted()))
-					return array('status' => 'Error: Invalid language');
-
-				$oQuestion = Questions::model()->findByAttributes(array('qid' => $iQuestionID, 'language'=>$sLanguage));
-				if (!isset($oQuestion))
-					return array('status' => 'Error: Invalid questionid');
-
-                // Remove fields that may not be modified
-                unset($aQuestionData['qid']);
-                unset($aQuestionData['gid']);
-                unset($aQuestionData['sid']);
-                unset($aQuestionData['parent_qid']);
-                unset($aQuestionData['language']);
-                unset($aQuestionData['type']);
-                // Remove invalid fields
-                $aDestinationFields=array_flip(Questions::model()->tableSchema->columnNames);
-                $aQuestionData=array_intersect_key($aQuestionData,$aDestinationFields);
-                $aQuestionAttributes = $oQuestion->getAttributes();
-
-				if (empty($aQuestionData))
-					return array('status' => 'No valid Data');
-
-                foreach($aQuestionData as $sFieldName=>$sValue)
-                {
-					//all the dependencies that this question has to other questions
-					$dependencies=getQuestDepsForConditions($oQuestion->sid,$oQuestion->gid,$iQuestionID);
-					//all dependencies by other questions to this question
-					$is_criteria_question=getQuestDepsForConditions($oQuestion->sid,$oQuestion->gid,"all",$iQuestionID,"by-targqid");
-					//We do not allow questions with dependencies in the same group to change order - that would lead to broken dependencies
-
-					if((isset($dependencies) || isset($is_criteria_question))  && $sFieldName == 'question_order')
-						$aFailed[$sFieldName]='Questions with dependencies - Order cannot be changed';
-					else
-					{
-						$oQuestion->setAttribute($sFieldName,$sValue);
-					}
-
-					try
-					{
-						$bSaveResult=$oQuestion->save(); // save the change to database
-						Questions::model()->updateQuestionOrder($oQuestion->gid, $oQuestion->sid);
-						$aResult[$sFieldName]=$bSaveResult;
-						//unset fields that failed
-						if (!$bSaveResult)
-							$oQuestion->$sFieldName=$aQuestionAttributes[$sFieldName];
-					}
-					catch(Exception $e)
-					{
-						//unset fields that caused exception
-						$oQuestion->$sFieldName=$aQuestionAttributes[$sFieldName];
-					}
-                }
-                return $aResult;
-            }
-            else
-                return array('status' => 'No permission');
-        }
-        else
-			return array('status' => 'Invalid Session key');
-    }
-
-
-    /**
-     * RPC Routine to return the ids and info of questions of a survey/group.
-     * Returns array of ids and info.
-     *
-     * @access public
-     * @param string $sSessionKey Auth credentials
-     * @param int $iSurveyID Id of the survey to list questions
-     * @param int $iGroupID Optional id of the group to list questions
-     * @param string $sLanguage Optional parameter language for multilingual questions
-     * @return array The list of questions
-     */
-	public function list_questions($sSessionKey, $iSurveyID, $iGroupID=NULL, $sLanguage=NULL)
-	{
-       if ($this->_checkSessionKey($sSessionKey))
-       {
-			Yii::app()->loadHelper("surveytranslator");
-			$oSurvey = Survey::model()->findByPk($iSurveyID);
-			if (!isset($oSurvey))
-				return array('status' => 'Error: Invalid survey ID');
-
-			if (hasSurveyPermission($iSurveyID, 'survey', 'read'))
-			{
-				if (is_null($sLanguage))
-					$sLanguage=$oSurvey->language;
-
-				if (!array_key_exists($sLanguage,getLanguageDataRestricted()))
-					return array('status' => 'Error: Invalid language');
-
-				if($iGroupID!=NULL)
-				{
-					$oGroup = Groups::model()->findByAttributes(array('gid' => $iGroupID));
-					$sGroupSurveyID = $oGroup['sid'];
-
-					if($sGroupSurveyID != $iSurveyID)
-						return array('status' => 'Error: IMissmatch in surveyid and groupid');
-					else
-						$aQuestionList = Questions::model()->findAllByAttributes(array("sid"=>$iSurveyID, "gid"=>$iGroupID,"parent_qid"=>"0","language"=>$sLanguage));
-				}
-				else
-					$aQuestionList = Questions::model()->findAllByAttributes(array("sid"=>$iSurveyID,"parent_qid"=>"0", "language"=>$sLanguage));
-
-				if(count($aQuestionList)==0)
-					return array('status' => 'No questions found');
-
-				foreach ($aQuestionList as $oQuestion)
-				{
-					$aData[]= array('id'=>$oQuestion->primaryKey,'title'=>$oQuestion->attributes['title'],'type'=>$oQuestion->attributes['type'], 'question'=>$oQuestion->attributes['question']);
-				}
-				return $aData;
-			}
-			else
-				return array('status' => 'No permission');
-        }
-        else
-			return array('status' => 'Invalid session key');
-	}
-
-	/* Participant-Token specific functions */
-
-
-
-    /**
-     * RPC Routine to add participants to the tokens collection of the survey.
-     * Returns the inserted data including additional new information like the Token entry ID and the token string.
-     *
-     * @access public
-     * @param string $sSessionKey Auth credentials
-     * @param int $iSurveyID Id of the Survey
-     * @param struct $aParticipantData Data of the participants to be added
-     * @param bool Optional - Defaults to true and determins if the access token automatically created
-     * @return array The values added
-     */
-    public function add_participants($sSessionKey, $iSurveyID, $aParticipantData, $bCreateToken=true)
-    {
-        if (!$this->_checkSessionKey($sSessionKey)) return array('status' => 'Invalid session key');
-        $oSurvey=Survey::model()->findByPk($iSurveyID);
-        if (is_null($oSurvey))
-        {
-            return array('status' => 'Error: Invalid survey ID');
-        }
-
-        if (hasSurveyPermission($iSurveyID, 'tokens', 'create'))
-        {
-            if (!Yii::app()->db->schema->getTable('{{tokens_' . $iSurveyID . '}}'))
-                return array('status' => 'No token table');
-
-            $aDestinationFields = Yii::app()->db->schema->getTable('{{tokens_' . $iSurveyID . '}}')->getColumnNames();
-            $aDestinationFields = array_flip($aDestinationFields);
-
-            foreach ($aParticipantData as &$aParticipant)
-            {
-                $aParticipant=array_intersect_key($aParticipant,$aDestinationFields);
-                Tokens_dynamic::sid($iSurveyID);
-                $token = new Tokens_dynamic;
-
-                if ($new_token_id=$token->insertParticipant($aParticipant))
-                {
-                     if ($bCreateToken)
-                        $token_string = Tokens_dynamic::model()->createToken($new_token_id);
-                    else
-                        $token_string = '';
-
-                    $aParticipant = array_merge($aParticipant, array(
-                    'tid' => $new_token_id,
-                    'token' => $token_string,
-                    ));
-                }
-                else
-                {
-					$aParticipant=false;
-				}
-            }
-            return $aParticipantData;
-        }
-        else
-            return array('status' => 'No permission');
-    }
-
-    /**
-     * RPC Routine to delete multiple participants of a Survey.
-     * Returns the id of the deleted token
-     *
-     * @access public
-     * @param string $sSessionKey Auth credentials
-     * @param int $iSurveyID Id of the Survey that the participants belong to
-     * @param array $aTokenIDs Id of the tokens/participants to delete
-     * @return array Result of deletion
-     */
-	public function delete_participants($sSessionKey, $iSurveyID, $aTokenIDs)
-	{
-        if ($this->_checkSessionKey($sSessionKey))
-        {
-			$iSurveyID = sanitize_int($iSurveyID);
-
-			$oSurvey = Survey::model()->findByPk($iSurveyID);
-			if (!isset($oSurvey))
-				return array('status' => 'Error: Invalid survey ID');
-
-			if (hasSurveyPermission($iSurveyID, 'tokens', 'delete'))
-			{
-				if(!tableExists("{{tokens_$iSurveyID}}"))
-					return array('status' => 'Error: No token table');
-
-				$aResult=array();
-				foreach($aTokenIDs as $iTokenID)
-				{
-					$tokenidExists = Tokens_dynamic::model($iSurveyID)->findByPk($iTokenID);
-					if (!isset($tokenidExists))
-						$aResult[$iTokenID]='Invalid token ID';
-					else
-					{
-					Survey_links::deleteTokenLink(array($iTokenID), $iSurveyID);
-					if(Tokens_dynamic::model($iSurveyID)->deleteRecords(array($iTokenID)))
-						$aResult[$iTokenID]='Deleted';
-					else
-						$aResult[$iTokenID]='Deletion went wrong';
-					}
-				}
-				return $aResult;
-            }
-            else
-                return array('status' => 'No permission');
-        }
-        else
-            return array('status' => 'Invalid Session Key');
-	}
-
-
-    /**
-      * RPC Routine to return settings of a token/participant of a survey .
-      *
-      * @access public
-      * @param string $sSessionKey Auth credentials
-      * @param int $iSurveyID Id of the Survey to get token properties
-      * @param int $iTokenID Id of the participant to check
-      * @param array $aTokenProperties The properties to get
-      * @return array The requested values
-      */
-	public function get_participant_properties($sSessionKey, $iSurveyID, $iTokenID, $aTokenProperties)
-	{
-       if ($this->_checkSessionKey($sSessionKey))
-       {
-			$surveyidExists = Survey::model()->findByPk($iSurveyID);
-			if (!isset($surveyidExists))
-				return array('status' => 'Error: Invalid survey ID');
-
-			if (hasSurveyPermission($iSurveyID, 'tokens', 'read'))
-			{
-				if(!tableExists("{{tokens_$iSurveyID}}"))
-					return array('status' => 'Error: No token table');
-
-				$oToken = Tokens_dynamic::model($iSurveyID)->findByPk($iTokenID);
-				if (!isset($oToken))
-					return array('status' => 'Error: Invalid tokenid');
-
-                $aResult=array();
-                $aBasicDestinationFields=Tokens_dynamic::model()->tableSchema->columnNames;
-                $aTokenProperties=array_intersect($aTokenProperties,$aBasicDestinationFields);
-
-				if (empty($aTokenProperties))
-					return array('status' => 'No valid Data');
-
-                foreach($aTokenProperties as $sPropertyName )
-                {
-					$aResult[$sPropertyName]=$oToken->$sPropertyName;
-				}
-				return $aResult;
-			}
-			else
-				return array('status' => 'No permission');
-        }
-        else
-            return array('status' => 'Invalid Session Key');
-	}
-
-    /**
-     * RPC Routine to set properties of a survey participant/token.
-     * Returns array
-     *
-     * @access public
-     * @param string $sSessionKey Auth credentials
-     * @param int $iSurveyID Id of the survey that participants belong
-     * @param int $iTokenID Id of the participant to alter
-     * @param array|struct $aTokenData Data to change
-     * @return array Result of the change action
-     */
-	public function set_participant_properties($sSessionKey, $iSurveyID, $iTokenID, $aTokenData)
-	{
-       if ($this->_checkSessionKey($sSessionKey))
-       {
-			$oSurvey = Survey::model()->findByPk($iSurveyID);
-			if (!isset($oSurvey))
-				return array('status' => 'Error: Invalid survey ID');
-
-			if (hasSurveyPermission($iSurveyID, 'tokens', 'update'))
-			{
-				if(!tableExists("{{tokens_$iSurveyID}}"))
-					return array('status' => 'Error: No token table');
-
-				$oToken = Tokens_dynamic::model($iSurveyID)->findByPk($iTokenID);
-				if (!isset($oToken))
-					return array('status' => 'Error: Invalid tokenid');
-
-				$aResult = array();
-				// Remove fields that may not be modified
-				unset($aTokenData['tid']);
-
-				$aBasicDestinationFields=array_flip(Tokens_dynamic::model()->tableSchema->columnNames);
-				$aTokenData=array_intersect_key($aTokenData,$aBasicDestinationFields);
-				$aTokenAttributes = $oToken->getAttributes();
-
-				if (empty($aTokenData))
-					return array('status' => 'No valid Data');
-
-               foreach($aTokenData as $sFieldName=>$sValue)
-               {
-					$oToken->$sFieldName=$sValue;
-				   try
-				   {
-						$bSaveResult=$oToken->save();
-						$aResult[$sFieldName]=$bSaveResult;
-						//unset fields that failed
-						if (!$bSaveResult)
-							$oToken->$sFieldName=$aTokenAttributes[$sFieldName];
-				   }
-				   catch(Exception $e)
-				   {
-						$oToken->$sFieldName=$aTokenAttributes[$sFieldName];
-				   }
-			   }
-			   	return $aResult;
-			}
-			else
-				return array('status' => 'No permission');
-        }
-        else
-            return array('status' => 'Invalid Session Key');
-	}
-
-
-   /**
-    * RPC Routine to return the ids and info  of token/participants of a survey.
-    * if $bUnused is true, user will get the list of not completed tokens (token_return functionality).
-    * Parameters iStart and ilimit are used to limit the number of results of this call.
-    * Parameter aAttributes is an optional array containing more attribute that may be requested
-    *
-    * @access public
-    * @param string $sSessionKey Auth credentials
-    * @param int $iSurveyID Id of the survey to list participants
-    * @param int $iStart Start id of the token list
-    * @param int  $iLimit Number of participants to return
-    * @param bool $bUnused If you want unused tokensm, set true
-    * @param bool|array $aAttributes The extented attributes that we want
-    * @return array The list of tokens
-    */
-	public function list_participants($sSessionKey, $iSurveyID, $iStart=0, $iLimit=10, $bUnused=false,$aAttributes=false)
-	{
-       if ($this->_checkSessionKey($sSessionKey))
-       {
-			$oSurvey = Survey::model()->findByPk($iSurveyID);
-			if (!isset($oSurvey))
-				return array('status' => 'Error: Invalid survey ID');
-
-			if (hasSurveyPermission($iSurveyID, 'tokens', 'read'))
-			{
-				if(!tableExists("{{tokens_$iSurveyID}}"))
-					return array('status' => 'Error: No token table');
-
-				if($bUnused)
-					$oTokens = Tokens_dynamic::model($iSurveyID)->findAll(array('condition'=>"completed = 'N'", 'limit' => $iLimit, 'offset' => $iStart));
-				else
-					$oTokens = Tokens_dynamic::model($iSurveyID)->findAll(array('limit' => $iLimit, 'offset' => $iStart));
-
-				if(count($oTokens)==0)
-					return array('status' => 'No Tokens found');
-
-				if($aAttributes) {
-					$aBasicDestinationFields=Tokens_dynamic::model()->tableSchema->columnNames;
-					$aTokenProperties=array_intersect($aAttributes,$aBasicDestinationFields);
-					$currentAttributes = array('tid','token','firstname','lastname','email');
-					$extendedAttributes = array_diff($aTokenProperties, $currentAttributes);
-				}
-
-				foreach ($oTokens as $token)
-					{
-						$dataArray = array(
-									'tid'=>$token->primarykey,
-									'token'=>$token->attributes['token'],
-									'participant_info'=>array(
-														'firstname'=>$token->attributes['firstname'],
-														'lastname'=>$token->attributes['lastname'],
-														'email'=>$token->attributes['email'],
-														    ));
-						
-						foreach($extendedAttributes as $sAttribute)
-							$dataArray[$sAttribute]=$token->attributes[$sAttribute];								
-								    
-						$aData[]= $dataArray;								    														    
-					}
-				return $aData;
-			}
-			else
-				return array('status' => 'No permission');
-        }
-        else
-            return array('status' => 'Invalid Session Key');
-	}
-
-
-
-    /**
-     * RPC routine to to initialise the survey's collection of tokens where new participant tokens may be later added.
-     *
-     * @access public
-     * @param string $sSessionKey Auth credentials
-     * @param integer $iSurveyID ID of the survey where a token table will be created for
-     * @param array $aAttributeFields  An array of integer describing any additional attribute fields
-     * @return array Status=>OK when successfull, otherwise the error description
-     */
-    public function activate_tokens($sSessionKey, $iSurveyID, $aAttributeFields=array())
-    {
-        if (!$this->_checkSessionKey($sSessionKey)) return array('status' => 'Invalid session key');
-        if (hasGlobalPermission('USER_RIGHT_CREATE_SURVEY'))
-        {
-            $oSurvey=Survey::model()->findByPk($iSurveyID);
-            if (is_null($oSurvey))
-            {
-                return array('status' => 'Error: Invalid survey ID');
-            }
-            if (is_array($aAttributeFields) && count($aAttributeFields)>0)
-            {
-                foreach ($aAttributeFields as &$sField)
-                {
-                    $sField= intval($sField);
-                    $sField='attribute_'.$sField;
-                }
-                $aAttributeFields=array_unique($aAttributeFields);
-            }
-            Yii::app()->loadHelper('admin/token');
-            if (createTokenTable($iSurveyID, $aAttributeFields))
-            {
-                return array('status' => 'OK');
-            }
-            else
-            {
-                return array('status' => 'Token table could not be created');
-            }
-        }
-        else
-            return array('status' => 'No permission');
-    }
-
-    /**
-     * RPC Routine to invite participants in a survey
-     * Returns array of results of sending
-     *
-     * @access public
-     * @param string $sSessionKey Auth credentials
-     * @param int $iSurveyID ID of the survey that participants belong
-     * @return array Result of the action
-     */
-	public function invite_participants($sSessionKey, $iSurveyID )
-	{
-		Yii::app()->loadHelper('admin/token');
-		if (!$this->_checkSessionKey($sSessionKey))
-			return array('status' => 'Invalid session key');
-
-		$oSurvey = Survey::model()->findByPk($iSurveyID);
-		if (!isset($oSurvey))
-			return array('status' => 'Error: Invalid survey ID');
-
-		if (hasSurveyPermission($iSurveyID, 'tokens', 'update'))
-		{
-
-			if(!tableExists("{{tokens_$iSurveyID}}"))
-				return array('status' => 'Error: No token table');
-
-			$iMaxEmails = (int)Yii::app()->getConfig("maxemails");
-			$SQLemailstatuscondition = "emailstatus = 'OK'";
-
-			$oTokens = Tokens_dynamic::model($iSurveyID);
-			$aResultTokens = $oTokens->findUninvited(false, $iMaxEmails, true, $SQLemailstatuscondition);
-			$aAllTokens = $oTokens->findUninvitedIDs(false, 0, true, $SQLemailstatuscondition);
-            $iAllTokensCount=count($aAllTokens);
-            unset($aAllTokens);
-			if (empty($aResultTokens))
-				return array('status' => 'Error: No candidate tokens');
-
-			foreach($aResultTokens as $key=>$oToken)
-			{
-				//pattern taken from php_filter_validate_email PHP_5_4/ext/filter/logical_filters.c
-				$pattern = '/^(?!(?:(?:\\x22?\\x5C[\\x00-\\x7E]\\x22?)|(?:\\x22?[^\\x5C\\x22]\\x22?)){255,})(?!(?:(?:\\x22?\\x5C[\\x00-\\x7E]\\x22?)|(?:\\x22?[^\\x5C\\x22]\\x22?)){65,}@)(?:(?:[\\x21\\x23-\\x27\\x2A\\x2B\\x2D\\x2F-\\x39\\x3D\\x3F\\x5E-\\x7E]+)|(?:\\x22(?:[\\x01-\\x08\\x0B\\x0C\\x0E-\\x1F\\x21\\x23-\\x5B\\x5D-\\x7F]|(?:\\x5C[\\x00-\\x7F]))*\\x22))(?:\\.(?:(?:[\\x21\\x23-\\x27\\x2A\\x2B\\x2D\\x2F-\\x39\\x3D\\x3F\\x5E-\\x7E]+)|(?:\\x22(?:[\\x01-\\x08\\x0B\\x0C\\x0E-\\x1F\\x21\\x23-\\x5B\\x5D-\\x7F]|(?:\\x5C[\\x00-\\x7F]))*\\x22)))*@(?:(?:(?!.*[^.]{64,})(?:(?:(?:xn--)?[a-z0-9]+(?:-+[a-z0-9]+)*\\.){1,126}){1,}(?:(?:[a-z][a-z0-9]*)|(?:(?:xn--)[a-z0-9]+))(?:-+[a-z0-9]+)*)|(?:\\[(?:(?:IPv6:(?:(?:[a-f0-9]{1,4}(?::[a-f0-9]{1,4}){7})|(?:(?!(?:.*[a-f0-9][:\\]]){7,})(?:[a-f0-9]{1,4}(?::[a-f0-9]{1,4}){0,5})?::(?:[a-f0-9]{1,4}(?::[a-f0-9]{1,4}){0,5})?)))|(?:(?:IPv6:(?:(?:[a-f0-9]{1,4}(?::[a-f0-9]{1,4}){5}:)|(?:(?!(?:.*[a-f0-9]:){5,})(?:[a-f0-9]{1,4}(?::[a-f0-9]{1,4}){0,3})?::(?:[a-f0-9]{1,4}(?::[a-f0-9]{1,4}){0,3}:)?)))?(?:(?:25[0-5])|(?:2[0-4][0-9])|(?:1[0-9]{2})|(?:[1-9]?[0-9]))(?:\\.(?:(?:25[0-5])|(?:2[0-4][0-9])|(?:1[0-9]{2})|(?:[1-9]?[0-9]))){3}))\\]))$/iD';		
-
-				//if(!filter_var($emailaddress, FILTER_VALIDATE_EMAIL))
-				if (preg_match($pattern, $oToken['email']) !== 1)
-					unset($aResultTokens[$key]);
-			}
-
-			if (empty($aResultTokens))
-				return array('status' => 'Error: No candidate tokens');
-			$aResult = emailTokens($iSurveyID,$aResultTokens,'invite');
-			$iLeft = $iAllTokensCount - count($aResultTokens);
-			$aResult['status'] =$iLeft. " left to send";
-
-			return $aResult;
-		}
-		else
-			return array('status' => 'No permission');
-	}
-
-
-    /**
-     * RPC Routine to send reminder for participants in a survey
-     * Returns array of results of sending
-     *
-     * @access public
-     * @param string $sSessionKey Auth credentials
-     * @param int $iSurveyID ID of the survey that participants belong
-     * @param int $iMinDaysBetween Optional parameter days from last reminder
-     * @param int $iMaxReminders Optional parameter Maximum reminders count
-     * @return array Result of the action
-     */
-	public function remind_participants($sSessionKey, $iSurveyID, $iMinDaysBetween=null, $iMaxReminders=null )
-	{
-		Yii::app()->loadHelper('admin/token');
-		if (!$this->_checkSessionKey($sSessionKey))
-			return array('status' => 'Invalid session key');
-
-		$oSurvey = Survey::model()->findByPk($iSurveyID);
-		if (!isset($oSurvey))
-			return array('status' => 'Error: Invalid survey ID');
-
-		if (hasSurveyPermission($iSurveyID, 'tokens', 'update'))
-		{
-			$timeadjust = Yii::app()->getConfig("timeadjust");
-
-			if(!tableExists("{{tokens_$iSurveyID}}"))
-				return array('status' => 'Error: No token table');
-
-			if (getEmailFormat($iSurveyID) == 'html')
-				$bHtml = true;
-			else
-				$bHtml = false;
-
-			$SQLemailstatuscondition = "emailstatus = 'OK'";
-			$SQLremindercountcondition = '';
-            $SQLreminderdelaycondition = '';
-			$iMaxEmails = (int)Yii::app()->getConfig("maxemails");
-
-			if(!is_null($iMinDaysBetween))
-			{
-				$compareddate = dateShift(date("Y-m-d H:i:s", time() - 86400 * $iMinDaysBetween), "Y-m-d H:i", $timeadjust);
-                $SQLreminderdelaycondition = " ((remindersent = 'N' AND sent < '" . $compareddate . "')  OR  (remindersent < '" . $compareddate . "'))";
-			}
-
-			if(!is_null($iMaxReminders))
-				$SQLremindercountcondition = "remindercount < " . $iMaxReminders;
-
-			$oTokens = Tokens_dynamic::model($iSurveyID);
-            $aAllTokens = $oTokens->findUninvitedIDs(false, 0, false, $SQLemailstatuscondition, $SQLremindercountcondition, $SQLreminderdelaycondition);
-            $iAllTokensCount=count($aAllTokens);
-            unset($aAllTokens); // save some memory before the next query
-            
-			$aResultTokens = $oTokens->findUninvited(false, $iMaxEmails, false, $SQLemailstatuscondition, $SQLremindercountcondition, $SQLreminderdelaycondition);
-
-			if (empty($aResultTokens))
-				return array('status' => 'Error: No candidate tokens');
-
-			$aResult = emailTokens($iSurveyID, $aResultTokens, 'remind');
-
-			$iLeft = $iAllTokensCount - count($aResultTokens);
-			$aResult['status'] =$iLeft. " left to send";
-			return $aResult;
-		}
-		else
-			return array('status' => 'No permission');
-
-	}
-
-
-	/* Response specific functions */
-
-
-    /**
-     * RPC Routine to add a response to the survey responses collection.
-     * Returns the id of the inserted survey response
-     *
-     * @access public
-     * @param string $sSessionKey Auth credentials
-     * @param int $iSurveyID Id of the Survey to insert responses
-     * @param struct $aResponseData The actual response
-     * @return int The response ID
-     */
-    public function add_response($sSessionKey, $iSurveyID, $aResponseData)
-    {
-        if (!$this->_checkSessionKey($sSessionKey)) return array('status' => 'Invalid session key');
-        $oSurvey=Survey::model()->findByPk($iSurveyID);
-        if (is_null($oSurvey))
-        {
-            return array('status' => 'Error: Invalid survey ID');
-        }
-
-        if (hasSurveyPermission($iSurveyID, 'responses', 'create'))
-        {
-            if (!Yii::app()->db->schema->getTable('{{survey_' . $iSurveyID . '}}'))
-                return array('status' => 'No survey response table');
-
-            //set required values if not set
-
-            // @todo: Some of this is part of the validation and should be done in the model instead
-            if (!isset($aResponseData['submitdate']))
-                $aResponseData['submitdate'] = date("Y-m-d H:i:s");
-            if (!isset($aResponseData['startlanguage']))
-                $aResponseData['startlanguage'] = getBaseLanguageFromSurveyID($iSurveyID);
-
-            if ($oSurvey->datestamp=='Y')
-            {
-                if (!isset($aResponseData['datestamp']))
-                    $aResponseData['datestamp'] = date("Y-m-d H:i:s");
-                if (!isset($aResponseData['startdate']))
-                    $aResponseData['startdate'] = date("Y-m-d H:i:s");
-            }
-
-            Survey_dynamic::sid($iSurveyID);
-            $survey_dynamic = new Survey_dynamic;
-            $aBasicDestinationFields=$survey_dynamic->tableSchema->columnNames;
-            $aResponseData=array_intersect_key($aResponseData, array_flip($aBasicDestinationFields));
-            $result_id = $survey_dynamic->insertRecords($aResponseData);
-
-            if ($result_id)
-                return $result_id;
-            else
-                return array('status' => 'Unable to add response');
-        }
-        else
-            return array('status' => 'No permission');
-
-    }
-
-    /**
-     * RPC Routine to export responses.
-     * Returns the requested file as base64 encoded string
-     *
-     * @access public
-     * @param string $sSessionKey Auth credentials
-     * @param int $iSurveyID Id of the Survey
-     * @param string $sDocumentType pdf,csv,xls,doc
-     * @param string $sLanguageCode The language to be used
-     * @param string $sCompletionStatus Optional 'complete','incomplete' or 'all' - defaults to 'all'
-     * @param string $sHeadingType 'code','full' or 'abbreviated' Optional defaults to 'code'
-     * @param string $sResponseType 'short' or 'long' Optional defaults to 'short'
-     * @param integer $iFromResponseID Optional
-     * @param integer $iToResponseID Optional
-     * @param array $aFields Optional Selected fields
-     * @return array|string On success: Requested file as base 64-encoded string. On failure array with error information
-     * */
-    public function export_responses($sSessionKey, $iSurveyID, $sDocumentType, $sLanguageCode=null, $sCompletionStatus='all', $sHeadingType='full', $sResponseType='short', $iFromResponseID=null, $iToResponseID=null, $aFields=null)
-    {
-        if (!$this->_checkSessionKey($sSessionKey)) return array('status' => 'Invalid session key');
-        Yii::app()->loadHelper('admin/exportresults');
-        if (!tableExists('{{survey_' . $iSurveyID . '}}')) return array('status' => 'No Data');
-		if(!$count = Survey_dynamic::model($iSurveyID)->count()) return array('status' => 'No Data');
-
-        if (!hasSurveyPermission($iSurveyID, 'responses', 'export')) return array('status' => 'No permission');
-        if (is_null($sLanguageCode)) $sLanguageCode=getBaseLanguageFromSurveyID($iSurveyID);
-        if (is_null($aFields)) $aFields=array_keys(createFieldMap($iSurveyID,'full',true,false,$sLanguageCode));
-        if($sDocumentType=='xls'){
-           // Cut down to the first 255 fields
-           $aFields=array_slice($aFields,0,255);
-        }
-        $oFomattingOptions=new FormattingOptions();
-        
-        if($iFromResponseID !=null)   
-			$oFomattingOptions->responseMinRecord=$iFromResponseID;
-        else
-			$oFomattingOptions->responseMinRecord=1;        
-        
-        if($iToResponseID !=null)   
-            $oFomattingOptions->responseMaxRecord=$iToResponseID;
-        else
-            $oFomattingOptions->responseMaxRecord = $count;
-
-        $oFomattingOptions->selectedColumns=$aFields;
-        $oFomattingOptions->responseCompletionState=$sCompletionStatus;
-        $oFomattingOptions->headingFormat=$sHeadingType;
-        $oFomattingOptions->answerFormat=$sResponseType;
-        $oFomattingOptions->output='file';
-        $oExport=new ExportSurveyResultsService();
-        $sTempFile=$oExport->exportSurvey($iSurveyID,$sLanguageCode, $sDocumentType,$oFomattingOptions, '');
-        $sFileData = file_get_contents($sTempFile);
-        unlink($sTempFile);
-
-        return base64_encode($sFileData);
-    }
-
-    /**
-     * RPC Routine to export token response in a survey.
-     * Returns the requested file as base64 encoded string
-     *
-     * @access public
-     * @param string $sSessionKey Auth credentials
-     * @param int $iSurveyID Id of the Survey
-     * @param string $sDocumentType pdf,csv,xls,doc
-     * @param string $sToken The token for which responses needed
-     * @param string $sLanguageCode The language to be used
-     * @param string $sCompletionStatus Optional 'complete','incomplete' or 'all' - defaults to 'all'
-     * @param string $sHeadingType 'code','full' or 'abbreviated' Optional defaults to 'code'
-     * @param string $sResponseType 'short' or 'long' Optional defaults to 'short'
-     * @param array $aFields Optional Selected fields
-     * @return array|string On success: Requested file as base 64-encoded string. On failure array with error information
-     * 
-     */
-    public function export_responses_by_token($sSessionKey, $iSurveyID, $sDocumentType, $sToken, $sLanguageCode=null, $sCompletionStatus='all', $sHeadingType='full', $sResponseType='short', $aFields=null)
-    {
-        if (!$this->_checkSessionKey($sSessionKey)) return array('status' => 'Invalid session key');
-        
-        Yii::app()->loadHelper('admin/exportresults');
-        if (!tableExists('{{survey_' . $iSurveyID . '}}')) return array('status' => 'No Data');
-        if(!$oResult = Survey_dynamic::model($iSurveyID)->findByAttributes(array('token' => $sToken))) return array('status' => 'No Response found for Token');
-        if ($oResult['id'])
-        {
-            $sFilter="{{survey_{$iSurveyID}}}.id=".(int)$oResult['id'];
-        }
-        if (!hasSurveyPermission($iSurveyID, 'responses', 'export')) return array('status' => 'No permission');
-        if (empty($sLanguageCode)) $sLanguageCode=getBaseLanguageFromSurveyID($iSurveyID);
-        
-        if (is_null($aFields)) $aFields=array_keys(createFieldMap($iSurveyID,'full',true,false,$sLanguageCode));
-        if($sDocumentType=='xls'){
-           // Cut down to the first 255 fields
-           $aFields=array_slice($aFields,0,255);
-        }
-        
-        $oFomattingOptions=new FormattingOptions();
-        
-        $oFomattingOptions->selectedColumns=$aFields;
-        $oFomattingOptions->responseCompletionState=$sCompletionStatus;
-        $oFomattingOptions->headingFormat=$sHeadingType;
-        $oFomattingOptions->answerFormat=$sResponseType;
-        $oFomattingOptions->output='file';
-        $oExport=new ExportSurveyResultsService();
-        
-        $sTempFile=$oExport->exportSurvey($iSurveyID,$sLanguageCode, $sDocumentType,$oFomattingOptions, $sFilter);
-        $sFileData = file_get_contents($sTempFile);
-        unlink($sTempFile);
-
-        return base64_encode($sFileData);
-    }
-
-
-    /**
-     * Tries to login with username and password
-     *
-     * @access protected
-     * @param string $sUsername The username
-     * @param mixed $sPassword The Password
-     * @return bool
-     */
-    protected function _doLogin($sUsername, $sPassword)
-    {
-        if (Failed_login_attempts::model()->isLockedOut())
-            return false;
-
-        $identity = new UserIdentity(sanitize_user($sUsername), $sPassword);
-
-        if (!$identity->authenticate())
-        {
-            Failed_login_attempts::model()->addAttempt();
-            return false;
-        }
-        else
-            return true;
-    }
-
-    /**
-     * Fills the session with necessary user info on the fly
-     *
-     * @access protected
-     * @param string $username The username
-     * @return bool
-     */
-    protected function _jumpStartSession($username)
-    {
-        $aUserData = User::model()->findByAttributes(array('users_name' => $username))->attributes;
-
-        $session = array(
-        'loginID' => intval($aUserData['uid']),
-        'user' => $aUserData['users_name'],
-        'full_name' => $aUserData['full_name'],
-        'htmleditormode' => $aUserData['htmleditormode'],
-        'templateeditormode' => $aUserData['templateeditormode'],
-        'questionselectormode' => $aUserData['questionselectormode'],
-        'dateformat' => $aUserData['dateformat'],
-        'adminlang' => 'en'
-        );
-        foreach ($session as $k => $v)
-            Yii::app()->session[$k] = $v;
-        Yii::app()->user->setId($aUserData['uid']);
-
-        $this->controller->_GetSessionUserRights($aUserData['uid']);
-        return true;
-    }
-
-    /**
-     * This function checks if the XML-RPC session key is valid. If yes returns true, otherwise false and sends an error message with error code 1
-     *
-     * @access protected
-     * @param string $sSessionKey Auth credentials
-     * @return bool
-     */
-    protected function _checkSessionKey($sSessionKey)
-    {
-        $criteria = new CDbCriteria;
-        $criteria->condition = 'expire < ' . time();
-        Sessions::model()->deleteAll($criteria);
-        $oResult = Sessions::model()->findByPk($sSessionKey);
-
-        if (is_null($oResult))
-            return false;
-        else
-        {
-            $this->_jumpStartSession($oResult->data);
-            return true;
-        }
-    }
-=======
->>>>>>> a2ab567d
 }