<?php

if (!defined('BASEPATH')) {
    exit('No direct script access allowed');
}
/*
* LimeSurvey
* Copyright (C) 2007-2011 The LimeSurvey Project Team / Carsten Schmitz
* All rights reserved.
* License: GNU/GPL License v2 or later, see LICENSE.php
* LimeSurvey is free software. This version may have been modified pursuant
* to the GNU General Public License, and as distributed it includes or
* is derivative of works licensed under the GNU General Public License or
* other free or open source software licenses.
* See COPYRIGHT.php for copyright notices and details.
*
*/

/**
* question
*
* @package LimeSurvey
* @author
* @copyright 2011
* @access public
*/
class questions extends Survey_Common_Action
{

    public function view($surveyid, $gid, $qid)
    {
        $aData = array();

        // Init general variables
        $aData['surveyid'] = $iSurveyID = (int) $surveyid;
        $aData['gid'] = $gid;
        $aData['qid'] = $qid;
        $survey = Survey::model()->findByPk($iSurveyID);
        $baselang = $survey->language;

        //Show Question Details
        //Count answer-options for this question
        $qrr = Answer::model()->findAllByAttributes(array('qid' => $qid));

        $aData['qct'] = count($qrr);

        //Count sub-questions for this question
        $sqrq = Question::model()->findAllByAttributes(array('parent_qid' => $qid));
        $aData['sqct'] = count($sqrq);

        $oQuestion = Question::model()->findByAttributes(array('qid' => $qid, 'gid' => $gid, 'sid' => $iSurveyID));
        if (is_null($oQuestion)) {
            return;
        }

        // Check if other questions in the Survey are dependent upon this question
        $condarray = getQuestDepsForConditions($iSurveyID, "all", "all", $qid, "by-targqid", "outsidegroup");

        if (is_null($survey)) {
            Yii::app()->session['flashmessage'] = gT("Invalid survey ID");
            $this->getController()->redirect(array("admin/index"));
        } //  if surveyid is invalid then die to prevent errors at a later time

        $aData['activated'] = $survey->active;

        $aData['oQuestion'] = $oQuestion;
        $qrrow = $oQuestion->attributes;
        $aData['languagelist'] = $survey->allLanguages;
        $aData['qtypes'] = Question::typeList();

        $qshowstyle = "";


        $aData['qshowstyle'] = $qshowstyle;
        $aData['surveyid'] = $iSurveyID;
        $aData['qid'] = $qid;
        $aData['gid'] = $gid;
        $aData['qrrow'] = $qrrow;
        $aData['baselang'] = $baselang;
        $aAttributesWithValues = Question::model()->getAdvancedSettingsWithValues($qid, $qrrow['type'], $iSurveyID, $baselang);
        $DisplayArray = array();

        foreach ($aAttributesWithValues as $aAttribute) {
            if (($aAttribute['i18n'] == false && isset($aAttribute['value']) && $aAttribute['value'] != $aAttribute['default'])
                || ($aAttribute['i18n'] == true && isset($aAttribute['value'][$baselang]) && $aAttribute['value'][$baselang] != $aAttribute['default'])) {
                if ($aAttribute['inputtype'] == 'singleselect') {
                    if (isset($aAttribute['options'][$aAttribute['value']])) {
                        $aAttribute['value'] = $aAttribute['options'][$aAttribute['value']];
                    }
                }
                $DisplayArray[] = $aAttribute;
            }
        }
        $aData['advancedsettings'] = $DisplayArray;
        $aData['condarray'] = $condarray;
        $aData['sImageURL'] = Yii::app()->getConfig('adminimageurl');
        $aData['iIconSize'] = Yii::app()->getConfig('adminthemeiconsize');

        $this->getController()->renderPartial('/admin/survey/Question/questionbar_view', $aData, true);
        $aData['display']['menu_bars']['gid_action'] = 'viewquestion';
        $aData['questionbar']['buttons']['view'] = true;

        ///////////
        // sidemenu
        $aData['sidemenu']['state'] = true;
        $aData['sidemenu']['explorer']['state'] = true;
        $aData['sidemenu']['explorer']['gid'] = (isset($gid)) ? $gid : false;
        $aData['sidemenu']['explorer']['qid'] = (isset($qid)) ? $qid : false;

        $aData['title_bar']['title'] = $survey->currentLanguageSettings->surveyls_title." (".gT("ID").":".$iSurveyID.")";

        // Last question visited : By user (only one by user)
        $setting_entry = 'last_question_'.Yii::app()->user->getId();
        setGlobalSetting($setting_entry, $qid);

        // we need to set the sid for this question
        $setting_entry = 'last_question_sid_'.Yii::app()->user->getId();
        setGlobalSetting($setting_entry, $iSurveyID);

        // we need to set the gid for this question
        $setting_entry = 'last_question_gid_'.Yii::app()->user->getId();
        setGlobalSetting($setting_entry, $gid);

        // Last question for this survey (only one by survey, many by user)
        $setting_entry = 'last_question_'.Yii::app()->user->getId().'_'.$iSurveyID;
        setGlobalSetting($setting_entry, $qid);

        // we need to set the gid for this question
        $setting_entry = 'last_question_'.Yii::app()->user->getId().'_'.$iSurveyID.'_gid';
        setGlobalSetting($setting_entry, $gid);

        $aData['surveyIsActive'] = $survey->active !== 'N';

        $this->_renderWrappedTemplate('survey/Question', 'question_view', $aData);
    }

    /**
     * Display import view
     */
    public function importView($groupid = null, $surveyid)
    {
        $iSurveyID = (int) $surveyid;
        if (!Permission::model()->hasSurveyPermission($iSurveyID, 'surveycontent', 'import')) {
            Yii::app()->session['flashmessage'] = gT("We are sorry but you don't have permissions to do this.");
            $this->getController()->redirect(array('admin/survey/sa/listquestions/surveyid/'.$iSurveyID));
        }
        $survey = Survey::model()->findByPk($iSurveyID);
        $aData = [];
        $aData['sidemenu']['state'] = false;
        $aData['sidemenu']['questiongroups'] = true;
        $aData['surveybar']['closebutton']['url'] = '/admin/survey/sa/listquestiongroups/surveyid/'.$iSurveyID; // Close button
        $aData['surveybar']['savebutton']['form'] = true;
        $aData['surveybar']['savebutton']['text'] = gt('Import');
        $aData['surveyid'] = $iSurveyID;
        $aData['groupid'] = $groupid;
        $aData['title_bar']['title'] = $survey->currentLanguageSettings->surveyls_title." (".gT("ID").":".$iSurveyID.")";
        $this->_renderWrappedTemplate('survey/Question', 'importQuestion_view', $aData);
    }

    /**
     * Function responsible to import a question.
     *
     * @access public
     * @return void
     */
    public function import()
    {
        $action = returnGlobal('action');
        $iSurveyID = (int) returnGlobal('sid');
        $oSurvey = Survey::model()->findByPk($iSurveyID);

        $gid = returnGlobal('gid');
        $aViewUrls = array();

        $aData = [];
        $aData['display']['menu_bars']['surveysummary'] = 'viewquestion';
        $aData['display']['menu_bars']['gid_action'] = 'viewgroup';

        if ($action == 'importquestion') {
            $sFullFilepath = Yii::app()->getConfig('tempdir').DIRECTORY_SEPARATOR.randomChars(20);
            $sExtension = pathinfo($_FILES['the_file']['name'], PATHINFO_EXTENSION);
            $fatalerror = '';

            if ($_FILES['the_file']['error'] == 1 || $_FILES['the_file']['error'] == 2) {
                $fatalerror = sprintf(gT("Sorry, this file is too large. Only files up to %01.2f MB are allowed."), getMaximumFileUploadSize() / 1024 / 1024).'<br>';
            } elseif (!@move_uploaded_file($_FILES['the_file']['tmp_name'], $sFullFilepath)) {
                $fatalerror = gT("An error occurred uploading your file. This may be caused by incorrect permissions for the application /tmp folder.").'<br>';
            }

            // validate that we have a SID and GID
            if (!$iSurveyID) {
                            $fatalerror .= gT("No SID (Survey) has been provided. Cannot import question.");
            }

            if (!$gid) {
                            $fatalerror .= gT("No GID (Group) has been provided. Cannot import question");
            }

            if ($fatalerror != '') {
                unlink($sFullFilepath);
                $message = '<p>'.$fatalerror.'</p>
                <a class="btn btn-default btn-lg"
                href="'.$this->getController()->createUrl('admin/survey/sa/listquestions/surveyid/').'/'.$iSurveyID.'">'
                .gT("Return to question list").'</a></p>';
                $this->_renderWrappedTemplate('super', 'messagebox', array('title'=>gT('Error'), 'message'=>$message));
                die();
            }

            // IF WE GOT THIS FAR, THEN THE FILE HAS BEEN UPLOADED SUCCESFULLY
            Yii::app()->loadHelper('admin/import');

            $aImportResults = array();
            if (strtolower($sExtension) == 'lsq') {
                $aImportResults = XMLImportQuestion($sFullFilepath, $iSurveyID, $gid, array('autorename'=>Yii::app()->request->getPost('autorename') == '1' ?true:false));
            } else {
                $this->getController()->error(gT('Unknown file extension'));
            }

            fixLanguageConsistency($iSurveyID);

            if (isset($aImportResults['fatalerror'])) {
                //echo htmlentities($aImportResults['fatalerror']); die();
                $message = $aImportResults['fatalerror'];
                $message .= '<p>
                <a class="btn btn-default btn-lg"
                href="'.$this->getController()->createUrl('admin/survey/sa/listquestions/surveyid/').'/'.$iSurveyID.'">'
                .gT("Return to question list").'</a></p>';
                $this->_renderWrappedTemplate('super', 'messagebox', array('title'=>gT('Error'), 'message'=>$message));
                App()->end();
            }

            unlink($sFullFilepath);

            $aData['aImportResults'] = $aImportResults;
            $aData['surveyid'] = $iSurveyID;
            $aData['gid'] = $gid;
            $aData['sExtension'] = $sExtension;
            $aViewUrls[] = 'import_view';
        }

        /////
        $aData['sidemenu']['state'] = false;
        $aData['surveyid'] = $iSurveyID;
        $aData['title_bar']['title'] = $oSurvey->defaultlanguage->surveyls_title." (".gT("ID").":".$iSurveyID.")";

        $this->_renderWrappedTemplate('survey/Question', $aViewUrls, $aData);
    }

    /**
     * Load edit default values of a question screen
     *
     * @access public
     * @param int $surveyid
     * @param int $gid
     * @param int $qid
     * @return void
     */
    public function editdefaultvalues($surveyid, $gid, $qid)
    {
        $iSurveyID = (int) $surveyid;
        $survey = Survey::model()->findByPk($iSurveyID);

        $gid = (int) $gid;
        $qid = (int) $qid;


        Yii::app()->loadHelper('surveytranslator');


        $oQuestion = Question::model()->findByAttributes(array(
            'qid' => $qid,
            'gid' => $gid,
            'language' => $survey->language
        ));

        $questionrow = $oQuestion->attributes;

        $qtproperties = Question::typeList();

        $langopts = array();
        foreach ($survey->allLanguages as $language) {
            $langopts[$language] = array();
            $langopts[$language][$questionrow['type']] = array();

            // If there are answerscales
            if ($qtproperties[$questionrow['type']]['answerscales'] > 0) {
                for ($scale_id = 0; $scale_id < $qtproperties[$questionrow['type']]['answerscales']; $scale_id++) {
                    $langopts[$language][$questionrow['type']][$scale_id] = array();

                    $defaultvalue = DefaultValue::model()->findByAttributes(array(
                    'specialtype' => '',
                    'qid' => $qid,
                    'scale_id' => $scale_id,
                    'language' => $language
                    ));

                    $defaultvalue = $defaultvalue != null ? $defaultvalue->defaultvalue : null;

                    $langopts[$language][$questionrow['type']][$scale_id]['defaultvalue'] = $defaultvalue;

                    $answerresult = Answer::model()->findAllByAttributes(array(
                    'qid' => $qid,
                    'language' => $language
                    ), array('order' => 'sortorder'));
                    $langopts[$language][$questionrow['type']][$scale_id]['answers'] = $answerresult;

                    if ($questionrow['other'] == 'Y') {
                        $defaultvalue = DefaultValue::model()->findByAttributes(array(
                        'specialtype' => 'other',
                        'qid' => $qid,
                        'scale_id' => $scale_id,
                        'language' => $language
                        ));

                        $defaultvalue = $defaultvalue != null ? $defaultvalue->defaultvalue : null;
                        $langopts[$language][$questionrow['type']]['Ydefaultvalue'] = $defaultvalue;
                    }
                }
            }

            // If there are subquestions and no answerscales
            if ($qtproperties[$questionrow['type']]['answerscales'] == 0 &&
            $qtproperties[$questionrow['type']]['subquestions'] > 0) {
                for ($scale_id = 0; $scale_id < $qtproperties[$questionrow['type']]['subquestions']; $scale_id++) {
                    $langopts[$language][$questionrow['type']][$scale_id] = array();

                    $sqresult = Question::model()->findAllByAttributes(array(
                    'sid' => $iSurveyID,
                    'gid' => $gid,
                    'parent_qid' => $qid,
                    'language' => $language,
                    'scale_id' => 0
                    ), array('order' => 'question_order'));

                    $langopts[$language][$questionrow['type']][$scale_id]['sqresult'] = array();

                    $options = array();
                    if ($questionrow['type'] == Question::QT_M_MULTIPLE_CHOICE || $questionrow['type'] == Question::QT_P_MULTIPLE_CHOICE_WITH_COMMENTS) {
                                            $options = array('' => gT('<No default value>'), 'Y' => gT('Checked'));
                    }

                    foreach ($sqresult as $aSubquestion) {
                        $defaultvalue = DefaultValue::model()->findByAttributes(array(
                        'specialtype' => '',
                        'qid' => $qid,
                        'sqid' => $aSubquestion['qid'],
                        'scale_id' => $scale_id,
                        'language' => $language
                        ));
                        $defaultvalue = $defaultvalue != null ? $defaultvalue->defaultvalue : null;

                        $aSubquestion = $aSubquestion->attributes;
                        $aSubquestion['defaultvalue'] = $defaultvalue;
                        $aSubquestion['options'] = $options;

                        $langopts[$language][$questionrow['type']][$scale_id]['sqresult'][] = $aSubquestion;
                    }
                }
            }
            if ($qtproperties[$questionrow['type']]['answerscales'] == 0 &&
            $qtproperties[$questionrow['type']]['subquestions'] == 0) {
                $defaultvalue = DefaultValue::model()->findByAttributes(array(
                'specialtype' => '',
                'qid' => $qid,
                'scale_id' => 0,
                'language' => $language
                ));
                $langopts[$language][$questionrow['type']][0] = $defaultvalue != null ? $defaultvalue->defaultvalue : null;
            }

        }

        $aData = array(
            'oQuestion' => $oQuestion,
            'qid' => $qid,
            'surveyid' => $iSurveyID,
            'langopts' => $langopts,
            'questionrow' => $questionrow,
            'gid' => $gid,
            'qtproperties' => $qtproperties,
        );


        $aData['title_bar']['title'] = $survey->currentLanguageSettings->surveyls_title." (".gT("ID").":".$iSurveyID.")";
        $aData['questiongroupbar']['savebutton']['form'] = 'frmeditgroup';
        $aData['questiongroupbar']['closebutton']['url'] = 'admin/questions/sa/view/surveyid/'.$iSurveyID.'/gid/'.$gid.'/qid/'.$qid; // Close button

        $aData['questiongroupbar']['saveandclosebutton']['form'] = 'frmeditgroup';
        $aData['display']['menu_bars']['surveysummary'] = 'editdefaultvalues';
        $aData['display']['menu_bars']['qid_action'] = 'editdefaultvalues';


        ///////////
        // sidemenu
        $aData['sidemenu']['state'] = false;
        $aData['sidemenu']['explorer']['state'] = true;
        $aData['sidemenu']['explorer']['gid'] = (isset($gid)) ? $gid : false;
        $aData['sidemenu']['explorer']['qid'] = (isset($qid)) ? $qid : false;
        $aData['hasUpdatePermission'] =
            Permission::model()->hasSurveyPermission($iSurveyID, 'surveycontent', 'update') ?
            '' :
            'disabled="disabled" readonly="readonly"';

        $this->_renderWrappedTemplate('survey/Question', 'editdefaultvalues_view', $aData);
    }

    /**
     * Load complete editing of answer options screen.
     *
     * @access public
     * @param int $surveyid
     * @param int $gid
     * @param int $qid
     */
    public function answeroptions($surveyid, $gid, $qid)
    {
        // Abort if user lacks permission to update survey content
        if (!Permission::model()->hasSurveyPermission($surveyid, 'surveycontent', 'update')) {
            Yii::app()->user->setFlash('error', gT("Access denied"));
            $this->getController()->redirect(Yii::app()->request->urlReferrer);
        }

        $surveyid = sanitize_int($surveyid);
        $survey = Survey::model()->findByPk($surveyid);

        $qid = sanitize_int($qid);
        $gid = sanitize_int($gid);
        App()->getClientScript()->registerScriptFile(
            App()->getConfig('adminscripts').'answers.js',
            LSYii_ClientScript::POS_BEGIN
        );
        App()->getClientScript()->registerPackage('jquery-selectboxes');

        $aData['title_bar']['title'] = $survey->currentLanguageSettings->surveyls_title." (".gT("ID").":".$surveyid.")";
        $aData['questiongroupbar']['savebutton']['form'] = true;
        $aData['questiongroupbar']['saveandclosebutton']['form'] = 'frmeditgroup';
        $aData['questiongroupbar']['closebutton']['url'] = 'admin/questions/sa/view/surveyid/'.$surveyid.'/gid/'.$gid.'/qid/'.$qid; // Close button

        $aData['surveyid'] = $surveyid;
        $aData['gid']      = $gid;
        $aData['qid']      = $qid;
        Yii::app()->session['FileManagerContext'] = "edit:answer:{$surveyid}";
        $aViewUrls = $this->_editansweroptions($surveyid, $gid, $qid);

        ///////////
        // sidemenu
        $aData['sidemenu']['state'] = false;
        $aData['sidemenu']['explorer']['state'] = true;
        $aData['sidemenu']['explorer']['gid'] = (isset($gid)) ? $gid : false;
        $aData['sidemenu']['explorer']['qid'] = (isset($qid)) ? $qid : false;


        $this->_renderWrappedTemplate('survey/Question', $aViewUrls, $aData);
    }

    /**
     * Load editing of answer options specific screen only.
     *
     * @access public
     * @param int $surveyid
     * @param int $gid
     * @param int $qid
     * @return array
     */
    public function _editansweroptions($surveyid, $gid, $qid)
    {
        Yii::app()->loadHelper('database');
        $iSurveyID = (int) $surveyid;
        $qid = (int) $qid;
        $gid = (int) $gid;

        // Get languages select on survey.
        $oSurvey = Survey::model()->findByPk($iSurveyID);
        $baselang = $oSurvey->language;

        $oQuestion = $qrow = Question::model()->findByPk($qid);
        $qtype = $qrow['type'];

        $qtypes = Question::typeList();

        $scalecount = $qtypes[$qtype]['answerscales'];

        // Check if there is at least one answer
        for ($i = 0; $i < $scalecount; $i++) {
            $ans = new CDbCriteria;
            $ans->addCondition("qid=$qid")->addCondition("scale_id=$i");
            $qresult = Answer::model()->count($ans);

            if ((int) $qresult == 0) {
                $oAnswer = new Answer;
                $oAnswer->qid = $qid;
                $oAnswer->code = 'A1';
                $oAnswer->sortorder = 0;
                $oAnswer->scale_id = $i;
                $oAnswer->assessment_value = 0;
                $oAnswer->save();
                
                $oAnserL10n = new AnswerL10n();
                $oAnserL10n->answer = "";
                $oAnserL10n->language = $baselang;
                $oAnserL10n->aid = $oAnswer->aid;
                $oAnserL10n->save();
            }
            
        }


        // Check that there are answers for every language supported by the survey
        for ($i = 0; $i < $scalecount; $i++) {
            foreach ($oQuestion->answers as $oAnswer){
                foreach ($oSurvey->allLanguages as $language) {
                    if (!isset($oAnswer->answerL10ns[$language])) {
                        $baseL10n = $oAnswer->answerL10ns[$oSurvey->language];
                        $oAnswerL10n = new AnswerL10n();
                        $oAnswerL10n->attributes = $baseL10n->attributes;
                        $oAnswerL10n->language = $language;
                        $oAnswerL10n->answer = "";
                        $oAnswerL10n->save();
                    }

                }

            }
        }

        $anslangs = $oSurvey->allLanguages;

        // Delete the answers in languages not supported by the survey
        $criteria = new CDbCriteria;
        $criteria->addColumnCondition(array('qid' => $qid));
        $criteria->addNotInCondition('language', $anslangs);
        //$languageresult = Answer::model()->deleteAll($criteria);

        if (!isset($_POST['ansaction'])) {
            // Check if any nulls exist. If they do, redo the sortorders
            $ans = new CDbCriteria;
            $ans->addCondition("qid=$qid")->addCondition("scale_id=$i");
            $cacount = Answer::model()->count($ans);
            if (!empty($cacount)) {
                Answer::model()->updateSortOrder($qid);
            }
        }

        Yii::app()->loadHelper('admin/htmleditor');

        $row = Answer::model()->findByAttributes(array('qid' => $qid), array('order' => 'sortorder desc'));

        if (!is_null($row)) {
                    $maxsortorder = $row->sortorder + 1;
        } else {
                    $maxsortorder = 1;
        }

        $aData['oQuestion'] = $oQuestion;
        $aData['surveyid'] = $iSurveyID;
        $aData['gid'] = $gid;
        $aData['qid'] = $qid;
        $aData['anslangs'] = $anslangs;
        $aData['scalecount'] = $scalecount;

        // The following line decides if the assessment input fields are visible or not
        $sumresult1 = Survey::model()->with(array('languagesettings'=>array('condition'=>'surveyls_language=language')))->together()->findByAttributes(array('sid' => $iSurveyID));
        if (is_null($sumresult1)) {
                    $this->getController()->error('Invalid survey ID');
        }

        // $surveyinfo = $sumresult1->attributes;
        // $surveyinfo = array_merge($surveyinfo, $sumresult1->defaultlanguage->attributes);
        // $surveyinfo = array_map('flattenText', $surveyinfo);
        $assessmentvisible = ($sumresult1->assessments == 'Y' && $qtypes[$qtype]['assessable'] == 1);
        $aData['assessmentvisible'] = $assessmentvisible;

        $aData['activated'] = $sumresult1->active;

        $results = array();
        foreach ($anslangs as $anslang) {
            for ($scale_id = 0; $scale_id < $scalecount; $scale_id++) {
                $criteria = new CDbCriteria;
                $criteria->condition = 'qid = :qid AND scale_id = :scale_id';
                $criteria->order = 'sortorder, code ASC';
                $criteria->params = array(':qid' => $qid, ':scale_id' => $scale_id);
                $results[$anslang][$scale_id] = Answer::model()->findAll($criteria);
                $aData['tableId'][$anslang][$scale_id] = 'answers_'.$anslang.'_'.$scale_id;
            }

        }

        $aData['results'] = $results;
        $aData['viewType'] = 'answerOptions';
        $aData['formId'] = 'editanswersform';
        $aData['formName'] = 'editanswersform';
        $aData['pageTitle'] = gT('Edit answer options');

        $aViewUrls['_subQuestionsAndAnwsersJsVariables'][] = $aData;
        $aViewUrls['answerOptions_view'][] = $aData;

        return $aViewUrls;
    }

    /**
     * Load complete subquestions screen.
     *
     * @access public
     * @param int $surveyid
     * @param int $gid
     * @param int $qid
     * @return void
     */
    public function subquestions($surveyid, $gid, $qid)
    {
        $aData = [];
        $aData['surveyid'] = $surveyid = (int) $surveyid;
        $aData['gid'] = $gid = (int) $gid;
        $aData['qid'] = $qid = (int) $qid;

        // Abort if user lacks permission to update survey content
        if (!Permission::model()->hasSurveyPermission($surveyid, 'surveycontent', 'update')) {
            Yii::app()->user->setFlash('error', gT("Access denied"));
            $this->getController()->redirect(Yii::app()->request->urlReferrer);
        }

        $survey = Survey::model()->findByPk($surveyid);

        App()->getClientScript()->registerScriptFile(App()->getConfig('adminscripts').'subquestions.js', LSYii_ClientScript::POS_BEGIN);
        App()->getClientScript()->registerPackage('jquery-blockUI');
        App()->getClientScript()->registerPackage('jquery-selectboxes');
        Yii::app()->session['FileManagerContext'] = "edit:answer:{$surveyid}";

        $aData['display']['menu_bars']['surveysummary'] = 'viewgroup';
        $aData['display']['menu_bars']['gid_action'] = 'addquestion';
        $aData['display']['menu_bars']['qid_action'] = 'editsubquestions';
        $aViewUrls = $this->_editsubquestion($surveyid, $gid, $qid);

        $aData['title_bar']['title'] = $survey->currentLanguageSettings->surveyls_title." (".gT("ID").":".$surveyid.")";
        $aData['questiongroupbar']['savebutton']['form'] = 'frmeditgroup';
        $aData['questiongroupbar']['saveandclosebutton']['form'] = 'frmeditgroup';
        $aData['questiongroupbar']['closebutton']['url'] = 'admin/questions/sa/view/surveyid/'.$surveyid.'/gid/'.$gid.'/qid/'.$qid; // Close button

        ///////////
        // sidemenu
        $aData['sidemenu']['state'] = false;
        $aData['sidemenu']['explorer']['state'] = true;
        $aData['sidemenu']['explorer']['gid'] = (isset($gid)) ? $gid : false;
        $aData['sidemenu']['explorer']['qid'] = (isset($qid)) ? $qid : false;


        $this->_renderWrappedTemplate('survey/Question', $aViewUrls, $aData);
    }

    /**
     * Load only subquestion specific screen only.
     *
     * @access public
     * @param int $surveyid
     * @param int $gid
     * @param int $qid
     * @return array
     */
    public function _editsubquestion($surveyid, $gid, $qid)
    {
        // Abort if user lacks permission to update survey content
        if (!Permission::model()->hasSurveyPermission($surveyid, 'surveycontent', 'update')) {
            Yii::app()->user->setFlash('error', gT("Access denied"));
            $this->getController()->redirect(Yii::app()->request->urlReferrer);
        }

        $surveyid = (int) $surveyid;
        $oSurvey = Survey::model()->findByPk($surveyid);
        $qid = sanitize_int($qid);
        $gid = sanitize_int($gid);

        // Get languages select on survey.
        $aSurveyLanguages = $oSurvey->additionalLanguages;

        $oQuestion = Question::model()->findByPk(array('qid' => $qid, 'language' => $oSurvey->language));
        $aParentQuestion = $oQuestion->attributes;

        $sQuestiontype = $aParentQuestion['type'];
        $aQuestiontypeInfo = Question::typeList();
        $iScaleCount = $aQuestiontypeInfo[$sQuestiontype]['subquestions'];

        for ($iScale = 0; $iScale < $iScaleCount; $iScale++) {
            $subquestiondata = Question::model()->findAllByAttributes(array(
            'parent_qid' => $qid,
            'scale_id' => $iScale
            ));

            if (empty($subquestiondata)) {
                $data = array(
                    'sid' => $surveyid,
                    'gid' => $gid,
                    'parent_qid' => $qid,
                    'title' => 'SQ001',
                    'question_order' => 1,
                    'relevance' => '1',
                    'scale_id' => $iScale,
                );
                $subQuestion = new Question();
                $subQuestion->attributes = $data;
                $subQuestion->save();
                $oQuestionL10n = new QuestionL10n();
                $oQuestionL10n->qid = $subQuestion->qid;
                $oQuestionL10n->question = '';
                $oQuestionL10n->language = $oSurvey->language;
                $oQuestionL10n->save();
                $subquestiondata = Question::model()->findAllByAttributes(array(
                    'parent_qid' => $qid,
                    'scale_id' => $iScale
                ));
            }

            // Check that there are subquestions translations for every language supported by the survey
            foreach ($subquestiondata as $row) {
                foreach ($aSurveyLanguages as $language) {
                    $qrow = QuestionL10n::model()->count('
                        qid = :qid AND
                        language = :$language',
                        array(
                            ':qid' => $qid,
                            ':language' => $language
                    ));
                    // Means that no record for the language exists in the questions table
                    if (empty($qrow)) {
                        $oQuestionL10n = new QuestionL10n;
                        $oQuestionL10n->qid = $row->qid;
                        $oQuestionL10n->question = $row->question;
                        $oQuestionL10n->language = $language;
                        $oQuestionL10n->save();
                    }
                }
            }
        }

        array_unshift($aSurveyLanguages, $oSurvey->language);
        /* Fix subquestions */
        $oQuestion->fixSubQuestions();

        // Check sort order for subquestions
        $qresult = Question::model()->findByAttributes(array('qid' => $qid));
        if (!is_null($qresult)) {
                    $qtype = $qresult->type;
        }

        if (!empty($_POST['ansaction'])) {
            // Check if any nulls exist. If they do, redo the sortorders
            $cacount = Question::model()->count(array(
            'parent_qid' => $qid,
            'question_order' => null
            ));

            if ($cacount) {
                Answer::model()->updateSortOrder($qid, $oSurvey->language);
            }
        }

        Yii::app()->loadHelper('admin/htmleditor');

        // Print Key Control JavaScript
        $result = Question::model()->findAllBYAttributes(array(
        'parent_qid' => $qid
        ), array('order' => 'question_order desc'));

        $aData['anscount'] = count($result);
        $row = $result[0]->attributes;
        $aData['row'] = $row;
        $maxsortorder = $row['question_order'] + 1;

        /**
         * The following line decides if the assessment input fields are visible or not
         * for some question types the assessment values is set in the label set instead of the answers
         */
        $qtypes = Question::typeList();
        Yii::app()->loadHelper('surveytranslator');

        $aData['scalecount'] = $scalecount = $qtypes[$qtype]['subquestions'];

        $sumresult1 = Survey::model()->with(array('languagesettings'=>array('condition'=>'surveyls_language=language')))->together()->findByAttributes(array('sid' => $surveyid));
        if ($sumresult1 == null) {
                    $this->getController()->error('Invalid survey ID');
        }

        $aData['activated']       = $sumresult1->active;
        $aData['surveyid']        = $surveyid;
        $aData['gid']             = $gid;
        $aData['qid']             = $qid;
        $aData['aParentQuestion'] = $aParentQuestion;
        $aData['anslangs']        = $aSurveyLanguages;
        $aData['maxsortorder']    = $maxsortorder;
        $aData['oQuestion']       = $oQuestion;

        foreach ($aSurveyLanguages as $anslang) {
            for ($scale_id = 0; $scale_id < $scalecount; $scale_id++) {
                $criteria = new CDbCriteria;
                $criteria->condition = 'parent_qid = :pqid  AND scale_id = :scale_id';
                $criteria->order = 'question_order, title ASC';
                $criteria->params = array(':pqid' => $qid, ':scale_id' => $scale_id);
                $results[$anslang][$scale_id] = Question::model()->findAll($criteria);
                $aData['tableId'][$anslang][$scale_id] = 'answers_'.$anslang.'_'.$scale_id;
            }
        }

        $aData['results'] = $results;
        $aData['pageTitle'] = gT('Edit subquestions');
        $aData['viewType'] = 'subQuestions';
        $aData['alternate'] = false;

        $aData['formId'] = 'editsubquestionsform';
        $aData['formName'] = 'editsubquestionsform';

        $aViewUrls['_subQuestionsAndAnwsersJsVariables'][] = $aData;
        $aViewUrls['answerOptions_view'][] = $aData;

        return $aViewUrls;
    }



    public function getSubquestionRowForAllLanguages($surveyid, $gid, $codes, $scale_id, $type, $languages, $position, $assessmentvisible = '')
    {
        $languages = explode(';', json_decode($languages));
        $html      = array();
        $first     = true;
        $qid = 'new'.rand(0, 99999);
        foreach ($languages as $language) {
            $html[$language] = $this->getSubquestionRow($surveyid, $gid, $qid, $codes, $language, $first, $scale_id, $type, $position, $assessmentvisible);
            $first = false;
        }

        echo json_encode($html);
    }

    /**
     * AJAX Method to QuickAdd multiple Rows AJAX-based
     * @todo Permission
     */
    public function getSubquestionRowQuickAdd($surveyid, $gid)
    {
        $qid               = '{{quid_placeholder}}';
        $request           = Yii::app()->request;
        $codes             = $request->getPost('codes');
        $language          = $request->getPost('language');
        $first             = $request->getPost('first');
        $scale_id          = $request->getPost('scale_id');
        $type              = $request->getPost('type');
        $position          = $request->getPost('position');
        $assessmentvisible = $request->getPost('assessmentvisible');
        echo $this->getSubquestionRow($surveyid, $gid, $qid, $codes, $language, $first, $scale_id, $type, $position, $assessmentvisible);
    }

    /**
     * This function should be called via ajax request
     * It returns a EMPTY subquestion row HTML for a given ....
     * @param string $qid
     */

    public function getSubquestionRow($surveyid, $gid, $qid, $codes, $language, $first, $scale_id, $type, $position, $assessmentvisible = '')
    {
        // index.php/admin/questions/sa/getSubquestionRow/position/1/scale_id/1/surveyid/691948/gid/76/qid/1611/language/en/first/true
        $stringCodes = json_decode($codes); // All the codes of the displayed subquestions

        // TODO: calcul correct value
        $oldCode = false;

        //Capture "true" and "false" as strings
        if (is_string($first)) {
            $first = ($first == "false" ? false : true);
        }
        // We get the numerical part of each code and we store them in Arrays
        // One array is to store the pure numerical values (so we can search in it for the greates value, and increment it)
        // Another array is to store the string values (so we keep all the prefixed "0")
        $numCodes = array();
        foreach ($stringCodes as $key => $stringCode) {
            // This will loop into the code, from the last character to the first letter
            $numericSuffix = ''; $n = 1; $numeric = true;
            while ($numeric === true && $n <= strlen($stringCode)) {
                $currentCharacter = (string) substr($stringCode, -$n, 1); // get the current character

                if (ctype_digit($currentCharacter)) {
                // check if it's numerical
                    $numericSuffix = $currentCharacter.$numericSuffix; // store it in a string
                    $n = $n + 1;
                } else {
                    $numeric = false; // At first non numeric character found, the loop is stoped
                }
            }
            $numCodesWithZero[$key] = (string) $numericSuffix; // In string type, we can have   : "0001"
            $numCodes[$key]         = (int) $numericSuffix; // In int type, we can only have : "1"
        }

        // Let's get the greatest code
        $greatestNumCode          = max($numCodes); // greatest code
        $key                      = array_keys($numCodes, max($numCodes)); // its key (same key in all tables)
        $greatesNumCodeWithZeros  = (isset($numCodesWithZero)) ? $numCodesWithZero[$key[0]] : ''; // its value with prefixed 0 (like : 001)
        $stringCodeOfGreatestCode = $stringCodes[$key[0]]; // its original submited  string (like: SQ001)

        // We get the string part of it: it's the original string code, without the greates code with its 0 :
        // like  substr ("SQ001", (strlen(SQ001)) - strlen(001) ) ==> "SQ"
        $stringPartOfNewCode    = (string) substr($stringCodeOfGreatestCode, 0, (strlen($stringCodeOfGreatestCode) - strlen($greatesNumCodeWithZeros)));

        // We increment by one the greatest code
        $numericalPartOfNewCode = $newPosition = $greatestNumCode + 1;

        // We get the list of 0 : (using $numericalPartOfNewCode will remove the excedent 0 ; SQ009 will be followed by SQ010 )
        $listOfZero = (string) substr($greatesNumCodeWithZeros, 0, (strlen($greatesNumCodeWithZeros) - strlen($numericalPartOfNewCode)));

        // When no more zero are available we want to be sure that the last 9 unit will not left
        // (like in SQ01 => SQ99 ; should become SQ100, not SQ9100)
        $listOfZero = ($listOfZero == "9") ? '' : $listOfZero;

        // We finaly build the new code
        $code = $stringPartOfNewCode.$listOfZero.$numericalPartOfNewCode;

        $activated = false; // You can't add ne subquestion when survey is active
        Yii::app()->loadHelper('admin/htmleditor'); // Prepare the editor helper for the view

        if ($type == 'subquestion') {
            $view = '_subquestion';
            $aData = array(
                'position'  => $position,
                'scale_id'  => $scale_id,
                'activated' => $activated,
                'first'     => $first,
                'surveyid'  => $surveyid,
                'gid'       => $gid,
                'qid'       => $qid,
                'language'  => $language,
                'title'     => $code,
                'question'  => '',
                'relevance' => '1',
                'oldCode'   => $oldCode,
            );
        } else {
            $view = '_answer_option';
            $aData = array(
                'assessmentvisible' => $assessmentvisible == "false" ? false : true,
                'assessment_value'  => '',
                'answer'            => '',
                'sortorder'         => $newPosition,
                'position'          => $newPosition,
                'scale_id'          => $scale_id,
                'activated'         => $activated,
                'first'             => $first,
                'surveyid'          => $surveyid,
                'gid'               => $gid,
                'qid'               => $qid,
                'language'          => $language,
                'title'             => $code,
                'question'          => '',
                'relevance'         => '1',
                'oldCode'           => $oldCode,
            );
        }

        $html = '<!-- Inserted Row -->';
        $html .= $this->getController()->renderPartial('/admin/survey/Question/subquestionsAndAnswers/'.$view, $aData, true, false);
        $html .= '<!-- end of Inserted Row -->';
        return $html;
    }


    /**
     * Add a new question
     * @param $surveyid int the sid
     * @return string html
     */
    public function newquestion($surveyid)
    {
        if (!Permission::model()->hasSurveyPermission($surveyid, 'surveycontent', 'create')) {
            Yii::app()->user->setFlash('error', gT("Access denied"));
            $this->getController()->redirect(Yii::app()->request->urlReferrer);
        }

        Yii::app()->loadHelper('admin/htmleditor');
        $aData = [];
        $surveyid = $iSurveyID = $aData['surveyid'] = sanitize_int($surveyid);
<<<<<<< HEAD
        App()->getClientScript()->registerPackage('lshelp');
=======
        App()->getClientScript()->registerPackage('qTip2');
>>>>>>> 829e5122
        $survey = Survey::model()->findByPk($iSurveyID);

        $aData['title_bar']['title'] = $survey->currentLanguageSettings->surveyls_title." (".gT("ID").":".$iSurveyID.")";
        $aData['subaction'] = gT('Add a new question');
        $aData['surveybar']['importquestion'] = true;
        $aData['surveybar']['savebutton']['form'] = 'frmeditgroup';
        $aData['surveybar']['saveandclosebutton']['form'] = 'frmeditgroup';
        $aData['surveybar']['closebutton']['url'] = '/admin/survey/sa/listquestions/surveyid/'.$iSurveyID; // Close button

        $this->abortIfSurveyIsActive($survey);

        Yii::app()->session['FileManagerContext'] = "create:question:{$surveyid}";

        $baselang = $survey->language;

        $qtypelist = Question::typeList();

        $aData['ajaxDatas']['qTypeOutput'] = json_encode($qtypelist);

        $oQuestion = new Question;
        $oQuestion->type = Question::QT_T_LONG_FREE_TEXT;
        $oQuestion->other = 'N';
        $oQuestion->mandatory = 'N';
        $oQuestion->relevance = 1;
        $oQuestion->group_name = '';
        $oQuestion->modulename = '';
        $oQuestion->questionL10ns = array($baselang=>new QuestionL10n);
        if (isset($_GET['gid'])) {
            $oQuestion->gid = $_GET['gid'];
        }
        $aData['oQuestion'] = $oQuestion;
        $aData['groupid'] = $oQuestion->gid;

        $sumresult1 = $survey;
        if (is_null($sumresult1)) {
            $this->getController()->error('Invalid Survey ID');
        }

        // $surveyinfo = $sumresult1->attributes;
        // $surveyinfo = array_map('flattenText', $surveyinfo);
        $aData['activated'] = $sumresult1->active;

        // Prepare selector Class for javascript function
        if (Yii::app()->session['questionselectormode'] !== 'default') {
            $selectormodeclass = Yii::app()->session['questionselectormode'];
        } else {
            $selectormodeclass = getGlobalSetting('defaultquestionselectormode');
        }

        $aData['accordionDatas']['selectormodeclass'] = $selectormodeclass;
        $aData['selectormodeclass'] = $selectormodeclass;
        $aData['ajaxDatas']['selectormodeclass'] = $selectormodeclass;


        $aData['accordionDatas']['oQuestion'] = $oQuestion;
        $aData['ajaxDatas']['sValidateUrl'] = $this->getController()->createUrl('admin/questions', array('sa' => 'ajaxValidate', 'surveyid'=>$surveyid));
        $aData['addlanguages'] = $survey->additionalLanguages;

        // Get the questions for this group, for position
        // NB: gid won't be set if user clicks quick-button Add question
        if (isset($_GET['gid'])) {
            $oQuestionGroup = QuestionGroup::model()->find('gid=:gid', array(':gid'=>$_GET['gid']));
        } else {
            $aData['oqresult'] = array();
            $oQuestionGroup = QuestionGroup::model()->find(array('condition'=>'sid=:sid', 'params'=> array(':sid'=>$surveyid), 'order'=>'group_order'));
        }
        $aData['oQuestionGroup'] = $oQuestionGroup;
        App()->getClientScript()->registerScriptFile(App()->getConfig('adminscripts').'questions.js', LSYii_ClientScript::POS_BEGIN);

        $aData['adding'] = true;
        $aData['copying'] = false;

        $aData['aqresult'] = '';
        $aData['action'] = 'addquestion';

        ///////////
        // sidemenu
        ///////////
        // sidemenu
        $aData['sidemenu']['state'] = false;
        $aData['sidemenu']['explorer']['state'] = true;

        $aViewUrls = [];
        $aViewUrls['editQuestion_view'][] = $aData;
        App()->getClientScript()->registerScript("EditQuestionView_question_jsviews_".$surveyid.$oQuestion->gid.'new', "OtherSelection('".$oQuestion->type."');", LSYii_ClientScript::POS_POSTSCRIPT);            
        


        $this->_renderWrappedTemplate('survey/Question', $aViewUrls, $aData);
    }

    /**
     * Load edit/new question screen depending on $action.
     *
     * @access public
     * @param string $sa subaction
     * @param int $surveyid
     * @param int $gid
     * @param int $qid
     * @return void
     */
    public function index($sa, $surveyid, $gid, $qid = null)
    {
        App()->getClientScript()->registerPackage('qTip2');
        $action = $sa;
        $surveyid = $iSurveyID = sanitize_int($surveyid);
        $oSurvey = Survey::model()->findByPk($surveyid);

        $gid = sanitize_int($gid);
        if (isset($qid)) {
            $qid = sanitize_int($qid);
        }


        $aViewUrls = array();

        $oQuestionGroup = QuestionGroup::model()->find('gid=:gid', array(':gid'=>$gid));
        $aData = [];
        $aData['oQuestionGroup'] = $oQuestionGroup;
        $aData['surveyid'] = $surveyid;
        $aData['gid'] = $gid;
        $aData['qid'] = $qid;
        $aData['display']['menu_bars']['surveysummary'] = 'viewgroup';
        $aData['display']['menu_bars']['gid_action'] = 'addquestion';

        $aData['title_bar']['title'] = $oSurvey->currentLanguageSettings->surveyls_title." (".gT("ID").":".$iSurveyID.")";
        $aData['questiongroupbar']['savebutton']['form'] = 'frmeditgroup';
        $aData['questiongroupbar']['saveandclosebutton']['form'] = 'frmeditgroup';
        $aData['questiongroupbar']['closebutton']['url'] = 'admin/questions/sa/view/surveyid/'.$surveyid.'/gid/'.$gid.'/qid/'.$qid; // Close button

        Yii::app()->session['FileManagerContext'] = "create:question:{$surveyid}";

        if (Permission::model()->hasSurveyPermission($surveyid, 'surveycontent', 'read')) {
            Yii::app()->loadHelper('admin/htmleditor');
            Yii::app()->loadHelper('surveytranslator');

            // if (isset($_POST['sortorder']))
            //     $postsortorder = sanitize_int($_POST['sortorder']);

            $aData['adding'] = $adding = $action == 'addquestion';
            $aData['copying'] = $copying = $action == 'copyquestion';
            $aData['subaction'] = $copying ? gT('Copy question') : gT('Add a new question');

            $questlangs = $oSurvey->additionalLanguages;
            $baselang = $oSurvey->language;
            $questlangs[] = $baselang;
            $questlangs = array_flip($questlangs);

            // Prepare selector Mode TODO: with and without image
            if (!$adding) {
                // Abort if user lacks update permission
                if (!Permission::model()->hasSurveyPermission($surveyid, 'surveycontent', 'update')) {
                    Yii::app()->user->setFlash('error', gT("Access denied"));
                    $this->getController()->redirect(Yii::app()->request->urlReferrer);
                }

                Yii::app()->session['FileManagerContext'] = "edit:question:{$surveyid}";
                $aData['display']['menu_bars']['qid_action'] = 'editquestion';

                $oQuestion = Question::model()->findByAttributes(array('sid' => $surveyid, 'gid' => $gid, 'qid' => $qid));
                if (!$oQuestion) {
                    $this->getController()->error('Invalid question id');
                }
                $aData['oQuestion'] = $oQuestion;
                $basesettings = [];
                foreach ($oQuestion->questionL10ns as $esrow) {
                    if (!array_key_exists($esrow->language, $questlangs)) {
                    // Language Exists, BUT ITS NOT ON THE SURVEY ANYMORE.
                        $esrow->delete();
                    } else {
                        $questlangs[$esrow->language] = 99;
                    }

                    if ($esrow->language == $baselang) {
                        $basesettings = array(
                        'question_order' => $oQuestion->question_order,
                        'other' => $oQuestion->other,
                        'mandatory' => $oQuestion->mandatory,
                        'type' => $oQuestion->type,
                        'title' => $oQuestion->title,
                        'preg' => $oQuestion->preg,
                        'question' => $esrow->question,
                        'help' => $esrow->help
                        );
                    }
                }



                foreach ($questlangs as $key=>$value) {
                    if ($value != 99) {
                        $arQuestion = new Question;
                        $arQuestion->qid = $qid;
                        $arQuestion->sid = $surveyid;
                        $arQuestion->gid = $gid;
                        $arQuestion->type = $basesettings['type'];
                        $arQuestion->title = $basesettings['title'];
                        $arQuestion->question = $basesettings['question'];
                        $arQuestion->preg = $basesettings['preg'];
                        $arQuestion->help = $basesettings['help'];
                        $arQuestion->other = $basesettings['other'];
                        $arQuestion->mandatory = $basesettings['mandatory'];
                        $arQuestion->question_order = $basesettings['question_order'];
                        $arQuestion->language = $key;
                        $arQuestion->insert();
                    }
                }

                $oQuestion = Question::model()->with('group')->together()->findByAttributes(array(
                'sid' => $surveyid,
                'gid' => $gid,
                'qid' => $qid,
                ));
            } else {
                // This is needed to properly color-code content if it contains replacements
                LimeExpressionManager::StartProcessingPage(false, true); // so can click on syntax highlighting to edit questions
            }

            $qtypelist = Question::typeList();
            $aData['qTypeOutput'] = json_encode($qtypelist);

            if ($adding) {
                $oQuestion = new Question;
//                $oQuestion->language'] = $baselang;
    //               $oQuestion->question'] = '';
    //               $oQuestion->help'] = '';
                $oQuestion->type = 'T';
                $oQuestion->lid = 0;
                $oQuestion->lid1 = 0;
                $oQuestion->gid = $gid;
                $oQuestion->other = 'N';
                $oQuestion->mandatory = 'N';
                $oQuestion->preg = '';
                $oQuestion->relevance = 1;
                $oQuestion->group_name = '';                
            }
            $aData['conditioncount'] = Condition::Model()->count("qid=:qid", array('qid' => $qid));


            $aData['oQuestion'] = $oQuestion;
            $aData['surveyid'] = $surveyid;
            $aData['gid'] = $gid;

            if (!$adding) {
                $criteria = new CDbCriteria;
                $criteria->addColumnCondition(array('sid' => $surveyid, 'gid' => $gid, 'qid' => $qid));
                $aqresult = Question::model()->findAll($criteria);
                $aData['aqresult'] = $aqresult;
            }

            $aData['action'] = $action;

            if (is_null($oSurvey)) {
                $this->getController()->error('Invalid Survey ID');
            }

            $aData['activated'] = $oSurvey->active;

                // Prepare selector Class for javascript function
            if (Yii::app()->session['questionselectormode'] !== 'default') {
                $selectormodeclass = Yii::app()->session['questionselectormode'];
            } else {
                    $selectormodeclass = getGlobalSetting('defaultquestionselectormode');
            }

            $aData['selectormodeclass'] = $selectormodeclass;
            $aData['ajaxDatas']['selectormodeclass'] = $selectormodeclass;

            /**
             * Since is moved via ajax call only : it's not needed, when we have time : readd it for no-js solution
             */
            //~ if (!$adding)
                //~ $qattributes = questionHelper::getQuestionAttributesSettings(($aqresult->type); //(or Question::getAdvancedSettingsWithValues )
            //~ else
                //~ $qattributes = array();

            if ($adding) {
                // Get the questions for this group
                $baselang = $oSurvey->language;
                $oqresult = Question::model()->findAllByAttributes(array('sid' => $surveyid, 'gid' => $gid, 'language' => $baselang, 'parent_qid'=> 0), array('order' => 'question_order'));
                $aData['oqresult'] = $oqresult;
            }
            App()->getClientScript()->registerScriptFile(App()->getConfig('adminscripts').'questions.js', LSYii_ClientScript::POS_BEGIN);

            $aData['sValidateUrl'] = ($adding || $copying) ? $this->getController()->createUrl('admin/questions', array('sa' => 'ajaxValidate', 'surveyid'=>$surveyid)) : $this->getController()->createUrl('admin/questions', array('sa' => 'ajaxValidate', 'surveyid'=>$surveyid, 'qid'=>$qid));
            $aData['ajaxDatas']['sValidateUrl'] = $aData['sValidateUrl'];
            $aData['ajaxDatas']['qTypeOutput'] = $aData['qTypeOutput'];

            $aData['addlanguages'] = $oSurvey->additionalLanguages;

            $aViewUrls['editQuestion_view'][] = $aData;
            App()->getClientScript()->registerScript("EditQuestionView_question_jsviews_".$surveyid.$gid.$qid, "OtherSelection('".$oQuestion->type."');", LSYii_ClientScript::POS_POSTSCRIPT);            
        } else {
                    include('accessDenied.php');
        }

        
        $aData['ajaxDatas']['qTypeOutput'] = $aData['qTypeOutput'];

        ///////////
        // sidemenu
        $aData['sidemenu']['state'] = false;
        $aData['sidemenu']['explorer']['state'] = true;
        $aData['sidemenu']['explorer']['gid'] = (isset($gid)) ? $gid : false;
        $aData['sidemenu']['explorer']['qid'] = (isset($qid)) ? $qid : false;


        $this->_renderWrappedTemplate('survey/Question', $aViewUrls, $aData);
    }


    /**
     * Delete multiple questions.
     * Called by ajax from question list.
     * Permission check is done by questions::delete()
     * @return string HTML
     */
    public function deleteMultiple()
    {
        $aQidsAndLang = json_decode(Yii::app()->request->getPost('sItems'));
        $aResults     = array();

        foreach ($aQidsAndLang as $sQidAndLang) {
            $aQidAndLang = explode(',', $sQidAndLang);
            $iQid        = $aQidAndLang[0];
            $sLanguage   = $aQidAndLang[1];

            $oQuestion   = Question::model()->find('qid=:qid and language=:language', array(":qid"=>$iQid, ":language"=>$sLanguage));

            if (is_object($oQuestion)) {
                $aResults[$iQid]['title'] = viewHelper::flatEllipsizeText($oQuestion->question, true, 0);
                $result = $this->delete($oQuestion->sid, $iQid, true);
                $aResults[$iQid]['result'] = $result['status'];
            }
        }

        Yii::app()->getController()->renderPartial('ext.admin.survey.ListSurveysWidget.views.massive_actions._action_results', array('aResults'=>$aResults, 'successLabel'=>gT('Deleted')));
    }

    /**
     * Function responsible for deleting a question.
     *
     * @access public
     * @param int $surveyid
     * @param int $qid
     * @return array
     */
    public function delete($surveyid, $qid, $ajax = false)
    {
        $surveyid = sanitize_int($surveyid);
        $qid = (int) $qid;
        $rqid = $qid;

        if (Permission::model()->hasSurveyPermission($surveyid, 'surveycontent', 'delete')) {
            if ($qid == 0) {
                $qid = returnGlobal('qid');
            }

            LimeExpressionManager::RevertUpgradeConditionsToRelevance(null, $qid);

            // Check if any other questions have conditions which rely on this question. Don't delete if there are.
            // TMSW Condition->Relevance:  Allow such deletes - can warn about missing relevance separately.
            $ccresult = Condition::model()->findAllByAttributes(array('cqid' => $qid));
            $cccount = count($ccresult);

            // There are conditions dependent on this question
            if ($cccount) {
                $sMessage = gT("Question could not be deleted. There are conditions for other questions that rely on this question. You cannot delete this question until those conditions are removed.");

                if (!$ajax) {
                    Yii::app()->setFlashMessage($sMessage, 'error');
                    $this->getController()->redirect(array('admin/survey/sa/listquestions/surveyid/'.$surveyid));
                } else {
                    return array('status'=>false, 'message'=>$sMessage);
                }
            } else {
                $row = Question::model()->findByAttributes(array('qid' => $qid))->attributes;
                $gid = $row['gid'];

                // See if there are any conditions/attributes/answers/defaultvalues for this question,
                // and delete them now as well
                Condition::model()->deleteAllByAttributes(array('qid' => $qid));
                QuestionAttribute::model()->deleteAllByAttributes(array('qid' => $qid));
                Answer::model()->deleteAllByAttributes(array('qid' => $qid));

                $criteria = new CDbCriteria;
                $criteria->addCondition('qid = :qid1 or parent_qid = :qid2');
                $criteria->params[':qid1'] = $qid;
                $criteria->params[':qid2'] = $qid;
                Question::model()->deleteAll($criteria);

                DefaultValue::model()->deleteAllByAttributes(array('qid' => $qid));
                QuotaMember::model()->deleteAllByAttributes(array('qid' => $qid));

                Question::model()->updateQuestionOrder($gid, $surveyid);
            }

            $sMessage = gT("Question was successfully deleted.");

            // remove question from lastVisited
            $oCriteria = new CDbCriteria();
            $oCriteria->compare('stg_name', 'last_question_%', true, 'AND', false);
            $oCriteria->compare('stg_value', $rqid, false, 'AND');
            SettingGlobal::model()->deleteAll($oCriteria);

            if (!$ajax) {
                Yii::app()->session['flashmessage'] = $sMessage;
                $this->getController()->redirect(array('admin/survey/sa/listquestions/surveyid/'.$surveyid));
            } else {
                return array('status'=>true, 'message'=>$sMessage);
            }
        } else {
            $sMessage = gT("You are not authorized to delete questions.");
            if (!$ajax) {
                Yii::app()->session['flashmessage'] = $sMessage;
                $this->getController()->redirect(array('admin/survey/sa/listquestions/surveyid/'.$surveyid));
            } else {
                return array('status'=>false, 'message'=>$sMessage);
            }
        }
    }


    /// TODO: refactore multiple function to call the model, and then push all the common stuff to a model function for a dry code

    /**
     * Change the question group/order position of multiple questions
     *
     */
    public function setMultipleQuestionGroup()
    {
        $aQidsAndLang   = json_decode(Yii::app()->request->getPost('sItems')); // List of question ids to update
        $iGid           = Yii::app()->request->getPost('group_gid'); // New Group ID  (can be same group for a simple position change)
        $iQuestionOrder = Yii::app()->request->getPost('questionposition'); // Wanted position

        $oQuestionGroup = QuestionGroup::model()->find('gid=:gid', array(':gid'=>$iGid)); // The New Group object
        $oSurvey        = $oQuestionGroup->survey; // The Survey associated with this group

        if (Permission::model()->hasSurveyPermission($oSurvey->sid, 'surveycontent', 'update')) {
            if ($oSurvey->active == 'N') {
// If survey is active it should not be possible to update
                if ($iQuestionOrder == "") {
// If asked "at the endd"
                    $iQuestionOrder = (getMaxQuestionOrder($oQuestionGroup->gid));

                    // We get the last question order, so we want the number just after it
                    // Unless it's 0
                    if ($iQuestionOrder > 0) {
                        $iQuestionOrder++;
                    }

                }

                // Now, we push each question to the new question group
                // And update positions
                foreach ($aQidsAndLang as $sQidAndLang) {
                    // Question basic infos
                    $aQidAndLang = explode(',', $sQidAndLang);
                    $iQid        = $aQidAndLang[0];

                    $oQuestion = Question::model()->findByAttributes(array('qid' => $iQid)); // Question object
                    $oldGid    = $oQuestion->gid; // The current GID of the question
                    $oldOrder  = $oQuestion->question_order; // Its current order

                    // First, we update all the positions of the questions in the current group of the question
                    // If they were after the question, we must decrease by one their position
                    $sQuery = "UPDATE {{questions}} SET question_order=question_order-1 WHERE gid=:gid AND question_order >= :order";
                    Yii::app()->db->createCommand($sQuery)->bindValues(array(':gid'=>$oldGid, ':order'=>$oldOrder))->query();

                    // Then, we must update all the position of the question in the new group of the question
                    // If they will be after the question, we must increase their position
                    $sQuery = "UPDATE {{questions}} SET question_order=question_order+1 WHERE gid=:gid AND question_order >= :order";
                    Yii::app()->db->createCommand($sQuery)->bindValues(array(':gid'=>$oQuestionGroup->gid, ':order'=>$iQuestionOrder))->query();

                    // Then we move all the questions with the request QID (same question in different langagues) to the new group, with the righ postion
                    Question::model()->updateAll(array('question_order' => $iQuestionOrder, 'gid' => $oQuestionGroup->gid), 'qid=:qid', array(':qid' => $iQid));
                    // Then we update its subquestions
                    Question::model()->updateAll(array('gid' => $oQuestionGroup->gid), 'parent_qid=:parent_qid', array(':parent_qid' => $iQid));

                    $iQuestionOrder++;
                }
            }
        }
    }


    public function setMultipleMandatory()
    {
        $aQidsAndLang   = json_decode($_POST['sItems']); // List of question ids to update
        $iSid           = Yii::app()->request->getPost('sid');
        $bMandatory     = (Yii::app()->request->getPost('mandatory') === 'true') ? 'Y' : 'N';

        if (Permission::model()->hasSurveyPermission($iSid, 'surveycontent', 'update')) {
            $oSurvey          = Survey::model()->findByPk($iSid);
            $aSurveyLanguages = $oSurvey->additionalLanguages;
            $sBaseLanguage    = $oSurvey->language;

            array_push($aSurveyLanguages, $sBaseLanguage);

            foreach ($aQidsAndLang as $sQidAndLang) {
                $aQidAndLang = explode(',', $sQidAndLang);
                $iQid        = $aQidAndLang[0];

                foreach ($aSurveyLanguages as $sAdditionalLanguage) {
                    $oQuestion = Question::model()->findByPk(array("qid"=>$iQid, 'language'=>$sAdditionalLanguage));

                    // These are the questions types that have no mandatory property - so zap it accordingly
                    if ($oQuestion->type != Question::QT_X_BOILERPLATE_QUESTION && $oQuestion->type != Question::QT_VERTICAL_FILE_UPLOAD) {
                        $oQuestion->mandatory = $bMandatory;
                        $oQuestion->save();
                    }
                }
            }
        }
    }

    public function setMultipleOther()
    {
        $aQidsAndLang   = json_decode($_POST['sItems']); // List of question ids to update
        $iSid           = $_POST['sid'];
        $bOther = (Yii::app()->request->getPost('other') === 'true') ? 'Y' : 'N';

        if (Permission::model()->hasSurveyPermission($iSid, 'surveycontent', 'update')) {
            $oSurvey          = Survey::model()->findByPk($iSid);
            $aSurveyLanguages = $oSurvey->additionalLanguages;
            $sBaseLanguage    = $oSurvey->language;

            array_push($aSurveyLanguages, $sBaseLanguage);

            foreach ($aQidsAndLang as $sQidAndLang) {
                $aQidAndLang = explode(',', $sQidAndLang);
                $iQid        = $aQidAndLang[0];

                foreach ($aSurveyLanguages as $sAdditionalLanguage) {
                    $oQuestion = Question::model()->findByPk(array("qid"=>$iQid, 'language'=>$sAdditionalLanguage));

                    // These are the questions types that have the other option therefore we set everything else to 'No Other'
                    if (($oQuestion->type == Question::QT_L_LIST_DROPDOWN) || ($oQuestion->type == Question::QT_EXCLAMATION_LIST_DROPDOWN) || ($oQuestion->type == Question::QT_P_MULTIPLE_CHOICE_WITH_COMMENTS) || ($oQuestion->type == Question::QT_M_MULTIPLE_CHOICE)) {
                        $oQuestion->other = $bOther;
                        $oQuestion->save();
                    }

                }
            }
        }
    }


    /**
     * Set attributes for multiple questions
     */
    public function setMultipleAttributes()
    {
        $aQidsAndLang        = json_decode($_POST['sItems']); // List of question ids to update
        $iSid                = Yii::app()->request->getPost('sid'); // The survey (for permission check)
        $aAttributesToUpdate = json_decode($_POST['aAttributesToUpdate']); // The list of attributes to updates
        // TODO: this should be get from the question model
        $aValidQuestionTypes = str_split($_POST['aValidQuestionTypes']); // The valid question types for thoses attributes

        // Calling th model
        QuestionAttribute::model()->setMultiple($iSid, $aQidsAndLang, $aAttributesToUpdate, $aValidQuestionTypes);
    }



    public function ajaxReloadPositionWidget($gid, $classes = '')
    {
        $oQuestionGroup = QuestionGroup::model()->find('gid=:gid', array(':gid'=>$gid));
        if (is_a($oQuestionGroup, 'QuestionGroup') && Permission::model()->hasSurveyPermission($oQuestionGroup->sid, 'surveycontent', 'read')) {
            $aOptions = array(
                        'display'           => 'form_group',
                        'oQuestionGroup'    => $oQuestionGroup,

            );

            if ($classes != '') {
                $aOptions['classes'] = $classes;
            }

            return App()->getController()->widget('ext.admin.survey.question.PositionWidget.PositionWidget', $aOptions);
        }
    }

    // private function getQuestionAttribute($type, $qid=0){
    //
    // }

    /**
     * This function prepares the data for the advanced question attributes view
     *
     * @access public
     * @return void
     */
    public function ajaxquestionattributes()
    {

        $surveyid           = (int) Yii::app()->request->getParam('sid', 0);
        $qid                = (int) Yii::app()->request->getParam('qid', 0);
        $type               = Yii::app()->request->getParam('question_type');
        $oSurvey = Survey::model()->findByPk($surveyid);

        if ($oSurvey === null) {
            App()->end();
        }

        $aLanguages = $oSurvey->allLanguages;
        $aAttributesWithValues = Question::model()->getAdvancedSettingsWithValues($qid, $type, $surveyid);

        uasort($aAttributesWithValues, 'categorySort');

        $aAttributesPrepared = array();
        foreach ($aAttributesWithValues as $aAttribute) {
            if ($aAttribute['i18n'] == false) {
                $aAttributesPrepared[] = $aAttribute;
            } else {
                foreach ($aLanguages as $sLanguage) {
                    $aAttributeModified = $aAttribute;
                    $aAttributeModified['name'] = $aAttributeModified['name'].'_'.$sLanguage;
                    $aAttributeModified['language'] = $sLanguage;
                    if ($aAttributeModified['readonly'] == true && $oSurvey->active == 'N') {
                                            $aAttributeModified['readonly'] == false;
                    }

                    if (isset($aAttributeModified[$sLanguage]['value'])) {
                                            $aAttributeModified['value'] = $aAttributeModified[$sLanguage]['value'];
                    } else {
                                            $aAttributeModified['value'] = $aAttributeModified['default'];
                    }

                    $aAttributesPrepared[] = $aAttributeModified;
                }
            }
        }
        $aData = [];
        $aData['bIsActive'] = ($oSurvey->active == 'Y');
        $aData['attributedata'] = $aAttributesPrepared;
        $aData['aQuestionTemplates'] = \QuestionTemplate::getQuestionTemplateList($type);

        $this->getController()->renderPartial('/admin/survey/Question/advanced_settings_view', $aData);
    }

    /**
     * This function prepares the data for label set details
     *
     * @access public
     * @return void
     */
    public function ajaxlabelsetdetails()
    {
        if (!Permission::model()->hasGlobalPermission('labelsets', 'read')) {
            Yii::app()->session['flashmessage'] = gT('Access denied!');
            $this->getController()->redirect(App()->createUrl("/admin"));
        }
        $lid = returnglobal('lid');
        $resultdata = [];
        $labelsetdata = LabelSet::model()->find('lid=:lid', array(':lid' => $lid));
        if (!empty($labelsetdata)) {
            $labelsetlanguages = explode(' ', $labelsetdata->languages);
            foreach ($labelsetlanguages as $language) {
                $i = 0;
                $data = array();
                foreach ($labelsetdata->labels as $aLabel) {
                    $data[$i]['lid'] = $aLabel->lid;
                    $data[$i]['code'] = $aLabel->code;
                    $data[$i]['title'] = $aLabel->labelL10ns[$language]->title;
                    $data[$i]['sortorder'] = $aLabel->sortorder;
                    $data[$i]['assessment_value'] = $aLabel->assessment_value;
                    $data[$i]['language'] = $language;
                    $i++;
                }
                $labels = $data;
                $resultdata[] = array($language=>array($labels, getLanguageNameFromCode($language, false)));
            }
        }
        header('Content-type: application/json');
        echo json_encode($resultdata);
    }

    /**
     * This function prepares the data for labelset
     *
     * @access public
     * @return void
     */
    public function ajaxlabelsetpicker()
    {
        $match = (int) returnglobal('match');
        $surveyid = returnglobal('sid');
        $survey = Survey::model()->findByPk($surveyid);

        $language = null;
        if ($match == 1) {
            $language = $survey->language;
        }

        $resultdata = getlabelsets($language);
        // Label set title really don't need HTML
        foreach ($resultdata as &$aResult) {
            $aResult = array_map('flattenText', $aResult);
        }
        header('Content-type: application/json');
        echo ls_json_encode($resultdata);
    }

    public function ajaxchecklabel()
    {
        $iLabelID = (int) Yii::app()->request->getParam('lid');
        $aNewLanguages = Yii::app()->request->getParam('languages');
        $bCheckAssessments = Yii::app()->request->getParam('bCheckAssessments', 0);
        $arLabelSet = LabelSet::model()->find('lid=:lid', array(':lid' => $iLabelID));
        $iLabelsWithAssessmentValues = Label::model()->count('lid=:lid AND assessment_value<>0', array(':lid' => $iLabelID));
        $aLabelSetLanguages = explode(' ', $arLabelSet->languages);
        $aErrorMessages = array();
        if ($bCheckAssessments && $iLabelsWithAssessmentValues) {
            $aErrorMessages[] = gT('The existing label set has assessment values assigned.').'<strong>'.gT('If you replace the label set the existing asssessment values will be lost.').'</strong>';
        }
        if (count(array_diff($aLabelSetLanguages, $aNewLanguages))) {
            $aErrorMessages[] = gT('The existing label set has different/more languages.').'<strong>'.gT('If you replace the label set these translations will be lost.').'</strong>';
        }
        if (count($aErrorMessages)) {
            foreach ($aErrorMessages as $sErrorMessage) {
                echo  $sErrorMessage.'<br>';
            }
            eT('Do you really want to continue?');
        } else {
            eT('You are about to replace an existing label set with the current answer options.');
            echo '<br>';
            eT('Continue?');
        }
    }


    /**
     * Load preview of a question screen.
     *
     * @access public
     * @param int $surveyid
     * @param int $qid
     * @param string $lang
     * @return void
     * @deprecated THIS IS OBSOLETE AS QUESTION PREVIEW IS NOW HANDLED BY controllers/survey/index.php
     */
    public function preview($surveyid, $qid, $lang = null)
    {
        $surveyid = sanitize_int($surveyid);
        $survey = Survey::model()->findByPk($surveyid);
        $qid = sanitize_int($qid);
        $LEMdebugLevel = 0;

        Yii::app()->loadHelper("qanda");
        Yii::app()->loadHelper("surveytranslator");

        if (empty($surveyid)) {
            $this->getController()->error('No Survey ID provided');
        }
        if (empty($qid)) {
            $this->getController()->error('No Question ID provided');
        }

        if (empty($lang)) {
            $language = $survey->language;
        } else {
            $language = $lang;
        }

        if (!isset(Yii::app()->session['step'])) { Yii::app()->session['step'] = 0; }
        if (!isset(Yii::app()->session['prevstep'])) { Yii::app()->session['prevstep'] = 0; }
        if (!isset(Yii::app()->session['maxstep'])) { Yii::app()->session['maxstep'] = 0; }

        // Use $_SESSION instead of $this->session for frontend features.
        $_SESSION['survey_'.$surveyid]['s_lang'] = $language;
        $_SESSION['survey_'.$surveyid]['fieldmap'] = createFieldMap($survey, 'full', true, $qid, $language);


        // Prefill question/answer from defaultvalues
        foreach ($_SESSION['survey_'.$surveyid]['fieldmap'] as $field) {
                    if (isset($field['defaultvalue'])) {
                                    $_SESSION['survey_'.$surveyid][$field['fieldname']] = $field['defaultvalue'];
                    }
        }

        App()->setLanguage($language);

        $thissurvey = getSurveyInfo($surveyid);

        setNoAnswerMode($thissurvey);

        $qrows = Question::model()->findByAttributes(array('sid' => $surveyid, 'qid' => $qid, 'language' => $language))->getAttributes();

        $ia = array(
        0 => $qid,
        1 => $surveyid.'X'.$qrows['gid'].'X'.$qid,
        2 => $qrows['title'],
        3 => $qrows['question'],
        4 => $qrows['type'],
        5 => $qrows['gid'],
        6 => $qrows['mandatory'],
        7 => 'N',
        8 => 'N'
        );

        $radix = getRadixPointData($thissurvey['surveyls_numberformat']);
        $radix = $radix['separator'];
        $surveyOptions = array(
        'radix'=>$radix,
        'tempdir'=>Yii::app()->getConfig('tempdir')
        );
        LimeExpressionManager::StartSurvey($surveyid, 'question', $surveyOptions, false, $LEMdebugLevel);
        $qseq = LimeExpressionManager::GetQuestionSeq($qid);
        $moveResult = LimeExpressionManager::JumpTo($qseq + 1, true, false, true);

        $answers = retrieveAnswers($ia);

        $oTemplate = Template::model()->getInstance(null, $surveyid);
        $thistpl = $oTemplate->viewPath;

        doHeader();

        //$showQuestion = "$('#question$qid').show();";

        //$answer = $answers[0][1];
        //        $help = $answers[0][2];

        //$qinfo = LimeExpressionManager::GetQuestionStatus($qid);
        //$help = $qinfo['info']['help'];


        $question = $answers[0][0];
        $question['code'] = $answers[0][5];
        $question['class'] = Question::getQuestionClass($qrows['type']);
        $question['essentials'] = 'id="question'.$qrows['qid'].'"';
        $question['sgq'] = $ia[1];
        $question['aid'] = 'unknown';
        $question['sqid'] = 'unknown';

        if ($qrows['mandatory'] == 'Y') {
                    $question['man_class'] = ' mandatory';
        } else {
                    $question['man_class'] = '';
        }

        $redata = compact(array_keys(get_defined_vars()));
        $content = templatereplace(file_get_contents("$thistpl/startpage.pstpl"), array(), $redata);
        $content .= CHtml::form('index.php', 'post', array('id'=>"limesurvey", 'name'=>"limesurvey", 'autocomplete'=>'off', 'class'=>'survey-form-container Questions'));
        $content .= templatereplace(file_get_contents("$thistpl/startgroup.pstpl"), array(), $redata);

        $question_template = (string) file_get_contents("$thistpl/question.pstpl");
        // the following has been added for backwards compatiblity.
        if (substr_count($question_template, '{QUESTION_ESSENTIALS}') > 0) {
            // LS 1.87 and newer templates
            $content .= "\n".templatereplace($question_template, array(), $redata, 'Unspecified', false, $qid)."\n";
        } else {
            // LS 1.86 and older templates
            $content .= '<div '.$question['essentials'].' class="'.$question['class'].$question['man_class'].'">';
            $content .= "\n".templatereplace($question_template, array(), $redata, 'Unspecified', false, $qid)."\n";
            $content .= "\n\t</div>\n";
        };

        $content .= templatereplace(file_get_contents("$thistpl/endgroup.pstpl"), array(), $redata);
        LimeExpressionManager::FinishProcessingGroup();
        $content .= LimeExpressionManager::GetRelevanceAndTailoringJavaScript();
        $content .= '<p>&nbsp;</form>';
        $content .= templatereplace(file_get_contents("$thistpl/endpage.pstpl"), array(), $redata);

        LimeExpressionManager::FinishProcessingPage();

        echo $content;

        if ($LEMdebugLevel >= 1) {
            echo LimeExpressionManager::GetDebugTimingMessage();
        }
        if ($LEMdebugLevel >= 2) {
            echo "<table><tr><td align='left'><b>Group/Question Validation Results:</b>".$moveResult['message']."</td></tr></table>\n";
        }
        echo "</html>\n";

        Yii::app()->end();
    }

    /**
     * function ajaxValidate
     */
    public function ajaxValidate($surveyid, $qid = false)
    {

        // Stupid hack since Bootstrap switch is a checkbox and 'other' used to be radio button
        // TODO: Longterm, change 'other' to boolean; change the model rules
        $_POST['other'] = (Yii::app()->request->getPost('other') == '1') ? 'Y' : 'N';

        $iSurveyId = (int) $surveyid;
        $iQid = $qid;
        $oSurvey = Survey::model()->findByPk($surveyid);
        if (empty($oSurvey)) {
            Yii::app()->end(); // Or throw error 500
        }
        // Validate only on default language
        if (!$iQid) {
            $oQuestion = new Question('insert');
            $oQuestion->sid = $iSurveyId;
        } else {
            $oQuestion = Question::model()->find('qid=:qid', array(":qid"=>$iQid));
            if (!$oQuestion) {
                    throw new Exception('Invalid question id.');
            }
        }
        $oQuestion->title = App()->request->getParam('title');
        $oQuestion->other = App()->request->getParam('other');
        $oQuestion->validate();

        header('Content-type: application/json');
        echo CJSON::encode($oQuestion->getErrors());
        Yii::app()->end();
    }
    /**
     * Todo : update whole view to use CActiveForm
     */
#    protected function performAjaxValidation($model)
#    {
#        if(trueYii::app()->request->getPost('ajax')=='user-form')
#        {
#            echo CActiveForm::validate($model);
#            Yii::app()->end();
#        }
#    }
    /**
     * Renders template(s) wrapped in header and footer
     *
     * @param string $sAction Current action, the folder to fetch views from
     * @param string|array $aViewUrls View url(s)
     * @param array $aData Data to be passed on. Optional.
     */
    protected function _renderWrappedTemplate($sAction = 'survey/Question', $aViewUrls = array(), $aData = array(), $sRenderFile = false)
    {
        parent::_renderWrappedTemplate($sAction, $aViewUrls, $aData, $sRenderFile);
    }

    /**
     * Show error and redirect back if survey is active
     *
     * @param Survey $survey
     * @return void
     */
    protected function abortIfSurveyIsActive($survey)
    {
        if ($survey->active !== 'N') {
            Yii::app()->user->setFlash('error', gT("You can't add questions while the survey is active."));
            $this->getController()->redirect(Yii::app()->request->urlReferrer);
        }
    }
}<|MERGE_RESOLUTION|>--- conflicted
+++ resolved
@@ -973,11 +973,7 @@
         Yii::app()->loadHelper('admin/htmleditor');
         $aData = [];
         $surveyid = $iSurveyID = $aData['surveyid'] = sanitize_int($surveyid);
-<<<<<<< HEAD
         App()->getClientScript()->registerPackage('lshelp');
-=======
-        App()->getClientScript()->registerPackage('qTip2');
->>>>>>> 829e5122
         $survey = Survey::model()->findByPk($iSurveyID);
 
         $aData['title_bar']['title'] = $survey->currentLanguageSettings->surveyls_title." (".gT("ID").":".$iSurveyID.")";
