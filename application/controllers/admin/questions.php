<?php

if (!defined('BASEPATH')) {
    exit('No direct script access allowed');
}
/*
* LimeSurvey
* Copyright (C) 2007-2011 The LimeSurvey Project Team / Carsten Schmitz
* All rights reserved.
* License: GNU/GPL License v2 or later, see LICENSE.php
* LimeSurvey is free software. This version may have been modified pursuant
* to the GNU General Public License, and as distributed it includes or
* is derivative of works licensed under the GNU General Public License or
* other free or open source software licenses.
* See COPYRIGHT.php for copyright notices and details.
*
*/

/**
* question
*
* @package LimeSurvey
* @author
* @copyright 2011
* @access public
*/
class questions extends Survey_Common_Action
{

    public function view($surveyid, $gid, $qid)
    {
        $aData = array();

        // Init general variables
        $aData['surveyid'] = $iSurveyID = (int) $surveyid;
        $aData['gid'] = $gid;
        $aData['qid'] = $qid;
        $survey = Survey::model()->findByPk($iSurveyID);
        $baselang = $survey->language;

        //Show Question Details
        //Count answer-options for this question
        $qrr = Answer::model()->findAllByAttributes(array('qid' => $qid));

        $aData['qct'] = count($qrr);

        //Count sub-questions for this question
        $sqrq = Question::model()->findAllByAttributes(array('parent_qid' => $qid));
        $aData['sqct'] = count($sqrq);

        $oQuestion = Question::model()->findByAttributes(array('qid' => $qid, 'gid' => $gid, 'sid' => $iSurveyID));
        if (is_null($oQuestion)) {
            return;
        }

        // Check if other questions in the Survey are dependent upon this question
        $condarray = getQuestDepsForConditions($iSurveyID, "all", "all", $qid, "by-targqid", "outsidegroup");

        if (is_null($survey)) {
            Yii::app()->session['flashmessage'] = gT("Invalid survey ID");
            $this->getController()->redirect(array("admin/index"));
        } //  if surveyid is invalid then die to prevent errors at a later time

        $aData['activated'] = $survey->active;

        $aData['oQuestion'] = $oQuestion;
        $qrrow = $oQuestion->attributes;
        $aData['languagelist'] = $survey->allLanguages;
        $aData['qtypes'] = getQuestionTypeList('', 'array');

        $qshowstyle = "";


        $aData['qshowstyle'] = $qshowstyle;
        $aData['surveyid'] = $iSurveyID;
        $aData['qid'] = $qid;
        $aData['gid'] = $gid;
        $aData['qrrow'] = $qrrow;
        $aData['baselang'] = $baselang;
        $aAttributesWithValues = Question::model()->getAdvancedSettingsWithValues($qid, $qrrow['type'], $iSurveyID, $baselang);
        $DisplayArray = array();

        foreach ($aAttributesWithValues as $aAttribute) {
            if (($aAttribute['i18n'] == false && isset($aAttribute['value']) && $aAttribute['value'] != $aAttribute['default'])
                || ($aAttribute['i18n'] == true && isset($aAttribute['value'][$baselang]) && $aAttribute['value'][$baselang] != $aAttribute['default'])) {
                if ($aAttribute['inputtype'] == 'singleselect') {
                    if (isset($aAttribute['options'][$aAttribute['value']])) {
                        $aAttribute['value'] = $aAttribute['options'][$aAttribute['value']];
                    }
                }
                $DisplayArray[] = $aAttribute;
            }
        }
        $aData['advancedsettings'] = $DisplayArray;
        $aData['condarray'] = $condarray;
        $aData['sImageURL'] = Yii::app()->getConfig('adminimageurl');
        $aData['iIconSize'] = Yii::app()->getConfig('adminthemeiconsize');

        $this->getController()->renderPartial('/admin/survey/Question/questionbar_view', $aData, true);
        $aData['display']['menu_bars']['gid_action'] = 'viewquestion';
        $aData['questionbar']['buttons']['view'] = true;

        ///////////
        // sidemenu
        $aData['sidemenu']['state'] = true;
        $aData['sidemenu']['explorer']['state'] = true;
        $aData['sidemenu']['explorer']['gid'] = (isset($gid)) ? $gid : false;
        $aData['sidemenu']['explorer']['qid'] = (isset($qid)) ? $qid : false;

        $aData['title_bar']['title'] = $survey->currentLanguageSettings->surveyls_title." (".gT("ID").":".$iSurveyID.")";

        // Last question visited : By user (only one by user)
        $setting_entry = 'last_question_'.Yii::app()->user->getId();
        setGlobalSetting($setting_entry, $qid);

        // we need to set the sid for this question
        $setting_entry = 'last_question_sid_'.Yii::app()->user->getId();
        setGlobalSetting($setting_entry, $iSurveyID);

        // we need to set the gid for this question
        $setting_entry = 'last_question_gid_'.Yii::app()->user->getId();
        setGlobalSetting($setting_entry, $gid);

        // Last question for this survey (only one by survey, many by user)
        $setting_entry = 'last_question_'.Yii::app()->user->getId().'_'.$iSurveyID;
        setGlobalSetting($setting_entry, $qid);

        // we need to set the gid for this question
        $setting_entry = 'last_question_'.Yii::app()->user->getId().'_'.$iSurveyID.'_gid';
        setGlobalSetting($setting_entry, $gid);

        $aData['surveyIsActive'] = $survey->active !== 'N';

        $this->_renderWrappedTemplate('survey/Question', 'question_view', $aData);
    }

    /**
     * Display import view
     */
    public function importView($groupid = null, $surveyid)
    {
        $iSurveyID = (int) $surveyid;
        if (!Permission::model()->hasSurveyPermission($iSurveyID, 'surveycontent', 'import')) {
            Yii::app()->session['flashmessage'] = gT("We are sorry but you don't have permissions to do this.");
            $this->getController()->redirect(array('admin/survey/sa/listquestions/surveyid/'.$iSurveyID));
        }
        $survey = Survey::model()->findByPk($iSurveyID);
        $aData = [];
        $aData['sidemenu']['state'] = false;
        $aData['sidemenu']['questiongroups'] = true;
        $aData['surveybar']['closebutton']['url'] = '/admin/survey/sa/listquestiongroups/surveyid/'.$iSurveyID; // Close button
        $aData['surveybar']['savebutton']['form'] = true;
        $aData['surveybar']['savebutton']['text'] = gt('Import');
        $aData['surveyid'] = $iSurveyID;
        $aData['groupid'] = $groupid;
        $aData['title_bar']['title'] = $survey->currentLanguageSettings->surveyls_title." (".gT("ID").":".$iSurveyID.")";
        $this->_renderWrappedTemplate('survey/Question', 'importQuestion_view', $aData);
    }

    /**
     * Function responsible to import a question.
     *
     * @access public
     * @return void
     */
    public function import()
    {
        $action = returnGlobal('action');
        $iSurveyID = (int) returnGlobal('sid');
        $oSurvey = Survey::model()->findByPk($iSurveyID);

        $gid = returnGlobal('gid');
        $aViewUrls = array();

        $aData = [];
        $aData['display']['menu_bars']['surveysummary'] = 'viewquestion';
        $aData['display']['menu_bars']['gid_action'] = 'viewgroup';

        if ($action == 'importquestion') {
            $sFullFilepath = Yii::app()->getConfig('tempdir').DIRECTORY_SEPARATOR.randomChars(20);
            $sExtension = pathinfo($_FILES['the_file']['name'], PATHINFO_EXTENSION);
            $fatalerror = '';

            if ($_FILES['the_file']['error'] == 1 || $_FILES['the_file']['error'] == 2) {
                $fatalerror = sprintf(gT("Sorry, this file is too large. Only files up to %01.2f MB are allowed."), getMaximumFileUploadSize() / 1024 / 1024).'<br>';
            } elseif (!@move_uploaded_file($_FILES['the_file']['tmp_name'], $sFullFilepath)) {
                $fatalerror = gT("An error occurred uploading your file. This may be caused by incorrect permissions for the application /tmp folder.").'<br>';
            }

            // validate that we have a SID and GID
            if (!$iSurveyID) {
                            $fatalerror .= gT("No SID (Survey) has been provided. Cannot import question.");
            }

            if (!$gid) {
                            $fatalerror .= gT("No GID (Group) has been provided. Cannot import question");
            }

            if ($fatalerror != '') {
                unlink($sFullFilepath);
                $message = '<p>'.$fatalerror.'</p>
                <a class="btn btn-default btn-lg"
                href="'.$this->getController()->createUrl('admin/survey/sa/listquestions/surveyid/').'/'.$iSurveyID.'">'
                .gT("Return to question list").'</a></p>';
                $this->_renderWrappedTemplate('super', 'messagebox', array('title'=>gT('Error'), 'message'=>$message));
                die();
            }

            // IF WE GOT THIS FAR, THEN THE FILE HAS BEEN UPLOADED SUCCESFULLY
            Yii::app()->loadHelper('admin/import');

            $aImportResults = array();
            if (strtolower($sExtension) == 'lsq') {
                $aImportResults = XMLImportQuestion($sFullFilepath, $iSurveyID, $gid, array('autorename'=>Yii::app()->request->getPost('autorename') == '1' ?true:false));
            } else {
                $this->getController()->error(gT('Unknown file extension'));
            }

            fixLanguageConsistency($iSurveyID);

            if (isset($aImportResults['fatalerror'])) {
                //echo htmlentities($aImportResults['fatalerror']); die();
                $message = $aImportResults['fatalerror'];
                $message .= '<p>
                <a class="btn btn-default btn-lg"
                href="'.$this->getController()->createUrl('admin/survey/sa/listquestions/surveyid/').'/'.$iSurveyID.'">'
                .gT("Return to question list").'</a></p>';
                $this->_renderWrappedTemplate('super', 'messagebox', array('title'=>gT('Error'), 'message'=>$message));
                App()->end();
            }

            unlink($sFullFilepath);

            $aData['aImportResults'] = $aImportResults;
            $aData['surveyid'] = $iSurveyID;
            $aData['gid'] = $gid;
            $aData['sExtension'] = $sExtension;
            $aViewUrls[] = 'import_view';
        }

        /////
        $aData['sidemenu']['state'] = false;
        $aData['surveyid'] = $iSurveyID;
        $aData['title_bar']['title'] = $oSurvey->defaultlanguage->surveyls_title." (".gT("ID").":".$iSurveyID.")";

        $this->_renderWrappedTemplate('survey/Question', $aViewUrls, $aData);
    }

    /**
     * Load edit default values of a question screen
     *
     * @access public
     * @param int $surveyid
     * @param int $gid
     * @param int $qid
     * @return void
     */
    public function editdefaultvalues($surveyid, $gid, $qid)
    {
        $iSurveyID = (int) $surveyid;
        $survey = Survey::model()->findByPk($iSurveyID);

        $gid = (int) $gid;
        $qid = (int) $qid;


        Yii::app()->loadHelper('surveytranslator');


        $oQuestion = Question::model()->findByAttributes(array(
            'qid' => $qid,
            'gid' => $gid,
            'language' => $survey->language
        ));

        $questionrow = $oQuestion->attributes;

        $qtproperties = getQuestionTypeList('', 'array');

        $langopts = array();
        foreach ($survey->allLanguages as $language) {
            $langopts[$language] = array();
            $langopts[$language][$questionrow['type']] = array();

            // If there are answerscales
            if ($qtproperties[$questionrow['type']]['answerscales'] > 0) {
                for ($scale_id = 0; $scale_id < $qtproperties[$questionrow['type']]['answerscales']; $scale_id++) {
                    $langopts[$language][$questionrow['type']][$scale_id] = array();

                    $defaultvalue = DefaultValue::model()->findByAttributes(array(
                    'specialtype' => '',
                    'qid' => $qid,
                    'scale_id' => $scale_id,
                    'language' => $language
                    ));

                    $defaultvalue = $defaultvalue != null ? $defaultvalue->defaultvalue : null;

                    $langopts[$language][$questionrow['type']][$scale_id]['defaultvalue'] = $defaultvalue;

                    $answerresult = Answer::model()->findAllByAttributes(array(
                    'qid' => $qid,
                    'language' => $language
                    ), array('order' => 'sortorder'));
                    $langopts[$language][$questionrow['type']][$scale_id]['answers'] = $answerresult;

                    if ($questionrow['other'] == 'Y') {
                        $defaultvalue = DefaultValue::model()->findByAttributes(array(
                        'specialtype' => 'other',
                        'qid' => $qid,
                        'scale_id' => $scale_id,
                        'language' => $language
                        ));

                        $defaultvalue = $defaultvalue != null ? $defaultvalue->defaultvalue : null;
                        $langopts[$language][$questionrow['type']]['Ydefaultvalue'] = $defaultvalue;
                    }
                }
            }

            // If there are subquestions and no answerscales
            if ($qtproperties[$questionrow['type']]['answerscales'] == 0 &&
            $qtproperties[$questionrow['type']]['subquestions'] > 0) {
                for ($scale_id = 0; $scale_id < $qtproperties[$questionrow['type']]['subquestions']; $scale_id++) {
                    $langopts[$language][$questionrow['type']][$scale_id] = array();

                    $sqresult = Question::model()->findAllByAttributes(array(
                    'sid' => $iSurveyID,
                    'gid' => $gid,
                    'parent_qid' => $qid,
                    'language' => $language,
                    'scale_id' => 0
                    ), array('order' => 'question_order'));

                    $langopts[$language][$questionrow['type']][$scale_id]['sqresult'] = array();

                    $options = array();
                    if ($questionrow['type'] == 'M' || $questionrow['type'] == 'P') {
                                            $options = array('' => gT('<No default value>'), 'Y' => gT('Checked'));
                    }

                    foreach ($sqresult as $aSubquestion) {
                        $defaultvalue = DefaultValue::model()->findByAttributes(array(
                        'specialtype' => '',
                        'qid' => $qid,
                        'sqid' => $aSubquestion['qid'],
                        'scale_id' => $scale_id,
                        'language' => $language
                        ));
                        $defaultvalue = $defaultvalue != null ? $defaultvalue->defaultvalue : null;

                        $aSubquestion = $aSubquestion->attributes;
                        $aSubquestion['defaultvalue'] = $defaultvalue;
                        $aSubquestion['options'] = $options;

                        $langopts[$language][$questionrow['type']][$scale_id]['sqresult'][] = $aSubquestion;
                    }
                }
            }
            if ($qtproperties[$questionrow['type']]['answerscales'] == 0 &&
            $qtproperties[$questionrow['type']]['subquestions'] == 0) {
                $defaultvalue = DefaultValue::model()->findByAttributes(array(
                'specialtype' => '',
                'qid' => $qid,
                'scale_id' => 0,
                'language' => $language
                ));
                $langopts[$language][$questionrow['type']][0] = $defaultvalue != null ? $defaultvalue->defaultvalue : null;
            }

        }

        $aData = array(
            'oQuestion' => $oQuestion,
            'qid' => $qid,
            'surveyid' => $iSurveyID,
            'langopts' => $langopts,
            'questionrow' => $questionrow,
            'gid' => $gid,
            'qtproperties' => $qtproperties,
        );


        $aData['title_bar']['title'] = $survey->currentLanguageSettings->surveyls_title." (".gT("ID").":".$iSurveyID.")";
        $aData['questiongroupbar']['savebutton']['form'] = 'frmeditgroup';
        $aData['questiongroupbar']['closebutton']['url'] = 'admin/questions/sa/view/surveyid/'.$iSurveyID.'/gid/'.$gid.'/qid/'.$qid; // Close button

        $aData['questiongroupbar']['saveandclosebutton']['form'] = 'frmeditgroup';
        $aData['display']['menu_bars']['surveysummary'] = 'editdefaultvalues';
        $aData['display']['menu_bars']['qid_action'] = 'editdefaultvalues';


        ///////////
        // sidemenu
        $aData['sidemenu']['state'] = false;
        $aData['sidemenu']['explorer']['state'] = true;
        $aData['sidemenu']['explorer']['gid'] = (isset($gid)) ? $gid : false;
        $aData['sidemenu']['explorer']['qid'] = (isset($qid)) ? $qid : false;

        $this->_renderWrappedTemplate('survey/Question', 'editdefaultvalues_view', $aData);
    }

    /**
     * Load complete editing of answer options screen.
     *
     * @access public
     * @param int $surveyid
     * @param int $gid
     * @param int $qid
     */
    public function answeroptions($surveyid, $gid, $qid)
    {
        // Abort if user lacks permission to update survey content
        if (!Permission::model()->hasSurveyPermission($surveyid, 'surveycontent', 'update')) {
            Yii::app()->user->setFlash('error', gT("Access denied"));
            $this->getController()->redirect(Yii::app()->request->urlReferrer);
        }

        $surveyid = sanitize_int($surveyid);
        $survey = Survey::model()->findByPk($surveyid);

        $qid = sanitize_int($qid);
        $gid = sanitize_int($gid);
        App()->getClientScript()->registerScriptFile(
            App()->getConfig('adminscripts').'answers.js',
            LSYii_ClientScript::POS_BEGIN
        );
        App()->getClientScript()->registerPackage('jquery-selectboxes');

        $aData['title_bar']['title'] = $survey->currentLanguageSettings->surveyls_title." (".gT("ID").":".$surveyid.")";
        $aData['questiongroupbar']['savebutton']['form'] = true;
        $aData['questiongroupbar']['saveandclosebutton']['form'] = 'frmeditgroup';
        $aData['questiongroupbar']['closebutton']['url'] = 'admin/questions/sa/view/surveyid/'.$surveyid.'/gid/'.$gid.'/qid/'.$qid; // Close button

        $aData['surveyid'] = $surveyid;
        $aData['gid']      = $gid;
        $aData['qid']      = $qid;
        Yii::app()->session['FileManagerContext'] = "edit:answer:{$surveyid}";
        $aViewUrls = $this->_editansweroptions($surveyid, $gid, $qid);

        ///////////
        // sidemenu
        $aData['sidemenu']['state'] = false;
        $aData['sidemenu']['explorer']['state'] = true;
        $aData['sidemenu']['explorer']['gid'] = (isset($gid)) ? $gid : false;
        $aData['sidemenu']['explorer']['qid'] = (isset($qid)) ? $qid : false;


        $this->_renderWrappedTemplate('survey/Question', $aViewUrls, $aData);
    }

    /**
     * Load editing of answer options specific screen only.
     *
     * @access public
     * @param int $surveyid
     * @param int $gid
     * @param int $qid
     * @return array
     */
    public function _editansweroptions($surveyid, $gid, $qid)
    {
        Yii::app()->loadHelper('database');
        $iSurveyID = (int) $surveyid;
        $qid = (int) $qid;
        $gid = (int) $gid;

        // Get languages select on survey.
        $oSurvey = Survey::model()->findByPk($iSurveyID);
        $anslangs = $oSurvey->additionalLanguages;
        $baselang = $oSurvey->language;

        $oQuestion = $qrow = Question::model()->findByPk($qid);
        $qtype = $qrow['type'];

        $qtypes = getQuestionTypeList('', 'array');

        $scalecount = $qtypes[$qtype]['answerscales'];

        // Check if there is at least one answer
        for ($i = 0; $i < $scalecount; $i++) {
            $ans = new CDbCriteria;
            $ans->addCondition("qid=$qid")->addCondition("scale_id=$i");
            $qresult = Answer::model()->count($ans);

            if ((int) $qresult == 0) {
                $oAnswer = new Answer;
                $oAnswer->qid = $qid;
                $oAnswer->code = 'A1';
                $oAnswer->sortorder = 0;
                $oAnswer->scale_id = $i;
                $oAnswer->save();
                
                $oAnserL10n = new AnswerL10n();
                $oAnserL10n->answer = "";
                $oAnserL10n->language = $baselang;
                $oAnserL10n->aid = $oAnswer->aid;
                $oAnserL10n->save();
            }
            
        }


        // Check that there are answers for every language supported by the survey
        for ($i = 0; $i < $scalecount; $i++) {
            foreach ($anslangs as $language) {
                $ans = new CDbCriteria;
                $ans->addCondition("qid=$qid")->addCondition("scale_id=$i")->addCondition("language='$language'");
                $iAnswerCount = Answer::model()->count($ans);

                // Means that no record for the language exists in the answers table
                if (empty($iAnswerCount)) {
                    foreach (Answer::model()->findAllByAttributes(array(
                    'qid' => $qid,
                    'scale_id' => $i,
                    'language' => $baselang
                    )) as $answer) {
                    
                    $oAnswer = new Answer;
                    }
                    $oAnswer->qid = $answer->qid;
                    $oAnswer->code = $answer->code;
                    $oAnswer->answer = $answer->answer;
                    $oAnswer->language = $language;
                    $oAnswer->sortorder = $answer->sortorder;
                    $oAnswer->scale_id = $i;
                    $oAnswer->assessment_value = (isset($answer->assessment_value) ? $answer->assessment_value : 0);
                    $oAnswer->save();
                }
            }
        }

        // Makes an array with ALL the languages supported by the survey -> $anslangs
        array_unshift($anslangs, $baselang);

        // Delete the answers in languages not supported by the survey
        $criteria = new CDbCriteria;
        $criteria->addColumnCondition(array('qid' => $qid));
        $criteria->addNotInCondition('language', $anslangs);
        //$languageresult = Answer::model()->deleteAll($criteria);

        if (!isset($_POST['ansaction'])) {
            // Check if any nulls exist. If they do, redo the sortorders
            $ans = new CDbCriteria;
            $ans->addCondition("qid=$qid")->addCondition("scale_id=$i");
            $cacount = Answer::model()->count($ans);
            if (!empty($cacount)) {
<<<<<<< HEAD
                Answer::model()->updateSortOrder($qid, $oSurvey->language);
=======
                Answer::model()->updateSortOrder($qid);
>>>>>>> 35c4bd92
            }
        }

        Yii::app()->loadHelper('admin/htmleditor');

<<<<<<< HEAD
        $row = Answer::model()->findByAttributes(array(
        'qid' => $qid,
        'language' => $oSurvey->language
        ), array('order' => 'sortorder desc'));
=======
        $row = Answer::model()->findByAttributes(array('qid' => $qid), array('order' => 'sortorder desc'));
>>>>>>> 35c4bd92

        if (!is_null($row)) {
                    $maxsortorder = $row->sortorder + 1;
        } else {
                    $maxsortorder = 1;
        }

        $aData['oQuestion'] = $oQuestion;
        $aData['surveyid'] = $iSurveyID;
        $aData['gid'] = $gid;
        $aData['qid'] = $qid;
        $aData['anslangs'] = $anslangs;
        $aData['scalecount'] = $scalecount;

        // The following line decides if the assessment input fields are visible or not
        $sumresult1 = Survey::model()->with(array('languagesettings'=>array('condition'=>'surveyls_language=language')))->together()->findByAttributes(array('sid' => $iSurveyID));
        if (is_null($sumresult1)) {
                    $this->getController()->error('Invalid survey ID');
        }

        // $surveyinfo = $sumresult1->attributes;
        // $surveyinfo = array_merge($surveyinfo, $sumresult1->defaultlanguage->attributes);
        // $surveyinfo = array_map('flattenText', $surveyinfo);
        $assessmentvisible = ($sumresult1->assessments == 'Y' && $qtypes[$qtype]['assessable'] == 1);
        $aData['assessmentvisible'] = $assessmentvisible;

        $aData['activated'] = $sumresult1->active;

        $results = array();
        foreach ($anslangs as $anslang) {
            for ($scale_id = 0; $scale_id < $scalecount; $scale_id++) {
                $criteria = new CDbCriteria;
                $criteria->condition = 'qid = :qid AND scale_id = :scale_id';
                $criteria->order = 'sortorder, code ASC';
                $criteria->params = array(':qid' => $qid, ':scale_id' => $scale_id);
                $results[$anslang][$scale_id] = Answer::model()->findAll($criteria);
                $aData['tableId'][$anslang][$scale_id] = 'answers_'.$anslang.'_'.$scale_id;
            }

        }

        $aData['results'] = $results;
        $aData['viewType'] = 'answerOptions';
        $aData['formId'] = 'editanswersform';
        $aData['formName'] = 'editanswersform';
        $aData['pageTitle'] = gT('Edit answer options');

        $aViewUrls['_subQuestionsAndAnwsersJsVariables'][] = $aData;
        $aViewUrls['answerOptions_view'][] = $aData;

        return $aViewUrls;
    }

    /**
     * Load complete subquestions screen.
     *
     * @access public
     * @param int $surveyid
     * @param int $gid
     * @param int $qid
     * @return void
     */
    public function subquestions($surveyid, $gid, $qid)
    {
        $aData = [];
        $aData['surveyid'] = $surveyid = (int) $surveyid;
        $aData['gid'] = $gid = (int) $gid;
        $aData['qid'] = $qid = (int) $qid;

        // Abort if user lacks permission to update survey content
        if (!Permission::model()->hasSurveyPermission($surveyid, 'surveycontent', 'update')) {
            Yii::app()->user->setFlash('error', gT("Access denied"));
            $this->getController()->redirect(Yii::app()->request->urlReferrer);
        }

        $survey = Survey::model()->findByPk($surveyid);

        App()->getClientScript()->registerScriptFile(App()->getConfig('adminscripts').'subquestions.js', LSYii_ClientScript::POS_BEGIN);
        App()->getClientScript()->registerPackage('jquery-blockUI');
        App()->getClientScript()->registerPackage('jquery-selectboxes');
        Yii::app()->session['FileManagerContext'] = "edit:answer:{$surveyid}";

        $aData['display']['menu_bars']['surveysummary'] = 'viewgroup';
        $aData['display']['menu_bars']['gid_action'] = 'addquestion';
        $aData['display']['menu_bars']['qid_action'] = 'editsubquestions';
        $aViewUrls = $this->_editsubquestion($surveyid, $gid, $qid);

        $aData['title_bar']['title'] = $survey->currentLanguageSettings->surveyls_title." (".gT("ID").":".$surveyid.")";
        $aData['questiongroupbar']['savebutton']['form'] = 'frmeditgroup';
        $aData['questiongroupbar']['saveandclosebutton']['form'] = 'frmeditgroup';
        $aData['questiongroupbar']['closebutton']['url'] = 'admin/questions/sa/view/surveyid/'.$surveyid.'/gid/'.$gid.'/qid/'.$qid; // Close button

        ///////////
        // sidemenu
        $aData['sidemenu']['state'] = false;
        $aData['sidemenu']['explorer']['state'] = true;
        $aData['sidemenu']['explorer']['gid'] = (isset($gid)) ? $gid : false;
        $aData['sidemenu']['explorer']['qid'] = (isset($qid)) ? $qid : false;


        $this->_renderWrappedTemplate('survey/Question', $aViewUrls, $aData);
    }

    /**
     * Load only subquestion specific screen only.
     *
     * @access public
     * @param int $surveyid
     * @param int $gid
     * @param int $qid
     * @return array
     */
    public function _editsubquestion($surveyid, $gid, $qid)
    {
        // Abort if user lacks permission to update survey content
        if (!Permission::model()->hasSurveyPermission($surveyid, 'surveycontent', 'update')) {
            Yii::app()->user->setFlash('error', gT("Access denied"));
            $this->getController()->redirect(Yii::app()->request->urlReferrer);
        }

        $surveyid = (int) $surveyid;
        $oSurvey = Survey::model()->findByPk($surveyid);
        $qid = sanitize_int($qid);
        $gid = sanitize_int($gid);

        // Get languages select on survey.
        $aSurveyLanguages = $oSurvey->additionalLanguages;

        $oQuestion = Question::model()->findByPk(array('qid' => $qid, 'language' => $oSurvey->language));
        $aParentQuestion = $oQuestion->attributes;

        $sQuestiontype = $aParentQuestion['type'];
        $aQuestiontypeInfo = getQuestionTypeList($sQuestiontype, 'array');
        $iScaleCount = $aQuestiontypeInfo[$sQuestiontype]['subquestions'];

        for ($iScale = 0; $iScale < $iScaleCount; $iScale++) {
            $subquestiondata = Question::model()->findAllByAttributes(array(
            'parent_qid' => $qid,
            'scale_id' => $iScale
            ));

            if (empty($subquestiondata)) {
                $data = array(
                    'sid' => $surveyid,
                    'gid' => $gid,
                    'parent_qid' => $qid,
                    'title' => 'SQ001',
                    'question_order' => 1,
                    'relevance' => '1',
                    'scale_id' => $iScale,
                );
                $subQuestion = new Question();
                $subQuestion->attributes = $data;
                $subQuestion->save();
                $oQuestionL10n = new QuestionL10n();
                $oQuestionL10n->qid = $subQuestion->qid;
                $oQuestionL10n->question = '';
                $oQuestionL10n->language = $oSurvey->language;
                $oQuestionL10n->save();
                $subquestiondata = Question::model()->findAllByAttributes(array(
                    'parent_qid' => $qid,
                    'scale_id' => $iScale
                ));
            }

            // Check that there are subquestions translations for every language supported by the survey
            foreach ($subquestiondata as $row) {
                foreach ($aSurveyLanguages as $language) {
                    $qrow = QuestionL10n::model()->count('
                        qid = :qid AND
                        language = :$language',
                        array(
                            ':qid' => $qid,
                            ':language' => $language
                    ));
                    // Means that no record for the language exists in the questions table
                    if (empty($qrow)) {
                        $oQuestionL10n = new QuestionL10n;
                        $oQuestionL10n->qid = $row->qid;
                        $oQuestionL10n->question = $row->question;
                        $oQuestionL10n->language = $language;
                        $oQuestionL10n->save();
                    }
                }
            }
        }

        array_unshift($aSurveyLanguages, $oSurvey->language);
        /* Fix subquestions */
        $oQuestion->fixSubQuestions();

        // Check sort order for subquestions
        $qresult = Question::model()->findByAttributes(array('qid' => $qid));
        if (!is_null($qresult)) {
                    $qtype = $qresult->type;
        }

        if (!empty($_POST['ansaction'])) {
            // Check if any nulls exist. If they do, redo the sortorders
            $cacount = Question::model()->count(array(
            'parent_qid' => $qid,
            'question_order' => null
            ));

            if ($cacount) {
                Answer::model()->updateSortOrder($qid, $oSurvey->language);
            }
        }

        Yii::app()->loadHelper('admin/htmleditor');

        // Print Key Control JavaScript
        $result = Question::model()->findAllBYAttributes(array(
<<<<<<< HEAD
        'parent_qid' => $qid,
        'language' => $oSurvey->language
=======
        'parent_qid' => $qid
>>>>>>> 35c4bd92
        ), array('order' => 'question_order desc'));

        $aData['anscount'] = count($result);
        $row = $result[0]->attributes;
        $aData['row'] = $row;
        $maxsortorder = $row['question_order'] + 1;

        /**
         * The following line decides if the assessment input fields are visible or not
         * for some question types the assessment values is set in the label set instead of the answers
         */
        $qtypes = getQuestionTypeList('', 'array');
        Yii::app()->loadHelper('surveytranslator');

        $aData['scalecount'] = $scalecount = $qtypes[$qtype]['subquestions'];

        $sumresult1 = Survey::model()->with(array('languagesettings'=>array('condition'=>'surveyls_language=language')))->together()->findByAttributes(array('sid' => $surveyid));
        if ($sumresult1 == null) {
                    $this->getController()->error('Invalid survey ID');
        }

        $aData['activated']       = $sumresult1->active;
        $aData['surveyid']        = $surveyid;
        $aData['gid']             = $gid;
        $aData['qid']             = $qid;
        $aData['aParentQuestion'] = $aParentQuestion;
        $aData['anslangs']        = $aSurveyLanguages;
        $aData['maxsortorder']    = $maxsortorder;
        $aData['oQuestion']       = $oQuestion;

        foreach ($aSurveyLanguages as $anslang) {
            for ($scale_id = 0; $scale_id < $scalecount; $scale_id++) {
                $criteria = new CDbCriteria;
                $criteria->condition = 'parent_qid = :pqid  AND scale_id = :scale_id';
                $criteria->order = 'question_order, title ASC';
                $criteria->params = array(':pqid' => $qid, ':scale_id' => $scale_id);
                $results[$anslang][$scale_id] = Question::model()->findAll($criteria);
                $aData['tableId'][$anslang][$scale_id] = 'answers_'.$anslang.'_'.$scale_id;
            }
        }

        $aData['results'] = $results;
        $aData['pageTitle'] = gT('Edit subquestions');
        $aData['viewType'] = 'subQuestions';
        $aData['alternate'] = false;

        $aData['formId'] = 'editsubquestionsform';
        $aData['formName'] = 'editsubquestionsform';

        $aViewUrls['_subQuestionsAndAnwsersJsVariables'][] = $aData;
        $aViewUrls['answerOptions_view'][] = $aData;

        return $aViewUrls;
    }



    public function getSubquestionRowForAllLanguages($surveyid, $gid, $codes, $scale_id, $type, $languages, $position, $assessmentvisible = '')
    {
        $languages = explode(';', json_decode($languages));
        $html      = array();
        $first     = true;
        $qid = 'new'.rand(0, 99999);
        foreach ($languages as $language) {
            $html[$language] = $this->getSubquestionRow($surveyid, $gid, $qid, $codes, $language, $first, $scale_id, $type, $position, $assessmentvisible);
            $first = false;
        }

        echo json_encode($html);
    }

    /**
     * AJAX Method to QuickAdd multiple Rows AJAX-based
     * @todo Permission
     */
    public function getSubquestionRowQuickAdd($surveyid, $gid)
    {
        $qid               = '{{quid_placeholder}}';
        $request           = Yii::app()->request;
        $codes             = $request->getPost('codes');
        $language          = $request->getPost('language');
        $first             = $request->getPost('first');
        $scale_id          = $request->getPost('scale_id');
        $type              = $request->getPost('type');
        $position          = $request->getPost('position');
        $assessmentvisible = $request->getPost('assessmentvisible');
        echo $this->getSubquestionRow($surveyid, $gid, $qid, $codes, $language, $first, $scale_id, $type, $position, $assessmentvisible);
    }

    /**
     * This function should be called via ajax request
     * It returns a EMPTY subquestion row HTML for a given ....
     * @param string $qid
     */

    public function getSubquestionRow($surveyid, $gid, $qid, $codes, $language, $first, $scale_id, $type, $position, $assessmentvisible = '')
    {
        // index.php/admin/questions/sa/getSubquestionRow/position/1/scale_id/1/surveyid/691948/gid/76/qid/1611/language/en/first/true
        $stringCodes = json_decode($codes); // All the codes of the displayed subquestions

        // TODO: calcul correct value
        $oldCode = false;

        //Capture "true" and "false" as strings
        if (is_string($first)) {
            $first = ($first == "false" ? false : true);
        }
        // We get the numerical part of each code and we store them in Arrays
        // One array is to store the pure numerical values (so we can search in it for the greates value, and increment it)
        // Another array is to store the string values (so we keep all the prefixed "0")
        $numCodes = array();
        foreach ($stringCodes as $key => $stringCode) {
            // This will loop into the code, from the last character to the first letter
            $numericSuffix = ''; $n = 1; $numeric = true;
            while ($numeric === true && $n <= strlen($stringCode)) {
                $currentCharacter = (string) substr($stringCode, -$n, 1); // get the current character

                if (ctype_digit($currentCharacter)) {
                // check if it's numerical
                    $numericSuffix = $currentCharacter.$numericSuffix; // store it in a string
                    $n = $n + 1;
                } else {
                    $numeric = false; // At first non numeric character found, the loop is stoped
                }
            }
            $numCodesWithZero[$key] = (string) $numericSuffix; // In string type, we can have   : "0001"
            $numCodes[$key]         = (int) $numericSuffix; // In int type, we can only have : "1"
        }

        // Let's get the greatest code
        $greatestNumCode          = max($numCodes); // greatest code
        $key                      = array_keys($numCodes, max($numCodes)); // its key (same key in all tables)
        $greatesNumCodeWithZeros  = (isset($numCodesWithZero)) ? $numCodesWithZero[$key[0]] : ''; // its value with prefixed 0 (like : 001)
        $stringCodeOfGreatestCode = $stringCodes[$key[0]]; // its original submited  string (like: SQ001)

        // We get the string part of it: it's the original string code, without the greates code with its 0 :
        // like  substr ("SQ001", (strlen(SQ001)) - strlen(001) ) ==> "SQ"
        $stringPartOfNewCode    = (string) substr($stringCodeOfGreatestCode, 0, (strlen($stringCodeOfGreatestCode) - strlen($greatesNumCodeWithZeros)));

        // We increment by one the greatest code
        $numericalPartOfNewCode = $newPosition = $greatestNumCode + 1;

        // We get the list of 0 : (using $numericalPartOfNewCode will remove the excedent 0 ; SQ009 will be followed by SQ010 )
        $listOfZero = (string) substr($greatesNumCodeWithZeros, 0, (strlen($greatesNumCodeWithZeros) - strlen($numericalPartOfNewCode)));

        // When no more zero are available we want to be sure that the last 9 unit will not left
        // (like in SQ01 => SQ99 ; should become SQ100, not SQ9100)
        $listOfZero = ($listOfZero == "9") ? '' : $listOfZero;

        // We finaly build the new code
        $code = $stringPartOfNewCode.$listOfZero.$numericalPartOfNewCode;

        $activated = false; // You can't add ne subquestion when survey is active
        Yii::app()->loadHelper('admin/htmleditor'); // Prepare the editor helper for the view

        if ($type == 'subquestion') {
            $view = '_subquestion';
            $aData = array(
                'position'  => $position,
                'scale_id'  => $scale_id,
                'activated' => $activated,
                'first'     => $first,
                'surveyid'  => $surveyid,
                'gid'       => $gid,
                'qid'       => $qid,
                'language'  => $language,
                'title'     => $code,
                'question'  => '',
                'relevance' => '1',
                'oldCode'   => $oldCode,
            );
        } else {
            $view = '_answer_option';
            $aData = array(
                'assessmentvisible' => $assessmentvisible == "false" ? false : true,
                'assessment_value'  => '',
                'answer'            => '',
                'sortorder'         => $newPosition,
                'position'          => $newPosition,
                'scale_id'          => $scale_id,
                'activated'         => $activated,
                'first'             => $first,
                'surveyid'          => $surveyid,
                'gid'               => $gid,
                'qid'               => $qid,
                'language'          => $language,
                'title'             => $code,
                'question'          => '',
                'relevance'         => '1',
                'oldCode'           => $oldCode,
            );
        }

        $html = '<!-- Inserted Row -->';
        $html .= $this->getController()->renderPartial('/admin/survey/Question/subquestionsAndAnswers/'.$view, $aData, true, false);
        $html .= '<!-- end of Inserted Row -->';
        return $html;
    }


    /**
     * Add a new question
     * @param $surveyid int the sid
     * @return string html
     */
    public function newquestion($surveyid)
    {
        if (!Permission::model()->hasSurveyPermission($surveyid, 'surveycontent', 'create')) {
            Yii::app()->user->setFlash('error', gT("Access denied"));
            $this->getController()->redirect(Yii::app()->request->urlReferrer);
        }

        Yii::app()->loadHelper('admin/htmleditor');
        $aData = [];
        $surveyid = $iSurveyID = $aData['surveyid'] = sanitize_int($surveyid);
        App()->getClientScript()->registerPackage('qTip2');
        $survey = Survey::model()->findByPk($iSurveyID);

        $aData['title_bar']['title'] = $survey->currentLanguageSettings->surveyls_title." (".gT("ID").":".$iSurveyID.")";
        $aData['subaction'] = gT('Add a new question');
        $aData['surveybar']['importquestion'] = true;
        $aData['surveybar']['savebutton']['form'] = 'frmeditgroup';
        $aData['surveybar']['saveandclosebutton']['form'] = 'frmeditgroup';
        $aData['surveybar']['closebutton']['url'] = '/admin/survey/sa/listquestions/surveyid/'.$iSurveyID; // Close button

        $this->abortIfSurveyIsActive($survey);

        Yii::app()->session['FileManagerContext'] = "create:question:{$surveyid}";

        $baselang = $survey->language;

        $qtypelist = getQuestionTypeList('', 'array');

        $aData['ajaxDatas']['qTypeOutput'] = json_encode($qtypelist);

        $oQuestion = new Question;
        $oQuestion->type = 'T';
        $oQuestion->other = 'N';
        $oQuestion->mandatory = 'N';
        $oQuestion->relevance = 1;
        $oQuestion->group_name = '';
        $oQuestion->modulename = '';
        $oQuestion->questionL10ns = array($baselang=>new QuestionL10n);
        if (isset($_GET['gid'])) {
            $oQuestion->gid = $_GET['gid'];
        }
        $aData['oQuestion'] = $oQuestion;
        $aData['groupid'] = $oQuestion->gid;

        $sumresult1 = $survey;
        if (is_null($sumresult1)) {
            $this->getController()->error('Invalid Survey ID');
        }

        // $surveyinfo = $sumresult1->attributes;
        // $surveyinfo = array_map('flattenText', $surveyinfo);
        $aData['activated'] = $sumresult1->active;

        // Prepare selector Class for javascript function
        if (Yii::app()->session['questionselectormode'] !== 'default') {
            $selectormodeclass = Yii::app()->session['questionselectormode'];
        } else {
            $selectormodeclass = getGlobalSetting('defaultquestionselectormode');
        }

        $aData['accordionDatas']['selectormodeclass'] = $selectormodeclass;
        $aData['selectormodeclass'] = $selectormodeclass;


        $aData['accordionDatas']['oQuestion'] = $oQuestion;
        $aData['ajaxDatas']['sValidateUrl'] = $this->getController()->createUrl('admin/questions', array('sa' => 'ajaxValidate', 'surveyid'=>$surveyid));
        $aData['addlanguages'] = $survey->additionalLanguages;

        // Get the questions for this group, for position
        // NB: gid won't be set if user clicks quick-button Add question
        if (isset($_GET['gid'])) {
            $oQuestionGroup = QuestionGroup::model()->find('gid=:gid', array(':gid'=>$_GET['gid']));
        } else {
            $aData['oqresult'] = array();
            $oQuestionGroup = QuestionGroup::model()->find(array('condition'=>'sid=:sid', 'params'=> array(':sid'=>$surveyid), 'order'=>'group_order'));
        }
        $aData['oQuestionGroup'] = $oQuestionGroup;
        App()->getClientScript()->registerScriptFile(App()->getConfig('adminscripts').'questions.js', LSYii_ClientScript::POS_BEGIN);

        $aData['adding'] = true;
        $aData['copying'] = false;

        $aData['aqresult'] = '';
        $aData['action'] = 'addquestion';

        ///////////
        // sidemenu
        ///////////
        // sidemenu
        $aData['sidemenu']['state'] = false;
        $aData['sidemenu']['explorer']['state'] = true;

        $aViewUrls = [];
        $aViewUrls['editQuestion_view'][] = $aData;
        App()->getClientScript()->registerScript("EditQuestionView_question_jsviews_".$surveyid.$oQuestion->gid.'new', "OtherSelection('".$oQuestion->type."');", LSYii_ClientScript::POS_POSTSCRIPT);            
        


        $this->_renderWrappedTemplate('survey/Question', $aViewUrls, $aData);
    }

    /**
     * Load edit/new question screen depending on $action.
     *
     * @access public
     * @param string $sa subaction
     * @param int $surveyid
     * @param int $gid
     * @param int $qid
     * @return void
     */
    public function index($sa, $surveyid, $gid, $qid = null)
    {
        App()->getClientScript()->registerPackage('qTip2');
        $action = $sa;
        $surveyid = $iSurveyID = sanitize_int($surveyid);
        $oSurvey = Survey::model()->findByPk($surveyid);

        $gid = sanitize_int($gid);
        if (isset($qid)) {
            $qid = sanitize_int($qid);
        }


        $aViewUrls = array();

        $oQuestionGroup = QuestionGroup::model()->find('gid=:gid', array(':gid'=>$gid));
        $aData = [];
        $aData['oQuestionGroup'] = $oQuestionGroup;
        $aData['surveyid'] = $surveyid;
        $aData['gid'] = $gid;
        $aData['qid'] = $qid;
        $aData['display']['menu_bars']['surveysummary'] = 'viewgroup';
        $aData['display']['menu_bars']['gid_action'] = 'addquestion';

        $aData['title_bar']['title'] = $oSurvey->currentLanguageSettings->surveyls_title." (".gT("ID").":".$iSurveyID.")";
        $aData['questiongroupbar']['savebutton']['form'] = 'frmeditgroup';
        $aData['questiongroupbar']['saveandclosebutton']['form'] = 'frmeditgroup';
        $aData['questiongroupbar']['closebutton']['url'] = 'admin/questions/sa/view/surveyid/'.$surveyid.'/gid/'.$gid.'/qid/'.$qid; // Close button

        Yii::app()->session['FileManagerContext'] = "create:question:{$surveyid}";

        if (Permission::model()->hasSurveyPermission($surveyid, 'surveycontent', 'read')) {
            Yii::app()->loadHelper('admin/htmleditor');
            Yii::app()->loadHelper('surveytranslator');

            // if (isset($_POST['sortorder']))
            //     $postsortorder = sanitize_int($_POST['sortorder']);

            $aData['adding'] = $adding = $action == 'addquestion';
            $aData['copying'] = $copying = $action == 'copyquestion';
            $aData['subaction'] = $copying ? gT('Copy question') : gT('Add a new question');

            $questlangs = $oSurvey->additionalLanguages;
            $baselang = $oSurvey->language;
            $questlangs[] = $baselang;
            $questlangs = array_flip($questlangs);

            // Prepare selector Mode TODO: with and without image
            if (!$adding) {
                // Abort if user lacks update permission
                if (!Permission::model()->hasSurveyPermission($surveyid, 'surveycontent', 'update')) {
                    Yii::app()->user->setFlash('error', gT("Access denied"));
                    $this->getController()->redirect(Yii::app()->request->urlReferrer);
                }

                Yii::app()->session['FileManagerContext'] = "edit:question:{$surveyid}";
                $aData['display']['menu_bars']['qid_action'] = 'editquestion';

                $oQuestion = Question::model()->findByAttributes(array('sid' => $surveyid, 'gid' => $gid, 'qid' => $qid));
                if (!$oQuestion) {
                    $this->getController()->error('Invalid question id');
                }
                $aData['oQuestion'] = $oQuestion;
                $basesettings = [];
                foreach ($oQuestion->questionL10ns as $esrow) {
                    if (!array_key_exists($esrow->language, $questlangs)) {
                    // Language Exists, BUT ITS NOT ON THE SURVEY ANYMORE.
                        $esrow->delete();
                    } else {
                        $questlangs[$esrow->language] = 99;
                    }

                    if ($esrow->language == $baselang) {
                        $basesettings = array(
                        'question_order' => $oQuestion->question_order,
                        'other' => $oQuestion->other,
                        'mandatory' => $oQuestion->mandatory,
                        'type' => $oQuestion->type,
                        'title' => $oQuestion->title,
                        'preg' => $oQuestion->preg,
                        'question' => $esrow->question,
                        'help' => $esrow->help
                        );
                    }
                }



                foreach ($questlangs as $key=>$value) {
                    if ($value != 99) {
                        $arQuestion = new Question;
                        $arQuestion->qid = $qid;
                        $arQuestion->sid = $surveyid;
                        $arQuestion->gid = $gid;
                        $arQuestion->type = $basesettings['type'];
                        $arQuestion->title = $basesettings['title'];
                        $arQuestion->question = $basesettings['question'];
                        $arQuestion->preg = $basesettings['preg'];
                        $arQuestion->help = $basesettings['help'];
                        $arQuestion->other = $basesettings['other'];
                        $arQuestion->mandatory = $basesettings['mandatory'];
                        $arQuestion->question_order = $basesettings['question_order'];
                        $arQuestion->language = $key;
                        $arQuestion->insert();
                    }
                }

                $oQuestion = Question::model()->with('group')->together()->findByAttributes(array(
                'sid' => $surveyid,
                'gid' => $gid,
                'qid' => $qid,
                ));
            } else {
                // This is needed to properly color-code content if it contains replacements
                LimeExpressionManager::StartProcessingPage(false, true); // so can click on syntax highlighting to edit questions
            }

            $qtypelist = getQuestionTypeList('', 'array');
            $aData['qTypeOutput'] = json_encode($qtypelist);

            if ($adding) {
                $oQuestion = new Question;
//                $oQuestion->language'] = $baselang;
 //               $oQuestion->question'] = '';
 //               $oQuestion->help'] = '';
                $oQuestion->type = 'T';
                $oQuestion->lid = 0;
                $oQuestion->lid1 = 0;
                $oQuestion->gid = $gid;
                $oQuestion->other = 'N';
                $oQuestion->mandatory = 'N';
                $oQuestion->preg = '';
                $oQuestion->relevance = 1;
                $oQuestion->group_name = '';                
            }
            $aData['conditioncount'] = Condition::Model()->count("qid=:qid", array('qid' => $qid));


            $aData['oQuestion'] = $oQuestion;
            $aData['surveyid'] = $surveyid;
            $aData['gid'] = $gid;

            if (!$adding) {
                $criteria = new CDbCriteria;
                $criteria->addColumnCondition(array('sid' => $surveyid, 'gid' => $gid, 'qid' => $qid));
                $aqresult = Question::model()->findAll($criteria);
                $aData['aqresult'] = $aqresult;
            }

            $aData['action'] = $action;

            if (is_null($oSurvey)) {
                $this->getController()->error('Invalid Survey ID');
            }

            // $surveyinfo = $sumresult1->attributes;
            // $surveyinfo = array_map('flattenText', $surveyinfo);
            $aData['activated'] = $activated = $oSurvey->active;

            if ($oSurvey->isActive) {
                // Prepare selector Class for javascript function
                if (Yii::app()->session['questionselectormode'] !== 'default') {
                    $selectormodeclass = Yii::app()->session['questionselectormode'];
                } else {
                    $selectormodeclass = getGlobalSetting('defaultquestionselectormode');
                }

                $aData['selectormodeclass'] = $selectormodeclass;
            }

            /**
             * Since is moved via ajax call only : it's not needed, when we have time : readd it for no-js solution
             */
            //~ if (!$adding)
                //~ $qattributes = \LimeSurvey\Helpers\questionHelper::getQuestionAttributesSettings(($aqresult->type); //(or Question::getAdvancedSettingsWithValues )
            //~ else
                //~ $qattributes = array();

            if ($adding) {
                // Get the questions for this group
                $baselang = $oSurvey->language;
                $oqresult = Question::model()->findAllByAttributes(array('sid' => $surveyid, 'gid' => $gid, 'language' => $baselang, 'parent_qid'=> 0), array('order' => 'question_order'));
                $aData['oqresult'] = $oqresult;
            }
            App()->getClientScript()->registerScriptFile(App()->getConfig('adminscripts').'questions.js', LSYii_ClientScript::POS_BEGIN);

            $aData['sValidateUrl'] = ($adding || $copying) ? $this->getController()->createUrl('admin/questions', array('sa' => 'ajaxValidate', 'surveyid'=>$surveyid)) : $this->getController()->createUrl('admin/questions', array('sa' => 'ajaxValidate', 'surveyid'=>$surveyid, 'qid'=>$qid));

            $aData['addlanguages'] = $oSurvey->additionalLanguages;

            $aViewUrls['editQuestion_view'][] = $aData;
            App()->getClientScript()->registerScript("EditQuestionView_question_jsviews_".$surveyid.$gid.$qid, "OtherSelection('".$oQuestion->type."');", LSYii_ClientScript::POS_POSTSCRIPT);            
        } else {
                    include('accessDenied.php');
        }

        $aData['ajaxDatas']['sValidateUrl'] = (isset($aData['sValidateUrl'])) ? $aData['sValidateUrl'] : $this->getController()->createUrl('admin/questions', array('sa' => 'ajaxValidate', 'surveyid'=>$surveyid));
        $aData['ajaxDatas']['qTypeOutput'] = $aData['qTypeOutput'];

        ///////////
        // sidemenu
        $aData['sidemenu']['state'] = false;
        $aData['sidemenu']['explorer']['state'] = true;
        $aData['sidemenu']['explorer']['gid'] = (isset($gid)) ? $gid : false;
        $aData['sidemenu']['explorer']['qid'] = (isset($qid)) ? $qid : false;


        $this->_renderWrappedTemplate('survey/Question', $aViewUrls, $aData);
    }


    /**
     * Delete multiple questions.
     * Called by ajax from question list.
     * Permission check is done by questions::delete()
     * @return HTML
     */
    public function deleteMultiple()
    {
        $aQidsAndLang = json_decode(Yii::app()->request->getPost('sItems'));
        $aResults     = array();

        foreach ($aQidsAndLang as $sQidAndLang) {
            $aQidAndLang = explode(',', $sQidAndLang);
            $iQid        = $aQidAndLang[0];
            $sLanguage   = $aQidAndLang[1];

            $oQuestion   = Question::model()->find('qid=:qid and language=:language', array(":qid"=>$iQid, ":language"=>$sLanguage));

            if (is_object($oQuestion)) {
                $aResults[$iQid]['title'] = viewHelper::flatEllipsizeText($oQuestion->question, true, 0);
                $result = $this->delete($oQuestion->sid, $iQid, true);
                $aResults[$iQid]['result'] = $result['status'];
            }
        }

        Yii::app()->getController()->renderPartial('ext.admin.survey.ListSurveysWidget.views.massive_actions._action_results', array('aResults'=>$aResults, 'successLabel'=>gT('Deleted')));
    }

    /**
     * Function responsible for deleting a question.
     *
     * @access public
     * @param int $surveyid
     * @param int $qid
     * @return array
     */
    public function delete($surveyid, $qid, $ajax = false)
    {
        $surveyid = sanitize_int($surveyid);
        $qid = (int) $qid;
        $rqid = $qid;

        if (Permission::model()->hasSurveyPermission($surveyid, 'surveycontent', 'delete')) {
            if ($qid == 0) {
                $qid = returnGlobal('qid');
            }

            LimeExpressionManager::RevertUpgradeConditionsToRelevance(null, $qid);

            // Check if any other questions have conditions which rely on this question. Don't delete if there are.
            // TMSW Condition->Relevance:  Allow such deletes - can warn about missing relevance separately.
            $ccresult = Condition::model()->findAllByAttributes(array('cqid' => $qid));
            $cccount = count($ccresult);

            // There are conditions dependent on this question
            if ($cccount) {
                $sMessage = gT("Question could not be deleted. There are conditions for other questions that rely on this question. You cannot delete this question until those conditions are removed.");

                if (!$ajax) {
                    Yii::app()->setFlashMessage($sMessage, 'error');
                    $this->getController()->redirect(array('admin/survey/sa/listquestions/surveyid/'.$surveyid));
                } else {
                    return array('status'=>false, 'message'=>$sMessage);
                }
            } else {
                $row = Question::model()->findByAttributes(array('qid' => $qid))->attributes;
                $gid = $row['gid'];

                // See if there are any conditions/attributes/answers/defaultvalues for this question,
                // and delete them now as well
                Condition::model()->deleteAllByAttributes(array('qid' => $qid));
                QuestionAttribute::model()->deleteAllByAttributes(array('qid' => $qid));
                Answer::model()->deleteAllByAttributes(array('qid' => $qid));

                $criteria = new CDbCriteria;
                $criteria->addCondition('qid = :qid1 or parent_qid = :qid2');
                $criteria->params[':qid1'] = $qid;
                $criteria->params[':qid2'] = $qid;
                Question::model()->deleteAll($criteria);

                DefaultValue::model()->deleteAllByAttributes(array('qid' => $qid));
                QuotaMember::model()->deleteAllByAttributes(array('qid' => $qid));

                Question::model()->updateQuestionOrder($gid, $surveyid);
            }

            $sMessage = gT("Question was successfully deleted.");

            // remove question from lastVisited
            $oCriteria = new CDbCriteria();
            $oCriteria->compare('stg_name', 'last_question_%', true, 'AND', false);
            $oCriteria->compare('stg_value', $rqid, false, 'AND');
            SettingGlobal::model()->deleteAll($oCriteria);

            if (!$ajax) {
                Yii::app()->session['flashmessage'] = $sMessage;
                $this->getController()->redirect(array('admin/survey/sa/listquestions/surveyid/'.$surveyid));
            } else {
                return array('status'=>true, 'message'=>$sMessage);
            }
        } else {
            $sMessage = gT("You are not authorized to delete questions.");
            if (!$ajax) {
                Yii::app()->session['flashmessage'] = $sMessage;
                $this->getController()->redirect(array('admin/survey/sa/listquestions/surveyid/'.$surveyid));
            } else {
                return array('status'=>false, 'message'=>$sMessage);
            }
        }
    }


    /// TODO: refactore multiple function to call the model, and then push all the common stuff to a model function for a dry code

    /**
     * Change the question group/order position of multiple questions
     *
     */
    public function setMultipleQuestionGroup()
    {
        $aQidsAndLang   = json_decode(Yii::app()->request->getPost('sItems')); // List of question ids to update
        $iGid           = Yii::app()->request->getPost('group_gid'); // New Group ID  (can be same group for a simple position change)
        $iQuestionOrder = Yii::app()->request->getPost('questionposition'); // Wanted position

        $oQuestionGroup = QuestionGroup::model()->find('gid=:gid', array(':gid'=>$iGid)); // The New Group object
        $oSurvey        = $oQuestionGroup->survey; // The Survey associated with this group

        if (Permission::model()->hasSurveyPermission($oSurvey->sid, 'surveycontent', 'update')) {
            if ($oSurvey->active == 'N') {
// If survey is active it should not be possible to update
                if ($iQuestionOrder == "") {
// If asked "at the endd"
                    $iQuestionOrder = (getMaxQuestionOrder($oQuestionGroup->gid, $oSurvey->sid));

                    // We get the last question order, so we want the number just after it
                    // Unless it's 0
                    if ($iQuestionOrder > 0) {
                        $iQuestionOrder++;
                    }

                }

                // Now, we push each question to the new question group
                // And update positions
                foreach ($aQidsAndLang as $sQidAndLang) {
                    // Question basic infos
                    $aQidAndLang = explode(',', $sQidAndLang);
                    $iQid        = $aQidAndLang[0];

                    $oQuestion = Question::model()->findByAttributes(array('qid' => $iQid)); // Question object
                    $oldGid    = $oQuestion->gid; // The current GID of the question
                    $oldOrder  = $oQuestion->question_order; // Its current order

                    // First, we update all the positions of the questions in the current group of the question
                    // If they were after the question, we must decrease by one their position
                    $sQuery = "UPDATE {{questions}} SET question_order=question_order-1 WHERE gid=:gid AND question_order >= :order";
                    Yii::app()->db->createCommand($sQuery)->bindValues(array(':gid'=>$oldGid, ':order'=>$oldOrder))->query();

                    // Then, we must update all the position of the question in the new group of the question
                    // If they will be after the question, we must increase their position
                    $sQuery = "UPDATE {{questions}} SET question_order=question_order+1 WHERE gid=:gid AND question_order >= :order";
                    Yii::app()->db->createCommand($sQuery)->bindValues(array(':gid'=>$oQuestionGroup->gid, ':order'=>$iQuestionOrder))->query();

                    // Then we move all the questions with the request QID (same question in different langagues) to the new group, with the righ postion
                    Question::model()->updateAll(array('question_order' => $iQuestionOrder, 'gid' => $oQuestionGroup->gid), 'qid=:qid', array(':qid' => $iQid));
                    // Then we update its subquestions
                    Question::model()->updateAll(array('gid' => $oQuestionGroup->gid), 'parent_qid=:parent_qid', array(':parent_qid' => $iQid));

                    $iQuestionOrder++;
                }
            }
        }
    }


    public function setMultipleMandatory()
    {
        $aQidsAndLang   = json_decode($_POST['sItems']); // List of question ids to update
        $iSid           = Yii::app()->request->getPost('sid');
        $bMandatory     = (Yii::app()->request->getPost('mandatory') === 'true') ? 'Y' : 'N';

        if (Permission::model()->hasSurveyPermission($iSid, 'surveycontent', 'update')) {
            $oSurvey          = Survey::model()->findByPk($iSid);
            $aSurveyLanguages = $oSurvey->additionalLanguages;
            $sBaseLanguage    = $oSurvey->language;

            array_push($aSurveyLanguages, $sBaseLanguage);

            foreach ($aQidsAndLang as $sQidAndLang) {
                $aQidAndLang = explode(',', $sQidAndLang);
                $iQid        = $aQidAndLang[0];

                foreach ($aSurveyLanguages as $sAdditionalLanguage) {
                    $oQuestion = Question::model()->findByPk(array("qid"=>$iQid, 'language'=>$sAdditionalLanguage));

                    // These are the questions types that have no mandatory property - so zap it accordingly
                    if ($oQuestion->type != "X" && $oQuestion->type != "|") {
                        $oQuestion->mandatory = $bMandatory;
                        $oQuestion->save();
                    }
                }
            }
        }
    }

    public function setMultipleOther()
    {
        $aQidsAndLang   = json_decode($_POST['sItems']); // List of question ids to update
        $iSid           = $_POST['sid'];
        $bOther = (Yii::app()->request->getPost('other') === 'true') ? 'Y' : 'N';

        if (Permission::model()->hasSurveyPermission($iSid, 'surveycontent', 'update')) {
            $oSurvey          = Survey::model()->findByPk($iSid);
            $aSurveyLanguages = $oSurvey->additionalLanguages;
            $sBaseLanguage    = $oSurvey->language;

            array_push($aSurveyLanguages, $sBaseLanguage);

            foreach ($aQidsAndLang as $sQidAndLang) {
                $aQidAndLang = explode(',', $sQidAndLang);
                $iQid        = $aQidAndLang[0];

                foreach ($aSurveyLanguages as $sAdditionalLanguage) {
                    $oQuestion = Question::model()->findByPk(array("qid"=>$iQid, 'language'=>$sAdditionalLanguage));

                    // These are the questions types that have the other option therefore we set everything else to 'No Other'
                    if (($oQuestion->type == "L") || ($oQuestion->type == "!") || ($oQuestion->type == "P") || ($oQuestion->type == "M")) {
                        $oQuestion->other = $bOther;
                        $oQuestion->save();
                    }

                }
            }
        }
    }


    /**
     * Set attributes for multiple questions
     */
    public function setMultipleAttributes()
    {
        $aQidsAndLang        = json_decode($_POST['sItems']); // List of question ids to update
        $iSid                = Yii::app()->request->getPost('sid'); // The survey (for permission check)
        $aAttributesToUpdate = json_decode($_POST['aAttributesToUpdate']); // The list of attributes to updates
        // TODO: this should be get from the question model
        $aValidQuestionTypes = str_split($_POST['aValidQuestionTypes']); // The valid question types for thoses attributes

        // Calling th model
        QuestionAttribute::model()->setMultiple($iSid, $aQidsAndLang, $aAttributesToUpdate, $aValidQuestionTypes);
    }



    public function ajaxReloadPositionWidget($gid, $classes = '')
    {
        $oQuestionGroup = QuestionGroup::model()->find('gid=:gid', array(':gid'=>$gid));
        if (is_a($oQuestionGroup, 'QuestionGroup') && Permission::model()->hasSurveyPermission($oQuestionGroup->sid, 'surveycontent', 'read')) {
            $aOptions = array(
                        'display'           => 'form_group',
                        'oQuestionGroup'    => $oQuestionGroup,

            );

            if ($classes != '') {
                $aOptions['classes'] = $classes;
            }

            return App()->getController()->widget('ext.admin.survey.question.PositionWidget.PositionWidget', $aOptions);
        }
    }

    // private function getQuestionAttribute($type, $qid=0){
    //
    // }

    /**
     * This function prepares the data for the advanced question attributes view
     *
     * @access public
     * @return void
     */
    public function ajaxquestionattributes()
    {

        $surveyid           = (int) Yii::app()->request->getParam('sid', 0);
        $qid                = (int) Yii::app()->request->getParam('qid', 0);
        $type               = Yii::app()->request->getParam('question_type');
        $oSurvey = Survey::model()->findByPk($surveyid);

        if ($oSurvey === null) {
            App()->end();
        }

        $aLanguages = $oSurvey->allLanguages;
        $aAttributesWithValues = Question::model()->getAdvancedSettingsWithValues($qid, $type, $surveyid);

        uasort($aAttributesWithValues, 'categorySort');

        $aAttributesPrepared = array();
        foreach ($aAttributesWithValues as $aAttribute) {
            if ($aAttribute['i18n'] == false) {
                $aAttributesPrepared[] = $aAttribute;
            } else {
                foreach ($aLanguages as $sLanguage) {
                    $aAttributeModified = $aAttribute;
                    $aAttributeModified['name'] = $aAttributeModified['name'].'_'.$sLanguage;
                    $aAttributeModified['language'] = $sLanguage;
                    if ($aAttributeModified['readonly'] == true && $oSurvey->active == 'N') {
                                            $aAttributeModified['readonly'] == false;
                    }

                    if (isset($aAttributeModified[$sLanguage]['value'])) {
                                            $aAttributeModified['value'] = $aAttributeModified[$sLanguage]['value'];
                    } else {
                                            $aAttributeModified['value'] = $aAttributeModified['default'];
                    }

                    $aAttributesPrepared[] = $aAttributeModified;
                }
            }
        }
        $aData = [];
        $aData['bIsActive'] = ($oSurvey->active == 'Y');
        $aData['attributedata'] = $aAttributesPrepared;
        $aData['aQuestionTemplates'] = \QuestionTemplate::getQuestionTemplateList($type);

        $this->getController()->renderPartial('/admin/survey/Question/advanced_settings_view', $aData);
    }

    /**
     * This function prepares the data for label set details
     *
     * @access public
     * @return void
     */
    public function ajaxlabelsetdetails()
    {
        $lid = returnglobal('lid');
        Yii::app()->loadHelper('surveytranslator');

        $labelsetdata = LabelSet::model()->find('lid=:lid', array(':lid' => $lid)); //$connect->GetArray($query);

        $labelsetlanguages = explode(' ', $labelsetdata->languages);
        $resultdata = [];
        foreach ($labelsetlanguages as $language) {

            $criteria = new CDbCriteria;
            $criteria->condition = 'lid=:lid and language=:language';
            $criteria->params = array(':lid'=>$lid, ':language'=>$language);
            $criteria->order = 'sortorder';
            $labelsdata = Label::model()->findAll($criteria);
            $i = 0;
            $data = array();
            foreach ($labelsdata as $labeldata) {
                $data[$i]['lid'] = $labeldata->lid;
                $data[$i]['code'] = $labeldata->code;
                $data[$i]['title'] = $labeldata->title;
                $data[$i]['sortorder'] = $labeldata->sortorder;
                $data[$i]['assessment_value'] = $labeldata->assessment_value;
                $data[$i]['language'] = $labeldata->language;
                $i++;
            }
            $labels = $data;
            //$labels=dbExecuteAssoc($query); //Label::model()->find(array('lid' => $lid, 'language' => $language), array('order' => 'sortorder')); //$connect->GetArray($query);
            $resultdata[] = array($language=>array($labels, getLanguageNameFromCode($language, false)));
        }
        header('Content-type: application/json');
        echo json_encode($resultdata);
    }

    /**
     * This function prepares the data for labelset
     *
     * @access public
     * @return void
     */
    public function ajaxlabelsetpicker()
    {
        $match = (int) returnglobal('match');
        $surveyid = returnglobal('sid');
        $survey = Survey::model()->findByPk($surveyid);

        $language = null;
        if ($match == 1) {
            $language = $survey->language;
        }

        $resultdata = getlabelsets($language);
        // Label set title really don't need HTML
        foreach ($resultdata as &$aResult) {
            $aResult = array_map('flattenText', $aResult);
        }
        header('Content-type: application/json');
        echo ls_json_encode($resultdata);
    }

    public function ajaxchecklabel()
    {
        $iLabelID = (int) Yii::app()->request->getParam('lid');
        $aNewLanguages = Yii::app()->request->getParam('languages');
        $bCheckAssessments = Yii::app()->request->getParam('bCheckAssessments', 0);
        $arLabelSet = LabelSet::model()->find('lid=:lid', array(':lid' => $iLabelID));
        $iLabelsWithAssessmentValues = Label::model()->count('lid=:lid AND assessment_value<>0', array(':lid' => $iLabelID));
        $aLabelSetLanguages = explode(' ', $arLabelSet->languages);
        $aErrorMessages = array();
        if ($bCheckAssessments && $iLabelsWithAssessmentValues) {
            $aErrorMessages[] = gT('The existing label set has assessment values assigned.').'<strong>'.gT('If you replace the label set the existing asssessment values will be lost.').'</strong>';
        }
        if (count(array_diff($aLabelSetLanguages, $aNewLanguages))) {
            $aErrorMessages[] = gT('The existing label set has different/more languages.').'<strong>'.gT('If you replace the label set these translations will be lost.').'</strong>';
        }
        if (count($aErrorMessages)) {
            foreach ($aErrorMessages as $sErrorMessage) {
                echo  $sErrorMessage.'<br>';
            }
            eT('Do you really want to continue?');
        } else {
            eT('You are about to replace an existing label set with the current answer options.');
            echo '<br>';
            eT('Continue?');
        }
    }


    /**
     * Load preview of a question screen.
     *
     * @access public
     * @param int $surveyid
     * @param int $qid
     * @param string $lang
     * @return void
     * @deprecated THIS IS OBSOLETE AS QUESTION PREVIEW IS NOW HANDLED BY controllers/survey/index.php
     */
    public function preview($surveyid, $qid, $lang = null)
    {
        $surveyid = sanitize_int($surveyid);
        $survey = Survey::model()->findByPk($surveyid);
        $qid = sanitize_int($qid);
        $LEMdebugLevel = 0;

        Yii::app()->loadHelper("qanda");
        Yii::app()->loadHelper("surveytranslator");

        if (empty($surveyid)) {
            $this->getController()->error('No Survey ID provided');
        }
        if (empty($qid)) {
            $this->getController()->error('No Question ID provided');
        }

        if (empty($lang)) {
            $language = $survey->language;
        } else {
            $language = $lang;
        }

        if (!isset(Yii::app()->session['step'])) { Yii::app()->session['step'] = 0; }
        if (!isset(Yii::app()->session['prevstep'])) { Yii::app()->session['prevstep'] = 0; }
        if (!isset(Yii::app()->session['maxstep'])) { Yii::app()->session['maxstep'] = 0; }

        // Use $_SESSION instead of $this->session for frontend features.
        $_SESSION['survey_'.$surveyid]['s_lang'] = $language;
        $_SESSION['survey_'.$surveyid]['fieldmap'] = createFieldMap($survey, 'full', true, $qid, $language);


        // Prefill question/answer from defaultvalues
        foreach ($_SESSION['survey_'.$surveyid]['fieldmap'] as $field) {
                    if (isset($field['defaultvalue'])) {
                                    $_SESSION['survey_'.$surveyid][$field['fieldname']] = $field['defaultvalue'];
                    }
        }

        App()->setLanguage($language);

        $thissurvey = getSurveyInfo($surveyid);

        setNoAnswerMode($thissurvey);

        $qrows = Question::model()->findByAttributes(array('sid' => $surveyid, 'qid' => $qid, 'language' => $language))->getAttributes();

        $ia = array(
        0 => $qid,
        1 => $surveyid.'X'.$qrows['gid'].'X'.$qid,
        2 => $qrows['title'],
        3 => $qrows['question'],
        4 => $qrows['type'],
        5 => $qrows['gid'],
        6 => $qrows['mandatory'],
        7 => 'N',
        8 => 'N'
        );

        $radix = getRadixPointData($thissurvey['surveyls_numberformat']);
        $radix = $radix['separator'];
        $surveyOptions = array(
        'radix'=>$radix,
        'tempdir'=>Yii::app()->getConfig('tempdir')
        );
        LimeExpressionManager::StartSurvey($surveyid, 'question', $surveyOptions, false, $LEMdebugLevel);
        $qseq = LimeExpressionManager::GetQuestionSeq($qid);
        $moveResult = LimeExpressionManager::JumpTo($qseq + 1, true, false, true);

        $answers = retrieveAnswers($ia);

        $oTemplate = Template::model()->getInstance(null, $surveyid);
        $thistpl = $oTemplate->viewPath;

        doHeader();

        //$showQuestion = "$('#question$qid').show();";

        //$answer = $answers[0][1];
        //        $help = $answers[0][2];

        //$qinfo = LimeExpressionManager::GetQuestionStatus($qid);
        //$help = $qinfo['info']['help'];


        $question = $answers[0][0];
        $question['code'] = $answers[0][5];
        $question['class'] = getQuestionClass($qrows['type']);
        $question['essentials'] = 'id="question'.$qrows['qid'].'"';
        $question['sgq'] = $ia[1];
        $question['aid'] = 'unknown';
        $question['sqid'] = 'unknown';

        if ($qrows['mandatory'] == 'Y') {
                    $question['man_class'] = ' mandatory';
        } else {
                    $question['man_class'] = '';
        }

        $redata = compact(array_keys(get_defined_vars()));
        $content = templatereplace(file_get_contents("$thistpl/startpage.pstpl"), array(), $redata);
        $content .= CHtml::form('index.php', 'post', array('id'=>"limesurvey", 'name'=>"limesurvey", 'autocomplete'=>'off', 'class'=>'survey-form-container Questions'));
        $content .= templatereplace(file_get_contents("$thistpl/startgroup.pstpl"), array(), $redata);

        $question_template = (string) file_get_contents("$thistpl/question.pstpl");
        // the following has been added for backwards compatiblity.
        if (substr_count($question_template, '{QUESTION_ESSENTIALS}') > 0) {
            // LS 1.87 and newer templates
            $content .= "\n".templatereplace($question_template, array(), $redata, 'Unspecified', false, $qid)."\n";
        } else {
            // LS 1.86 and older templates
            $content .= '<div '.$question['essentials'].' class="'.$question['class'].$question['man_class'].'">';
            $content .= "\n".templatereplace($question_template, array(), $redata, 'Unspecified', false, $qid)."\n";
            $content .= "\n\t</div>\n";
        };

        $content .= templatereplace(file_get_contents("$thistpl/endgroup.pstpl"), array(), $redata);
        LimeExpressionManager::FinishProcessingGroup();
        $content .= LimeExpressionManager::GetRelevanceAndTailoringJavaScript();
        $content .= '<p>&nbsp;</form>';
        $content .= templatereplace(file_get_contents("$thistpl/endpage.pstpl"), array(), $redata);

        LimeExpressionManager::FinishProcessingPage();

        echo $content;

        if ($LEMdebugLevel >= 1) {
            echo LimeExpressionManager::GetDebugTimingMessage();
        }
        if ($LEMdebugLevel >= 2) {
            echo "<table><tr><td align='left'><b>Group/Question Validation Results:</b>".$moveResult['message']."</td></tr></table>\n";
        }
        echo "</html>\n";

        Yii::app()->end();
    }

    /**
     * function ajaxValidate
     */
    public function ajaxValidate($surveyid, $qid = false)
    {

        // Stupid hack since Bootstrap switch is a checkbox and 'other' used to be radio button
        // TODO: Longterm, change 'other' to boolean; change the model rules
        $_POST['other'] = (Yii::app()->request->getPost('other') == '1') ? 'Y' : 'N';

        $iSurveyId = (int) $surveyid;
        $iQid = $qid;
        $oSurvey = Survey::model()->findByPk($surveyid);
        if (empty($oSurvey)) {
            Yii::app()->end(); // Or throw error 500
        }
        // Validate only on default language
        if (!$iQid) {
            $oQuestion = new Question('insert');
            $oQuestion->sid = $iSurveyId;
        } else {
            $oQuestion = Question::model()->find('qid=:qid', array(":qid"=>$iQid));
            if (!$oQuestion) {
                    throw new Exception('Invalid question id.');
            }
        }
        $oQuestion->title = App()->request->getParam('title');
        $oQuestion->other = App()->request->getParam('other');
        $oQuestion->validate();

        header('Content-type: application/json');
        echo CJSON::encode($oQuestion->getErrors());
        Yii::app()->end();
    }
    /**
     * Todo : update whole view to use CActiveForm
     */
#    protected function performAjaxValidation($model)
#    {
#        if(trueYii::app()->request->getPost('ajax')=='user-form')
#        {
#            echo CActiveForm::validate($model);
#            Yii::app()->end();
#        }
#    }
    /**
     * Renders template(s) wrapped in header and footer
     *
     * @param string $sAction Current action, the folder to fetch views from
     * @param string|array $aViewUrls View url(s)
     * @param array $aData Data to be passed on. Optional.
     */
    protected function _renderWrappedTemplate($sAction = 'survey/Question', $aViewUrls = array(), $aData = array(), $sRenderFile = false)
    {
        parent::_renderWrappedTemplate($sAction, $aViewUrls, $aData, $sRenderFile);
    }

    /**
     * Show error and redirect back if survey is active
     *
     * @param Survey $survey
     * @return void
     */
    protected function abortIfSurveyIsActive($survey)
    {
        if ($survey->active !== 'N') {
            Yii::app()->user->setFlash('error', gT("You can't add questions while the survey is active."));
            $this->getController()->redirect(Yii::app()->request->urlReferrer);
        }
    }
}<|MERGE_RESOLUTION|>--- conflicted
+++ resolved
@@ -545,24 +545,13 @@
             $ans->addCondition("qid=$qid")->addCondition("scale_id=$i");
             $cacount = Answer::model()->count($ans);
             if (!empty($cacount)) {
-<<<<<<< HEAD
-                Answer::model()->updateSortOrder($qid, $oSurvey->language);
-=======
                 Answer::model()->updateSortOrder($qid);
->>>>>>> 35c4bd92
             }
         }
 
         Yii::app()->loadHelper('admin/htmleditor');
 
-<<<<<<< HEAD
-        $row = Answer::model()->findByAttributes(array(
-        'qid' => $qid,
-        'language' => $oSurvey->language
-        ), array('order' => 'sortorder desc'));
-=======
         $row = Answer::model()->findByAttributes(array('qid' => $qid), array('order' => 'sortorder desc'));
->>>>>>> 35c4bd92
 
         if (!is_null($row)) {
                     $maxsortorder = $row->sortorder + 1;
@@ -776,12 +765,7 @@
 
         // Print Key Control JavaScript
         $result = Question::model()->findAllBYAttributes(array(
-<<<<<<< HEAD
-        'parent_qid' => $qid,
-        'language' => $oSurvey->language
-=======
         'parent_qid' => $qid
->>>>>>> 35c4bd92
         ), array('order' => 'question_order desc'));
 
         $aData['anscount'] = count($result);
