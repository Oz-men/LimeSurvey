--- conflicted
+++ resolved
@@ -849,16 +849,9 @@
         return $aViewUrls;
     }
 
-<<<<<<< HEAD
-    /**
-     * @todo $codes can be too big for URL, should be in POST.
-     */
-    public function getSubquestionRowForAllLanguages($surveyid, $gid, $qid, $codes, $scale_id, $type, $languages, $position, $assessmentvisible='')
-=======
 
 
     public function getSubquestionRowForAllLanguages($surveyid, $gid, $codes, $scale_id, $type, $languages, $position, $assessmentvisible = '')
->>>>>>> 40dada42
     {
         $languages = explode(';', json_decode($languages));
         $html      = array();
@@ -876,11 +869,7 @@
      * AJAX Method to QuickAdd multiple Rows AJAX-based
      * @todo Permission
      */
-<<<<<<< HEAD
-    public function getSubquestionRowQuickAdd($surveyid, $gid, $qid)
-=======
     public function getSubquestionRowQuickAdd($surveyid, $gid)
->>>>>>> 40dada42
     {
         $qid               = '{{quid_placeholder}}';
         $request           = Yii::app()->request;
@@ -898,14 +887,9 @@
      * This function should be called via ajax request
      * It returns a EMPTY subquestion row HTML for a given ....
      * @param string $qid
-     * @todo Permission
-     */
-<<<<<<< HEAD
-    public function getSubquestionRow( $surveyid, $gid, $qid, $codes, $language, $first, $scale_id, $type, $position, $assessmentvisible='' )
-=======
+     */
 
     public function getSubquestionRow($surveyid, $gid, $qid, $codes, $language, $first, $scale_id, $type, $position, $assessmentvisible = '')
->>>>>>> 40dada42
     {
         // index.php/admin/questions/sa/getSubquestionRow/position/1/scale_id/1/surveyid/691948/gid/76/qid/1611/language/en/first/true
         $stringCodes = json_decode($codes); // All the codes of the displayed subquestions
