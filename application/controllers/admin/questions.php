<?php

if (!defined('BASEPATH')) {
    exit('No direct script access allowed');
}
/*
* LimeSurvey
* Copyright (C) 2007-2011 The LimeSurvey Project Team / Carsten Schmitz
* All rights reserved.
* License: GNU/GPL License v2 or later, see LICENSE.php
* LimeSurvey is free software. This version may have been modified pursuant
* to the GNU General Public License, and as distributed it includes or
* is derivative of works licensed under the GNU General Public License or
* other free or open source software licenses.
* See COPYRIGHT.php for copyright notices and details.
*
*/

/**
* question
*
* @package LimeSurvey
* @author
* @copyright 2011
* @access public
*/
class questions extends Survey_Common_Action
{

    public function view($surveyid, $gid, $qid)
    {
        $aData = array();

        // Init general variables
        $aData['surveyid'] = $iSurveyID = (int) $surveyid;
        $aData['gid'] = $gid;
        $aData['qid'] = $qid;
        $survey = Survey::model()->findByPk($iSurveyID);
        $baselang = $survey->language;

        //Show Question Details
        //Count answer-options for this question
        $qrr = Answer::model()->findAllByAttributes(array('qid' => $qid));

        $aData['qct'] = count($qrr);

        //Count sub-questions for this question
        $sqrq = Question::model()->findAllByAttributes(array('parent_qid' => $qid));
        $aData['sqct'] = count($sqrq);

        $oQuestion = Question::model()->findByAttributes(array('qid' => $qid, 'gid' => $gid, 'sid' => $iSurveyID));
        if (is_null($oQuestion)) {
            return;
        }

        // Check if other questions in the Survey are dependent upon this question
        $condarray = getQuestDepsForConditions($iSurveyID, "all", "all", $qid, "by-targqid", "outsidegroup");

        if (is_null($survey)) {
            Yii::app()->session['flashmessage'] = gT("Invalid survey ID");
            $this->getController()->redirect(array("admin/index"));
        } //  if surveyid is invalid then die to prevent errors at a later time

        $aData['activated'] = $survey->active;

        $aData['oQuestion'] = $oQuestion;
        $qrrow = $oQuestion->attributes;
        $aData['languagelist'] = $survey->allLanguages;
        $aData['qtypes'] = Question::typeList();

        $qshowstyle = "";


        $aData['qshowstyle'] = $qshowstyle;
        $aData['surveyid'] = $iSurveyID;
        $aData['qid'] = $qid;
        $aData['gid'] = $gid;
        $aData['qrrow'] = $qrrow;
        $aData['baselang'] = $baselang;
        $aAttributesWithValues = Question::model()->getAdvancedSettingsWithValues($qid, $qrrow['type'], $iSurveyID, $baselang);
        $DisplayArray = array();

        foreach ($aAttributesWithValues as $aAttribute) {
            if (($aAttribute['i18n'] == false && isset($aAttribute['value']) && $aAttribute['value'] != $aAttribute['default'])
                || ($aAttribute['i18n'] == true && isset($aAttribute['value'][$baselang]) && $aAttribute['value'][$baselang] != $aAttribute['default'])) {
                if ($aAttribute['inputtype'] == 'singleselect') {
                    if (isset($aAttribute['options'][$aAttribute['value']])) {
                        $aAttribute['value'] = $aAttribute['options'][$aAttribute['value']];
                    }
                }
                $DisplayArray[] = $aAttribute;
            }
        }
        $aData['advancedsettings'] = $DisplayArray;
        $aData['condarray'] = $condarray;
        $aData['sImageURL'] = Yii::app()->getConfig('adminimageurl');
        $aData['iIconSize'] = Yii::app()->getConfig('adminthemeiconsize');

        $this->getController()->renderPartial('/admin/survey/Question/questionbar_view', $aData, true);
        $aData['display']['menu_bars']['gid_action'] = 'viewquestion';
        $aData['questionbar']['buttons']['view'] = true;

        ///////////
        // sidemenu
        $aData['sidemenu']['state'] = true;
        $aData['sidemenu']['explorer']['state'] = true;
        $aData['sidemenu']['explorer']['gid'] = (isset($gid)) ? $gid : false;
        $aData['sidemenu']['explorer']['qid'] = (isset($qid)) ? $qid : false;

        $aData['title_bar']['title'] = $survey->currentLanguageSettings->surveyls_title." (".gT("ID").":".$iSurveyID.")";

        // Last question visited : By user (only one by user)
        $setting_entry = 'last_question_'.Yii::app()->user->getId();
        setGlobalSetting($setting_entry, $qid);

        // we need to set the sid for this question
        $setting_entry = 'last_question_sid_'.Yii::app()->user->getId();
        setGlobalSetting($setting_entry, $iSurveyID);

        // we need to set the gid for this question
        $setting_entry = 'last_question_gid_'.Yii::app()->user->getId();
        setGlobalSetting($setting_entry, $gid);

        // Last question for this survey (only one by survey, many by user)
        $setting_entry = 'last_question_'.Yii::app()->user->getId().'_'.$iSurveyID;
        setGlobalSetting($setting_entry, $qid);

        // we need to set the gid for this question
        $setting_entry = 'last_question_'.Yii::app()->user->getId().'_'.$iSurveyID.'_gid';
        setGlobalSetting($setting_entry, $gid);

        $aData['surveyIsActive'] = $survey->active !== 'N';

        $this->_renderWrappedTemplate('survey/Question', 'question_view', $aData);
    }

    /**
     * Display import view
     */
    public function importView($groupid = null, $surveyid)
    {
        $iSurveyID = (int) $surveyid;
        if (!Permission::model()->hasSurveyPermission($iSurveyID, 'surveycontent', 'import')) {
            Yii::app()->session['flashmessage'] = gT("We are sorry but you don't have permissions to do this.");
            $this->getController()->redirect(array('admin/survey/sa/listquestions/surveyid/'.$iSurveyID));
        }
        $survey = Survey::model()->findByPk($iSurveyID);
        $aData = [];
        $aData['sidemenu']['state'] = false;
        $aData['sidemenu']['questiongroups'] = true;
        $aData['surveybar']['closebutton']['url'] = '/admin/survey/sa/listquestiongroups/surveyid/'.$iSurveyID; // Close button
        $aData['surveybar']['savebutton']['form'] = true;
        $aData['surveybar']['savebutton']['text'] = gt('Import');
        $aData['surveyid'] = $iSurveyID;
        $aData['groupid'] = $groupid;
        $aData['title_bar']['title'] = $survey->currentLanguageSettings->surveyls_title." (".gT("ID").":".$iSurveyID.")";
        $this->_renderWrappedTemplate('survey/Question', 'importQuestion_view', $aData);
    }

    /**
     * Function responsible to import a question.
     *
     * @access public
     * @return void
     */
    public function import()
    {
        $action = returnGlobal('action');
        $iSurveyID = (int) returnGlobal('sid');
        $oSurvey = Survey::model()->findByPk($iSurveyID);

        $gid = returnGlobal('gid');
        $aViewUrls = array();

        $aData = [];
        $aData['display']['menu_bars']['surveysummary'] = 'viewquestion';
        $aData['display']['menu_bars']['gid_action'] = 'viewgroup';

        if ($action == 'importquestion') {
            $sFullFilepath = Yii::app()->getConfig('tempdir').DIRECTORY_SEPARATOR.randomChars(20);
            $sExtension = pathinfo($_FILES['the_file']['name'], PATHINFO_EXTENSION);
            $fatalerror = '';

            if ($_FILES['the_file']['error'] == 1 || $_FILES['the_file']['error'] == 2) {
                $fatalerror = sprintf(gT("Sorry, this file is too large. Only files up to %01.2f MB are allowed."), getMaximumFileUploadSize() / 1024 / 1024).'<br>';
            } elseif (!@move_uploaded_file($_FILES['the_file']['tmp_name'], $sFullFilepath)) {
                $fatalerror = gT("An error occurred uploading your file. This may be caused by incorrect permissions for the application /tmp folder.").'<br>';
            }

            // validate that we have a SID and GID
            if (!$iSurveyID) {
                            $fatalerror .= gT("No SID (Survey) has been provided. Cannot import question.");
            }

            if (!$gid) {
                            $fatalerror .= gT("No GID (Group) has been provided. Cannot import question");
            }

            if ($fatalerror != '') {
                unlink($sFullFilepath);
                $message = '<p>'.$fatalerror.'</p>
                <a class="btn btn-default btn-lg"
                href="'.$this->getController()->createUrl('admin/survey/sa/listquestions/surveyid/').'/'.$iSurveyID.'">'
                .gT("Return to question list").'</a></p>';
                $this->_renderWrappedTemplate('super', 'messagebox', array('title'=>gT('Error'), 'message'=>$message));
                die();
            }

            // IF WE GOT THIS FAR, THEN THE FILE HAS BEEN UPLOADED SUCCESFULLY
            Yii::app()->loadHelper('admin/import');

            $aImportResults = array();
            if (strtolower($sExtension) == 'lsq') {
                $aImportResults = XMLImportQuestion($sFullFilepath, $iSurveyID, $gid, array('autorename'=>Yii::app()->request->getPost('autorename') == '1' ?true:false));
            } else {
                $this->getController()->error(gT('Unknown file extension'));
            }

            fixLanguageConsistency($iSurveyID);

            if (isset($aImportResults['fatalerror'])) {
                //echo htmlentities($aImportResults['fatalerror']); die();
                $message = $aImportResults['fatalerror'];
                $message .= '<p>
                <a class="btn btn-default btn-lg"
                href="'.$this->getController()->createUrl('admin/survey/sa/listquestions/surveyid/').'/'.$iSurveyID.'">'
                .gT("Return to question list").'</a></p>';
                $this->_renderWrappedTemplate('super', 'messagebox', array('title'=>gT('Error'), 'message'=>$message));
                App()->end();
            }

            unlink($sFullFilepath);

            $aData['aImportResults'] = $aImportResults;
            $aData['surveyid'] = $iSurveyID;
            $aData['gid'] = $gid;
            $aData['sExtension'] = $sExtension;
            $aViewUrls[] = 'import_view';
        }

        /////
        $aData['sidemenu']['state'] = false;
        $aData['surveyid'] = $iSurveyID;
        $aData['title_bar']['title'] = $oSurvey->defaultlanguage->surveyls_title." (".gT("ID").":".$iSurveyID.")";

        $this->_renderWrappedTemplate('survey/Question', $aViewUrls, $aData);
    }

    /**
     * Load edit default values of a question screen
     *
     * @access public
     * @param int $surveyid
     * @param int $gid
     * @param int $qid
     * @return void
     */
    public function editdefaultvalues($surveyid, $gid, $qid)
    {
        $iSurveyID = (int) $surveyid;
        $survey = Survey::model()->findByPk($iSurveyID);

        $gid = (int) $gid;
        $qid = (int) $qid;

        Yii::app()->loadHelper('surveytranslator');

        $oQuestion = Question::model()->findByAttributes(
            [
                'qid' => $qid,
                'gid' => $gid,
            ]
        );

        $questionrow = $oQuestion->attributes;

        $qtproperties = Question::typeList();

        $langopts = array();
        foreach ($survey->allLanguages as $language) {
            $langopts[$language] = array();
            $langopts[$language][$questionrow['type']] = array();

            // If there are answerscales
            if ($qtproperties[$questionrow['type']]['answerscales'] > 0) {
                for ($scale_id = 0; $scale_id < $qtproperties[$questionrow['type']]['answerscales']; $scale_id++) {
                    $langopts[$language][$questionrow['type']][$scale_id] = array();

                    $defaultvalue = DefaultValue::model()->findByAttributes(array(
                    'specialtype' => '',
                    'qid' => $qid,
                    'scale_id' => $scale_id,
                    'language' => $language
                    ));

                    $defaultvalue = $defaultvalue != null ? $defaultvalue->defaultvalue : null;

                    $langopts[$language][$questionrow['type']][$scale_id]['defaultvalue'] = $defaultvalue;

                    $answerresult = Answer::model()->findAllByAttributes(array(
                    'qid' => $qid,
                    'language' => $language
                    ), array('order' => 'sortorder'));
                    $langopts[$language][$questionrow['type']][$scale_id]['answers'] = $answerresult;

                    if ($questionrow['other'] == 'Y') {
                        $defaultvalue = DefaultValue::model()->findByAttributes(array(
                        'specialtype' => 'other',
                        'qid' => $qid,
                        'scale_id' => $scale_id,
                        'language' => $language
                        ));

                        $defaultvalue = $defaultvalue != null ? $defaultvalue->defaultvalue : null;
                        $langopts[$language][$questionrow['type']]['Ydefaultvalue'] = $defaultvalue;
                    }
                }
            }

            // If there are subquestions and no answerscales
            if ($qtproperties[$questionrow['type']]['answerscales'] == 0 &&
            $qtproperties[$questionrow['type']]['subquestions'] > 0) {
                for ($scale_id = 0; $scale_id < $qtproperties[$questionrow['type']]['subquestions']; $scale_id++) {
                    $langopts[$language][$questionrow['type']][$scale_id] = array();

                    $sqresult = Question::model()->findAllByAttributes(array(
                    'sid' => $iSurveyID,
                    'gid' => $gid,
                    'parent_qid' => $qid,
                    'language' => $language,
                    'scale_id' => 0
                    ), array('order' => 'question_order'));

                    $langopts[$language][$questionrow['type']][$scale_id]['sqresult'] = array();

                    $options = array();
                    if ($questionrow['type'] == Question::QT_M_MULTIPLE_CHOICE || $questionrow['type'] == Question::QT_P_MULTIPLE_CHOICE_WITH_COMMENTS) {
                                            $options = array('' => gT('<No default value>'), 'Y' => gT('Checked'));
                    }

                    foreach ($sqresult as $aSubquestion) {
                        $defaultvalue = DefaultValue::model()->findByAttributes(array(
                        'specialtype' => '',
                        'qid' => $qid,
                        'sqid' => $aSubquestion['qid'],
                        'scale_id' => $scale_id,
                        'language' => $language
                        ));
                        $defaultvalue = $defaultvalue != null ? $defaultvalue->defaultvalue : null;

                        $aSubquestion = $aSubquestion->attributes;
                        $aSubquestion['defaultvalue'] = $defaultvalue;
                        $aSubquestion['options'] = $options;

                        $langopts[$language][$questionrow['type']][$scale_id]['sqresult'][] = $aSubquestion;
                    }
                }
            }
            if ($qtproperties[$questionrow['type']]['answerscales'] == 0 &&
            $qtproperties[$questionrow['type']]['subquestions'] == 0) {
                $defaultvalue = DefaultValue::model()->findByAttributes(array(
                'specialtype' => '',
                'qid' => $qid,
                'scale_id' => 0,
                'language' => $language
                ));
                $langopts[$language][$questionrow['type']][0] = $defaultvalue != null ? $defaultvalue->defaultvalue : null;
            }

        }

        $aData = array(
            'oQuestion' => $oQuestion,
            'qid' => $qid,
            'surveyid' => $iSurveyID,
            'langopts' => $langopts,
            'questionrow' => $questionrow,
            'gid' => $gid,
            'qtproperties' => $qtproperties,
        );


        $aData['title_bar']['title'] = $survey->currentLanguageSettings->surveyls_title." (".gT("ID").":".$iSurveyID.")";
        $aData['questiongroupbar']['savebutton']['form'] = 'frmeditgroup';
        $aData['questiongroupbar']['closebutton']['url'] = 'admin/questions/sa/view/surveyid/'.$iSurveyID.'/gid/'.$gid.'/qid/'.$qid; // Close button

        $aData['questiongroupbar']['saveandclosebutton']['form'] = 'frmeditgroup';
        $aData['display']['menu_bars']['surveysummary'] = 'editdefaultvalues';
        $aData['display']['menu_bars']['qid_action'] = 'editdefaultvalues';


        ///////////
        // sidemenu
        $aData['sidemenu']['state'] = false;
        $aData['sidemenu']['explorer']['state'] = true;
        $aData['sidemenu']['explorer']['gid'] = (isset($gid)) ? $gid : false;
        $aData['sidemenu']['explorer']['qid'] = (isset($qid)) ? $qid : false;
        $aData['hasUpdatePermission'] =
            Permission::model()->hasSurveyPermission($iSurveyID, 'surveycontent', 'update') ?
            '' :
            'disabled="disabled" readonly="readonly"';

        $this->_renderWrappedTemplate('survey/Question', 'editdefaultvalues_view', $aData);
    }

    /**
     * Load complete editing of answer options screen.
     *
     * @access public
     * @param int $surveyid
     * @param int $gid
     * @param int $qid
     */
    public function answeroptions($surveyid, $gid, $qid)
    {
        // Abort if user lacks permission to update survey content
        if (!Permission::model()->hasSurveyPermission($surveyid, 'surveycontent', 'update')) {
            Yii::app()->user->setFlash('error', gT("Access denied"));
            $this->getController()->redirect(Yii::app()->request->urlReferrer);
        }

        $surveyid = sanitize_int($surveyid);
        $survey = Survey::model()->findByPk($surveyid);

        $qid = sanitize_int($qid);
        $gid = sanitize_int($gid);
        App()->getClientScript()->registerScriptFile(
            App()->getConfig('adminscripts').'answers.js',
            LSYii_ClientScript::POS_BEGIN
        );
        App()->getClientScript()->registerPackage('jquery-selectboxes');

        $aData['title_bar']['title'] = $survey->currentLanguageSettings->surveyls_title." (".gT("ID").":".$surveyid.")";
        $aData['questiongroupbar']['savebutton']['form'] = true;
        $aData['questiongroupbar']['saveandclosebutton']['form'] = 'frmeditgroup';
        $aData['questiongroupbar']['closebutton']['url'] = 'admin/questions/sa/view/surveyid/'.$surveyid.'/gid/'.$gid.'/qid/'.$qid; // Close button

        $aData['surveyid'] = $surveyid;
        $aData['gid']      = $gid;
        $aData['qid']      = $qid;
        Yii::app()->session['FileManagerContext'] = "edit:answer:{$surveyid}";
        $aViewUrls = $this->_editansweroptions($surveyid, $gid, $qid);

        ///////////
        // sidemenu
        $aData['sidemenu']['state'] = false;
        $aData['sidemenu']['explorer']['state'] = true;
        $aData['sidemenu']['explorer']['gid'] = (isset($gid)) ? $gid : false;
        $aData['sidemenu']['explorer']['qid'] = (isset($qid)) ? $qid : false;


        $this->_renderWrappedTemplate('survey/Question', $aViewUrls, $aData);
    }

    /**
     * Load editing of answer options specific screen only.
     *
     * @access public
     * @param int $surveyid
     * @param int $gid
     * @param int $qid
     * @return array
     */
    public function _editansweroptions($surveyid, $gid, $qid)
    {
        Yii::app()->loadHelper('database');
        $iSurveyID = (int) $surveyid;
        $qid = (int) $qid;
        $gid = (int) $gid;

        // Get languages select on survey.
        $oSurvey = Survey::model()->findByPk($iSurveyID);
        $baselang = $oSurvey->language;

        $oQuestion = $qrow = Question::model()->findByPk($qid);
        $qtype = $qrow['type'];

        $qtypes = Question::typeList();

        $scalecount = $qtypes[$qtype]['answerscales'];

        // Check if there is at least one answer
        for ($i = 0; $i < $scalecount; $i++) {
            $ans = new CDbCriteria;
            $ans->addCondition("qid=$qid")->addCondition("scale_id=$i");
            $qresult = Answer::model()->count($ans);

            if ((int) $qresult == 0) {
                $oAnswer = new Answer;
                $oAnswer->qid = $qid;
                $oAnswer->code = 'A1';
                $oAnswer->sortorder = 0;
                $oAnswer->scale_id = $i;
                $oAnswer->assessment_value = 0;
                $oAnswer->save();
                
                $oAnserL10n = new AnswerL10n();
                $oAnserL10n->answer = "";
                $oAnserL10n->language = $baselang;
                $oAnserL10n->aid = $oAnswer->aid;
                $oAnserL10n->save();
            }
            
        }


        // Check that there are answers for every language supported by the survey
        for ($i = 0; $i < $scalecount; $i++) {
            foreach ($oQuestion->answers as $oAnswer){
                foreach ($oSurvey->allLanguages as $language) {
                    if (!isset($oAnswer->answerL10ns[$language])) {
                        $baseL10n = $oAnswer->answerL10ns[$oSurvey->language];
                        $oAnswerL10n = new AnswerL10n();
                        $oAnswerL10n->attributes = $baseL10n->attributes;
                        $oAnswerL10n->language = $language;
                        $oAnswerL10n->answer = "";
                        $oAnswerL10n->save();
                    }

                }

            }
        }

        $anslangs = $oSurvey->allLanguages;

        // Delete the answers in languages not supported by the survey
        $criteria = new CDbCriteria;
        $criteria->addColumnCondition(array('qid' => $qid));
        $criteria->addNotInCondition('language', $anslangs);
        //$languageresult = Answer::model()->deleteAll($criteria);

        if (!isset($_POST['ansaction'])) {
            // Check if any nulls exist. If they do, redo the sortorders
            $ans = new CDbCriteria;
            $ans->addCondition("qid=$qid")->addCondition("scale_id=$i");
            $cacount = Answer::model()->count($ans);
            if (!empty($cacount)) {
                Answer::model()->updateSortOrder($qid);
            }
        }

        Yii::app()->loadHelper('admin/htmleditor');

        $row = Answer::model()->findByAttributes(array('qid' => $qid), array('order' => 'sortorder desc'));

        if (!is_null($row)) {
                    $maxsortorder = $row->sortorder + 1;
        } else {
                    $maxsortorder = 1;
        }

        $aData['oQuestion'] = $oQuestion;
        $aData['surveyid'] = $iSurveyID;
        $aData['gid'] = $gid;
        $aData['qid'] = $qid;
        $aData['anslangs'] = $anslangs;
        $aData['scalecount'] = $scalecount;

        // The following line decides if the assessment input fields are visible or not
        $sumresult1 = Survey::model()->with(array('languagesettings'=>array('condition'=>'surveyls_language=language')))->together()->findByAttributes(array('sid' => $iSurveyID));
        if (is_null($sumresult1)) {
                    $this->getController()->error('Invalid survey ID');
        }

        // $surveyinfo = $sumresult1->attributes;
        // $surveyinfo = array_merge($surveyinfo, $sumresult1->defaultlanguage->attributes);
        // $surveyinfo = array_map('flattenText', $surveyinfo);
        $assessmentvisible = ($sumresult1->assessments == 'Y' && $qtypes[$qtype]['assessable'] == 1);
        $aData['assessmentvisible'] = $assessmentvisible;

        $aData['activated'] = $sumresult1->active;

        $results = array();
        foreach ($anslangs as $anslang) {
            for ($scale_id = 0; $scale_id < $scalecount; $scale_id++) {
                $criteria = new CDbCriteria;
                $criteria->condition = 'qid = :qid AND scale_id = :scale_id';
                $criteria->order = 'sortorder, code ASC';
                $criteria->params = array(':qid' => $qid, ':scale_id' => $scale_id);
                $results[$anslang][$scale_id] = Answer::model()->findAll($criteria);
                $aData['tableId'][$anslang][$scale_id] = 'answers_'.$anslang.'_'.$scale_id;
            }

        }

        $aData['results'] = $results;
        $aData['viewType'] = 'answerOptions';
        $aData['formId'] = 'editanswersform';
        $aData['formName'] = 'editanswersform';
        $aData['pageTitle'] = gT('Edit answer options');

        $aViewUrls['_subQuestionsAndAnwsersJsVariables'][] = $aData;
        $aViewUrls['answerOptions_view'][] = $aData;

        return $aViewUrls;
    }

    /**
     * Load complete subquestions screen.
     *
     * @access public
     * @param int $surveyid
     * @param int $gid
     * @param int $qid
     * @return void
     */
    public function subquestions($surveyid, $gid, $qid)
    {
        $aData = [];
        $aData['surveyid'] = $surveyid = (int) $surveyid;
        $aData['gid'] = $gid = (int) $gid;
        $aData['qid'] = $qid = (int) $qid;

        // Abort if user lacks permission to update survey content
        if (!Permission::model()->hasSurveyPermission($surveyid, 'surveycontent', 'update')) {
            Yii::app()->user->setFlash('error', gT("Access denied"));
            $this->getController()->redirect(Yii::app()->request->urlReferrer);
        }

        $survey = Survey::model()->findByPk($surveyid);

        App()->getClientScript()->registerScriptFile(App()->getConfig('adminscripts').'subquestions.js', LSYii_ClientScript::POS_BEGIN);
        App()->getClientScript()->registerPackage('jquery-blockUI');
        App()->getClientScript()->registerPackage('jquery-selectboxes');
        Yii::app()->session['FileManagerContext'] = "edit:answer:{$surveyid}";

        $aData['display']['menu_bars']['surveysummary'] = 'viewgroup';
        $aData['display']['menu_bars']['gid_action'] = 'addquestion';
        $aData['display']['menu_bars']['qid_action'] = 'editsubquestions';
        $aViewUrls = $this->_editsubquestion($surveyid, $gid, $qid);

        $aData['title_bar']['title'] = $survey->currentLanguageSettings->surveyls_title." (".gT("ID").":".$surveyid.")";
        $aData['questiongroupbar']['savebutton']['form'] = 'frmeditgroup';
        $aData['questiongroupbar']['saveandclosebutton']['form'] = 'frmeditgroup';
        $aData['questiongroupbar']['closebutton']['url'] = 'admin/questions/sa/view/surveyid/'.$surveyid.'/gid/'.$gid.'/qid/'.$qid; // Close button

        ///////////
        // sidemenu
        $aData['sidemenu']['state'] = false;
        $aData['sidemenu']['explorer']['state'] = true;
        $aData['sidemenu']['explorer']['gid'] = (isset($gid)) ? $gid : false;
        $aData['sidemenu']['explorer']['qid'] = (isset($qid)) ? $qid : false;


        $this->_renderWrappedTemplate('survey/Question', $aViewUrls, $aData);
    }

    /**
     * Load only subquestion specific screen only.
     *
     * @access public
     * @param int $surveyid
     * @param int $gid
     * @param int $qid
     * @return array
     */
    public function _editsubquestion($surveyid, $gid, $qid)
    {
        // Abort if user lacks permission to update survey content
        if (!Permission::model()->hasSurveyPermission($surveyid, 'surveycontent', 'update')) {
            Yii::app()->user->setFlash('error', gT("Access denied"));
            $this->getController()->redirect(Yii::app()->request->urlReferrer);
        }

        $surveyid = (int) $surveyid;
        $oSurvey = Survey::model()->findByPk($surveyid);
        $qid = sanitize_int($qid);
        $gid = sanitize_int($gid);

        // Get languages select on survey.
        $aSurveyLanguages = $oSurvey->additionalLanguages;

        $oQuestion = Question::model()->findByPk(array('qid' => $qid, 'language' => $oSurvey->language));
        $aParentQuestion = $oQuestion->attributes;

        $sQuestiontype = $aParentQuestion['type'];
        $aQuestiontypeInfo = Question::typeList();
        $iScaleCount = $aQuestiontypeInfo[$sQuestiontype]['subquestions'];

        for ($iScale = 0; $iScale < $iScaleCount; $iScale++) {
            $subquestiondata = Question::model()->findAllByAttributes(array(
            'parent_qid' => $qid,
            'scale_id' => $iScale
            ));

            if (empty($subquestiondata)) {
                $data = array(
                    'sid' => $surveyid,
                    'gid' => $gid,
                    'parent_qid' => $qid,
                    'title' => 'SQ001',
                    'question_order' => 1,
                    'relevance' => '1',
                    'scale_id' => $iScale,
                );
                $subQuestion = new Question();
                $subQuestion->attributes = $data;
                $subQuestion->save();
                $oQuestionL10n = new QuestionL10n();
                $oQuestionL10n->qid = $subQuestion->qid;
                $oQuestionL10n->question = '';
                $oQuestionL10n->language = $oSurvey->language;
                $oQuestionL10n->save();
                $subquestiondata = Question::model()->findAllByAttributes(array(
                    'parent_qid' => $qid,
                    'scale_id' => $iScale
                ));
            }

            // Check that there are subquestions translations for every language supported by the survey
            foreach ($subquestiondata as $row) {
                foreach ($aSurveyLanguages as $language) {
                    $qrow = QuestionL10n::model()->count('
                        qid = :qid AND
                        language = :$language',
                        array(
                            ':qid' => $qid,
                            ':language' => $language
                    ));
                    // Means that no record for the language exists in the questions table
                    if (empty($qrow)) {
                        $oQuestionL10n = new QuestionL10n;
                        $oQuestionL10n->qid = $row->qid;
                        $oQuestionL10n->question = $row->question;
                        $oQuestionL10n->language = $language;
                        $oQuestionL10n->save();
                    }
                }
            }
        }

        array_unshift($aSurveyLanguages, $oSurvey->language);
        /* Fix subquestions */
        $oQuestion->fixSubQuestions();

        // Check sort order for subquestions
        $qresult = Question::model()->findByAttributes(array('qid' => $qid));
        if (!is_null($qresult)) {
                    $qtype = $qresult->type;
        }

        if (!empty($_POST['ansaction'])) {
            // Check if any nulls exist. If they do, redo the sortorders
            $cacount = Question::model()->count(array(
            'parent_qid' => $qid,
            'question_order' => null
            ));

            if ($cacount) {
                Answer::model()->updateSortOrder($qid, $oSurvey->language);
            }
        }

        Yii::app()->loadHelper('admin/htmleditor');

        // Print Key Control JavaScript
        $result = Question::model()->findAllBYAttributes(array(
        'parent_qid' => $qid
        ), array('order' => 'question_order desc'));

        $aData['anscount'] = count($result);
        $row = $result[0]->attributes;
        $aData['row'] = $row;
        $maxsortorder = $row['question_order'] + 1;

        /**
         * The following line decides if the assessment input fields are visible or not
         * for some question types the assessment values is set in the label set instead of the answers
         */
        $qtypes = Question::typeList();
        Yii::app()->loadHelper('surveytranslator');

        $aData['scalecount'] = $scalecount = $qtypes[$qtype]['subquestions'];

        $sumresult1 = Survey::model()->with(array('languagesettings'=>array('condition'=>'surveyls_language=language')))->together()->findByAttributes(array('sid' => $surveyid));
        if ($sumresult1 == null) {
                    $this->getController()->error('Invalid survey ID');
        }

        $aData['activated']       = $sumresult1->active;
        $aData['surveyid']        = $surveyid;
        $aData['gid']             = $gid;
        $aData['qid']             = $qid;
        $aData['aParentQuestion'] = $aParentQuestion;
        $aData['anslangs']        = $aSurveyLanguages;
        $aData['maxsortorder']    = $maxsortorder;
        $aData['oQuestion']       = $oQuestion;

        foreach ($aSurveyLanguages as $anslang) {
            for ($scale_id = 0; $scale_id < $scalecount; $scale_id++) {
                $criteria = new CDbCriteria;
                $criteria->condition = 'parent_qid = :pqid  AND scale_id = :scale_id';
                $criteria->order = 'question_order, title ASC';
                $criteria->params = array(':pqid' => $qid, ':scale_id' => $scale_id);
                $results[$anslang][$scale_id] = Question::model()->findAll($criteria);
                $aData['tableId'][$anslang][$scale_id] = 'answers_'.$anslang.'_'.$scale_id;
            }
        }

        $aData['results'] = $results;
        $aData['pageTitle'] = gT('Edit subquestions');
        $aData['viewType'] = 'subQuestions';
        $aData['alternate'] = false;

        $aData['formId'] = 'editsubquestionsform';
        $aData['formName'] = 'editsubquestionsform';

        $aViewUrls['_subQuestionsAndAnwsersJsVariables'][] = $aData;
        $aViewUrls['answerOptions_view'][] = $aData;

        return $aViewUrls;
    }



    public function getSubquestionRowForAllLanguages($surveyid, $gid, $codes, $scale_id, $type, $languages, $position, $assessmentvisible = '')
    {
        $languages = explode(';', json_decode($languages));
        $html      = array();
        $first     = true;
        $qid = 'new'.rand(0, 99999);
        foreach ($languages as $language) {
            $html[$language] = $this->getSubquestionRow($surveyid, $gid, $qid, $codes, $language, $first, $scale_id, $type, $position, $assessmentvisible);
            $first = false;
        }
        header('Content-Type: application/json');
        echo json_encode($html);
    }

    /**
     * AJAX Method to QuickAdd multiple Rows AJAX-based
     * @todo Permission
     */
    public function getSubquestionRowQuickAdd($surveyid, $gid)
    {
        $qid               = '{{quid_placeholder}}';
        $request           = Yii::app()->request;
        $codes             = $request->getPost('codes');
        $language          = $request->getPost('language');
        $first             = $request->getPost('first');
        $scale_id          = $request->getPost('scale_id');
        $type              = $request->getPost('type');
        $position          = $request->getPost('position');
        $assessmentvisible = $request->getPost('assessmentvisible');
        echo $this->getSubquestionRow($surveyid, $gid, $qid, $codes, $language, $first, $scale_id, $type, $position, $assessmentvisible);
    }

    /**
     * This function should be called via ajax request
     * It returns a EMPTY subquestion row HTML for a given ....
     * @param string $qid
     */

    public function getSubquestionRow($surveyid, $gid, $qid, $codes, $language, $first, $scale_id, $type, $position, $assessmentvisible = '')
    {
        // index.php/admin/questions/sa/getSubquestionRow/position/1/scale_id/1/surveyid/691948/gid/76/qid/1611/language/en/first/true
        $stringCodes = json_decode($codes,true); // All the codes of the displayed subquestions

        // TODO: calcul correct value
        $oldCode = false;

        //Capture "true" and "false" as strings
        if (is_string($first)) {
            $first = ($first == "false" ? false : true);
        }
        // We get the numerical part of each code and we store them in Arrays
        // One array is to store the pure numerical values (so we can search in it for the greates value, and increment it)
        // Another array is to store the string values (so we keep all the prefixed "0")
        $numCodes = array();
        foreach ($stringCodes as $key => $stringCode) {
            // This will loop into the code, from the last character to the first letter
            $numericSuffix = ''; $n = 1; $numeric = true;
            while ($numeric === true && $n <= strlen($stringCode)) {
                $currentCharacter = (string) substr($stringCode, -$n, 1); // get the current character

                if (ctype_digit($currentCharacter)) {
                // check if it's numerical
                    $numericSuffix = $currentCharacter.$numericSuffix; // store it in a string
                    $n = $n + 1;
                } else {
                    $numeric = false; // At first non numeric character found, the loop is stoped
                }
            }
            $numCodesWithZero[$key] = (string) $numericSuffix; // In string type, we can have   : "0001"
            $numCodes[$key]         = (int) $numericSuffix; // In int type, we can only have : "1"
        }

        // Let's get the greatest code
        $greatestNumCode          = max($numCodes); // greatest code
        $key                      = array_keys($numCodes, max($numCodes)); // its key (same key in all tables)
        $greatesNumCodeWithZeros  = (isset($numCodesWithZero)) ? $numCodesWithZero[$key[0]] : ''; // its value with prefixed 0 (like : 001)
        $stringCodeOfGreatestCode = $stringCodes[$key[0]]; // its original submited  string (like: SQ001)

        // We get the string part of it: it's the original string code, without the greates code with its 0 :
        // like  substr ("SQ001", (strlen(SQ001)) - strlen(001) ) ==> "SQ"
        $stringPartOfNewCode    = (string) substr($stringCodeOfGreatestCode, 0, (strlen($stringCodeOfGreatestCode) - strlen($greatesNumCodeWithZeros)));

        // We increment by one the greatest code
        $numericalPartOfNewCode = $newPosition = $greatestNumCode + 1;

        // We get the list of 0 : (using $numericalPartOfNewCode will remove the excedent 0 ; SQ009 will be followed by SQ010 )
        $listOfZero = (string) substr($greatesNumCodeWithZeros, 0, (strlen($greatesNumCodeWithZeros) - strlen($numericalPartOfNewCode)));

        // When no more zero are available we want to be sure that the last 9 unit will not left
        // (like in SQ01 => SQ99 ; should become SQ100, not SQ9100)
        $listOfZero = ($listOfZero == "9") ? '' : $listOfZero;

        // We finaly build the new code
        $code = $stringPartOfNewCode.$listOfZero.$numericalPartOfNewCode;

        $activated = false; // You can't add ne subquestion when survey is active
        Yii::app()->loadHelper('admin/htmleditor'); // Prepare the editor helper for the view

        if ($type == 'subquestion') {
            $view = '_subquestion';
            $aData = array(
                'position'  => $position,
                'scale_id'  => $scale_id,
                'activated' => $activated,
                'first'     => $first,
                'surveyid'  => $surveyid,
                'gid'       => $gid,
                'qid'       => $qid,
                'language'  => $language,
                'title'     => $code,
                'question'  => '',
                'relevance' => '1',
                'oldCode'   => $oldCode,
            );
        } else {
            $view = '_answer_option';
            $aData = array(
                'assessmentvisible' => $assessmentvisible == "false" ? false : true,
                'assessment_value'  => '',
                'answer'            => '',
                'sortorder'         => $newPosition,
                'position'          => $newPosition,
                'scale_id'          => $scale_id,
                'activated'         => $activated,
                'first'             => $first,
                'surveyid'          => $surveyid,
                'gid'               => $gid,
                'qid'               => $qid,
                'language'          => $language,
                'title'             => $code,
                'question'          => '',
                'relevance'         => '1',
                'oldCode'           => $oldCode,
            );
        }

        $html = '<!-- Inserted Row -->';
        $html .= $this->getController()->renderPartial('/admin/survey/Question/subquestionsAndAnswers/'.$view, $aData, true, false);
        $html .= '<!-- end of Inserted Row -->';
        return $html;
    }


    /**
     * Add a new question
     * @param $surveyid int the sid
     * @return string html
     */
    public function newquestion($surveyid)
    {
        if (!Permission::model()->hasSurveyPermission($surveyid, 'surveycontent', 'create')) {
            Yii::app()->user->setFlash('error', gT("Access denied"));
            $this->getController()->redirect(Yii::app()->request->urlReferrer);
        }

        Yii::app()->loadHelper('admin/htmleditor');
        $aData = [];
        $surveyid = $iSurveyID = $aData['surveyid'] = sanitize_int($surveyid);

        $survey = Survey::model()->findByPk($iSurveyID);

        $aData['title_bar']['title'] = $survey->currentLanguageSettings->surveyls_title." (".gT("ID").":".$iSurveyID.")";
        $aData['subaction'] = gT('Add a new question');
        $aData['surveybar']['importquestion'] = true;
        $aData['surveybar']['savebutton']['form'] = 'frmeditgroup';
        $aData['surveybar']['saveandclosebutton']['form'] = 'frmeditgroup';
        $aData['surveybar']['closebutton']['url'] = '/admin/survey/sa/listquestions/surveyid/'.$iSurveyID; // Close button

        $this->abortIfSurveyIsActive($survey);

        Yii::app()->session['FileManagerContext'] = "create:question:{$surveyid}";

        $baselang = $survey->language;

        $qtypelist = Question::typeList();

        $aData['ajaxDatas']['qTypeOutput'] = json_encode($qtypelist);

        $oQuestion = new Question;
        $oQuestion->type = Question::QT_T_LONG_FREE_TEXT;
        $oQuestion->other = 'N';
        $oQuestion->mandatory = 'N';
        $oQuestion->relevance = 1;
        $oQuestion->group_name = '';
        $oQuestion->modulename = '';
        $oQuestion->questionL10ns = array($baselang=>new QuestionL10n);
        if (isset($_GET['gid'])) {
            $oQuestion->gid = $_GET['gid'];
        }
        $aData['oQuestion'] = $oQuestion;
        $aData['groupid'] = $oQuestion->gid;
        $qid = null;
        $aData['aQuestionTemplateAttributes'] = Question::model()->getAdvancedSettingsWithValues($qid, $oQuestion->type, $surveyid)['question_template'];
        $aData['aQuestionTemplateList'] = \QuestionTemplate::getQuestionTemplateList($oQuestion->type);

        $sumresult1 = $survey;
        if (is_null($sumresult1)) {
            $this->getController()->error('Invalid Survey ID');
        }

        // $surveyinfo = $sumresult1->attributes;
        // $surveyinfo = array_map('flattenText', $surveyinfo);
        $aData['activated'] = $sumresult1->active;

        // Prepare selector Class for javascript function
        if (Yii::app()->session['questionselectormode'] !== 'default') {
            $selectormodeclass = Yii::app()->session['questionselectormode'];
        } else {
            $selectormodeclass = getGlobalSetting('defaultquestionselectormode');
        }

        $aData['accordionDatas']['selectormodeclass'] = $selectormodeclass;
        $aData['selectormodeclass'] = $selectormodeclass;
        $aData['ajaxDatas']['selectormodeclass'] = $selectormodeclass;


        $aData['accordionDatas']['oQuestion'] = $oQuestion;
        $aData['ajaxDatas']['sValidateUrl'] = $this->getController()->createUrl('admin/questions', array('sa' => 'ajaxValidate', 'surveyid'=>$surveyid));
        $aData['addlanguages'] = $survey->additionalLanguages;

        // Get the questions for this group, for position
        // NB: gid won't be set if user clicks quick-button Add question
        if (isset($_GET['gid'])) {
            $oQuestionGroup = QuestionGroup::model()->find('gid=:gid', array(':gid'=>$_GET['gid']));
        } else {
            $aData['oqresult'] = array();
            $oQuestionGroup = QuestionGroup::model()->find(array('condition'=>'sid=:sid', 'params'=> array(':sid'=>$surveyid), 'order'=>'group_order'));
        }
        $aData['oQuestionGroup'] = $oQuestionGroup;
        App()->getClientScript()->registerScriptFile(App()->getConfig('adminscripts').'questions.js', LSYii_ClientScript::POS_BEGIN);

        $aData['adding'] = true;
        $aData['copying'] = false;

        $aData['aqresult'] = '';
        $aData['action'] = 'addquestion';

        ///////////
        // sidemenu
        ///////////
        // sidemenu
        $aData['sidemenu']['state'] = false;
        $aData['sidemenu']['explorer']['state'] = true;

        $aViewUrls = [];
        $aViewUrls['editQuestion_view'][] = $aData;
        App()->getClientScript()->registerScript("EditQuestionView_question_jsviews_".$surveyid.$oQuestion->gid.'new', "OtherSelection('".$oQuestion->type."');", LSYii_ClientScript::POS_POSTSCRIPT);            
        


        $this->_renderWrappedTemplate('survey/Question', $aViewUrls, $aData);
    }

    /**
     * Load edit/new question screen depending on $action.
     *
     * @access public
     * @param string $sa subaction
     * @param int $surveyid
     * @param int $gid
     * @param int $qid
     * @return void
     */
    public function index($sa, $surveyid, $gid, $qid = null)
    {
        App()->getClientScript()->registerPackage('qTip2');
        App()->getClientScript()->registerPackage('lshelp');
        $action = $sa;
        $surveyid = $iSurveyID = sanitize_int($surveyid);
        $oSurvey = Survey::model()->findByPk($surveyid);

        $gid = sanitize_int($gid);
        if (isset($qid)) {
            $qid = sanitize_int($qid);
        }


        $aViewUrls = array();

        $oQuestionGroup = QuestionGroup::model()->find('gid=:gid', array(':gid'=>$gid));
        $aData = [];
        $aData['oQuestionGroup'] = $oQuestionGroup;
        $aData['surveyid'] = $surveyid;
        $aData['gid'] = $gid;
        $aData['qid'] = $qid;
        $aData['display']['menu_bars']['surveysummary'] = 'viewgroup';
        $aData['display']['menu_bars']['gid_action'] = 'addquestion';

        $aData['title_bar']['title'] = $oSurvey->currentLanguageSettings->surveyls_title." (".gT("ID").":".$iSurveyID.")";
        $aData['questiongroupbar']['savebutton']['form'] = 'frmeditgroup';
        $aData['questiongroupbar']['saveandclosebutton']['form'] = 'frmeditgroup';
        $aData['questiongroupbar']['closebutton']['url'] = 'admin/questions/sa/view/surveyid/'.$surveyid.'/gid/'.$gid.'/qid/'.$qid; // Close button

        Yii::app()->session['FileManagerContext'] = "create:question:{$surveyid}";

        if (Permission::model()->hasSurveyPermission($surveyid, 'surveycontent', 'read')) {
            Yii::app()->loadHelper('admin/htmleditor');
            Yii::app()->loadHelper('surveytranslator');

            // if (isset($_POST['sortorder']))
            //     $postsortorder = sanitize_int($_POST['sortorder']);

            $aData['adding'] = $adding = $action == 'addquestion';
            $aData['copying'] = $copying = $action == 'copyquestion';
            $aData['subaction'] = $copying ? gT('Copy question') : gT('Add a new question');

            $questlangs = $oSurvey->additionalLanguages;
            $baselang = $oSurvey->language;
            $questlangs[] = $baselang;
            $questlangs = array_flip($questlangs);

            // Prepare selector Mode TODO: with and without image
            if (!$adding) {
                // Abort if user lacks update permission
                if (!Permission::model()->hasSurveyPermission($surveyid, 'surveycontent', 'update')) {
                    Yii::app()->user->setFlash('error', gT("Access denied"));
                    $this->getController()->redirect(Yii::app()->request->urlReferrer);
                }

                Yii::app()->session['FileManagerContext'] = "edit:question:{$surveyid}";
                $aData['display']['menu_bars']['qid_action'] = 'editquestion';

                $oQuestion = Question::model()->findByAttributes(array('sid' => $surveyid, 'gid' => $gid, 'qid' => $qid));
                if (!$oQuestion) {
                    $this->getController()->error('Invalid question id');
                }
                $aData['oQuestion'] = $oQuestion;
                $basesettings = [];
                foreach ($oQuestion->questionL10ns as $esrow) {
                    if (!array_key_exists($esrow->language, $questlangs)) {
                    // Language Exists, BUT ITS NOT ON THE SURVEY ANYMORE.
                        $esrow->delete();
                    } else {
                        $questlangs[$esrow->language] = 99;
                    }

                    if ($esrow->language == $baselang) {
                        $basesettings = array(
                        'question_order' => $oQuestion->question_order,
                        'other' => $oQuestion->other,
                        'mandatory' => $oQuestion->mandatory,
                        'type' => $oQuestion->type,
                        'title' => $oQuestion->title,
                        'preg' => $oQuestion->preg,
                        'question' => $esrow->question,
                        'help' => $esrow->help
                        );
                    }
                }


                // FIXME this does not match the L10n logic
                foreach ($questlangs as $key=>$value) {
                    if ($value != 99) {
                        $arQuestion = new Question;
                        $arQuestion->qid = $qid;
                        $arQuestion->sid = $surveyid;
                        $arQuestion->gid = $gid;
                        $arQuestion->type = $basesettings['type'];
                        $arQuestion->title = $basesettings['title'];
                        $arQuestion->question = $basesettings['question'];
                        $arQuestion->preg = $basesettings['preg'];
                        $arQuestion->help = $basesettings['help'];
                        $arQuestion->other = $basesettings['other'];
                        $arQuestion->mandatory = $basesettings['mandatory'];
                        $arQuestion->question_order = $basesettings['question_order'];
                        $arQuestion->language = $key;
                        $arQuestion->insert();
                    }
                }

                $oQuestion = Question::model()->with('group')->together()->findByAttributes(array(
                'sid' => $surveyid,
                'gid' => $gid,
                'qid' => $qid,
                ));
            } else {
                // This is needed to properly color-code content if it contains replacements
                LimeExpressionManager::StartProcessingPage(false, true); // so can click on syntax highlighting to edit questions
            }

            $qtypelist = Question::typeList();
            $aData['qTypeOutput'] = json_encode($qtypelist);

            if ($adding) {
                $oQuestion = new Question;
                // $oQuestion->language'] = $baselang;
                // $oQuestion->question'] = '';
                // $oQuestion->help'] = '';
                $oQuestion->type = 'T';
                $oQuestion->lid = 0;
                $oQuestion->lid1 = 0;
                $oQuestion->gid = $gid;
                $oQuestion->other = 'N';
                $oQuestion->mandatory = 'N';
                $oQuestion->preg = '';
                $oQuestion->relevance = 1;
                $oQuestion->group_name = '';
            }

            $aData['conditioncount'] = Condition::Model()->count("qid=:qid", array('qid' => $qid));
            $aData['oQuestion'] = $oQuestion;
            $aData['surveyid'] = $surveyid;
            $aData['gid'] = $gid;
            $questionTemplateAttributes = Question::model()->getAdvancedSettingsWithValues($qid, $eqrow['type'], $surveyid);
<<<<<<< HEAD
                $aData['aQuestionTemplateAttributes'] = \QuestionTemplate::getQuestionTemplateList($eqrow['type']);
=======
            if (!empty($questionTemplateAttributes['question_template'])){
                $aData['aQuestionTemplateAttributes'] = $questionTemplateAttributes['question_template'];
>>>>>>> 0abd142f
            } else {
                $aData['aQuestionTemplateAttributes']['core'] = array('title'=>'Default', 'preview'=>\LimeSurvey\Helpers\questionHelper::getQuestionThemePreviewUrl($eqrow['type']));
            }


            if (!$adding) {
                $criteria = new CDbCriteria;
                $criteria->addColumnCondition(array('sid' => $surveyid, 'gid' => $gid, 'qid' => $qid));
                $aqresult = Question::model()->findAll($criteria);
                $aData['aqresult'] = $aqresult;
            }

            $aData['action'] = $action;

            if (is_null($oSurvey)) {
                $this->getController()->error('Invalid Survey ID');
            }

            $aData['activated'] = $oSurvey->active;

                // Prepare selector Class for javascript function
            if (Yii::app()->session['questionselectormode'] !== 'default') {
                $selectormodeclass = Yii::app()->session['questionselectormode'];
            } else {
                    $selectormodeclass = getGlobalSetting('defaultquestionselectormode');
            }

            $aData['selectormodeclass'] = $selectormodeclass;
            $aData['ajaxDatas']['selectormodeclass'] = $selectormodeclass;

            /**
             * Since is moved via ajax call only : it's not needed, when we have time : readd it for no-js solution
             */
            //~ if (!$adding)
                //~ $qattributes = questionHelper::getQuestionAttributesSettings(($aqresult->type); //(or Question::getAdvancedSettingsWithValues )
            //~ else
                //~ $qattributes = array();

            if ($adding) {
                // Get the questions for this group
                $baselang = $oSurvey->language;
                $oqresult = Question::model()->findAllByAttributes(array('sid' => $surveyid, 'gid' => $gid, 'language' => $baselang, 'parent_qid'=> 0), array('order' => 'question_order'));
                $aData['oqresult'] = $oqresult;
            }
            App()->getClientScript()->registerScriptFile(App()->getConfig('adminscripts').'questions.js', LSYii_ClientScript::POS_BEGIN);

            $aData['sValidateUrl'] = ($adding || $copying) ? $this->getController()->createUrl('admin/questions', array('sa' => 'ajaxValidate', 'surveyid'=>$surveyid)) : $this->getController()->createUrl('admin/questions', array('sa' => 'ajaxValidate', 'surveyid'=>$surveyid, 'qid'=>$qid));
            $aData['ajaxDatas']['sValidateUrl'] = $aData['sValidateUrl'];
            $aData['ajaxDatas']['qTypeOutput'] = $aData['qTypeOutput'];

            $aData['addlanguages'] = $oSurvey->additionalLanguages;

            $aViewUrls['editQuestion_view'][] = $aData;
            App()->getClientScript()->registerScript("EditQuestionView_question_jsviews_".$surveyid.$gid.$qid, "OtherSelection('".$oQuestion->type."');", LSYii_ClientScript::POS_POSTSCRIPT);            
        } else {
                    include('accessDenied.php');
        }

        
        $aData['ajaxDatas']['qTypeOutput'] = $aData['qTypeOutput'];

        ///////////
        // sidemenu
        $aData['sidemenu']['state'] = false;
        $aData['sidemenu']['explorer']['state'] = true;
        $aData['sidemenu']['explorer']['gid'] = (isset($gid)) ? $gid : false;
        $aData['sidemenu']['explorer']['qid'] = (isset($qid)) ? $qid : false;


        $this->_renderWrappedTemplate('survey/Question', $aViewUrls, $aData);
    }


    /**
     * Delete multiple questions.
     * Called by ajax from question list.
     * Permission check is done by questions::delete()
     * @return string HTML
     */
    public function deleteMultiple()
    {
        $aQidsAndLang = json_decode(Yii::app()->request->getPost('sItems'));
        $aResults     = array();

        foreach ($aQidsAndLang as $sQidAndLang) {
            $aQidAndLang = explode(',', $sQidAndLang);
            $iQid        = $aQidAndLang[0];
            $sLanguage   = $aQidAndLang[1];

            $oQuestion   = Question::model()->find('qid=:qid and language=:language', array(":qid"=>$iQid, ":language"=>$sLanguage));

            if (is_object($oQuestion)) {
                $aResults[$iQid]['title'] = viewHelper::flatEllipsizeText($oQuestion->question, true, 0);
                $result = $this->delete($oQuestion->sid, $iQid, true);
                $aResults[$iQid]['result'] = $result['status'];
            }
        }

        Yii::app()->getController()->renderPartial('ext.admin.survey.ListSurveysWidget.views.massive_actions._action_results', array('aResults'=>$aResults, 'successLabel'=>gT('Deleted')));
    }

    /**
     * Function responsible for deleting a question.
     *
     * @access public
     * @param int $surveyid
     * @param int $qid
     * @return array
     */
    public function delete($surveyid, $qid, $ajax = false)
    {
        $surveyid = sanitize_int($surveyid);
        $qid = (int) $qid;
        $oQuestion = Question::model()->findByPk($qid);
        $rqid = $qid;

        if (Permission::model()->hasSurveyPermission($surveyid, 'surveycontent', 'delete')) {
            if ($qid == 0) {
                $qid = returnGlobal('qid');
            }

            LimeExpressionManager::RevertUpgradeConditionsToRelevance(null, $qid);

            // Check if any other questions have conditions which rely on this question. Don't delete if there are.
            // TMSW Condition->Relevance:  Allow such deletes - can warn about missing relevance separately.
            $ccresult = Condition::model()->findAllByAttributes(array('cqid' => $qid));
            $cccount = count($ccresult);

            // There are conditions dependent on this question
            if ($cccount) {
                $sMessage = gT("Question could not be deleted. There are conditions for other questions that rely on this question. You cannot delete this question until those conditions are removed.");

                if (!$ajax) {
                    Yii::app()->setFlashMessage($sMessage, 'error');
                    $this->getController()->redirect(array('admin/survey/sa/listquestions/surveyid/'.$surveyid));
                } else {
                    return array('status'=>false, 'message'=>$sMessage);
                }
            } else {
                $oQuestion->delete();
                $sMessage = gT("Question was successfully deleted.");
            }

            if (!$ajax) {
                Yii::app()->session['flashmessage'] = $sMessage;
                $this->getController()->redirect(array('admin/survey/sa/listquestions/surveyid/'.$surveyid));
            } else {
                return array('status'=>true, 'message'=>$sMessage);
            }
        } else {
            $sMessage = gT("You are not authorized to delete questions.");
            if (!$ajax) {
                Yii::app()->session['flashmessage'] = $sMessage;
                $this->getController()->redirect(array('admin/survey/sa/listquestions/surveyid/'.$surveyid));
            } else {
                return array('status'=>false, 'message'=>$sMessage);
            }
        }
    }


    /// TODO: refactore multiple function to call the model, and then push all the common stuff to a model function for a dry code

    /**
     * Change the question group/order position of multiple questions
     *
     */
    public function setMultipleQuestionGroup()
    {
        $aQidsAndLang   = json_decode(Yii::app()->request->getPost('sItems')); // List of question ids to update
        $iGid           = Yii::app()->request->getPost('group_gid'); // New Group ID  (can be same group for a simple position change)
        $iQuestionOrder = Yii::app()->request->getPost('questionposition'); // Wanted position

        $oQuestionGroup = QuestionGroup::model()->find('gid=:gid', array(':gid'=>$iGid)); // The New Group object
        $oSurvey        = $oQuestionGroup->survey; // The Survey associated with this group

        if (Permission::model()->hasSurveyPermission($oSurvey->sid, 'surveycontent', 'update')) {
            if ($oSurvey->active == 'N') {
// If survey is active it should not be possible to update
                if ($iQuestionOrder == "") {
// If asked "at the endd"
                    $iQuestionOrder = (getMaxQuestionOrder($oQuestionGroup->gid));

                    // We get the last question order, so we want the number just after it
                    // Unless it's 0
                    if ($iQuestionOrder > 0) {
                        $iQuestionOrder++;
                    }

                }

                // Now, we push each question to the new question group
                // And update positions
                foreach ($aQidsAndLang as $sQidAndLang) {
                    // Question basic infos
                    $aQidAndLang = explode(',', $sQidAndLang);
                    $iQid        = $aQidAndLang[0];

                    $oQuestion = Question::model()->findByAttributes(array('qid' => $iQid)); // Question object
                    $oldGid    = $oQuestion->gid; // The current GID of the question
                    $oldOrder  = $oQuestion->question_order; // Its current order

                    // First, we update all the positions of the questions in the current group of the question
                    // If they were after the question, we must decrease by one their position
                    $sQuery = "UPDATE {{questions}} SET question_order=question_order-1 WHERE gid=:gid AND question_order >= :order";
                    Yii::app()->db->createCommand($sQuery)->bindValues(array(':gid'=>$oldGid, ':order'=>$oldOrder))->query();

                    // Then, we must update all the position of the question in the new group of the question
                    // If they will be after the question, we must increase their position
                    $sQuery = "UPDATE {{questions}} SET question_order=question_order+1 WHERE gid=:gid AND question_order >= :order";
                    Yii::app()->db->createCommand($sQuery)->bindValues(array(':gid'=>$oQuestionGroup->gid, ':order'=>$iQuestionOrder))->query();

                    // Then we move all the questions with the request QID (same question in different langagues) to the new group, with the righ postion
                    Question::model()->updateAll(array('question_order' => $iQuestionOrder, 'gid' => $oQuestionGroup->gid), 'qid=:qid', array(':qid' => $iQid));
                    // Then we update its subquestions
                    Question::model()->updateAll(array('gid' => $oQuestionGroup->gid), 'parent_qid=:parent_qid', array(':parent_qid' => $iQid));

                    $iQuestionOrder++;
                }
            }
        }
    }


    public function setMultipleMandatory()
    {
        $aQidsAndLang   = json_decode($_POST['sItems']); // List of question ids to update
        $iSid           = Yii::app()->request->getPost('sid');
        $bMandatory     = (Yii::app()->request->getPost('mandatory') === 'true') ? 'Y' : 'N';

        if (Permission::model()->hasSurveyPermission($iSid, 'surveycontent', 'update')) {
            $oSurvey          = Survey::model()->findByPk($iSid);
            $aSurveyLanguages = $oSurvey->additionalLanguages;
            $sBaseLanguage    = $oSurvey->language;

            array_push($aSurveyLanguages, $sBaseLanguage);

            foreach ($aQidsAndLang as $sQidAndLang) {
                $aQidAndLang = explode(',', $sQidAndLang);
                $iQid        = $aQidAndLang[0];

                foreach ($aSurveyLanguages as $sAdditionalLanguage) {
                    $oQuestion = Question::model()->findByPk(array("qid"=>$iQid, 'language'=>$sAdditionalLanguage));

                    // These are the questions types that have no mandatory property - so zap it accordingly
                    if ($oQuestion->type != Question::QT_X_BOILERPLATE_QUESTION && $oQuestion->type != Question::QT_VERTICAL_FILE_UPLOAD) {
                        $oQuestion->mandatory = $bMandatory;
                        $oQuestion->save();
                    }
                }
            }
        }
    }

    public function setMultipleOther()
    {
        $aQidsAndLang   = json_decode($_POST['sItems']); // List of question ids to update
        $iSid           = $_POST['sid'];
        $bOther = (Yii::app()->request->getPost('other') === 'true') ? 'Y' : 'N';

        if (Permission::model()->hasSurveyPermission($iSid, 'surveycontent', 'update')) {
            $oSurvey          = Survey::model()->findByPk($iSid);
            $aSurveyLanguages = $oSurvey->additionalLanguages;
            $sBaseLanguage    = $oSurvey->language;

            array_push($aSurveyLanguages, $sBaseLanguage);

            foreach ($aQidsAndLang as $sQidAndLang) {
                $aQidAndLang = explode(',', $sQidAndLang);
                $iQid        = $aQidAndLang[0];

                foreach ($aSurveyLanguages as $sAdditionalLanguage) {
                    $oQuestion = Question::model()->findByPk(array("qid"=>$iQid, 'language'=>$sAdditionalLanguage));

                    // These are the questions types that have the other option therefore we set everything else to 'No Other'
                    if (($oQuestion->type == Question::QT_L_LIST_DROPDOWN) || ($oQuestion->type == Question::QT_EXCLAMATION_LIST_DROPDOWN) || ($oQuestion->type == Question::QT_P_MULTIPLE_CHOICE_WITH_COMMENTS) || ($oQuestion->type == Question::QT_M_MULTIPLE_CHOICE)) {
                        $oQuestion->other = $bOther;
                        $oQuestion->save();
                    }

                }
            }
        }
    }


    /**
     * Set attributes for multiple questions
     */
    public function setMultipleAttributes()
    {
        $aQidsAndLang        = json_decode($_POST['sItems']); // List of question ids to update
        $iSid                = Yii::app()->request->getPost('sid'); // The survey (for permission check)
        $aAttributesToUpdate = json_decode($_POST['aAttributesToUpdate']); // The list of attributes to updates
        // TODO: this should be get from the question model
        $aValidQuestionTypes = str_split($_POST['aValidQuestionTypes']); // The valid question types for thoses attributes

        // Calling th model
        QuestionAttribute::model()->setMultiple($iSid, $aQidsAndLang, $aAttributesToUpdate, $aValidQuestionTypes);
    }



    public function ajaxReloadPositionWidget($gid, $classes = '')
    {
        $oQuestionGroup = QuestionGroup::model()->find('gid=:gid', array(':gid'=>$gid));
        if (is_a($oQuestionGroup, 'QuestionGroup') && Permission::model()->hasSurveyPermission($oQuestionGroup->sid, 'surveycontent', 'read')) {
            $aOptions = array(
                        'display'           => 'form_group',
                        'oQuestionGroup'    => $oQuestionGroup,

            );

            if ($classes != '') {
                $aOptions['classes'] = $classes;
            }

            return App()->getController()->widget('ext.admin.survey.question.PositionWidget.PositionWidget', $aOptions);
        }
    }

    // private function getQuestionAttribute($type, $qid=0){
    //
    // }

    /**
     * This function prepares the data for the advanced question attributes view
     *
     * @access public
     * @return void
     */
    public function ajaxquestionattributes()
    {

        $surveyid           = (int) Yii::app()->request->getParam('sid', 0);
        $qid                = (int) Yii::app()->request->getParam('qid', 0);
        $type               = Yii::app()->request->getParam('question_type');
        $question_template  = Yii::app()->request->getParam('question_template', '');
        $oSurvey = Survey::model()->findByPk($surveyid);

        if ($oSurvey === null) {
            App()->end();
        }

        $aLanguages = $oSurvey->allLanguages;
        $aAttributesWithValues = Question::model()->getAdvancedSettingsWithValues($qid, $type, $surveyid);

        // INSERTING CUSTOM ATTRIBUTES FROM CORE QUESTION THEME XML FILE
        if (!empty($question_template) && $question_template !== 'core') {
                $questionTypeList = QuestionTemplate::getTypeToFolder();
                $themeAttributes = \LimeSurvey\Helpers\questionHelper::getQuestionThemeAttributeValues($question_template, $questionTypeList[$type]);
                // CHECK TO SEE IF ARRAY CONTAINS INDEX 0, IF NOT - INDEX 0 WOULD BE CREATED ( OTHERWISE DATA MERGE WOULD FAIL IF INDEX ÍS MISSING )
                if (!array_key_exists('0', $themeAttributes)){$themeTemp[0] = $themeAttributes; $themeAttributes = $themeTemp;}
                
                foreach ($themeAttributes as $key =>$attribute) {
                    // INSERTING EACH OF THIS KEYS TO THE ARRAY IF KEYS ARE MISSING
                    if (empty($attribute['name'])){$attribute['name'] = 'default_theme_attribute_name';}
                    if (empty($attribute['readonly'])){$attribute['readonly'] = '';}
                    if (empty($attribute['default'])){$attribute['default'] = '';}
                    if (empty($attribute['readonly_when_active'])){$attribute['readonly_when_active'] = '';}
                    if (empty($attribute['value'])){$attribute['value'] = '';}
                    if (empty($attribute['i18n'])){$attribute['i18n'] = '';}
                    if (empty($attribute['category'])){$attribute['category'] = 'Display Theme Options';}
                    if (empty($attribute['sortorder'])){$attribute['sortorder'] = '';}
                    if (empty($attribute['help'])){$attribute['help'] = '';}
                    if (empty($attribute['caption'])){$attribute['caption'] = '';}
                    if (empty($attribute['inputtype'])){$attribute['inputtype'] = '';}
                    $aAttributesWithValues[$attribute['name']] = $attribute;
                }              
        }
        uasort($aAttributesWithValues, 'categorySort');
        unset($aAttributesWithValues['question_template']);
        $aAttributesPrepared = array();
        foreach ($aAttributesWithValues as $aAttribute) {
            // SET QUESTION TEMPLATE FORM ATTRIBUTES WHEN $question_template VARIABLE IS SET
            if (!empty($question_template) && isset($aAttribute['name']) && $aAttribute['name'] == 'question_template') {
                $aAttribute['value'] = $question_template;
                $aAttributesPrepared[] = $aAttribute;
            } elseif (isset($aAttribute['i18n']) && $aAttribute['i18n'] == false) {
                $aAttributesPrepared[] = $aAttribute;
            } else {
                foreach ($aLanguages as $sLanguage) {
                    $aAttributeModified = $aAttribute;
                    $aAttributeModified['name'] = $aAttributeModified['name'].'_'.$sLanguage;
                    $aAttributeModified['language'] = $sLanguage;
                    if (isset($aAttributeModified[$sLanguage]['value'])) {
                        $aAttributeModified['value'] = $aAttributeModified[$sLanguage]['value'];
                    } else {
                        $aAttributeModified['value'] = $aAttributeModified['default'];
                    }
                    $aAttributesPrepared[] = $aAttributeModified;
                }
            }

        }

        $aData = [];
        $aData['bIsActive'] = ($oSurvey->active == 'Y');
        $aData['attributedata'] = $aAttributesPrepared;
        $aData['aQuestionTemplates'] = \QuestionTemplate::getQuestionTemplateList($type);

        $this->getController()->renderPartial('/admin/survey/Question/advanced_settings_view', $aData);
    }

    /**
     * This function prepares the data for label set details
     *
     * @access public
     * @return void
     */
    public function ajaxlabelsetdetails($lid)
    {

        $oLabelSet = LabelSet::model()->find('lid=:lid', array(':lid' => $lid)); //$connect->GetArray($query);

        $aResult = [];
        $aLanguages = [];

        if($oLabelSet !== null) {
            $aUsedLanguages = explode(' ', $oLabelSet->languages);
        
            foreach ($aUsedLanguages as $sLanguage) {
                $aResult[$sLanguage] = $oLabelSet->attributes;
                foreach ($oLabelSet->labels as $oLabel) {
                    if($oLabel->language === $sLanguage)
                        $aResult[$sLanguage]['labels'][] = $oLabel->attributes;
                };
                $aLanguages[$sLanguage] = getLanguageNameFromCode($sLanguage,false);
            };
        }
        
        $resultdata = ['results' => $aResult, 'languages' => $aLanguages];

        return Yii::app()->getController()->renderPartial(
            '/admin/super/_renderJson',
            array(
                'data' => [
                    'success' => count($aResult) > 0,
                    'results' => $aResult, 
                    'languages' => $aLanguages
                ],
            ),
            false,
            false
        );
    }

    /**
     * This function prepares the data for labelset
     *
     * @access public
     * @return void
     */
    public function ajaxlabelsetpicker($sid, $match=0)
    {
        $survey = Survey::model()->findByPk($sid);

        $criteria = new CDbCriteria;
        $language = null;
        if ($match === 1) {
            $criteria->addCondition('languages LIKE :language');
            $criteria->params = [':language' => '%'.$language.'%'];
        }
        
        $resultdata = LabelSet::model()->findAll($criteria);
        // $resultdata = [];
        // create languagespecific array
        $aResults = [];
        foreach ($resultdata as &$oResult) {
            $aResults[] = $oResult->attributes;
        }
        
        return Yii::app()->getController()->renderPartial(
            '/admin/super/_renderJson',
            array(
                'data' => [
                    'success' => count($aResults) > 0,
                    'labelsets'=> $aResults
                ],
            ),
            false,
            false
        );
    }

    public function ajaxchecklabel()
    {
        $iLabelID = (int) Yii::app()->request->getParam('lid');
        $aNewLanguages = Yii::app()->request->getParam('languages');
        $bCheckAssessments = Yii::app()->request->getParam('bCheckAssessments', 0);
        $arLabelSet = LabelSet::model()->find('lid=:lid', array(':lid' => $iLabelID));
        $iLabelsWithAssessmentValues = Label::model()->count('lid=:lid AND assessment_value<>0', array(':lid' => $iLabelID));
        $aLabelSetLanguages = explode(' ', $arLabelSet->languages);
        $aErrorMessages = array();
        if ($bCheckAssessments && $iLabelsWithAssessmentValues) {
            $aErrorMessages[] = gT('The existing label set has assessment values assigned.').'<strong>'.gT('If you replace the label set the existing asssessment values will be lost.').'</strong>';
        }
        if (count(array_diff($aLabelSetLanguages, $aNewLanguages))) {
            $aErrorMessages[] = gT('The existing label set has different/more languages.').'<strong>'.gT('If you replace the label set these translations will be lost.').'</strong>';
        }
        if (count($aErrorMessages)) {
            foreach ($aErrorMessages as $sErrorMessage) {
                echo  $sErrorMessage.'<br>';
            }
            eT('Do you really want to continue?');
        } else {
            eT('You are about to replace an existing label set with the current answer options.');
            echo '<br>';
            eT('Continue?');
        }
    }

    /**
     * function ajaxValidate
     */
    public function ajaxValidate($surveyid, $qid = false)
    {

        // Stupid hack since Bootstrap switch is a checkbox and 'other' used to be radio button
        // TODO: Longterm, change 'other' to boolean; change the model rules
        $_POST['other'] = (Yii::app()->request->getPost('other') == '1') ? 'Y' : 'N';

        $iSurveyId = (int) $surveyid;
        $iQid = $qid;
        $oSurvey = Survey::model()->findByPk($surveyid);
        if (empty($oSurvey)) {
            Yii::app()->end(); // Or throw error 500
        }
        // Validate only on default language
        if (!$iQid) {
            $oQuestion = new Question('insert');
            $oQuestion->sid = $iSurveyId;
        } else {
            $oQuestion = Question::model()->find('qid=:qid', array(":qid"=>$iQid));
            if (!$oQuestion) {
                    throw new Exception('Invalid question id.');
            }
        }
        $oQuestion->title = App()->request->getParam('title');
        $oQuestion->other = App()->request->getParam('other');
        $oQuestion->validate();

        header('Content-type: application/json');
        echo CJSON::encode($oQuestion->getErrors());
        Yii::app()->end();
    }
     /**
     * Todo : update whole view to use CActiveForm
     */
#    protected function performAjaxValidation($model)
#    {
#        if(trueYii::app()->request->getPost('ajax')=='user-form')
#        {
#            echo CActiveForm::validate($model);
#            Yii::app()->end();
#        }
#    }    

    /**
     * @param string $question_type
     * @return string JSON data
     */
    public function ajaxGetQuestionTemplateList()
    {
        $type = Yii::app()->request->getParam('type');
        $questionTemplateList = \QuestionTemplate::getQuestionTemplateList($type);
        header('Content-type: application/json');
        echo CJSON::encode($questionTemplateList);
        Yii::app()->end();
    }

    /**
     * Renders template(s) wrapped in header and footer
     *
     * @param string $sAction Current action, the folder to fetch views from
     * @param string|array $aViewUrls View url(s)
     * @param array $aData Data to be passed on. Optional.
     */
    protected function _renderWrappedTemplate($sAction = 'survey/Question', $aViewUrls = array(), $aData = array(), $sRenderFile = false)
    {
        parent::_renderWrappedTemplate($sAction, $aViewUrls, $aData, $sRenderFile);
    }

    /**
     * Show error and redirect back if survey is active
     *
     * @param Survey $survey
     * @return void
     */
    protected function abortIfSurveyIsActive($survey)
    {
        if ($survey->active !== 'N') {
            Yii::app()->user->setFlash('error', gT("You can't add questions while the survey is active."));
            $this->getController()->redirect(Yii::app()->request->urlReferrer);
        }
    }
}<|MERGE_RESOLUTION|>--- conflicted
+++ resolved
@@ -1219,12 +1219,7 @@
             $aData['surveyid'] = $surveyid;
             $aData['gid'] = $gid;
             $questionTemplateAttributes = Question::model()->getAdvancedSettingsWithValues($qid, $eqrow['type'], $surveyid);
-<<<<<<< HEAD
-                $aData['aQuestionTemplateAttributes'] = \QuestionTemplate::getQuestionTemplateList($eqrow['type']);
-=======
-            if (!empty($questionTemplateAttributes['question_template'])){
                 $aData['aQuestionTemplateAttributes'] = $questionTemplateAttributes['question_template'];
->>>>>>> 0abd142f
             } else {
                 $aData['aQuestionTemplateAttributes']['core'] = array('title'=>'Default', 'preview'=>\LimeSurvey\Helpers\questionHelper::getQuestionThemePreviewUrl($eqrow['type']));
             }
