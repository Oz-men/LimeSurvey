<?php
/*
 * LimeSurvey
 * Copyright (C) 2013 The LimeSurvey Project Team / Carsten Schmitz
 * All rights reserved.
 * License: GNU/GPL License v2 or later, see LICENSE.php
 * LimeSurvey is free software. This version may have been modified pursuant
 * to the GNU General Public License, and as distributed it includes or
 * is derivative of works licensed under the GNU General Public License or
 * other free or open source software licenses.
 * See COPYRIGHT.php for copyright notices and details.
 *
  */
class limereplacementfields extends Survey_Common_Action
{

    public function index()
    {
        $surveyid = intval(App()->request->getQuery('surveyid'));
        $gid = intval(App()->request->getQuery('gid'));
        $qid = intval(App()->request->getQuery('qid'));
        $fieldtype = sanitize_xss_string(App()->request->getQuery('fieldtype'));
        $action = sanitize_xss_string(App()->request->getQuery('action'));
        if (!Yii::app()->session['loginID'])
        {
            throw new CHttpException(401);
        }
        list($replacementFields, $isInsertAnswerEnabled) = $this->_getReplacementFields($fieldtype, $surveyid);
        if ($isInsertAnswerEnabled === true)
        {
            //2: Get all other questions that occur before this question that are pre-determined answer types
            $fieldmap = createFieldMap($surveyid,'full',false,false,getBaseLanguageFromSurveyID($surveyid));

            $surveyInfo = getSurveyInfo($surveyid);
            $surveyformat = $surveyInfo['format']; // S, G, A

            //Go through each question until we reach the current one
            //error_log(print_r($qrows,true));
            $questionlist = $this->_getQuestionList($action, $gid, $qid, $fieldmap, $fieldtype, $surveyformat);
            $childQuestions = $this->_getChildQuestions($questionlist);
        }

        $data['countfields'] = count($replacementFields);
        asort($replacementFields);
        $data['replFields'] = $replacementFields;
        if (isset($childQuestions)) {
            $data['cquestions'] = $childQuestions;
        }
        if (isset($surveyformat)) {
            $data['surveyformat'] = $surveyformat;
        }

        $this->getController()->render('/admin/limeReplacementFields_view', $data);
    }

    /**
     * @param integer $gid
     * @param integer $qid
     */
    private function _getQuestionList($action, $gid, $qid, array $fieldmap, $questionType, $surveyformat)
    {
        $previousQuestion = null;
        $isPreviousPageQuestion = true;
        $questionList = array();

        foreach ($fieldmap as $question)
        {
            if (empty($question['qid']))
            {
                continue;
            }

            if (is_null($qid) || $this->_shouldAddQuestion($action, $gid, $qid, $question, $previousQuestion))
            {
                $isPreviousPageQuestion = $this->_addQuestionToList($action, $gid, $question, $questionType, $surveyformat, $isPreviousPageQuestion, $questionList);
                $previousQuestion = $question;
            }
            else
            {
                break;
            }
        }
        return $questionList;
    }

    /**
     * @param integer $gid
     * @param integer $qid
     */
    private function _shouldAddQuestion($action, $gid, $qid, array $question, $previousQuestion)
    {
        switch ($action)
        {
            case 'addgroup':
                return true;

            case 'editgroup':
            case 'editgroup_desc':
            case 'translategroup':
                if (empty($gid)) {
                    safeDie("No GID provided.");
                }

                if ($question['gid'] == $gid) {
                    return false;
                }
                return true;

            case 'addquestion':
                if (empty($gid)) {
                    safeDie("No GID provided. Please save the question and try again.");
                }

                if (!is_null($previousQuestion) && $previousQuestion['gid'] == $gid && $question['gid'] != $gid ) {
                    return false;
                }
                return true;

            case 'editanswer':
            case 'copyquestion':
            case 'editquestion':
            case 'translatequestion':
            case 'translateanswer':
                if (empty($gid)) {
                    safeDie("No GID provided.");
                }
                if (empty($qid)) {
                    safeDie("No QID provided.");
                }

                if ($question['gid'] == $gid && $question['qid'] == $qid) {
                   return false;
                }
                return true;
            case 'editemailtemplates':
                // this is the case for email-conf
                return true;
            default:
                safeDie("No Action provided.");
        }
    }

    /**
     * @param integer $gid
     */
    private function _addQuestionToList($action, $gid, array $field, $questionType, $surveyformat, $isPreviousPageQuestion, &$questionList)
    {
        if ($action == 'tokens' && $questionType == 'email-conf' || $surveyformat == "S") {
            $isPreviousPageQuestion = true;
        }
        elseif ($surveyformat == "G")
        {
            if ($isPreviousPageQuestion === true) { // Last question was on a previous page
                if ($field["gid"] == $gid) { // This question is on same page
                    $isPreviousPageQuestion = false;
                }
            }
        }
        elseif ($surveyformat == "A")
        {
            $isPreviousPageQuestion = false;
        }

        $questionList[] = array_merge($field, Array("previouspage" => $isPreviousPageQuestion));

        return $isPreviousPageQuestion;
    }

    private function _getChildQuestions(array $questions)
    {
        $cquestions = array();

        foreach ($questions as $row)
        {
            $question = $row['question'];

            if (isset($row['subquestion'])) {
                $question = "[{$row['subquestion']}] " . $question;
            }
            if (isset($row['subquestion1'])) {
                $question = "[{$row['subquestion1']}] " . $question;
            }
            if (isset($row['subquestion2'])) {
                $question = "[{$row['subquestion2']}] " . $question;
            }

            $shortquestion = $row['title'] . ": " . flattenText($question);
            $cquestions[] = array($shortquestion, $row['qid'], $row['type'], $row['fieldname'], $row['previouspage']);
        }
        return $cquestions;
    }

    /**
     * @param integer $surveyid
     */
    private function _getReplacementFields($fieldtype, $surveyid)
    {

        $replFields = array();
        if(!$surveyid)
            return array($replFields, false);
        switch ($fieldtype)
        {
            case 'survey-desc':
            case 'survey-welc':
            case 'survey-endtext':
            case 'edittitle': // for translation
            case 'editdescription': // for translation
            case 'editwelcome': // for translation
            case 'editend': // for translation
                $replFields['TOKEN:FIRSTNAME']= gT("First name from token");
                $replFields['TOKEN:LASTNAME']= gT("Last name from token");
                $replFields['TOKEN:EMAIL']= gT("Email from the token");
                $attributes = getTokenFieldsAndNames($surveyid, true);
                foreach ($attributes as $attributefield => $attributedescription)
                {
                    $replFields['TOKEN:' . strtoupper($attributefield)]= sprintf(gT("Token attribute: %s"), $attributedescription['description']);
                }
                $replFields['EXPIRY']= gT("Survey expiration date");
                $replFields['ADMINNAME']= gT("Name of the survey administrator");
                $replFields['ADMINEMAIL']= gT("Email address of the survey administrator");
                return array($replFields, false);

            case 'email-admin_notification':
            case 'email-admin_detailed_notification':
                $replFields['RELOADURL']= gT("Reload URL");
                $replFields['VIEWRESPONSEURL']= gT("View response URL");
                $replFields['EDITRESPONSEURL']= gT("Edit response URL");
                $replFields['STATISTICSURL']= gT("Statistics URL");
                $replFields['TOKEN']= gT("Token code for this participant");
                $replFields['TOKEN:FIRSTNAME']= gT("First name from token");
                $replFields['TOKEN:LASTNAME']= gT("Last name from token");
                $replFields['SURVEYNAME']= gT("Survey title");
<<<<<<< HEAD
=======
                $replFields['SID']= gT("Survey ID");
>>>>>>> 839bf748
                $replFields['SURVEYDESCRIPTION']= gT("Survey description");
                $attributes = getTokenFieldsAndNames($surveyid, true);
                foreach ($attributes as $attributefield => $attributedescription) {
                    $replFields[strtoupper($attributefield)] = sprintf(gT("Token attribute: %s"), $attributedescription['description']);
                }
                $replFields['ADMINNAME']= gT("Name of the survey administrator");
                $replFields['ADMINEMAIL']= gT("Email address of the survey administrator");
                return array($replFields, false);

            case 'email-admin-resp':
                $replFields['RELOADURL']= gT("Reload URL");
                $replFields['VIEWRESPONSEURL']= gT("View response URL");
                $replFields['EDITRESPONSEURL']= gT("Edit response URL");
                $replFields['STATISTICSURL']= gT("Statistics URL");
                $replFields['ANSWERTABLE']= gT("Answers from this response");
                $replFields['TOKEN']= gT("Token code for this participant");
                $replFields['TOKEN:FIRSTNAME']= gT("First name from token");
                $replFields['TOKEN:LASTNAME']= gT("Last name from token");
                $replFields['SURVEYNAME']= gT("Survey title");
<<<<<<< HEAD
=======
                $replFields['SID']= gT("Survey ID");
>>>>>>> 839bf748
                $replFields['SURVEYDESCRIPTION']= gT("Survey description");
                $attributes = getTokenFieldsAndNames($surveyid, true);
                foreach ($attributes as $attributefield => $attributedescription)
                {
                    $replFields[strtoupper($attributefield)] = sprintf(gT("Token attribute: %s"), $attributedescription['description']);
                }
                $replFields['ADMINNAME']= gT("Name of the survey administrator");
                $replFields['ADMINEMAIL']= gT("Email address of the survey administrator");
                return array($replFields, false);

            case 'email-invitation':
            case 'email-reminder':
                // these 2 fields are supported by email-inv and email-rem
                // but not email-reg for the moment
                $replFields['EMAIL']= gT("Email from the token");
                $replFields['TOKEN']= gT("Token code for this participant");
                $replFields['OPTOUTURL']= gT("URL for a respondent to opt-out of this survey");
                $replFields['OPTINURL']= gT("URL for a respondent to opt-in to this survey");
                // $replFields['SID']= gT("Survey ID");
            case 'email-registration':
                $replFields['FIRSTNAME']= gT("First name from token");
                $replFields['LASTNAME']= gT("Last name from token");
                $replFields['SURVEYNAME']= gT("Survey title");
<<<<<<< HEAD
=======
                $replFields['SID']= gT("Survey ID");
>>>>>>> 839bf748
                $replFields['SURVEYDESCRIPTION']= gT("Survey description");
                $attributes = getTokenFieldsAndNames($surveyid, true);
                foreach ($attributes as $attributefield => $attributedescription)
                {
                    $replFields[strtoupper($attributefield)] = sprintf(gT("Token attribute: %s"), $attributedescription['description']);
                }
                $replFields['ADMINNAME']= gT("Name of the survey administrator");
                $replFields['ADMINEMAIL']= gT("Email address of the survey administrator");
                $replFields['SURVEYURL']= gT("URL of the survey");
                $replFields['EXPIRY']= gT("Survey expiration date");
                return array($replFields, false);

            case 'email-confirmation':
                $replFields['TOKEN']= gT("Token code for this participant");
                $replFields['FIRSTNAME']= gT("First name from token");
                $replFields['LASTNAME']= gT("Last name from token");
                $replFields['EMAIL']= gT("Email from token");
                $replFields['SURVEYNAME']= gT("Survey title");
<<<<<<< HEAD
=======
                $replFields['SID']= gT("Survey ID");
>>>>>>> 839bf748
                $replFields['SURVEYDESCRIPTION']= gT("Survey description");
                $attributes = getTokenFieldsAndNames($surveyid, true);
                foreach ($attributes as $attributefield => $attributedescription)
                {
                    $replFields[strtoupper($attributefield)]= sprintf(gT("Token attribute: %s"), $attributedescription['description']);
                }
                $replFields['ADMINNAME']= gT("Name of the survey administrator");
                $replFields['ADMINEMAIL']= gT("Email address of the survey administrator");
                $replFields['SURVEYURL']= gT("URL of the survey");
                $replFields['EXPIRY']= gT("Survey expiration date");

                // email-conf can accept insertans fields for non anonymous surveys
                if (isset($surveyid)) {
                    $surveyInfo = getSurveyInfo($surveyid);
                    if ($surveyInfo['anonymized'] == "N") {
                        return array($replFields, true);
                    }
                }
                return array($replFields, false);

            case 'group-desc':
            case 'question-text':
            case 'question-help':
            case 'editgroup': // for translation
            case 'editgroup_desc': // for translation
            case 'editquestion': // for translation
            case 'editquestion_help': // for translation
                $replFields['TOKEN:FIRSTNAME']= gT("First name from token");
                $replFields['TOKEN:LASTNAME']= gT("Last name from token");
                $replFields['TOKEN:EMAIL']= gT("Email from the token");
                $replFields['SID']= gT("This question's survey ID number");
                $replFields['GID']= gT("This question's group ID number");
                $replFields['QID']= gT("This question's question ID number");
                $replFields['SGQ']= gT("This question's SGQA code");
                $attributes = getTokenFieldsAndNames($surveyid, true);
                foreach ($attributes as $attributefield => $attributedescription)
                {
                    $replFields['TOKEN:' . strtoupper($attributefield)]= sprintf(gT("Token attribute: %s"), $attributedescription['description']);
                }
                $replFields['EXPIRY']= gT("Survey expiration date");
            case 'editanswer':
                return array($replFields, true);

            case 'assessment-text':
                $replFields['TOTAL']= gT("Overall assessment score");
                $replFields['PERC']= gT("Assessment group score");
                return array($replFields, false);
        }
    }

}<|MERGE_RESOLUTION|>--- conflicted
+++ resolved
@@ -231,10 +231,7 @@
                 $replFields['TOKEN:FIRSTNAME']= gT("First name from token");
                 $replFields['TOKEN:LASTNAME']= gT("Last name from token");
                 $replFields['SURVEYNAME']= gT("Survey title");
-<<<<<<< HEAD
-=======
                 $replFields['SID']= gT("Survey ID");
->>>>>>> 839bf748
                 $replFields['SURVEYDESCRIPTION']= gT("Survey description");
                 $attributes = getTokenFieldsAndNames($surveyid, true);
                 foreach ($attributes as $attributefield => $attributedescription) {
@@ -254,10 +251,7 @@
                 $replFields['TOKEN:FIRSTNAME']= gT("First name from token");
                 $replFields['TOKEN:LASTNAME']= gT("Last name from token");
                 $replFields['SURVEYNAME']= gT("Survey title");
-<<<<<<< HEAD
-=======
                 $replFields['SID']= gT("Survey ID");
->>>>>>> 839bf748
                 $replFields['SURVEYDESCRIPTION']= gT("Survey description");
                 $attributes = getTokenFieldsAndNames($surveyid, true);
                 foreach ($attributes as $attributefield => $attributedescription)
@@ -281,10 +275,7 @@
                 $replFields['FIRSTNAME']= gT("First name from token");
                 $replFields['LASTNAME']= gT("Last name from token");
                 $replFields['SURVEYNAME']= gT("Survey title");
-<<<<<<< HEAD
-=======
                 $replFields['SID']= gT("Survey ID");
->>>>>>> 839bf748
                 $replFields['SURVEYDESCRIPTION']= gT("Survey description");
                 $attributes = getTokenFieldsAndNames($surveyid, true);
                 foreach ($attributes as $attributefield => $attributedescription)
@@ -303,10 +294,7 @@
                 $replFields['LASTNAME']= gT("Last name from token");
                 $replFields['EMAIL']= gT("Email from token");
                 $replFields['SURVEYNAME']= gT("Survey title");
-<<<<<<< HEAD
-=======
                 $replFields['SID']= gT("Survey ID");
->>>>>>> 839bf748
                 $replFields['SURVEYDESCRIPTION']= gT("Survey description");
                 $attributes = getTokenFieldsAndNames($surveyid, true);
                 foreach ($attributes as $attributefield => $attributedescription)
