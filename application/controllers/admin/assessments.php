<?php if (!defined('BASEPATH')) {
    exit('No direct script access allowed');
}
/*
 * LimeSurvey
 * Copyright (C) 2007-2011 The LimeSurvey Project Team / Carsten Schmitz
 * All rights reserved.
 * License: GNU/GPL License v2 or later, see LICENSE.php
 * LimeSurvey is free software. This version may have been modified pursuant
 * to the GNU General Public License, and as distributed it includes or
 * is derivative of works licensed under the GNU General Public License or
 * other free or open source software licenses.
 * See COPYRIGHT.php for copyright notices and details.
 *
 */

/**
* Assessments Controller
 *
 * This controller performs assessments actions
 *
 * @package        LimeSurvey
 * @subpackage    Backend
 */
class Assessments extends Survey_Common_Action
{

    /**
     * Routes to the correct sub-action
     *
     * @access public
     * @param int $iSurveyID
     * @return void
     */
    public function index($iSurveyID)
    {
        $iSurveyID = sanitize_int($iSurveyID);
        $oSurvey = Survey::model()->findByPk($iSurveyID);
        $sAction = Yii::app()->request->getParam('action');
        if (Permission::model()->hasSurveyPermission($iSurveyID, 'assessments', 'read')) {
            $languages = $oSurvey->allLanguages;
            $surveyLanguage = $oSurvey->language;

            Yii::app()->session['FileManagerContext'] = "edit:assessments:{$iSurveyID}";


            Yii::app()->setConfig("baselang", $surveyLanguage);
            Yii::app()->setConfig("assessmentlangs", $languages);
            
            if ($sAction == "assessmentadd") {
                $this->_add($iSurveyID);
            }

            if ($sAction == "assessmentupdate") {
                $this->_update($iSurveyID);
            }

            if ($sAction == "assessmentopenedit") {
                $this->_edit($iSurveyID);
            }

            if ($sAction == "assessmentdelete") {
                $this->_delete($iSurveyID, $_POST['id']);
            }

            if ($sAction == "asessementactivate") {
                $this->_activateAsessement($iSurveyID);
            }

            $this->_showAssessments($iSurveyID, $sAction);
        } else {
            Yii::app()->setFlashMessage(gT("You do not have permission to access this page."), 'error');
            $this->getController()->redirect(array("admin/"));
        }
    }


    /**
     * Renders template(s) wrapped in header and footer
     *
     * @param string $sAction Current action, the folder to fetch views from
     * @param string $aViewUrls View url(s)
     * @param array $aData Data to be passed on. Optional.
     */
    protected function _renderWrappedTemplate($sAction = 'assessments', $aViewUrls = array(), $aData = array(), $sRenderFile = false)
    {
        $aData['sidemenu']['state'] = false;
        $iSurveyID = $aData['surveyid'];
        $survey = Survey::model()->findByPk($iSurveyID);
        $aData['surveybar']['closebutton']['url'] = 'admin/survey/sa/view/surveyid/'.$iSurveyID; // Close button
        $aData['title_bar']['title'] = $survey->currentLanguageSettings->surveyls_title." (".gT("ID").":".$iSurveyID.")";
        $aData['surveybar']['savebutton']['form'] = true;
        $aData['surveybar']['saveandclosebutton']['form'] = true;
        $aData['gid'] = null;
        App()->getClientScript()->registerScriptFile(App()->getConfig('adminscripts').'assessments.js', LSYii_ClientScript::POS_BEGIN);
        parent::_renderWrappedTemplate($sAction, $aViewUrls, $aData, $sRenderFile);
    }

    /**
     * @param array $aData
     * @param boolean $collectEdit
     * @return array
     */
    private function prepareDataArray(&$aData, $collectEdit = false)
    {
        $iSurveyID = $aData['surveyid'];
        
        $aHeadings = array(gT("Scope"), gT("Question group"), gT("Minimum"), gT("Maximum"));
        $aData['headings'] = $aHeadings;
        $oSurvey = Survey::model()->findByPk($iSurveyID);
        $oAssessments = Assessment::model();
        $oAssessments->sid = $iSurveyID;
        $this->_collectGroupData($iSurveyID, $aData);

        $this->setSearchParams($oAssessments);
        
        $aData['model'] = $oAssessments;
        $aData['pageSizeAsessements'] = Yii::app()->user->getState('pageSizeAsessements', Yii::app()->params['defaultPageSize']);
        $aData['actiontitle'] = gT("Add");
        $aData['actionvalue'] = "assessmentadd";
        $aData['editId'] = '';

        if ($collectEdit === true) {
            $aData = $this->_collectEditData($aData);
        }

        $aData['imageurl'] = Yii::app()->getConfig('adminimageurl');
        $aData['assessments'] = $oAssessments;
        $aData['assessmentlangs'] = Yii::app()->getConfig("assessmentlangs");
        $aData['baselang'] = $oSurvey->language;
        $aData['subaction'] = gT("Assessments");
        $aData['gid'] = App()->request->getPost('gid', '');
        return $aData;
    }

    /**
     * Set search params from Yii grid view.
     * @param Assessment $oAssessments
     * @return void
     */
    private function setSearchParams(Assessment $oAssessments)
    {
        /*
        ["Assessment"]=>
            array(5) {
            ["scope"]=>
                string(1) "T"
                ["name"]=>
                string(0) ""
                ["minimum"]=>
                string(0) ""
                ["maximum"]=>
                string(0) ""
                ["message"]=>
                string(0) ""
            }
         */
        if (isset($_POST['Assessment']['scope'])) {
            $oAssessments->scope = $_POST['Assessment']['scope'];
        }

        if (isset($_POST['Assessment']['name'])) {
            $oAssessments->name = $_POST['Assessment']['name'];
        }

        if (isset($_POST['Assessment']['minimum'])) {
            $oAssessments->minimum = $_POST['Assessment']['minimum'];
        }

        if (isset($_POST['Assessment']['maximum'])) {
            $oAssessments->maximum = $_POST['Assessment']['maximum'];
        }

        if (isset($_POST['Assessment']['message'])) {
            $oAssessments->message = $_POST['Assessment']['message'];
        }
    }

    /**
     * Feed JSON to modal.
     * @param int $surveyid
     * @return void
     */
    public function _edit($surveyid)
    {
        $iAsessementId = App()->request->getParam('id');
        $oAssessments = Assessment::model()->findAll("id=:id", [':id' => $iAsessementId]);
        if ($oAssessments !== null && Permission::model()->hasSurveyPermission($surveyid, 'assessments', 'update')) {
            $aData = [];
            $aData['editData'] = $oAssessments[0]->attributes;
            foreach ($oAssessments as $oAssessment) {
                $aData['models'][] = $oAssessment;
                $aData['editData']['name_'.$oAssessment->language] = $oAssessment->name;
                $aData['editData']['assessmentmessage_'.$oAssessment->language] = $oAssessment->message;
            }
            $action = 'assessmentedit';
            $aData['action'] = $action;

            Yii::app()->getController()->renderPartial('/admin/super/_renderJson', ['data' => $aData]);
        }
    }

    /**
     * @param int $iSurveyID
     * @param string $action
     * @return void
     */
    private function _showAssessments($iSurveyID, $action)
    {
        $oSurvey = Survey::model()->findByPk($iSurveyID);

        $aData = [];
        $aData['surveyid'] = $iSurveyID;
        $aData['action'] = $action;
        
        Yii::app()->loadHelper('admin/htmleditor');

        $this->prepareDataArray($aData);

        $aData['asessementNotActivated'] = false;
        if ($oSurvey->assessments != 'Y') {
            $aData['asessementNotActivated'] = array(
                'title' => gT("Assessments mode not activated"), 
                'message' => gT("Assessment mode for this survey is not activated.").'<br/>'
                    . gt("If you want to activate it click here:").'<br/>'
                    . '<a type="submit" class="btn btn-primary" href="'
                    . App()->getController()->createUrl('admin/assessments', ['action'=> 'asessementactivate', 'surveyid'=> $iSurveyID])
                    .'">'.gT('Activate assessements').'</a>', 
                'class'=> 'warningheader col-sm-12 col-md-6 col-md-offset-3');
        }
        $urls = [];
        $urls['assessments']['assessments_view'][] = $aData;
        
        $this->_renderWrappedTemplate('', 'assessments/assessments_view', $aData);
    }

    /**
     * @param int $iSurveyID
     * @return array
     */
    private function _activateAsessement($iSurveyID)
    {
        $oSurvey = Survey::model()->findByPk($iSurveyID);
        $oSurvey->assessments = "Y";
        return ['success' => $oSurvey->save()];
    }

    /**
     * @param int $iSurveyID
     * @param array $aData
     * @return array
     */
    private function _collectGroupData($iSurveyID, &$aData = array())
    {
<<<<<<< HEAD
        $oSurvey = Survey::model()->findByPk($iSurveyID);
=======
        $aData['groups'] = [];
>>>>>>> 8a62e716
        $groups = QuestionGroup::model()->findAllByAttributes(array('sid' => $iSurveyID));
        foreach ($groups as $group) {
            $groupId = $group->gid;                        
            $groupName = $group->questionGroupL10ns[$oSurvey->language]->group_name;
            $aData['groups'][$groupId] = $groupName;
        }
    }

    /**
     * @param array $aData
     * @return array
     */
    private function _collectEditData(array $aData)
    {
        $oAssessment = Assessment::model()->find("id=:id", array(':id' => App()->request->getParam('id')));
        if (!$oAssessment) {
            throw new CHttpException(500);
        }
        // 404 ?

        $editData = $oAssessment->attributes;
        $aData['actiontitle'] = gT("Edit");
        $aData['actionvalue'] = "assessmentupdate";
        $aData['editId'] = $editData['id'];
        $aData['editdata'] = $editData;
        return $aData;
    }

    /**
     * Inserts an assessment to the database. Receives input from POST
     * @param int $iSurveyID
     * @return void
     */
    private function _add($iSurveyID)
    {
        if (Permission::model()->hasSurveyPermission($iSurveyID, 'assessments', 'create')) {
            $bFirst = true;
            $iAssessmentID = -1;
            $aLanguages = Yii::app()->getConfig("assessmentlangs");
            foreach ($aLanguages as $sLanguage) {
                $aData = $this->_getAssessmentPostData($iSurveyID, $sLanguage);

                if ($bFirst === false) {
                    $aData['id'] = $iAssessmentID;
                }
                $assessment = Assessment::model()->insertRecords($aData);
                if ($bFirst === true) {
                    $bFirst = false;
                    $iAssessmentID = $assessment->id;
                }
            }
        }
        App()->getController()->refresh();
    }

    /**
     * Updates an assessment. Receives input from POST
     * @param int $iSurveyID
     * @return void
     */
    private function _update($iSurveyID)
    {
        if (Permission::model()->hasSurveyPermission($iSurveyID, 'assessments', 'update') && App()->request->getPost('id', null) != null) {

            $aid = App()->request->getPost('id', null);
            $languages = Yii::app()->getConfig("assessmentlangs");
            foreach ($languages as $language) {
                $aData = $this->_getAssessmentPostData($iSurveyID, $language);
                Assessment::model()->updateAssessment($aid, $iSurveyID, $language, $aData);
            }
        }
    }

    /**
     * Deletes an assessment.
     * @param int $iSurveyID
     * @param int $assessmentId
     * @return void
     */
    private function _delete($iSurveyID, $assessmentId)
    {
        if (Permission::model()->hasSurveyPermission($iSurveyID, 'assessments', 'delete')) {
            Assessment::model()->deleteAllByAttributes(array('id' => $assessmentId, 'sid' => $iSurveyID));
        }
    }

    /**
     * @param int $iSurveyID
     * @param string $language
     * @return array
     */
    private function _getAssessmentPostData($iSurveyID, $language)
    {
        if (!isset($_POST['gid'])) {
            $_POST['gid'] = 0;
        }

        return array(
            'sid' => $iSurveyID,
            'scope' => sanitize_paranoid_string(App()->request->getPost('scope')),
            'gid' => App()->request->getPost('gid'),
            'minimum' => (int) App()->request->getPost('minimum', 0),
            'maximum' => (int) App()->request->getPost('maximum', 0),
            'name' => App()->request->getPost('name_'.$language),
            'language' => $language,
            'message' => App()->request->getPost('assessmentmessage_'.$language)
        );
    }
}<|MERGE_RESOLUTION|>--- conflicted
+++ resolved
@@ -252,11 +252,8 @@
      */
     private function _collectGroupData($iSurveyID, &$aData = array())
     {
-<<<<<<< HEAD
-        $oSurvey = Survey::model()->findByPk($iSurveyID);
-=======
+        $oSurvey = Survey::model()->findByPk($iSurveyID);
         $aData['groups'] = [];
->>>>>>> 8a62e716
         $groups = QuestionGroup::model()->findAllByAttributes(array('sid' => $iSurveyID));
         foreach ($groups as $group) {
             $groupId = $group->gid;                        
