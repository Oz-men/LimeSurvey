<?php if (!defined('BASEPATH')) {
    exit('No direct script access allowed');
}
/*
 * LimeSurvey
 * Copyright (C) 2007-2011 The LimeSurvey Project Team / Carsten Schmitz
 * All rights reserved.
 * License: GNU/GPL License v2 or later, see LICENSE.php
 * LimeSurvey is free software. This version may have been modified pursuant
 * to the GNU General Public License, and as distributed it includes or
 * is derivative of works licensed under the GNU General Public License or
 * other free or open source software licenses.
 * See COPYRIGHT.php for copyright notices and details.
 *
 */
<<<<<<< HEAD
class Expressions extends Survey_Common_Action {
=======
class Expressions extends Survey_Common_Action
{
>>>>>>> 40dada42

    function index()
    {
        $aData = array();
        $needpermission = false;

        $iSurveyID = sanitize_int(Yii::app()->request->getQuery('surveyid', false));
        if (!$iSurveyID) {
            $iSurveyID = sanitize_int(Yii::app()->request->getQuery('sid'));
        }
        
        $aData['sa'] = $sa = sanitize_paranoid_string(Yii::app()->request->getQuery('sa', 'index'));

        $aData['fullpagebar']['closebutton']['url'] = 'admin/'; // Close button

        if (($aData['sa'] == 'survey_logic_file' || $aData['sa'] == 'navigation_test') && $iSurveyID) {
            $needpermission = true;
        }

<<<<<<< HEAD
        if($needpermission && !Permission::model()->hasSurveyPermission($surveyid,'surveycontent','read'))
        {
            $message['title']= gT('Access denied!');
            $message['message']= gT('You do not have permission to access this page.');
            $message['class']= "error";
=======
        if ($needpermission && !Permission::model()->hasSurveyPermission($iSurveyID, 'surveycontent', 'read')) {
            $message['title'] = gT('Access denied!');
            $message['message'] = gT('You do not have permission to access this page.');
            $message['class'] = "error";
>>>>>>> 40dada42
            $this->_renderWrappedTemplate('survey', array("message"=>$message), $aData);
        } else {
            App()->getClientScript()->registerPackage('jqueryui');
            App()->getClientScript()->registerPackage('decimal');

            App()->getClientScript()->registerScriptFile(App()->getConfig('generalscripts').'survey_runtime.js');
            App()->getClientScript()->registerScriptFile(App()->getConfig('generalscripts').'/expressions/em_javascript.js');
            $this->_printOnLoad(Yii::app()->request->getQuery('sa', 'index'));
<<<<<<< HEAD
            $aData['pagetitle']="ExpressionManager:  {$aData['sa']}";
=======
            $aData['pagetitle'] = "ExpressionManager:  {$aData['sa']}";
            $aData['subaction'] = $this->_printTitle($aData['sa']);
>>>>>>> 40dada42


            //header("Content-type: text/html; charset=UTF-8"); // needed for correct UTF-8 encoding
            $sAction = Yii::app()->request->getQuery('sa', false);
            if ($sAction) {
                            $this->test($sAction, $aData);
            } else {
                            $this->_renderWrappedTemplate('expressions', 'test_view', $aData);
            }
        }
    }

    public function survey_logic_file()
    {
        
        $aData = array();
        
        $sid = Yii::app()->request->getParam('sid', 0, 'integer');
        $surveyid = Yii::app()->request->getParam('surveyid', $sid, 'integer');

        if (!Permission::model()->hasSurveyPermission($sid, 'surveycontent', 'read')) {
            $message['title'] = gT('Access denied!');
            $message['message'] = gT('You do not have permission to access this page.');
            $message['class'] = "error";
            $this->_renderWrappedTemplate('survey', array("message"=>$message), $aData);
            return;
        }
        
        $gid = Yii::app()->request->getParam('gid', null);
        $qid = Yii::app()->request->getParam('qid', null);
        
        
        $oSurvey = Survey::model()->findByPk($sid);

        $language = Yii::app()->request->getParam('lang', null); 
        
        if ($language !== null) {
                    $language = sanitize_languagecode($language);
        }

        $aData['sid'] = $sid;
        $aData['title_bar']['title'] = gT("Survey logic file");
        $aData['subaction'] = gT("Survey logic file");
        $aData['sidemenu']['state'] = false;
        $aData['survey'] = $oSurvey;
        
        $LEM_DEBUG_TIMING = Yii::app()->request->getParam('LEM_DEBUG_TIMING', LEM_DEBUG_TIMING);
        $LEM_DEBUG_VALIDATION_SUMMARY = Yii::app()->request->getParam('LEM_DEBUG_VALIDATION_SUMMARY', LEM_DEBUG_VALIDATION_SUMMARY);
        $LEM_DEBUG_VALIDATION_DETAIL = Yii::app()->request->getParam('LEM_DEBUG_VALIDATION_DETAIL', LEM_DEBUG_VALIDATION_DETAIL);
        $LEM_PRETTY_PRINT_ALL_SYNTAX = Yii::app()->request->getParam('LEM_PRETTY_PRINT_ALL_SYNTAX', LEM_PRETTY_PRINT_ALL_SYNTAX);

        $LEMdebugLevel = (
            ((int) $LEM_DEBUG_TIMING) + 
            ((int) $LEM_DEBUG_VALIDATION_SUMMARY) + 
            ((int) $LEM_DEBUG_VALIDATION_DETAIL) + 
            ((int) $LEM_PRETTY_PRINT_ALL_SYNTAX)
        );
        
        $assessments = Yii::app()->request->getParam('assessments', $oSurvey->getIsAssessments()) == 'Y';


        $aData['title_bar']['title'] = $oSurvey->getLocalizedTitle()." (".gT("ID").":".$sid.")";

        $aData['surveybar']['closebutton']['url'] = 'admin/survey/sa/view/surveyid/'.$sid;

        if ($gid !== null) {
            $gid = sanitize_int($gid);
            $aData['questiongroupbar']['closebutton']['url'] = 'admin/questiongroups/sa/view/surveyid/'.$sid.'/gid/'.$gid;
            $aData['gid'] = $gid;
        }
        
        if ($qid !== null) {
            $qid = sanitize_int($qid);
            $aData['questionbar']['closebutton']['url'] = 'admin/questions/sa/view/surveyid/'.$sid.'/gid/'.$gid.'/qid/'.$qid;
            $aData['qid'] = $qid;
        }

        App()->getClientScript()->registerPackage('decimal');
        App()->getClientScript()->registerScriptFile('SCRIPT_PATH', 'survey_runtime.js');
        App()->getClientScript()->registerScriptFile('SCRIPT_PATH', '/expressions/em_javascript.js');
        App()->getClientScript()->registerCssFile(Yii::app()->getConfig('publicstyleurl').'expressionlogicfile.css');

        SetSurveyLanguage($sid, $language);

        LimeExpressionManager::SetDirtyFlag();

        Yii::app()->setLanguage(Yii::app()->session['adminlang']);

        $aData['result'] = LimeExpressionManager::ShowSurveyLogicFile($sid, $gid, $qid, $LEMdebugLevel, $assessments);

        if (Yii::app()->request->getParam('printable', 0) == 1) {
            $html = "<html><body>";
            $html .= "<style>
           @page { 
               size: landscape;
           }
            @media print { 
                html {width: 670px; white-space: pre-wrap; overflow: visible;}
                body {width: 100%; white-space: pre-wrap; overflow: visible; font-size: 12pt;}
                table { overflow: visible !important; }
                div { overflow: visible !important; }
                * { overflow: visible !important; }
                
            }
           </style>";
            $html .= $aData['result']['html'];
            $html .= "</body></html>"; 
            App()->getClientScript()->render($html);
            echo $html; 

            Yii::app()->end();
        }

        $this->_renderWrappedTemplate('expressions', 'test/survey_logic_file', $aData);        
    }

    public function survey_logic_form()
    {

        $aData['surveylist'] = getSurveyList();
        
        App()->getClientScript()->registerPackage('decimal');
        App()->getClientScript()->registerScriptFile('SCRIPT_PATH', 'survey_runtime.js');
        App()->getClientScript()->registerScriptFile('SCRIPT_PATH', '/expressions/em_javascript.js');

        
        $this->_renderWrappedTemplate('expressions', 'test/survey_logic_form', $aData);        
    }

<<<<<<< HEAD
    public function survey_logic_file(){
        
        $aData=array();
        
        $sid = sanitize_int(Yii::app()->request->getParam('sid', 0));

        if(!Permission::model()->hasSurveyPermission($sid,'surveycontent','read'))
        {
            $message['title']= gT('Access denied!');
            $message['message']= gT('You do not have permission to access this page.');
            $message['class']= "error";
            $this->_renderWrappedTemplate('survey', array("message"=>$message), $aData);
            return;
        }
        
        $gid = Yii::app()->request->getParam('gid', NULL);
        $qid = Yii::app()->request->getParam('qid', NULL);
        
        
        $surveyinfo = Survey::model()->findByPk($sid)->surveyinfo;

        $language = Yii::app()->request->getParam('lang',NULL); 
        
        if($language !== NULL)
            $language = sanitize_languagecode($language);

        $aData['sid'] = $sid;
        $aData['sidemenu']['state'] = false;
        $aData['survey'] = $surveyinfo;
        
        $LEM_DEBUG_TIMING = Yii::app()->request->getParam('LEM_DEBUG_TIMING', LEM_DEBUG_TIMING);
        $LEM_DEBUG_VALIDATION_SUMMARY = Yii::app()->request->getParam('LEM_DEBUG_VALIDATION_SUMMARY', LEM_DEBUG_VALIDATION_SUMMARY);
        $LEM_DEBUG_VALIDATION_DETAIL = Yii::app()->request->getParam('LEM_DEBUG_VALIDATION_DETAIL', LEM_DEBUG_VALIDATION_DETAIL);
        $LEM_PRETTY_PRINT_ALL_SYNTAX = Yii::app()->request->getParam('LEM_PRETTY_PRINT_ALL_SYNTAX', LEM_PRETTY_PRINT_ALL_SYNTAX);

        $LEMdebugLevel = (
            ((int) $LEM_DEBUG_TIMING) + 
            ((int) $LEM_DEBUG_VALIDATION_SUMMARY) + 
            ((int) $LEM_DEBUG_VALIDATION_DETAIL) + 
            ((int) $LEM_PRETTY_PRINT_ALL_SYNTAX)
        );
        
        $assessments = Yii::app()->request->getParam('assessments', $surveyinfo['assessments']) == 'Y';


        $aData['title_bar']['title'] = $surveyinfo['surveyls_title']." (".gT("ID").":".$sid.")";

        $aData['surveybar']['closebutton']['url'] = 'admin/survey/sa/view/surveyid/'.$sid;

        if($gid !== NULL)
        {
            $gid = sanitize_int($gid);
            $aData['questiongroupbar']['closebutton']['url'] = 'admin/questiongroups/sa/view/surveyid/'.$sid.'/gid/'.$gid;
            $aData['gid'] = $gid;
        }
        
        if($qid !== NULL)
        {
            $qid = sanitize_int($qid);
            $aData['questionbar']['closebutton']['url'] = 'admin/questions/sa/view/surveyid/'.$sid.'/gid/'.$gid.'/qid/'.$qid;
            $aData['qid'] = $qid;
        }

        App()->getClientScript()->registerPackage('decimal');
        App()->getClientScript()->registerScriptFile( 'SCRIPT_PATH', 'survey_runtime.js');
        App()->getClientScript()->registerScriptFile( 'SCRIPT_PATH', '/expressions/em_javascript.js');

        $oAdminTheme = AdminTheme::getInstance();
        $oAdminTheme->registerCssFile( 'PUBLIC', 'expressionlogicfile.css' );

        SetSurveyLanguage($sid, $language);

        LimeExpressionManager::SetDirtyFlag();

        Yii::app()->setLanguage(Yii::app()->session['adminlang']);

        $aData['result'] = LimeExpressionManager::ShowSurveyLogicFile($sid, $gid, $qid,$LEMdebugLevel,$assessments);

        if(Yii::app()->request->getParam('printable', 0) == 1){
           $html = "<html><body>";
           $html .= "<style>
            @media print and (orientation:landscape) { }
            @page { 
                size: landscape;
            }
            html {width: 100%;}
            body {width: 100%;}
            body table {width: 100%;}
           </style>";
           $html .= $aData['result']['html'];
           $html .= "</body></html>"; 
           App()->getClientScript()->render($html);
           echo $html; 

           Yii::app()->end();
        }

        $this->_renderWrappedTemplate('expressions', 'test/survey_logic_file', $aData);        
    }

    public function survey_logic_form(){

        $aData['surveylist']= getSurveyList();
        
        App()->getClientScript()->registerPackage('decimal');
        App()->getClientScript()->registerScriptFile( 'SCRIPT_PATH', 'survey_runtime.js');
        App()->getClientScript()->registerScriptFile( 'SCRIPT_PATH', '/expressions/em_javascript.js');

        
        $this->_renderWrappedTemplate('expressions', 'test/survey_logic_form', $aData);        
    }

    protected function test($which,$aData)
    {
        if($which == 'survey_logic_file') $which='survey_logic_form';
=======
    protected function test($which, $aData)
    {
        if ($which == 'survey_logic_file') {
            $which = 'survey_logic_form';
        }
>>>>>>> 40dada42
            $this->_renderWrappedTemplate('expressions', 'test/'.$which, $aData);
        //$this->getController()->render('/admin/expressions/test/'.$which);
    }

    private function _printOnLoad($which)
    {
        switch ($which) {
            case 'relevance':
                App()->getClientScript()->registerScript("emscript", "ExprMgr_process_relevance_and_tailoring();", LSYii_ClientScript::POS_POSTSCRIPT);
                break;
            case 'unit':
                App()->getClientScript()->registerScript("emscript", "recompute();", LSYii_ClientScript::POS_POSTSCRIPT);
                break;
        }
    }

    private function _printTitle($which)
    {
        switch ($which) {
            case 'index':
                return 'Test Suite';
                break;
            case 'relevance':
                return 'Unit Test Relevance';
                break;
            case 'stringspilt':
                return 'Unit Test String Splitter';
                break;
            case 'functions':
                return 'Available Functions';
                break;
            case 'data':
                return 'Current Data';
                break;
            case 'reset_syntax_error_log':
                return 'Reset Log of Syntax Errors';
                break;
            case 'tokenizer':
                return 'Unit Test Tokenizer';
                break;
            case 'unit':
                return 'Unit Test Core Evaluator';
                break;
            case 'conditions2relevance':
                return 'Preview Conditions to Relevance';
                break;
            case 'navigation_test':
                return 'Navigation Test';
                break;
            case 'reset_syntax_error_log.php':
                return 'Reset Log of Syntax Errors';
                break;
            case 'revert_upgrade_conditions2relevance':
                return 'Revert Upgrade Conditions to Relevance';
                break;
            case 'strings_with_expressions':
                return 'Test Evaluation of Strings Containing Expressions';
                break;
            case 'survey_logic_file':
                return 'Survey logic file';
                break;
            case 'syntax_errors':
                echo 'Show Log of Syntax Errors';
                break;
            case 'upgrade_conditions2relevance':
                return 'Upgrade Conditions to Relevance';
                break;
            case 'upgrade_relevance_location':
                return 'Upgrade Relevance Location';
                break;
            case 'usage':
                return 'Running Translation Log';
                break;
        }
    }
    /**
     * Renders template(s) wrapped in header and footer
     *
     * @param string $sAction Current action, the folder to fetch views from
     * @param string|array $aViewUrls View url(s)
     * @param array $aData Data to be passed on. Optional.
     */
    protected function _renderWrappedTemplate($sAction = 'expressions', $aViewUrls = array(), $aData = array())
    {
        $aData['imageurl'] = Yii::app()->getConfig('adminimageurl');
        // $aData['display']['header']=true;
        // $aData['display']['menu_bars'] = true;
        // $aData['display']['footer']= true;
        header("Content-type: text/html; charset=UTF-8"); // needed for correct UTF-8 encoding
        parent::_renderWrappedTemplate($sAction, $aViewUrls, $aData);
    }
}
/* End of file expressions.php */
/* Location: ./application/controllers/admin/expressions.php */<|MERGE_RESOLUTION|>--- conflicted
+++ resolved
@@ -13,12 +13,8 @@
  * See COPYRIGHT.php for copyright notices and details.
  *
  */
-<<<<<<< HEAD
-class Expressions extends Survey_Common_Action {
-=======
 class Expressions extends Survey_Common_Action
 {
->>>>>>> 40dada42
 
     function index()
     {
@@ -38,18 +34,10 @@
             $needpermission = true;
         }
 
-<<<<<<< HEAD
-        if($needpermission && !Permission::model()->hasSurveyPermission($surveyid,'surveycontent','read'))
-        {
-            $message['title']= gT('Access denied!');
-            $message['message']= gT('You do not have permission to access this page.');
-            $message['class']= "error";
-=======
         if ($needpermission && !Permission::model()->hasSurveyPermission($iSurveyID, 'surveycontent', 'read')) {
             $message['title'] = gT('Access denied!');
             $message['message'] = gT('You do not have permission to access this page.');
             $message['class'] = "error";
->>>>>>> 40dada42
             $this->_renderWrappedTemplate('survey', array("message"=>$message), $aData);
         } else {
             App()->getClientScript()->registerPackage('jqueryui');
@@ -58,12 +46,8 @@
             App()->getClientScript()->registerScriptFile(App()->getConfig('generalscripts').'survey_runtime.js');
             App()->getClientScript()->registerScriptFile(App()->getConfig('generalscripts').'/expressions/em_javascript.js');
             $this->_printOnLoad(Yii::app()->request->getQuery('sa', 'index'));
-<<<<<<< HEAD
-            $aData['pagetitle']="ExpressionManager:  {$aData['sa']}";
-=======
             $aData['pagetitle'] = "ExpressionManager:  {$aData['sa']}";
             $aData['subaction'] = $this->_printTitle($aData['sa']);
->>>>>>> 40dada42
 
 
             //header("Content-type: text/html; charset=UTF-8"); // needed for correct UTF-8 encoding
@@ -193,129 +177,11 @@
         $this->_renderWrappedTemplate('expressions', 'test/survey_logic_form', $aData);        
     }
 
-<<<<<<< HEAD
-    public function survey_logic_file(){
-        
-        $aData=array();
-        
-        $sid = sanitize_int(Yii::app()->request->getParam('sid', 0));
-
-        if(!Permission::model()->hasSurveyPermission($sid,'surveycontent','read'))
-        {
-            $message['title']= gT('Access denied!');
-            $message['message']= gT('You do not have permission to access this page.');
-            $message['class']= "error";
-            $this->_renderWrappedTemplate('survey', array("message"=>$message), $aData);
-            return;
-        }
-        
-        $gid = Yii::app()->request->getParam('gid', NULL);
-        $qid = Yii::app()->request->getParam('qid', NULL);
-        
-        
-        $surveyinfo = Survey::model()->findByPk($sid)->surveyinfo;
-
-        $language = Yii::app()->request->getParam('lang',NULL); 
-        
-        if($language !== NULL)
-            $language = sanitize_languagecode($language);
-
-        $aData['sid'] = $sid;
-        $aData['sidemenu']['state'] = false;
-        $aData['survey'] = $surveyinfo;
-        
-        $LEM_DEBUG_TIMING = Yii::app()->request->getParam('LEM_DEBUG_TIMING', LEM_DEBUG_TIMING);
-        $LEM_DEBUG_VALIDATION_SUMMARY = Yii::app()->request->getParam('LEM_DEBUG_VALIDATION_SUMMARY', LEM_DEBUG_VALIDATION_SUMMARY);
-        $LEM_DEBUG_VALIDATION_DETAIL = Yii::app()->request->getParam('LEM_DEBUG_VALIDATION_DETAIL', LEM_DEBUG_VALIDATION_DETAIL);
-        $LEM_PRETTY_PRINT_ALL_SYNTAX = Yii::app()->request->getParam('LEM_PRETTY_PRINT_ALL_SYNTAX', LEM_PRETTY_PRINT_ALL_SYNTAX);
-
-        $LEMdebugLevel = (
-            ((int) $LEM_DEBUG_TIMING) + 
-            ((int) $LEM_DEBUG_VALIDATION_SUMMARY) + 
-            ((int) $LEM_DEBUG_VALIDATION_DETAIL) + 
-            ((int) $LEM_PRETTY_PRINT_ALL_SYNTAX)
-        );
-        
-        $assessments = Yii::app()->request->getParam('assessments', $surveyinfo['assessments']) == 'Y';
-
-
-        $aData['title_bar']['title'] = $surveyinfo['surveyls_title']." (".gT("ID").":".$sid.")";
-
-        $aData['surveybar']['closebutton']['url'] = 'admin/survey/sa/view/surveyid/'.$sid;
-
-        if($gid !== NULL)
-        {
-            $gid = sanitize_int($gid);
-            $aData['questiongroupbar']['closebutton']['url'] = 'admin/questiongroups/sa/view/surveyid/'.$sid.'/gid/'.$gid;
-            $aData['gid'] = $gid;
-        }
-        
-        if($qid !== NULL)
-        {
-            $qid = sanitize_int($qid);
-            $aData['questionbar']['closebutton']['url'] = 'admin/questions/sa/view/surveyid/'.$sid.'/gid/'.$gid.'/qid/'.$qid;
-            $aData['qid'] = $qid;
-        }
-
-        App()->getClientScript()->registerPackage('decimal');
-        App()->getClientScript()->registerScriptFile( 'SCRIPT_PATH', 'survey_runtime.js');
-        App()->getClientScript()->registerScriptFile( 'SCRIPT_PATH', '/expressions/em_javascript.js');
-
-        $oAdminTheme = AdminTheme::getInstance();
-        $oAdminTheme->registerCssFile( 'PUBLIC', 'expressionlogicfile.css' );
-
-        SetSurveyLanguage($sid, $language);
-
-        LimeExpressionManager::SetDirtyFlag();
-
-        Yii::app()->setLanguage(Yii::app()->session['adminlang']);
-
-        $aData['result'] = LimeExpressionManager::ShowSurveyLogicFile($sid, $gid, $qid,$LEMdebugLevel,$assessments);
-
-        if(Yii::app()->request->getParam('printable', 0) == 1){
-           $html = "<html><body>";
-           $html .= "<style>
-            @media print and (orientation:landscape) { }
-            @page { 
-                size: landscape;
-            }
-            html {width: 100%;}
-            body {width: 100%;}
-            body table {width: 100%;}
-           </style>";
-           $html .= $aData['result']['html'];
-           $html .= "</body></html>"; 
-           App()->getClientScript()->render($html);
-           echo $html; 
-
-           Yii::app()->end();
-        }
-
-        $this->_renderWrappedTemplate('expressions', 'test/survey_logic_file', $aData);        
-    }
-
-    public function survey_logic_form(){
-
-        $aData['surveylist']= getSurveyList();
-        
-        App()->getClientScript()->registerPackage('decimal');
-        App()->getClientScript()->registerScriptFile( 'SCRIPT_PATH', 'survey_runtime.js');
-        App()->getClientScript()->registerScriptFile( 'SCRIPT_PATH', '/expressions/em_javascript.js');
-
-        
-        $this->_renderWrappedTemplate('expressions', 'test/survey_logic_form', $aData);        
-    }
-
-    protected function test($which,$aData)
-    {
-        if($which == 'survey_logic_file') $which='survey_logic_form';
-=======
     protected function test($which, $aData)
     {
         if ($which == 'survey_logic_file') {
             $which = 'survey_logic_form';
         }
->>>>>>> 40dada42
             $this->_renderWrappedTemplate('expressions', 'test/'.$which, $aData);
         //$this->getController()->render('/admin/expressions/test/'.$which);
     }
