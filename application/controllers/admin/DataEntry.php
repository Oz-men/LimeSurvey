--- conflicted
+++ resolved
@@ -1217,17 +1217,12 @@
                             if ($qidattributes['input_boxes'] != 0) {
                                 $aDataentryoutput .= CHtml::numberField($fname['fieldname'], $idrow[$fname['fieldname']], array('step' => 'any'));
                             } else {
-<<<<<<< HEAD
                                 $aDataentryoutput .= "\t<select name='{$fname['fieldname']}' class='form-select'>\n";
-                                $aDataentryoutput .= "<option value=''>...</option>\n";
-=======
-                                $aDataentryoutput .= "\t<select name='{$fname['fieldname']}' class='form-control'>\n";
                                 $aDataentryoutput .= "<option value=''";
                                 if ($idrow[$fname['fieldname']] === "") {
                                     $aDataentryoutput .= " selected";
                                 }
                                 $aDataentryoutput .= ">...</option>\n";
->>>>>>> d9777adc
                                 for ($ii = $minvalue; $ii <= $maxvalue; $ii += $stepvalue) {
                                     $aDataentryoutput .= "<option value='$ii'";
                                     if ($idrow[$fname['fieldname']] === "$ii") {
