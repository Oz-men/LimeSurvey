--- conflicted
+++ resolved
@@ -378,15 +378,10 @@
         if(empty($oLabelsSet)) {
             throw new CHttpException(404, gT("Invalid label set."));
         }
-<<<<<<< HEAD
-        if (LabelSet::model()->deleteLabelSet($lid)) {
-            Yii::app()->setFlashMessage(gT("Label set sucessfully deleted."));
-=======
         if($oLabelsSet->delete()) {
             Yii::app()->setFlashMessage(sprintf(gT("Label set “%s” was successfully deleted."),CHtml::encode($oLabelsSet->label_name)));
         } else {
             Yii::app()->setFlashMessage(sprintf(gT("Unale to delet label set %s."),$lid));
->>>>>>> 1bdd9714
         }
         $this->getController()->redirect(array("admin/labels/sa/view"));
     }
