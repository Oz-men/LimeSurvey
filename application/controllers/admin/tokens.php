--- conflicted
+++ resolved
@@ -273,17 +273,10 @@
         }
 
 	/* build JS variable to hide buttons forbidden for the current user */
-<<<<<<< HEAD
-	$aData['showDelButton'] = hasSurveyPermission($iSurveyId, 'tokens', 'delete')?'true':'false';
-	$aData['showInviteButton'] = hasSurveyPermission($iSurveyId, 'tokens', 'update')?'true':'false';
-	$aData['showBounceButton'] = hasSurveyPermission($iSurveyId, 'tokens', 'update')?'true':'false';
-	$aData['showRemindButton'] = hasSurveyPermission($iSurveyId, 'tokens', 'update')?'true':'false';
-=======
 	$aData['showDelButton'] = Permission::model()->hasSurveyPermission($iSurveyId, 'tokens', 'delete')?'true':'false';
 	$aData['showInviteButton'] = Permission::model()->hasSurveyPermission($iSurveyId, 'tokens', 'update')?'true':'false';
 	$aData['showBounceButton'] = Permission::model()->hasSurveyPermission($iSurveyId, 'tokens', 'update')?'true':'false';
 	$aData['showRemindButton'] = Permission::model()->hasSurveyPermission($iSurveyId, 'tokens', 'update')?'true':'false';
->>>>>>> a2ab567d
 
         // Javascript
         App()->getClientScript()->registerPackage('jqgrid');
@@ -448,11 +441,7 @@
                     $action .= '<div style="width: 20px; height: 16px; float: left;"></div>';
             }
             // Check if the token can be taken
-<<<<<<< HEAD
-            if ($token['token'] != "" && ($token['completed'] == "N" || $token['completed'] == "") && hasSurveyPermission($iSurveyId, 'responses', 'create')) {
-=======
             if ($token['token'] != "" && ($token['completed'] == "N" || $token['completed'] == "") && Permission::model()->hasSurveyPermission($iSurveyId, 'responses', 'create')) {
->>>>>>> a2ab567d
                 $action .= viewHelper::getImageLink('do_16.png', "survey/index/sid/{$iSurveyId}/token/{$token['token']}/lang/{$token['language']}/newtest/Y", $clang->gT("Do survey"), '_blank');
             } else {
                 $action .= '<div style="width: 20px; height: 16px; float: left;"></div>';
@@ -476,11 +465,7 @@
             }
             if(Permission::model()->hasSurveyPermission($iSurveyId, 'tokens', 'update'))
                 $action .= viewHelper::getImageLink('edit_16.png', null, $clang->gT("Edit token entry"), null, 'imagelink token_edit');
-<<<<<<< HEAD
-            if(!empty($token['participant_id']) && $token['participant_id'] != "" && hasGlobalPermission('USER_RIGHT_PARTICIPANT_PANEL')) {
-=======
             if(!empty($token['participant_id']) && $token['participant_id'] != "" && Permission::model()->hasGlobalPermission('participantpanel','read')) {
->>>>>>> a2ab567d
                 $action .= viewHelper::getImageLink('cpdb_16.png', null, $clang->gT("View this person in the central participants database"), null, 'imagelink cpdb',array('onclick'=>"sendPost('".$this->getController()->createUrl('admin/participants/sa/displayParticipants')."','',['searchcondition'],['participant_id||equal||{$token['participant_id']}']);"));
             } else {
                 $action .= '<div style="width: 20px; height: 16px; float: left;"></div>';
@@ -1307,15 +1292,11 @@
         {
             if (empty($aData['tokenids']))
             {
-<<<<<<< HEAD
-                $aData['tokenids'] = Tokens_dynamic::model($iSurveyId)->findUninvitedIDs($aTokenIds, 0, $bEmail, $SQLemailstatuscondition);
-=======
                 $aTokens = TokenDynamic::model($iSurveyId)->findUninvitedIDs($aTokenIds, 0, $bEmail, $SQLemailstatuscondition);
                 foreach($aTokens as $aToken)
                 {
 					$aData['tokenids'][] = $aToken;
                 }
->>>>>>> a2ab567d
             }
             $this->_renderWrappedTemplate('token', array('tokenbar', $sSubAction), $aData);
         }
@@ -1347,13 +1328,8 @@
                 }
             }
 
-<<<<<<< HEAD
-            $ctresult = Tokens_dynamic::model($iSurveyId)->findUninvitedIDs($aTokenIds, 0, $bEmail, $SQLemailstatuscondition, $SQLremindercountcondition, $SQLreminderdelaycondition);
-=======
             $ctresult = TokenDynamic::model($iSurveyId)->findUninvitedIDs($aTokenIds, 0, $bEmail, $SQLemailstatuscondition, $SQLremindercountcondition, $SQLreminderdelaycondition);
->>>>>>> a2ab567d
             $ctcount = count($ctresult);
-            unset($ctresult);
 
             $emresult = TokenDynamic::model($iSurveyId)->findUninvited($aTokenIds, $iMaxEmails, $bEmail, $SQLemailstatuscondition, $SQLremindercountcondition, $SQLreminderdelaycondition);
             $emcount = count($emresult);
@@ -1490,11 +1466,7 @@
                             //Update central participant survey_links
 							if(!empty($emrow['participant_id']))
                             {
-<<<<<<< HEAD
-                                $slquery = Survey_links::model()->find('participant_id = :pid AND survey_id = :sid AND token_id = :tid',array(':pid'=>$emrow['participant_id'],':sid'=>$iSurveyId,':tid'=>$emrow['tid']));
-=======
                                 $slquery = SurveyLink::model()->find('participant_id = :pid AND survey_id = :sid AND token_id = :tid',array(':pid'=>$emrow['participant_id'],':sid'=>$iSurveyId,':tid'=>$emrow['tid']));
->>>>>>> a2ab567d
                                 if (!is_null($slquery))
                                 {
                                     $slquery->date_invited = dateShift(date("Y-m-d H:i:s"), "Y-m-d H:i", Yii::app()->getConfig("timeadjust"));
