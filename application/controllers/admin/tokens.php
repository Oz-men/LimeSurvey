--- conflicted
+++ resolved
@@ -58,7 +58,6 @@
 
         // CHECK TO SEE IF A Survey participants table EXISTS FOR THIS SURVEY
         if (!$survey->hasTokensTable) {
-//If no tokens table exists
             $this->_newtokentable($iSurveyId);
         } else {
             $aData['thissurvey'] = $thissurvey;
@@ -1444,69 +1443,6 @@
                         $tokenoutput .= $emrow['tid']." ".htmlspecialchars(ReplaceFields(gT("Email to {FIRSTNAME} {LASTNAME} ({EMAIL}) skipped: Token is not valid anymore.", 'unescaped'), $fieldsarray))."<br />";
                         $bInvalidDate = true;
                     } else {
-<<<<<<< HEAD
-=======
-                        /*
-                         * Get attachments.
-                         */
-                        if ($sSubAction == 'invite') {
-                            $sTemplate = 'invitation';
-                        } elseif ($sSubAction == 'remind') {
-                            $sTemplate = 'reminder';
-                        }
-                        $aRelevantAttachments = array();
-                        if (isset($aData['thissurvey'][$emrow['language']]['attachments'])) {
-                            $aAttachments = unserialize($aData['thissurvey'][$emrow['language']]['attachments']);
-                            if (!empty($aAttachments)) {
-                                if (isset($aAttachments[$sTemplate])) {
-                                    LimeExpressionManager::singleton()->loadTokenInformation($aData['thissurvey']['sid'], $emrow['token']);
-                                    foreach ($aAttachments[$sTemplate] as $aAttachment) {
-                                        if(Yii::app()->is_file($aAttachment['url'],Yii::app()->getConfig('uploaddir')."/surveys/{$iSurveyId}")) {
-                                            if (LimeExpressionManager::singleton()->ProcessRelevance($aAttachment['relevance'])) {
-                                                $aRelevantAttachments[] = $aAttachment['url'];
-                                            }
-                                        }
-                                    }
-                                }
-                            }
-                        }
-
-                        /**
-                         * Event for email handling.
-                         * Parameter    type    description:
-                         * subject      rw      Body of the email
-                         * to           rw      Recipient(s)
-                         * from         rw      Sender(s)
-                         * type         r       "invitation" or "reminder"
-                         * send         w       If true limesurvey will send the email. Setting this to false will cause limesurvey to assume the mail has been sent by the plugin.
-                         * error        w       If set and "send" is true, log the error as failed email attempt.
-                         * token        r       Raw token data.
-                         */
-                        $event = new PluginEvent('beforeTokenEmail');
-                        $event->set('survey', $iSurveyId);
-                        $event->set('type', $sTemplate);
-                        $event->set('model', $sSubAction);
-                        $event->set('subject', $modsubject);
-                        $event->set('to', $to);
-                        $event->set('body', $modmessage);
-                        $event->set('from', $from);
-                        $event->set('bounce', getBounceEmail($iSurveyId));
-                        $event->set('token', $emrow);
-                        App()->getPluginManager()->dispatchEvent($event);
-                        $modsubject = $event->get('subject');
-                        $modmessage = (string) $event->get('body'); // You never know what type you could get back here
-                        $to = $event->get('to');
-                        $from = $event->get('from');
-                        $bounce = $event->get('bounce');
-                        if ($event->get('send', true) == false) {
-                            // This is some ancient global used for error reporting instead of a return value from the actual mail function..
-                            $maildebug = (string) $event->get('error', $maildebug);
-                            $success = $event->get('error') == null;
-                        } else {
-                            $success = SendEmailMessage($modmessage, $modsubject, $to, $from, Yii::app()->getConfig("sitename"), $bHtml, $bounce, $aRelevantAttachments, $customheaders);
-                        }
->>>>>>> 0c04bc6b
-
                         $success = $mail->sendMessage();
                         $stringInfo = CHtml::encode("{$emrow['tid']}: {$emrow['firstname']} {$emrow['lastname']} ({$emrow['email']}).");
                         if ($success) {
