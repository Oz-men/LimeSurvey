--- conflicted
+++ resolved
@@ -1449,30 +1449,18 @@
                         $sSubject[$emrow['language']] = str_replace("@@{$key}URL@@", $url, $sSubject[$emrow['language']]);
                         $sMessage[$emrow['language']] = str_replace("@@{$key}URL@@", $url, $sMessage[$emrow['language']]);
                     }
-<<<<<<< HEAD
                     $modsubject = Replacefields($sSubject[$emrow['language']], $fieldsarray);
                     $modmessage = Replacefields($sMessage[$emrow['language']], $fieldsarray);
-                    if (trim($emrow['validfrom']) != '' && convertDateTimeFormat($emrow['validfrom'], 'Y-m-d H:i:s', 'U') * 1 > date('U') * 1)
-                    {
-                        $tokenoutput .= $emrow['tid'] . " " . ReplaceFields(gT("Email to {FIRSTNAME} {LASTNAME} ({EMAIL}) delayed: Token is not yet valid.") . "<br />", $fieldsarray);
-=======
-                    $modsubject = Replacefields($modsubject, $fieldsarray);
-                    $modmessage = Replacefields($modmessage, $fieldsarray);
 
                     if (!App()->request->getPost('bypassdatecontrol') && trim($emrow['validfrom']) != '' && convertDateTimeFormat($emrow['validfrom'], 'Y-m-d H:i:s', 'U') * 1 > date('U') * 1)
                     {
                         $tokenoutput .= $emrow['tid'] . " " . htmlspecialchars(ReplaceFields(gT("Email to {FIRSTNAME} {LASTNAME} ({EMAIL}) delayed: Token is not yet valid.",'unescaped'), $fieldsarray)). "<br />";
                         $bInvalidDate=true;
->>>>>>> 5323d026
                     }
                     elseif (!App()->request->getPost('bypassdatecontrol') && trim($emrow['validuntil']) != '' && convertDateTimeFormat($emrow['validuntil'], 'Y-m-d H:i:s', 'U') * 1 < date('U') * 1)
                     {
-<<<<<<< HEAD
-                        $tokenoutput .= $emrow['tid'] . " " . ReplaceFields(gT("Email to {FIRSTNAME} {LASTNAME} ({EMAIL}) skipped: Token is not valid anymore.") . "<br />", $fieldsarray);
-=======
                         $tokenoutput .= $emrow['tid'] . " " . htmlspecialchars(ReplaceFields(gT("Email to {FIRSTNAME} {LASTNAME} ({EMAIL}) skipped: Token is not valid anymore.",'unescaped'), $fieldsarray)). "<br />";
                         $bInvalidDate=true;
->>>>>>> 5323d026
                     }
                     else
                     {
