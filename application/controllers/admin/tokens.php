--- conflicted
+++ resolved
@@ -1,4 +1,3 @@
-<<<<<<< HEAD
 <?php if ( !defined('BASEPATH')) exit('No direct script access allowed');
 /*
 * LimeSurvey
@@ -248,8 +247,6 @@
             self::_newtokentable($iSurveyId);
         }
         $this->getController()->_js_admin_includes(Yii::app()->getConfig('generalscripts') . "admin/tokens.js");
-        $this->getController()->_js_admin_includes(Yii::app()->getConfig('generalscripts') . "admin/tokentocpdb.js");
-        $this->getController()->_js_admin_includes(Yii::app()->getConfig('generalscripts') . "jquery/jquery.multiselect.min.js");
         $this->getController()->_js_admin_includes(Yii::app()->getConfig('generalscripts') . "jquery/jqGrid/js/i18n/grid.locale-en.js");
         $this->getController()->_js_admin_includes(Yii::app()->getConfig('generalscripts') . "jquery/jqGrid/js/jquery.jqGrid.min.js");
         $this->getController()->_css_admin_includes(Yii::app()->getConfig('generalscripts') . "jquery/css/jquery.multiselect.css");
@@ -2196,2202 +2193,4 @@
         parent::_renderWrappedTemplate($sAction, $aViewUrls, $aData);
     }
 
-}
-=======
-<?php if ( !defined('BASEPATH')) exit('No direct script access allowed');
-/*
-* LimeSurvey
-* Copyright (C) 2007-2011 The LimeSurvey Project Team / Carsten Schmitz
-* All rights reserved.
-* License: GNU/GPL License v2 or later, see LICENSE.php
-* LimeSurvey is free software. This version may have been modified pursuant
-* to the GNU General Public License, and as distributed it includes or
-* is derivative of works licensed under the GNU General Public License or
-* other free or open source software licenses.
-* See COPYRIGHT.php for copyright notices and details.
-*
-* 	$Id$
-*/
-
-/**
-* Tokens Controller
-*
-* This controller performs token actions
-*
-* @package		LimeSurvey
-* @subpackage	Backend
-*/
-class tokens extends Survey_Common_Action
-{
-
-    /**
-    * Show token index page, handle token database
-    */
-    function index($iSurveyId)
-    {
-        $iSurveyId = sanitize_int($iSurveyId);
-        $clang = $this->getController()->lang;
-
-        if (!hasSurveyPermission($iSurveyId, 'tokens', 'read'))
-        {
-            die("no permissions"); // TODO Replace
-        }
-
-        $this->getController()->_js_admin_includes(Yii::app()->getConfig('generalscripts') . "admin/tokens.js");
-
-        Yii::app()->loadHelper("surveytranslator");
-
-        //$dateformatdetails = getDateFormatData(Yii::app()->session['dateformat']);
-        $thissurvey = getSurveyInfo($iSurveyId);
-
-        if ($thissurvey === false)
-        {
-            die($clang->gT("The survey you selected does not exist")); // TODO Replace
-        }
-
-        $aData['surveyprivate'] = $thissurvey['anonymized'];
-
-        // CHECK TO SEE IF A TOKEN TABLE EXISTS FOR THIS SURVEY
-        $bTokenExists = tableExists('{{tokens_' . $iSurveyId . '}}');
-        if (!$bTokenExists) //If no tokens table exists
-        {
-            self::_newtokentable($iSurveyId);
-        }
-        else
-        {
-            $aData['thissurvey'] = $thissurvey;
-            $aData['surveyid'] = $iSurveyId;
-            $aData['queries'] = Tokens_dynamic::model($iSurveyId)->summary();
-
-            $this->_renderWrappedTemplate('token', array('tokenbar', 'tokensummary'), $aData);
-        }
-    }
-
-    /**
-    * tokens::bounceprocessing()
-    *
-    * @return void
-    */
-    function bounceprocessing($iSurveyId)
-    {
-        // CHECK TO SEE IF A TOKEN TABLE EXISTS FOR THIS SURVEY
-        $bTokenExists = tableExists('{{tokens_' . $iSurveyId . '}}');
-        if (!$bTokenExists) //If no tokens table exists
-        {
-            self::_newtokentable($iSurveyId);
-        }
-        $iSurveyId = sanitize_int($iSurveyId);
-        $clang = $this->getController()->lang;
-        $thissurvey = getSurveyInfo($iSurveyId);
-
-        if ($thissurvey['bounceprocessing'] != 'N' && !($thissurvey['bounceprocessing'] == 'G' && getGlobalSetting('bounceaccounttype') == 'off') && hasSurveyPermission($iSurveyId, 'tokens', 'update'))
-        {
-            $bouncetotal = 0;
-            $checktotal = 0;
-            if ($thissurvey['bounceprocessing'] == 'G')
-            {
-                $accounttype = getGlobalSetting('bounceaccounttype');
-                $hostname = getGlobalSetting('bounceaccounthost');
-                $username = getGlobalSetting('bounceaccountuser');
-                $pass = getGlobalSetting('bounceaccountpass');
-                $hostencryption = getGlobalSetting('bounceencryption');
-            }
-            else
-            {
-                $accounttype = $thissurvey['bounceaccounttype'];
-                $hostname = $thissurvey['bounceaccounthost'];
-                $username = $thissurvey['bounceaccountuser'];
-                $pass = $thissurvey['bounceaccountpass'];
-                $hostencryption = $thissurvey['bounceaccountencryption'];
-            }
-
-            @list($hostname, $port) = split(':', $hostname);
-            if (empty($port))
-            {
-                if ($accounttype == "IMAP")
-                {
-                    switch ($hostencryption)
-                    {
-                        case "Off":
-                            $hostname = $hostname . ":143";
-                            break;
-                        case "SSL":
-                            $hostname = $hostname . ":993";
-                            break;
-                        case "TLS":
-                            $hostname = $hostname . ":993";
-                            break;
-                    }
-                }
-                else
-                {
-                    switch ($hostencryption)
-                    {
-                        case "Off":
-                            $hostname = $hostname . ":110";
-                            break;
-                        case "SSL":
-                            $hostname = $hostname . ":995";
-                            break;
-                        case "TLS":
-                            $hostname = $hostname . ":995";
-                            break;
-                    }
-                }
-            }
-
-            $flags = "";
-            switch ($accounttype)
-            {
-                case "IMAP":
-                    $flags.="/imap";
-                    break;
-                case "POP":
-                    $flags.="/pop3";
-                    break;
-            }
-            switch ($hostencryption) // novalidate-cert to have personal CA , maybe option.
-            {
-                case "SSL":
-                    $flags.="/ssl/novalidate-cert";
-                    break;
-                case "TLS":
-                    $flags.="/tls/novalidate-cert";
-                    break;
-            }
-
-            if ($mbox = @imap_open('{' . $hostname . $flags . '}INBOX', $username, $pass))
-            {
-                imap_errors();
-                $count = imap_num_msg($mbox);
-                $lasthinfo = imap_headerinfo($mbox, $count);
-                $datelcu = strtotime($lasthinfo->date);
-                $datelastbounce = $datelcu;
-                $lastbounce = $thissurvey['bouncetime'];
-                while ($datelcu > $lastbounce)
-                {
-                    @$header = explode("\r\n", imap_body($mbox, $count, FT_PEEK)); // Don't put read
-                    foreach ($header as $item)
-                    {
-                        if (preg_match('/^X-surveyid/', $item))
-                        {
-                            $iSurveyIdBounce = explode(": ", $item);
-                        }
-                        if (preg_match('/^X-tokenid/', $item))
-                        {
-                            $tokenBounce = explode(": ", $item);
-                            if ($iSurveyId == $iSurveyIdBounce[1])
-                            {
-                                $aData = array(
-                                'emailstatus' => 'bounced'
-                                );
-                                $condn = array('token' => $tokenBounce[1]);
-
-                                $record = Tokens_dynamic::model($iSurveyId)->findByAttributes($condn);
-                                foreach ($aData as $k => $v)
-                                    $record->$k = $v;
-                                $record->save();
-
-                                $readbounce = imap_body($mbox, $count); // Put read
-                                if (isset($thissurvey['bounceremove']) && $thissurvey['bounceremove']) // TODO Y or just true, and a imap_delete
-                                {
-                                    $deletebounce = imap_delete($mbox, $count); // Put delete
-                                }
-                                $bouncetotal++;
-                            }
-                        }
-                    }
-                    $count--;
-                    @$lasthinfo = imap_headerinfo($mbox, $count);
-                    @$datelc = $lasthinfo->date;
-                    $datelcu = strtotime($datelc);
-                    $checktotal++;
-                    @imap_close($mbox);
-                }
-                $condn = array('sid' => $iSurveyId);
-                $survey = Survey::model()->findByAttributes($condn);
-                $survey->bouncetime = $datelistbounce;
-                $survey->save();
-
-                if ($bouncetotal > 0)
-                {
-                    printf($clang->gT("%s messages were scanned out of which %s were marked as bounce by the system."), $checktotal, $bouncetotal);
-                }
-                else
-                {
-                    printf($clang->gT("%s messages were scanned, none were marked as bounce by the system."), $checktotal);
-                }
-            }
-            else
-            {
-                $clang->eT("Please check your settings");
-            }
-        }
-        else
-        {
-            $clang->eT("We are sorry but you don't have permissions to do this.");
-        }
-
-        exit; // if bounceprocessing : javascript : no more todo
-    }
-
-    /**
-    * Browse Tokens
-    */
-    function browse($iSurveyId, $limit = 50, $start = 0, $order = false, $searchstring = false)
-    {
-        // CHECK TO SEE IF A TOKEN TABLE EXISTS FOR THIS SURVEY
-        $bTokenExists = tableExists('{{tokens_' . $iSurveyId . '}}');
-        if (!$bTokenExists) //If no tokens table exists
-        {
-            self::_newtokentable($iSurveyId);
-        }
-        $this->getController()->_js_admin_includes(Yii::app()->getConfig('generalscripts') . "admin/tokens.js");
-        $this->getController()->_js_admin_includes(Yii::app()->getConfig('generalscripts') . "jquery/jqGrid/js/i18n/grid.locale-en.js");
-        $this->getController()->_js_admin_includes(Yii::app()->getConfig('generalscripts') . "jquery/jqGrid/js/jquery.jqGrid.min.js");
-        $this->getController()->_css_admin_includes(Yii::app()->getConfig('generalscripts') . "jquery/css/jquery.multiselect.css");
-        $this->getController()->_css_admin_includes(Yii::app()->getConfig('generalscripts') . "jquery/css/jquery.multiselect.filter.css");
-        $this->getController()->_css_admin_includes(Yii::app()->getConfig('generalscripts') . "jquery/jqGrid/css/ui.jqgrid.css");
-        $this->getController()->_css_admin_includes(Yii::app()->getConfig('generalscripts') . "jquery/jqGrid/css/jquery.ui.datepicker.css");
-        $this->getController()->_css_admin_includes(Yii::app()->getConfig('styleurl')       . "admin/".Yii::app()->getConfig('admintheme')."/displayParticipants.css");
-
-        Yii::app()->loadHelper('surveytranslator');
-        Yii::import('application.libraries.Date_Time_Converter', true);
-        $dateformatdetails = getDateFormatData(Yii::app()->session['dateformat']);
-
-        $clang = $this->getController()->lang;
-        $iSurveyId = sanitize_int($iSurveyId);
-        $limit = (int) $limit;
-        $start = (int) $start;
-        $tkcount = Tokens_dynamic::model($iSurveyId)->count();
-        $next = $start + $limit;
-        $last = $start - $limit;
-        $end = $tkcount - $limit;
-
-        if ($end < 0)
-        {
-            $end = 0;
-        }
-        if ($last < 0)
-        {
-            $last = 0;
-        }
-        if ($next >= $tkcount)
-        {
-            $next = $tkcount - $limit;
-        }
-        if ($end < 0)
-        {
-            $end = 0;
-        }
-
-        $sBaseLanguage = Survey::model()->findByPk($iSurveyId)->language;
-        $aData['next'] = $next;
-        $aData['last'] = $last;
-        $aData['end'] = $end;
-        $limit = Yii::app()->request->getPost('limit');
-        $start = Yii::app()->request->getPost('start');
-        $searchstring = Yii::app()->request->getPost('searchstring');
-        $order = Yii::app()->request->getPost('order');
-        $order = preg_replace('/[^_ a-z0-9-]/i', '', $order);
-        if ($order == '')
-        {
-            $order = 'tid';
-        }
-
-        $iquery = '';
-        if (!empty($searchstring))
-        {
-            $idata = array("firstname", "lastname", "email", "emailstatus", "token");
-            $iquery = array();
-            foreach ($idata as $k)
-                $iquery[] = $k . ' LIKE "' . $searchstring . '%"';
-            $iquery = '(' . implode(' OR ', $iquery) . ')';
-        }
-
-        $tokens = Tokens_dynamic::model($iSurveyId)->findAll(array('condition' => $iquery, 'limit' => $limit, 'offset' => $start, 'order' => $order));
-        $aData['bresult'] = array();
-        foreach ($tokens as $token)
-        {
-            $aData['bresult'][] = $token->attributes;
-        }
-
-        $aData['thissurvey'] = getSurveyInfo($iSurveyId);
-        $aData['searchstring'] = $searchstring;
-        $aData['surveyid'] = $iSurveyId;
-        $aData['bgc'] = "";
-        $aData['limit'] = $limit;
-        $aData['start'] = $start;
-        $aData['order'] = $order;
-        $aData['surveyprivate'] = $aData['thissurvey']['anonymized'];
-        $aData['dateformatdetails'] = $dateformatdetails;
-
-        $this->_renderWrappedTemplate('token', array('tokenbar', 'browse'), $aData);
-    }
-
-    /**
-    * This function sends the shared participant info to the share panel using JSON encoding
-    * This function is called after the share panel grid is loaded
-    * This function returns the json depending on the user logged in by checking it from the session
-    * @param it takes the session user data loginID
-    * @return JSON encoded string containg sharing information
-    */
-    function getTokens_json($iSurveyId)
-    {
-        // CHECK TO SEE IF A TOKEN TABLE EXISTS FOR THIS SURVEY
-        $bTokenExists = tableExists('{{tokens_' . $iSurveyId . '}}');
-        if (!$bTokenExists) //If no tokens table exists
-        {
-            self::_newtokentable($iSurveyId);
-        }
-        $clang = $this->getController()->lang;
-        $page  = Yii::app()->request->getPost('page');
-        $limit = Yii::app()->request->getPost('rows');
-
-        $tokens = Tokens_dynamic::model($iSurveyId)->findAll();
-
-        $aData->page = $page;
-        $aData->records = count($tokens);
-        $aData->total = ceil($aData->records / $limit);
-
-        Yii::app()->loadHelper("surveytranslator");
-
-        $format = getDateFormatData(Yii::app()->session['dateformat']);
-
-        for ($i = 0, $j = ($page - 1) * $limit; $i < $limit && $j < $aData->records; $i++, $j++)
-        {
-            $token = $tokens[$j];
-            if ((int) $token['validfrom'])
-                $token['validfrom'] = date($format['phpdate'] . ' H:i', strtotime(trim($token['validfrom'])));
-            else
-                $token['validfrom'] = '';
-            if ((int) $token['validuntil'])
-                $token['validuntil'] = date($format['phpdate'] . ' H:i', strtotime(trim($token['validuntil'])));
-            else
-                $token['validuntil'] = '';
-
-            $aData->rows[$i]['id'] = $token['tid'];
-            $action = '<input type="image" src="' . Yii::app()->getConfig('imageurl') . '/do_16.png" title="' . $clang->gT("Do survey") . '" alt="' . $clang->gT("Do survey") . '" onclick=\'window.open("' . Yii::app()->getController()->createUrl("optin/local/surveyid/{$iSurveyId}/token/{$token['token']}") . '", "_blank")\'>';
-            $action .= '<input type="image" src="' . Yii::app()->getConfig('imageurl') . '/token_delete.png" title="' . $clang->gT("Delete token entry") . '" alt="' . $clang->gT("Delete token entry") . '" onclick=\'if (confirm("' . $clang->gT("Are you sure you want to delete this entry?") . ' (' . $token['tid'] . ')")) {$("#displaytokens").delRowData(' . $token['tid'] . ');$.post(delUrl,{tid:' . $token['tid'] . '});}\'>';
-
-            if (strtolower($token['emailstatus']) == 'ok')
-            {
-                if ($token['sent'] == 'N')
-                    $action .= '<input type="image" src="' . Yii::app()->getConfig('imageurl') . '/token_invite.png" name="sendinvitations" id="sendinvitations" title="' . $clang->gT("Send invitation emails to the selected entries (if they have not yet been sent an invitation email)") . '" onclick=\'window.open("' . Yii::app()->getController()->createUrl("admin/tokens/email/surveyid/{$iSurveyId}/tokenids/" . $token['tid']) . '", "_blank")\' />';
-                else
-                    $action .= '<input type="image" src="' . Yii::app()->getConfig('imageurl') . '/token_remind.png" name="sendreminders" id="sendreminders" title="' . $clang->gT("Send reminder email to the selected entries (if they have already received the invitation email)") . '" onclick=\'window.open("' . Yii::app()->getController()->createUrl("admin/tokens/email/action/remind/surveyid/{$iSurveyId}/tokenids/" . $token['tid']) . '", "_blank")\' />';
-            }
-            $action .= '<input style="height: 16; width: 16px; font-size: 8; font-family: verdana" type="image" src="' . Yii::app()->getConfig('imageurl') . '/token_edit.png" class="token_edit" title="' . $clang->gT("Edit token entry") . '" alt="' . $clang->gT("Edit token entry") . '">';
-            $aData->rows[$i]['cell'] = array($token['tid'], $action, $token['firstname'], $token['lastname'], $token['email'], $token['emailstatus'], $token['token'], $token['language'], $token['sent'], $token['remindersent'], $token['remindercount'], $token['completed'], $token['usesleft'], $token['validfrom'], $token['validuntil']);
-            $attributes = getAttributeFieldNames($iSurveyId);
-            foreach ($attributes as $attribute)
-            {
-                $aData->rows[$i]['cell'][] = $token[$attribute];
-            }
-        }
-
-        echo lsJSONEncode($aData);
-    }
-
-    function editToken($iSurveyId)
-    {
-        // CHECK TO SEE IF A TOKEN TABLE EXISTS FOR THIS SURVEY
-        $bTokenExists = tableExists('{{tokens_' . $iSurveyId . '}}');
-        if (!$bTokenExists) //If no tokens table exists
-        {
-            self::_newtokentable($iSurveyId);
-        }
-        $sOperation = Yii::app()->request->getPost('oper');
-
-        if (trim(Yii::app()->request->getPost('validfrom')) == '')
-            $from = null;
-        else
-            $from = date('Y-m-d H:i:s', strtotime(trim($_POST['validfrom'])));
-
-        if (trim(Yii::app()->request->getPost('validuntil')) == '')
-            $until = null;
-        else
-            $until = date('Y-m-d H:i:s', strtotime(trim($_POST['validuntil'])));
-
-        // if edit it will update the row
-        if ($sOperation == 'edit')
-        {
-            //            if (Yii::app()->request->getPost('language') == '')
-            //            {
-            //                $sLang = Yii::app()->session['adminlang'];
-            //            }
-            //            else
-            //            {
-            //                $sLang = Yii::app()->request->getPost('language');
-            //            }
-            Tokens_dynamic::sid($iSurveyId);
-
-            echo $from . ',' . $until;
-            $aData = array(
-            'firstname' => Yii::app()->request->getPost('firstname'),
-            'lastname' => Yii::app()->request->getPost('lastname'),
-            'email' => Yii::app()->request->getPost('email'),
-            'emailstatus' => Yii::app()->request->getPost('emailstatus'),
-            'token' => Yii::app()->request->getPost('token'),
-            'language' => Yii::app()->request->getPost('language'),
-            'sent' => Yii::app()->request->getPost('sent'),
-            'remindersent' => Yii::app()->request->getPost('remindersent'),
-            'remindercount' => Yii::app()->request->getPost('remindercount'),
-            'completed' => Yii::app()->request->getPost('completed'),
-            'usesleft' => Yii::app()->request->getPost('usesleft'),
-            'validfrom' => $from,
-            'validuntil' => $until);
-            $attrfieldnames = Survey::model()->findByPk($iSurveyId)->tokenAttributes;
-            foreach ($attrfieldnames as $attr_name => $desc)
-            {
-                $value = Yii::app()->request->getPost($attr_name);
-                if ($desc['mandatory'] == 'Y' && trim($value) == '')
-                    $this->getController()->error(sprintf($this->controller->lang->gT('%s cannot be empty'), $desc['description']));
-                $aData[$attr_name] = Yii::app()->request->getPost($attr_name);
-            }
-            $token = Tokens_dynamic::model()->find('tid=' . CHttpRequest::getPost('id'));
-
-            foreach ($aData as $k => $v)
-                $token->$k = $v;
-            echo $token->update();
-        }
-        // if add it will insert a new row
-        elseif ($sOperation == 'add')
-        {
-            if (Yii::app()->request->getPost('language') == '')
-                $aData = array('firstname' => Yii::app()->request->getPost('firstname'),
-                'lastname' => Yii::app()->request->getPost('lastname'),
-                'email' => Yii::app()->request->getPost('email'),
-                'emailstatus' => Yii::app()->request->getPost('emailstatus'),
-                'token' => Yii::app()->request->getPost('token'),
-                'language' => Yii::app()->request->getPost('language'),
-                'sent' => Yii::app()->request->getPost('sent'),
-                'remindersent' => Yii::app()->request->getPost('remindersent'),
-                'remindercount' => Yii::app()->request->getPost('remindercount'),
-                'completed' => Yii::app()->request->getPost('completed'),
-                'usesleft' => Yii::app()->request->getPost('usesleft'),
-                'validfrom' => $from,
-                'validuntil' => $until);
-            $attrfieldnames = Survey::model()->findByPk($iSurveyId)->tokenAttributes;
-            foreach ($attrfieldnames as $attr_name => $desc)
-            {
-                $value = Yii::app()->request->getPost($attr_name);
-                if ($desc['mandatory'] == 'Y' && trim($value) == '')
-                    $this->getController()->error(sprintf($clang->gT('%s cannot be empty'), $desc['description']));
-                $aData[$attr_name] = Yii::app()->request->getPost($attr_name);
-            }
-            echo lsJSONEncode(var_export($aData));
-            $token = new Tokens_dynamic;
-            foreach ($aData as $k => $v)
-                $token->$k = $v;
-            echo $token->save();
-        }
-        elseif ($sOperation == 'del')
-        {
-            $_POST['tid'] = Yii::app()->request->getPost('id');
-            $this->delete($iSurveyId);
-        }
-    }
-
-    /**
-    * Add new token form
-    */
-    function addnew($iSurveyId)
-    {
-        // CHECK TO SEE IF A TOKEN TABLE EXISTS FOR THIS SURVEY
-        $bTokenExists = tableExists('{{tokens_' . $iSurveyId . '}}');
-        if (!$bTokenExists) //If no tokens table exists
-        {
-            self::_newtokentable($iSurveyId);
-        }
-        $iSurveyId = sanitize_int($iSurveyId);
-        Yii::app()->loadHelper("surveytranslator");
-
-        $dateformatdetails = getDateFormatData(Yii::app()->session['dateformat']);
-
-        if (!hasSurveyPermission($iSurveyId, 'tokens', 'create'))
-        {
-            die("no permissions"); // TODO Replace
-        }
-
-        if (Yii::app()->request->getPost('subaction') == 'inserttoken')
-        {
-            $clang = $this->getController()->lang;
-
-            Yii::import('application.libraries.Date_Time_Converter');
-            //Fix up dates and match to database format
-            if (trim(Yii::app()->request->getPost('validfrom')) == '')
-            {
-                $validfrom = null;
-            }
-            else
-            {
-                $datetimeobj = new Date_Time_Converter(array(trim(Yii::app()->request->getPost('validfrom')), $dateformatdetails['phpdate'] . ' H:i'));
-                $validfrom = $datetimeobj->convert('Y-m-d H:i:s');
-            }
-            if (trim(Yii::app()->request->getPost('validuntil')) == '')
-            {
-                $validuntil = null;
-            }
-            else
-            {
-                $datetimeobj = new Date_Time_Converter(array(trim(Yii::app()->request->getPost('validuntil')), $dateformatdetails['phpdate'] . ' H:i'));
-                $validuntil = $datetimeobj->convert('Y-m-d H:i:s');
-            }
-
-            $sanitizedtoken = sanitize_token(Yii::app()->request->getPost('token'));
-
-            if (empty($sanitizedtoken))
-            {
-                $isvalidtoken = false;
-                while ($isvalidtoken == false)
-                {
-                    $newtoken = randomChars(15);
-                    if (!isset($existingtokens[$newtoken]))
-                    {
-                        $isvalidtoken = true;
-                        $existingtokens[$newtoken] = null;
-                    }
-                }
-                $sanitizedtoken = $newtoken;
-            }
-
-
-
-            $aData = array(
-            'firstname' => Yii::app()->request->getPost('firstname'),
-            'lastname' => Yii::app()->request->getPost('lastname'),
-            'email' => sanitize_email(Yii::app()->request->getPost('email')),
-            'emailstatus' => Yii::app()->request->getPost('emailstatus'),
-            'token' => $sanitizedtoken,
-            'language' => sanitize_languagecode(Yii::app()->request->getPost('language')),
-            'sent' => Yii::app()->request->getPost('sent'),
-            'remindersent' => Yii::app()->request->getPost('remindersent'),
-            'completed' => Yii::app()->request->getPost('completed'),
-            'usesleft' => Yii::app()->request->getPost('usesleft'),
-            'validfrom' => $validfrom,
-            'validuntil' => $validuntil,
-            );
-
-            // add attributes
-            $attrfieldnames = Survey::model()->findByPk($iSurveyId)->tokenAttributes;
-            foreach ($attrfieldnames as $attr_name => $desc)
-            {
-                $value = CHttpRequest::getPost($attr_name);
-                if ($desc['mandatory'] == 'Y' && trim($value) == '')
-                    $this->getController()->error(sprintf($clang->gT('%s cannot be empty'), $desc['description']));
-                $aData[$attr_name] = CHttpRequest::getPost($attr_name);
-            }
-
-            $udresult = Tokens_dynamic::model($iSurveyId)->findAll("token <> '' and token = '$sanitizedtoken'");
-            if (count($udresult) == 0)
-            {
-                // AutoExecute
-                $token = new Tokens_dynamic;
-                foreach ($aData as $k => $v)
-                    $token->$k = $v;
-                $inresult = $token->save();
-                $aData['success'] = true;
-            }
-            else
-            {
-                $aData['success'] = false;
-            }
-
-            $aData['thissurvey'] = getSurveyInfo($iSurveyId);
-            $aData['surveyid'] = $iSurveyId;
-
-            $this->_renderWrappedTemplate('token', array('tokenbar', 'addtokenpost'), $aData);
-        }
-        else
-        {
-            self::_handletokenform($iSurveyId, "addnew");
-        }
-    }
-
-    /**
-    * Edit Tokens
-    */
-    function edit($iSurveyId, $iTokenId)
-    {
-        // CHECK TO SEE IF A TOKEN TABLE EXISTS FOR THIS SURVEY
-        $bTokenExists = tableExists('{{tokens_' . $iSurveyId . '}}');
-        if (!$bTokenExists) //If no tokens table exists
-        {
-            self::_newtokentable($iSurveyId);
-        }
-        $iSurveyId = sanitize_int($iSurveyId);
-        $iTokenId = sanitize_int($iTokenId);
-
-        if (!hasSurveyPermission($iSurveyId, 'tokens', 'update'))
-        {
-            die("no permissions"); // TODO Replace
-        }
-
-        Yii::app()->loadHelper("surveytranslator");
-        $dateformatdetails = getDateFormatData(Yii::app()->session['dateformat']);
-
-        if (Yii::app()->request->getPost('subaction'))
-        {
-            $clang = $this->getController()->lang;
-
-            Yii::import('application.libraries.Date_Time_Converter', true);
-            if (trim(Yii::app()->request->getPost('validfrom')) == '')
-            {
-                $_POST['validfrom'] = null;
-            }
-            else
-            {
-                $datetimeobj = new Date_Time_Converter(array(trim(Yii::app()->request->getPost('validfrom')), $dateformatdetails['phpdate'] . ' H:i'));
-                $_POST['validfrom'] = $datetimeobj->convert('Y-m-d H:i:s');
-            }
-            if (trim(Yii::app()->request->getPost('validuntil')) == '')
-            {
-                $_POST['validuntil'] = null;
-            }
-            else
-            {
-                $datetimeobj = new Date_Time_Converter(array(trim(Yii::app()->request->getPost('validuntil')), $dateformatdetails['phpdate'] . ' H:i'));
-                $_POST['validuntil'] = $datetimeobj->convert('Y-m-d H:i:s');
-            }
-
-            $aData['thissurvey'] = getSurveyInfo($iSurveyId);
-            $aData['surveyid'] = $iSurveyId;
-
-            $aTokenData['firstname'] = Yii::app()->request->getPost('firstname');
-            $aTokenData['lastname'] = Yii::app()->request->getPost('lastname');
-            $aTokenData['email'] = sanitize_email(Yii::app()->request->getPost('email'));
-            $aTokenData['emailstatus'] = Yii::app()->request->getPost('emailstatus');
-            $santitizedtoken = sanitize_token(Yii::app()->request->getPost('token'));
-            $aTokenData['token'] = $santitizedtoken;
-            $aTokenData['language'] = sanitize_languagecode(Yii::app()->request->getPost('language'));
-            $aTokenData['sent'] = Yii::app()->request->getPost('sent');
-            $aTokenData['completed'] = Yii::app()->request->getPost('completed');
-            $aTokenData['usesleft'] = Yii::app()->request->getPost('usesleft');
-            $aTokenData['validfrom'] = Yii::app()->request->getPost('validfrom');
-            $aTokenData['validuntil'] = Yii::app()->request->getPost('validuntil');
-            $aTokenData['remindersent'] = Yii::app()->request->getPost('remindersent');
-            $aTokenData['remindercount'] = intval(Yii::app()->request->getPost('remindercount'));
-
-            $udresult = Tokens_dynamic::model($iSurveyId)->findAll("tid <> '$iTokenId' and token <> '' and token = '$santitizedtoken'");
-
-            if (count($udresult) == 0)
-            {
-                //$aTokenData = array();
-                $attrfieldnames = Survey::model()->findByPk($iSurveyId)->tokenAttributes;
-                foreach ($attrfieldnames as $attr_name => $desc)
-                {
-
-                    $value = Yii::app()->request->getPost($attr_name);
-                    if ($desc['mandatory'] == 'Y' && trim($value) == '')
-                        $this->getController()->error(sprintf($clang->gT('%s cannot be empty'), $desc['description']));
-                    $aTokenData[$attr_name] = Yii::app()->request->getPost($attr_name);
-                }
-
-                $token = Tokens_dynamic::model($iSurveyId)->findByPk($iTokenId);
-                foreach ($aTokenData as $k => $v)
-                    $token->$k = $v;
-                $token->save();
-
-                $this->_renderWrappedTemplate('token', array('tokenbar', 'message' => array(
-                'title' => $clang->gT("Success"),
-                'message' => $clang->gT("The token entry was successfully updated.") . "<br /><br />\n"
-                . "\t\t<input type='button' value='" . $clang->gT("Display tokens") . "' onclick=\"window.open('" . $this->getController()->createUrl("admin/tokens/browse/surveyid/$iSurveyId/") . "', '_top')\" />\n"
-                )), $aData);
-            }
-            else
-            {
-                $this->_renderWrappedTemplate('token', array('tokenbar', 'message' => array(
-                'title' => $clang->gT("Failed"),
-                'message' => $clang->gT("There is already an entry with that exact token in the table. The same token cannot be used in multiple entries.") . "<br /><br />\n"
-                . "\t\t<input type='button' value='" . $clang->gT("Show this token entry") . "' onclick=\"window.open('" . $this->getController()->createUrl("admin/tokens/edit/surveyid/$iSurveyId/tokenid/$iTokenId") . "', '_top')\" />\n"
-                )));
-            }
-        }
-        else
-        {
-            $this->_handletokenform($iSurveyId, "edit", $iTokenId);
-        }
-    }
-
-    /**
-    * Delete tokens
-    */
-    function delete($iSurveyId)
-    {
-        // CHECK TO SEE IF A TOKEN TABLE EXISTS FOR THIS SURVEY
-        $bTokenExists = tableExists('{{tokens_' . $iSurveyId . '}}');
-        if (!$bTokenExists) //If no tokens table exists
-        {
-            self::_newtokentable($iSurveyId);
-        }
-        $iSurveyId = sanitize_int($iSurveyId);
-        $iTokenId = Yii::app()->request->getPost('tid');
-
-        if (hasSurveyPermission($iSurveyId, 'tokens', 'delete'))
-        {
-            $aTokenIds = explode(',', $iTokenId); //Make the tokenids string into an array
-            Tokens_dynamic::model($iSurveyId)->deleteRecords($aTokenIds);
-        }
-    }
-
-    /**
-    * Add dummy tokens form
-    */
-    function addDummies($iSurveyId, $subaction = '')
-    {
-        // CHECK TO SEE IF A TOKEN TABLE EXISTS FOR THIS SURVEY
-        $bTokenExists = tableExists('{{tokens_' . $iSurveyId . '}}');
-        if (!$bTokenExists) //If no tokens table exists
-        {
-            self::_newtokentable($iSurveyId);
-        }
-        $iSurveyId = sanitize_int($iSurveyId);
-        $clang = $this->getController()->lang;
-
-        if (!hasSurveyPermission($iSurveyId, 'tokens', 'create'))
-        {
-            die("No permissions."); // TODO Replace
-        }
-
-        $this->getController()->loadHelper("surveytranslator");
-
-        if (!empty($subaction) && $subaction == 'add')
-        {
-            $this->getController()->loadLibrary('Date_Time_Converter');
-            $dateformatdetails = getDateFormatData(Yii::app()->session['dateformat']);
-
-            //Fix up dates and match to database format
-            if (trim(Yii::app()->request->getPost('validfrom')) == '')
-            {
-                $_POST['validfrom'] = null;
-            }
-            else
-            {
-                $datetimeobj = new Date_Time_Converter(array(trim(Yii::app()->request->getPost('validfrom')), $dateformatdetails['phpdate'] . ' H:i'));
-                $_POST['validfrom'] = $datetimeobj->convert('Y-m-d H:i:s');
-            }
-            if (trim(Yii::app()->request->getPost('validuntil')) == '')
-            {
-                $_POST['validuntil'] = null;
-            }
-            else
-            {
-                $datetimeobj = new Date_Time_Converter(array(trim(Yii::app()->request->getPost('validuntil')), $dateformatdetails['phpdate'] . ' H:i'));
-                $_POST['validuntil'] = $datetimeobj->convert('Y-m-d H:i:s');
-            }
-
-            $santitizedtoken = '';
-
-            $aData = array('firstname' => Yii::app()->request->getPost('firstname'),
-            'lastname' => Yii::app()->request->getPost('lastname'),
-            'email' => sanitize_email(Yii::app()->request->getPost('email')),
-            'emailstatus' => 'OK',
-            'token' => $santitizedtoken,
-            'language' => sanitize_languagecode(Yii::app()->request->getPost('language')),
-            'sent' => 'N',
-            'remindersent' => 'N',
-            'completed' => 'N',
-            'usesleft' => Yii::app()->request->getPost('usesleft'),
-            'validfrom' => Yii::app()->request->getPost('validfrom'),
-            'validuntil' => Yii::app()->request->getPost('validuntil'));
-
-            // add attributes
-            $attrfieldnames = Survey::model()->findByPk($iSurveyId)->tokenAttributes;
-            foreach ($attrfieldnames as $attr_name => $desc)
-            {
-                $value = Yii::app()->request->getPost($attr_name);
-                if ($desc['mandatory'] == 'Y' && trim($value) == '')
-                    $this->getController()->error(sprintf($clang->gT('%s cannot be empty'), $desc['description']));
-                $aData[$attr_name] = Yii::app()->request->getPost($attr_name);
-            }
-
-            $amount = sanitize_int(Yii::app()->request->getPost('amount'));
-            $tokenlength = sanitize_int(Yii::app()->request->getPost('tokenlen'));
-
-            for ($i = 0; $i < $amount; $i++)
-            {
-                $aDataToInsert = $aData;
-                $aDataToInsert['firstname'] = str_replace('{TOKEN_COUNTER}', $i, $aDataToInsert['firstname']);
-                $aDataToInsert['lastname'] = str_replace('{TOKEN_COUNTER}', $i, $aDataToInsert['lastname']);
-                $aDataToInsert['email'] = str_replace('{TOKEN_COUNTER}', $i, $aDataToInsert['email']);
-
-                $isvalidtoken = false;
-                while ($isvalidtoken == false)
-                {
-                    $newtoken = randomChars($tokenlength);
-                    if (!isset($existingtokens[$newtoken]))
-                    {
-                        $isvalidtoken = true;
-                        $existingtokens[$newtoken] = null;
-                    }
-                }
-
-                $aDataToInsert['token'] = $newtoken;
-                Tokens_dynamic::insertToken($iSurveyId, $aDataToInsert);
-            }
-
-            $this->_renderWrappedTemplate('token', array('message' => array(
-            'title' => $clang->gT("Success"),
-            'message' => $clang->gT("New dummy tokens were added.") . "<br /><br />\n<input type='button' value='"
-            . $clang->gT("Display tokens") . "' onclick=\"window.open('" . $this->getController()->createUrl("admin/tokens/browse/surveyid/$iSurveyId") . "', '_top')\" />\n"
-            ) ));
-        }
-        else
-        {
-            $tkcount = Tokens_dynamic::model($iSurveyId)->count();
-            $tokenlength = Yii::app()->db->createCommand()->select('tokenlength')->from('{{surveys}}')->where('sid=:sid')->bindParam(":sid", $iSurveyId, PDO::PARAM_INT)->query()->readColumn(0);
-
-            if (empty($tokenlength))
-                $tokenlength = 15;
-
-            $thissurvey = getSurveyInfo($iSurveyId);
-            $aData['thissurvey'] = $thissurvey;
-            $aData['surveyid'] = $iSurveyId;
-            $aData['tokenlength'] = $tokenlength;
-            $aData['dateformatdetails'] = getDateFormatData(Yii::app()->session['dateformat']);
-
-            $this->_renderWrappedTemplate('token', array('tokenbar', 'dummytokenform'), $aData);
-        }
-    }
-
-    /**
-    * Handle managetokenattributes action
-    */
-    function managetokenattributes($iSurveyId)
-    {
-        // CHECK TO SEE IF A TOKEN TABLE EXISTS FOR THIS SURVEY
-        $bTokenExists = tableExists('{{tokens_' . $iSurveyId . '}}');
-        if (!$bTokenExists) //If no tokens table exists
-        {
-            self::_newtokentable($iSurveyId);
-        }
-        $clang = $this->getController()->lang;
-        $iSurveyId = sanitize_int($iSurveyId);
-
-        if (!hasSurveyPermission($iSurveyId, 'tokens', 'update'))
-        {
-            die("no permissions"); // TODO Replace
-        }
-
-        Yii::app()->loadHelper("surveytranslator");
-
-        $aData['thissurvey'] = getSurveyInfo($iSurveyId);
-        $aData['surveyid'] = $iSurveyId;
-        $aData['tokenfields'] = getAttributeFieldNames($iSurveyId);
-        $aData['tokenfielddata'] = $aData['thissurvey']['attributedescriptions'];
-        $languages = array_merge((array) Survey::model()->findByPk($iSurveyId)->language, Survey::model()->findByPk($iSurveyId)->additionalLanguages);
-        $captions = array();
-        foreach ($languages as $language)
-            $captions[$language] = Surveys_languagesettings::model()->findByAttributes(array('surveyls_survey_id' => $iSurveyId, 'surveyls_language' => $language))->attributeCaptions;
-        $aData['languages'] = $languages;
-        $aData['tokencaptions'] = $captions;
-        $aData['nrofattributes'] = 0;
-        $aData['examplerow'] = Tokens_dynamic::model($iSurveyId)->find();
-
-        $this->_renderWrappedTemplate('token', array('tokenbar', 'managetokenattributes'), $aData);
-    }
-
-    /**
-    * Update token attributes
-    */
-    function updatetokenattributes($iSurveyId)
-    {
-        // CHECK TO SEE IF A TOKEN TABLE EXISTS FOR THIS SURVEY
-        $bTokenExists = tableExists('{{tokens_' . $iSurveyId . '}}');
-        if (!$bTokenExists) //If no tokens table exists
-        {
-            self::_newtokentable($iSurveyId);
-        }
-        $clang = $this->getController()->lang;
-        $iSurveyId = sanitize_int($iSurveyId);
-        if (!hasSurveyPermission($iSurveyId, 'tokens', 'update'))
-        {
-            die();
-        }
-
-        $number2add = sanitize_int(Yii::app()->request->getPost('addnumber'), 1, 100);
-        $tokenattributefieldnames = getAttributeFieldNames($iSurveyId);
-        $i = 1;
-
-        for ($b = 0; $b < $number2add; $b++)
-        {
-            while (in_array('attribute_' . $i, $tokenattributefieldnames) !== false)
-            {
-                $i++;
-            }
-            $tokenattributefieldnames[] = 'attribute_' . $i;
-            Yii::app()->db->createCommand(Yii::app()->db->getSchema()->addColumn("{{tokens_".intval($iSurveyId)."}}", 'attribute_' . $i, 'VARCHAR(255)'))->execute();
-            $fields['attribute_' . $i] = array('type' => 'VARCHAR', 'constraint' => '255');
-        }
-
-        $aData['thissurvey'] = getSurveyInfo($iSurveyId);
-        $aData['surveyid'] = $iSurveyId;
-
-        $this->_renderWrappedTemplate('token', array('tokenbar', 'message' => array(
-        'title' => sprintf($clang->gT("%s field(s) were successfully added."), $number2add),
-        'message' => "<br /><input type='button' value='" . $clang->gT("Back to attribute field management.") . "' onclick=\"window.open('" . $this->getController()->createUrl("/admin/tokens/managetokenattributes/surveyid/$iSurveyId") . "', '_top')\" />"
-        )), $aData);
-    }
-
-    /**
-    * updatetokenattributedescriptions action
-    */
-    function updatetokenattributedescriptions($iSurveyId)
-    {
-        // CHECK TO SEE IF A TOKEN TABLE EXISTS FOR THIS SURVEY
-        $bTokenExists = tableExists('{{tokens_' . $iSurveyId . '}}');
-        if (!$bTokenExists) //If no tokens table exists
-        {
-            self::_newtokentable($iSurveyId);
-        }
-        $clang = $this->getController()->lang;
-        $iSurveyId = sanitize_int($iSurveyId);
-        if (!hasSurveyPermission($iSurveyId, 'tokens', 'update'))
-        {
-            die();
-        }
-
-        // find out the existing token attribute fieldnames
-        $tokenattributefieldnames = getAttributeFieldNames($iSurveyId);
-        $languages = array_merge((array) Survey::model()->findByPk($iSurveyId)->language, Survey::model()->findByPk($iSurveyId)->additionalLanguages);
-        $fieldcontents = array();
-        $captions = array();
-        foreach ($tokenattributefieldnames as $fieldname)
-        {
-            $fieldcontents[$fieldname] = array(
-            'description' => strip_tags(Yii::app()->request->getPost('description_' . $fieldname)),
-            'mandatory' => Yii::app()->request->getPost('mandatory_' . $fieldname) == 'Y' ? 'Y' : 'N',
-            'show_register' => Yii::app()->request->getPost('show_register_' . $fieldname) == 'Y' ? 'Y' : 'N',
-            );
-            foreach ($languages as $language)
-                $captions[$language][$fieldname] = $_POST["caption_{$fieldname}_$language"];
-        }
-
-        Survey::model()->updateByPk($iSurveyId, array('attributedescriptions' => serialize($fieldcontents)));
-        foreach ($languages as $language)
-        {
-            $ls = Surveys_languagesettings::model()->findByAttributes(array('surveyls_survey_id' => $iSurveyId, 'surveyls_language' => $language));
-            $ls->surveyls_attributecaptions = serialize($captions[$language]);
-            $ls->save();
-        }
-        $aData['thissurvey'] = getSurveyInfo($iSurveyId);
-        $aData['surveyid'] = $iSurveyId;
-        $this->_renderWrappedTemplate('token', array('tokenbar', 'message' => array(
-        'title' => $clang->gT('Token attribute descriptions were successfully updated.'),
-        'message' => "<br /><input type='button' value='" . $clang->gT('Back to attribute field management.') . "' onclick=\"window.open('" . $this->getController()->createUrl("/admin/tokens/managetokenattributes/surveyid/$iSurveyId") . "', '_top')\" />"
-        )), $aData);
-    }
-
-    /**
-    * Handle email action
-    */
-    function email($iSurveyId, $aTokenIds = null)
-    {
-        // CHECK TO SEE IF A TOKEN TABLE EXISTS FOR THIS SURVEY
-        $bTokenExists = tableExists('{{tokens_' . $iSurveyId . '}}');
-        if (!$bTokenExists) //If no tokens table exists
-        {
-            self::_newtokentable($iSurveyId);
-        }
-        $clang = $this->getController()->lang;
-        $iSurveyId = sanitize_int($iSurveyId);
-
-        if (!hasSurveyPermission($iSurveyId, 'tokens', 'update'))
-        {
-            die("no permissions"); // TODO Replace
-        }
-
-        $sSubAction = Yii::app()->request->getParam('action');
-        $sSubAction = !in_array($sSubAction, array('email', 'remind')) ? 'email' : $sSubAction;
-        $bEmail = $sSubAction == 'email';
-
-        Yii::app()->loadHelper('surveytranslator');
-        Yii::app()->loadHelper('/admin/htmleditor');
-        Yii::app()->loadHelper('replacements');
-
-        $query = Tokens_dynamic::model($iSurveyId)->find();
-        $aExampleRow = empty($query) ? array() : $query->attributes;
-        $aSurveyLangs = Survey::model()->findByPk($iSurveyId)->additionalLanguages;
-        $sBaseLanguage = Survey::model()->findByPk($iSurveyId)->language;
-        array_unshift($aSurveyLangs, $sBaseLanguage);
-        $aTokenIds = $this->_getTokenIds($aTokenIds);
-        $aTokenFields = getTokenFieldsAndNames($iSurveyId, true);
-        $iAttributes = 0;
-        if (getEmailFormat($iSurveyId) == 'html')
-        {
-            $bHtml = true;
-        }
-        else
-        {
-            $bHtml = false;
-        }
-
-        $timeadjust = Yii::app()->getConfig("timeadjust");
-
-        $aData['thissurvey'] = getSurveyInfo($iSurveyId);
-        $aData['surveyid'] = $iSurveyId;
-        $aData['sSubAction'] = $sSubAction;
-        $aData['bEmail'] = $bEmail;
-        $aData['aSurveyLangs'] = $aData['surveylangs'] = $aSurveyLangs;
-        $aData['baselang'] = $sBaseLanguage;
-        $aData['tokenfields'] = $aTokenFields;
-        $aData['nrofattributes'] = $iAttributes;
-        $aData['examplerow'] = $aExampleRow;
-        $aData['tokenids'] = $aTokenIds;
-        $aData['ishtml'] = $bHtml;
-        $iMaxEmails = Yii::app()->request->getPost('maxemails');
-
-        if (Yii::app()->request->getPost('bypassbademails') == 'Y')
-        {
-            $SQLemailstatuscondition = " AND emailstatus = 'OK'";
-        }
-        else
-        {
-            $SQLemailstatuscondition = " AND emailstatus <> 'OptOut'";
-        }
-
-        if (!Yii::app()->request->getPost('ok'))
-        {
-            if (empty($aData['tokenids']))
-            {
-                $aTokens = Tokens_dynamic::model($iSurveyId)->findUninvited($aTokenIds, 0, $bEmail, $SQLemailstatuscondition);
-                foreach($aTokens as $aToken)
-                {
-                    $aData['tokenids'][] = $aToken['tid'];
-                }
-            }
-            $this->_renderWrappedTemplate('token', array('tokenbar', $sSubAction), $aData);
-        }
-        else
-        {
-            $SQLremindercountcondition = "";
-            $SQLreminderdelaycondition = "";
-
-            if (!$bEmail)
-            {
-                if (Yii::app()->request->getPost('maxremindercount') &&
-                Yii::app()->request->getPost('maxremindercount') != '' &&
-                intval(Yii::app()->request->getPost('maxremindercount')) != 0)
-                {
-                    $SQLremindercountcondition = " AND remindercount < " . intval(Yii::app()->request->getPost('maxremindercount'));
-                }
-
-                if (Yii::app()->request->getPost('minreminderdelay') &&
-                Yii::app()->request->getPost('minreminderdelay') != '' &&
-                intval(Yii::app()->request->getPost('minreminderdelay')) != 0)
-                {
-                    // Yii::app()->request->getPost('minreminderdelay') in days (86400 seconds per day)
-                    $compareddate = dateShift(
-                    date("Y-m-d H:i:s", time() - 86400 * intval(Yii::app()->request->getPost('minreminderdelay'))), "Y-m-d H:i", $timeadjust);
-                    $SQLreminderdelaycondition = " AND ( "
-                    . " (remindersent = 'N' AND sent < '" . $compareddate . "') "
-                    . " OR "
-                    . " (remindersent < '" . $compareddate . "'))";
-                }
-            }
-
-            $ctresult = Tokens_dynamic::model($iSurveyId)->findUninvited($aTokenIds, 0, $bEmail, $SQLemailstatuscondition, $SQLremindercountcondition, $SQLreminderdelaycondition);
-            $ctcount = count($ctresult);
-
-            $emresult = Tokens_dynamic::model($iSurveyId)->findUninvited($aTokenIds, $iMaxEmails, $bEmail, $SQLemailstatuscondition, $SQLremindercountcondition, $SQLreminderdelaycondition);
-            $emcount = count($emresult);
-
-            foreach ($aSurveyLangs as $language)
-            {
-                $_POST['message_' . $language] = autoUnescape(Yii::app()->request->getPost('message_' . $language));
-                $_POST['subject_' . $language] = autoUnescape(Yii::app()->request->getPost('subject_' . $language));
-                if ($bHtml)
-                    $_POST['message_' . $language] = html_entity_decode(Yii::app()->request->getPost('message_' . $language), ENT_QUOTES, Yii::app()->getConfig("emailcharset"));
-            }
-
-            $attributes = getTokenFieldsAndNames($iSurveyId);
-            $tokenoutput = "";
-
-            if ($emcount > 0)
-            {
-                foreach ($emresult as $emrow)
-                {
-                    $to = array();
-                    $aEmailaddresses = explode(';', $emrow['email']);
-                    foreach ($aEmailaddresses as $sEmailaddress)
-                    {
-                        $to[] = ($emrow['firstname'] . " " . $emrow['lastname'] . " <{$sEmailaddress}>");
-                    }
-                    $fieldsarray["{EMAIL}"] = $emrow['email'];
-                    $fieldsarray["{FIRSTNAME}"] = $emrow['firstname'];
-                    $fieldsarray["{LASTNAME}"] = $emrow['lastname'];
-                    $fieldsarray["{TOKEN}"] = $emrow['token'];
-                    $fieldsarray["{LANGUAGE}"] = $emrow['language'];
-
-                    foreach ($attributes as $attributefield => $attributedescription)
-                    {
-                        $fieldsarray['{' . strtoupper($attributefield) . '}'] = $emrow[$attributefield];
-                        $fieldsarray['{TOKEN:'.strtoupper($attributefield).'}']=$emrow[$attributefield];
-                    }
-
-                    $emrow['language'] = trim($emrow['language']);
-                    $found = array_search($emrow['language'], $aSurveyLangs);
-                    if ($emrow['language'] == '' || $found == false)
-                    {
-                        $emrow['language'] = $sBaseLanguage;
-                    }
-
-                    $from = Yii::app()->request->getPost('from_' . $emrow['language']);
-
-                    $fieldsarray["{OPTOUTURL}"] = $this->getController()->createUrl("/optout/langcode/" . trim($emrow['language']) . "/surveyid/{$iSurveyId}/token/{$emrow['token']}");
-                    $fieldsarray["{OPTINURL}"] = $this->getController()->createUrl("/optin/langcode/" . trim($emrow['language']) . "/surveyid/{$iSurveyId}/token/{$emrow['token']}");
-                    $fieldsarray["{SURVEYURL}"] = $this->getController()->createUrl("/survey/langcode/" . trim($emrow['language']) . "/surveyid/{$iSurveyId}/token/{$emrow['token']}");
-
-                    foreach(array('OPTOUT', 'OPTIN', 'SURVEY') as $key)
-                    {
-                        $url = $fieldsarray["{{$key}URL}"];
-                        $fieldsarray["{{$key}URL}"] = "<a href='{$url}'>" . htmlspecialchars($url) . '</a>';
-                        if ($key == 'SURVEY')
-                        {
-                            $fieldsarray["@@SURVEYURL@@"] = $url;
-                        }
-                    }
-
-                    $customheaders = array('1' => "X-surveyid: " . $iSurveyId,
-                    '2' => "X-tokenid: " . $fieldsarray["{TOKEN}"]);
-
-                    global $maildebug;
-                    $modsubject = Replacefields(Yii::app()->request->getPost('subject_' . $emrow['language']), $fieldsarray);
-                    $modmessage = Replacefields(Yii::app()->request->getPost('message_' . $emrow['language']), $fieldsarray);
-
-                    if (trim($emrow['validfrom']) != '' && convertDateTimeFormat($emrow['validfrom'], 'Y-m-d H:i:s', 'U') * 1 > date('U') * 1)
-                    {
-                        $tokenoutput .= $emrow['tid'] . " " . ReplaceFields($clang->gT("Email to {FIRSTNAME} {LASTNAME} ({EMAIL}) delayed: Token is not yet valid.") . "<br />", $fieldsarray);
-                    }
-                    elseif (trim($emrow['validuntil']) != '' && convertDateTimeFormat($emrow['validuntil'], 'Y-m-d H:i:s', 'U') * 1 < date('U') * 1)
-                    {
-                        $tokenoutput .= $emrow['tid'] . " " . ReplaceFields($clang->gT("Email to {FIRSTNAME} {LASTNAME} ({EMAIL}) skipped: Token is not valid anymore.") . "<br />", $fieldsarray);
-                    }
-                    elseif (SendEmailMessage($modmessage, $modsubject, $to, $from, Yii::app()->getConfig("sitename"), $bHtml, getBounceEmail($iSurveyId), null, $customheaders))
-                    {
-                        // Put date into sent
-                        $udequery = Tokens_dynamic::model($iSurveyId)->findByPk($emrow['tid']);
-                        if ($bEmail)
-                        {
-                            $tokenoutput .= $clang->gT("Invitation sent to:");
-                            $udequery->sent = dateShift(date("Y-m-d H:i:s"), "Y-m-d H:i", Yii::app()->getConfig("timeadjust"));
-                        }
-                        else
-                        {
-                            $tokenoutput .= $clang->gT("Reminder sent to:");
-                            $udequery->remindersent = dateShift(date("Y-m-d H:i:s"), "Y-m-d H:i", Yii::app()->getConfig("timeadjust"));
-                            $udequery->remindercount = $udequery->remindercount + 1;
-                        }
-                        $udequery->save();
-
-                        $tokenoutput .= " {$emrow['firstname']} {$emrow['lastname']} ({$emrow['email']})<br />\n";
-                        if (Yii::app()->getConfig("emailsmtpdebug") == 2)
-                        {
-                            $tokenoutput .= $maildebug;
-                        }
-                    }
-                    else
-                    {
-                        $tokenoutput .= ReplaceFields($clang->gT("Email to {FIRSTNAME} {LASTNAME} ({EMAIL}) failed. Error Message:") . " " . $maildebug . "<br />", $fieldsarray);
-                    }
-                    unset($fieldsarray);
-                }
-
-                $aViewUrls = array('tokenbar', 'emailpost');
-
-                if ($ctcount > $emcount)
-                {
-                    $i = 0;
-                    if (isset($aTokenIds))
-                    {
-                        while ($i < $iMaxEmails)
-                        {
-                            array_shift($aTokenIds);
-                            $i++;
-                        }
-                        $aData['tids'] = implode('|', $aTokenIds);
-                    }
-
-                    $aData['lefttosend'] = $ctcount - $iMaxEmails;
-                    $aViewUrls[] = 'emailwarning';
-                }
-
-                $this->_renderWrappedTemplate('token', $aViewUrls, $aData);
-            }
-            else
-            {
-                $this->_renderWrappedTemplate('token', array('tokenbar', 'message' => array(
-                'title' => $clang->gT("Warning"),
-                'message' => $clang->gT("There were no eligible emails to send. This will be because none satisfied the criteria of:")
-                . "<br/>&nbsp;<ul><li>" . $clang->gT("having a valid email address") . "</li>"
-                . "<li>" . $clang->gT("not having been sent an invitation already") . "</li>"
-                . "<li>" . $clang->gT("having already completed the survey") . "</li>"
-                . "<li>" . $clang->gT("having a token") . "</li></ul>"
-                )), $aData);
-            }
-        }
-    }
-
-    /**
-    * Export Dialog
-    */
-    function exportdialog($iSurveyId)
-    {
-        // CHECK TO SEE IF A TOKEN TABLE EXISTS FOR THIS SURVEY
-        $bTokenExists = tableExists('{{tokens_' . $iSurveyId . '}}');
-        if (!$bTokenExists) //If no tokens table exists
-        {
-            self::_newtokentable($iSurveyId);
-        }
-        $clang = $this->getController()->lang;
-        $iSurveyId = sanitize_int($iSurveyId);
-        if (!hasSurveyPermission($iSurveyId, 'tokens', 'export'))//EXPORT FEATURE SUBMITTED BY PIETERJAN HEYSE
-        {
-            die();
-        }
-
-        if (Yii::app()->request->getPost('submit'))
-        {
-            Yii::app()->loadHelper("export");
-            tokensExport($iSurveyId);
-        }
-        else
-        {
-            $aData['resultr'] = Tokens_dynamic::model($iSurveyId)->find(array('select' => 'language', 'group' => 'language'));
-            $aData['thissurvey'] = getSurveyInfo($iSurveyId);
-            $aData['surveyid'] = $iSurveyId;
-
-            $this->_renderWrappedTemplate('token', array('tokenbar', 'exportdialog'), $aData);
-        }
-    }
-
-    /**
-    * Performs a ldap import
-    *
-    * @access public
-    * @param int $iSurveyId
-    * @return void
-    */
-    public function importldap($iSurveyId)
-    {
-        // CHECK TO SEE IF A TOKEN TABLE EXISTS FOR THIS SURVEY
-        $bTokenExists = tableExists('{{tokens_' . $iSurveyId . '}}');
-        if (!$bTokenExists) //If no tokens table exists
-        {
-            self::_newtokentable($iSurveyId);
-        }
-        $iSurveyId = (int) $iSurveyId;
-        $clang = $this->getController()->lang;
-
-        Yii::app()->loadConfig('ldap');
-        Yii::app()->loadHelper('ldap');
-
-        $tokenoutput = '';
-        if (!hasSurveyPermission($iSurveyId, 'tokens', 'create'))
-        {
-            die('access denied');
-        }
-
-        $aData['thissurvey'] = getSurveyInfo($iSurveyId);
-        $aData['iSurveyId'] = $aData['surveyid'] = $iSurveyId;
-        $aData['ldap_queries'] = Yii::app()->getConfig('ldap_queries');
-
-        if (!Yii::app()->request->getPost('submit'))
-        {
-            $this->_renderWrappedTemplate('token', array('tokenbar', 'ldapform'), $aData);
-        }
-        else
-        {
-            $ldap_queries = Yii::app()->getConfig('ldap_queries');
-            $ldap_server = Yii::app()->getConfig('ldap_server');
-
-            $duplicatelist = array();
-            $invalidemaillist = array();
-            $tokenoutput .= "\t<tr><td colspan='2' height='4'><strong>"
-            . $clang->gT("Uploading LDAP Query") . "</strong></td></tr>\n"
-            . "\t<tr><td align='center'>\n";
-            $ldapq = Yii::app()->request->getPost('ldapQueries'); // the ldap query id
-
-            $ldap_server_id = $ldap_queries[$ldapq]['ldapServerId'];
-            $ldapserver = $ldap_server[$ldap_server_id]['server'];
-            $ldapport = $ldap_server[$ldap_server_id]['port'];
-            if (isset($ldap_server[$ldap_server_id]['encoding']) &&
-            $ldap_server[$ldap_server_id]['encoding'] != 'utf-8' &&
-            $ldap_server[$ldap_server_id]['encoding'] != 'UTF-8')
-            {
-                $ldapencoding = $ldap_server[$ldap_server_id]['encoding'];
-            }
-            else
-            {
-                $ldapencoding = '';
-            }
-
-            // define $attrlist: list of attributes to read from users' entries
-            $attrparams = array('firstname_attr', 'lastname_attr',
-            'email_attr', 'token_attr', 'language');
-
-            $aTokenAttr = getAttributeFieldNames($iSurveyId);
-            foreach ($aTokenAttr as $thisattrfieldname)
-            {
-                $attridx = substr($thisattrfieldname, 10); // the 'attribute_' prefix is 10 chars long
-                $attrparams[] = "attr" . $attridx;
-            }
-
-            foreach ($attrparams as $id => $attr)
-            {
-                if (array_key_exists($attr, $ldap_queries[$ldapq]) &&
-                $ldap_queries[$ldapq][$attr] != '')
-                {
-                    $attrlist[] = $ldap_queries[$ldapq][$attr];
-                }
-            }
-
-            // Open connection to server
-            $ds = ldap_getCnx($ldap_server_id);
-
-            if ($ds)
-            {
-                // bind to server
-                $resbind = ldap_bindCnx($ds, $ldap_server_id);
-
-                if ($resbind)
-                {
-                    $ResArray = array();
-                    $resultnum = ldap_doTokenSearch($ds, $ldapq, $ResArray, $iSurveyId);
-                    $xz = 0; // imported token count
-                    $xv = 0; // meet minim requirement count
-                    $xy = 0; // check for duplicates
-                    $duplicatecount = 0; // duplicate tokens skipped count
-                    $invalidemailcount = 0;
-
-                    if ($resultnum >= 1)
-                    {
-                        foreach ($ResArray as $responseGroupId => $responseGroup)
-                        {
-                            for ($j = 0; $j < $responseGroup['count']; $j++)
-                            {
-                                // first let's initialize everything to ''
-                                $myfirstname = '';
-                                $mylastname = '';
-                                $myemail = '';
-                                $mylanguage = '';
-                                $mytoken = '';
-                                $myattrArray = array();
-
-                                // The first 3 attrs MUST exist in the ldap answer
-                                // ==> send PHP notice msg to apache logs otherwise
-                                $meetminirequirements = true;
-                                if (isset($responseGroup[$j][$ldap_queries[$ldapq]['firstname_attr']]) &&
-                                isset($responseGroup[$j][$ldap_queries[$ldapq]['lastname_attr']])
-                                )
-                                {
-                                    // minimum requirement for ldap
-                                    // * at least a firstanme
-                                    // * at least a lastname
-                                    // * if filterblankemail is set (default): at least an email address
-                                    $myfirstname = ldap_readattr($responseGroup[$j][$ldap_queries[$ldapq]['firstname_attr']]);
-                                    $mylastname = ldap_readattr($responseGroup[$j][$ldap_queries[$ldapq]['lastname_attr']]);
-                                    if (isset($responseGroup[$j][$ldap_queries[$ldapq]['email_attr']]))
-                                    {
-                                        $myemail = ldap_readattr($responseGroup[$j][$ldap_queries[$ldapq]['email_attr']]);
-                                        $myemail = sanitize_email($myemail);
-                                        ++$xv;
-                                    }
-                                    elseif ($filterblankemail !== true)
-                                    {
-                                        $myemail = '';
-                                        ++$xv;
-                                    }
-                                    else
-                                    {
-                                        $meetminirequirements = false;
-                                    }
-                                }
-                                else
-                                {
-                                    $meetminirequirements = false;
-                                }
-
-                                // The following attrs are optionnal
-                                if (isset($responseGroup[$j][$ldap_queries[$ldapq]['token_attr']]))
-                                    $mytoken = ldap_readattr($responseGroup[$j][$ldap_queries[$ldapq]['token_attr']]);
-
-                                foreach ($aTokenAttr as $thisattrfieldname)
-                                {
-                                    $attridx = substr($thisattrfieldname, 10); // the 'attribute_' prefix is 10 chars long
-                                    if (isset($ldap_queries[$ldapq]['attr' . $attridx]) &&
-                                    isset($responseGroup[$j][$ldap_queries[$ldapq]['attr' . $attridx]]))
-                                        $myattrArray[$attridx] = ldap_readattr($responseGroup[$j][$ldap_queries[$ldapq]['attr' . $attridx]]);
-                                }
-
-                                if (isset($responseGroup[$j][$ldap_queries[$ldapq]['language']]))
-                                    $mylanguage = ldap_readattr($responseGroup[$j][$ldap_queries[$ldapq]['language']]);
-
-                                // In case Ldap Server encoding isn't UTF-8, let's translate
-                                // the strings to UTF-8
-                                if ($ldapencoding != '')
-                                {
-                                    $myfirstname = @mb_convert_encoding($myfirstname, "UTF-8", $ldapencoding);
-                                    $mylastname = @mb_convert_encoding($mylastname, "UTF-8", $ldapencoding);
-                                    foreach ($aTokenAttr as $thisattrfieldname)
-                                    {
-                                        $attridx = substr($thisattrfieldname, 10); // the 'attribute_' prefix is 10 chars long
-                                        @mb_convert_encoding($myattrArray[$attridx], "UTF-8", $ldapencoding);
-                                    }
-                                }
-
-                                // Now check for duplicates or bad formatted email addresses
-                                $dupfound = false;
-                                $invalidemail = false;
-                                if ($filterduplicatetoken)
-                                {
-                                    $dupquery = "SELECT firstname, lastname from {{tokens_".intval($iSurveyId)."}} where email=:email and firstname=:firstname and lastname=:lastname";
-                                    $dupresult = Yii::app()->db->createCommand($dupquery)->bindParam(":email", $myemail, PDO::PARAM_STR)->bindParam(":firstname", $myfirstname, PDO::PARAM_STR)->bindParam(":lastname", $mylastname, PDO::PARAM_STR)->query();
-                                    if ($dupresult->getRowCount() > 0)
-                                    {
-                                        $dupfound = true;
-                                        $duplicatelist[] = $myfirstname . " " . $mylastname . " (" . $myemail . ")";
-                                        $xy++;
-                                    }
-                                }
-                                if ($filterblankemail && $myemail == '')
-                                {
-                                    $invalidemail = true;
-                                    $invalidemaillist[] = $myfirstname . " " . $mylastname . " ( )";
-                                }
-                                elseif ($myemail != '' && !validateEmailAddress($myemail))
-                                {
-                                    $invalidemail = true;
-                                    $invalidemaillist[] = $myfirstname . " " . $mylastname . " (" . $myemail . ")";
-                                }
-
-                                if ($invalidemail)
-                                {
-                                    ++$invalidemailcount;
-                                }
-                                elseif ($dupfound)
-                                {
-                                    ++$duplicatecount;
-                                }
-                                elseif ($meetminirequirements === true)
-                                {
-                                    // No issue, let's import
-                                    $iq = "INSERT INTO {{tokens_".intval($iSurveyId)."}} \n"
-                                    . "(firstname, lastname, email, emailstatus, token, language";
-
-                                    foreach ($aTokenAttr as $thisattrfieldname)
-                                    {
-                                        $attridx = substr($thisattrfieldname, 10); // the 'attribute_' prefix is 10 chars long
-                                        if (!empty($myattrArray[$attridx]))
-                                        {
-                                            $iq .= ", ".Yii::app()->db->quoteColumnName($thisattrfieldname);
-                                        }
-                                    }
-                                    $iq .=") \n"
-                                    . "VALUES (" . Yii::app()->db->quoteValue($myfirstname) . ", " . Yii::app()->db->quoteValue($mylastname) . ", " . Yii::app()->db->quoteValue($myemail) . ", 'OK', " . Yii::app()->db->quoteValue($mytoken) . ", " . Yii::app()->db->quoteValue($mylanguage) . "";
-
-                                    foreach ($aTokenAttr as $thisattrfieldname)
-                                    {
-                                        $attridx = substr($thisattrfieldname, 10); // the 'attribute_' prefix is 10 chars long
-                                        if (!empty($myattrArray[$attridx]))
-                                        {
-                                            $iq .= ", " . Yii::app()->db->quoteValue($myattrArray[$attridx]) . "";
-                                        }// dbquote_all encloses str with quotes
-                                    }
-                                    $iq .= ")";
-                                    $ir = Yii::app()->db->createCommand($iq)->execute();
-                                    if (!$ir)
-                                        $duplicatecount++;
-                                    $xz++;
-                                    // or die ("Couldn't insert line<br />\n$buffer<br />\n".htmlspecialchars($connect->ErrorMsg())."<pre style='text-align: left'>$iq</pre>\n");
-                                }
-                            } // End for each entry
-                        } // End foreach responseGroup
-                    } // End of if resnum >= 1
-
-                    $aData['duplicatelist'] = $duplicatelist;
-                    $aData['invalidemaillist'] = $invalidemaillist;
-                    $aData['invalidemailcount'] = $invalidemailcount;
-                    $aData['resultnum'] = $resultnum;
-                    $aData['xv'] = $xv;
-                    $aData['xy'] = $xy;
-                    $aData['xz'] = $xz;
-
-                    $this->_renderWrappedTemplate('token', array('tokenbar', 'ldappost'), $aData);
-                }
-                else
-                {
-                    $aData['sError'] = $clang->gT("Can't bind to the LDAP directory");
-                    $this->_renderWrappedTemplate('token', array('tokenbar', 'ldapform'), $aData);
-                }
-                @ldap_close($ds);
-            }
-            else
-            {
-                $aData['sError'] = $clang->gT("Can't connect to the LDAP directory");
-                $this->_renderWrappedTemplate('token', array('tokenbar', 'ldapform'), $aData);
-            }
-        }
-    }
-
-    /**
-    * import from csv
-    */
-    function import($iSurveyId)
-    {
-        // CHECK TO SEE IF A TOKEN TABLE EXISTS FOR THIS SURVEY
-        $bTokenExists = tableExists('{{tokens_' . $iSurveyId . '}}');
-        if (!$bTokenExists) //If no tokens table exists
-        {
-            self::_newtokentable($iSurveyId);
-        }
-        $clang = $this->getController()->lang;
-        $iSurveyId = (int) $iSurveyId;
-
-        if (!hasSurveyPermission($iSurveyId, 'tokens', 'create'))
-        {
-            die('access denied');
-        }
-
-        $this->getController()->_js_admin_includes('scripts/tokens.js');
-
-        $aEncodings = array(
-        "armscii8" => $clang->gT("ARMSCII-8 Armenian")
-        , "ascii" => $clang->gT("US ASCII")
-        , "auto" => $clang->gT("Automatic")
-        , "big5" => $clang->gT("Big5 Traditional Chinese")
-        , "binary" => $clang->gT("Binary pseudo charset")
-        , "cp1250" => $clang->gT("Windows Central European")
-        , "cp1251" => $clang->gT("Windows Cyrillic")
-        , "cp1256" => $clang->gT("Windows Arabic")
-        , "cp1257" => $clang->gT("Windows Baltic")
-        , "cp850" => $clang->gT("DOS West European")
-        , "cp852" => $clang->gT("DOS Central European")
-        , "cp866" => $clang->gT("DOS Russian")
-        , "cp932" => $clang->gT("SJIS for Windows Japanese")
-        , "dec8" => $clang->gT("DEC West European")
-        , "eucjpms" => $clang->gT("UJIS for Windows Japanese")
-        , "euckr" => $clang->gT("EUC-KR Korean")
-        , "gb2312" => $clang->gT("GB2312 Simplified Chinese")
-        , "gbk" => $clang->gT("GBK Simplified Chinese")
-        , "geostd8" => $clang->gT("GEOSTD8 Georgian")
-        , "greek" => $clang->gT("ISO 8859-7 Greek")
-        , "hebrew" => $clang->gT("ISO 8859-8 Hebrew")
-        , "hp8" => $clang->gT("HP West European")
-        , "keybcs2" => $clang->gT("DOS Kamenicky Czech-Slovak")
-        , "koi8r" => $clang->gT("KOI8-R Relcom Russian")
-        , "koi8u" => $clang->gT("KOI8-U Ukrainian")
-        , "latin1" => $clang->gT("cp1252 West European")
-        , "latin2" => $clang->gT("ISO 8859-2 Central European")
-        , "latin5" => $clang->gT("ISO 8859-9 Turkish")
-        , "latin7" => $clang->gT("ISO 8859-13 Baltic")
-        , "macce" => $clang->gT("Mac Central European")
-        , "macroman" => $clang->gT("Mac West European")
-        , "sjis" => $clang->gT("Shift-JIS Japanese")
-        , "swe7" => $clang->gT("7bit Swedish")
-        , "tis620" => $clang->gT("TIS620 Thai")
-        , "ucs2" => $clang->gT("UCS-2 Unicode")
-        , "ujis" => $clang->gT("EUC-JP Japanese")
-        , "utf8" => $clang->gT("UTF-8 Unicode"));
-
-        if (Yii::app()->request->getPost('submit'))
-        {
-            if (Yii::app()->request->getPost('csvcharset') && Yii::app()->request->getPost('csvcharset'))  //sanitize charset - if encoding is not found sanitize to 'auto'
-            {
-                $uploadcharset = Yii::app()->request->getPost('csvcharset');
-                if (!array_key_exists($uploadcharset, $aEncodings))
-                {
-                    $uploadcharset = 'auto';
-                }
-                $filterduplicatetoken = (Yii::app()->request->getPost('filterduplicatetoken') && Yii::app()->request->getPost('filterduplicatetoken') == 'on');
-                $filterblankemail = (Yii::app()->request->getPost('filterblankemail') && Yii::app()->request->getPost('filterblankemail') == 'on');
-            }
-
-            $attrfieldnames = getAttributeFieldNames($iSurveyId);
-            $duplicatelist = array();
-            $invalidemaillist = array();
-            $invalidformatlist = array();
-            $firstline = array();
-
-            $sPath = Yii::app()->getConfig('tempdir');
-            $sFileName = $_FILES['the_file']['name'];
-            $sFileTmpName = $_FILES['the_file']['tmp_name'];
-            $sFilePath = $sPath . '/' . $sFileName;
-
-            if (!@move_uploaded_file($sFileTmpName, $sFilePath))
-            {
-                $aData['sError'] = $clang->gT("Upload file not found. Check your permissions and path ({$sFilePath}) for the upload directory");
-                $aData['aEncodings'] = $aEncodings;
-                $aData['iSurveyId'] = $aData['surveyid'] = $iSurveyId;
-                $aData['thissurvey'] = getSurveyInfo($iSurveyId);
-                $this->_renderWrappedTemplate('token', array('tokenbar', 'csvupload'), $aData);
-            }
-            else
-            {
-                $xz = 0;
-                $recordcount = 0;
-                $xv = 0;
-                // This allows to read file with MAC line endings too
-                @ini_set('auto_detect_line_endings', true);
-                // open it and trim the ednings
-                $tokenlistarray = file($sFilePath);
-                $sBaseLanguage = Survey::model()->findByPk($iSurveyId)->language;
-                if (!Yii::app()->request->getPost('filterduplicatefields') || (Yii::app()->request->getPost('filterduplicatefields') && count(Yii::app()->request->getPost('filterduplicatefields')) == 0))
-                {
-                    $filterduplicatefields = array('firstname', 'lastname', 'email');
-                }
-                else
-                {
-                    $filterduplicatefields = Yii::app()->request->getPost('filterduplicatefields');
-                }
-                $separator = returnGlobal('separator');
-                foreach ($tokenlistarray as $buffer)
-                {
-                    $buffer = @mb_convert_encoding($buffer, "UTF-8", $uploadcharset);
-                    $firstname = "";
-                    $lastname = "";
-                    $email = "";
-                    $emailstatus = "OK";
-                    $token = "";
-                    $language = "";
-                    $attribute1 = "";
-                    $attribute2 = ""; //Clear out values from the last path, in case the next line is missing a value
-                    if ($recordcount == 0)
-                    {
-                        // Pick apart the first line
-                        $buffer = removeBOM($buffer);
-                        $allowedfieldnames = array('firstname', 'lastname', 'email', 'emailstatus', 'token', 'language', 'validfrom', 'validuntil', 'usesleft');
-                        $allowedfieldnames = array_merge($attrfieldnames, $allowedfieldnames);
-
-                        switch ($separator)
-                        {
-                            case 'comma':
-                                $separator = ',';
-                                break;
-                            case 'semicolon':
-                                $separator = ';';
-                                break;
-                            default:
-                                $comma = substr_count($buffer, ',');
-                                $semicolon = substr_count($buffer, ';');
-                                if ($semicolon > $comma)
-                                    $separator = ';'; else
-                                    $separator = ',';
-                        }
-                        $firstline = convertCSVRowToArray($buffer, $separator, '"');
-                        $firstline = array_map('trim', $firstline);
-                        $ignoredcolumns = array();
-                        //now check the first line for invalid fields
-                        foreach ($firstline as $index => $fieldname)
-                        {
-                            $firstline[$index] = preg_replace("/(.*) <[^,]*>$/", "$1", $fieldname);
-                            $fieldname = $firstline[$index];
-                            if (!in_array($fieldname, $allowedfieldnames))
-                            {
-                                $ignoredcolumns[] = $fieldname;
-                            }
-                        }
-                        if (!in_array('firstname', $firstline) || !in_array('lastname', $firstline) || !in_array('email', $firstline))
-                        {
-                            $recordcount = count($tokenlistarray);
-                            break;
-                        }
-                    }
-                    else
-                    {
-
-                        $line = convertCSVRowToArray($buffer, $separator, '"');
-
-                        if (count($firstline) != count($line))
-                        {
-                            $invalidformatlist[] = $recordcount;
-                            $recordcount++;
-                            continue;
-                        }
-                        $writearray = array_combine($firstline, $line);
-
-                        //kick out ignored columns
-                        foreach ($ignoredcolumns as $column)
-                        {
-                            unset($writearray[$column]);
-                        }
-                        $dupfound = false;
-                        $invalidemail = false;
-
-                        if ($filterduplicatetoken != false)
-                        {
-                            $dupquery = "SELECT tid from {{tokens_".intval($iSurveyId)."}} where 1=1";
-                            foreach ($filterduplicatefields as $field)
-                            {
-                                if (isset($writearray[$field]))
-                                {
-                                    $dupquery.= " and ".Yii::app()->db->quoteColumnName($field)." = " . Yii::app()->db->quoteValue($writearray[$field]);
-                                }
-                            }
-                            $dupresult = Yii::app()->db->createCommand($dupquery)->query();
-                            if ($dupresult->getRowCount() > 0)
-                            {
-                                $dupfound = true;
-                                $duplicatelist[] = Yii::app()->db->quoteValue($writearray['firstname']) . " " . Yii::app()->db->quoteValue($writearray['lastname']) . " (" . Yii::app()->db->quoteValue($writearray['email']) . ")";
-                            }
-                        }
-
-
-                        $writearray['email'] = trim($writearray['email']);
-
-                        //treat blank emails
-                        if ($filterblankemail && $writearray['email'] == '')
-                        {
-                            $invalidemail = true;
-                            $invalidemaillist[] = $line[0] . " " . $line[1] . " ( )";
-                        }
-                        if ($writearray['email'] != '')
-                        {
-                            $aEmailAddresses = explode(';', $writearray['email']);
-                            foreach ($aEmailAddresses as $sEmailaddress)
-                            {
-                                if (!validateEmailAddress($sEmailaddress))
-                                {
-                                    $invalidemail = true;
-                                    $invalidemaillist[] = $line[0] . " " . $line[1] . " (" . $line[2] . ")";
-                                }
-                            }
-                        }
-
-                        if (!isset($writearray['token']))
-                        {
-                            $writearray['token'] = '';
-                        }
-                        else
-                        {
-                            $writearray['token'] = sanitize_token($writearray['token']);
-                        }
-
-                        if (!$dupfound && !$invalidemail)
-                        {
-                            if (!isset($writearray['emailstatus']) || $writearray['emailstatus'] == '')
-                                $writearray['emailstatus'] = "OK";
-                            if (!isset($writearray['language']) || $writearray['language'] == "")
-                                $writearray['language'] = $sBaseLanguage;
-                            if (isset($writearray['validfrom']) && trim($writearray['validfrom'] == ''))
-                            {
-                                unset($writearray['validfrom']);
-                            }
-                            if (isset($writearray['validuntil']) && trim($writearray['validuntil'] == ''))
-                            {
-                                unset($writearray['validuntil']);
-                            }
-
-                            // sanitize it before writing into table
-                            foreach ($writearray as $key => $value)
-                            {
-                                if (substr($value, 0, 1)=='"' && substr($value, -1)=='"')
-                                    $value = substr($value, 1, -1);
-                                $sanitizedArray[Yii::app()->db->quoteColumnName($key)]= Yii::app()->db->quoteValue($value);
-                            }
-                            $iq = "INSERT INTO {{tokens_$iSurveyId}} \n"
-                            . "(" . implode(',', array_keys($writearray)) . ") \n"
-                            . "VALUES (" . implode(",", $sanitizedArray) . ")";
-                            $ir = Yii::app()->db->createCommand($iq)->execute();
-
-                            if (!$ir)
-                            {
-                                $duplicatelist[] = $writearray['firstname'] . " " . $writearray['lastname'] . " (" . $writearray['email'] . ")";
-                            }
-                            else
-                            {
-                                $xz++;
-                            }
-                        }
-                        $xv++;
-                    }
-                    $recordcount++;
-                }
-                $recordcount = $recordcount - 1;
-
-                unlink($sFilePath);
-
-                $aData['tokenlistarray'] = $tokenlistarray;
-                $aData['xz'] = $xz;
-                $aData['xv'] = $xv;
-                $aData['recordcount'] = $recordcount;
-                $aData['firstline'] = $firstline;
-                $aData['duplicatelist'] = $duplicatelist;
-                $aData['invalidformatlist'] = $invalidformatlist;
-                $aData['invalidemaillist'] = $invalidemaillist;
-                $aData['thissurvey'] = getSurveyInfo($iSurveyId);
-                $aData['iSurveyId'] = $aData['surveyid'] = $iSurveyId;
-
-                $this->_renderWrappedTemplate('token', array('tokenbar', 'csvpost'), $aData);
-            }
-
-        }
-        else
-        {
-            $aData['aEncodings'] = $aEncodings;
-            $aData['iSurveyId'] = $iSurveyId;
-            $aData['thissurvey'] = getSurveyInfo($iSurveyId);
-            $aData['surveyid'] = $iSurveyId;
-            $this->_renderWrappedTemplate('token', array('tokenbar', 'csvupload'), $aData);
-        }
-    }
-
-    /**
-    * Generate tokens
-    */
-    function tokenify($iSurveyId)
-    {
-        // CHECK TO SEE IF A TOKEN TABLE EXISTS FOR THIS SURVEY
-        $bTokenExists = tableExists('{{tokens_' . $iSurveyId . '}}');
-        if (!$bTokenExists) //If no tokens table exists
-        {
-            self::_newtokentable($iSurveyId);
-        }
-        $iSurveyId = sanitize_int($iSurveyId);
-        $clang = $this->getController()->lang;
-        $aData['thissurvey'] = getSurveyInfo($iSurveyId);
-        $aData['surveyid'] = $iSurveyId;
-
-        if (!hasSurveyPermission($iSurveyId, 'tokens', 'update'))
-        {
-            die();
-        }
-
-        if (!Yii::app()->request->getParam('ok'))
-        {
-            $this->_renderWrappedTemplate('token', array('tokenbar', 'message' => array(
-            'title' => $clang->gT("Create tokens"),
-            'message' => $clang->gT("Clicking yes will generate tokens for all those in this token list that have not been issued one. Is this OK?") . "<br /><br />\n"
-            . "<input type='submit' value='"
-            . $clang->gT("Yes") . "' onclick=\"" . convertGETtoPOST($this->getController()->createUrl("admin/tokens/tokenify/surveyid/$iSurveyId") . "?ok=Y") . "\" />\n"
-            . "<input type='submit' value='"
-            . $clang->gT("No") . "' onclick=\"window.open('" . $this->getController()->createUrl("admin/tokens/index/surveyid/$iSurveyId") . "', '_top')\" />\n"
-            . "<br />\n"
-            )), $aData);
-        }
-        else
-        {
-            //get token length from survey settings
-            $newtokencount = Tokens_dynamic::model($iSurveyId)->createTokens($iSurveyId);
-            $this->_renderWrappedTemplate('token', array('tokenbar', 'message' => array(
-            'title' => $clang->gT("Create tokens"),
-            'message' => str_replace("{TOKENCOUNT}", $newtokencount, $clang->gT("{TOKENCOUNT} tokens have been created"))
-            )), $aData);
-        }
-    }
-
-    /**
-    * Remove Token Database
-    */
-    function kill($iSurveyId)
-    {
-        // CHECK TO SEE IF A TOKEN TABLE EXISTS FOR THIS SURVEY
-        $bTokenExists = tableExists('{{tokens_' . $iSurveyId . '}}');
-        if (!$bTokenExists) //If no tokens table exists
-        {
-            self::_newtokentable($iSurveyId);
-        }
-        $iSurveyId = sanitize_int($iSurveyId);
-        $clang = $this->getController()->lang;
-        $aData['thissurvey'] = getSurveyInfo($iSurveyId);
-        $aData['surveyid'] = $iSurveyId;
-
-        if (!hasSurveyPermission($iSurveyId, 'surveyactivation', 'update'))
-        {
-            die();
-        }
-
-        $date = date('YmdHis');
-        if (!Yii::app()->request->getPost('ok'))
-        {
-            $this->_renderWrappedTemplate('token', array('tokenbar', 'message' => array(
-            'title' => $clang->gT("Delete Tokens Table"),
-            'message' => $clang->gT("If you delete this table tokens will no longer be required to access this survey.") . "<br />" . $clang->gT("A backup of this table will be made if you proceed. Your system administrator will be able to access this table.") . "<br />\n"
-            . "( \"old_tokens_{$iSurveyId}_$date\" )<br /><br />\n"
-            . "<input type='submit' value='"
-            . $clang->gT("Delete Tokens") . "' onclick=\"" . convertGETtoPOST($this->getController()->createUrl("admin/tokens/kill/surveyid/$iSurveyId") . "?ok=y") . "\" />\n"
-            . "<input type='submit' value='"
-            . $clang->gT("Cancel") . "' onclick=\"window.open('" . $this->getController()->createUrl("admin/tokens/index/surveyid/$iSurveyId") . "', '_top')\" />\n"
-            )), $aData);
-        }
-        else
-        {
-            $oldtable = "tokens_$iSurveyId";
-            $newtable = "old_tokens_{$iSurveyId}_$date";
-
-            Yii::app()->db->createCommand()->renameTable("{{{$oldtable}}}", "{{{$newtable}}}");
-
-            $this->_renderWrappedTemplate('token', array('tokenbar', 'message' => array(
-            'title' => $clang->gT("Delete Tokens Table"),
-            'message' => '<br />' . $clang->gT("The tokens table has now been removed and tokens are no longer required to access this survey.") . "<br /> " . $clang->gT("A backup of this table has been made and can be accessed by your system administrator.") . "<br />\n"
-            . "(\"old_tokens_{$iSurveyId}_$date\")" . "<br /><br />\n"
-            . "<input type='submit' value='"
-            . $clang->gT("Main Admin Screen") . "' onclick=\"window.open('" . Yii::app()->getController()->createUrl("admin/") . "', '_top')\" />"
-            )), $aData);
-        }
-    }
-
-    function bouncesettings($iSurveyId)
-    {
-        // CHECK TO SEE IF A TOKEN TABLE EXISTS FOR THIS SURVEY
-        $bTokenExists = tableExists('{{tokens_' . $iSurveyId . '}}');
-        if (!$bTokenExists) //If no tokens table exists
-        {
-            self::_newtokentable($iSurveyId);
-        }
-        $iSurveyId = sanitize_int($iSurveyId);
-        $clang = $this->getController()->lang;
-        $aData['thissurvey'] = $aData['settings'] = getSurveyInfo($iSurveyId);
-        $aData['surveyid'] = $iSurveyId;
-
-        if (!empty($_POST))
-        {
-            $fieldvalue = array(
-            "bounceprocessing" => Yii::app()->request->getPost('bounceprocessing'),
-            "bounce_email" => Yii::app()->request->getPost('bounce_email'),
-            );
-
-            if (Yii::app()->request->getPost('bounceprocessing') == 'L')
-            {
-                $fieldvalue['bounceaccountencryption'] = Yii::app()->request->getPost('bounceaccountencryption');
-                $fieldvalue['bounceaccountuser'] = Yii::app()->request->getPost('bounceaccountuser');
-                $fieldvalue['bounceaccountpass'] = Yii::app()->request->getPost('bounceaccountpass');
-                $fieldvalue['bounceaccounttype'] = Yii::app()->request->getPost('bounceaccounttype');
-                $fieldvalue['bounceaccounthost'] = Yii::app()->request->getPost('bounceaccounthost');
-            }
-
-            $survey = Survey::model()->findByAttributes(array('sid' => $iSurveyId));
-            foreach ($fieldvalue as $k => $v)
-                $survey->$k = $v;
-            $survey->save();
-
-            $this->_renderWrappedTemplate('token', array('tokenbar', 'message' => array(
-            'title' => $clang->gT("Bounce settings"),
-            'message' => $clang->gT("Bounce settings have been saved."),
-            'class' => 'successheader'
-            )), $aData);
-        }
-        else
-        {
-            $this->_renderWrappedTemplate('token', array('tokenbar', 'bounce'), $aData);
-        }
-    }
-
-    /**
-    * Handle token form for addnew/edit actions
-    */
-    function _handletokenform($iSurveyId, $subaction, $iTokenId="")
-    {
-        // CHECK TO SEE IF A TOKEN TABLE EXISTS FOR THIS SURVEY
-        $bTokenExists = tableExists('{{tokens_' . $iSurveyId . '}}');
-        if (!$bTokenExists) //If no tokens table exists
-        {
-            self::_newtokentable($iSurveyId);
-        }
-        $clang = $this->getController()->lang;
-
-        Yii::app()->loadHelper("surveytranslator");
-
-        if ($subaction == "edit")
-        {
-            $aData['tokenid'] = $iTokenId;
-            $aData['tokendata'] = Tokens_dynamic::model($iSurveyId)->findByPk($iTokenId);
-        }
-
-        $thissurvey = getSurveyInfo($iSurveyId);
-        $aData['thissurvey'] = $thissurvey;
-        $aData['surveyid'] = $iSurveyId;
-        $aData['subaction'] = $subaction;
-        $aData['dateformatdetails'] = getDateFormatData(Yii::app()->session['dateformat']);
-
-        $this->_renderWrappedTemplate('token', array('tokenbar', 'tokenform'), $aData);
-    }
-
-    private function _getTokenIds($aTokenIds)
-    {
-        // CHECK TO SEE IF A TOKEN TABLE EXISTS FOR THIS SURVEY
-        $bTokenExists = tableExists('{{tokens_' . $iSurveyId . '}}');
-        if (!$bTokenExists) //If no tokens table exists
-        {
-            self::_newtokentable($iSurveyId);
-        }
-        if (empty($aTokenIds))
-        {
-            $aTokenIds = Yii::app()->request->getPost('tokenids', false);
-        }
-        if (!empty($aTokenIds))
-        {
-            $aTokenIds = explode('|', $aTokenIds);
-            $aTokenIds = array_filter($aTokenIds);
-            $aTokenIds = array_map('sanitize_int', $aTokenIds);
-        }
-
-        return array_unique(array_filter((array) $aTokenIds));
-    }
-
-    /**
-    * Show dialogs and create a new tokens table
-    */
-    function _newtokentable($iSurveyId)
-    {
-        $clang = $this->getController()->lang;
-        if (Yii::app()->request->getPost('createtable') == "Y" && hasSurveyPermission($iSurveyId, 'surveyactivation', 'update'))
-        {
-            $fields = array(
-            'tid' => 'int(11) not null auto_increment primary key',
-            'participant_id' => 'VARCHAR(50)',
-            'firstname' => 'VARCHAR(40)',
-            'lastname' => 'VARCHAR(40)',
-            'email' => 'text',
-            'emailstatus' => 'text',
-            'token' => 'VARCHAR(35)',
-            'language' => 'VARCHAR(25)',
-            'blacklisted' => 'CHAR(17)',
-            'sent' => 'VARCHAR(17) DEFAULT "N"',
-            'remindersent' => 'VARCHAR(17) DEFAULT "N"',
-            'remindercount' => 'INT(11) DEFAULT 0',
-            'completed' => 'VARCHAR(17) DEFAULT "N"',
-            'usesleft' => 'INT(11) DEFAULT 1',
-            'validfrom' => 'DATETIME',
-            'validuntil' => 'DATETIME',
-            'mpid' => 'INT(11)'
-            );
-            $comm = Yii::app()->db->createCommand();
-            $comm->createTable("{{tokens_".intval($iSurveyId)."}}", $fields);
-
-            $this->_renderWrappedTemplate('token', array('message' =>array(
-            'title' => $clang->gT("Token control"),
-            'message' => $clang->gT("A token table has been created for this survey.") . " (\"" . Yii::app()->db->tablePrefix . "tokens_$iSurveyId\")<br /><br />\n"
-            . "<input type='submit' value='"
-            . $clang->gT("Continue") . "' onclick=\"window.open('" . $this->getController()->createUrl("admin/tokens/index/surveyid/$iSurveyId") . "', '_top')\" />\n"
-            )));
-        }
-        elseif (returnGlobal('restoretable') == "Y" && Yii::app()->request->getPost('oldtable') && hasSurveyPermission($iSurveyId, 'surveyactivation', 'update'))
-        {
-            Yii::app()->db->createCommand()->renameTable(Yii::app()->request->getPost('oldtable'), Yii::app()->db->tablePrefix."tokens_".intval($iSurveyId));
-
-            $this->_renderWrappedTemplate('token', array('message' => array(
-            'title' => $clang->gT("Import old tokens"),
-            'message' => $clang->gT("A token table has been created for this survey and the old tokens were imported.") . " (\"" . Yii::app()->db->tablePrefix . "tokens_$iSurveyId" . "\")<br /><br />\n"
-            . "<input type='submit' value='"
-            . $clang->gT("Continue") . "' onclick=\"window.open('" . $this->getController()->createUrl("admin/tokens/index/surveyid/$iSurveyId") . "', '_top')\" />\n"
-            )));
-        }
-        else
-        {
-            $this->getController()->loadHelper('database');
-            $result = Yii::app()->db->createCommand(dbSelectTablesLike("{{old_tokens_".intval($iSurveyId)."_%}}"))->queryAll();
-            $tcount = count($result);
-            if ($tcount > 0)
-            {
-                foreach ($result as $rows)
-                {
-                    $oldlist[] = reset($rows);
-                }
-                $aData['oldlist'] = $oldlist;
-            }
-
-            $thissurvey = getSurveyInfo($iSurveyId);
-            $aData['thissurvey'] = $thissurvey;
-            $aData['surveyid'] = $iSurveyId;
-            $aData['tcount'] = $tcount;
-            $aData['databasetype'] = Yii::app()->db->getDriverName();
-            
-            $this->_renderWrappedTemplate('token', 'tokenwarning', $aData);
-        }
-    }
-
-    function getSearch_json($iSurveyId)
-    {
-        // CHECK TO SEE IF A TOKEN TABLE EXISTS FOR THIS SURVEY
-        $bTokenExists = tableExists('{{tokens_' . $iSurveyId . '}}');
-        if (!$bTokenExists) //If no tokens table exists
-        {
-            self::_newtokentable($iSurveyId);
-        }
-        $page = Yii::app()->request->getPost('page');
-        $limit = Yii::app()->request->getPost('rows');
-        $fields = array('tid', 'firstname', 'lastname', 'email', 'emailstatus', 'token', 'language', 'sent', 'sentreminder', 'remindercount', 'completed', 'usesleft', 'validfrom', 'validuntil');
-        $searchcondition = Yii::app()->request->getQuery('search');
-        $searchcondition = urldecode($searchcondition);
-        $finalcondition = array();
-        $condition = explode("||", $searchcondition);
-        $aData = new Object();
-        if (count($condition) == 3)
-        {
-            $records = Tokens_dynamic::model($iSurveyId)->getSearch($condition, $page, $limit);
-            $aData->records = count(Tokens_dynamic::model($iSurveyId)->getSearch($condition, 0, 0));
-        }
-        else
-        {
-            $records = Tokens_dynamic::model($iSurveyId)->getSearchMultiple($condition, $page, $limit);
-            $aData->records = count(Tokens_dynamic::model($iSurveyId)->getSearchMultiple($condition, 0, 0));
-        }
-        $aData->page = $page;
-        $aData->total = ceil($aData->records / $limit);
-
-        $i = 0;
-        foreach ($records as $row => $value)
-        {
-            $sortablearray[$i] = array($value['tid'], $value['firstname'], $value['lastname'], $value['email'], $value['emailstatus'], $value['token'], $value['language'], $value['sent'], $value['remindersent'], $value['remindercount'], $value['completed'], $value['usesleft'], $value['validfrom'], $value['validuntil']);
-            $i++;
-        }
-
-        function subval_sort($a, $subkey, $order)
-        {
-            foreach ($a as $k => $v)
-            {
-                $b[$k] = strtolower($v[$subkey]);
-            }
-            if ($order == "asc")
-            {
-                asort($b, SORT_REGULAR);
-            }
-            else
-            {
-                arsort($b, SORT_REGULAR);
-            }
-            foreach ($b as $key => $val)
-            {
-                $c[] = $a[$key];
-            }
-            return $c;
-        }
-
-        if (!empty($sortablearray))
-        {
-            $indexsort = array_search(Yii::app()->request->getPost('sidx'), $fields);
-            $sortedarray = subval_sort($sortablearray, $indexsort, Yii::app()->request->getPost('sord'));
-            $i = 0;
-            $count = count($sortedarray[0]);
-            foreach ($sortedarray as $key => $value)
-            {
-                $aData->rows[$i]['id'] = $value[0];
-                $aData->rows[$i]['cell'] = array();
-                for ($j = 0; $j < $count; $j++)
-                {
-                    array_push($aData->rows[$i]['cell'], $value[$j]);
-                }
-                $i++;
-            }
-        }
-        echo lsJSONEncode($aData);
-    }
-
-    /**
-    * Renders template(s) wrapped in header and footer
-    *
-    * @param string $sAction Current action, the folder to fetch views from
-    * @param string|array $aViewUrls View url(s)
-    * @param array $aData Data to be passed on. Optional.
-    */
-    protected function _renderWrappedTemplate($sAction = 'token', $aViewUrls = array(), $aData = array())
-    {
-        $aData['imageurl'] = Yii::app()->getConfig('imageurl');
-        $aData['display']['menu_bars'] = false;
-        parent::_renderWrappedTemplate($sAction, $aViewUrls, $aData);
-    }
-
-}
->>>>>>> 965f2bb9
+}