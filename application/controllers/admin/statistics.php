--- conflicted
+++ resolved
@@ -115,13 +115,8 @@
 
 
 		//Call the javascript file
-<<<<<<< HEAD
-		$this->getController()->_js_admin_includes(Yii::app()->getConfig('adminscripts') . 'statistics.js');
-        $this->getController()->_js_admin_includes(Yii::app()->getConfig('adminscripts') . 'json-js/json2.min.js');
-=======
 		App()->getClientScript()->registerScriptFile(Yii::app()->getConfig('adminscripts') . 'statistics.js');
 		App()->getClientScript()->registerScriptFile(Yii::app()->getConfig('adminscripts') . 'json-js/json2.min.js');
->>>>>>> a2ab567d
 
 		$aData['display']['menu_bars']['browse'] = $clang->gT("Quick statistics");
 
@@ -537,11 +532,7 @@
                 // Strip first char when not numeric (probably T or D)
                 $qsid=substr($qsid,1);
             }
-<<<<<<< HEAD
-            $oQuestion=Questions::model()->findByAttributes(array('qid'=>$qqid,'language'=>$sStatisticsLanguage));
-=======
             $oQuestion=Question::model()->findByAttributes(array('qid'=>$qqid,'language'=>$sStatisticsLanguage));
->>>>>>> a2ab567d
 	        $qtype = $oQuestion->type; 
             $aattr = getQuestionAttributeValues($qqid);
             $field = substr($_POST['id'], 1);
@@ -556,11 +547,7 @@
                             "width" => $aattr['location_mapwidth'],
                             "height" => $aattr['location_mapheight']
                         );
-<<<<<<< HEAD
-	                    Question_attributes::model()->setQuestionAttribute($qqid, 'statistics_showmap', 1);
-=======
 	                    QuestionAttribute::model()->setQuestionAttribute($qqid, 'statistics_showmap', 1);
->>>>>>> a2ab567d
                     } else {
 	                    $aData['success'] = 0;
                     }
@@ -568,11 +555,7 @@
 	            case 'hidemap':
 	                if (isset($aattr['location_mapservice'])) {
                         $aData['success'] = 1;
-<<<<<<< HEAD
-	                    Question_attributes::model()->setQuestionAttribute($qqid, 'statistics_showmap', 0);
-=======
 	                    QuestionAttribute::model()->setQuestionAttribute($qqid, 'statistics_showmap', 0);
->>>>>>> a2ab567d
                     } else {
 	                    $aData['success'] = 0;
                     }
@@ -592,17 +575,10 @@
 	                $aData['chartdata'] = createChart($qqid, $qsid, $bChartType, $adata['lbl'], $adata['gdata'], $adata['grawdata'], $MyCache, $oStatisticsLanguage, $qtype);
 
 
-<<<<<<< HEAD
-                    Question_attributes::model()->setQuestionAttribute($qqid, 'statistics_showgraph', 1);
-	                break;
-	            case 'hidegraph':
-                    Question_attributes::model()->setQuestionAttribute($qqid, 'statistics_showgraph', 0);
-=======
                     QuestionAttribute::model()->setQuestionAttribute($qqid, 'statistics_showgraph', 1);
 	                break;
 	            case 'hidegraph':
                     QuestionAttribute::model()->setQuestionAttribute($qqid, 'statistics_showgraph', 0);
->>>>>>> a2ab567d
 	                break;
 	            case 'showbar':
 	                if ($qtype == "M" || $qtype == "P") {
@@ -610,11 +586,7 @@
 	                    break;
 	                }
 
-<<<<<<< HEAD
-                    Question_attributes::model()->setQuestionAttribute($qqid, 'statistics_graphtype', 0);
-=======
                     QuestionAttribute::model()->setQuestionAttribute($qqid, 'statistics_graphtype', 0);
->>>>>>> a2ab567d
 
                     $adata = Yii::app()->session['stats'][$_POST['id']];
 	                $aData['chartdata'] =  createChart($qqid, $qsid, 0, $adata['lbl'], $adata['gdata'], $adata['grawdata'], $MyCache, $oStatisticsLanguage, $qtype);
@@ -627,11 +599,7 @@
 	                    break;
 	                }
 
-<<<<<<< HEAD
-                    Question_attributes::model()->setQuestionAttribute($qqid, 'statistics_graphtype', 1);
-=======
                     QuestionAttribute::model()->setQuestionAttribute($qqid, 'statistics_graphtype', 1);
->>>>>>> a2ab567d
 
                     $adata = Yii::app()->session['stats'][$_POST['id']];
 	                $aData['chartdata'] =  createChart($qqid, $qsid, 1, $adata['lbl'], $adata['gdata'], $adata['grawdata'], $MyCache, $oStatisticsLanguage, $qtype);
