--- conflicted
+++ resolved
@@ -533,15 +533,9 @@
         Yii::app()->loadHelper("surveytranslator");
 
         // Initialise PCHART
-<<<<<<< HEAD
-        require_once(Yii::app()->basePath . '/third_party/pchart/pChart.class.php');
-        require_once(Yii::app()->basePath . '/third_party/pchart/pData.class.php');
-        require_once(Yii::app()->basePath . '/third_party/pchart/pCache.class.php');
-=======
         require_once(Yii::app()->basePath.'/third_party/pchart/pChart.class.php');
         require_once(Yii::app()->basePath.'/third_party/pchart/pData.class.php');
         require_once(Yii::app()->basePath.'/third_party/pchart/pCache.class.php');
->>>>>>> 40dada42
                                                              
         Yii::import('application.third_party.ar-php.Arabic', true);
 
