--- conflicted
+++ resolved
@@ -111,15 +111,10 @@
 
 
         //Call the javascript file
-<<<<<<< HEAD
         App()->getClientScript()->registerScriptFile( App()->getConfig('adminscripts') . 'statistics.js');
         App()->getClientScript()->registerScriptFile( App()->getConfig('adminscripts') . 'json-js/json2.min.js');
 
-=======
-        $this->registerScriptFile( 'ADMIN_SCRIPT_PATH', 'statistics.js');
-        $this->registerScriptFile( 'ADMIN_SCRIPT_PATH', 'json-js/json2.min.js');
         yii::app()->clientScript->registerPackage('jszip');
->>>>>>> 839bf748
         $aData['display']['menu_bars']['browse'] = gT("Quick statistics");
 
         //Select public language file
