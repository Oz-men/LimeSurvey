<?php

if (!defined('BASEPATH')) {
    exit('No direct script access allowed');
}
/*
 * LimeSurvey
 * Copyright (C) 2007-2011 The LimeSurvey Project Team / Carsten Schmitz
 * All rights reserved.
 * License: GNU/GPL License v2 or later, see LICENSE.php
 * LimeSurvey is free software. This version may have been modified pursuant
 * to the GNU General Public License, and as distributed it includes or
 * is derivative of works licensed under the GNU General Public License or
 * other free or open source software licenses.
 * See COPYRIGHT.php for copyright notices and details.
 *
 */

/**
 * questiongroup
 *
 * @package LimeSurvey
 * @author
 * @copyright 2011
 * @access public
 */
class questiongroups extends Survey_Common_Action
{

    /**
     * questiongroup::import()
     * Function responsible to import a question group.
     *
     * @access public
     * @return void
     */
    public function import()
    {
        $action = $_POST['action'];
        $iSurveyID = $surveyid = $aData['surveyid'] = (int) $_POST['sid'];
        $survey = Survey::model()->findByPk($iSurveyID);

        if (!Permission::model()->hasSurveyPermission($surveyid, 'surveycontent', 'import')) {
            Yii::app()->user->setFlash('error', gT("Access denied"));
            $this->getController()->redirect(array('admin/survey/sa/listquestiongroups/surveyid/'.$surveyid));
        }

        if ($action == 'importgroup') {
            $importgroup = "\n";
            $importgroup .= "\n";

            $sFullFilepath = Yii::app()->getConfig('tempdir').DIRECTORY_SEPARATOR.randomChars(20);
            $aPathInfo = pathinfo($_FILES['the_file']['name']);
            $sExtension = $aPathInfo['extension'];

            if ($_FILES['the_file']['error'] == 1 || $_FILES['the_file']['error'] == 2) {
                $fatalerror = sprintf(gT("Sorry, this file is too large. Only files up to %01.2f MB are allowed."), getMaximumFileUploadSize() / 1024 / 1024).'<br>';
            } elseif (!@move_uploaded_file($_FILES['the_file']['tmp_name'], $sFullFilepath)) {
                $fatalerror = gT("An error occurred uploading your file. This may be caused by incorrect permissions for the application /tmp folder.");
            }

            // validate that we have a SID
            if (!returnGlobal('sid')) {
                $fatalerror .= gT("No SID (Survey) has been provided. Cannot import question.");
            }

            if (isset($fatalerror)) {
                @unlink($sFullFilepath);
                Yii::app()->user->setFlash('error', $fatalerror);
                $this->getController()->redirect(array('admin/questiongroups/sa/importview/surveyid/'.$surveyid));
            }

            Yii::app()->loadHelper('admin/import');

            // IF WE GOT THIS FAR, THEN THE FILE HAS BEEN UPLOADED SUCCESFULLY
            if (strtolower($sExtension) == 'lsg') {
                $aImportResults = XMLImportGroup($sFullFilepath, $iSurveyID, (Yii::app()->request->getPost('translinksfields') == '1'));
            } else {
                Yii::app()->user->setFlash('error', gT("Unknown file extension"));
                $this->getController()->redirect(array('admin/questiongroups/sa/importview/surveyid/'.$surveyid));
            }
            LimeExpressionManager::SetDirtyFlag(); // so refreshes syntax highlighting
            fixLanguageConsistency($iSurveyID);

            if (isset($aImportResults['fatalerror'])) {
                unlink($sFullFilepath);
                Yii::app()->user->setFlash('error', $aImportResults['fatalerror']);
                $this->getController()->redirect(array('admin/questiongroups/sa/importview/surveyid/'.$surveyid));
            }

            unlink($sFullFilepath);

            $aData['display'] = $importgroup;
            $aData['surveyid'] = $iSurveyID;
            $aData['aImportResults'] = $aImportResults;
            $aData['sExtension'] = $sExtension;
            //$aData['display']['menu_bars']['surveysummary'] = 'importgroup';
            $aData['sidemenu']['state'] = false;

            $aData['title_bar']['title'] = $survey->currentLanguageSettings->surveyls_title." (".gT("ID").":".$iSurveyID.")";

            $this->_renderWrappedTemplate('survey/QuestionGroups', 'import_view', $aData);
        }
    }

    /**
     * Import a question group
     *
     */
    public function importView($surveyid)
    {
        $iSurveyID = $surveyid = sanitize_int($surveyid);
        $survey = Survey::model()->findByPk($iSurveyID);

        if (Permission::model()->hasSurveyPermission($surveyid, 'surveycontent', 'import')) {
            $aData['action'] = $aData['display']['menu_bars']['gid_action'] = 'addgroup';
            $aData['display']['menu_bars']['surveysummary'] = 'addgroup';
            $aData['sidemenu']['state'] = false;
            $aData['sidemenu']['questiongroups'] = true;

            $aData['surveybar']['closebutton']['url'] = 'admin/survey/sa/listquestiongroups/surveyid/'.$surveyid; // Close button
            $aData['surveybar']['savebutton']['form'] = true;
            $aData['surveybar']['savebutton']['text'] = gt('Import');
            $aData['surveyid'] = $surveyid;
            $aData['topBar']['sid'] = $iSurveyID;
            $aData['topBar']['showSaveButton'] = true;

            $aData['title_bar']['title'] = $survey->currentLanguageSettings->surveyls_title." (".gT("ID").":".$iSurveyID.")";

            $this->_renderWrappedTemplate('survey/QuestionGroups', 'importGroup_view', $aData);
        } else {
            Yii::app()->user->setFlash('error', gT("Access denied"));
            $this->getController()->redirect(array('admin/survey/sa/listquestiongroups/surveyid/'.$surveyid));
        }
    }

    /**
     * questiongroup::add()
     * Load add new question group screen.
     * @return
     */
    public function add($surveyid)
    {
        $this->view($surveyid, null);
        return;
        /////
        $iSurveyID = $surveyid = sanitize_int($surveyid);
        $survey = Survey::model()->findByPk($iSurveyID);
        $aViewUrls = $aData = array();

        if (Permission::model()->hasSurveyPermission($surveyid, 'surveycontent', 'create')) {
            Yii::app()->session['FileManagerContext'] = "create:group:{$surveyid}";

            Yii::app()->loadHelper('admin/htmleditor');
            Yii::app()->loadHelper('surveytranslator');
            App()->getClientScript()->registerScriptFile(App()->getConfig('adminscripts').'questiongroup.js');

            $aData['display']['menu_bars']['surveysummary'] = 'addgroup';
            $aData['surveyid'] = $surveyid;
            $aData['action'] = $aData['display']['menu_bars']['gid_action'] = 'addgroup';
            $aData['grplangs'] = $survey->allLanguages;
            $aData['baselang'] = $survey->language;
            ;

            $aData['sidemenu']['state'] = false;
            $aData['title_bar']['title'] = $survey->currentLanguageSettings->surveyls_title." (".gT("ID").":".$iSurveyID.")";
            $aData['subaction'] = gT('Add question group');
            $aData['surveybar']['importquestiongroup'] = true;
            $aData['surveybar']['closebutton']['url'] = 'admin/survey/sa/listquestiongroups/surveyid/'.$surveyid; // Close button
            $aData['surveybar']['savebutton']['form'] = true;
            $aData['topBar']['sid'] = $iSurveyID;
            $aData['topBar']['showSaveButton'] = true;
            $aData['surveybar']['saveandclosebutton']['form'] = true;
            $this->_renderWrappedTemplate('survey/QuestionGroups', 'addGroup_view', $aData);
        } else {
            Yii::app()->user->setFlash('error', gT("Access denied"));
            $this->getController()->redirect(Yii::app()->request->urlReferrer);
        }
    }

    /**
     * Insert the new group to the database
     *
     * @access public
     * @param int $surveyid
     * @return void
     */
    public function insert($surveyid)
    {
        if (Permission::model()->hasSurveyPermission($surveyid, 'surveycontent', 'create')) {
            Yii::app()->loadHelper('surveytranslator');

            $oGroup = new QuestionGroup;
            $oGroup->sid = $surveyid;
            $oGroup->group_order = getMaxGroupOrder($surveyid);
            ;
            $oGroup->randomization_group = Yii::app()->request->getPost('randomization_group');
            $oGroup->grelevance = Yii::app()->request->getPost('grelevance');
            if ($oGroup->save()) {
                $newGroupID = $oGroup->gid;
            } else {
                Yii::app()->setFlashMessage(CHtml::errorSummary($oGroup), 'error');
                $this->getController()->redirect(array("admin/questiongroups/sa/add/surveyid/$surveyid"));
            }
            $sSurveyLanguages = Survey::model()->findByPk($surveyid)->getAllLanguages();
            foreach ($sSurveyLanguages as $sLanguage) {
                $oGroupLS = new QuestionGroupL10n;
                $oGroupLS->gid = $newGroupID;
                $oGroupLS->group_name = Yii::app()->request->getPost('group_name_'.$sLanguage, "");
                $oGroupLS->description = Yii::app()->request->getPost('description_'.$sLanguage, "");
                $oGroupLS->language = $sLanguage;
                $oGroupLS->save();
            }
            Yii::app()->setFlashMessage(gT("New question group was saved."));
            Yii::app()->setFlashMessage(sprintf(gT('You can now %sadd a question%s in this group.'), '<a href="'.Yii::app()->createUrl("admin/questions/sa/newquestion/surveyid/$surveyid/gid/$newGroupID").'">', '</a>'), 'info');
            if (Yii::app()->request->getPost('close-after-save') === 'true') {
                $this->getController()->redirect(array("admin/questiongroups/sa/view/surveyid/$surveyid/gid/$newGroupID"));
            } elseif (Yii::app()->request->getPost('saveandnew', '') !== '') {
                $this->getController()->redirect(array("admin/questiongroups/sa/add/surveyid/$surveyid"));
            } elseif (Yii::app()->request->getPost('saveandnewquestion', '') !== '') {
                $this->getController()->redirect(array("admin/questions/sa/newquestion/", 'surveyid' => $surveyid, 'gid' => $newGroupID));
            } else {
                // After save, go to edit
                $this->getController()->redirect(array("admin/questiongroups/sa/edit/surveyid/$surveyid/gid/$newGroupID"));
            }
        } else {
            Yii::app()->user->setFlash('error', gT("Access denied"));
            $this->getController()->redirect(Yii::app()->request->urlReferrer);
        }
    }

    /**
     * Action to delete a question group.
     *
     * @access public
     * @return void
     */
    public function delete($iSurveyId=null, $iGroupId=null, $asJson=false)
    {
        if (is_null($iGroupId)) {
            $iGroupId = Yii::app()->getRequest()->getPost('gid');
        }
        $oQuestionGroup = QuestionGroup::model()->find("gid = :gid", array(":gid"=>$iGroupId));
        if (empty($oQuestionGroup)) {
            throw new CHttpException(401, gT("Invalid question group id"));
        }
        /* Test the surveyid from question, not from submitted value */
        $iSurveyId = $oQuestionGroup->sid;
        if (!Permission::model()->hasSurveyPermission($iSurveyId, 'surveycontent', 'delete')) {
            throw new CHttpException(403, gT("You are not authorized to delete questions."));
        }
        if (!Yii::app()->getRequest()->isPostRequest) {
            throw new CHttpException(405, gT("Invalid action"));
        }

        LimeExpressionManager::RevertUpgradeConditionsToRelevance($iSurveyId);

        $iGroupId = sanitize_int($iGroupId);
        $iGroupsDeleted = QuestionGroup::deleteWithDependency($iGroupId, $iSurveyId);
        
        if ($asJson !== false) {
            $success = $iGroupsDeleted > 0;
            $this->renderJSON(
                [
                    'success' => $success,
                    'deletedGroups' => $iGroupsDeleted, 
                    'message' => ($success ?gT('The question group was deleted.') : gT('Group could not be deleted')),
                    'redirect' => $this->getController()->createUrl('admin/survey/sa/listquestiongroups/', ['surveyid' => $iSurveyId])
                ]
            );
            return;
        }


        if ($iGroupsDeleted > 0) {
            QuestionGroup::model()->updateGroupOrder($iSurveyId);
            Yii::app()->setFlashMessage(gT('The question group was deleted.'));
        } else {
            Yii::app()->setFlashMessage(gT('Group could not be deleted'), 'error');
        }
        

        LimeExpressionManager::UpgradeConditionsToRelevance($iSurveyId);
        $this->getController()->redirect(array('admin/survey/sa/listquestiongroups/surveyid/'.$iSurveyId));
    }

    public function view($surveyid, $gid)
    {
        $aData = array();
        $aData['surveyid'] = $iSurveyID = $surveyid;
        $survey = Survey::model()->findByPk($iSurveyID);
        $aData['gid'] = $gid;
        $baselang = $survey->language;
        if($gid!==null) {
            $condarray = getGroupDepsForConditions($surveyid, "all", $gid, "by-targgid");
        }
        $aData['condarray'] = $condarray ?? [];

        Yii::app()->getClientScript()->registerPackage('ace');
        Yii::app()->getClientScript()->registerPackage('questiongroupeditor');

        $oQuestionGroup = $this->_getQuestionGroupObject($gid);
        $grow           = $oQuestionGroup->attributes;

        $grow = array_map('flattenText', $grow);

        $aData['oQuestionGroup'] = $oQuestionGroup;
        $aData['surveyid'] = $surveyid;
        $aData['gid'] = $gid;
        $aData['grow'] = $grow;

        $aData['sidemenu']['questiongroups'] = true;
        $aData['sidemenu']['group_name'] = $oQuestionGroup->questionGroupL10ns[$baselang]->group_name ?? '';
        $aData['title_bar']['title'] = $survey->currentLanguageSettings->surveyls_title." (".gT("ID").":".$iSurveyID.")";
        $aData['questiongroupbar']['buttons']['view'] = true;

        $aData['questiongroupbar']['buttonspreview'] = true;
        $aData['questiongroupbar']['savebutton']['form'] = true;
        $aData['questiongroupbar']['saveandclosebutton']['form'] = true;
        if (sanitize_paranoid_string(App()->request->getParam('sa') == 'add')) {
            $aData['questiongroupbar']['importbutton'] = true;
        }

        ///////////
        // sidemenu
        $aData['sidemenu']['state'] = true;
        $aData['sidemenu']['explorer']['state'] = true;
        $aData['sidemenu']['explorer']['gid'] = (isset($gid)) ? $gid : false;
        $aData['sidemenu']['explorer']['qid'] = false;

        $aData['jsData'] = [
            'surveyid' => $iSurveyID,
            'gid' => $gid,
            'startInEditView' => SettingsUser::getUserSettingValue('noViewMode', App()->user->id) == '1',
            'connectorBaseUrl' => $this->getController()->createUrl('admin/questiongroups', ['sid' => $iSurveyID, 'sa' => '']),
            'openQuestionUrl' => $this->getController()->createUrl('admin/questioneditor/sa/view/', ['surveyid'=>$iSurveyID, 'gid'=>$gid, 'qid' => '']),
            'createQuestionUrl' => $this->getController()->createUrl("admin/questioneditor/sa/view/" ,["surveyid" =>  $surveyid, 'gid' => $gid]),
            'i10N' => [
                'Question group' => gT('Question group'),
                'Group overview' => gT('Group overview'),
                'Question list' => gT('Question list'),
                'Create new question group' => gT('Create new question group'),
                'Question group overview' => gT('Question group overview'),
                'Question group editor' => gT('Question group editor'),
                'General Settings' => gT("General Settings"),
                'Group summary' => gT('Group summary'),
                'Random Group' => gT('Random Group'),
                'Title' => gT('Title'),
                'Relevance' => gT('Relevance'),
                'Description' => gT('Description'),
                'Quick actions' => gT('Quick actions'),
                'Question list' => gT('Question list'),
                'Subquestions' => gT('Subquestions'),
                'Answeroptions' => gT('Answer options'),
                'Question type' => gT('Question type'),
                'Default answer' => gT('Default answer'),
                'Create question' => gT('Create question'),
                'Order' => gT('Order'),
                'Question code' => gT('Question code'),
                'Question' => gT('Question'),
                'QuestionType' => gT('QuestionType'),
                'Mandatory' => gT('Mandatory'),
                'Encrypted' => gT('Encrypted'),
                'Actions' => gT('Actions'),
               ]
        ];

        $this->_renderWrappedTemplate('survey/QuestionGroups', 'group_view', $aData);
    }

    public function loadQuestionGroup($surveyid, $iQuestionGroupId=null)
    {
        $oQuestionGroup = QuestionGroup::model()->findByPk($iQuestionGroupId);
        $oSurvey = Survey::model()->findByPk($surveyid);

        $aLanguages = [];
        $aAllLanguages = getLanguageData(false, Yii::app()->session['adminlang']);
        $aSurveyLanguages = $oSurvey->getAllLanguages();

        array_walk($aSurveyLanguages, function ($lngString) use (&$aLanguages, $aAllLanguages) {
            $aLanguages[$lngString] = $aAllLanguages[$lngString]['description'];
        });

        if ($oQuestionGroup == null) {
            $oQuestionGroup = new QuestionGroup();
            $oQuestionGroup->sid = $oSurvey->sid;
            $i10N = [];
            array_walk($aSurveyLanguages, function ($sLanguage) use (&$i10N) {
                $i10N[$sLanguage] = [
                    'language' => $sLanguage,
                    'group_name' => '',
                    'group_name_expression' => '',
                    'description' => '',
                    'description_expression' => '',
                ];
            });
        } else {
            $i10N = [];
            foreach ($oQuestionGroup->questionGroupL10ns as $lng => $oQuestionGroupi10n) {
                $i10N[$lng] = $oQuestionGroupi10n->attributes;

                templatereplace($oQuestionGroupi10n->group_name, array(), $aReplacementData, 'Unspecified', false, null);
                $i10N[$lng]['group_name_expression'] = viewHelper::stripTagsEM(
                    LimeExpressionManager::GetLastPrettyPrintExpression()
                );
                
                templatereplace($oQuestionGroupi10n->description, array(), $aReplacementData, 'Unspecified', false, null);
                $i10N[$lng]['description_expression'] = viewHelper::stripTagsEM(
                    LimeExpressionManager::GetLastPrettyPrintExpression()
                );
            }
        }

        $aPermissions = [
            "read" => Permission::model()->hasSurveyPermission($oSurvey->sid, 'survey', 'read'),
            "update" => Permission::model()->hasSurveyPermission($oSurvey->sid, 'survey', 'update'),
            "editorpreset" => Yii::app()->session['htmleditormode'],
        ];

        $aQuestionGroup = $oQuestionGroup->attributes;
        LimeExpressionManager::ProcessString('{' . $aQuestionGroup['grelevance'] . '}');
        $aQuestionGroup['grelevance_expression'] = viewHelper::stripTagsEM(
            LimeExpressionManager::GetLastPrettyPrintExpression()
        );
        $this->renderJSON([
            'questionGroup' => $aQuestionGroup,
            'permissions' => $aPermissions, 
            'questonGroupI10N' => $i10N,
            'languages' => $aLanguages
        ]);
    }
    public function getQuestionsForGroup($surveyid, $iQuestionGroupId)
    {
        $iQuestionGroupId = (int) $iQuestionGroupId;
        $oQuestionGroup = QuestionGroup::model()->findByPk($iQuestionGroupId);
        if ($oQuestionGroup == null) {
            $this->renderJSON([]);
            return;
        }
        $aQuestions = [];
        $aAllQuestions = $oQuestionGroup->questions;
        array_walk($aAllQuestions, function ($oQuestion) use (&$aQuestions) {
            $aQuestions[$oQuestion->qid] = array_merge($oQuestion->attributes, $oQuestion->questionL10ns);
        });

        $this->renderJSON($aQuestions);
    }
    public function saveQuestionGroupData($sid)
    {
        $questionGroup = App()->request->getPost('questionGroup', []);
        $questionGroupI10N = App()->request->getPost('questionGroupI10N', []);
        $iSurveyId = (int) $sid;

        $oQuestionGroup = QuestionGroup::model()->findByPk($questionGroup['gid']);
        if ($oQuestionGroup == null) {
            $oQuestionGroup = $this->_newQuestionGroup($questionGroup);
        } else {
            $oQuestionGroup = $this->_editQuestionGroup($oQuestionGroup, $questionGroup);
        }

        $sRedirectUrl = $this->getController()->createUrl('admin/questiongroups/sa/view/', ['surveyid' => $iSurveyId, 'gid' => $oQuestionGroup->gid]);
        //$this->_applyI10N($oQuestionGroup, $oQuestionGroupI10N);

        $success = $this->_applyI10N($oQuestionGroup, $questionGroupI10N);

        $aQuestionGroup = $oQuestionGroup->attributes;
        LimeExpressionManager::ProcessString('{' . $aQuestionGroup['grelevance'] . '}');
        $aQuestionGroup['grelevance_expression'] = viewHelper::stripTagsEM(
            LimeExpressionManager::GetLastPrettyPrintExpression()
        );

        $this->renderJSON(
            [
                'success' => $success,
                'message' => gT('Question group successfully stored'),
                'questionGroupId' => $oQuestionGroup->gid,
                'questiongroupData' => $aQuestionGroup,
                'redirect' => $sRedirectUrl,
                'transfer' => [$questionGroup, $questionGroupI10N],
            ]
        );
        Yii::app()->close();
    }
    /**
     * questiongroup::edit()
     * Load editing of a question group screen.
     *
     * @access public
     * @param int $surveyid
     * @param int $gid
     * @return void
     */
    public function edit($surveyid, $gid)
    {
        $surveyid = $iSurveyID = sanitize_int($surveyid);
        $survey = Survey::model()->findByPk($surveyid);
        $gid = sanitize_int($gid);
        $aViewUrls = $aData = array();

        if (Permission::model()->hasSurveyPermission($surveyid, 'surveycontent', 'update')) {
            Yii::app()->session['FileManagerContext'] = "edit:group:{$surveyid}";

            Yii::app()->loadHelper('admin/htmleditor');
            Yii::app()->loadHelper('surveytranslator');

            // TODO: This is not an array, but a string "en"
            $aBaseLanguage = $survey->language;

            $aLanguages = $survey->allLanguages;

            $grplangs = array_flip($aLanguages);

            // Check out the intgrity of the language versions of this group
            $egresult = QuestionGroupL10n::model()->findAllByAttributes(array('gid' => $gid));
            foreach ($egresult as $esrow) {
                $esrow = $esrow->attributes;

                // Language Exists, BUT ITS NOT ON THE SURVEY ANYMORE
                if (!in_array($esrow['language'], $aLanguages)) {
                    QuestionGroupL10n::model()->deleteAllByAttributes(array('gid' => $gid, 'language' => $esrow['language']));
                } else {
                    $grplangs[$esrow['language']] = 'exists';
                }

                if ($esrow['language'] == $aBaseLanguage) {
                    $basesettings = $esrow;
                }
            }

            // Create groups in missing languages
            foreach ($grplangs as $key => $value) {
                if ($value != 'exists') {
                    $basesettings['language'] = $key;
                    $groupLS = new QuestionGroupL10n;
                    foreach ($basesettings as $k => $v) {
                        $group->$k = $v;
                    }
                    $groupLS->save();
                }
            }
            $first = true;
            $oQuestionGroup = QuestionGroup::model()->findByAttributes(array('gid' => $gid));
            foreach ($aLanguages as $sLanguage) {
                $oResult = QuestionGroupL10n::model()->findByAttributes(array('gid' => $gid, 'language' => $sLanguage));
                $aData['aGroupData'][$sLanguage] = array_merge($oResult->attributes, $oQuestionGroup->attributes);
                $aTabTitles[$sLanguage] = getLanguageNameFromCode($sLanguage, false);
                if ($first) {
                    $aTabTitles[$sLanguage] .= ' ('.gT("Base language").')';
                    $first = false;
                }
            }
            $aData['oQuestionGroup'] = $oQuestionGroup;
            $aData['sidemenu']['questiongroups'] = true;
            $aData['questiongroupbar']['buttonspreview'] = true;
            $aData['questiongroupbar']['savebutton']['form'] = true;
            $aData['questiongroupbar']['saveandclosebutton']['form'] = true;
            $aData['questiongroupbar']['closebutton']['url'] = 'admin/questiongroups/sa/view/surveyid/'.$surveyid.'/gid/'.$gid; // Close button

            $aData['topBar']['sid'] = $iSurveyID;
            $aData['topBar']['gid'] = $gid;
            $aData['topBar']['showSaveButton'] = true;
            $aData['action'] = $aData['display']['menu_bars']['gid_action'] = 'editgroup';
            $aData['subaction'] = gT('Edit group');
            $aData['surveyid'] = $surveyid;
            $aData['gid'] = $gid;
            $aData['tabtitles'] = $aTabTitles;
            $aData['aBaseLanguage'] = $aBaseLanguage;

            $aData['title_bar']['title'] = $survey->currentLanguageSettings->surveyls_title.":".$iSurveyID.")";

            ///////////
            // sidemenu
            $aData['sidemenu']['state'] = false;
            $aData['sidemenu']['explorer']['state'] = true;
            $aData['sidemenu']['explorer']['gid'] = (isset($gid)) ? $gid : false;
            $aData['sidemenu']['explorer']['qid'] = false;

            $this->_renderWrappedTemplate('survey/QuestionGroups', 'editGroup_view', $aData);
        } else {
            Yii::app()->user->setFlash('error', gT("Access denied"));
            $this->getController()->redirect(Yii::app()->request->urlReferrer);
        }
    }

    /**
     * Reorder the questiongroups based on the new order in the adminsidepanel
     *
     * @param integer $surveyid
     * @return void
     */
    public function updateOrder($surveyid)
    {
        $oSurvey = Survey::model()->findByPk($surveyid);
        $success = true;
        if (!$oSurvey->isActive) {
            $grouparray = Yii::app()->request->getPost('grouparray', []);
            if (!empty($grouparray)) {
                foreach ($grouparray as $aQuestiongroup) {

                    //first set up the ordering for questiongroups
<<<<<<< HEAD
                    $oQuestiongroups = QuestionGroup::model()->findAll("gid=:gid AND sid=:sid", [':gid'=> $aQuestiongroup['gid'], ':sid'=> $surveyid]);
                    array_map(function ($oQuestiongroup) use ($aQuestiongroup, $success) {
                        $oQuestiongroup->group_order = $aQuestiongroup['group_order'];
                        $success = $success && $oQuestiongroup->save();
                    }, $oQuestiongroups);

                    $aQuestiongroup['questions'] = isset($aQuestiongroup['questions']) ? $aQuestiongroup['questions'] : [];

                    foreach ($aQuestiongroup['questions'] as $aQuestion) {
                        $oQuestions = Question::model()->findAll("qid=:qid AND sid=:sid", [':qid'=> $aQuestion['qid'], ':sid'=> $surveyid]);
                        array_map(function ($oQuestion) use ($aQuestion, $success) {
                            $oQuestion->question_order = $aQuestion['question_order'];
                            $oQuestion->gid = $aQuestion['gid'];
                            $success = $success && $oQuestion->save(true);
                        }, $oQuestions);
=======
                    $oQuestiongroups = QuestionGroup::model()->findAll(
                        "gid=:gid AND sid=:sid", 
                        [':gid'=> $aQuestiongroup['gid'], ':sid'=> $surveyid]
                    );
                    array_map(
                        function ($oQuestiongroup) use ($aQuestiongroup, $success) {
                            $oQuestiongroup->group_order = $aQuestiongroup['group_order'];
                            $success = $success && $oQuestiongroup->save();
                        }, 
                        $oQuestiongroups
                    );
                    
                    $aQuestiongroup['questions'] = isset($aQuestiongroup['questions']) ? $aQuestiongroup['questions'] : [];

                    foreach ($aQuestiongroup['questions'] as $aQuestion) {
                        $aQuestions = Question::model()->findAll(
                            "qid=:qid AND sid=:sid", 
                            [':qid'=> $aQuestion['qid'], ':sid'=> $surveyid]
                        );
                        array_walk(
                            $aQuestions,
                            function ($oQuestion) use ($aQuestion, $success) {
                                $oQuestion->question_order = $aQuestion['question_order'];
                                $oQuestion->gid = $aQuestion['gid'];
                                if(safecount($oQuestion->subquestions) > 0) {
                                    array_walk(
                                        $oQuestion->subquestions,
                                        function ($oSubQuestion) use ($aQuestion, $success) {
                                            $oSubQuestion->gid = $aQuestion['gid'];
                                            $success = $success && $oSubQuestion->save(true);
                                        }
                                    );
                                }
                                $success = $success && $oQuestion->save(true);
                            }
                        );
>>>>>>> eea2ad1d
                    }
                }
            }

            QuestionGroup::model()->cleanOrder($surveyid);

            return Yii::app()->getController()->renderPartial(
                '/admin/super/_renderJson',
                array(
                    'data' => [
                        'success' => $success,
                        'DEBUG' => ['POST'=>$_POST, 'grouparray' => $grouparray]
                    ],
                ),
                false,
                false
            );
        }
        return Yii::app()->getController()->renderPartial(
            '/admin/super/_renderJson',
            array(
                'data' => [
                    'success' => false,
                    'message' => gT("You can't reorder in an active survey"),
                    'DEBUG' => ['POST'=>$_POST, 'grouparray' => $grouparray]
                ],
            ),
            false,
            false
        );
    }

    /**
     * Reorder the questiongroups based on the new order in the adminsidepanel
     *
     * @param integer $surveyid
     * @return void
     */
    public function updateOrderWithQuestions($surveyid)
    {
        $grouparray = Yii::app()->request->getPost('grouparray', []);
        foreach ($grouparray as $aQuestiongroup) {
            $oQuestiongroups = QuestionGroup::model()->findAll("gid=:gid AND sid=:sid", [':gid'=> $aQuestiongroup['gid'], ':sid'=> $surveyid]);
            array_map(function ($oQuestiongroup) use ($aQuestiongroup) {
                $oQuestiongroup->group_order = $aQuestiongroup['group_order'];
                $oQuestiongroup->save();
            }, $oQuestiongroups);
        }
    }

    /**
     * Provides an interface for updating a group
     *
     * @access public
     * @param int $gid
     * @return void
     */
    public function update($gid)
    {
        $gid = (int) $gid;
        $group = QuestionGroup::model()->findByAttributes(array('gid' => $gid));
        $surveyid = $group->sid;
        $survey = Survey::model()->findByPk($surveyid);

        if (Permission::model()->hasSurveyPermission($surveyid, 'surveycontent', 'update')) {
            Yii::app()->loadHelper('surveytranslator');

            foreach ($survey->allLanguages as $grplang) {
                if (isset($grplang) && $grplang != "") {
                    $group_name = $_POST['group_name_'.$grplang];
                    $group_description = $_POST['description_'.$grplang];

                    $group_name = html_entity_decode($group_name, ENT_QUOTES, "UTF-8");
                    $group_description = html_entity_decode($group_description, ENT_QUOTES, "UTF-8");

                    // Fix bug with FCKEditor saving strange BR types
                    $group_name = fixCKeditorText($group_name);
                    $group_description = fixCKeditorText($group_description);

                    $aData = array(
                        'randomization_group' => $_POST['randomization_group'],
                        'grelevance' => $_POST['grelevance'],
                    );
                    $group = QuestionGroup::model()->findByPk($gid);
                    foreach ($aData as $k => $v) {
                        $group->$k = $v;
                    }
                    $ugresult = $group->save();

                    $aData = array(
                        'group_name' => $group_name,
                        'description' => $group_description,
                    );
                    $condition = array(
                        'language' => $grplang,
                        'gid' => $gid,
                    );
                    $oGroupLS = QuestionGroupL10n::model()->findByAttributes($condition);
                    foreach ($aData as $k => $v) {
                        $oGroupLS->$k = $v;
                    }
                    $ugresult2 = $oGroupLS->save();
                }
            }

            Yii::app()->setFlashMessage(gT("Question group successfully saved."));

            if (Yii::app()->request->getPost('close-after-save') === 'true') {
                $this->getController()->redirect(array('admin/questiongroups/sa/view/surveyid/'.$surveyid.'/gid/'.$gid));
            }

            $this->getController()->redirect(array('admin/questiongroups/sa/edit/surveyid/'.$surveyid.'/gid/'.$gid));
        } else {
            Yii::app()->user->setFlash('error', gT("Access denied"));
            $this->getController()->redirect(Yii::app()->request->urlReferrer);
        }
    }

    public function getQuestionGroupTopBar($sid, $gid=null) {
        $oSurvey = Survey::model()->findByPk($sid);
        $oQuestionGroup = null;
        if( $gid ) {
            $oQuestionGroup = QuestionGroup::model()->findByPk($gid);
            $sumcount  = safecount($oQuestionGroup->questions);
        } else {
            $gid = 0;
            $sumcount = 0;
        }
        
        $activated = $oSurvey->active;
        $languagelist = $oSurvey->allLanguages;
        $ownsSaveButton = true;
        $ownsSaveAndCloseButton = true;

        return Yii::app()->getController()->renderPartial(
          '/admin/survey/topbar/question_group_topbar',
          array(
            'oSurvey' => $oSurvey,
            'oQuestionGroup' => $oQuestionGroup,
            'sid'     => $oSurvey->sid,
            'gid'     => $gid,
            'sumcount4' => $sumcount,
            'languagelist' => $languagelist,
            'activated' => $activated,
            'ownsSaveButton'         => $ownsSaveButton,
            'ownsSaveAndCloseButton' => $ownsSaveAndCloseButton,
          ),
          false,
          false
        );
      }
  

    private function _getQuestionGroupObject($iQuestionGroupId=null)
    {
        $iSurveyId = Yii::app()->request->getParam('sid') ?? Yii::app()->request->getParam('surveyid');
        $oQuestionGroup =  QuestionGroup::model()->findByPk($iQuestionGroupId);
        if ($oQuestionGroup == null) {
            $oQuestionGroup = new QuestionGroup();
            $oQuestionGroup->sid = $iSurveyId;
        }

        return $oQuestionGroup;
    }
    /**
         * Method to store and filter questionData for a new question
         */
    private function _newQuestionGroup($aQuestionGroupData = null)
    {
        $iSurveyId = Yii::app()->request->getParam('sid') ?? Yii::app()->request->getParam('surveyid');
        $oSurvey = Survey::model()->findByPk($iSurveyId);

        $aQuestionGroupData = array_merge([
                'sid' => $iSurveyId,
        ], $aQuestionGroupData);
        unset($aQuestionGroupData['gid']);

        $oQuestionGroup = new QuestionGroup();
        $oQuestionGroup->setAttributes($aQuestionGroupData, false);
        
        if ($oQuestionGroup == null) {
            throw new CException("Object creation failed, input array malformed or invalid");
        }
        // Always add at the end
        $oQuestionGroup->group_order = safecount($oSurvey->groups)+1;
        $saved = $oQuestionGroup->save();
        if ($saved == false) {
            throw new CException("Object creation failed, couldn't save.\n ERRORS:".print_r($oQuestionGroup->getErrors(), true));
        }

        $i10N = [];
        foreach ($oSurvey->allLanguages as $sLanguage) {
            $i10N[$sLanguage] = new QuestionGroupL10n();
            $i10N[$sLanguage]->setAttributes([
                'gid' => $oQuestionGroup->gid,
                'language' => $sLanguage,
                'group_name' => '',
                'description' => '',
            ], false);
            $i10N[$sLanguage]->save();
        }

        return $oQuestionGroup;
    }

    /**
     * Method to store and filter questionGroupData for editing a questionGroup
     */
    private function _editQuestionGroup(&$oQuestionGroup, $aQuestionGroupData)
    {
        $aOldQuestionGroupData = $oQuestionGroup->attributes;
        $oQuestionGroup->setAttributes($aQuestionGroupData, false);
        if ($oQuestionGroup == null) {
            throw new CException("Object update failed, input array malformed or invalid");
        }

        $saved = $oQuestionGroup->save();
        if ($saved == false) {
            throw new CException("Object update failed, couldn't save. ERRORS:".print_r($oQuestionGroup->getErrors(), true));
        }
        return $oQuestionGroup;
    }

    private function _applyI10N(&$oQuestionGroup, $dataSet)
    {
        $storeValid = true;

        foreach ($dataSet as $sLanguage => $aI10NBlock) {
            $i10N = QuestionGroupL10n::model()->findByAttributes(['gid' => $oQuestionGroup->gid,'language' => $sLanguage]);
            $i10N->setAttributes([
                'group_name' => $aI10NBlock['group_name'],
                'description' => $aI10NBlock['description'],
            ], false);
            $storeValid = $storeValid && $i10N->save();
        }

        return $storeValid;
    }

    /**
     * Method to render an array as a json document
     *
     * @param array $aData
     * @return void
     */
    protected function renderJSON($aData)
    {
        if (Yii::app()->getConfig('debug') > 0) {
            $aData['debug'] = [$_POST, $_GET];
        }

        echo Yii::app()->getController()->renderPartial('/admin/super/_renderJson', ['data' => $aData], true, false);
        return;
    }
    /**
     * Renders template(s) wrapped in header and footer
     *
     * @param string $sAction Current action, the folder to fetch views from
     * @param string $aViewUrls View url(s)
     * @param array $aData Data to be passed on. Optional.
     */
    protected function _renderWrappedTemplate($sAction = 'survey/QuestionGroups', $aViewUrls = array(), $aData = array(), $sRenderFile = false)
    {
        $aData['topBar']['type'] = 'group';
        $aData['topBar']['showSaveButton'] = true;
        parent::_renderWrappedTemplate($sAction, $aViewUrls, $aData, $sRenderFile);
    }
}<|MERGE_RESOLUTION|>--- conflicted
+++ resolved
@@ -598,23 +598,6 @@
                 foreach ($grouparray as $aQuestiongroup) {
 
                     //first set up the ordering for questiongroups
-<<<<<<< HEAD
-                    $oQuestiongroups = QuestionGroup::model()->findAll("gid=:gid AND sid=:sid", [':gid'=> $aQuestiongroup['gid'], ':sid'=> $surveyid]);
-                    array_map(function ($oQuestiongroup) use ($aQuestiongroup, $success) {
-                        $oQuestiongroup->group_order = $aQuestiongroup['group_order'];
-                        $success = $success && $oQuestiongroup->save();
-                    }, $oQuestiongroups);
-
-                    $aQuestiongroup['questions'] = isset($aQuestiongroup['questions']) ? $aQuestiongroup['questions'] : [];
-
-                    foreach ($aQuestiongroup['questions'] as $aQuestion) {
-                        $oQuestions = Question::model()->findAll("qid=:qid AND sid=:sid", [':qid'=> $aQuestion['qid'], ':sid'=> $surveyid]);
-                        array_map(function ($oQuestion) use ($aQuestion, $success) {
-                            $oQuestion->question_order = $aQuestion['question_order'];
-                            $oQuestion->gid = $aQuestion['gid'];
-                            $success = $success && $oQuestion->save(true);
-                        }, $oQuestions);
-=======
                     $oQuestiongroups = QuestionGroup::model()->findAll(
                         "gid=:gid AND sid=:sid", 
                         [':gid'=> $aQuestiongroup['gid'], ':sid'=> $surveyid]
@@ -651,7 +634,6 @@
                                 $success = $success && $oQuestion->save(true);
                             }
                         );
->>>>>>> eea2ad1d
                     }
                 }
             }
