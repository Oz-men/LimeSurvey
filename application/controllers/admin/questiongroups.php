<?php

if (!defined('BASEPATH')) {
    exit('No direct script access allowed');
}
/*
 * LimeSurvey
 * Copyright (C) 2007-2011 The LimeSurvey Project Team / Carsten Schmitz
 * All rights reserved.
 * License: GNU/GPL License v2 or later, see LICENSE.php
 * LimeSurvey is free software. This version may have been modified pursuant
 * to the GNU General Public License, and as distributed it includes or
 * is derivative of works licensed under the GNU General Public License or
 * other free or open source software licenses.
 * See COPYRIGHT.php for copyright notices and details.
 *
 */

/**
 * questiongroup
 *
 * @package LimeSurvey
 * @author
 * @copyright 2011
 * @access public
 */
class questiongroups extends Survey_Common_Action
{

    /**
     * questiongroup::import()
     * Function responsible to import a question group.
     *
     * @access public
     * @return void
     */
    function import()
    {
        $action = $_POST['action'];
        $iSurveyID = $surveyid = $aData['surveyid'] = (int) $_POST['sid'];
        $survey = Survey::model()->findByPk($iSurveyID);

        if (!Permission::model()->hasSurveyPermission($surveyid, 'surveycontent', 'import')) {
            Yii::app()->user->setFlash('error', gT("Access denied"));
            $this->getController()->redirect(array('admin/survey/sa/listquestiongroups/surveyid/'.$surveyid));
        }

        if ($action == 'importgroup') {
            $importgroup = "\n";
            $importgroup .= "\n";

            $sFullFilepath = Yii::app()->getConfig('tempdir').DIRECTORY_SEPARATOR.randomChars(20);
            $aPathInfo = pathinfo($_FILES['the_file']['name']);
            $sExtension = $aPathInfo['extension'];

            if ($_FILES['the_file']['error'] == 1 || $_FILES['the_file']['error'] == 2) {
                $fatalerror = sprintf(gT("Sorry, this file is too large. Only files up to %01.2f MB are allowed."), getMaximumFileUploadSize() / 1024 / 1024).'<br>';
            } elseif (!@move_uploaded_file($_FILES['the_file']['tmp_name'], $sFullFilepath)) {
                $fatalerror = gT("An error occurred uploading your file. This may be caused by incorrect permissions for the application /tmp folder.");
            }

            // validate that we have a SID
            if (!returnGlobal('sid')) {
                            $fatalerror .= gT("No SID (Survey) has been provided. Cannot import question.");
            }

            if (isset($fatalerror)) {
                @unlink($sFullFilepath);
                Yii::app()->user->setFlash('error', $fatalerror);
                $this->getController()->redirect(array('admin/questiongroups/sa/importview/surveyid/'.$surveyid));
            }

            Yii::app()->loadHelper('admin/import');

            // IF WE GOT THIS FAR, THEN THE FILE HAS BEEN UPLOADED SUCCESFULLY
            if (strtolower($sExtension) == 'lsg') {
                $aImportResults = XMLImportGroup($sFullFilepath, $iSurveyID);
            } else {
                Yii::app()->user->setFlash('error', gT("Unknown file extension"));
                $this->getController()->redirect(array('admin/questiongroups/sa/importview/surveyid/'.$surveyid));
            }
            LimeExpressionManager::SetDirtyFlag(); // so refreshes syntax highlighting
            fixLanguageConsistency($iSurveyID);

            if (isset($aImportResults['fatalerror'])) {
                unlink($sFullFilepath);
                Yii::app()->user->setFlash('error', $aImportResults['fatalerror']);
                $this->getController()->redirect(array('admin/questiongroups/sa/importview/surveyid/'.$surveyid));
            }

            unlink($sFullFilepath);

            $aData['display'] = $importgroup;
            $aData['surveyid'] = $iSurveyID;
            $aData['aImportResults'] = $aImportResults;
            $aData['sExtension'] = $sExtension;
            //$aData['display']['menu_bars']['surveysummary'] = 'importgroup';
            $aData['sidemenu']['state'] = false;

            $aData['title_bar']['title'] = $survey->currentLanguageSettings->surveyls_title." (".gT("ID").":".$iSurveyID.")";

            $this->_renderWrappedTemplate('survey/QuestionGroups', 'import_view', $aData);
        }
    }

    /**
     * Import a question group
     *
     */
    function importView($surveyid)
    {
        $iSurveyID = $surveyid = sanitize_int($surveyid);
        $survey = Survey::model()->findByPk($iSurveyID);

        if (Permission::model()->hasSurveyPermission($surveyid, 'surveycontent', 'import')) {

            $aData['action'] = $aData['display']['menu_bars']['gid_action'] = 'addgroup';
            $aData['display']['menu_bars']['surveysummary'] = 'addgroup';
            $aData['sidemenu']['state'] = false;
            $aData['sidemenu']['questiongroups'] = true;

            $aData['surveybar']['closebutton']['url'] = 'admin/survey/sa/listquestiongroups/surveyid/'.$surveyid; // Close button
            $aData['surveybar']['savebutton']['form'] = true;
            $aData['surveybar']['savebutton']['text'] = gt('Import');
            $aData['surveyid'] = $surveyid;

            $aData['title_bar']['title'] = $survey->currentLanguageSettings->surveyls_title." (".gT("ID").":".$iSurveyID.")";

            $this->_renderWrappedTemplate('survey/QuestionGroups', 'importGroup_view', $aData);
        } else {
            Yii::app()->user->setFlash('error', gT("Access denied"));
            $this->getController()->redirect(array('admin/survey/sa/listquestiongroups/surveyid/'.$surveyid));
        }
    }

    /**
     * questiongroup::add()
     * Load add new question group screen.
     * @return
     */
    function add($surveyid)
    {
        /////
        $iSurveyID = $surveyid = sanitize_int($surveyid);
        $survey = Survey::model()->findByPk($iSurveyID);
        $aViewUrls = $aData = array();

        if (Permission::model()->hasSurveyPermission($surveyid, 'surveycontent', 'create')) {
            Yii::app()->session['FileManagerContext'] = "create:group:{$surveyid}";

            Yii::app()->loadHelper('admin/htmleditor');
            Yii::app()->loadHelper('surveytranslator');
            App()->getClientScript()->registerScriptFile(App()->getConfig('adminscripts').'questiongroup.js');

            $aData['display']['menu_bars']['surveysummary'] = 'addgroup';
            $aData['surveyid'] = $surveyid;
            $aData['action'] = $aData['display']['menu_bars']['gid_action'] = 'addgroup';
            $aData['grplangs'] = $survey->allLanguages;
            $aData['baselang'] = $survey->language; ;

            $aData['sidemenu']['state'] = false;
            $aData['title_bar']['title'] = $survey->currentLanguageSettings->surveyls_title." (".gT("ID").":".$iSurveyID.")";
            $aData['surveybar']['importquestiongroup'] = true;
            $aData['surveybar']['closebutton']['url'] = 'admin/survey/sa/listquestiongroups/surveyid/'.$surveyid; // Close button
            $aData['surveybar']['savebutton']['form'] = true;
            $aData['surveybar']['saveandclosebutton']['form'] = true;
            $this->_renderWrappedTemplate('survey/QuestionGroups', 'addGroup_view', $aData);
        } else {
            Yii::app()->user->setFlash('error', gT("Access denied"));
            $this->getController()->redirect(Yii::app()->request->urlReferrer);
        }
    }

    /**
     * Insert the new group to the database
     *
     * @access public
     * @param int $surveyid
     * @return void
     */
    public function insert($surveyid)
    {
        $oSurvey = Survey::model()->findByPk($surveyid);
        if (Permission::model()->hasSurveyPermission($surveyid, 'surveycontent', 'create')) {
            Yii::app()->loadHelper('surveytranslator');

<<<<<<< HEAD
            foreach ($oSurvey->allLanguages as $sLanguage) {
                $oGroup = new QuestionGroup;
                $oGroup->sid = $surveyid;
                if (isset($newGroupID)) {
                    switchMSSQLIdentityInsert('groups', true);
                    $oGroup->gid = $newGroupID;
                }
                $oGroup->group_name = Yii::app()->request->getPost('group_name_'.$sLanguage, "");
                $oGroup->description = Yii::app()->request->getPost('description_'.$sLanguage, "");
                if (!isset($newGroupOrder)) {
                    $newGroupOrder = getMaxGroupOrder($surveyid);
                }
                $oGroup->group_order = $newGroupOrder;
                $oGroup->language = $sLanguage;
                $oGroup->randomization_group = Yii::app()->request->getPost('randomization_group');
                $oGroup->grelevance = Yii::app()->request->getPost('grelevance');
                if ($oGroup->save()) {
                    if (!isset($newGroupID)) {
                        $newGroupID = $oGroup->gid;
                    } else {
                        switchMSSQLIdentityInsert('groups', true);
                    }
                } else {
                    Yii::app()->setFlashMessage(CHtml::errorSummary($oGroup), 'error');
                }
            }
            if (!isset($newGroupID)) {
                // Error, redirect back.
                Yii::app()->setFlashMessage(gT("Question group was not saved."), 'error');
                $this->getController()->redirect(array("admin/questiongroups/sa/add/surveyid/$surveyid"));
=======
            $oGroup = new QuestionGroup;
            $oGroup->sid = $surveyid;
            $oGroup->group_order = getMaxGroupOrder($surveyid);;
            $oGroup->randomization_group = Yii::app()->request->getPost('randomization_group');
            $oGroup->grelevance = Yii::app()->request->getPost('grelevance');
            if ($oGroup->save()) {
                $newGroupID = $oGroup->gid;
            } else {
                Yii::app()->setFlashMessage(CHtml::errorSummary($oGroup), 'error');
                $this->getController()->redirect(array("admin/questiongroups/sa/add/surveyid/$surveyid"));
            }
            $sSurveyLanguages = Survey::model()->findByPk($surveyid)->getAllLanguages();
            foreach ($sSurveyLanguages as $sLanguage) {
                $oGroupLS = new QuestionGroupL10n;
                $oGroupLS->gid = $newGroupID;
                $oGroupLS->group_name = Yii::app()->request->getPost('group_name_'.$sLanguage, "");
                $oGroupLS->description = Yii::app()->request->getPost('description_'.$sLanguage, "");
                $oGroupLS->language = $sLanguage;
                $oGroupLS->save();
            
>>>>>>> 35c4bd92
            }
            Yii::app()->setFlashMessage(gT("New question group was saved."));
            Yii::app()->setFlashMessage(sprintf(gT('You can now %sadd a question%s in this group.'), '<a href="'.Yii::app()->createUrl("admin/questions/sa/newquestion/surveyid/$surveyid/gid/$newGroupID").'">', '</a>'), 'info');
            if (Yii::app()->request->getPost('close-after-save') === 'true') {
                $this->getController()->redirect(array("admin/questiongroups/sa/view/surveyid/$surveyid/gid/$newGroupID"));
            } else if (Yii::app()->request->getPost('saveandnew', '') !== '') {
                $this->getController()->redirect(array("admin/questiongroups/sa/add/surveyid/$surveyid"));
            } else if (Yii::app()->request->getPost('saveandnewquestion', '') !== '') {
                $this->getController()->redirect(array("admin/questions/sa/newquestion/", 'surveyid' => $surveyid, 'gid' => $newGroupID));
            } else {
                // After save, go to edit
                $this->getController()->redirect(array("admin/questiongroups/sa/edit/surveyid/$surveyid/gid/$newGroupID"));
            }

        } else {
            Yii::app()->user->setFlash('error', gT("Access denied"));
            $this->getController()->redirect(Yii::app()->request->urlReferrer);
        }
    }

    /**
     * Action to delete a question group.
     *
     * @access public
     * @return void
     */
    public function delete($iSurveyId, $iGroupId)
    {
        $iSurveyId = sanitize_int($iSurveyId);

        if (Permission::model()->hasSurveyPermission($iSurveyId, 'surveycontent', 'delete')) {
            LimeExpressionManager::RevertUpgradeConditionsToRelevance($iSurveyId);

            $iGroupId = sanitize_int($iGroupId);
            $iGroupsDeleted = QuestionGroup::deleteWithDependency($iGroupId, $iSurveyId);

            if ($iGroupsDeleted > 0) {
                fixSortOrderGroups($iSurveyId);
                Yii::app()->setFlashMessage(gT('The question group was deleted.'));
            } else {
                            Yii::app()->setFlashMessage(gT('Group could not be deleted'), 'error');
            }
            LimeExpressionManager::UpgradeConditionsToRelevance($iSurveyId);
            $this->getController()->redirect(array('admin/survey/sa/listquestiongroups/surveyid/'.$iSurveyId));
        } else {
            Yii::app()->user->setFlash('error', gT("Access denied"));
            $this->getController()->redirect(Yii::app()->request->urlReferrer);
        }
    }

    public function view($surveyid, $gid)
    {
        $aData = array();
        $aData['surveyid'] = $iSurveyID = $surveyid;
        $survey = Survey::model()->findByPk($iSurveyID);
        $aData['gid'] = $gid;
        $baselang = $survey->language;
        $condarray = getGroupDepsForConditions($surveyid, "all", $gid, "by-targgid");
        $aData['condarray'] = $condarray;

        $oQuestionGroup = QuestionGroup::model()->findByPk($gid);
        $grow           = $oQuestionGroup->attributes;

        $grow = array_map('flattenText', $grow);
                                                 
        $aData['oQuestionGroup'] = $oQuestionGroup;
        $aData['surveyid'] = $surveyid;
        $aData['gid'] = $gid;
        $aData['grow'] = $grow;

        $aData['sidemenu']['questiongroups'] = true;
        $aData['sidemenu']['group_name'] = $oQuestionGroup->questionGroupL10ns[$baselang]->group_name;
        $aData['title_bar']['title'] = $survey->currentLanguageSettings->surveyls_title." (".gT("ID").":".$iSurveyID.")";
        $aData['questiongroupbar']['buttons']['view'] = true;

        ///////////
        // sidemenu
        $aData['sidemenu']['state'] = true;
        $aData['sidemenu']['explorer']['state'] = true;
        $aData['sidemenu']['explorer']['gid'] = (isset($gid)) ? $gid : false;
        $aData['sidemenu']['explorer']['qid'] = false;

        $this->_renderWrappedTemplate('survey/QuestionGroups', 'group_view', $aData);
    }

    /**
     * questiongroup::edit()
     * Load editing of a question group screen.
     *
     * @access public
     * @param int $surveyid
     * @param int $gid
     * @return void
     */
    public function edit($surveyid, $gid)
    {
        $surveyid = $iSurveyID = sanitize_int($surveyid);
        $survey = Survey::model()->findByPk($surveyid);
        $gid = sanitize_int($gid);
        $aViewUrls = $aData = array();

        if (Permission::model()->hasSurveyPermission($surveyid, 'surveycontent', 'update')) {
            Yii::app()->session['FileManagerContext'] = "edit:group:{$surveyid}";

            Yii::app()->loadHelper('admin/htmleditor');
            Yii::app()->loadHelper('surveytranslator');

            // TODO: This is not an array, but a string "en"
            $aBaseLanguage = $survey->language;

            $aLanguages = $survey->allLanguages;

            $grplangs = array_flip($aLanguages);

            // Check out the intgrity of the language versions of this group
            $egresult = QuestionGroupL10n::model()->findAllByAttributes(array('gid' => $gid));
            foreach ($egresult as $esrow) {
                $esrow = $esrow->attributes;

                // Language Exists, BUT ITS NOT ON THE SURVEY ANYMORE
                if (!in_array($esrow['language'], $aLanguages)) {
                    QuestionGroupL10n::model()->deleteAllByAttributes(array('gid' => $gid, 'language' => $esrow['language']));
                } else {
                    $grplangs[$esrow['language']] = 'exists';
                }

                if ($esrow['language'] == $aBaseLanguage) {
                    $basesettings = $esrow;
                }
            }

            // Create groups in missing languages
            while (list($key, $value) = each($grplangs)) {
                if ($value != 'exists') {
                    $basesettings['language'] = $key;
                    $groupLS = new QuestionGroupL10n;
                    foreach ($basesettings as $k => $v) {
                                            $group->$k = $v;
                    }
                    $groupLS->save();
                }
            }
            $first = true;
            $oQuestionGroup = QuestionGroup::model()->findByAttributes(array('gid' => $gid));
            foreach ($aLanguages as $sLanguage) {
                $oResult = QuestionGroupL10n::model()->findByAttributes(array( 'gid' => $gid, 'language' => $sLanguage));
                $aData['aGroupData'][$sLanguage] = array_merge($oResult->attributes, $oQuestionGroup->attributes);
                $aTabTitles[$sLanguage] = getLanguageNameFromCode($sLanguage, false);
                if ($first) {
                    $aTabTitles[$sLanguage] .= ' ('.gT("Base language").')';
                    $first = false;
                }
            }                  
            $aData['oQuestionGroup'] = $oQuestionGroup;
            $aData['sidemenu']['questiongroups'] = true;
            $aData['questiongroupbar']['buttonspreview'] = true;
            $aData['questiongroupbar']['savebutton']['form'] = true;
            $aData['questiongroupbar']['saveandclosebutton']['form'] = true;
            $aData['questiongroupbar']['closebutton']['url'] = 'admin/questiongroups/sa/view/surveyid/'.$surveyid.'/gid/'.$gid; // Close button

            $aData['action'] = $aData['display']['menu_bars']['gid_action'] = 'editgroup';
            $aData['surveyid'] = $surveyid;
            $aData['gid'] = $gid;
            $aData['tabtitles'] = $aTabTitles;
            $aData['aBaseLanguage'] = $aBaseLanguage;

            $aData['title_bar']['title'] = $survey->currentLanguageSettings->surveyls_title.":".$iSurveyID.")";

            ///////////
            // sidemenu
            $aData['sidemenu']['state'] = false;
            $aData['sidemenu']['explorer']['state'] = true;
            $aData['sidemenu']['explorer']['gid'] = (isset($gid)) ? $gid : false;
            $aData['sidemenu']['explorer']['qid'] = false;

            $this->_renderWrappedTemplate('survey/QuestionGroups', 'editGroup_view', $aData);
        } else {
            Yii::app()->user->setFlash('error', gT("Access denied"));
            $this->getController()->redirect(Yii::app()->request->urlReferrer);
        }

    }

    /**
     * Reorder the questiongroups based on the new order in the adminpanel
     *
     * @param type $surveyid
     * @return void
     */
    public function updateOrder($surveyid)
    {
        $grouparray = Yii::app()->request->getPost('grouparray', []);
        foreach ($grouparray as $aQuestiongroup) {
            
            //first set up the ordering for questiongroups
            $oQuestiongroups = QuestionGroup::model()->findAll("gid=:gid AND sid=:sid", [':gid'=> $aQuestiongroup['gid'], ':sid'=> $surveyid]);
            array_map(function($oQuestiongroup) use ($aQuestiongroup)
            {
                $oQuestiongroup->group_order = $aQuestiongroup['group_order'];
                $oQuestiongroup->save();
            }, $oQuestiongroups);

            
            foreach ($aQuestiongroup['questions'] as $aQuestion) {
                $oQuestions = Question::model()->findAll("qid=:qid AND sid=:sid", [':qid'=> $aQuestion['qid'], ':sid'=> $surveyid]);
                array_map(function($oQuestion) use ($aQuestion)
                {
                    $oQuestion->question_order = $aQuestion['question_order'];
                    $oQuestion->gid = $aQuestion['gid'];
                    $oQuestion->save();
                }, $oQuestions);
            }
            Question::updateSortOrder($aQuestiongroup['gid'], $surveyid);
        }
    }

    /**
     * Reorder the questiongroups based on the new order in the adminpanel
     *
     * @param type $surveyid
     * @return void
     */
    public function updateOrderWithQuestions($surveyid)
    {
        $grouparray = Yii::app()->request->getPost('grouparray', []);
        foreach ($grouparray as $aQuestiongroup) {
            $oQuestiongroups = QuestionGroup::model()->findAll("gid=:gid AND sid=:sid", [':gid'=> $aQuestiongroup['gid'], ':sid'=> $surveyid]);
            array_map(function($oQuestiongroup) use ($aQuestiongroup)
            {
                $oQuestiongroup->group_order = $aQuestiongroup['group_order'];
                $oQuestiongroup->save();
            }, $oQuestiongroups);
        }
    }

    /**
     * Provides an interface for updating a group
     *
     * @access public
     * @param int $gid
     * @return void
     */
    public function update($gid)
    {
        $gid = (int) $gid;
        $group = QuestionGroup::model()->findByAttributes(array('gid' => $gid));
        $surveyid = $group->sid;
        $survey = Survey::model()->findByPk($surveyid);

        if (Permission::model()->hasSurveyPermission($surveyid, 'surveycontent', 'update')) {
            Yii::app()->loadHelper('surveytranslator');

            foreach ($survey->allLanguages as $grplang) {
                if (isset($grplang) && $grplang != "") {
                    $group_name = $_POST['group_name_'.$grplang];
                    $group_description = $_POST['description_'.$grplang];

                    $group_name = html_entity_decode($group_name, ENT_QUOTES, "UTF-8");
                    $group_description = html_entity_decode($group_description, ENT_QUOTES, "UTF-8");

                    // Fix bug with FCKEditor saving strange BR types
                    $group_name = fixCKeditorText($group_name);
                    $group_description = fixCKeditorText($group_description);

                    $aData = array(
                        'randomization_group' => $_POST['randomization_group'],
                        'grelevance' => $_POST['grelevance'],
                    );
                    $group = QuestionGroup::model()->findByPk($gid);
                    foreach ($aData as $k => $v) {
                        $group->$k = $v;
                    }
                    $ugresult = $group->save();

                    $aData = array(
                        'group_name' => $group_name,
                        'description' => $group_description,
                    );
                    $condition = array(
                        'language' => $grplang,
                        'gid' => $gid,
                    );
                    $oGroupLS = QuestionGroupL10n::model()->findByAttributes($condition);
                    foreach ($aData as $k => $v) {
                                            $oGroupLS->$k = $v;
                    }
                    $ugresult2 = $oGroupLS->save();


                    if ($ugresult && $ugresult2) {
                        $groupsummary = getGroupList($gid, $surveyid);
                    }
                }
            }

            Yii::app()->setFlashMessage(gT("Question group successfully saved."));

            if (Yii::app()->request->getPost('close-after-save') === 'true') {
                            $this->getController()->redirect(array('admin/questiongroups/sa/view/surveyid/'.$surveyid.'/gid/'.$gid));
            }

            $this->getController()->redirect(array('admin/questiongroups/sa/edit/surveyid/'.$surveyid.'/gid/'.$gid));
        } else {
            Yii::app()->user->setFlash('error', gT("Access denied"));
            $this->getController()->redirect(Yii::app()->request->urlReferrer);
        }
    }

    /**
     * Renders template(s) wrapped in header and footer
     *
     * @param string $sAction Current action, the folder to fetch views from
     * @param string $aViewUrls View url(s)
     * @param array $aData Data to be passed on. Optional.
     */
    protected function _renderWrappedTemplate($sAction = 'survey/QuestionGroups', $aViewUrls = array(), $aData = array(), $sRenderFile = false)
    {
        parent::_renderWrappedTemplate($sAction, $aViewUrls, $aData, $sRenderFile);
    }
}<|MERGE_RESOLUTION|>--- conflicted
+++ resolved
@@ -180,42 +180,9 @@
      */
     public function insert($surveyid)
     {
-        $oSurvey = Survey::model()->findByPk($surveyid);
         if (Permission::model()->hasSurveyPermission($surveyid, 'surveycontent', 'create')) {
             Yii::app()->loadHelper('surveytranslator');
 
-<<<<<<< HEAD
-            foreach ($oSurvey->allLanguages as $sLanguage) {
-                $oGroup = new QuestionGroup;
-                $oGroup->sid = $surveyid;
-                if (isset($newGroupID)) {
-                    switchMSSQLIdentityInsert('groups', true);
-                    $oGroup->gid = $newGroupID;
-                }
-                $oGroup->group_name = Yii::app()->request->getPost('group_name_'.$sLanguage, "");
-                $oGroup->description = Yii::app()->request->getPost('description_'.$sLanguage, "");
-                if (!isset($newGroupOrder)) {
-                    $newGroupOrder = getMaxGroupOrder($surveyid);
-                }
-                $oGroup->group_order = $newGroupOrder;
-                $oGroup->language = $sLanguage;
-                $oGroup->randomization_group = Yii::app()->request->getPost('randomization_group');
-                $oGroup->grelevance = Yii::app()->request->getPost('grelevance');
-                if ($oGroup->save()) {
-                    if (!isset($newGroupID)) {
-                        $newGroupID = $oGroup->gid;
-                    } else {
-                        switchMSSQLIdentityInsert('groups', true);
-                    }
-                } else {
-                    Yii::app()->setFlashMessage(CHtml::errorSummary($oGroup), 'error');
-                }
-            }
-            if (!isset($newGroupID)) {
-                // Error, redirect back.
-                Yii::app()->setFlashMessage(gT("Question group was not saved."), 'error');
-                $this->getController()->redirect(array("admin/questiongroups/sa/add/surveyid/$surveyid"));
-=======
             $oGroup = new QuestionGroup;
             $oGroup->sid = $surveyid;
             $oGroup->group_order = getMaxGroupOrder($surveyid);;
@@ -236,7 +203,6 @@
                 $oGroupLS->language = $sLanguage;
                 $oGroupLS->save();
             
->>>>>>> 35c4bd92
             }
             Yii::app()->setFlashMessage(gT("New question group was saved."));
             Yii::app()->setFlashMessage(sprintf(gT('You can now %sadd a question%s in this group.'), '<a href="'.Yii::app()->createUrl("admin/questions/sa/newquestion/surveyid/$surveyid/gid/$newGroupID").'">', '</a>'), 'info');
