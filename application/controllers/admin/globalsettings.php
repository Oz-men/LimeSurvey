<?php
/*
* LimeSurvey
* Copyright (C) 2007-2011 The LimeSurvey Project Team / Carsten Schmitz
* All rights reserved.
* License: GNU/GPL License v2 or later, see LICENSE.php
* LimeSurvey is free software. This version may have been modified pursuant
* to the GNU General Public License, and as distributed it includes or
* is derivative of works licensed under the GNU General Public License or
* other free or open source software licenses.
* See COPYRIGHT.php for copyright notices and details.
*
*/

/**
* GlobalSettings Controller
*
*
* @package        LimeSurvey
* @subpackage    Backend
*/
class GlobalSettings extends Survey_Common_Action
{

    function __construct($controller, $id)
    {
        parent::__construct($controller, $id);

        if (!Permission::model()->hasGlobalPermission('settings','read')) {
            die();
        }
    }

    /**
    * Shows the index page
    *
    * @access public
    * @return void
    */
    public function index()
    {
        if (!empty($_POST['action'])) {
            $this->_saveSettings();
        }
        $this->_displaySettings();
    }

    public function showphpinfo()
    {
        if (!Yii::app()->getConfig('demoMode')) {
            phpinfo();
        }
    }

    public function updatecheck()
    {
        updateCheck();
        $this->getController()->redirect(array('admin/globalsettings'));
    }
        
    private function _displaySettings()
    {
        Yii::app()->loadHelper('surveytranslator');

        //save refurl from where global settings screen is called!
        $refurl = Yii::app()->getRequest()->getUrlReferrer();
        
        // Some URLs are not to be allowed to refered back to.
        // These exceptions can be added to the $aReplacements array
        $aReplacements=array('admin/user/adduser'=>'admin/user/index',
                             'admin/user/sa/adduser'=>'admin/user/sa/index',
                             'admin/user/sa/setusertemplates'=>'admin/user/sa/index',
                             'admin/user/setusertemplates'=>'admin/user/sa/index'
                             
                            );
        $refurl= str_replace(array_keys($aReplacements),array_values($aReplacements),$refurl);
        Yii::app()->session['refurl'] = htmlspecialchars($refurl); //just to be safe!

        $data['clang'] = $this->getController()->lang;
        $data['title'] = "hi";
        $data['message'] = "message";
        foreach ($this->_checkSettings() as $key => $row)
        {
            $data[$key] = $row;
        }
        $data['thisupdatecheckperiod'] = getGlobalSetting('updatecheckperiod');
        $data['sUpdateNotification'] = getGlobalSetting('updatenotification');
        Yii::app()->loadLibrary('Date_Time_Converter');
        $dateformatdetails = getDateFormatData(Yii::app()->session['dateformat']);
        $datetimeobj = new date_time_converter(dateShift(getGlobalSetting("updatelastcheck"),'Y-m-d H:i:s',getGlobalSetting('timeadjust')), 'Y-m-d H:i:s'); 
        $data['updatelastcheck']=$datetimeobj->convert($dateformatdetails['phpdate'] . " H:i:s");
        
        $data['updateavailable'] = (getGlobalSetting("updateavailable") &&  Yii::app()->getConfig("updatable"));
        $data['updatable'] = Yii::app()->getConfig("updatable");
        $data['updateinfo'] = getGlobalSetting("updateinfo");
        $data['updatebuild'] = getGlobalSetting("updatebuild");
        $data['updateversion'] = getGlobalSetting("updateversion");
        $data['aUpdateVersions'] = json_decode(getGlobalSetting("updateversions"),true);
        $data['allLanguages'] = getLanguageData(false, Yii::app()->session['adminlang']);
        if (trim(Yii::app()->getConfig('restrictToLanguages')) == '') {
            $data['restrictToLanguages'] = array_keys($data['allLanguages']);
            $data['excludedLanguages'] = array();
        }
        else
        {
            $data['restrictToLanguages'] = explode(' ', trim(Yii::app()->getConfig('restrictToLanguages')));
            $data['excludedLanguages'] = array_diff(array_keys($data['allLanguages']), $data['restrictToLanguages']);
        }

        $this->_renderWrappedTemplate('', 'globalSettings_view', $data);
    }

    private function _saveSettings()
    {
        if ($_POST['action'] !== "globalsettingssave") {
            return;
        }

        if (!Permission::model()->hasGlobalPermission('settings','update')) {
            $this->getController()->redirect(array('/admin'));
        }
        $clang = $this->getController()->lang;
        Yii::app()->loadHelper('surveytranslator');

        $maxemails = $_POST['maxemails'];
        if (sanitize_int($_POST['maxemails']) < 1) {
            $maxemails = 1;
        }

        $defaultlang = sanitize_languagecode($_POST['defaultlang']);
        $aRestrictToLanguages = explode(' ', sanitize_languagecodeS($_POST['restrictToLanguages']));
        if (!in_array($defaultlang,$aRestrictToLanguages)){ // Force default language in restrictToLanguages
            $aRestrictToLanguages[]=$defaultlang;
        }
        if (count(array_diff(array_keys(getLanguageData(false,Yii::app()->session['adminlang'])), $aRestrictToLanguages)) == 0) {
            $aRestrictToLanguages = '';
        } else {
            $aRestrictToLanguages = implode(' ', $aRestrictToLanguages);
        }

        setGlobalSetting('defaultlang', $defaultlang);
        setGlobalSetting('restrictToLanguages', trim($aRestrictToLanguages));
        setGlobalSetting('sitename', strip_tags($_POST['sitename']));
        setGlobalSetting('updatecheckperiod', (int)($_POST['updatecheckperiod']));
        setGlobalSetting('updatenotification', strip_tags($_POST['updatenotification']));
        setGlobalSetting('defaulthtmleditormode', sanitize_paranoid_string($_POST['defaulthtmleditormode']));
        setGlobalSetting('defaultquestionselectormode', sanitize_paranoid_string($_POST['defaultquestionselectormode']));
        setGlobalSetting('defaulttemplateeditormode', sanitize_paranoid_string($_POST['defaulttemplateeditormode']));
        setGlobalSetting('defaulttemplate', sanitize_paranoid_string($_POST['defaulttemplate']));
        setGlobalSetting('admintheme', sanitize_paranoid_string($_POST['admintheme']));
        setGlobalSetting('adminthemeiconsize', trim(file_get_contents(Yii::app()->getConfig("styledir").DIRECTORY_SEPARATOR.sanitize_paranoid_string($_POST['admintheme']).DIRECTORY_SEPARATOR.'iconsize')));
        setGlobalSetting('emailmethod', strip_tags($_POST['emailmethod']));
        setGlobalSetting('emailsmtphost', strip_tags(returnGlobal('emailsmtphost')));
        if (returnGlobal('emailsmtppassword') != 'somepassword') {
            setGlobalSetting('emailsmtppassword', strip_tags(returnGlobal('emailsmtppassword')));
        }
        setGlobalSetting('bounceaccounthost', strip_tags(returnGlobal('bounceaccounthost')));
        setGlobalSetting('bounceaccounttype', strip_tags(returnGlobal('bounceaccounttype')));
        setGlobalSetting('bounceencryption', strip_tags(returnGlobal('bounceencryption')));
        setGlobalSetting('bounceaccountuser', strip_tags(returnGlobal('bounceaccountuser')));

        if (returnGlobal('bounceaccountpass') != 'enteredpassword') setGlobalSetting('bounceaccountpass', strip_tags(returnGlobal('bounceaccountpass')));
        
        setGlobalSetting('emailsmtpssl', sanitize_paranoid_string(Yii::app()->request->getPost('emailsmtpssl','')));
        setGlobalSetting('emailsmtpdebug', sanitize_int(Yii::app()->request->getPost('emailsmtpdebug','0')));
        setGlobalSetting('emailsmtpuser', strip_tags(returnGlobal('emailsmtpuser')));
        setGlobalSetting('filterxsshtml', strip_tags($_POST['filterxsshtml']));
        $warning = '';
        // make sure emails are valid before saving them
        if (Yii::app()->request->getPost('siteadminbounce', '') == ''
            || validateEmailAddress(Yii::app()->request->getPost('siteadminbounce'))) {
            setGlobalSetting('siteadminbounce', strip_tags(Yii::app()->request->getPost('siteadminbounce')));
        } else {
            $warning .= $clang->gT("Warning! Admin bounce email was not saved because it was not valid.").'<br/>';
        }
<<<<<<< HEAD
	if (Yii::app()->request->getPost('siteadminemail', '') == ''
=======
        if (Yii::app()->request->getPost('siteadminemail', '') == ''
>>>>>>> a2ab567d
            || validateEmailAddress(Yii::app()->request->getPost('siteadminemail'))) {
            setGlobalSetting('siteadminemail', strip_tags(Yii::app()->request->getPost('siteadminemail')));
        } else {
            $warning .= $clang->gT("Warning! Admin email was not saved because it was not valid.").'<br/>';
        }
        setGlobalSetting('siteadminname', strip_tags($_POST['siteadminname']));
        setGlobalSetting('shownoanswer', sanitize_int($_POST['shownoanswer']));
        setGlobalSetting('showxquestions', ($_POST['showxquestions']));
        setGlobalSetting('showgroupinfo', ($_POST['showgroupinfo']));
        setGlobalSetting('showqnumcode', ($_POST['showqnumcode']));
        $repeatheadingstemp = (int)($_POST['repeatheadings']);
        if ($repeatheadingstemp == 0) $repeatheadingstemp = 25;
        setGlobalSetting('repeatheadings', $repeatheadingstemp);

        setGlobalSetting('maxemails', sanitize_int($maxemails));
        $iSessionExpirationTime = (int)($_POST['iSessionExpirationTime']);
        if ($iSessionExpirationTime == 0) $iSessionExpirationTime = 7200;
        setGlobalSetting('iSessionExpirationTime', $iSessionExpirationTime);
        setGlobalSetting('ipInfoDbAPIKey', $_POST['ipInfoDbAPIKey']);
        setGlobalSetting('googleMapsAPIKey', $_POST['googleMapsAPIKey']);
        setGlobalSetting('googleanalyticsapikey',$_POST['googleanalyticsapikey']);
        setGlobalSetting('googletranslateapikey',$_POST['googletranslateapikey']);
        setGlobalSetting('force_ssl', $_POST['force_ssl']);
        setGlobalSetting('surveyPreview_require_Auth', $_POST['surveyPreview_require_Auth']);
        setGlobalSetting('RPCInterface', $_POST['RPCInterface']);
        setGlobalSetting('rpc_publish_api', (bool) $_POST['rpc_publish_api']);
        $savetime = ((float)$_POST['timeadjust'])*60 . ' minutes'; //makes sure it is a number, at least 0
        if ((substr($savetime, 0, 1) != '-') && (substr($savetime, 0, 1) != '+')) {
            $savetime = '+' . $savetime;
        }
        setGlobalSetting('timeadjust', $savetime);
        setGlobalSetting('usercontrolSameGroupPolicy', strip_tags($_POST['usercontrolSameGroupPolicy']));

        Yii::app()->session['flashmessage'] = $warning.$clang->gT("Global settings were saved.");

        $url = htmlspecialchars_decode(Yii::app()->session['refurl']);
        if($url){Yii::app()->getController()->redirect($url);}
    }

    private function _checkSettings()
    {
        $surveycount = Survey::model()->count();

        $activesurveycount = Survey::model()->active()->count();

        $usercount = User::model()->count();

        if ($activesurveycount == false) {
            $activesurveycount = 0;
        }
        if ($surveycount == false) {
            $surveycount = 0;
        }

        $tablelist = Yii::app()->db->schema->getTableNames();
        foreach ($tablelist as $table)
        {
            if (strpos($table, Yii::app()->db->tablePrefix . "old_tokens_") !== false) {
                $oldtokenlist[] = $table;
            }
            elseif (strpos($table, Yii::app()->db->tablePrefix . "tokens_") !== false)
            {
                $tokenlist[] = $table;
            }
            elseif (strpos($table, Yii::app()->db->tablePrefix . "old_survey_") !== false)
            {
                $oldresultslist[] = $table;
            }
        }

        if (isset($oldresultslist) && is_array($oldresultslist)) {
            $deactivatedsurveys = count($oldresultslist);
        } else {
            $deactivatedsurveys = 0;
        }
        if (isset($oldtokenlist) && is_array($oldtokenlist)) {
            $deactivatedtokens = count($oldtokenlist);
        } else {
            $deactivatedtokens = 0;
        }
        if (isset($tokenlist) && is_array($tokenlist)) {
            $activetokens = count($tokenlist);
        } else {
            $activetokens = 0;
        }
        return array(
        'usercount' => $usercount,
        'surveycount' => $surveycount,
        'activesurveycount' => $activesurveycount,
        'deactivatedsurveys' => $deactivatedsurveys,
        'activetokens' => $activetokens,
        'deactivatedtokens' => $deactivatedtokens
        );
    }

    /**
    * Renders template(s) wrapped in header and footer
    *
    * @param string $sAction Current action, the folder to fetch views from
    * @param string|array $aViewUrls View url(s)
    * @param array $aData Data to be passed on. Optional.
    */
    protected function _renderWrappedTemplate($sAction = '', $aViewUrls = array(), $aData = array())
    {
        App()->getClientScript()->registerScriptFile(Yii::app()->getConfig('adminscripts') . "globalsettings.js");

        parent::_renderWrappedTemplate($sAction, $aViewUrls, $aData);
    }
}<|MERGE_RESOLUTION|>--- conflicted
+++ resolved
@@ -173,11 +173,7 @@
         } else {
             $warning .= $clang->gT("Warning! Admin bounce email was not saved because it was not valid.").'<br/>';
         }
-<<<<<<< HEAD
-	if (Yii::app()->request->getPost('siteadminemail', '') == ''
-=======
         if (Yii::app()->request->getPost('siteadminemail', '') == ''
->>>>>>> a2ab567d
             || validateEmailAddress(Yii::app()->request->getPost('siteadminemail'))) {
             setGlobalSetting('siteadminemail', strip_tags(Yii::app()->request->getPost('siteadminemail')));
         } else {
