<?php

if (!defined('BASEPATH'))
    exit('No direct script access allowed');
/*
* LimeSurvey
* Copyright (C) 2007-2011 The LimeSurvey Project Team / Carsten Schmitz
* All rights reserved.
* License: GNU/GPL License v2 or later, see LICENSE.php
* LimeSurvey is free software. This version may have been modified pursuant
* to the GNU General Public License, and as distributed it includes or
* is derivative of works licensed under the GNU General Public License or
* other free or open source software licenses.
* See COPYRIGHT.php for copyright notices and details.
*/

/**
* templates
*
* @package LimeSurvey
* @author
* @copyright 2011
*/
class templates extends Survey_Common_Action
{

    public function runWithParams($params)
    {
        if (!Permission::model()->hasGlobalPermission('templates','read'))
        {
            die('No permission');
        }
        parent::runWithParams($params);
    }

    /**
    * Exports a template
    *
    * @access public
    * @param string $templatename
    * @return void
    */
    public function templatezip($templatename)
    {
        $oEditedTemplate = Template::model()->getTemplateConfiguration($templatename);
        if (!Permission::model()->hasGlobalPermission('templates','export'))
        {
            die('No permission');
        }

        $templatedir = $oEditedTemplate->path . DIRECTORY_SEPARATOR;
        $tempdir = Yii::app()->getConfig('tempdir');

        $zipfile = "$tempdir/$templatename.zip";
        Yii::app()->loadLibrary('admin.pclzip');
        $zip = new PclZip($zipfile);
        $zip->create($templatedir, PCLZIP_OPT_REMOVE_PATH, $oEditedTemplate->path);

        if (is_file($zipfile)) {
            // Send the file for download!
            header("Pragma: public");
            header("Expires: 0");
            header("Cache-Control: must-revalidate, post-check=0, pre-check=0");
            header("Content-Type: application/force-download");
            header("Content-Disposition: attachment; filename=$templatename.zip");
            header("Content-Description: File Transfer");

            @readfile($zipfile);

            // Delete the temporary file
            unlink($zipfile);
        }
    }

    /**
    * Retrieves a temporary template file from disk
    *
    * @param mixed $id ID of the template file
    */
    public function tmp($id)
    {
        $iTime= preg_replace("/[^0-9]$/", '', $id);
        $sFile = Yii::app()->getConfig("tempdir").DIRECTORY_SEPARATOR."template_temp_{$iTime}.html";

        $id =  CHtml::encode($id);

        if(!is_file($sFile) || !file_exists($sFile)) {
            die("Found no file with id " . $id);
        }

        readfile($sFile);
    }

    /**
    * Responsible to import a template archive.
    *
    * @access public
    * @return void
    */
    public function upload()
    {
        if (!Permission::model()->hasGlobalPermission('templates','import'))
        {
            die('No permission');
        }

        Yii::app()->loadHelper('admin/template');
        $lid = returnGlobal('lid');
        $action = returnGlobal('action');

        if ($action == 'templateupload')
        {
            if (Yii::app()->getConfig('demoMode'))
            {
                Yii::app()->user->setFlash('error',gT("Demo mode: Uploading templates is disabled."));
                $this->getController()->redirect(array("admin/templates/sa/upload"));
            }

            Yii::app()->loadLibrary('admin.pclzip');

            if ($_FILES['the_file']['error']==1 || $_FILES['the_file']['error']==2)
            {
                Yii::app()->setFlashMessage(sprintf(gT("Sorry, this file is too large. Only files up to %01.2f MB are allowed."), getMaximumFileUploadSize()/1024/1024),'error');
                $this->getController()->redirect(array("admin/templates/sa/upload"));
            }

            $zip = new PclZip($_FILES['the_file']['tmp_name']);

            $sNewDirectoryName=sanitize_dirname(pathinfo($_FILES['the_file']['name'], PATHINFO_FILENAME ));
            $destdir = Yii::app()->getConfig('usertemplaterootdir').DIRECTORY_SEPARATOR.$sNewDirectoryName;

            if (!is_writeable(dirname($destdir)))
            {
                Yii::app()->user->setFlash('error',sprintf(gT("Incorrect permissions in your %s folder."), dirname($destdir)));
                $this->getController()->redirect(array("admin/templates/sa/upload"));
            }

            if (!is_dir($destdir))
                mkdir($destdir);
            else
            {
                Yii::app()->user->setFlash('error', sprintf(gT("Template '%s' does already exist."), $sNewDirectoryName));
                $this->getController()->redirect(array("admin/templates/sa/upload"));
            }

            $aImportedFilesInfo = array();
            $aErrorFilesInfo = array();

            if (is_file($_FILES['the_file']['tmp_name']))
            {
                $aExtractResult=$zip->extract(PCLZIP_OPT_PATH, $destdir, PCLZIP_CB_PRE_EXTRACT, 'templateExtractFilter');

                if ($aExtractResult===0)
                {
                    Yii::app()->user->setFlash('error',gT("This file is not a valid ZIP file archive. Import failed."));
                    rmdirr($destdir);
                    $this->getController()->redirect(array("admin/templates/sa/upload"));
                }
                else
                {
                    // Successfully unpacked
                    foreach ($aExtractResult as $sFile)
                    {
                        if ($sFile['status']=='skipped' && !$sFile['folder'])
                        {
                            $aErrorFilesInfo[] = array(
                                "filename" => $sFile['stored_filename'],
                            );
                        }
                        else
                        {
                            $aImportedFilesInfo[] = array(
                                "filename" => $sFile['stored_filename'],
                                "status" => gT("OK"),
                                'is_folder' => $sFile['folder']
                            );
                        }
                    }
                    if (!Template::checkIfTemplateExists($sNewDirectoryName))
                    {
                        Yii::app()->user->setFlash('error',gT("This ZIP archive did not contain a template. Import failed."));
                        rmdirr($destdir);
                        $this->getController()->redirect(array("admin/templates/sa/upload"));
                    }
                }

                if (count($aImportedFilesInfo) == 0)
                {
                    Yii::app()->user->setFlash('error',gT("This ZIP archive contains no valid template files. Import failed."));
                    $this->getController()->redirect(array("admin/templates/sa/upload"));
                }
            }
            else
            {
                Yii::app()->setFlashMessage(gT("An error occurred uploading your file. This may be caused by incorrect permissions for the application /tmp folder."),'error');
                rmdirr($destdir);
                $this->getController()->redirect(array("admin/templates/sa/upload"));
            }

            $aViewUrls = 'importuploaded_view';
            $aData = array(
                'aImportedFilesInfo' => $aImportedFilesInfo,
                'aErrorFilesInfo' => $aErrorFilesInfo,
                'lid' => $lid,
                'newdir' => $sNewDirectoryName,
            );
        }
        else
        {
            $aViewUrls = 'importform_view';
            $aData = array('lid' => $lid);
        }

        $this->_renderWrappedTemplate('templates', $aViewUrls, $aData);
    }

    /**
    * Responsible to import a template file.
    *
    * @access public
    * @return void
    */
    public function uploadfile()
    {
        if (!Permission::model()->hasGlobalPermission('templates','import'))
        {
            die('No permission');
        }

        $action = returnGlobal('action');
        $editfile = App()->request->getPost('editfile');
        $templatename = returnGlobal('templatename');
        $oEditedTemplate = Template::model()->getTemplateConfiguration($templatename);
        $templatedir = $oEditedTemplate->pstplPath;
        $screenname = returnGlobal('screenname');
        $cssfiles = $this->_initcssfiles($oEditedTemplate);
        $basedestdir = Yii::app()->getConfig('usertemplaterootdir');
        $tempdir = Yii::app()->getConfig('tempdir');
        $allowedtemplateuploads=Yii::app()->getConfig('allowedtemplateuploads');
        $filename=sanitize_filename($_FILES['upload_file']['name'],false,false);// Don't force lowercase or alphanumeric

        $dirfilepath = $oEditedTemplate->filesPath;
        if (!file_exists($dirfilepath))
        {
            if(is_writable($oEditedTemplate->path ))
            {
                mkdir($dirfilepath, 0777, true);
            }
            else
            {
                $uploadresult = sprintf(gT("The folder %s doesn't exist and can't be created."),$dirfilepath);
                Yii::app()->setFlashMessage($uploadresult,'error');
                $this->getController()->redirect(array('admin/templates','sa'=>'view','editfile'=>$editfile,'screenname'=>$screenname,'templatename'=>$templatename));
            }
        }

        $fullfilepath = $dirfilepath . $filename;
        $status='error';
        if($action=="templateuploadfile")
        {
            if(Yii::app()->getConfig('demoMode'))
            {
                $uploadresult = gT("Demo mode: Uploading template files is disabled.");
            }
            elseif($filename!=$_FILES['upload_file']['name'])
            {
                $uploadresult = gT("This filename is not allowed to be uploaded.");
            }
            elseif(!in_array(strtolower(substr(strrchr($filename, '.'),1)),explode ( "," , $allowedtemplateuploads )))
            {
                $uploadresult = gT("This file type is not allowed to be uploaded.");
            }
            else
            {
                //Uploads the file into the appropriate directory
                if (!@move_uploaded_file($_FILES['upload_file']['tmp_name'], $fullfilepath)) {
                    $uploadresult = gT("An error occurred uploading your file. This may be caused by incorrect permissions for the application /tmp folder.");
                }
                else
                {
                    $uploadresult = sprintf(gT("File %s uploaded"),$filename);
                    $status='success';
                }
            }
            Yii::app()->setFlashMessage($uploadresult,$status);
        }
        $this->getController()->redirect(array('admin/templates','sa'=>'view','editfile'=>$editfile,'screenname'=>$screenname,'templatename'=>$templatename));
    }

    /**
    * Generates a random temp directory
    *
    * @access protected
    * @param string $dir
    * @param string $prefix
    * @param integer $mode
    * @return string
    */
    protected function _tempdir($dir, $prefix = '', $mode = 0700)
    {
        if (substr($dir, -1) != '/')
            $dir .= '/';

        do
        {
            $path = $dir . $prefix . mt_rand(0, 9999999);
        }
        while (!mkdir($path, $mode));

        return $path;
    }

    /**
    * Strips file extension
    *
    * @access protected
    * @param string $name
    * @return string
    */
    protected function _strip_ext($name)
    {
        $ext = strrchr($name, '.');
        if ($ext !== false) {
            $name = substr($name, 0, -strlen($ext));
        }
        return $name;
    }

    /**
    * Load default view screen of template controller.
    *
    * @access public
    * @param string $editfile
    * @param string $screenname
    * @param string $templatename
    * @return void
    */
    public function index($editfile = 'startpage.pstpl', $screenname = 'welcome', $templatename = '')
    {
        if ($templatename=='') {
            $templatename = Yii::app()->getConfig("defaulttemplate");
        }
        // This can happen if the global default template is deleted
        if (!Template::checkIfTemplateExists($templatename))
        {
            // Redirect to the default template
            Yii::app()->setFlashMessage(sprintf(gT('Template %s does not exist.'),htmlspecialchars($templatename,ENT_QUOTES)),'error');
            $this->getController()->redirect(array('admin/templates/sa/view/','templatename'=>'default'));
        }

        $aViewUrls = $this->_initialise($templatename, $screenname, $editfile, true, true);

        App()->getClientScript()->reset();
        $this->registerScriptFile( 'ADMIN_SCRIPT_PATH', 'admin_core.js');
        $this->registerScriptFile( 'ADMIN_SCRIPT_PATH', 'templates.js');
        App()->getClientScript()->registerPackage('ace');
        App()->getClientScript()->registerPackage('jsuri');
        $aData['fullpagebar']['returnbutton']=true;
        $this->_renderWrappedTemplate('templates', $aViewUrls, $aData);

        // This helps handle the load/save buttons)
        if ($screenname != 'welcome')
        {
            Yii::app()->session['step'] = 1;
        }
        else
        {
            unset(Yii::app()->session['step']);
        }
    }

    /**
    * Function responsible to delete a template file.
    *
    * @access public
    * @return void
    */
    public function templatefiledelete()
    {
        if (!Permission::model()->hasGlobalPermission('templates','update'))
        {
            die('No permission');
        }
        // This is where the temp file is
        $sFileToDelete=sanitize_filename(App()->request->getPost('otherfile'),false,false);
        $sTemplateName=Template::templateNameFilter(App()->request->getPost('templatename'));
        $oEditedTemplate = Template::model()->getTemplateConfiguration($sTemplateName);
        $templatedir = $oEditedTemplate->pstplPath;
        $filesdir = $oEditedTemplate->filesPath;
        $the_full_file_path = $filesdir . $sFileToDelete;
        if (@unlink($the_full_file_path))
        {
            Yii::app()->user->setFlash('error', sprintf(gT("The file %s was deleted."), htmlspecialchars($sFileToDelete)));
        }
        else
        {
            Yii::app()->user->setFlash('error',sprintf(gT("File %s couldn't be deleted. Please check the permissions on the /upload/template folder"), htmlspecialchars($sFileToDelete)));
        }
        $this->getController()->redirect(array('admin/templates','sa'=>'view', 'editfile'=> App()->request->getPost('editfile'),'screenname'=>App()->request->getPost('screenname'),'templatename'=>$sTemplateName));
    }

    /**
    * Function responsible to rename a template(folder).
    *
    * @access public
    * @return void
    */
    public function templaterename()
    {
        if (!Permission::model()->hasGlobalPermission('templates','update'))
        {
            die('No permission');
        }
        if (returnGlobal('action') == "templaterename" && returnGlobal('newname') && returnGlobal('copydir')) {

            $sOldName = sanitize_dirname(returnGlobal('copydir'));
            $sNewName = sanitize_dirname(returnGlobal('newname'));
            $sNewDirectoryPath = Yii::app()->getConfig('usertemplaterootdir') . "/" . $sNewName;
            $sOldDirectoryPath = Yii::app()->getConfig('usertemplaterootdir') . "/" . returnGlobal('copydir');
            if (isStandardTemplate(returnGlobal('newname')))
            {
                Yii::app()->user->setFlash('error',sprintf(gT("Template could not be renamed to `%s`.", "js"), $sNewName) . " " . gT("This name is reserved for standard template.", "js"));

                $this->getController()->redirect(array("admin/templates/sa/upload"));
            }
            elseif (file_exists($sNewDirectoryPath))
            {
                Yii::app()->user->setFlash('error',sprintf(gT("Template could not be renamed to `%s`.", "js"), $sNewName) . " " . gT("A template with that name already exists.", "js"));

                $this->getController()->redirect(array("admin/templates/sa/upload"));
            }
            elseif (rename($sOldDirectoryPath, $sNewDirectoryPath) == false)
            {
                Yii::app()->user->setFlash('error',sprintf(gT("Template could not be renamed to `%s`.", "js"), $sNewName) . " " . gT("Maybe you don't have permission.", "js"));

                $this->getController()->redirect(array("admin/templates/sa/upload"));
            }
            else
            {
                Survey::model()->updateAll(array( 'template' => $sNewName ), "template = :oldname", array(':oldname'=>$sOldName));
                if ( getGlobalSetting('defaulttemplate')==$sOldName)
                {
                    setGlobalSetting('defaulttemplate',$sNewName);
                }
                $this->index("startpage.pstpl", "welcome", $sNewName);
            }
        }
    }

    /**
    * Function responsible to copy a template.
    *
    * @access public
    * @return void
    */
    public function templatecopy()
    {
        if (!Permission::model()->hasGlobalPermission('templates','create'))
        {
            die('No permission');
        }
        $newname=sanitize_dirname(Yii::app()->request->getPost("newname"));
        $copydir=sanitize_dirname(Yii::app()->request->getPost("copydir"));
        $action=Yii::app()->request->getPost("action");
        if ($newname && $copydir) {
            // Copies all the files from one template directory to a new one
            Yii::app()->loadHelper('admin/template');
            $newdirname = Yii::app()->getConfig('usertemplaterootdir') . "/" . $newname;
            $copydirname = getTemplatePath($copydir);
            $oFileHelper=new CFileHelper;
            $mkdirresult = mkdir_p($newdirname);
            if ($mkdirresult == 1) {
                $oFileHelper->copyDirectory($copydirname,$newdirname);
                $templatename = $newname;
                $this->getController()->redirect(array("admin/templates/sa/view",'templatename'=>$newname));
            }
            elseif ($mkdirresult == 2)
            {
                Yii::app()->setFlashMessage(sprintf(gT("Directory with the name `%s` already exists - choose another name"), $newname),'error');
                $this->getController()->redirect(array("admin/templates/sa/view",'templatename'=>$copydir));
            }
            else
            {
                Yii::app()->setFlashMessage(sprintf(gT("Unable to create directory `%s`."), $newname),'error');
                Yii::app()->setFlashMessage(gT("Please check the directory permissions."));
                $this->getController()->redirect(array("admin/templates/sa/view"));
            }
        }
        else
        {
            $this->getController()->redirect(array("admin/templates/sa/view"));
        }
    }

    /**
    * Function responsible to delete a template.
    *
    * @access public
    * @param string $templatename
    * @return void
    */
    public function delete($templatename)
    {
        if (!Permission::model()->hasGlobalPermission('templates','delete'))
        {
            die('No permission');
        }
        Yii::app()->loadHelper("admin/template");
        if (array_key_exists($templatename,Template::getTemplateList()) && !Template::isStandardTemplate($templatename))
        {
            if (rmdirr(Yii::app()->getConfig('usertemplaterootdir') . "/" . $templatename) == true) {
                $surveys = Survey::model()->findAllByAttributes(array('template' => $templatename));

                // The default template could be the same as the one we're trying to remove
                $globalDefaultIsGettingDeleted = Yii::app()->getConfig('defaulttemplate') == $templatename;
                if ($globalDefaultIsGettingDeleted)
                {
                    setGlobalSetting('defaulttemplate', 'default');
                }

                foreach ($surveys as $s)
                {
                    $s->template = Yii::app()->getConfig('defaulttemplate');
                    $s->save();
                }

                Template::model()->deleteAllByAttributes(array('folder' => $templatename));
                Permission::model()->deleteAllByAttributes(array('permission' => $templatename,'entity' => 'template'));

                Yii::app()->setFlashMessage(sprintf(gT("Template '%s' was successfully deleted."), $templatename));
            }
            else
                Yii::app()->setFlashMessage(sprintf(gT("There was a problem deleting the template '%s'. Please check your directory/file permissions."), $templatename),'error');
        }
        else
        {
            // Throw an error 500 ?
        }
        // Redirect with default templatename, editfile and screenname
        $this->getController()->redirect(array("admin/templates/sa/view"));
    }

    /**
    * Function responsible to save the changes made in CodemMirror editor.
    *
    * @access public
    * @return void
    */
    public function templatesavechanges()
    {

        if (!Permission::model()->hasGlobalPermission('templates','update'))
        {
            die('No permission');
        }
        if (returnGlobal('changes')) {
            $changedtext = returnGlobal('changes');
            $changedtext = str_replace('<?', '', $changedtext);
            if (get_magic_quotes_gpc())
                $changedtext = stripslashes($changedtext);
        }

        if (returnGlobal('changes_cp')) {
            $changedtext = returnGlobal('changes_cp');
            $changedtext = str_replace('<?', '', $changedtext);
            if (get_magic_quotes_gpc())
            {
                $changedtext = stripslashes($changedtext);
            }
        }

        $action          = returnGlobal('action');
        $editfile        = returnGlobal('editfile');
        $sTemplateName   = Template::templateNameFilter(App()->request->getPost('templatename'));
        $screenname      = returnGlobal('screenname');
        $oEditedTemplate = Template::model()->getTemplateConfiguration($sTemplateName);
        $aScreenFiles    = $this->getValidScreenFiles($sTemplateName);
        $cssfiles        = $this->_initcssfiles($oEditedTemplate);
        $jsfiles         = $this->_getEditableJsFiles($oEditedTemplate);

        if ($action == "templatesavechanges" && $changedtext)
        {
            Yii::app()->loadHelper('admin/template');
            $changedtext = str_replace("\r\n", "\n", $changedtext);

            if ($editfile)
            {
                // Check if someone tries to submit a file other than one of the allowed filenames
                if (
                in_array($editfile,$aScreenFiles)===false &&
                in_array($editfile,$cssfiles)===false &&
                in_array($editfile,$jsfiles)===false
                )
                {
                    Yii::app()->user->setFlash('error',gT('Invalid template name'));
                    $this->getController()->redirect(array("admin/templates/sa/upload"));
                }

                $savefilename = gettemplatefilename(Yii::app()->getConfig('usertemplaterootdir') . "/" . $sTemplateName, $editfile);

                if (is_writable($savefilename))
                {
                    if (!$handle = fopen($savefilename, 'w'))
                    {
                        Yii::app()->user->setFlash('error',gT('Could not open file '). $savefilename);
                        $this->getController()->redirect(array("admin/templates/sa/upload"));
                    }

                    if (!fwrite($handle, $changedtext))
                    {
                        Yii::app()->user->setFlash('error',gT('Could not write file '). $savefilename);
                        $this->getController()->redirect(array("admin/templates/sa/upload"));
                    }

                    $oEditedTemplate->actualizeLastUpdate();

                    fclose($handle);
                }
                else
                {
                    Yii::app()->user->setFlash('error',"The file $savefilename is not writable");
                    $this->getController()->redirect(array("admin/templates/sa/upload"));
                }

            }
        }
        $this->getController()->redirect(array('admin/templates/','sa'=>'view','editfile'=>$editfile,'screenname'=>$screenname,'templatename'=>$sTemplateName));
    }

    /**
    * Load menu bar related to a template.
    *
    * @access protected
    * @param string $screenname
    * @param string $editfile
    * @param string $screens
    * @param string $tempdir
    * @param string $templatename
    * @return void
    * @deprecated ? 151005
    */
    protected function _templatebar($screenname, $editfile, $screens, $tempdir, $templatename)
    {
        $aData=array();
        $aData['screenname'] = $screenname;
        $aData['editfile'] = $editfile;
        $aData['screens'] = $screens;
        $aData['tempdir'] = $tempdir;
        $aData['templatename'] = $templatename;
        $aData['usertemplaterootdir'] = Yii::app()->getConfig('usertemplaterootdir');

        $this->getController()->renderPartial("/admin/templates/templatebar_view", $aData);
    }

    /**
    * Load CodeMirror editor and various files information.
    *
    * @access protected
    * @param string $templatename
    * @param string $screenname
    * @param string $editfile
    * @param string $templates
    * @param string $files
    * @param string $cssfiles
    * @param array $otherfiles
    * @param array $myoutput
    * @return void
    */
    protected function _templatesummary($templatename, $screenname, $editfile, $templates, $files, $cssfiles, $jsfiles, $otherfiles, $myoutput)
    {
        $tempdir = Yii::app()->getConfig("tempdir");
        $tempurl = Yii::app()->getConfig("tempurl");
        Yii::app()->loadHelper("admin/template");
        $aData = array();
        $time = date("ymdHis");

        // Prepare textarea class for optional javascript
        $templateclasseditormode = getGlobalSetting('defaulttemplateeditormode'); // default
        if (Yii::app()->session['templateeditormode'] == 'none')
        {
            $templateclasseditormode = 'none';
        }

        $aData['templateclasseditormode'] = $templateclasseditormode;

        // The following lines are forcing the browser to refresh the templates on each save
        @$fnew = fopen("$tempdir/template_temp_$time.html", "w+");
        $aData['time'] = $time;

        if (!$fnew) {
            $aData['filenotwritten'] = true;
        }
        else
        {
            App()->getClientScript()->reset();
            @fwrite($fnew, getHeader());

            //~ foreach ($cssfiles as $cssfile)
            //~ {
                //~ $myoutput = str_replace($cssfile, $cssfile . "?t=$time", $myoutput);
            //~ }

            $myoutput = implode("\n", $myoutput);
            /* Must remove all exitsing scripts / css and js */

            App()->getClientScript()->registerPackage('jqueryui');
            App()->getClientScript()->registerPackage('jquery-touch-punch');
            App()->getClientScript()->registerPackage('limesurvey-public');
            $this->registerScriptFile( 'SCRIPT_PATH', 'survey_runtime.js');
            /* register template package : PS : use asset :) */
            Yii::app()->clientScript->registerPackage( 'survey-template' );
            /* some needed utils script from limesurvey-public package */
            App()->getClientScript()->registerScript("activateActionLink","activateActionLink();",CClientScript::POS_END);/* show the button if needed */

            App()->getClientScript()->render($myoutput);
            @fwrite($fnew, $myoutput);
            @fclose($fnew);
        }
        if (Yii::app()->session['templateeditormode'] !== 'default') {
            $sTemplateEditorMode = Yii::app()->session['templateeditormode'];
        } else {
            $sTemplateEditorMode = getGlobalSetting('templateeditormode', 'full');
        }
        $sExtension=substr(strrchr($editfile, '.'), 1);
        switch ($sExtension)
        {
            case 'css':$sEditorFileType='css';
                break;
            case 'pstpl':$sEditorFileType='html';
                break;
            case 'js':$sEditorFileType='javascript';
                break;
            default: $sEditorFileType='html';
                break;
        }
        $oEditedTemplate = Template::model()->getTemplateConfiguration($templatename);
        $editableCssFiles = $this->_initcssfiles($oEditedTemplate, true);
        $filesdir = $oEditedTemplate->filesPath;
        $aData['screenname'] = $screenname;
        $aData['editfile'] = $editfile;
        $aData['tempdir'] = $tempdir;
        $aData['templatename'] = $templatename;
        $aData['templates'] = $templates;
        $aData['files'] = $files;
        $aData['cssfiles'] = $editableCssFiles;
        $aData['jsfiles'] = $jsfiles;
        $aData['otherfiles'] = $otherfiles;
        $aData['filespath'] = $filesdir;
        $aData['tempurl'] = $tempurl;
        $aData['time'] = $time;
        $aData['sEditorFileType'] = $sEditorFileType;
        $aData['sTemplateEditorMode'] = $sTemplateEditorMode;

        $aViewUrls['templatesummary_view'][] = $aData;

        return $aViewUrls;
    }

    /**
    * Function that initialises file data.
    *
    * @access protected
    * @param string $templatename
    * @return string[]
    */
    protected function getValidScreenFiles($templatename)
    {
        $aScreenFiles = array('assessment.pstpl',
            'clearall.pstpl',
            'completed.pstpl',
            'endgroup.pstpl',
            'endpage.pstpl',
            'groupdescription.pstpl',
            'load.pstpl',
            'navigator.pstpl',
            'printanswers.pstpl',
            'privacy.pstpl',
            'question.pstpl',
            'register.pstpl',
            'save.pstpl',
            'surveylist.pstpl',
            'startgroup.pstpl',
            'startpage.pstpl',
            'survey.pstpl',
            'welcome.pstpl',
            'print_survey.pstpl',
            'print_group.pstpl',
            'print_question.pstpl');

        /// TODO : use config.xml
        if (is_file(Yii::app()->getConfig('usertemplaterootdir') . '/' . $templatename . '/question_start.pstpl'))
            $aScreenFiles[] = 'question_start.pstpl';

        return $aScreenFiles;
    }

    /**
    * Function that initialises cssfile data.
    *
    * @access protected
    * @param TemplateConfiguration $oEditedTemplate
    * @param boolean $editable
    * @return array
    */
    protected function _initcssfiles(TemplateConfiguration $oEditedTemplate, $editable=false)
    {
        // If editable CSS files are required, and if they are defined in the template config file
        if($editable && is_object($oEditedTemplate->config->files_editable->css))
        {
            $aCssFiles = (array) $oEditedTemplate->config->files_editable->css->filename;
        }
        // Else we get all the CSS files
        else
        {
            $aCssFiles = (array) $oEditedTemplate->config->files->css->filename;
        }
        return $aCssFiles;
    }

    protected function _getEditableJsFiles($oEditedTemplate)
    {
        // If editable JS files are defined in the template config file
        if(is_object($oEditedTemplate->config->files_editable->js))
        {
            $aJsFiles = (array) $oEditedTemplate->config->files_editable->js->filename;
        }
        // Else we get all the JS files
        else
        {
            $aJsFiles = (array) $oEditedTemplate->config->files->js->filename;
        }
        return $aJsFiles;
    }

    /**
    * Function that initialises all data and call other functions to load default view.
    *
    * @access protected
    * @param string $templatename
    * @param string $screenname
    * @param string $editfile
    * @param bool $showsummary
    * @return
    */
    protected function _initialise($templatename, $screenname, $editfile, $showsummary = true)
    {
        // LimeSurvey style
        $oEditedTemplate = Template::model()->getTemplateConfiguration($templatename);

        // In survey mode, bootstrap is loaded via the app init.
        // From template editor, we just add the bootstrap files to the js/css to load for template_helper::templatereplace()
        if($oEditedTemplate->cssFramework=='bootstrap')
        {
            /* Actually broke : $oEditedTemplate->config->files->css->filename is a string */
            // Core templates (are published only if exists)
            //$oEditedTemplate->config->files->css->filename[-1]="../../styles-public/bootstrap-for-template-editor.css";
            //$oEditedTemplate->config->files->js->filename[]="../../scripts/bootstrap-for-template-editor.js";

            // User templates (are published only if exists)
            //$oEditedTemplate->config->files->css->filename[-1]="../../../styles-public/bootstrap-for-template-editor.css";
            //$oEditedTemplate->config->files->js->filename[]="../../../scripts/bootstrap-for-template-editor.js";
        }

        //App()->getClientScript()->reset();
        Yii::app()->loadHelper('surveytranslator');
        Yii::app()->loadHelper('admin/template');
        $files = $this->getValidScreenFiles($templatename);
        $cssfiles = $this->_initcssfiles($oEditedTemplate);


        // Standard Support Files
        // These files may be edited or saved
        $supportfiles[] = array('name' => 'print_img_radio.png');
        $supportfiles[] = array('name' => 'print_img_checkbox.png');

        // Standard screens
        // Only these may be viewed
        $screens=array();
        $screens['surveylist'] =  gT('Survey List Page','unescaped');
        $screens['welcome'] = gT('Welcome Page','unescaped');
        $screens['question'] = gT('Question Page','unescaped');
        $screens['completed'] = gT('Completed Page','unescaped');
        $screens['clearall'] = gT('Clear All Page','unescaped');
        $screens['register'] = gT('Register Page','unescaped');
        $screens['load'] = gT('Load Page','unescaped');
        $screens['save'] = gT('Save Page','unescaped');
        $screens['printanswers'] = gT('Print answers page','unescaped');
        $screens['printablesurvey'] = gT('Printable survey page','unescaped');

        // Page display blocks
        $SurveyList = array('startpage.pstpl',
            'surveylist.pstpl',
            'endpage.pstpl'
        );
        $Welcome = array('startpage.pstpl',
            'welcome.pstpl',
            'privacy.pstpl',
            'navigator.pstpl',
            'endpage.pstpl'
        );
        /* not used : data updated between load */
        $Question = array('startpage.pstpl',
            'survey.pstpl',
            'startgroup.pstpl',
            'groupdescription.pstpl',
            'question.pstpl',
            'endgroup.pstpl',
            'navigator.pstpl',
            'endpage.pstpl'
        );
        $CompletedTemplate = array(
            'startpage.pstpl',
            'assessment.pstpl',
            'completed.pstpl',
            'endpage.pstpl'
        );
        /* not used */
        $Clearall = array('startpage.pstpl',
            'clearall.pstpl',
            'endpage.pstpl'
        );
        /* not used */
        $Register = array('startpage.pstpl',
            'survey.pstpl',
            'register.pstpl',
            'endpage.pstpl'
        );
        /* not used */
        $Save = array('startpage.pstpl',
            'save.pstpl',
            'endpage.pstpl'
        );
        /* not used */
        $Load = array('startpage.pstpl',
            'load.pstpl',
            'endpage.pstpl'
        );
        /* not used */
        $printtemplate = array('startpage.pstpl',
            'printanswers.pstpl',
            'endpage.pstpl'
        );
        /* not used */
        $printablesurveytemplate = array('print_survey.pstpl',
            'print_group.pstpl',
            'print_question.pstpl'
        );
        $file_version = "LimeSurvey template editor " . Yii::app()->getConfig('versionnumber');
        Yii::app()->session['s_lang'] = Yii::app()->session['adminlang'];
        $templatename = sanitize_dirname($templatename);
        // Checks if screen name is in the list of allowed screen names
        if (!isset($screens[$screenname]))
        {
            Yii::app()->user->setFlash('error',gT('Invalid screen name'));
            $this->getController()->redirect(array("admin/templates/sa/upload"));
        }
        if (is_file(Yii::app()->getConfig('usertemplaterootdir') . DIRECTORY_SEPARATOR . $templatename . DIRECTORY_SEPARATOR.'question_start.pstpl')) {
            $files[] = 'question_start.pstpl';
            $Question[] = 'question_start.pstpl';
        }

        /* See if we found the file to be edited inside template */
        /* @todo must control if is updatable : in updatable file OR is a view */
        /* Actually allow to update any file exemple css/template-core.css */
        $oEditedTemplate = Template::model()->getTemplateConfiguration($templatename);
        if (file_exists(Yii::app()->getConfig('usertemplaterootdir') . DIRECTORY_SEPARATOR . $templatename. DIRECTORY_SEPARATOR.$editfile)){
            /* the file seems a simple file */
            $sEditFile=realpath(Yii::app()->getConfig('usertemplaterootdir') . DIRECTORY_SEPARATOR . $templatename. DIRECTORY_SEPARATOR.$editfile);
        }elseif (file_exists($oEditedTemplate->pstplPath. DIRECTORY_SEPARATOR.$editfile)){
            /* the file seems a view file */
            $sEditFile=realpath($oEditedTemplate->pstplPath. DIRECTORY_SEPARATOR.$editfile);
        }else{
            /* the file seems to be invalid */
            $sEditFile='';
        }
        // Make sure file is within the template path
        if (strpos($sEditFile,realpath(Yii::app()->getConfig('usertemplaterootdir') . DIRECTORY_SEPARATOR . $templatename))===false)
        {
            $editfile='startpage.pstpl';
        }
        $extension = substr(strrchr($editfile, "."), 1);
        $highlighter = 'html';
        if ($extension == 'css' || $extension == 'js')
        {
            $highlighter = $extension;
        }
        // @TODO: Proper language code conversion
        $sLanguageCode = 'en';
        $availableeditorlanguages = array('bg', 'cs', 'de', 'dk', 'en', 'eo', 'es', 'fi', 'fr', 'hr', 'it', 'ja', 'mk', 'nl', 'pl', 'pt', 'ru', 'sk', 'zh');
        if (in_array(Yii::app()->session['adminlang'], $availableeditorlanguages))
        {
            $sLanguageCode = Yii::app()->session['adminlang'];
        }
        $aAllTemplates = getTemplateList();
        if (!isset($aAllTemplates[$templatename]))
        {
            $templatename = Yii::app()->getConfig('defaulttemplate');
        }

        $normalfiles = array("DUMMYENTRY", ".", "..", "preview.png");
        $normalfiles = $normalfiles+$files+$cssfiles;
        // Some global data
        $aData['sitename'] = Yii::app()->getConfig('sitename');
        $siteadminname = Yii::app()->getConfig('siteadminname');
        $siteadminemail = Yii::app()->getConfig('siteadminemail');

        // Set this so common.php doesn't throw notices about undefined variables
        $thissurvey['active'] = 'N';

        // FAKE DATA FOR TEMPLATES
        $thissurvey['name'] = gT("Template Sample");
        $thissurvey['description'] =
        "<p>".gT('This is a sample survey description. It could be quite long.')."</p>".
        "<p>".gT("But this one isn't.")."<p>";
        $thissurvey['welcome'] =
        "<p>".gT('Welcome to this sample survey')."<p>" .
        "<p>".gT('You should have a great time doing this')."<p>";
        $thissurvey['allowsave'] = "Y";
        $thissurvey['active'] = "Y";
        $thissurvey['tokenanswerspersistence'] = "Y";
        $thissurvey['templatedir'] = $templatename;
        $thissurvey['format'] = "G";
        $thissurvey['surveyls_url'] = "http://www.limesurvey.org/";
        $thissurvey['surveyls_urldescription'] = gT("Some URL description");
        $thissurvey['usecaptcha'] = "A";
        $percentcomplete = makegraph(6, 10);

        $groupname = gT("Group 1: The first lot of questions");
        $groupdescription = gT("This group description is fairly vacuous, but quite important.");

        $navigator = $this->getController()->renderPartial('/admin/templates/templateeditor_navigator_view', array(
            'screenname' => $screenname
            ), true);

        $completed = $this->getController()->renderPartial('/admin/templates/templateeditor_completed_view', array(), true);

        $assessments = $this->getController()->renderPartial('/admin/templates/templateeditor_assessments_view', array(), true);

        $printoutput = $this->getController()->renderPartial('/admin/templates/templateeditor_printoutput_view', array(), true);

        $totalquestions = '10';
        $surveyformat = 'group';
        $notanswered = '5';
        $privacy = '';
        $surveyid = '1295';
        $token = 1234567;

        $templatedir = $oEditedTemplate->pstplPath;
        $templateurl = getTemplateURL($templatename);

        // Save these variables in an array
        $aData['thissurvey'] = $thissurvey;
        $aData['percentcomplete'] = $percentcomplete;
        $aData['groupname'] = $groupname;
        $aData['groupdescription'] = $groupdescription;
        $aData['navigator'] = $navigator;
        $aData['help'] = gT("This is some help text.");
        $aData['surveyformat'] = $surveyformat;
        $aData['totalquestions'] = $totalquestions;
        $aData['completed'] = $completed;
        $aData['notanswered'] = $notanswered;
        $aData['privacy'] = $privacy;
        $aData['surveyid'] = $surveyid;
        $aData['sid'] = $surveyid;
        $aData['token'] = $token;
        $aData['assessments'] = $assessments;
        $aData['printoutput'] = $printoutput;
        $aData['templatedir'] = $templatedir;
        $aData['templateurl'] = $templateurl;
        $aData['templatename'] = $templatename;
        $aData['screenname'] = $screenname;
        $aData['editfile'] = $editfile;
        /* always here, even if hidden or in navigator , for button : if nopt in navigator : must be hidden by default */
        $aGlobalReplacements = array(
            'SAVE_LINKS' =>  $this->getController()->renderPartial("/survey/system/actionLink/saveSave",array(
                'submit'=>'', // Don't do the action, just for display
                'class'=>'ls-link-action ls-link-saveall'
            ),true),
            'CLEARALL_LINKS' =>   $this->getController()->renderPartial("/survey/system/actionLink/clearAll",array(
                'class'=>'ls-link-action ls-link-clearall',
                'submit'=>'',
                'confirm'=>'',
            ),true),
            'SAVE' =>  $this->getController()->renderPartial("/survey/system/actionButton/saveSave",array(
                'value'=>'saveall',
                'name'=>'saveall',
                'class'=>'ls-saveaction ls-saveall'
            ),true),
            'CLEARALL' =>   $this->getController()->renderPartial("/survey/system/actionButton/clearAll",array(
                'value'=>'clearall',
                'name'=>'clearall',
                'class'=>'ls-clearaction ls-clearall',
                'confirmedby'=>'confirm-clearall',
                'confirmvalue'=>'confirm',
            ),true),
        );
        $myoutput[] = "";

        switch ($screenname)
        {
            case 'surveylist':
                $aSurveyListTexts = array(
                    "nosid" => gT("You have not provided a survey identification number"),
                    "contact" => sprintf(gT("Please contact %s ( %s ) for further assistance."), Yii::app()->getConfig("siteadminname"), Yii::app()->getConfig("siteadminemail")),
                    "listheading" => gT("The following surveys are available:"),
                    "list" => $this->getController()->renderPartial('/admin/templates/templateeditor_surveylist_view', array(), true),
                );
                $aData['surveylist'] = $aSurveyListTexts;
                $aData['aReplacements'] = $aGlobalReplacements;
                $myoutput[] = "";
                //$myoutput[] = templatereplace(file_get_contents("$templatedir/startpage.pstpl"), array(), $aData, 'Unspecified', false, NULL, array(), false, $oEditedTemplate);
                $files=$SurveyList;
                foreach ($SurveyList as $qs)
                {
                    $myoutput = array_merge($myoutput, doreplacement($oEditedTemplate->pstplPath . "/$qs", $aData, $oEditedTemplate));
                }
                break;

            case 'question':
                $files=$Question;
                $myoutput[] = $this->getController()->renderPartial('/admin/templates/templateeditor_question_meta_view', array(), true);

                $myoutput = array_merge($myoutput, doreplacement($oEditedTemplate->pstplPath . "/startpage.pstpl", $aData, $oEditedTemplate));
                $myoutput = array_merge($myoutput, doreplacement($oEditedTemplate->pstplPath . "/survey.pstpl", $aData, $oEditedTemplate));

                // Normally output by survey_runtime
                $myoutput = array_merge($myoutput, array('<div id="group-0">'));

                $myoutput = array_merge($myoutput, doreplacement($oEditedTemplate->pstplPath . "/startgroup.pstpl", $aData, $oEditedTemplate));
                $myoutput = array_merge($myoutput, doreplacement($oEditedTemplate->pstplPath . "/groupdescription.pstpl", $aData, $oEditedTemplate));

                $aReplacements = array(
                    'QUESTION_TEXT' => gT("How many roads must a man walk down?"),
                    'QUESTION_CODE' => 'Q1 ',
                    'QUESTIONHELP' => $this->getController()->renderPartial('/survey/questions/question_help/questionhelp', array('classes' => '','questionHelp'=>gT("This is some helpful text.")), true),
                    'QUESTION_MANDATORY' => $this->getController()->renderPartial('/survey/questions/question_help/asterisk', array(), true),
                    'QUESTION_MAN_CLASS' => ' mandatory',
                    'QUESTION_ESSENTIALS' => 'id="question1"',
                    'QUESTION_CLASS' => 'list-radio',
                    'QUESTION_NUMBER' => '1',
                    'QUESTION_VALID_MESSAGE'=>$this->getController()->renderPartial('/survey/questions/question_help/em-tip',array(
                        'coreId'=>"vmsg_4496_num_answers",
                        'coreClass'=>"em-tip ",// Unsure for this one
                        'vtip'=>gT('Hint when response is valid')
                    ), true),
                );
                $aReplacements['ANSWER'] = $this->getController()->renderPartial('/admin/templates/templateeditor_question_answer_view', array(), true);
                $aData['aReplacements'] = array_merge($aGlobalReplacements,$aReplacements);
                $myoutput = array_merge($myoutput, doreplacement($oEditedTemplate->pstplPath . "/question.pstpl", $aData, $oEditedTemplate));

                $aReplacements = array(
                    'QUESTION_TEXT' => gT('Please explain something in detail:'),
                    'QUESTION_CODE' => 'Q2 ',
                    'QUESTIONHELP' => '',
                    'QUESTION_ESSENTIALS' => 'id="question2"',
                    'QUESTION_CLASS' => 'text-long input-error',
                    'QUESTION_NUMBER' => '2',
                    'QUESTION_VALID_MESSAGE'=>$this->getController()->renderPartial('//survey/questions/question_help/em-tip',array(
                        'coreId'=>"vmsg_4496_num_answers",
                        'coreClass'=>"em-tip text-danger",// Unsure for this one, text-danger is set in JS only
                        'vtip'=>gT('Hint when response is not valid')
                    ), true),
                );
                $aReplacements['ANSWER'] = $this->getController()->renderPartial('/admin/templates/templateeditor_question_answer_view', array('alt' => true), true);
                $aData['aReplacements'] = array_merge($aGlobalReplacements,$aReplacements);
                $myoutput = array_merge($myoutput, doreplacement($oEditedTemplate->pstplPath . "/question.pstpl", $aData, $oEditedTemplate));

                $myoutput = array_merge($myoutput, doreplacement($oEditedTemplate->pstplPath . "/endgroup.pstpl", $aData, $oEditedTemplate));

                // Normally output by survey_runtime
                $myoutput = array_merge($myoutput, array('</div>'));
                $sMovePrev = App()->getController()->renderPartial("/survey/system/actionButton/movePrevious",array('value'=>"moveprev",'class'=>"ls-move-btn ls-move-previous-btn"),true);
                $sMoveNext = App()->getController()->renderPartial("/survey/system/actionButton/moveNext",array('value'=>"movenext",'class'=>"ls-move-btn ls-move-next-btn"),true);

                $aData['aReplacements'] = array_merge($aGlobalReplacements,array(
                    'MOVEPREVBUTTON' => $sMovePrev,
                    'MOVENEXTBUTTON' => $sMoveNext,
                    'NAVIGATOR' => "$sMovePrev $sMoveNext",
                ));
                $myoutput = array_merge($myoutput, doreplacement($oEditedTemplate->pstplPath . "/navigator.pstpl", $aData, $oEditedTemplate));
                $myoutput = array_merge($myoutput, doreplacement($oEditedTemplate->pstplPath . "/endpage.pstpl", $aData, $oEditedTemplate));
                break;

            case 'welcome':
                $sMoveNext = App()->getController()->renderPartial("/survey/system/actionButton/moveNext",array('value'=>"movenext",'class'=>"ls-move-btn ls-move-next-btn"),true);
                $aData['aReplacements'] = array_merge($aGlobalReplacements,array(
                    'MOVEPREVBUTTON' => '',
                    'MOVENEXTBUTTON' => $sMoveNext,
                    'NAVIGATOR' => "$sMoveNext",
                ));
                $files=$Welcome ;
<<<<<<< HEAD
                foreach ($Welcome as $qs) {
                    $myoutput = array_merge($myoutput, doreplacement($oEditedTemplate->pstplPath . "/$qs", $aData, $oEditedTemplate));
                }

                $myoutput = array_merge($myoutput, doreplacement($oEditedTemplate->pstplPath  . "/endpage.pstpl", $aData, $oEditedTemplate));
=======
                foreach ($files as $qs) {
                    $myoutput = array_merge($myoutput, doreplacement($oEditedTemplate->viewPath . "/$qs", $aData, $oEditedTemplate));
                }
>>>>>>> 85783412
                break;

            case 'register':
                $files=$Register;
                $myoutput[] = templatereplace(file_get_contents("$templatedir/startpage.pstpl"), array(), $aData, 'Unspecified', false, NULL, array(), false, $oEditedTemplate);

                $aData = array(
                    'aReplacements' => array_merge($aGlobalReplacements,array(
                        'SURVEYNAME' => 'Survey name'
                    ))
                );
                $myoutput = array_merge($myoutput, doreplacement($oEditedTemplate->pstplPath . "/survey.pstpl", $aData, $oEditedTemplate));

                $aData['aReplacements'] = array_merge($aGlobalReplacements,array(
                    'REGISTERERROR' => 'Example error message',
                    'REGISTERMESSAGE1' => 'Register message 1',
                    'REGISTERMESSAGE2' => 'Register message 2',
                    'REGISTERFORM' => $this->getController()->renderPartial('/admin/templates/templateeditor_register_view', array('alt' => true), true),
                ));

                $myoutput = array_merge($myoutput, doreplacement($oEditedTemplate->pstplPath . "/register.pstpl", $aData, $oEditedTemplate));
                $myoutput[] = templatereplace(file_get_contents("$templatedir/endpage.pstpl"), array(), $aData, 'Unspecified', false, NULL, array(), false, $oEditedTemplate);
                $myoutput[] = "\n";
                break;

            case 'save':
                $files=$Save;
                $aData['aReplacements'] = $aGlobalReplacements;
                $myoutput[] = templatereplace(file_get_contents("$templatedir/startpage.pstpl"), array(), $aData, 'Unspecified', false, NULL, array(), false, $oEditedTemplate);
                $myoutput[] = templatereplace(file_get_contents("$templatedir/save.pstpl"), array(), $aData, 'Unspecified', false, NULL, array(), false, $oEditedTemplate);
                $myoutput[] = templatereplace(file_get_contents("$templatedir/endpage.pstpl"), array(), $aData, 'Unspecified', false, NULL, array(), false, $oEditedTemplate);
                $myoutput[] = "\n";
                break;

            case 'load':
                $files=$Load;
                $aData['aReplacements'] = $aGlobalReplacements;
                $myoutput[] = templatereplace(file_get_contents("$templatedir/startpage.pstpl"), array(), $aData, 'Unspecified', false, NULL, array(), false, $oEditedTemplate);
                $myoutput[] = templatereplace(file_get_contents("$templatedir/load.pstpl"), array(), $aData, 'Unspecified', false, NULL, array(), false, $oEditedTemplate);
                $myoutput[] = templatereplace(file_get_contents("$templatedir/endpage.pstpl"), array(), $aData, 'Unspecified', false, NULL, array(), false, $oEditedTemplate);
                $myoutput[] = "\n";
                break;

            case 'clearall':
                $files=$Clearall;
                $aData['aReplacements'] = $aGlobalReplacements;
                $myoutput[] = templatereplace(file_get_contents("$templatedir/startpage.pstpl"), array(), $aData, 'Unspecified', false, NULL, array(), false, $oEditedTemplate);
                $myoutput[] = templatereplace(file_get_contents("$templatedir/clearall.pstpl"), array(), $aData, 'Unspecified', false, NULL, array(), false, $oEditedTemplate);
                $myoutput[] = templatereplace(file_get_contents("$templatedir/endpage.pstpl"), array(), $aData, 'Unspecified', false, NULL, array(), false, $oEditedTemplate);
                $myoutput[] = "\n";
                break;

            case 'completed':
                $aData['aReplacements'] = $aGlobalReplacements;
                $files=$CompletedTemplate;
                $myoutput[] = "";
                foreach ($CompletedTemplate as $qs)
                {
                    $myoutput = array_merge($myoutput, doreplacement($oEditedTemplate->pstplPath . "/$qs", $aData, $oEditedTemplate));
                }
                break;

            case 'printablesurvey':
                $aData['aReplacements'] = $aGlobalReplacements;
                $files=$printablesurveytemplate;
                $questionoutput = array();
                foreach (file("$templatedir/print_question.pstpl") as $op)
                {
                    $questionoutput[] = templatereplace($op, array(
                        'QUESTION_NUMBER' => '1',
                        'QUESTION_CODE' => 'Q1',
                        'QUESTION_MANDATORY' => gT('*'),
                        // If there are conditions on a question, list the conditions.
                        'QUESTION_SCENARIO' => 'Only answer this if certain conditions are met.',
                        'QUESTION_CLASS' => ' mandatory list-radio',
                        'QUESTION_TYPE_HELP' => gT('Please choose *only one* of the following:'),
                        // (not sure if this is used) mandatory error
                        'QUESTION_MAN_MESSAGE' => '',
                        // (not sure if this is used) validation error
                        'QUESTION_VALID_MESSAGE' => '',
                        // (not sure if this is used) file validation error
                        'QUESTION_FILE_VALID_MESSAGE' => '',
                        'QUESTION_TEXT' => gT('This is a sample question text. The user was asked to pick an entry.'),
                        'QUESTIONHELP' => gT('This is some help text for this question.'),
                        'ANSWER' =>
                        $this->getController()->renderPartial('/admin/templates/templateeditor_printablesurvey_quesanswer_view', array(
                            'templateurl' => $templateurl
                            ), true),
                        ), $aData, 'Unspecified', false, NULL, array(), false, $oEditedTemplate);
                }
                $groupoutput = array();
                $groupoutput[] = templatereplace(file_get_contents("$templatedir/print_group.pstpl"), array('QUESTIONS' => implode(' ', $questionoutput)), $aData, 'Unspecified', false, NULL, array(), false, $oEditedTemplate);

                $myoutput[] = templatereplace(file_get_contents("$templatedir/print_survey.pstpl"), array('GROUPS' => implode(' ', $groupoutput),
                    'FAX_TO' => gT("Please fax your completed survey to:") . " 000-000-000",
                    'SUBMIT_TEXT' => gT("Submit your survey."),
                    'HEADELEMENTS' => getPrintableHeader(),
                    'SUBMIT_BY' => sprintf(gT("Please submit by %s"), date('d.m.y')),
                    'THANKS' => gT('Thank you for completing this survey.'),
                    'END' => gT('This is the survey end message.')
                    ), $aData, 'Unspecified', false, NULL, array(), false, $oEditedTemplate);
                break;

            case 'printanswers':
                $files=$printtemplate;
                $myoutput[] = templatereplace(file_get_contents("$templatedir/startpage.pstpl"), array(), $aData, 'Unspecified', false, NULL, array(), false, $oEditedTemplate);
                $myoutput[] = templatereplace(file_get_contents("$templatedir/printanswers.pstpl"), array('ANSWERTABLE' => $printoutput), $aData, 'Unspecified', false, NULL, array(), false, $oEditedTemplate);
                $myoutput[] = templatereplace(file_get_contents("$templatedir/endpage.pstpl"), array(), $aData, 'Unspecified', false, NULL, array(), false, $oEditedTemplate);

                $myoutput[] = "\n";
                break;
        }
        $myoutput[] = "</html>";

        $jsfiles =  $this->_getEditableJsFiles($oEditedTemplate);
        $aCssAndJsfiles = array_merge($cssfiles,$jsfiles ) ;

        if (is_array($files))
        {
            $match = 0;
            if (in_array($editfile,$files) || in_array($editfile,$aCssAndJsfiles))
            {
                $match=1;
            }

            if ($match == 0)
            {
                if (count($files) > 0)
                {
                    $editfile = $files[0];
                }
                else
                {
                    $editfile = "";
                }
            }
        }

        // Get list of 'otherfiles'
        // We can't use $oTemplate->otherFiles, because of retrocompatibility with 2.06 template and the big mess of it mixing files
        $filesdir = ($oEditedTemplate->filesPath!='')?$oEditedTemplate->filesPath:$templatedir . '../files';
        $otherfiles = array();
        if ( file_exists($filesdir) && $handle = opendir($filesdir))
        {
            while (false !== ($file = readdir($handle)))
            {
                if (!array_search($file, $normalfiles)) {
                    if (!is_dir($templatedir . DIRECTORY_SEPARATOR . $file)) {
                        $otherfiles[] = $file;
                    }
                }
            }

            closedir($handle);
        }


        $aData['codelanguage'] = $sLanguageCode;
        $aData['highlighter'] = $highlighter;
        $aData['screens'] = $screens;
        $aData['templatename'] = $templatename;
        $aData['templateapiversion'] = $oEditedTemplate->getApiVersion();
        $aData['templates'] = $aAllTemplates;
        $aData['editfile'] = $editfile;
        $aData['screenname'] = $screenname;
        $aData['tempdir'] = Yii::app()->getConfig('tempdir');
        $aData['usertemplaterootdir'] = Yii::app()->getConfig('usertemplaterootdir');
        $aViewUrls['templateeditorbar_view'][] = $aData;

        if ($showsummary)
        {
            //$aCssfileseditable = (array) $oEditedTemplate->config->files_editable->css->filename;
            $aViewUrls = array_merge($aViewUrls, $this->_templatesummary($templatename, $screenname, $editfile, $aAllTemplates, $files, $cssfiles, $jsfiles, $otherfiles, $myoutput));
        }
        $this->registerScriptFile( 'ADMIN_SCRIPT_PATH', 'admin_core.js');
        return $aViewUrls;
    }

    /**
    * Renders template(s) wrapped in header and footer
    *
    * @param string $sAction Current action, the folder to fetch views from
    * @param string|array $aViewUrls View url(s)
    * @param array $aData Data to be passed on. Optional.
    */
    protected function _renderWrappedTemplate($sAction = 'templates', $aViewUrls = array(), $aData = array())
    {
        //$aData['display']['menu_bars'] = false;
        parent::_renderWrappedTemplate($sAction, $aViewUrls, $aData);
    }
}<|MERGE_RESOLUTION|>--- conflicted
+++ resolved
@@ -898,7 +898,7 @@
             'navigator.pstpl',
             'endpage.pstpl'
         );
-        /* not used : data updated between load */
+        /* Not used : data updated during rendering */
         $Question = array('startpage.pstpl',
             'survey.pstpl',
             'startgroup.pstpl',
@@ -914,33 +914,33 @@
             'completed.pstpl',
             'endpage.pstpl'
         );
-        /* not used */
+        /* Not used */
         $Clearall = array('startpage.pstpl',
             'clearall.pstpl',
             'endpage.pstpl'
         );
-        /* not used */
+        /* Not used */
         $Register = array('startpage.pstpl',
             'survey.pstpl',
             'register.pstpl',
             'endpage.pstpl'
         );
-        /* not used */
+        /* Not used */
         $Save = array('startpage.pstpl',
             'save.pstpl',
             'endpage.pstpl'
         );
-        /* not used */
+        /* Not used */
         $Load = array('startpage.pstpl',
             'load.pstpl',
             'endpage.pstpl'
         );
-        /* not used */
+        /* Not used */
         $printtemplate = array('startpage.pstpl',
             'printanswers.pstpl',
             'endpage.pstpl'
         );
-        /* not used */
+        /* Not used */
         $printablesurveytemplate = array('print_survey.pstpl',
             'print_group.pstpl',
             'print_question.pstpl'
@@ -1110,7 +1110,7 @@
                 $myoutput[] = "";
                 //$myoutput[] = templatereplace(file_get_contents("$templatedir/startpage.pstpl"), array(), $aData, 'Unspecified', false, NULL, array(), false, $oEditedTemplate);
                 $files=$SurveyList;
-                foreach ($SurveyList as $qs)
+                foreach ($files as $qs)
                 {
                     $myoutput = array_merge($myoutput, doreplacement($oEditedTemplate->pstplPath . "/$qs", $aData, $oEditedTemplate));
                 }
@@ -1189,17 +1189,9 @@
                     'NAVIGATOR' => "$sMoveNext",
                 ));
                 $files=$Welcome ;
-<<<<<<< HEAD
-                foreach ($Welcome as $qs) {
+                foreach ($files as $qs) {
                     $myoutput = array_merge($myoutput, doreplacement($oEditedTemplate->pstplPath . "/$qs", $aData, $oEditedTemplate));
                 }
-
-                $myoutput = array_merge($myoutput, doreplacement($oEditedTemplate->pstplPath  . "/endpage.pstpl", $aData, $oEditedTemplate));
-=======
-                foreach ($files as $qs) {
-                    $myoutput = array_merge($myoutput, doreplacement($oEditedTemplate->viewPath . "/$qs", $aData, $oEditedTemplate));
-                }
->>>>>>> 85783412
                 break;
 
             case 'register':
@@ -1256,12 +1248,11 @@
                 $aData['aReplacements'] = $aGlobalReplacements;
                 $files=$CompletedTemplate;
                 $myoutput[] = "";
-                foreach ($CompletedTemplate as $qs)
+                foreach ($files as $qs)
                 {
                     $myoutput = array_merge($myoutput, doreplacement($oEditedTemplate->pstplPath . "/$qs", $aData, $oEditedTemplate));
                 }
                 break;
-
             case 'printablesurvey':
                 $aData['aReplacements'] = $aGlobalReplacements;
                 $files=$printablesurveytemplate;
