--- conflicted
+++ resolved
@@ -1944,15 +1944,7 @@
                             $cdata['dcols'] = $dcols;
                             break;
                         case "I": //Language Switch
-<<<<<<< HEAD
                             $cdata['slangs'] = $survey->allLanguages;
-
-=======
-                            $slangs = Survey::model()->findByPk($surveyid)->additionalLanguages;
-                            $sbaselang = Survey::model()->findByPk($surveyid)->language;
-                            array_unshift($slangs, $sbaselang);
-                            $cdata['slangs'] = $slangs;
->>>>>>> 35c4bd92
                             break;
                         case "A": //ARRAY (5 POINT CHOICE) radio-buttons
                         case "B": //ARRAY (10 POINT CHOICE) radio-buttons
