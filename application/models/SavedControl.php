--- conflicted
+++ resolved
@@ -120,13 +120,8 @@
             'imageUrl' => false,
             'url' => 'App()->createUrl("admin/dataentry/sa/editdata/subaction/edit",array("surveyid"=>$data->sid,"id"=>$data->srid));',
             'options' => array(
-<<<<<<< HEAD
                 'class' => "btn btn-outline-secondary btn-sm btn-edit",
-                'data-toggle' => "tooltip",
-=======
-                'class' => "btn btn-default btn-sm btn-edit",
                 'data-bs-toggle' => "tooltip",
->>>>>>> eb0af5f7
                 'title' => gT("Edit response"),
             ),
             'visible' => 'boolval(' . Permission::model()->hasSurveyPermission($this->sid, 'responses', 'update') . ')',
@@ -136,13 +131,8 @@
             'imageUrl' => false,
             'url' => 'App()->createUrl("admin/saved/sa/resend_accesscode",array("surveyid"=>$data->sid,"id"=>$data->srid));',
             'options' => array(
-<<<<<<< HEAD
                 'class' => "btn btn-outline-secondary btn-sm btn-edit",
-                'data-toggle' => "tooltip",
-=======
-                'class' => "btn btn-default btn-sm btn-edit",
                 'data-bs-toggle' => "tooltip",
->>>>>>> eb0af5f7
                 'title' => gT("Resend access code"),
             ),
             // 'visible'=> 'boolval('.Permission::model()->hasSurveyPermission($surveyid, 'responses', 'update').')',
@@ -154,13 +144,8 @@
             'icon' => false,
             'url' => 'App()->createUrl("admin/saved/sa/actionDelete",array("surveyid"=>$data->sid,"scid"=>$data->scid,"srid"=>$data->srid));',
             'options' => array(
-<<<<<<< HEAD
                 'class' => "btn btn-outline-secondary btn-sm btn-delete",
-                'data-toggle' => "tooltip",
-=======
-                'class' => "btn btn-default btn-sm btn-delete",
                 'data-bs-toggle' => "tooltip",
->>>>>>> eb0af5f7
                 'title' => gT("Delete this entry and related response"),
             ),
             'visible' => 'boolval(' . Permission::model()->hasSurveyPermission($this->sid, 'responses', 'delete') . ')',
