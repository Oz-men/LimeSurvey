<?php

/*
   * LimeSurvey
   * Copyright (C) 2013 The LimeSurvey Project Team / Carsten Schmitz
   * All rights reserved.
   * License: GNU/GPL License v2 or later, see LICENSE.php
   * LimeSurvey is free software. This version may have been modified pursuant
   * to the GNU General Public License, and as distributed it includes or
   * is derivative of works licensed under the GNU General Public License or
   * other free or open source software licenses.
   * See COPYRIGHT.php for copyright notices and details.
   *
     *  Files Purpose: lots of common functions
*/

/**
 * Class Assessment
 *
 * @property integer $id Primary key
 * @property integer $sid Survey id
 * @property integer $gid Group id
 * @property string $scope
 * @property string $name
 * @property string $minimum
 * @property string $maximum
 * @property string $message
 * @property string $language
 */
class Assessment extends LSActiveRecord
{
    public function init()
    {
        parent::init();
        if ($this->isNewRecord) {
            // default values
            if (empty($this->scope)) {
                $this->scope = '0';
            }
        }
    }

    /**
     * @inheritdoc
     * @return Assessment
     */
    public static function model($className = __CLASS__)
    {
        /** @var self $model */
        $model = parent::model($className);
        return $model;
    }

    /** @inheritdoc */
    public function rules()
    {
        return array(
            array('name,message', 'LSYii_Validators'),
            array('scope', 'in', 'range' => array('G', 'T'))
        );
    }

    /** @inheritdoc */
    public function tableName()
    {
        return '{{assessments}}';
    }

    /** @inheritdoc */
    public function primaryKey()
    {
        return array('id', 'language');
    }

        /**
         * @return array customized attribute labels (name=>label)
         */
    public function attributeLabels()
    {
        return array(
            'id' => 'ID',
            'scope' => gT("Scope"),
            'name' => gT("Name"),
            'minimum' => gT("Minimum"),
            'maximum' => gT("Maximum"),
            'message' => gT("Message"),
            'language' => gT("Language"),
        );
    }

    public function getButtons()
    {
        $buttons = "<div class='icon-btn-row'>";
        $raw_button_template = ""
<<<<<<< HEAD
            . "<button class='btn btn-outline-secondary btn-sm %s %s' role='button' data-toggle='tooltip' title='%s' type='button'>" //extra class //title
=======
            . "<button class='btn btn-default btn-sm %s %s' role='button' data-bs-toggle='tooltip' title='%s' type='button'>" //extra class //title
>>>>>>> eb0af5f7
            . "<i class='fa fa-%s' aria-hidden='true' ></i><span class='sr-only'>%s</span>" //icon class
            . "</button>";
        $editData = array(
            'action_assessments_editModal',
            'text-info',
            gT("Edit this assessment rule"),
            'pencil',
            gT("Edit")
        );
        $deleteData = array(
            'action_assessments_deleteModal',
            'text-danger',
            gT("Delete this assessment rule"),
            'trash text-danger',
            gT("Delete")
        );
        if (Permission::model()->hasSurveyPermission($this->sid, 'assessments', 'update')) {
            $buttons .= vsprintf($raw_button_template, $editData);
        }
        if (Permission::model()->hasSurveyPermission($this->sid, 'assessments', 'delete')) {
            $buttons .= vsprintf($raw_button_template, $deleteData);
        }
        $buttons .= '</div>';

        return $buttons;
    }

    public function getColumns()
    {
        return array(
            array(
                "name"   => 'buttons',
                "type"   => 'raw',
                "header" => gT("Action"),
                "filter" => false
            ),
            array(
                'name'   => 'id',
                'filter' => false
            ),
            array(
                'name' => 'scope',
                'value' => '$data->scope == "G" ? eT("Group") : eT("Total")',
                'htmlOptions' => ['class' => ''],
                'filter' => TbHtml::dropDownList(
                    'Assessment[scope]',
                    $this->scope,
                    ['A' => gT('All'), 'T' => gT('Total'), 'G' => gT("Group")]
                )
            ),
            array(
                'name' => 'name',
                'htmlOptions' => ['class' => '']
            ),
            array(
                'name' => 'minimum',
                'htmlOptions' => ['class' => '']
            ),
            array(
                'name' => 'maximum',
                'htmlOptions' => ['class' => '']
            ),
            array(
                'name' => 'message',
                'htmlOptions' => ['class' => ''],
                'value' => 'viewHelper::flatEllipsizeText($data->message,true,0)',
                "type" => 'raw'
            )
        );
    }

    public function search()
    {
        // @todo Please modify the following code to remove attributes that should not be searched.

        $survey = Survey::model()->findByPk($this->sid);

        $criteria = new CDbCriteria();

        $criteria->compare('id', $this->id);
        $criteria->compare('sid', $this->sid);
        $criteria->compare('gid', $this->gid);
        if ($this->scope !== 'A') {
            $criteria->compare('scope', $this->scope);
        }
        $criteria->compare('name', $this->name, true);
        $criteria->compare('minimum', $this->minimum);
        $criteria->compare('maximum', $this->maximum);
        $criteria->compare('message', $this->message, true);
        $criteria->compare('language', $survey->language);

        $pageSize = Yii::app()->user->getState('pageSize', Yii::app()->params['defaultPageSize']);
        return new CActiveDataProvider(
            $this,
            array(
                'criteria' => $criteria,
                'pagination' => array(
                    'pageSize' => $pageSize
                )
            )
        );
    }

    /**
     * @param array $data
     * @return Assessment
     * @deprecated use model->attributes = $data && $model->save()
     */
    public static function insertRecords($data)
    {
        $assessment = new self();

        foreach ($data as $k => $v) {
                    $assessment->$k = $v;
        }
        $assessment->scope = isset($assessment->scope) ? $assessment->scope : 'T';
        $assessment->save();

        return $assessment;
    }

    /**
     * @param integer $id
     * @param integer $iSurveyID
     * @param string $language
     * @param array $data
     */
    public static function updateAssessment($id, $iSurveyID, $language, array $data)
    {
        $assessment = self::model()->findByAttributes(array('id' => $id, 'sid' => $iSurveyID, 'language' => $language));
        if (!is_null($assessment)) {
            foreach ($data as $k => $v) {
                            $assessment->$k = $v;
            }
            $assessment->save();
        }
    }

    /**
     * Checks for a survey if it has asssessment activated. Checks also inherited status ('I')
     *
     * @param $surveyid
     * @return boolean true if it is actice, false otherwise and if survey does not exist
     */
    public static function isAssessmentActive($surveyid)
    {
        $bActive = false;
        $oSurvey = Survey::model()->findByPk($surveyid);
        if ($oSurvey !== null) {
            $assessmentActivated = $oSurvey->assessments; // colud be Y, N or I (check inheritance ...)
            if ($assessmentActivated === 'I') { //then value is inherited, check survey group value ...
                if ($oSurvey->gsid === 1) { //this is the default group (it's always set to 'N')
                    $bActive = false;
                } else {
                    $oSurveyGroupSettings = SurveysGroupsettings::model()->findByPk($oSurvey->gsid);
                    $isActiveSurveyGroup = $oSurveyGroupSettings->assessments;
                    $bActive = $isActiveSurveyGroup === 'Y';
                }
            } else {
                $bActive = $assessmentActivated === 'Y';
            }
        }

        return $bActive;
    }
}<|MERGE_RESOLUTION|>--- conflicted
+++ resolved
@@ -92,11 +92,7 @@
     {
         $buttons = "<div class='icon-btn-row'>";
         $raw_button_template = ""
-<<<<<<< HEAD
-            . "<button class='btn btn-outline-secondary btn-sm %s %s' role='button' data-toggle='tooltip' title='%s' type='button'>" //extra class //title
-=======
-            . "<button class='btn btn-default btn-sm %s %s' role='button' data-bs-toggle='tooltip' title='%s' type='button'>" //extra class //title
->>>>>>> eb0af5f7
+            . "<button class='btn btn-outline-secondary btn-sm %s %s' role='button' data-bs-toggle='tooltip' title='%s' type='button'>" //extra class //title
             . "<i class='fa fa-%s' aria-hidden='true' ></i><span class='sr-only'>%s</span>" //icon class
             . "</button>";
         $editData = array(
