--- conflicted
+++ resolved
@@ -738,11 +738,7 @@
         $sEditorLink = "<a
             id='template_editor_link_" . $this->template_name . "'
             href='" . $sEditorUrl . "'
-<<<<<<< HEAD
-            class='btn btn-outline-secondary btn-block'>
-=======
-            class='btn btn-default'>
->>>>>>> 165fe440
+            class='btn btn-outline-secondary'>
                 <span class='icon-templates'></span>
                 " . gT('Theme editor') . "
             </a>";
@@ -752,11 +748,7 @@
             $OptionLink .= "<a
                 id='template_options_link_" . $this->template_name . "'
                 href='" . $sOptionUrl . "'
-<<<<<<< HEAD
-                class='btn btn-outline-secondary btn-block'>
-=======
-                class='btn btn-default'>
->>>>>>> 165fe440
+                class='btn btn-outline-secondary'>
                     <span class='fa fa-tachometer'></span>
                     " . gT('Theme options') . "
                 </a>";
@@ -780,11 +772,7 @@
             data-button-no="' . gt('Cancel') . '" 
             data-button-yes="' . gt('Extend') . '"
             title="' . sprintf(gT('Type in the new name to extend %s'), $this->template_name) . '"
-<<<<<<< HEAD
-            role="button" class="btn btn-primary btn-block selector--ConfirmModal">
-=======
-            class="btn btn-primary selector--ConfirmModal">
->>>>>>> 165fe440
+            role="button" class="btn btn-primary selector--ConfirmModal">
                 <i class="fa fa-copy"></i>
                 ' . gT('Extend') . '
             </a>';
