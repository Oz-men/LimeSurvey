--- conflicted
+++ resolved
@@ -212,31 +212,6 @@
      */
     function updateRecord($data,$condition='', $xssfiltering = false)
     {
-<<<<<<< HEAD
-        if (isset($data['surveyls_url']) && $data['surveyls_url']== 'http://') {$data['surveyls_url']="";}
-
-        /*
-         * Mdekker: don't think we need this anymore
-		if($xssfiltering)
-		{
-			$filter = new CHtmlPurifier();
-			$filter->options = array('URI.AllowedSchemes'=>array(
-  				'http' => true,
-  				'https' => true,
-			));
-			if (isset($data["description"]))
-				$data["description"] = $filter->purify($data["description"]);
-			if (isset($data["title"]))
-				$data["title"] = $filter->purify($data["title"]);
-			if (isset($data["welcome"]))
-				$data["welcome"] = $filter->purify($data["welcome"]);
-			if (isset($data["endtext"]))
-				$data["endtext"] = $filter->purify($data["endtext"]);
-		}
-         */
-
-=======
->>>>>>> 88c14fc1
         $record = $this->findByPk($condition);
         foreach ($data as $key => $value)
         {
