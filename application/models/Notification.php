--- conflicted
+++ resolved
@@ -344,17 +344,11 @@
         $criteria = new CDbCriteria();
         $params = array();
         // Only fetch survey specific notifications if user is viewing a survey
-<<<<<<< HEAD
-        if (!empty($surveyId)) {
-            $criteria->addCondition('entity = \'survey\'');
-            $criteria->addCondition('entity_id = ' . $surveyId);  // TODO: Escape survey id
-=======
         if (!empty($surveyId))
         {
             $criteria->addCondition('entity =:sentity AND entity_id=:sentity_id');
             $params[':sentity'] = 'survey';
             $params[':sentity_id'] = $surveyId;
->>>>>>> 839bf748
         }
         // User notifications
         $criteria->addCondition('entity =:uentity AND entity_id=:uentity_id','OR');
