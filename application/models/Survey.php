--- conflicted
+++ resolved
@@ -83,7 +83,6 @@
  * @property User $owner
  * @property QuestionGroup[] $groups
  * @property Quota[] $quotas
-<<<<<<< HEAD
  *
  * @property array $fullAnswers
  * @property array $partialAnswers
@@ -91,11 +90,9 @@
  * @property integer $countPartialAnswers
  * @property integer $countTotalAnswers
  * @property array $surveyinfo
-=======
  * @property string creationDate Creation date formatted according to user format
  * @property string startDateFormatted Start date formatted according to user format
  * @property string expiryDateFormatted Expiry date formatted according to user format
->>>>>>> 510d31c9
  */
 class Survey extends LSActiveRecord
 {
@@ -723,16 +720,10 @@
 
 
     /**
-<<<<<<< HEAD
-     * @return string
-     */
-    public function getCreationDate()
-=======
      * @param string $attribute date attribute name
      * @return string formatted date
      */
     private function getDateFormatted($attribute)
->>>>>>> 510d31c9
     {
         $dateformatdata=getDateFormatData(Yii::app()->session['dateformat']);
         if($this->$attribute){
@@ -768,13 +759,10 @@
         return $this->getDateFormatted('expires');
     }
 
-<<<<<<< HEAD
+
     /**
      * @return string
      */
-=======
-
->>>>>>> 510d31c9
     public function getAnonymizedResponses()
     {
         return ($this->anonymized == 'Y') ? gT('Yes') : gT('No');
