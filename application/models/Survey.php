<?php

if (!defined('BASEPATH'))
    die('No direct script access allowed');
/*
* LimeSurvey
* Copyright (C) 2007-2011 The LimeSurvey Project Team / Carsten Schmitz
* All rights reserved.
* License: GNU/GPL License v2 or later, see LICENSE.php
* LimeSurvey is free software. This version may have been modified pursuant
* to the GNU General Public License, and as distributed it includes or
* is derivative of works licensed under the GNU General Public License or
* other free or open source software licenses.
* See COPYRIGHT.php for copyright notices and details.
*
*/

class Survey extends LSActiveRecord
{
    /**
     * This is a static cache, it lasts only during the active request. If you ever need
     * to clear it, like on activation of a survey when in the same request a row is read,
     * saved and read again you can use resetCache() method.
     *
     * @var array
     */
    protected $findByPkCache = array();
    /* Set some setting not by default database */
    public $format = 'G';
	public $full_answers_account=null; 
	public $partial_answers_account=null;	
    public $searched_value;

    /**
     * init to set default
     *
     */
    public function init()
    {
        $this->template = Template::templateNameFilter(Yii::app()->getConfig('defaulttemplate'));
        $validator= new LSYii_Validators;
        $this->language = $validator->languageFilter(Yii::app()->getConfig('defaultlang'));

        $this->attachEventHandler("onAfterFind", array($this,'fixSurveyAttribute'));
    }

    /**
     * Returns the title of the survey. Uses the current language and
     * falls back to the surveys' default language if the current language is not available.
     */
    public function getLocalizedTitle()
    {
        if (isset($this->languagesettings[App()->language]))
        {
            return $this->languagesettings[App()->language]->surveyls_title;
        }
        else
        {
            return $this->languagesettings[$this->language]->surveyls_title;
        }
    }
    /**
     * Expires a survey. If the object was invoked using find or new surveyId can be ommited.
     * @param int $surveyId
     */
    public function expire($surveyId = null)
    {
        $dateTime = dateShift(date("Y-m-d H:i:s"), "Y-m-d H:i:s", Yii::app()->getConfig('timeadjust'));
        $dateTime = dateShift($dateTime, "Y-m-d H:i:s", '-1 day');

        if (!isset($surveyId))
        {
            $this->expires = $dateTime;
            if ($this->scenario == 'update')
            {
                return $this->save();
            }
        }
        else
        {
            self::model()->updateByPk($surveyId,array('expires' => $dateTime));
        }

    }

    /**
    * Returns the table's name
    *
    * @access public
    * @return string
    */
    public function tableName()
    {
        return '{{surveys}}';
    }

    /**
    * Returns the table's primary key
    *
    * @access public
    * @return string
    */
    public function primaryKey()
    {
        return 'sid';
    }

    /**
    * Returns the static model of Settings table
    *
    * @static
    * @access public
    * @param string $class
    * @return Survey
    */
    public static function model($class = __CLASS__)
    {
        return parent::model($class);
    }

    /**
    * Returns this model's relations
    *
    * @access public
    * @return array
    */
    public function relations()
    {
        $alias = $this->getTableAlias();
        return array(
            'languagesettings' => array(self::HAS_MANY, 'SurveyLanguageSetting', 'surveyls_survey_id', 'index' => 'surveyls_language'),
            'defaultlanguage' => array(self::BELONGS_TO, 'SurveyLanguageSetting', array('language' => 'surveyls_language', 'sid' => 'surveyls_survey_id'), 'together' => true),
            'owner' => array(self::BELONGS_TO, 'User', 'owner_id'),
            'groups' => array(self::HAS_MANY, 'QuestionGroup', 'sid'),
            // ????????
			// 'owner' => array(self::BELONGS_TO, 'User', '', 'on' => "$alias.owner_id = owner.uid"),
            
        );
    }

    /**
    * Returns this model's scopes
    *
    * @access public
    * @return array
    */
    public function scopes()
    {
        return array(
            'active' => array('condition' => "active = 'Y'"),
            'open' => array('condition' => '(startdate <= :now1 OR startdate IS NULL) AND (expires >= :now2 OR expires IS NULL)', 'params' => array(
                ':now1' => dateShift(date("Y-m-d H:i:s"), "Y-m-d H:i:s", Yii::app()->getConfig("timeadjust")),
                ':now2' => dateShift(date("Y-m-d H:i:s"), "Y-m-d H:i:s", Yii::app()->getConfig("timeadjust"))
                )
            ),
            'public' => array('condition' => "listpublic = 'Y'"),
            'registration' => array('condition' => "allowregister = 'Y' AND startdate > :now3 AND (expires < :now4 OR expires IS NULL)", 'params' => array(
                ':now3' => dateShift(date("Y-m-d H:i:s"), "Y-m-d H:i:s", Yii::app()->getConfig("timeadjust")),
                ':now4' => dateShift(date("Y-m-d H:i:s"), "Y-m-d H:i:s", Yii::app()->getConfig("timeadjust"))
            ))
        );
    }

    /**
    * Returns this model's validation rules
    *
    */
    public function rules()
    {
        return array(
            array('datecreated', 'default','value'=>date("Y-m-d")),
            array('startdate', 'default','value'=>NULL),
            array('expires', 'default','value'=>NULL),
            array('admin,faxto','LSYii_Validators'),
            array('adminemail','filter', 'filter'=>'trim'),
            array('bounce_email','LSYii_EmailIDNAValidator', 'allowEmpty'=>true),
            array('adminemail','filter', 'filter'=>'trim'),
            array('bounce_email','LSYii_EmailIDNAValidator', 'allowEmpty'=>true),
            array('active', 'in','range'=>array('Y','N'), 'allowEmpty'=>true),
            array('anonymized', 'in','range'=>array('Y','N'), 'allowEmpty'=>true),
            array('savetimings', 'in','range'=>array('Y','N'), 'allowEmpty'=>true),
            array('datestamp', 'in','range'=>array('Y','N'), 'allowEmpty'=>true),
            array('usecookie', 'in','range'=>array('Y','N'), 'allowEmpty'=>true),
            array('allowregister', 'in','range'=>array('Y','N'), 'allowEmpty'=>true),
            array('allowsave', 'in','range'=>array('Y','N'), 'allowEmpty'=>true),
            array('autoredirect', 'in','range'=>array('Y','N'), 'allowEmpty'=>true),
            array('allowprev', 'in','range'=>array('Y','N'), 'allowEmpty'=>true),
            array('printanswers', 'in','range'=>array('Y','N'), 'allowEmpty'=>true),
            array('ipaddr', 'in','range'=>array('Y','N'), 'allowEmpty'=>true),
            array('refurl', 'in','range'=>array('Y','N'), 'allowEmpty'=>true),
            array('publicstatistics', 'in','range'=>array('Y','N'), 'allowEmpty'=>true),
            array('publicgraphs', 'in','range'=>array('Y','N'), 'allowEmpty'=>true),
            array('listpublic', 'in','range'=>array('Y','N'), 'allowEmpty'=>true),
            array('htmlemail', 'in','range'=>array('Y','N'), 'allowEmpty'=>true),
            array('sendconfirmation', 'in','range'=>array('Y','N'), 'allowEmpty'=>true),
            array('tokenanswerspersistence', 'in','range'=>array('Y','N'), 'allowEmpty'=>true),
            array('assessments', 'in','range'=>array('Y','N'), 'allowEmpty'=>true),
            array('usetokens', 'in','range'=>array('Y','N'), 'allowEmpty'=>true),
            array('showxquestions', 'in','range'=>array('Y','N'), 'allowEmpty'=>true),
            array('shownoanswer', 'in','range'=>array('Y','N'), 'allowEmpty'=>true),
            array('showwelcome', 'in','range'=>array('Y','N'), 'allowEmpty'=>true),
            array('showprogress', 'in','range'=>array('Y','N'), 'allowEmpty'=>true),
            array('questionindex', 'numerical','min' => 0, 'max' => 2, 'allowEmpty'=>false),
            array('nokeyboard', 'in','range'=>array('Y','N'), 'allowEmpty'=>true),
            array('alloweditaftercompletion', 'in','range'=>array('Y','N'), 'allowEmpty'=>true),
            array('bounceprocessing', 'in','range'=>array('L','N','G'), 'allowEmpty'=>true),
            array('usecaptcha', 'in','range'=>array('A','B','C','D','X','R','S','N'), 'allowEmpty'=>true),
            array('showgroupinfo', 'in','range'=>array('B','N','D','X'), 'allowEmpty'=>true),
            array('showqnumcode', 'in','range'=>array('B','N','C','X'), 'allowEmpty'=>true),
            array('format', 'in','range'=>array('G','S','A'), 'allowEmpty'=>true),
            array('googleanalyticsstyle', 'numerical', 'integerOnly'=>true, 'min'=>'0', 'max'=>'2', 'allowEmpty'=>true),
            array('autonumber_start','numerical', 'integerOnly'=>true,'allowEmpty'=>true),
            array('tokenlength','numerical', 'integerOnly'=>true,'allowEmpty'=>true, 'min'=>'5', 'max'=>'36'),
            array('bouncetime','numerical', 'integerOnly'=>true,'allowEmpty'=>true),
            array('navigationdelay','numerical', 'integerOnly'=>true,'allowEmpty'=>true),
            array('template', 'filter', 'filter'=>array($this,'filterTemplateSave')),
            array('language','LSYii_Validators','isLanguage'=>true),
            array('language', 'required', 'on' => 'insert'),
            array('language', 'filter', 'filter'=>'trim'),
            array('additional_languages', 'filter', 'filter'=>'trim'),
            array('additional_languages','LSYii_Validators','isLanguageMulti'=>true),
            // Date rules currently don't work properly with MSSQL, deactivating for now
            //  array('expires','date', 'format'=>array('yyyy-MM-dd', 'yyyy-MM-dd HH:mm', 'yyyy-MM-dd HH:mm:ss',), 'allowEmpty'=>true),
            //  array('startdate','date', 'format'=>array('yyyy-MM-dd', 'yyyy-MM-dd HH:mm', 'yyyy-MM-dd HH:mm:ss',), 'allowEmpty'=>true),
            //  array('datecreated','date', 'format'=>array('yyyy-MM-dd', 'yyyy-MM-dd HH:mm', 'yyyy-MM-dd HH:mm:ss',), 'allowEmpty'=>true),
        );
    }


    /**
    * fixSurveyAttribute to fix and/or add some survey attribute
    * - Fix template name to be sure template exist
    */
    public function fixSurveyAttribute($event)
    {
        $this->template=Template::templateNameFilter($this->template);
    }

    /**
    * filterTemplateSave to fix some template name 
    */
    public function filterTemplateSave($sTemplateName)
    {
        if(!Permission::model()->hasTemplatePermission($sTemplateName))
        {
            if(!$this->isNewRecord)// Reset to default only if different from actual value
            {
                $oSurvey=self::model()->findByPk($this->sid);
                if($oSurvey->template != $sTemplateName)// No need to test !is_null($oSurvey)
                    $sTemplateName = Yii::app()->getConfig('defaulttemplate');
            }
            else
            {
                $sTemplateName = Yii::app()->getConfig('defaulttemplate');
            }
        }
        return Template::templateNameFilter($sTemplateName);
    }

    /**
    * permission scope for this model
    * Actually only test if user have minimal access to survey (read)
    * @access public
    * @param int $loginID
    * @return CActiveRecord
    */
    public function permission($loginID)
    {
        $loginID = (int) $loginID;
        if(Permission::model()->hasGlobalPermission('surveys','read'))// Test global before adding criteria
            return $this;
        $criteria = $this->getDBCriteria();
        $criteria->mergeWith(array(
            'condition' => 'sid IN (SELECT entity_id FROM {{permissions}} WHERE entity = :entity AND  uid = :uid AND permission = :permission AND read_p = 1)
                            OR owner_id = :owner_id',
        ));
        $criteria->params[':uid'] = $loginID;
        $criteria->params[':permission'] = 'survey';
        $criteria->params[':owner_id'] = $loginID;
        $criteria->params[':entity'] = 'survey';

        return $this;
    }

    /**
    * Returns additional languages formatted into a string
    *
    * @access public
    * @return array
    */
    public function getAdditionalLanguages()
    {
        $sLanguages = trim($this->additional_languages);
        if ($sLanguages != '')
            return explode(' ', $sLanguages);
        else
            return array();
    }

    /**
    * Returns all languages array
    *
    * @access public
    * @return array
    */
    public function getAllLanguages()
    {
        $sLanguages = self::getAdditionalLanguages();
        $baselang=$this->language;
        array_unshift($sLanguages,$baselang);
        return $sLanguages;
    }

    /**
    * Returns the additional token attributes
    *
    * @access public
    * @return array
    */
    public function getTokenAttributes()
    {
        $attdescriptiondata = decodeTokenAttributes($this->attributedescriptions);
        // checked for invalid data
        if($attdescriptiondata == null)
        {
            return array();
        }
        // Catches malformed data
        if ($attdescriptiondata && strpos(key(reset($attdescriptiondata)),'attribute_')===false)
        {
            // don't know why yet but this breaks normal tokenAttributes functionning
            //$attdescriptiondata=array_flip(GetAttributeFieldNames($this->sid));
        }
        elseif (is_null($attdescriptiondata))
        {
            $attdescriptiondata=array();
        }
        // Legacy records support
        if ($attdescriptiondata === false)
        {
            $attdescriptiondata = explode("\n", $this->attributedescriptions);
            $fields = array();
            $languagesettings = array();
            foreach ($attdescriptiondata as $attdescription)
            {
                if (trim($attdescription) != '')
                {
                    $fieldname = substr($attdescription, 0, strpos($attdescription, '='));
                    $desc = substr($attdescription, strpos($attdescription, '=') + 1);
                    $fields[$fieldname] = array(
                    'description' => $desc,
                    'mandatory' => 'N',
                    'show_register' => 'N',
                    'cpdbmap' =>''
                    );
                    $languagesettings[$fieldname] = $desc;
                }
            }
            $ls = SurveyLanguageSetting::model()->findByAttributes(array('surveyls_survey_id' => $this->sid, 'surveyls_language' => $this->language));
            self::model()->updateByPk($this->sid, array('attributedescriptions' => json_encode($fields)));
            $ls->surveyls_attributecaptions = json_encode($languagesettings);
            $ls->save();
            $attdescriptiondata = $fields;
        }
        $aCompleteData=array();
        foreach ($attdescriptiondata as $sKey=>$aValues)
        {
            if (!is_array($aValues)) $aValues=array();
<<<<<<< HEAD
            $aCompleteData[$sKey]= array_merge(array(
                    'description' => '',
                    'mandatory' => 'N',
                    'show_register' => 'N',
                    'cpdbmap' =>''
                    ),$aValues);
=======
            if(preg_match("/^attribute_[0-9]{1,}$/",$sKey))
            {
              $aCompleteData[$sKey]= array_merge(array(
                      'description' => '',
                      'mandatory' => 'N',
                      'show_register' => 'N',
                      'cpdbmap' =>''
                      ),$aValues);
            }
>>>>>>> 5323d026
        }
        return $aCompleteData;
    }

    /**
     * Returns true in a token table exists for the given $surveyId
     *
     * @staticvar array $tokens
     * @param int $iSurveyID
     * @return boolean
     */
    public function hasTokens($iSurveyID) {
        static $tokens = array();
        $iSurveyID = (int) $iSurveyID;

        if (!isset($tokens[$iSurveyID])) {
            // Make sure common_helper is loaded
            Yii::import('application.helpers.common_helper', true);

            $tokens_table = "{{tokens_{$iSurveyID}}}";
            if (tableExists($tokens_table)) {
                $tokens[$iSurveyID] = true;
            } else {
                $tokens[$iSurveyID] = false;
            }
        }

        return $tokens[$iSurveyID];
    }


    /**
    * Creates a new survey - does some basic checks of the suppplied data
    *
    * @param array $aData Array with fieldname=>fieldcontents data
    * @return integer The new survey id
    */
    public function insertNewSurvey($aData)
    {
        do
        {
            if (isset($aData['wishSID'])) // if wishSID is set check if it is not taken already
            {
                $aData['sid'] = $aData['wishSID'];
                unset($aData['wishSID']);
            }
            else
                $aData['sid'] = randomChars(6, '123456789');

            $isresult = self::model()->findByPk($aData['sid']);
        }
        while (!is_null($isresult));

        $survey = new self;
        foreach ($aData as $k => $v)
            $survey->$k = $v;
        $sResult= $survey->save();
        if (!$sResult)
        {
            tracevar($survey->getErrors());
            return false;
        }
        else return $aData['sid'];
    }

    /**
    * Deletes a survey and all its data
    *
    * @access public
    * @param int $iSurveyID
    * @param bool @recursive
    * @return void
    */
    public function deleteSurvey($iSurveyID, $recursive=true)
    {
        Survey::model()->deleteByPk($iSurveyID);

        if ($recursive == true)
        {
            if (tableExists("{{survey_".intval($iSurveyID)."}}"))  //delete the survey_$iSurveyID table
            {
                Yii::app()->db->createCommand()->dropTable("{{survey_".intval($iSurveyID)."}}");
            }

            if (tableExists("{{survey_".intval($iSurveyID)."_timings}}"))  //delete the survey_$iSurveyID_timings table
            {
                Yii::app()->db->createCommand()->dropTable("{{survey_".intval($iSurveyID)."_timings}}");
            }

            if (tableExists("{{tokens_".intval($iSurveyID)."}}")) //delete the tokens_$iSurveyID table
            {
                Yii::app()->db->createCommand()->dropTable("{{tokens_".intval($iSurveyID)."}}");
            }

            $oResult = Question::model()->findAllByAttributes(array('sid' => $iSurveyID));
            foreach ($oResult as $aRow)
            {
                Answer::model()->deleteAllByAttributes(array('qid' => $aRow['qid']));
                Condition::model()->deleteAllByAttributes(array('qid' =>$aRow['qid']));
                QuestionAttribute::model()->deleteAllByAttributes(array('qid' => $aRow['qid']));
                DefaultValue::model()->deleteAllByAttributes(array('qid' => $aRow['qid']));
            }

            Question::model()->deleteAllByAttributes(array('sid' => $iSurveyID));
            Assessment::model()->deleteAllByAttributes(array('sid' => $iSurveyID));
            QuestionGroup::model()->deleteAllByAttributes(array('sid' => $iSurveyID));
            SurveyLanguageSetting::model()->deleteAllByAttributes(array('surveyls_survey_id' => $iSurveyID));
            Permission::model()->deleteAllByAttributes(array('entity_id' => $iSurveyID, 'entity'=>'survey'));
            SavedControl::model()->deleteAllByAttributes(array('sid' => $iSurveyID));
            SurveyURLParameter::model()->deleteAllByAttributes(array('sid' => $iSurveyID));
            //Remove any survey_links to the CPDB
            SurveyLink::model()->deleteLinksBySurvey($iSurveyID);
            Quota::model()->deleteQuota(array('sid' => $iSurveyID), true);
        }
    }

    public function findByPk($pk, $condition = '', $params = array()) {
        if (empty($condition) && empty($params)) {
            if (array_key_exists($pk, $this->findByPkCache)) {
                return $this->findByPkCache[$pk];
            } else {
                $result = parent::findByPk($pk, $condition, $params);
                if (!is_null($result)) {
                    $this->findByPkCache[$pk] = $result;
                }

                return $result;
            }
        }

        return parent::findByPk($pk, $condition, $params);
    }

    /**
     * findByPk uses a cache to store a result. Use this method to force clearing that cache.
     */
    public function resetCache() {
        $this->findByPkCache = array();
    }

    /**
     * Attribute renamed to questionindex in dbversion 169
     * Y maps to 1 otherwise 0;
     * @param type $value
     */
    public function setAllowjumps($value)
    {
        if ($value === 'Y') {
            $this->questionindex = 1;
        } else {
            $this->questionindex = 0;
        }
    }
	
	public function getSurveyinfo()
	{
		$iSurveyID = $this->sid;
		$baselang = $this->language;
		
		$condition = array('sid' => $iSurveyID, 'language' => $baselang);
			
		//// TODO : replace this with a HAS MANY relation !	
		$sumresult1 = Survey::model()->with(array('languagesettings'=>array('condition'=>'surveyls_language=language')))->find('sid = :surveyid', array(':surveyid' => $iSurveyID)); //$sumquery1, 1) ; //Checked
		if (is_null($sumresult1))
		{
		    Yii::app()->session['flashmessage'] = gT("Invalid survey ID");
		    $this->getController()->redirect(array("admin/index"));
		} //  if surveyid is invalid then die to prevent errors at a later time
		$surveyinfo = $sumresult1->attributes;
		$surveyinfo = array_merge($surveyinfo, $sumresult1->defaultlanguage->attributes);
		$surveyinfo = array_map('flattenText', $surveyinfo);
        //$surveyinfo["groups"] = $this->groups;
		return $surveyinfo;
	}	
	
	
	public function getCreationDate()
	{
		$dateformatdata=getDateFormatData(Yii::app()->session['dateformat']);
		return convertDateTimeFormat($this->datecreated, 'Y-m-d', $dateformatdata['phpdate']);
	}

	public function getAnonymizedResponses()
	{
		$anonymizedResponses = ($this->anonymized == 'Y')?gT('Yes'):gT('No');
		return $anonymizedResponses;
	}	

	public function getActiveWord()
	{
		$activeword = ($this->active == 'Y')?gT('Yes'):gT('No');
		return $activeword;
	}	

	public function getPartialAnswers()
	{
		$table = '{{survey_' . $this->sid . '}}';
		
		if (Yii::app()->db->schema->getTable($table) === null)
		{
			return null;
		}
		else 
		{
			$answers = Yii::app()->db->createCommand()
			    ->select('*')
			    ->from($table)
			    ->where('submitdate IS NULL')
			    ->queryAll();	
	
	        return $answers;			
		}
	}
	
	public function getFullAnswers()
	{
		$table = '{{survey_' . $this->sid . '}}';
		
		if (Yii::app()->db->schema->getTable($table) === null)
		{
			return null;
		}
		else 
		{
			$answers = Yii::app()->db->createCommand()
			    ->select('*')
			    ->from($table)
			    ->where('submitdate IS NOT NULL')
			    ->queryAll();	
	
	        return $answers;			
		}
	}

	public function getCountFullAnswers()
	{
		return count($this->fullAnswers);		
	}
	
	public function getCountPartialAnswers()
	{
		return count($this->partialAnswers);		
	}

	public function getCountTotalAnswers()
	{
		return ($this->countFullAnswers + $this->countPartialAnswers);		
	}

	public function getbuttons()
	{
		
							 
		$url = Yii::app()->createUrl("/admin/survey/sa/view/surveyid/");
		$url .= '/'.$this->sid;
		$button = '<a class="btn btn-default" href="'.$url.'" role="button"><span class="glyphicon glyphicon-pencil" aria-hidden="true"></span></a>';
	
		$previewUrl = Yii::app()->createUrl("survey/index/sid/");
		$previewUrl .= '/'.$this->sid;			
		
		//$button = '<a class="btn btn-default open-preview" aria-data-url="'.$previewUrl.'" aria-data-language="'.$this->language.'" href="# role="button" ><span class="glyphicon glyphicon-eye-open" aria-hidden="true" ></span></a> ';
		$button = '<a class="btn btn-default" href="'.$url.'" role="button"><span class="glyphicon glyphicon-pencil" aria-hidden="true"></span></a>';
		return $button;
	}		

    public function search()
    {
        $pageSize=Yii::app()->user->getState('pageSize',Yii::app()->params['defaultPageSize']);
        
        $sort = new CSort();
        $sort->attributes = array(
          'Survey id'=>array(
            'asc'=>'sid',
            'desc'=>'sid desc',
          ),
          'Title'=>array(
            'asc'=>'surveys_languagesettings.surveyls_title',
            'desc'=>'surveys_languagesettings.surveyls_title desc',
          ),
        
          'Creation date'=>array(
            'asc'=>'datecreated',
            'desc'=>'datecreated desc',
          ),
        
          'Owner'=>array(
            'asc'=>'users.users_name',
            'desc'=>'users.users_name desc',
          ),
        
          'Anonymized responses'=>array(
            'asc'=>'anonymized',
            'desc'=>'anonymized desc',
          ),
        
          'Active'=>array(
            'asc'=>'active',
            'desc'=>'active desc',
          ),
          
        );
        
        $criteria = new CDbCriteria;

        // select
        $criteria->select = array(
            '*',
            $this->getCountFullAnswers() . " as full_answers_account",
            $this->getCountPartialAnswers() . " as partial_answers_account",
        );
        

        $criteria->join  ='LEFT JOIN {{surveys_languagesettings}} AS surveys_languagesettings ON ( surveys_languagesettings.surveyls_language = t.language AND t.sid = surveys_languagesettings.surveyls_survey_id )';
        $criteria->join .='LEFT JOIN {{users}} AS users ON ( users.uid = t.owner_id )';
        $criteria->compare('active', $this->active, true, 'AND');
        $criteria->compare('surveys_languagesettings.surveyls_title', $this->searched_value, true, 'AND');
        $criteria->compare('sid', $this->searched_value, true, 'OR');
        $criteria->compare('admin', $this->searched_value, true, 'OR');
       
                    
        $dataProvider=new CActiveDataProvider('Survey', array(
        
            'sort'=>$sort,
            'criteria'=>$criteria,
        
            'pagination'=>array(
                'pageSize'=>$pageSize,
            ),
        ));
        
        return $dataProvider;        
    }
}<|MERGE_RESOLUTION|>--- conflicted
+++ resolved
@@ -366,14 +366,6 @@
         foreach ($attdescriptiondata as $sKey=>$aValues)
         {
             if (!is_array($aValues)) $aValues=array();
-<<<<<<< HEAD
-            $aCompleteData[$sKey]= array_merge(array(
-                    'description' => '',
-                    'mandatory' => 'N',
-                    'show_register' => 'N',
-                    'cpdbmap' =>''
-                    ),$aValues);
-=======
             if(preg_match("/^attribute_[0-9]{1,}$/",$sKey))
             {
               $aCompleteData[$sKey]= array_merge(array(
@@ -383,7 +375,6 @@
                       'cpdbmap' =>''
                       ),$aValues);
             }
->>>>>>> 5323d026
         }
         return $aCompleteData;
     }
