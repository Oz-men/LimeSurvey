--- conflicted
+++ resolved
@@ -77,39 +77,18 @@
     {
         // @todo Please modify the following code to remove attributes that should not be searched.
 
-<<<<<<< HEAD
-		$criteria = new CDbCriteria;
-
-		$criteria->compare('teid', $this->teid);
-		$criteria->compare('tid', $this->tid);
-		$criteria->compare('uid', $this->uid);
-		$criteria->compare('sid', $this->sid);
-=======
         $criteria = new CDbCriteria;
 
         $criteria->compare('teid', $this->teid);
         $criteria->compare('tid', $this->tid);
         $criteria->compare('uid', $this->uid);
         $criteria->compare('sid', $this->sid);
->>>>>>> 35c4bd92
 
         return new CActiveDataProvider($this, array(
             'criteria'=>$criteria,
         ));
     }
 
-<<<<<<< HEAD
-	/**
-	 * Returns the static model of the specified AR class.
-	 * Please note that you should have this exact method in all your CActiveRecord descendants!
-	 * @param string $className active record class name.
-	 * @return TutorialEntryRelation the static model class
-	 */
-	public static function model($className = __CLASS__)
-	{
-		return parent::model($className);
-	}
-=======
     /**
      * Returns the static model of the specified AR class.
      * Please note that you should have this exact method in all your CActiveRecord descendants!
@@ -120,5 +99,4 @@
     {
         return parent::model($className);
     }
->>>>>>> 35c4bd92
 }