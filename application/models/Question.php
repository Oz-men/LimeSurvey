--- conflicted
+++ resolved
@@ -664,15 +664,9 @@
         $oSurvey = Survey::model()->findByPk($this->sid);
 
         if ($oSurvey->active != "Y" && Permission::model()->hasSurveyPermission($this->sid, 'surveycontent', 'delete')) {
-<<<<<<< HEAD
             $buttons .= '<a class="btn btn-sm btn-outline-secondary"  data-bs-toggle="tooltip" title="' . gT("Delete question") . '" href="#" role="button"'
-                . " onclick='$.bsconfirm(\"" . CHtml::encode(gT("Deleting  will also delete any answer options and subquestions it includes. Are you sure you want to continue?"))
-                            . "\", {\"confirm_ok\": \"" . gT("Yes") . "\", \"confirm_cancel\": \"" . gT("No") . "\"}, function() {"
-=======
-            $buttons .= '<a class="btn btn-sm btn-default"  data-bs-toggle="tooltip" title="' . gT("Delete question") . '" href="#" role="button"'
                 . " onclick='$.fn.bsconfirm(\"" . CHtml::encode(gT("Deleting  will also delete any answer options and subquestions it includes. Are you sure you want to continue?"))
                             . "\", {\"confirm_ok\": \"" . gT("Delete") . "\", \"confirm_cancel\": \"" . gT("Cancel") . "\"}, function() {"
->>>>>>> 165fe440
                             . convertGETtoPOST(Yii::app()->createUrl("questionAdministration/delete/", ["qid" => $this->qid]))
                         . "});'>"
                     . ' <i class="fa fa-trash text-danger"></i>
