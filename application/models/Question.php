--- conflicted
+++ resolved
@@ -27,12 +27,8 @@
  * @property string $title Question Code
  * @property string $preg
  * @property string $other Other option enabled for question (Y/N)
-<<<<<<< HEAD
- * @property string $mandatory Whether question is mandatory (Y/S/N)
-=======
  * @property string $mandatory Whether question is mandatory (Y/N)
- * @property string $encrypted Whether question is encprypted (Y/N)
->>>>>>> 22e2bd8a
+ * @property string $encrypted Whether question is encrypted (Y/N)
  * @property integer $question_order Question order in greoup
  * @property integer $parent_qid Questions parent question ID eg for subquestions
  * @property integer $scale_id  The scale ID
@@ -140,12 +136,8 @@
             array('qid,sid,gid,parent_qid', 'numerical', 'integerOnly'=>true),
             array('qid', 'unique','message'=>sprintf(gT("Question id (qid) : '%s' is already in use."), $this->qid)),// Still needed ?
             array('other', 'in', 'range'=>array('Y', 'N'), 'allowEmpty'=>true),
-<<<<<<< HEAD
-            array('mandatory', 'in', 'range'=>array('Y', 'S', 'N'), 'allowEmpty'=>true),
-=======
             array('mandatory', 'in', 'range'=>array('Y', 'N'), 'allowEmpty'=>true),
             array('encrypted', 'in', 'range'=>array('Y', 'N'), 'allowEmpty'=>true),
->>>>>>> 22e2bd8a
             array('question_order', 'numerical', 'integerOnly'=>true, 'allowEmpty'=>true),
             array('scale_id', 'numerical', 'integerOnly'=>true, 'allowEmpty'=>true),
             array('same_default', 'numerical', 'integerOnly'=>true, 'allowEmpty'=>true),
