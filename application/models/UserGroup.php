--- conflicted
+++ resolved
@@ -325,37 +325,21 @@
         // Edit user group
         if (Permission::model()->hasGlobalPermission('usergroups', 'update')) {
             $url = Yii::app()->createUrl("userGroup/edit/ugid/$this->ugid");
-<<<<<<< HEAD
-            $button .= ' <a class="btn btn-outline-secondary btn-sm green-border" data-toggle="tooltip" data-placement="top" title="' . gT('Edit user group') . '" href="' . $url . '" role="button"><span class="fa fa-pencil" ></span></a>';
-=======
-            $button .= ' <a class="btn btn-default btn-sm green-border" data-bs-toggle="tooltip" data-bs-placement="top" title="' . gT('Edit user group') . '" href="' . $url . '" role="button"><span class="fa fa-pencil" ></span></a>';
->>>>>>> eb0af5f7
+            $button .= ' <a class="btn btn-outline-secondary btn-sm green-border" data-bs-toggle="tooltip" data-bs-placement="top" title="' . gT('Edit user group') . '" href="' . $url . '" role="button"><span class="fa fa-pencil" ></span></a>';
         }
 
         // View users
         $url = Yii::app()->createUrl("userGroup/viewGroup/ugid/$this->ugid");
-<<<<<<< HEAD
-        $button .= '<a class="btn btn-outline-secondary btn-sm" data-toggle="tooltip" data-placement="top" title="' . gT('View users') . '" href="' . $url . '" role="button"><span class="fa fa-list-alt" ></span></a>';
-=======
-        $button .= '<a class="btn btn-default btn-sm" data-bs-toggle="tooltip" data-bs-placement="top" title="' . gT('View users') . '" href="' . $url . '" role="button"><span class="fa fa-list-alt" ></span></a>';
->>>>>>> eb0af5f7
+        $button .= '<a class="btn btn-outline-secondary btn-sm" data-bs-toggle="tooltip" data-bs-placement="top" title="' . gT('View users') . '" href="' . $url . '" role="button"><span class="fa fa-list-alt" ></span></a>';
 
         // Mail to user group
         // Which permission should be checked for this button to be available?
         $url = Yii::app()->createUrl("userGroup/mailToAllUsersInGroup/ugid/$this->ugid");
-<<<<<<< HEAD
-        $button .= ' <a class="btn btn-outline-secondary btn-sm" data-toggle="tooltip" data-placement="top" title="' . gT('Email user group') . '" href="' . $url . '" role="button"><span class="icon-invite" ></span></a>';
+        $button .= ' <a class="btn btn-outline-secondary btn-sm" data-bs-toggle="tooltip" data-bs-placement="top" title="' . gT('Email user group') . '" href="' . $url . '" role="button"><span class="icon-invite" ></span></a>';
 
         // Delete user group
         if (Permission::model()->hasGlobalPermission('usergroups', 'delete')) {
-            $button .= '<button class="btn btn-outline-secondary btn-sm red-border action__delete-group" data-toggle="tooltip" data-placement="top" title="' . gT('Delete user group') . '" href="#delete-modal" data-toggle="modal" data-ugid="' . $this->ugid . '" role="button"><span class="fa fa-trash text-danger"></span></button>';
-=======
-        $button .= ' <a class="btn btn-default btn-sm" data-bs-toggle="tooltip" data-bs-placement="top" title="' . gT('Email user group') . '" href="' . $url . '" role="button"><span class="icon-invite" ></span></a>';
-
-        // Delete user group
-        if (Permission::model()->hasGlobalPermission('usergroups', 'delete')) {
-            $button .= '<button class="btn btn-default btn-sm red-border action__delete-group" data-bs-toggle="tooltip" data-bs-placement="top" title="' . gT('Delete user group') . '" href="#delete-modal" data-bs-toggle="modal" data-ugid="' . $this->ugid . '" role="button"><span class="fa fa-trash text-danger"></span></button>';
->>>>>>> eb0af5f7
+            $button .= '<button class="btn btn-outline-secondary btn-sm red-border action__delete-group" data-bs-toggle="tooltip" data-bs-placement="top" title="' . gT('Delete user group') . '" href="#delete-modal" data-toggle="modal" data-ugid="' . $this->ugid . '" role="button"><span class="fa fa-trash text-danger"></span></button>';
         }
         $button .= "</div>";
         return $button;
