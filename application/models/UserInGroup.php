--- conflicted
+++ resolved
@@ -51,14 +51,9 @@
         // NOTE: you may need to adjust the relation name and the related
         // class name for the relations automatically generated below.
         return array(
-<<<<<<< HEAD
-            'users' => array(self::BELONGS_TO, 'User', '', 'on' => 't.uid = users.uid'),
-            'group' => array(self::BELONGS_TO, 'UserGroup', '', 'on' => 't.ugid = group.uid'),
-=======
             // TODO should be singular
             'users' => array(self::BELONGS_TO, 'User', 'uid'),
             'group' => array(self::BELONGS_TO, 'UserGroup', 'ugid'),
->>>>>>> b14e8fc1
         );
     }
 
