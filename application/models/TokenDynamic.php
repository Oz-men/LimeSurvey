--- conflicted
+++ resolved
@@ -624,13 +624,8 @@
             ),
             array(
                 'header' => gT('Action'),
-<<<<<<< HEAD
                 'class' => 'yiistrap.widgets.TbButtonColumn',
-                'template' => '{edit}{viewresponse}{spacerviewresponse}{previewsurvey}{previewsurveyspacer}{mail}{remind}{mailspacer}{viewparticipant}<span data-bs-toggle="tooltip" title="' . gt('Delete survey participant') . '">{deletetoken}</span>{viewparticipantspacer}',
-=======
-                'class' => 'bootstrap.widgets.TbButtonColumn',
-                'template' => '{edit}{viewresponse}{spacerviewresponse}{previewsurvey}{launchsurvey}{previewsurveyspacer}{mail}{remind}{mailspacer}{viewparticipant}<span data-toggle="tooltip" title="' . gt('Delete survey participant') . '">{deletetoken}</span>{viewparticipantspacer}',
->>>>>>> e8369cd7
+                'template' => '{edit}{viewresponse}{spacerviewresponse}{previewsurvey}{launchsurvey}{previewsurveyspacer}{mail}{remind}{mailspacer}{viewparticipant}<span data-bs-toggle="tooltip" title="' . gt('Delete survey participant') . '">{deletetoken}</span>{viewparticipantspacer}',
                 'htmlOptions' => array('class' => 'icon-btn-row'),
                 'buttons' => $this->getGridButtons(),
             ),
