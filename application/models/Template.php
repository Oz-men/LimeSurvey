<?php

if (!defined('BASEPATH')) {
    die('No direct script access allowed');
}
/*
 * LimeSurvey
 * Copyright (C) 2007-2011 The LimeSurvey Project Team / Carsten Schmitz
 * All rights reserved.
 * License: GNU/GPL License v2 or later, see LICENSE.php
 * LimeSurvey is free software. This version may have been modified pursuant
 * to the GNU General Public License, and as distributed it includes or
 * is derivative of works licensed under the GNU General Public License or
 * other free or open source software licenses.
 * See COPYRIGHT.php for copyright notices and details.
 *
  */

/**
 * Class Template
 *
 * @property string $name Template name
 * @property string $folder Template folder name eg: 'default'
 * @property string $title
 * @property string $creation_date
 * @property string $author
 * @property string $author_email
 * @property string $author_url
 * @property string $copyright
 * @property string $license
 * @property string $version
 * @property string $view_folder
 * @property string $files_folder
 * @property string $description
 * @property string $last_update
 * @property integer $owner_id
 * @property string $extends
 */
class Template extends LSActiveRecord
{

    /** @var array $aAllTemplatesDir cache for the method getAllTemplatesDirectories */
    public static $aAllTemplatesDir = null;

    /** @var array $aTemplatesInUploadDir cache for the method getTemplateInUpload */
    public static $aTemplatesInUploadDir = null;

    /** @var array $aTemplatesInStandardDir cache for the method getTemplateInStandard */
    public static $aTemplatesInStandardDir = null;

    /** @var array $aTemplatesFileFolder cache for the method getTemplateFilesFolder */
    public static $aTemplatesFileFolder = null;

    /** @var array $aNamesFiltered cache for the method templateNameFilter */
    public static $aNamesFiltered = null;

    /** @var Template - The instance of template object */
    private static $instance;

    /** @var string[] list of standard template */
    private static $standardTemplates = array();

    /**
     * @return string the associated database table name
     */
    public function tableName()
    {
        return '{{templates}}';
    }

    /**
     * @return array validation rules for model attributes.
     */
    public function rules()
    {
        // NOTE: you should only define rules for those attributes that
        // will receive user inputs.
        return array(
            array('name, title, creation_date', 'required'),
            array('owner_id', 'numerical', 'integerOnly'=>true),
            array('name, author, extends', 'length', 'max'=>150),
            array('folder, version, api_version, view_folder, files_folder', 'length', 'max'=>45),
            array('title', 'length', 'max'=>100),
            array('author_email, author_url', 'length', 'max'=>255),
            array('copyright, license, description, last_update', 'safe'),
            // The following rule is used by search().
            // @todo Please remove those attributes that should not be searched.
            array('name, folder, title, creation_date, author, author_email, author_url, copyright, license, version, api_version, view_folder, files_folder, description, last_update, owner_id, extends', 'safe', 'on'=>'search'),
        );
    }

    /**
     * @return array relational rules.
     */
    public function relations()
    {
        return array(

        );
    }

    /**
     * @return array customized attribute labels (name=>label)
     */
    public function attributeLabels()
    {
        return array(
            'name' => 'Name',
            'folder' => 'Folder',
            'title' => 'Title',
            'creation_date' => 'Creation Date',
            'author' => 'Author',
            'author_email' => 'Author Email',
            'author_url' => 'Author Url',
            'copyright' => 'Copyright',
            'license' => 'License',
            'version' => 'Version',
            'api_version' => 'Api Version',
            'view_folder' => 'View Folder',
            'files_folder' => 'Files Folder',
            'description' => 'Description',
            'last_update' => 'Last Update',
            'owner_id' => 'Owner',
            'extends' => 'Extends Templates Name',
        );
    }


    /**
     * Returns this table's primary key
     *
     * @access public
     * @return string
     */
    public function primaryKey()
    {
        return 'name';
    }

    /**
     * Filter the template name : test if template if exist
     *
     * @param string $sTemplateName
     * @return string existing $sTemplateName
     */
    public static function templateNameFilter($sTemplateName)
    {
        // If the names has already been filtered, we skip the process
        if (!empty(self::$aNamesFiltered[$sTemplateName])) {
            return self::$aNamesFiltered[$sTemplateName];
        }

        $sRequestedTemplate = $sTemplateName;
        $sDefaultTemplate = getGlobalSetting('defaulttheme');

        /* Validate if template is OK in user dir, DIRECTORY_SEPARATOR not needed "/" is OK */
        $oTemplate = self::model()->findByPk($sTemplateName);

<<<<<<< HEAD
        if (is_object($oTemplate) && (is_file(Yii::app()->getConfig("userthemerootdir").DIRECTORY_SEPARATOR.$oTemplate->folder.DIRECTORY_SEPARATOR.'config.xml') || is_file(Yii::app()->getConfig("standardthemerootdir").DIRECTORY_SEPARATOR.$oTemplate->folder.DIRECTORY_SEPARATOR.'config.xml'))) {
=======
        if (is_object($oTemplate) && (self::checkTemplateXML($oTemplate->folder))) {
>>>>>>> 35c4bd92
            self::$aNamesFiltered[$sTemplateName] = $sTemplateName;
            return self::$aNamesFiltered[$sTemplateName];
        }

        /* Then try with the global default template */
        if ($sTemplateName != $sDefaultTemplate) {
            return self::templateNameFilter($sDefaultTemplate);
        }

        /* If we're here, then the default survey theme is not installed and must be changed */
        $aTemplateList = self::getTemplateList();
        $sTemplateName = key($aTemplateList);
        if (!empty($sTemplateName)) {
            setGlobalSetting('defaulttheme', $sTemplateName);
            $sDefaultTemplate = getGlobalSetting('defaulttheme');
            Yii::app()->setFlashMessage(sprintf(gT("Default survey theme %s is not installed. Now %s is the new default survey theme"), $sRequestedTemplate, $sTemplateName), 'error');
            self::$aNamesFiltered[$sTemplateName] = $sTemplateName;
            return $sTemplateName;
        } else {
            throw new Exception('No survey theme installed !!!!');
        }
    }

    /**
     * Check if a given Template has a valid XML File
     * @TODO: check api version
     *
     * @param string $sTemplateFolder the template forder name where to look for the XML
     * @return boolean
     */
    public static function checkTemplateXML($sTemplateFolder)
    {
        return (is_file(Yii::app()->getConfig("userthemerootdir").DIRECTORY_SEPARATOR.$sTemplateFolder.DIRECTORY_SEPARATOR.'config.xml') || is_file(Yii::app()->getConfig("standardthemerootdir").DIRECTORY_SEPARATOR.$sTemplateFolder.DIRECTORY_SEPARATOR.'config.xml'));
    }

    /**
     * @param string $sTemplateName
     * @return bool
     */
    public static function checkIfTemplateExists($sTemplateName)
    {
        $aTemplates = self::getTemplateList();
        if (array_key_exists($sTemplateName, $aTemplates)) {
            return true;
        }
        return false;
    }

    /**
     * Get the template path for any template : test if template if exist
     *
     * @param string $sTemplateName
     * @return string template path
     */
    public static function getTemplatePath($sTemplateName = "")
    {
        static $aTemplatePath = array();
        if (isset($aTemplatePath[$sTemplateName])) {
            return $aTemplatePath[$sTemplateName];
        }

        $oTemplate = self::model()->findByPk($sTemplateName);

        if (self::isStandardTemplate($sTemplateName)) {
            return $aTemplatePath[$sTemplateName] = Yii::app()->getConfig("standardthemerootdir").DIRECTORY_SEPARATOR.$oTemplate->folder;
        } else {
            return $aTemplatePath[$sTemplateName] = Yii::app()->getConfig("userthemerootdir").DIRECTORY_SEPARATOR.$oTemplate->folder;
        }
    }

    /**
     * This method construct a template object, having all the needed configuration datas.
     * It checks if the required template is a core one or a user one.
     * If it's a user template, it will check if it's an old 2.0x template to provide default configuration values corresponding to the old template system
     * If it's not an old template, it will check if it has a configuration file to load its datas.
     * If it's not the case (template probably doesn't exist), it will load the default template configuration
     * TODO : more tests should be done, with a call to private function _is_valid_template(), testing not only if it has a config.xml, but also id this file is correct, if the files refered in css exist, etc.
     *
     * @param string $sTemplateName     the name of the template to load. The string come from the template selector in survey settings
     * @param integer $iSurveyId        the id of the survey.
     * @param integer $iSurveyId        the id of the survey.
     * @param boolean $bForceXML        the id of the survey.
     * @return TemplateConfiguration
     */
    public static function getTemplateConfiguration($sTemplateName = null, $iSurveyId = null, $iSurveyGroupId = null, $bForceXML = false)
    {

        // First we try to get a confifuration row from DB
        if (!$bForceXML) {
            // The name need to be filtred only for DB version. From TemplateEditor, the template is not installed.
            $sTemplateName = (empty($sTemplateName)) ? null : self::templateNameFilter($sTemplateName);
            $oTemplateConfigurationModel = TemplateConfiguration::getInstance($sTemplateName, $iSurveyGroupId, $iSurveyId);
        }


        // If no row found, or if the template folder for this configuration row doesn't exist we load the XML config (which will load the default XML)
        if ($bForceXML || !is_a($oTemplateConfigurationModel, 'TemplateConfiguration') || !$oTemplateConfigurationModel->checkTemplate()) {
            $oTemplateConfigurationModel = new TemplateManifest;
            $oTemplateConfigurationModel->setBasics($sTemplateName, $iSurveyId);

        }

        //$oTemplateConfigurationModel->prepareTemplateRendering($sTemplateName, $iSurveyId);
        return $oTemplateConfigurationModel;
    }


    /**
     * Return the list of ALL files present in the file directory
     *
     * @param string $filesDir
     * @return array
     */
    static public function getOtherFiles($filesDir)
    {
        $otherFiles = array();
        if (file_exists($filesDir) && $handle = opendir($filesDir)) {
            while (false !== ($file = readdir($handle))) {
                if (!is_dir($file)) {
                    $otherFiles[] = array("name" => $file);
                }
            }
            closedir($handle);
        }
        return $otherFiles;
    }

    /**
     * This function returns the complete URL path to a given template name
     *
     * @param string $sTemplateName
     * @return string template url
     */
    public static function getTemplateURL($sTemplateName = "")
    {
        static $aTemplateUrl = array();
        if (isset($aTemplateUrl[$sTemplateName])) {
            return $aTemplateUrl[$sTemplateName];
        }

        $oTemplate = self::model()->findByPk($sTemplateName);

        if (is_object($oTemplate)) {
            if (self::isStandardTemplate($sTemplateName)) {
                return $aTemplateUrl[$sTemplateName] = Yii::app()->getConfig("standardthemerooturl").'/'.$oTemplate->folder.'/';
            } else {
                return $aTemplateUrl[$sTemplateName] = Yii::app()->getConfig("userthemerooturl").'/'.$oTemplate->folder.'/';
            }
        } else {
            return '';
        }

    }



    /**
     * This function returns the complete URL path to a given template name
     *
     * @param string $sTemplateName
     * @return string template url
     */
    public static function getTemplatesFileFolder($sTemplateName = "")
    {
        static $aTemplatesFileFolder = array();
        if (isset($aTemplatesFileFolder[$sTemplateName])) {
            return $aTemplatesFileFolder[$sTemplateName];
        }

        $oTemplate = self::model()->findByPk($sTemplateName);

        if (is_object($oTemplate)) {
            return $aTemplatesFileFolder[$sTemplateName] = $oTemplate->files_folder;
        } else {
            return '';
        }

    }

    /**
     * Returns an array of all available template names - does a basic check if the template might be valid
     *
     * TODO: replace the calls to that function by a data provider based on search
     *
     * @return array
     */
    public static function getTemplateList()
    {
        $sUserTemplateRootDir    = Yii::app()->getConfig("userthemerootdir");
        $standardTemplateRootDir = Yii::app()->getConfig("standardthemerootdir");

        $aTemplateList = array();
        $aStandardTemplates = self::getStandardTemplateList();

        foreach ($aStandardTemplates as $sTemplateName) {
            $oTemplate = self::model()->findByPk($sTemplateName);

            if (is_object($oTemplate)) {
                $aTemplateList[$sTemplateName] = $standardTemplateRootDir.DIRECTORY_SEPARATOR.$oTemplate->folder;
            }
        }

        if ($sUserTemplateRootDir && $handle = opendir($sUserTemplateRootDir)) {
            while (false !== ($sTemplatePath = readdir($handle))) {
                // Maybe $file[0] != "." to hide Linux hidden directory
                if (!is_file("$sUserTemplateRootDir/$sTemplatePath")
                    && $sTemplatePath != "."
                    && $sTemplatePath != ".." && $sTemplatePath != ".svn"
                    && (file_exists("{$sUserTemplateRootDir}/{$sTemplatePath}/config.xml"))) {

                    $oTemplate = self::getTemplateConfiguration($sTemplatePath, null, null, true);

                    if (is_object($oTemplate)) {
                        $aTemplateList[$sTemplatePath] = $sUserTemplateRootDir.DIRECTORY_SEPARATOR.$sTemplatePath;
                    }
                }
            }
            closedir($handle);
        }
        ksort($aTemplateList);

        return $aTemplateList;
    }

    /**
     * @return array
     * TODO: replace the calls to that function by a data provider based on search
     */
    public static function getTemplateListWithPreviews()
    {

        $aTemplateList = array();

        $oTemplateList = TemplateConfiguration::model()->search();
        $oTemplateList->setPagination(false);

        foreach ($oTemplateList->getData() as $oTemplate) {
            $aTemplateList[$oTemplate->template_name]['preview'] = $oTemplate->preview;
        }

        return $aTemplateList;
    }

    /**
     * isStandardTemplate returns true if a template is a standard template
     * This function does not check if a template actually exists
     *
     * @param mixed $sTemplateName template name to look for
     * @return bool True if standard template, otherwise false
     */
    public static function isStandardTemplate($sTemplateName)
    {
        $standardTemplates = self::getStandardTemplateList();
        return in_array($sTemplateName, $standardTemplates);
    }

    /**
     * Get instance of template object.
     * Will instantiate the template object first time it is called.
     *
     * NOTE 1: This function will call prepareTemplateRendering that create/update all the packages needed to render the template, which imply to do the same for all mother templates
     * NOTE 2: So if you just want to access the TemplateConfiguration AR Object, you don't need to use this one. Call it only before rendering anything related to the template.
     * NOTE 3: If you need to get the related configuration to this template, rather use: getTemplateConfiguration()
     *
     * @param string $sTemplateName
     * @param int|string $iSurveyId
     * @param int|string $iSurveyGroupId
     * @param boolean $bForceXML
     * @return TemplateConfiguration
     */
    public static function getInstance($sTemplateName = null, $iSurveyId = null, $iSurveyGroupId = null, $bForceXML = null)
    {
        // The error page from default template can be called when no survey found with a specific ID.
        if ($sTemplateName === null && $iSurveyId === null) {
            $sTemplateName = getGlobalSetting('defaulttheme');
        }

        if ($bForceXML === null) {
            // Template developper could prefer to work with XML rather than DB as a first step, for quick and easy changes
            if (App()->getConfig('force_xmlsettings_for_survey_rendering') && YII_DEBUG) {
                $bForceXML = true;
            } elseif (App()->getConfig('force_xmlsettings_for_survey_rendering') && YII_DEBUG) {
                $bForceXML = false;
            }
        }

        if (empty(self::$instance)) {
            self::$instance = self::getTemplateConfiguration($sTemplateName, $iSurveyId, $iSurveyGroupId, $bForceXML);
            self::$instance->prepareTemplateRendering($sTemplateName, $iSurveyId);
        }


        return self::$instance;
    }

    /**
     * Return the standard template list
     * @return string[]
     * @throws Exception
     */
    public static function getStandardTemplateList()
    {

        $standardTemplates = array(getGlobalSetting('defaulttheme'), 'vanilla', 'material', 'no_bootstrap', 'bootswatch', 'fruity', 'embedded');
        return $standardTemplates;
    }


    public static function hasInheritance($sTemplateName)
    {
        return self::model()->countByAttributes(array('extends' => $sTemplateName));
    }

    public static function getAllTemplatesDirectories()
    {
        if (empty(self::$aAllTemplatesDir)) {
            $aTemplatesInUpload     = Template::getTemplateInUpload();
            $aTemplatesInCore       = Template::getTemplateInStandard();
            self::$aAllTemplatesDir = array_merge($aTemplatesInUpload, $aTemplatesInCore);
        }
        return self::$aAllTemplatesDir;
    }

    public static function getTemplateInUpload()
    {
        if (empty(self::$aTemplatesInUploadDir)) {
            $sUserTemplateRootDir        = Yii::app()->getConfig("userthemerootdir");
            self::$aTemplatesInUploadDir = self::getTemplateInFolder($sUserTemplateRootDir);
        }

        return self::$aTemplatesInUploadDir;
    }

    public static function getTemplateInStandard()
    {
        if (empty(self::$aTemplatesInStandardDir)) {
            $standardTemplateRootDir       = Yii::app()->getConfig("standardthemerootdir");
            self::$aTemplatesInStandardDir = self::getTemplateInFolder($standardTemplateRootDir);
        }

        return self::$aTemplatesInStandardDir;
    }

    public static function getTemplateInFolder($sFolder)
    {
        $aTemplateList = array();

        if ($sFolder && $handle = opendir($sFolder)) {
            while (false !== ($sFileName = readdir($handle))) {
                if (!is_file("$sFolder/$sFileName") && $sFileName != "." && $sFileName != ".." && $sFileName != ".svn" && (file_exists("{$sFolder}/{$sFileName}/config.xml"))) {
                    $aTemplateList[$sFileName] = $sFolder.DIRECTORY_SEPARATOR.$sFileName;
                }
            }
            closedir($handle);
        }
        ksort($aTemplateList);
        return  $aTemplateList;
    }


    /**
     * Change the template name inside DB and the manifest (called from template editor)
     * NOTE: all tests (like template exist, etc) are done from template controller.
     *
     * @param string $sNewName The newname of the template
     */
    public function renameTo($sNewName)
    {
        Yii::import('application.helpers.sanitize_helper', true);
        $sNewName = sanitize_paranoid_string($sNewName);
        Survey::model()->updateAll(array('template' => $sNewName), "template = :oldname", array(':oldname'=>$this->name));
        Template::model()->updateAll(array('name' => $sNewName, 'folder' => $sNewName), "name = :oldname", array(':oldname'=>$this->name));
        TemplateConfiguration::rename($this->name, $sNewName);
        TemplateManifest::rename($this->name, $sNewName);
    }

    /**
     * Retrieves a list of models based on the current search/filter conditions.
     *
     * Typical usecase:
     * - Initialize the model fields with values from filter form.
     * - Execute this method to get CActiveDataProvider instance which will filter
     * models according to data in model fields.
     * - Pass data provider to CGridView, CListView or any similar widget.
     *
     * @return CActiveDataProvider the data provider that can return the models
     * based on the search/filter conditions.
     */
    public function search()
    {
        // @todo Please modify the following code to remove attributes that should not be searched.

        $criteria = new CDbCriteria;

        $criteria->compare('name', $this->name, true);
        $criteria->compare('folder', $this->folder, true);
        $criteria->compare('title', $this->title, true);
        $criteria->compare('creation_date', $this->creation_date, true);
        $criteria->compare('author', $this->author, true);
        $criteria->compare('author_email', $this->author_email, true);
        $criteria->compare('author_url', $this->author_url, true);
        $criteria->compare('copyright', $this->copyright, true);
        $criteria->compare('license', $this->license, true);
        $criteria->compare('version', $this->version, true);
        $criteria->compare('api_version', $this->api_version, true);
        $criteria->compare('view_folder', $this->view_folder, true);
        $criteria->compare('files_folder', $this->files_folder, true);
        $criteria->compare('description', $this->description, true);
        $criteria->compare('last_update', $this->last_update, true);
        $criteria->compare('owner_id', $this->owner_id);
        $criteria->compare('extends', $this->extends, true);

        return new CActiveDataProvider($this, array(
            'criteria'=>$criteria,
        ));
    }

    /**
     * Returns the static model of the specified AR class.
     * Please note that you should have this exact method in all your CActiveRecord descendants!
     * @param string $className active record class name.
     * @return Template the static model class
     */
    public static function model($className = __CLASS__)
    {
        /** @var self $model */
        $model = parent::model($className);
        return $model;
    }
}<|MERGE_RESOLUTION|>--- conflicted
+++ resolved
@@ -156,11 +156,7 @@
         /* Validate if template is OK in user dir, DIRECTORY_SEPARATOR not needed "/" is OK */
         $oTemplate = self::model()->findByPk($sTemplateName);
 
-<<<<<<< HEAD
-        if (is_object($oTemplate) && (is_file(Yii::app()->getConfig("userthemerootdir").DIRECTORY_SEPARATOR.$oTemplate->folder.DIRECTORY_SEPARATOR.'config.xml') || is_file(Yii::app()->getConfig("standardthemerootdir").DIRECTORY_SEPARATOR.$oTemplate->folder.DIRECTORY_SEPARATOR.'config.xml'))) {
-=======
         if (is_object($oTemplate) && (self::checkTemplateXML($oTemplate->folder))) {
->>>>>>> 35c4bd92
             self::$aNamesFiltered[$sTemplateName] = $sTemplateName;
             return self::$aNamesFiltered[$sTemplateName];
         }
