--- conflicted
+++ resolved
@@ -1244,7 +1244,6 @@
         return $sTemplateNames;
     }
 
-<<<<<<< HEAD
     /**
      * Get options_page value from template configuration
      */
@@ -1325,7 +1324,7 @@
 
         $fontOptions .='';
         return $fontOptions;
-=======
+    }
 
 
     /**
@@ -1341,6 +1340,5 @@
         return json_encode( $this->config->options);
       }
       return parent::__get($name);
->>>>>>> eea2ad1d
     }
 }