<?php

/*
 * LimeSurvey
 * Copyright (C) 2007-2011 The LimeSurvey Project Team / Carsten Schmitz
 * All rights reserved.
 * License: GNU/GPL License v2 or later, see LICENSE.php
 * LimeSurvey is free software. This version may have been modified pursuant
 * to the GNU General Public License, and as distributed it includes or
 * is derivative of works licensed under the GNU General Public License or
 * other free or open source software licenses.
 * See COPYRIGHT.php for copyright notices and details.
 *
 */

/**
 * Class FailedLoginAttempt
 *
 * @property integer $id
 * @property string $ip Ip address
 * @property string $last_attempt
 * @property integer $number_attempts
 */
class FailedLoginAttempt extends LSActiveRecord
{
    const TYPE_LOGIN = 'login';
    const TYPE_TOKEN = 'token';

    /**
     * @inheritdoc
     * @return FailedLoginAttempt
     */
    public static function model($class = __CLASS__)
    {
        /** @var self $model */
        $model = parent::model($class);
        return $model;
    }

    /** @inheritdoc */
    public function primaryKey()
    {
        return 'id';
    }

    /** @inheritdoc */
    public function tableName()
    {
        return '{{failed_login_attempts}}';
    }

    /**
     * Deletes all the attempts by IP
     *
     * @access public
     * @return void
     */
    public function deleteAttempts()
    {
        $ip = substr(App()->getRequest()->getUserHostAddress(), 0, 40);
        $this->deleteAllByAttributes(array('ip' => $ip));
    }

    /**
     * Check if an IP address is allowed to login or not
     *
     * @param string $attemptType  The attempt type ('login' or 'token'). Used to check the white lists.
     *
     * @return boolean Returns true if the user is blocked
     */
    public function isLockedOut($attemptType = '')
    {
        $isLockedOut = false;
<<<<<<< HEAD
        $ip = substr($_SERVER['REMOTE_ADDR'], 0, 40);

        // Return false if IP is whitelisted
        if (!empty($attemptType) && $this->isWhitelisted($ip, $attemptType)) {
            return false;
        }

        $criteria = new CDbCriteria();
=======
        $ip = substr(App()->getRequest()->getUserHostAddress(), 0, 40);
        $criteria = new CDbCriteria;
>>>>>>> 8a23ea97
        $criteria->condition = 'number_attempts > :attempts AND ip = :ip';
        $criteria->params = array(':attempts' => Yii::app()->getConfig('maxLoginAttempt'), ':ip' => $ip);

        $row = $this->find($criteria);

        if ($row != null) {
            $lastattempt = strtotime($row->last_attempt);
            if (time() > $lastattempt + Yii::app()->getConfig('timeOutTime')) {
                $this->deleteAttempts();
            } else {
                $isLockedOut = true;
            }
        }
        return $isLockedOut;
    }

    /**
     * This function removes obsolete login attempts
     * TODO
     */
    public function cleanOutOldAttempts()
    {
        // this where select whole part
        //$this->db->where('now() > (last_attempt+'.$this->config->item("timeOutTime").')');
        //return $this->db->delete('failed_login_attempts');
    }

    /**
     * Records an failed login-attempt if IP is not already locked out
     *
     * @access public
     * @return true
     */
    public function addAttempt()
    {
        if (!$this->isLockedOut()) {
            $timestamp = date("Y-m-d H:i:s");
            $ip = substr(App()->getRequest()->getUserHostAddress(), 0, 40);
            $row = $this->findByAttributes(array('ip' => $ip));
    
            if ($row !== null) {
                $row->number_attempts = $row->number_attempts + 1;
                $row->last_attempt = $timestamp;
                $row->save();
            } else {
                $record = new FailedLoginAttempt();
                $record->ip = $ip;
                $record->number_attempts = 1;
                $record->last_attempt = $timestamp;
                $record->save();
            }
        }
        return true;
    }

    /**
     * Returns true if the specified IP is whitelisted
     *
     * @param string $ip
     * @param string $attemptType   'login' or 'token'
     *
     * @throws InvalidArgumentException if an invalid attempt type is specified
     * @return boolean
     */
    private function isWhitelisted($ip, $attemptType)
    {
        // Init
        if ($attemptType != self::TYPE_LOGIN && $attemptType != self::TYPE_TOKEN) {
            throw new InvalidArgumentException(sprintf("Invalid attempt type: %s", $attemptType));
        }
        if (empty($ip)) {
            return false;
        }
        $binaryIP = inet_pton($ip);

        $whiteList = Yii::app()->getConfig($attemptType . 'IpWhitelist');
        if (empty($whiteList)) {
            return false;
        }

        // Validating
        $whiteListEntries = preg_split('/\n|,/', $whiteList);
        foreach ($whiteListEntries as $whiteListEntry) {
            if (empty($whiteListEntry)) {
                continue;
            }
            // Compare directly
            if ($whiteListEntry == $ip) {
                // The IP is whitelisted
                return true;
            }
            // Compare binary representations
            $binaryWhiteListEntry = inet_pton($whiteListEntry);
            if ($binaryWhiteListEntry !== false && $binaryWhiteListEntry == $binaryIP) {
                // The IP is whitelisted
                return true;
            }
        }

        // Not whitelisted
        return false;
    }
}<|MERGE_RESOLUTION|>--- conflicted
+++ resolved
@@ -71,7 +71,6 @@
     public function isLockedOut($attemptType = '')
     {
         $isLockedOut = false;
-<<<<<<< HEAD
         $ip = substr($_SERVER['REMOTE_ADDR'], 0, 40);
 
         // Return false if IP is whitelisted
@@ -80,10 +79,6 @@
         }
 
         $criteria = new CDbCriteria();
-=======
-        $ip = substr(App()->getRequest()->getUserHostAddress(), 0, 40);
-        $criteria = new CDbCriteria;
->>>>>>> 8a23ea97
         $criteria->condition = 'number_attempts > :attempts AND ip = :ip';
         $criteria->params = array(':attempts' => Yii::app()->getConfig('maxLoginAttempt'), ':ip' => $ip);
 
