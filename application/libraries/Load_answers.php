<?php
/*
 * LimeSurvey
 * Copyright (C) 2007-2011 The LimeSurvey Project Team / Carsten Schmitz
 * All rights reserved.
 * License: GNU/GPL License v2 or later, see LICENSE.php
 * LimeSurvey is free software. This version may have been modified pursuant
 * to the GNU General Public License, and as distributed it includes or
 * is derivative of works licensed under the GNU General Public License or
 * other free or open source software licenses.
 * See COPYRIGHT.php for copyright notices and details.
 *
 */
class Load_answers {

    function run($args) {
        extract($args);
<<<<<<< HEAD
        /** args is :
         * surveyid
         * aLoadErrorMsg
         * clienttoken
         */
        $aData=array(
            'surveyid'=>$surveyid,
            'clienttoken'=>$clienttoken, // send in caller, call only one time
        );
        $sTemplate=Survey::model()->findByPk($surveyid)->template;
        $oTemplate = Template::model()->getInstance($sTemplate);
        /* Construction of data for templatereplace */
        $aReplacements['LOADHEADING'] = App()->getController()->renderPartial("/survey/frontpage/loadForm/heading",array(),true);
        $aReplacements['LOADMESSAGE'] = App()->getController()->renderPartial("/survey/frontpage/loadForm/message",array(),true);
        if(!empty($aLoadErrorMsg)){
                $aReplacements['LOADERROR'] = App()->getController()->renderPartial("/survey/frontpage/loadForm/error",array('aLoadErrorMsg'=>$aLoadErrorMsg),true);
        }else{
                $aReplacements['LOADERROR'] = "";
        }
        if(function_exists("ImageCreate") && isCaptchaEnabled('saveandloadscreen', Survey::model()->findByPk($surveyid)->usecaptcha)){
                $captcha=Yii::app()->getController()->createUrl('/verification/image',array('sid'=>$surveyid));
        }else{
                $captcha=null;
        }
        $loadForm  = CHtml::beginForm(array("/survey/index","sid"=>$surveyid), 'post',array('id'=>'form-load'));
        $loadForm .= App()->getController()->renderPartial("/survey/frontpage/loadForm/form",array('captcha'=>$captcha),true);
        if ($clienttoken)
        {
            $loadForm .= CHtml::hiddenField('token',$clienttoken);
=======
        $redata = compact(array_keys(get_defined_vars()));
        $sTemplatePath=$_SESSION['survey_'.$surveyid]['templatepath'];
        sendCacheHeaders();
         doHeader();

        $oTemplate = Template::model()->getInstance(null, $surveyid);

        echo templatereplace(file_get_contents($oTemplate->viewPath."startpage.pstpl"),array(),$redata);

        echo "\n\n<!-- JAVASCRIPT FOR CONDITIONAL QUESTIONS -->\n"
        ."\t<script type='text/javascript'>\n"
        ."function checkconditions(value, name, type, evt_type)\n"
        ."\t{\n"
        ."\t}\n"
        ."\t</script>\n\n";

        echo CHtml::form(array("/survey/index","sid"=>$surveyid), 'post')."\n";
        echo templatereplace(file_get_contents($oTemplate->viewPath."load.pstpl"),array(),$redata);

        //PRESENT OPTIONS SCREEN (Replace with Template Later)
        //END
        echo "<input type='hidden' name='loadall' value='reload' />\n";
        if (isset($clienttoken) && $clienttoken != "")
        {
            echo CHtml::hiddenField('token',$clienttoken);
>>>>>>> 362ee650
        }
        $loadForm .= CHtml::endForm();
        $aReplacements['LOADFORM'] = $loadForm;

        $content = templatereplace(file_get_contents($oTemplate->pstplPath."load.pstpl"),$aReplacements,$aData);
        App()->getController()->layout="survey";
        App()->getController()->sTemplate=$sTemplate;
        App()->getController()->aGlobalData=$aData;
        App()->getController()->aReplacementData=$aReplacements;

        App()->getController()->render("/survey/system/display",array(
            'content'=>$content,
        ));
        Yii::app()->end();


    }
}<|MERGE_RESOLUTION|>--- conflicted
+++ resolved
@@ -15,7 +15,7 @@
 
     function run($args) {
         extract($args);
-<<<<<<< HEAD
+
         /** args is :
          * surveyid
          * aLoadErrorMsg
@@ -45,11 +45,12 @@
         if ($clienttoken)
         {
             $loadForm .= CHtml::hiddenField('token',$clienttoken);
-=======
+        }
+
         $redata = compact(array_keys(get_defined_vars()));
         $sTemplatePath=$_SESSION['survey_'.$surveyid]['templatepath'];
         sendCacheHeaders();
-         doHeader();
+        doHeader();
 
         $oTemplate = Template::model()->getInstance(null, $surveyid);
 
@@ -71,7 +72,6 @@
         if (isset($clienttoken) && $clienttoken != "")
         {
             echo CHtml::hiddenField('token',$clienttoken);
->>>>>>> 362ee650
         }
         $loadForm .= CHtml::endForm();
         $aReplacements['LOADFORM'] = $loadForm;
