<?php
/** @var array $extraMenus */

/** @var bool $prependedMenu */

use LimeSurvey\Menu\Menu;
use LimeSurvey\Menu\MenuButton;

foreach ($extraMenus as $menu): ?>
    <?php
    /** @var Menu $menu */
    if (($prependedMenu && $menu->isPrepended()) || (!$prependedMenu && !$menu->isPrepended())) : ?>
        <li class="dropdown nav-item">
            <?php
            if ($menu->isDropDown()): ?>
                <a class="dropdown-toggle nav-link" data-bs-toggle="dropdown" href="#">
                    <?= $menu->getLabel(); ?>
                    <span class="caret"></span>
                </a>
                <ul class="dropdown-menu" role="menu">
                    <?php
                    foreach ($menu->getMenuItems() as $menuItem): ?>
                        <?php
                        if ($menuItem->isDivider()): ?>
                            <li class="dropdown-divider"></li>
                        <?php
                        elseif ($menuItem->isSmallText()): ?>
                            <li class="dropdown-header"><?= $menuItem->getLabel(); ?></li>
                        <?php
                        else: ?>
                            <li>
                                <a href="<?= $menuItem->getHref(); ?>" class="dropdown-item">
                                    <!-- Spit out icon if present -->
                                    <?php
                                    if ($menuItem->getIconClass() != ''): ?>
                                        <span class="<?= $menuItem->getIconClass(); ?>">&nbsp;</span>
                                    <?php
                                    endif; ?>
                                    <?= $menuItem->getLabel(); ?>
                                </a>
                            </li>
                        <?php
                        endif; ?>
                    <?php
                    endforeach; ?>
                </ul>
            <?php
            elseif ($menu->isButton()): ?>
                <?php
                $menuButton = $menu;
                /** @var MenuButton $menuButton */
                $target = $menuButton->getOpenInNewTab() ? '_blank' : '_self';
                ?>
                <p class="btn"><a id="<?= $menuButton->getButtonId() ?>"
                                  href="<?= $menuButton->getHref(); ?>"
                                  class="<?= $menuButton->getButtonClass() ?>"
                                  title="<?= $menuButton->getTooltip() ?>"
                                  onclick="<?= $menuButton->getOnClick() ?>"
                                  target="<?= $target ?>">
                        <?= $menuButton->getLabel(); ?></a>
                </p>
            <?php
            else: ?>
<<<<<<< HEAD
                <a href="<?= $menu->getHref(); ?>" class="nav-link"><?= $menu->getLabel(); ?></a>
=======
                <a href="<?= $menu->getHref(); ?>">
                    <?php if ($menu->getIconClass()): ?>
                        <i class="<?= $menu->getIconClass(); ?>"></i>
                    <?php endif; ?>
                    <?= $menu->getLabel(); ?>
                </a>
>>>>>>> 6f7ca51a
            <?php
            endif; ?>
        </li>
    <?php
    endif; ?>
<?php
endforeach; ?><|MERGE_RESOLUTION|>--- conflicted
+++ resolved
@@ -61,16 +61,12 @@
                 </p>
             <?php
             else: ?>
-<<<<<<< HEAD
-                <a href="<?= $menu->getHref(); ?>" class="nav-link"><?= $menu->getLabel(); ?></a>
-=======
-                <a href="<?= $menu->getHref(); ?>">
+                <a href="<?= $menu->getHref(); ?>" class="nav-link">
                     <?php if ($menu->getIconClass()): ?>
                         <i class="<?= $menu->getIconClass(); ?>"></i>
                     <?php endif; ?>
                     <?= $menu->getLabel(); ?>
                 </a>
->>>>>>> 6f7ca51a
             <?php
             endif; ?>
         </li>
