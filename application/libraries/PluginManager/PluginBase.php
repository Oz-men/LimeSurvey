--- conflicted
+++ resolved
@@ -206,7 +206,7 @@
                 $url = \Yii::getPathOfAlias('webroot').$fileName;
 
             } else {
-// This is a plugin relative path. 
+                // This is a plugin relative path.
                 $path = \Yii::getPathOfAlias('webroot.plugins.'.get_class($this)).DIRECTORY_SEPARATOR.$fileName;
                 /*
                  * By using the asset manager the assets are moved to a publicly accessible path.
@@ -420,7 +420,7 @@
                 // Failed. Popup error message.
                 $this->showConfigErrorNotification();
                 return false;
-            } else if ($this->configIsNewVersion()) {
+            } elseif ($this->configIsNewVersion()) {
                 // Do everything related to reading config fields
                 // TODO: Create a config object for this? One object for each config field? Then loop through those fields.
                 $pluginModel = \Plugin::model()->findByPk($this->id);
@@ -526,24 +526,27 @@
         $pluginModel->version = (string) $this->config->metadata->version;
         return $pluginModel->update();
     }
-<<<<<<< HEAD
-=======
-
-
-    protected function registerScript($relativePathToScript, $parentPlugin=null){
+
+    /**
+     * @param string $relativePathToScript
+     * @param string $parentPlugin
+     * @return void
+     */
+    protected function registerScript($relativePathToScript, $parentPlugin = null)
+    {
         
         $parentPlugin = $parentPlugin===null ? get_class($this) : $parentPlugin;
 
         $scriptToRegister = null;
-        if(file_exists(YiiBase::getPathOfAlias('userdir').'/plugins/'.$parentPlugin.'/'.$relativePathToScript)) {
+        if (file_exists(YiiBase::getPathOfAlias('userdir').'/plugins/'.$parentPlugin.'/'.$relativePathToScript)) {
             $scriptToRegister = Yii::app()->getAssetManager()->publish(
                 YiiBase::getPathOfAlias('userdir').'/plugins/'.$parentPlugin.'/'.$relativePathToScript
             );
-        } else if (file_exists(Yii::app()->getBasePath().'/plugins/'.$parentPlugin.'/'.$relativePathToScript)) {
+        } elseif (file_exists(Yii::app()->getBasePath().'/plugins/'.$parentPlugin.'/'.$relativePathToScript)) {
             $scriptToRegister = Yii::app()->getAssetManager()->publish(
                 Yii::app()->getBasePath().'/plugins/'.$parentPlugin.'/'.$relativePathToScript
             );
-        } else if (file_exists(Yii::app()->getBasePath().'/application/core/plugins/'.$parentPlugin.'/'.$relativePathToScript)) {
+        } elseif (file_exists(Yii::app()->getBasePath().'/application/core/plugins/'.$parentPlugin.'/'.$relativePathToScript)) {
             $scriptToRegister = Yii::app()->getAssetManager()->publish(
                 Yii::app()->getBasePath().'/application/core/plugins/'.$parentPlugin.'/'.$relativePathToScript
             );
@@ -551,26 +554,29 @@
         Yii::app()->getClientScript()->registerScriptFile($scriptToRegister);
     }
 
-    protected function registerCss($relativePathToCss, $parentPlugin=null){
-        
+    /**
+     * @param string $relativePathToCss
+     * @param string $parentPlugin
+     * @return void
+     */
+    protected function registerCss($relativePathToCss, $parentPlugin = null)
+    {
         $parentPlugin = $parentPlugin===null ? get_class($this) : $parentPlugin;
 
         $cssToRegister = null;
-        if(file_exists(YiiBase::getPathOfAlias('userdir').'/plugins/'.$parentPlugin.'/'.$relativePathToCss)) {
+        if (file_exists(YiiBase::getPathOfAlias('userdir').'/plugins/'.$parentPlugin.'/'.$relativePathToCss)) {
             $cssToRegister = Yii::app()->getAssetManager()->publish(
                 YiiBase::getPathOfAlias('userdir').'/plugins/'.$parentPlugin.'/'.$relativePathToCss
             );
-        } else if (file_exists(YiiBase::getPathOfAlias('webroot').'/plugins/'.$parentPlugin.'/'.$relativePathToCss)) {
+        } elseif (file_exists(YiiBase::getPathOfAlias('webroot').'/plugins/'.$parentPlugin.'/'.$relativePathToCss)) {
             $cssToRegister = Yii::app()->getAssetManager()->publish(
                 YiiBase::getPathOfAlias('webroot').'/plugins/'.$parentPlugin.'/'.$relativePathToCss
             );
-        } else if (file_exists(Yii::app()->getBasePath().'/application/core/plugins/'.$parentPlugin.'/'.$relativePathToCss)) {
+        } elseif (file_exists(Yii::app()->getBasePath().'/application/core/plugins/'.$parentPlugin.'/'.$relativePathToCss)) {
             $cssToRegister = Yii::app()->getAssetManager()->publish(
                 Yii::app()->getBasePath().'/application/core/plugins/'.$parentPlugin.'/'.$relativePathToCss
             );
         }
         Yii::app()->getClientScript()->registerCssFile($cssToRegister);
     }
-
->>>>>>> 4eee9fa4
 }