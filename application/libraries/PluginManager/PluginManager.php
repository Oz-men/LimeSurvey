<?php
namespace ls\pluginmanager;
use \Yii;
use Plugin;

/**
 * Factory for limesurvey plugin objects.
 */
class PluginManager extends \PluginManager {
   /**
     * Object containing any API that the plugins can use.
     * @var mixed $api The class name of the API class to load, or
     */
    public $api;
    /**
     * Array mapping guids to question object class names.
     * @var type
     */
<<<<<<< HEAD
    protected $guidToQuestion = array();

    /**
     * @var ?
     */
    protected $plugins = array();

    protected $pluginDirs = array(
        'webroot.plugins', // User plugins
        'application.core.plugins' // Core plugins
    );

    protected $stores = array();

    /**
     * @var array<string, array> Array with string key to tuple value like 'eventName' => array($plugin, $method)
     */
    protected $subscriptions = array();

    /**
     * Creates the plugin manager.
     *
     *
     * a reference to an already constructed reference.
     */
    public function init() {
        parent::init();
        if (!is_object($this->api)) {
            $class = $this->api;
            $this->api = new $class;
=======
    class PluginManager extends \CApplicationComponent {
       /**
         * Object containing any API that the plugins can use.
         * @var mixed $api The class name of the API class to load, or
         */
        public $api;
        /**
         * Array mapping guids to question object class names.
         * @var type
         */
        protected $guidToQuestion = array();

        protected $plugins = array();

        protected $pluginDirs = array(
            'webroot.plugins', // User plugins
            'application.core.plugins' // Core plugins
        );

        protected $stores = array();

        protected $subscriptions = array();

        /**
         * Creates the plugin manager.
         *
         *
         * a reference to an already constructed reference.
         */
        public function init() {
            parent::init();
            if (!is_object($this->api)) {
                $class = $this->api;
                $this->api = new $class;
            }
            $this->loadPlugins();
>>>>>>> 22253b8b
        }
        $this->loadPlugins();
    }
    /**
     * Return a list of installed plugins, but only if the files are still there
     *
     * This prevents errors when a plugin was installed but the files were removed
     * from the server.
     *
     * @return array
     */
    public function getInstalledPlugins()
    {
        $pluginModel = Plugin::model();
        $records = $pluginModel->findAll();

        $plugins = array();

        foreach ($records as $record) {
            // Only add plugins we can find
            if ($this->loadPlugin($record->name) !== false) {
                $plugins[$record->id] = $record;
            }
        }
        return $plugins;
    }

    /**
     * Return the status of plugin (true/active or false/desactive)
     *
     * @param sPluginName Plugin name
     * @return boolean
     */
    public function isPluginActive($sPluginName)
    {
        $pluginModel = Plugin::model();
        $record = $pluginModel->findByAttributes(array('name' => $sPluginName, 'active' => '1'));
        if ($record == false)
        {
            return false;
        }
        else
        {
            return true;
        }
    }

    /**
     * Returns the storage instance of type $storageClass.
     * If needed initializes the storage object.
     * @param string $storageClass
     */
    public function getStore($storageClass)
    {
        if (!class_exists($storageClass)
                && class_exists('ls\\pluginmanager\\' . $storageClass)) {
            $storageClass = 'ls\\pluginmanager\\' . $storageClass;
        }
        if (!isset($this->stores[$storageClass]))
        {
            $this->stores[$storageClass] = new $storageClass();
        }
        return $this->stores[$storageClass];
    }


    /**
     * This function returns an API object, exposing an API to each plugin.
     * In the current case this is the LimeSurvey API.
     * @return LimesurveyApi
     */
    public function getAPI()
    {
        return $this->api;
    }
    /**
     * Registers a plugin to be notified on some event.
     * @param iPlugin $plugin Reference to the plugin.
     * @param string $event Name of the event.
     * @param string $function Optional function of the plugin to be called.
     */
    public function subscribe(iPlugin $plugin, $event, $function = null)
    {
        if (!isset($this->subscriptions[$event]))
        {
            $this->subscriptions[$event] = array();
        }
        if (!$function)
        {
            $function = $event;
        }
        $subscription = array($plugin, $function);
        // Subscribe only if not yet subscribed.
        if (!in_array($subscription, $this->subscriptions[$event]))
        {
            $this->subscriptions[$event][] = $subscription;
        }


    }

    /**
     * Unsubscribes a plugin from an event.
     * @param iPlugin $plugin Reference to the plugin being unsubscribed.
     * @param string $event Name of the event. Use '*', to unsubscribe all events for the plugin.
     * @param string $function Optional function of the plugin that was registered.
     */
    public function unsubscribe(iPlugin $plugin, $event)
    {
        // Unsubscribe recursively.
        if ($event == '*')
        {
            foreach ($this->subscriptions as $event)
            {
                $this->unsubscribe($plugin, $event);
            }
        }
        elseif (isset($this->subscriptions[$event]))
        {
            foreach ($this->subscriptions[$event] as $index => $subscription)
            {
                if ($subscription[0] == $plugin)
                {
                    unset($this->subscriptions[$event][$index]);
                }
            }
        }
    }

    /**
     * This function dispatches an event to all registered plugins.
     * @param PluginEvent $event Object holding all event properties
     * @param string|array $target Optional name of plugin to fire the event on
     *
     * @return PluginEvent
     */
    public function dispatchEvent(PluginEvent $event, $target = array())
    {
        $eventName = $event->getEventName();
        if (is_string($target)) {
            $target = array($target);
        }
        if (isset($this->subscriptions[$eventName]))
        {
            foreach($this->subscriptions[$eventName] as $subscription)
            {
                if (!$event->isStopped()
                 && (empty($target) || in_array(get_class($subscription[0]), $target)))
                {
                    $subscription[0]->setEvent($event);
                    call_user_func($subscription);
                }
            }
        }

        return $event;
    }

    /**
     * Scans the plugin directory for plugins.
     * This function is not efficient so should only be used in the admin interface
     * that specifically deals with enabling / disabling plugins.
     */
    public function scanPlugins($forceReload = false)
    {
        $result = array();
        foreach ($this->pluginDirs as $pluginDir) {
            $currentDir = Yii::getPathOfAlias($pluginDir);
            if (is_dir($currentDir)) {
                foreach (new \DirectoryIterator($currentDir) as $fileInfo)
                {
                    if (!$fileInfo->isDot() && $fileInfo->isDir())
                    {
                        // Check if the base plugin file exists.
                        // Directory name Example most contain file ExamplePlugin.php.
                        $pluginName = $fileInfo->getFilename();
                        $file = Yii::getPathOfAlias($pluginDir . ".$pluginName.{$pluginName}") . ".php";
                        if (file_exists($file))
                        {
                            $result[$pluginName] = $this->getPluginInfo($pluginName, $pluginDir);
                        }
                    }

                }
            }
        }

        return $result;
    }

    /**
     * Gets the description of a plugin. The description is accessed via a
     * static function inside the plugin file.
     *
     * @param string $pluginClass The classname of the plugin
     */
    public function getPluginInfo($pluginClass, $pluginDir = null)
    {
        $result = array();
        $class = "{$pluginClass}";

        if (!class_exists($class, false)) {
            $found = false;
            if (!is_null($pluginDir)) {
                $dirs = array($pluginDir);
            } else {
                $dirs = $this->pluginDirs;
            }

            foreach ($this->pluginDirs as $pluginDir) {
                $file = Yii::getPathOfAlias($pluginDir . ".$pluginClass.{$pluginClass}") . ".php";
                if (file_exists($file)) {
                    Yii::import($pluginDir . ".$pluginClass.*");
                    $found = true;
                    break;
                }
            }

            if (!$found) {
                return false;
            }
        }

        $result['description'] = call_user_func(array($class, 'getDescription'));
        $result['pluginName'] = call_user_func(array($class, 'getName'));
        $result['pluginClass'] = $class;
        return $result;
    }

    /**
     * Returns the instantiated plugin
     *
     * @param string $pluginName
     * @param int $id Identifier used for identifying a specific plugin instance.
     * If ommitted will return the first instantiated plugin with the given name.
     * @return iPlugin|null The plugin or null when missing
     */
    public function loadPlugin($pluginName, $id = null)
    {
        // If the id is not set we search for the plugin.
        if (!isset($id))
        {
            foreach ($this->plugins as $plugin)
            {
                if (get_class($plugin) == $pluginName)
                {
                    return $plugin;
                }
            }
        }
        else
        {
            if ((!isset($this->plugins[$id]) || get_class($this->plugins[$id]) !== $pluginName))
            {
                if ($this->getPluginInfo($pluginName) !== false) {
                    $this->plugins[$id] = new $pluginName($this, $id);


                    if (method_exists($this->plugins[$id], 'init')) {
                        $this->plugins[$id]->init();
                    }
                } else {
                    $this->plugins[$id] = null;
                }
            }
            return $this->plugins[$id];
        }
    }

    /**
     * Handles loading all active plugins
     *
     * Possible improvement would be to load them for a specific context.
     * For instance 'survey' for runtime or 'admin' for backend. This needs
     * some thinking before implementing.
     */
    public function loadPlugins()
    {
        // If DB version is less than 165 : plugins table don't exist. 175 update it (boolean to integer for active).
        $dbVersion=\SettingGlobal::model()->find("stg_name=:name",array(':name'=>'DBVersion'));// Need table SettingGlobal, but settings from DB is set only in controller, not in App, see #11294
        if($dbVersion && $dbVersion->stg_value >= 165)
        {
            $pluginModel = Plugin::model();
            $records = $pluginModel->findAllByAttributes(array('active'=>1));

            foreach ($records as $record)
            {
                $this->loadPlugin($record->name, $record->id);
            }
        }
        else
        {
            // Log it ? tracevar ?
        }
        $this->dispatchEvent(new PluginEvent('afterPluginLoad', $this));    // Alow plugins to do stuff after all plugins are loaded
    }

    /**
     * Load ALL plugins, active and non-active
     * @return void
     */
    public function loadAllPlugins()
    {
        $records = Plugin::model()->findAll();
        foreach ($records as $record)
        {
            $this->loadPlugin($record->name, $record->id);
        }
    }

    /**
     * Get a list of question objects and load some information about them.
     * This registers the question object classes with Yii.
     */
    public function loadQuestionObjects($forceReload = false)
    {
        if (empty($this->guidToQuestion) || $forceReload)
        {
            $event = new PluginEvent('listQuestionPlugins');
            $this->dispatchEvent($event);


            foreach ($event->get('questionplugins', array()) as $pluginClass => $paths)
            {
                foreach ($paths as $path)
                {

                    Yii::import("webroot.plugins.$pluginClass.$path");
                    $parts = explode('.', $path);

                    // Get the class name.
                    $className = array_pop($parts);

                    // Get the GUID for the question object.
                    $guid = forward_static_call(array($className, 'getGUID'));

                    // Save the GUID-class mapping.
                    $this->guidToQuestion[$guid] = array(
                        'class' => $className,
                        'guid' => $guid,
                        'plugin' => $pluginClass,
                        'name' => $className::$info['name']
                    );
                }
            }
        }

        return $this->guidToQuestion;
    }

    /**
     * Construct a question object from a GUID.
     * @param string $guid
     * @param int $questionId,
     * @param int $responseId
     * @return iQuestion
     */
    public function constructQuestionFromGUID($guid, $questionId = null, $responseId = null)
    {
        $this->loadQuestionObjects();
        if (isset($this->guidToQuestion[$guid]))
        {
            $questionClass = $this->guidToQuestion[$guid]['class'];
            $questionObject = new $questionClass($this->loadPlugin($this->guidToQuestion[$guid]['plugin']), $this->api, $questionId, $responseId);
            return $questionObject;
        }
    }

    /**
     * Read all plugin config files and updates information
     * in database if plugin version differs.
     * @return void
     */
    public function readConfigFiles()
    {
        $this->loadAllPlugins();
        foreach ($this->plugins as $plugin) {
            if(is_object($plugin)){
                $plugin->readConfigFile();
            } else {
              // Do nothing, plugin is deleted next time plugin manager is visited and loadPlugin validate if class exist
            }
        }
        $this->plugins = array();
        $this->subscriptions = array();
        $this->loadPlugins();
    }

}<|MERGE_RESOLUTION|>--- conflicted
+++ resolved
@@ -6,7 +6,7 @@
 /**
  * Factory for limesurvey plugin objects.
  */
-class PluginManager extends \PluginManager {
+class PluginManager extends \CApplicationComponent {
    /**
      * Object containing any API that the plugins can use.
      * @var mixed $api The class name of the API class to load, or
@@ -16,7 +16,6 @@
      * Array mapping guids to question object class names.
      * @var type
      */
-<<<<<<< HEAD
     protected $guidToQuestion = array();
 
     /**
@@ -47,44 +46,6 @@
         if (!is_object($this->api)) {
             $class = $this->api;
             $this->api = new $class;
-=======
-    class PluginManager extends \CApplicationComponent {
-       /**
-         * Object containing any API that the plugins can use.
-         * @var mixed $api The class name of the API class to load, or
-         */
-        public $api;
-        /**
-         * Array mapping guids to question object class names.
-         * @var type
-         */
-        protected $guidToQuestion = array();
-
-        protected $plugins = array();
-
-        protected $pluginDirs = array(
-            'webroot.plugins', // User plugins
-            'application.core.plugins' // Core plugins
-        );
-
-        protected $stores = array();
-
-        protected $subscriptions = array();
-
-        /**
-         * Creates the plugin manager.
-         *
-         *
-         * a reference to an already constructed reference.
-         */
-        public function init() {
-            parent::init();
-            if (!is_object($this->api)) {
-                $class = $this->api;
-                $this->api = new $class;
-            }
-            $this->loadPlugins();
->>>>>>> 22253b8b
         }
         $this->loadPlugins();
     }
