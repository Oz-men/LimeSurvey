<?php

namespace LimeSurvey\PluginManager;

use \Yii;
use Plugin;

/**
 * Factory for limesurvey plugin objects.
 * @method mixed dispatchEvent
 */
class PluginManager extends \CApplicationComponent
{
    /**
     * Object containing any API that the plugins can use.
     * @var mixed $api The class name of the API class to load, or
     */
    public $api;

    /**
     * Array mapping guids to question object class names.
     * @var array
     */
    protected $guidToQuestion = [];

    /**
     * @var array
     */
    protected $plugins = [];

    /**
     * @var array
     */
    public $pluginDirs = [
        // User plugins installed through command line.
        'user' => 'webroot.plugins',
        // Core plugins.
        'core' => 'application.core.plugins',
        // Uploaded plugins installed through ZIP file.
        'upload' => 'webroot.upload.plugins'
    ];

    /**
     * @var array
     */
    protected $stores = [];

    /**
     * @var array<string, array> Array with string key to tuple value like 'eventName' => array($plugin, $method)
     */
    protected $subscriptions = [];

    /**
     * Created at init.
     * Used to deal with syntax errors etc in plugins during load.
     * @var PluginManagerShutdownFunction
     */
    public $shutdownObject;

    /**
     * Creates the plugin manager.
     *
     *
     * a reference to an already constructed reference.
     */
    public function init()
    {
        // NB: The shutdown object is disabled by default. Must be enabled
        // before attempting to load plugins (and disabled after).
        $this->shutdownObject = new PluginManagerShutdownFunction();
        register_shutdown_function($this->shutdownObject);

        parent::init();
        if (!is_object($this->api)) {
            $class = $this->api;
            $this->api = new $class;
        }
        $this->loadPlugins();
    }
    /**
     * Return a list of installed plugins, but only if the files are still there
     *
     * This prevents errors when a plugin was installed but the files were removed
     * from the server.
     *
     * @return array
     */
    public function getInstalledPlugins()
    {
        $pluginModel = Plugin::model();
        $records = $pluginModel->findAll();

        $plugins = array();

        foreach ($records as $record) {
            // Only add plugins we can find
            if ($this->loadPlugin($record->name) !== false) {
                $plugins[$record->id] = $record;
            }
        }
        return $plugins;
    }

    /**
     * @param string $destdir
     * @return array [boolean $result, string $errorMessage]
     */
    public function installUploadedPlugin($destdir)
    {
        $configFile = $destdir . '/config.xml';
        $extensionConfig = \ExtensionConfig::loadConfigFromFile($configFile);
        if (empty($extensionConfig)) {
            return [false, gT('Could not parse the plugin congig.xml into a configuration object')];
        } else {
            return $this->installPlugin($extensionConfig, 'upload');
        }
    }

    /**
     * Install a plugin given a plugin configuration and plugin type (core or user).
     * @param string $pluginName Unique plugin class name/folder name.
     * @param string $pluginType 'user' or 'core', depending on location of folder.
     * @return array [boolean $result, string $errorMessage]
     */
    public function installPlugin(\ExtensionConfig $extensionConfig, $pluginType)
    {
        if (!$extensionConfig->validate()) {
            return [false, gT('Plugin configuration file is not valid.')];
        }

        if (!$extensionConfig->isCompatible()) {
            return [false, gT('Plugin is not compatible with your LimeSurvey version.')];
        }

        $newName = (string) $extensionConfig->xml->metadata->name;
        $otherPlugin = Plugin::model()->findAllByAttributes(['name' => $newName]);
        if (!empty($otherPlugin)) {
            return [false, sprintf(gT('Plugin "%s" is already installed.'), $newName)];
        }

        $plugin = new Plugin();
        $plugin->name        = $newName;
        $plugin->version     = (string) $extensionConfig->xml->metadata->version;
        $plugin->active      = 0;
        $plugin->plugin_type = $pluginType;
        $plugin->save();
        return [true, null];
    }

    /**
     * Return the status of plugin (true/active or false/desactive)
     *
     * @param string sPluginName Plugin name
     * @return boolean
     */
    public function isPluginActive($sPluginName)
    {
        $pluginModel = Plugin::model();
        $record = $pluginModel->findByAttributes(array('name' => $sPluginName, 'active' => '1'));
        if ($record == false) {
            return false;
        } else {
            return true;
        }
    }

    /**
     * Returns the storage instance of type $storageClass.
     * If needed initializes the storage object.
     * @param string $storageClass
     * @return mixed
     */
    public function getStore($storageClass)
    {
        if (!class_exists($storageClass)
                && class_exists('LimeSurvey\\PluginManager\\'.$storageClass)) {
            $storageClass = 'LimeSurvey\\PluginManager\\'.$storageClass;
        }
        if (!isset($this->stores[$storageClass])) {
            $this->stores[$storageClass] = new $storageClass();
        }
        return $this->stores[$storageClass];
    }


    /**
     * This function returns an API object, exposing an API to each plugin.
     * In the current case this is the LimeSurvey API.
     * @return LimesurveyApi
     */
    public function getAPI()
    {
        return $this->api;
    }
    /**
     * Registers a plugin to be notified on some event.
     * @param iPlugin $plugin Reference to the plugin.
     * @param string $event Name of the event.
     * @param string $function Optional function of the plugin to be called.
     */
    public function subscribe(iPlugin $plugin, $event, $function = null)
    {
        if (!isset($this->subscriptions[$event])) {
            $this->subscriptions[$event] = array();
        }
        if (!$function) {
            $function = $event;
        }
        $subscription = array($plugin, $function);
        // Subscribe only if not yet subscribed.
        if (!in_array($subscription, $this->subscriptions[$event])) {
            $this->subscriptions[$event][] = $subscription;
        }


    }

    /**
     * Unsubscribes a plugin from an event.
     * @param iPlugin $plugin Reference to the plugin being unsubscribed.
     * @param string $event Name of the event. Use '*', to unsubscribe all events for the plugin.
     */
    public function unsubscribe(iPlugin $plugin, $event)
    {
        // Unsubscribe recursively.
        if ($event == '*') {
            foreach ($this->subscriptions as $event) {
                $this->unsubscribe($plugin, $event);
            }
        } elseif (isset($this->subscriptions[$event])) {
            foreach ($this->subscriptions[$event] as $index => $subscription) {
                if ($subscription[0] == $plugin) {
                    unset($this->subscriptions[$event][$index]);
                }
            }
        }
    }

    /**
     * This function dispatches an event to all registered plugins.
     * @param PluginEvent $event Object holding all event properties
     * @param string|array $target Optional name of plugin to fire the event on
     *
     * @return PluginEvent
     */
    public function dispatchEvent(PluginEvent $event, $target = array())
    {
        $eventName = $event->getEventName();
        if (is_string($target)) {
            $target = array($target);
        }
        if (isset($this->subscriptions[$eventName])) {
            foreach ($this->subscriptions[$eventName] as $subscription) {
                if (!$event->isStopped()
                 && (empty($target) || in_array(get_class($subscription[0]), $target))) {
                    $subscription[0]->setEvent($event);
                    call_user_func($subscription);
                }
            }
        }

        return $event;
    }

    /**
     * Scans the plugin directory for plugins.
     * This function is not efficient so should only be used in the admin interface
     * that specifically deals with enabling / disabling plugins.
     * @param boolean $includeInstalledPlugins If set, also return plugins even if already installed in database.
     * @return array
     * @todo Factor out
     */
    public function scanPlugins($includeInstalledPlugins = false)
    {
        $this->shutdownObject->enable();

        $result = array();
        foreach ($this->pluginDirs as $pluginDir) {
            $currentDir = Yii::getPathOfAlias($pluginDir);
            if (is_dir($currentDir)) {
                foreach (new \DirectoryIterator($currentDir) as $fileInfo) {
                    if (!$fileInfo->isDot() && $fileInfo->isDir()) {
                        // Check if the base plugin file exists.
                        // Directory name Example must contain file ExamplePlugin.php.
                        $pluginName = $fileInfo->getFilename();
                        $this->shutdownObject->setPluginName($pluginName);
                        $file = Yii::getPathOfAlias($pluginDir.".$pluginName.{$pluginName}").".php";
<<<<<<< HEAD
                        $plugin = Plugin::model()->find('name = :name', [':name' => $pluginName]);
                        if (empty($plugin)
                            || ($includeInstalledPlugins && $plugin->load_error == 0)) {
                            if (file_exists($file)) {
                                try {
                                    $result[$pluginName] = $this->getPluginInfo($pluginName, $pluginDir);
                                } catch (\Throwable $ex) {
                                    // Load error.
                                    $error = [
                                        'message' => $ex->getMessage(),
                                        'file'  => $ex->getFile()
                                    ];
                                    $saveResult = Plugin::setPluginLoadError($plugin, $pluginName, $error);
                                    if (!$saveResult) {
                                        // This only happens if database save fails.
                                        $this->shutdownObject->disable();
                                        throw new \Exception(
                                            'Internal error: Could not save load error for plugin ' . $pluginName
                                        );
                                    }
                                }
                            }
                        } elseif ($plugin->load_error == 1) {
                            // List faulty plugins in scan files view.
                            $result[$pluginName] = [
                                'pluginName' => $pluginName,
                                'load_error' => 1,
                                'isCompatible' => false
                            ];
                        } else {
=======
                        if (file_exists($file) && $this->_checkWhitelist($pluginName)) {
                            $result[$pluginName] = $this->getPluginInfo($pluginName, $pluginDir);
>>>>>>> a84be82a
                        }
                    }

                }
            }
        }

        $this->shutdownObject->disable();

        return $result;
    }

    /**
     * Gets the description of a plugin. The description is accessed via a
     * static function inside the plugin file.
     *
     * @todo Read config.xml instead.
     * @param string $pluginClass The classname of the plugin
     * @return array|null
     */
    public function getPluginInfo($pluginClass, $pluginDir = null)
    {
        $result       = [];
        $class        = "{$pluginClass}";
        $extensionConfig = null;
        $pluginType   = null;

        if (!class_exists($class, false)) {
            $found = false;
            if (!is_null($pluginDir)) {
                $dirs = array($pluginDir);
            } else {
                $dirs = $this->pluginDirs;
            }

            foreach ($this->pluginDirs as $type => $pluginDir) {
                $file = Yii::getPathOfAlias($pluginDir.".$pluginClass.{$pluginClass}").".php";
                if (file_exists($file)) {
                    Yii::import($pluginDir.".$pluginClass.*");

                    $configFile = Yii::getPathOfAlias($pluginDir)
                        . DIRECTORY_SEPARATOR . $pluginClass
                        . DIRECTORY_SEPARATOR .'config.xml';
                    $extensionConfig = \ExtensionConfig::loadConfigFromFile($configFile);
                    if ($extensionConfig) {
                        $pluginType = $type;
                        $found = true;
                    }
                    break;
                }
            }

            if (!$found) {
                return false;
            }
        }

        if (!class_exists($class)) {
            return null;
        } else {
            $result['description']  = call_user_func(array($class, 'getDescription'));
            $result['pluginName']   = call_user_func(array($class, 'getName'));
            $result['pluginClass']  = $class;
            $result['extensionConfig'] = $extensionConfig;
            $result['isCompatible'] = $extensionConfig == null ? false : $extensionConfig->isCompatible();
            $result['load_error']   = 0;
            $result['pluginType']   = $pluginType;
            return $result;
        }
    }

    /**
     * @param ExtensionConfig $config
     * @param string $pluginType User, core or upload
     */
    public function getPluginFolder(\ExtensionConfig $config, $pluginType)
    {
        $alias = $this->pluginDirs[$pluginType];
        if (empty($alias)) {
            return null;
        }
        $folder = Yii::getPathOfAlias($alias) . '/' . $config->getName();
        return $folder;
    }

    /**
     * Returns the instantiated plugin
     *
     * @param string $pluginName
     * @param int $id Identifier used for identifying a specific plugin instance.
     * If ommitted will return the first instantiated plugin with the given name.
     * @return iPlugin|null The plugin or null when missing
     */
    public function loadPlugin($pluginName, $id = null)
    {
        $return = null;
        $this->shutdownObject->enable();
        $this->shutdownObject->setPluginName($pluginName);
        try {
            // If the id is not set we search for the plugin.
            if (!isset($id)) {
                foreach ($this->plugins as $plugin) {
                    if (get_class($plugin) == $pluginName) {
                        $return = $plugin;
                    }
                }
            } else {
                if (!isset($this->plugins[$id]) || get_class($this->plugins[$id]) !== $pluginName) {
                    if ($this->getPluginInfo($pluginName) !== false) {
                        if (class_exists($pluginName)) {
                            $this->plugins[$id] = new $pluginName($this, $id);
                            if (method_exists($this->plugins[$id], 'init')) {
                                $this->plugins[$id]->init();
                            }
                        } else {
                            $this->plugins[$id] = null;
                        }
                    } else {
                        $this->plugins[$id] = null;
                    }
                }
                $return = $this->plugins[$id];
            }
        } catch (\Throwable $ex) {
            // Load error.
            $error = [
                'message' => $ex->getMessage(),
                'file'  => $ex->getFile()
            ];
            $plugin = Plugin::model()->find('name = :name', [':name' => $pluginName]);
            $saveResult = Plugin::setPluginLoadError($plugin, $pluginName, $error);
            if (!$saveResult) {
                // This only happens if database save fails.
                $this->shutdownObject->disable();
                throw new \Exception(
                    'Internal error: Could not save load error for plugin ' . $pluginName
                );
            }
        }
        $this->shutdownObject->disable();
        return $return;
    }

    /**
     * Handles loading all active plugins
     *
     * Possible improvement would be to load them for a specific context.
     * For instance 'survey' for runtime or 'admin' for backend. This needs
     * some thinking before implementing.
     */
    public function loadPlugins()
    {
        // If DB version is less than 165 : plugins table don't exist. 175 update it (boolean to integer for active).
        $dbVersion = \SettingGlobal::model()->find("stg_name=:name", array(':name'=>'DBVersion')); // Need table SettingGlobal, but settings from DB is set only in controller, not in App, see #11294
        if ($dbVersion && $dbVersion->stg_value >= 165) {
            $pluginModel = Plugin::model();
            $records = $pluginModel->findAllByAttributes(array('active'=>1));

            foreach ($records as $record) {
                if (!isset($record->load_error) || $record->load_error == 0) {
                    $this->loadPlugin($record->name, $record->id);
                }
            }
        } else {
            // Log it?
        }
        $this->dispatchEvent(new PluginEvent('afterPluginLoad', $this)); // Alow plugins to do stuff after all plugins are loaded
    }

    /**
     * Load ALL plugins, active and non-active
     * @return void
     */
    public function loadAllPlugins()
    {
        $records = Plugin::model()->findAll();
        foreach ($records as $record) {
            if ($record->load_error == 0) {
                $this->loadPlugin($record->name, $record->id);
            }
        }
    }

    /**
     * Get a list of question objects and load some information about them.
     * This registers the question object classes with Yii.
     */
    public function loadQuestionObjects($forceReload = false)
    {
        if (empty($this->guidToQuestion) || $forceReload) {
            $event = new PluginEvent('listQuestionPlugins');
            $this->dispatchEvent($event);


            foreach ($event->get('questionplugins', array()) as $pluginClass => $paths) {
                foreach ($paths as $path) {

                    Yii::import("webroot.plugins.$pluginClass.$path");
                    $parts = explode('.', $path);

                    // Get the class name.
                    $className = array_pop($parts);

                    // Get the GUID for the question object.
                    $guid = forward_static_call(array($className, 'getGUID'));

                    // Save the GUID-class mapping.
                    $this->guidToQuestion[$guid] = array(
                        'class' => $className,
                        'guid' => $guid,
                        'plugin' => $pluginClass,
                        'name' => $className::$info['name']
                    );
                }
            }
        }

        return $this->guidToQuestion;
    }

    /**
     * Construct a question object from a GUID.
     * @param string $guid
     * @param int $questionId,
     * @param int $responseId
     * @return iQuestion
     */
    public function constructQuestionFromGUID($guid, $questionId = null, $responseId = null)
    {
        $this->loadQuestionObjects();
        if (isset($this->guidToQuestion[$guid])) {
            $questionClass = $this->guidToQuestion[$guid]['class'];
            $questionObject = new $questionClass($this->loadPlugin($this->guidToQuestion[$guid]['plugin']), $this->api, $questionId, $responseId);
            return $questionObject;
        }
    }

    /**
     * Read all plugin config files and updates information
     * in database if plugin version differs.
     * @return void
     */
    public function readConfigFiles()
    {
        $this->loadAllPlugins();
        foreach ($this->plugins as $plugin) {
            if (is_object($plugin)) {
                $plugin->readConfigFile();
            } else {
                // Do nothing, plugin is deleted next time plugin manager is visited and loadPlugin validate if class exist
            }
        }
        $this->plugins = array();
        $this->subscriptions = array();
        $this->loadPlugins();
    }
<<<<<<< HEAD
=======


    private function _checkWhitelist($pluginName){
        if(App()->getConfig('usePluginWhitelist')) {

            $whiteList = App()->getConfig('pluginWhitelist');
            $coreList = App()->getConfig('pluginCoreList');
            $allowedPlugins =  array_merge($coreList, $whiteList);
            return array_search($pluginName, $allowedPlugins) !== false;
        }
        return true;
    }

>>>>>>> a84be82a
}<|MERGE_RESOLUTION|>--- conflicted
+++ resolved
@@ -285,7 +285,6 @@
                         $pluginName = $fileInfo->getFilename();
                         $this->shutdownObject->setPluginName($pluginName);
                         $file = Yii::getPathOfAlias($pluginDir.".$pluginName.{$pluginName}").".php";
-<<<<<<< HEAD
                         $plugin = Plugin::model()->find('name = :name', [':name' => $pluginName]);
                         if (empty($plugin)
                             || ($includeInstalledPlugins && $plugin->load_error == 0)) {
@@ -316,10 +315,6 @@
                                 'isCompatible' => false
                             ];
                         } else {
-=======
-                        if (file_exists($file) && $this->_checkWhitelist($pluginName)) {
-                            $result[$pluginName] = $this->getPluginInfo($pluginName, $pluginDir);
->>>>>>> a84be82a
                         }
                     }
 
@@ -576,8 +571,6 @@
         $this->subscriptions = array();
         $this->loadPlugins();
     }
-<<<<<<< HEAD
-=======
 
 
     private function _checkWhitelist($pluginName){
@@ -590,6 +583,4 @@
         }
         return true;
     }
-
->>>>>>> a84be82a
 }