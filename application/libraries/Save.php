--- conflicted
+++ resolved
@@ -283,15 +283,12 @@
                 if ($mailer->sendMessage()) {
                     $emailsent = "Y";
                 } else {
-<<<<<<< HEAD
-                    $errormsg .= gT('Send email failed. Your survey details have still been saved, however you will not get an email with the details. You should note the "name" and "password" you just used for future reference.');
+                    $errormsg .= gT('Error: Email failed, this may indicate a PHP Mail Setup problem on the server. Your survey details have still been saved, however you will not get an email with the details. You should note the "name" and "password" you just used for future reference.');
                     if (Permission::model()->hasSurveyPermission($thissurvey['sid'],'surveysettings')) {
                         $errormsg .= sprintf(gT("Email error message %s"),$mailer->getError());
-=======
-                    $errormsg .= gT('Error: Email failed, this may indicate a PHP Mail Setup problem on the server. Your survey details have still been saved, however you will not get an email with the details. You should note the "name" and "password" you just used for future reference.');
-                    if (trim($thissurvey['adminemail']) == '') {
-                        $errormsg .= gT('(Reason: Administrator email address empty)');
->>>>>>> c0c0c6e9
+	                    if (trim($thissurvey['adminemail']) == '') {
+	                        $errormsg .= gT('(Reason: Administrator email address empty)');
+	                    }
                     }
                 }
             }
@@ -431,16 +428,12 @@
                 if ($mailer->sendMessage()) {
                     $emailsent = "Y";
                 } else {
-<<<<<<< HEAD
-                    $errormsg .= gT('Send email failed. Your survey details have still been saved, however you will not get an email with the details. You should note the "name" and "password" you just used for future reference.');
+                    $errormsg .= gT('Error: Email failed, this may indicate a PHP Mail Setup problem on the server. Your survey details have still been saved, however you will not get an email with the details. You should note the "name" and "password" you just used for future reference.');
                     if (Permission::model()->hasSurveyPermission($thissurvey['sid'],'surveysettings')) {
                         $errormsg .= sprintf(gT("Email error message %s"),$mailer->getError());
-=======
-
-                    $errormsg .= gT('Error: Email failed, this may indicate a PHP Mail Setup problem on the server. Your survey details have still been saved, however you will not get an email with the details. You should note the "name" and "password" you just used for future reference.');
-                    if (trim($thissurvey['adminemail']) == '') {
-                        $errormsg .= gT('(Reason: Administrator email address empty)');
->>>>>>> c0c0c6e9
+	                    if (trim($thissurvey['adminemail']) == '') {
+	                        $errormsg .= gT('(Reason: Administrator email address empty)');
+	                    }
                     }
                 }
             }
