<?php if (!defined('BASEPATH')) {
    exit('No direct script access allowed');
}
/** @var array $userConfig */


/**
 * Core packages , no third_party
 * sees third_party.php for third party package
 * @license GPL v3
 * core path is application/core/packages
 *
 * Note: When debug mode, asset manager is turned off by default.
 * To enjoy this feature, add to your package definition a 'devBaseUrl' with the relative url to your package
 *
 */
$debug = isset($userConfig['config']['debug']) ? $userConfig['config']['debug'] : 0;
/* To add more easily min version : config > 2 , seems really an core dev issue to fix bootstrap.js ;) */
$minVersion = ($debug > 0) ? "" : ".min";
/* needed ? @see third_party.php */
if (isset($_GET['isAjax'])) {
    return array();
}
return array(
    /* expressions manager function and system */
    'expressions'=>array(
        'devBaseUrl'  => 'assets/packages/expressions/',
        'basePath' => 'core.expressions',
        'js'=>array(
            'em_javascript.js',
        ),
        'depends' => array(
            'jquery',
            'moment', // Used by LEMval function
            'decimalcustom', // Use by fixnum_checkconditions
        )
    ),
    /* For public template functionnality */
    'limesurvey-public'=>array(
        'devBaseUrl'  => 'assets/packages/limesurvey/',
        'basePath' => 'core.limesurvey', /* public part only : rename directory ? */
        'css'=> array(
            'survey.css',
        ),
        'js'=>array(
            'survey.js',
        ),
        'depends' => array(
            'jquery',
            'expressions',
            'fontawesome',
        )
    ),
    'embeddables' => array(
        'devBaseUrl'  => 'assets/packages/embeddables/',
        'basePath' => 'core.embeddables',
        'position' =>CClientScript::POS_END,
        'css'=> array(
            'build/embeddables'.$minVersion.'.css',
        ),
        'js'=>array(
            'build/embeddables'.$minVersion.'.js',
        ),
        'depends' => array(
            'jquery',
        )
    ),
    /* For public template extended functionnality (based on default template) */
    'template-core'=>array(
        'devBaseUrl'  => 'assets/packages/template-core/',
        'basePath' => 'core.template-core',
        'css'=> array(
            'template-core.css',
        ),
        'js'=>array(
            'template-core.js',
        ),
        'depends' => array(
            'limesurvey-public',
            'embeddables'
        )
    ),
    'template-core-ltr'=>array( /* complement for ltr */
        'devBaseUrl'  => 'assets/packages/template-core/',
        'basePath' => 'core.template-core',
        'css'=> array(
            'awesome-bootstrap-checkbox/awesome-bootstrap-checkbox.css',
        ),
        'depends' => array(
            'template-core',
        )
    ),
    'template-core-rtl'=>array( /* Same but for rtl */
        'devBaseUrl'  => 'assets/packages/template-core/',
        'basePath' => 'core.template-core',
        'css'=> array(
            'awesome-bootstrap-checkbox/awesome-bootstrap-checkbox-rtl.css',
        ),
        'depends' => array(
            'template-core',
        )
    ),

    'bootstrap-rtl'=>array( /* Adding boostrap rtl package */
        'devBaseUrl'  => 'assets/packages/bootstrap/',
        'basePath' => 'core.bootstrap',
        'css'=> array(
            'bootstrap-rtl.css',
        ),
        'depends' => array(
            'bootstrap',
        )
    ),
    'ckeditor' => array(
        'devBaseUrl'  => 'assets/packages/ckeditor',
        'basePath' => 'core.ckeditor',
        'js' => array(
            //'ckeditor.js',
            //'config.js',
        ),
        'depends' => array(
            'adminbasics',
        ),
    ),
    'ckeditoradditions' => array(
        'devBaseUrl'  => 'assets/packages/ckeditoradditions/',
        'basePath' => 'core.ckeditoradditions',
        'js' => array(
            //'ckeditoradditions.js',
        ),
        'depends' => array(
            //'ckeditor'
        )
    ),
    'pjax' => array(
        'devBaseUrl' => 'assets/packages/pjax/',
        'basePath' => 'core.pjax',
        'js' => array(
            'pjax.js',
        ),
        'depends' => array(
            'lslog',
        )
    ),
    'pjaxbackend' => array(
        'devBaseUrl' => 'assets/packages/pjax/',
        'basePath' => 'core.pjax',
        'js' => (
            $debug > 0 ?
            array(
                'pjax.js',
                'loadPjax.js'
            )
            : array(
                'min/pjax.combined.min.js',
            )
        ),
        'depends' => array(
            'lslog',
        )
    ),
    'panelintegration' => array(
       'devBaseUrl' => 'assets/packages/panelintegration/',
       'basePath' => 'core.panelintegration',
       'position' =>CClientScript::POS_END,
       'js' => (
           $debug > 0
            ? array(
                'build/js/panelintegration.js',
            )
            : array(
                'build.min/js/panelintegration.js'
            )
        ),
       'css' => array(
           'build.min/css/main.css'
       ),
       'depends' => array(
           'adminbasics'
       )
    ),
    'globalsidepanel' => array(
       'devBaseUrl' => 'assets/packages/globalsidepanel/',
       'basePath' => 'core.globalsidepanel',
       'position' =>CClientScript::POS_END,
       'js' => (
           $debug > 0
            ? array(
                'build/js/globalsidepanel.js',
            )
            : array(
                'build.min/js/globalsidepanel.js'
            )
        ),
       'css' => array(
           'build.min/css/main.css'
       ),
       'depends' => array(
           'adminbasics'
       )
    ),
    'adminsidepanel' => array(
       'devBaseUrl' => 'assets/packages/adminsidepanel/',
       'basePath' => 'core.adminsidepanel',
       'position' =>CClientScript::POS_HEAD,
       'js' => (
           $debug > 0
            ? array(
                'build/js/adminsidepanel.js',
            )
            : array(
                'build.min/js/adminsidepanel.js'
            )
        ),
        'depends' => array(
            'adminbasics',
        )
    ),
    'adminsidepanelltr' => array(
       'devBaseUrl' => 'assets/packages/adminsidepanel/',
       'basePath' => 'core.adminsidepanel',
       'css' => (
           $debug > 0
            ? array(
                'build/css/adminsidepanel.css',
            )
            : array(
                'build.min/css/adminsidepanel.css'
            )
        ),
        'depends' => array(
            'adminbasics',
        )
    ),
    'adminsidepanelrtl' => array(
       'devBaseUrl' => 'assets/packages/adminsidepanel/',
       'basePath' => 'core.adminsidepanel',
       'css' => (
           $debug > 0
            ? array(
                'build/css/adminsidepanel.rtl.css',
            )
            : array(
                'build.min/css/adminsidepanel.rtl.css'
            )
        ),
        'depends' => array(
            'adminbasics',
        )
    ),
    'admintoppanel' => array(
       'devBaseUrl' => 'assets/packages/admintoppanel/',
       'basePath' => 'core.admintoppanel',
       'position' =>CClientScript::POS_END,
       'js' => (
           $debug > 0
            ? array(
                'build/js/admintoppanel.js',
            )
            : array(
                'build.min/js/admintoppanel.js'
            )
        ),
       'depends' => array(
           'adminbasics'
       )
    ),
    
    'admintoppanelltr' => array(
       'devBaseUrl' => 'assets/packages/admintoppanel/',
       'basePath' => 'core.admintoppanel',
       'position' =>CClientScript::POS_END,
       'css' => ( $debug > 0
            ? array(
                'build/css/admintoppanel.css',
            )
            : array(
                'build.min/css/admintoppanel.css'
            )
        ),
       'depends' => array(
           'admintoppanel'
       )
    ),
    'admintoppanelrtl' => array(
       'devBaseUrl' => 'assets/packages/admintoppanel/',
       'basePath' => 'core.admintoppanel',
       'position' =>CClientScript::POS_END,
       'css' => ( $debug > 0
            ? array(
                'build/css/admintoppanel.rtl.css',
            )
            : array(
                'build.min/css/admintoppanel.rtl.css'
            )
        ),
       'depends' => array(
           'admintoppanel'
       )
    ),
    
    'adminbottompanel' => array(
       'devBaseUrl' => 'assets/packages/adminbottompanel/',
       'basePath' => 'core.adminbottompanel',
       'position' =>CClientScript::POS_END,
       'js' => (
           $debug > 0
            ? array(
                'build/js/adminbottompanel.js',
            )
            : array(
                'build.min/js/adminbottompanel.js'
            )
        ),
       'css' => array(
           'build.min/css/main.css'
       ),
       'depends' => array(
           'adminbasics'
       )
    ),
    'filemanager' => array(
        'devBaseUrl' => 'assets/packages/filemanager/',
        'basePath' => 'core.filemanager',
        'position' =>CClientScript::POS_END,
        'js' => (
            $debug > 0
            ? array(
                'build/js/filemanager.js',
            )
            : array(
                'build.min/js/filemanager.js'
            )
        ),
        'css' => array(
            'build.min/css/main.css'
        ),
        'depends' => array(
            'adminbasics'
        )
    ),
    'textelements' => array(
        'devBaseUrl' => 'assets/packages/textelements/',
        'basePath' => 'core.textelements',
        'position' =>CClientScript::POS_END,
        'js' => (
            $debug > 0
            ? array(
                'build/js/lstextelements.js',
            )
            : array(
                'build.min/js/lstextelements.js'
            )
        ),
        'css' => array(
            'build.min/css/main.css'
        ),
        'depends' => array(
            'adminbasics',
            'admintoppanel'
        )
    ),
    'datasectextelements' => array(
        'devBaseUrl' => 'assets/packages/datasecuritysettings/',
        'basePath' => 'core.datasecuritysettings',
        'position' =>CClientScript::POS_END,
        'js' => (
            $debug > 0
            ? array(
                'build/js/datasecuritysettings.js'
            )
            : array(
                'build.min/js/datasecuritysettings.js'
            )
        ),
        'css' => array(
            'build.min/css/main.css'
        ),
        'depends' => array(
            'adminbasics',
            'admintoppanel'
        )
    ),
    'questiongroupeditor' => array(
        'devBaseUrl' => 'assets/packages/questiongroup/',
        'basePath' => 'core.questiongroup',
        'position' =>CClientScript::POS_END,
        'js' =>  (
            $debug > 0
            ? array(
                'build/js/questiongroupedit.js'
            )
            : array(
                'build.min/js/questiongroupedit.js'
            )
        ),
        'css' => array(
            'build.min/css/main.css'
        ),
        'depends' => array(
            'adminbasics',
            'admintoppanel'
        )
    ),
    'questioneditor' => array(
        'devBaseUrl' => 'assets/packages/questioneditor/',
        'basePath' => 'core.questioneditor',
        'position' =>CClientScript::POS_END,
        'js' => (
            $debug > 0
            ? array(
                'build/js/questionedit.js'
            )
            : array(
                'build.min/js/questionedit.js'
            )
        ),
        'css' => array(
            'build.min/css/main.css'
        ),
        'depends' => array(
            'adminbasics',
            'ace',
            'admintoppanel'
            
        )
    ),
    'labelsets' => array(
        'devBaseUrl' => 'assets/packages/labelsets/',
        'basePath' => 'core.labelsets',
        'position' =>CClientScript::POS_END,
        'js' => (
            $debug > 0
            ? array(
                'build/js/labelsets.js'
            )
            : array(
                'build.min/js/labelsets.js'
            )
        ),
        'css' => array(
            'build.min/css/main.css'
        ),
        'depends' => array(
            'adminbasics',
        )
    ),
    'lstutorial' => array(
        'devBaseUrl' => 'assets/packages/lstutorial/',
        'basePath' => 'core.lstutorial',
        'position' =>CClientScript::POS_END,
        'js' => array(
            'build/lstutorial'.$minVersion.'.js',
        ),
        'css' => array(
            'build/lstutorial.css'
        ),
        'depends' => array(
            'bootstrap',
            'adminbasics',
        )
    ),
    'lslog' => array(
        'devBaseUrl' => 'assets/packages/lslog/',
        'basePath' => 'core.lslog',
        'js' => array(
            // 'build/lslog'.$minVersion.'.js',
            'build/lslog.js',
        )
    ),
    'lshelp' => array(
        'devBaseUrl' => 'assets/packages/lshelp/',
        'basePath' => 'core.lshelp',
        'position' =>CClientScript::POS_BEGIN,
        'js' => array(
            'build/lshelper'.$minVersion.'.js',
        )
    ),
    'panelboxes' => array(
        'devBaseUrl' => 'assets/packages/panelboxes/',
        'basePath' => 'core.panelboxes',
        'css' => array(
            'build/panelboxes'.$minVersion.'.css',
        )
    ),
<<<<<<< HEAD
=======
    'adminbasics' => array(
        'devBaseUrl' => 'assets/packages/adminbasics/',
        'basePath' => 'core.adminbasics',
        'position' =>CClientScript::POS_HEAD,
        'js' => array(
            'build/adminbasics'.$minVersion.'.js',
        ),
        'depends' => array(
            'jquery',
            'pjaxbackend',
            'lslog',
        )
    ),

>>>>>>> eea2ad1d
    'adminbasicsrtl' => array(
        'devBaseUrl' => 'assets/packages/adminbasics/',
        'basePath' => 'core.adminbasics',
        'css' => array(
            'build/adminbasics.rtl'.$minVersion.'.css'
        ),
        'depends' => array(
            'adminbasics'
        )
    ),
    'adminbasicsltr' => array(
        'devBaseUrl' => 'assets/packages/adminbasics/',
        'basePath' => 'core.adminbasics',
        'css' => array(
            'build/adminbasics'.$minVersion.'.css'
        ),
        'depends' => array(
            'adminbasics'
        )
    ),

    'adminbasics' => array(
        'devBaseUrl' => 'assets/packages/adminbasics/',
        'basePath' => 'core.adminbasics',
        'position' =>CClientScript::POS_BEGIN,
        'js' => array(
            'build/adminbasics'.$minVersion.'.js',
        ),
        'depends' => array(
            'jquery',
            'pjaxbackend',
        )
    ),

    'surveymenufunctions' => array(
        'devBaseUrl' => 'assets/packages/surveymenufunctions/',
        'basePath' => 'core.surveymenufunctions',
        'js' => array(
            'surveymenufunctionswrapper'.$minVersion.'.js',
            'surveymenuentryfunctions'.$minVersion.'.js',
        ),
        'depends' => array(
            'adminbasics',
        )
    ),

    'emailtemplatesold' => array(
        'devBaseUrl' => 'assets/packages/emailtemplates/',
        'basePath' => 'core.emailtemplates',
        'position' =>CClientScript::POS_BEGIN,
        'css' => array(
            'popup-dialog.css'
        ),
        'js' => array(
            'emailtemplates'.$minVersion.'.js',
        ),
        'depends' => array(
            'adminbasics',
        )
    ),

    'emailtemplates' => array(
        'devBaseUrl' => 'assets/packages/emailtemplates/',
        'basePath' => 'core.emailtemplates',
        'position' =>CClientScript::POS_END,
        'js' => (
            $debug > 0
            ? array(
                'build/js/emailtemplates.js'
            )
            : array(
                'build.min/js/emailtemplates.js'
            )
        ),
        'css' => array(
            'build.min/css/main.css'
        ),
        'depends' => array(
            'adminbasics',
            'ace'
        )
    ),

    'surveysummary' => array(
        'devBaseUrl' => 'assets/packages/surveysummary/',
        'basePath' => 'core.surveysummary',
        'position' =>CClientScript::POS_BEGIN,
        'css' => array(
            'surveysummary.css'
        ),
        'js' => array(
            'surveysummary.js',
            'qrcode.js'
        ),
        'depends' => array(
            'adminbasics',
        )
    ),

    'permissionroles' => array(
        'devBaseUrl' => 'assets/packages/permissionroles/',
        'basePath' => 'core.permissionroles',
        'position' =>CClientScript::POS_BEGIN,
        'css' => array(
            'css/permissionroles.css'
        ),
        'js' => array(
            'js/permissionroles.js',
        ),
        'depends' => array(
            'adminbasics',
        )
    ),

    'usermanagement' => array(
        'devBaseUrl' => 'assets/packages/usermanagement/',
        'basePath' => 'core.usermanagement',
        'position' =>CClientScript::POS_BEGIN,
        'css' => array(
            'css/usermanagement.css'
        ),
        'js' => array(
            'js/usermanagement.js',
        ),
        'depends' => array(
            'adminbasics',
        )
    ),

    'printable' => array(
        'devBaseUrl' => 'assets/packages/printable/',
        'basePath' => 'core.printable',
        'position' =>CClientScript::POS_BEGIN,
        'css' => array(
            'printable.css'
        ),
        'js' => array(
            'printable.js',
        ),
        'depends' => array(
            'adminbasics',
        )
    ),
    /* An empty package to be extended for EM (after core expressions) */
    'expression-extend' =>array(
        'depends' => array(
            'expressions',
        )
    ),
    'decimalcustom' => array(
        'devBaseUrl' => 'assets/packages/decimalcustom/',
        'basePath' => 'core.decimalcustom',
        'position' =>CClientScript::POS_BEGIN,
        'js' => array(
            'decimalcustom.js',
        ),
        'depends' => array(
            'decimal',
        )
    ),
    /* Replace bbq package from Yii core to set position */
    'bbq'=>array(
        'position' => CClientScript::POS_BEGIN,
        'js'=>array(YII_DEBUG ? 'jquery.ba-bbq.js' : 'jquery.ba-bbq.min.js'),
        'depends'=>array('jquery'),
    ),
);<|MERGE_RESOLUTION|>--- conflicted
+++ resolved
@@ -483,54 +483,38 @@
             'build/panelboxes'.$minVersion.'.css',
         )
     ),
-<<<<<<< HEAD
-=======
+    'adminbasicsrtl' => array(
+        'devBaseUrl' => 'assets/packages/adminbasics/',
+        'basePath' => 'core.adminbasics',
+        'css' => array(
+            'build/adminbasics.rtl'.$minVersion.'.css'
+        ),
+        'depends' => array(
+            'adminbasics'
+        )
+    ),
+    'adminbasicsltr' => array(
+        'devBaseUrl' => 'assets/packages/adminbasics/',
+        'basePath' => 'core.adminbasics',
+        'css' => array(
+            'build/adminbasics'.$minVersion.'.css'
+        ),
+        'depends' => array(
+            'adminbasics'
+        )
+    ),
+
     'adminbasics' => array(
         'devBaseUrl' => 'assets/packages/adminbasics/',
         'basePath' => 'core.adminbasics',
-        'position' =>CClientScript::POS_HEAD,
+        'position' =>CClientScript::POS_BEGIN,
         'js' => array(
             'build/adminbasics'.$minVersion.'.js',
         ),
         'depends' => array(
             'jquery',
             'pjaxbackend',
-            'lslog',
-        )
-    ),
-
->>>>>>> eea2ad1d
-    'adminbasicsrtl' => array(
-        'devBaseUrl' => 'assets/packages/adminbasics/',
-        'basePath' => 'core.adminbasics',
-        'css' => array(
-            'build/adminbasics.rtl'.$minVersion.'.css'
-        ),
-        'depends' => array(
-            'adminbasics'
-        )
-    ),
-    'adminbasicsltr' => array(
-        'devBaseUrl' => 'assets/packages/adminbasics/',
-        'basePath' => 'core.adminbasics',
-        'css' => array(
-            'build/adminbasics'.$minVersion.'.css'
-        ),
-        'depends' => array(
-            'adminbasics'
-        )
-    ),
-
-    'adminbasics' => array(
-        'devBaseUrl' => 'assets/packages/adminbasics/',
-        'basePath' => 'core.adminbasics',
-        'position' =>CClientScript::POS_BEGIN,
-        'js' => array(
-            'build/adminbasics'.$minVersion.'.js',
-        ),
-        'depends' => array(
-            'jquery',
-            'pjaxbackend',
+            'lslog'
         )
     ),
 
