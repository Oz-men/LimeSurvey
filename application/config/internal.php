--- conflicted
+++ resolved
@@ -132,17 +132,14 @@
                 'profile' => array(
                     'class' => 'CProfileLogRoute'
                 ),
-<<<<<<< HEAD
+
                 // Log file saved in /tmp/runtime/plugin.log
                 'plugin' => array(
                     'class' => 'CFileLogRoute',
                     'levels' => 'trace, info, error, warning',
                     'logFile' => 'plugin.log',
-                    'categories' => 'plugin.*'
-                    // The category will be the name of the plugin
+                    'categories' => 'plugin.*'  // The category will be the name of the plugin
                 )
-=======
->>>>>>> eb40eeb1
             )
         ),
         'cache'=>array(
