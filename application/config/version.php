<?php
/*
 * LimeSurvey
 * Copyright (C) 2007-2020 The LimeSurvey Project Team / Carsten Schmitz
 * All rights reserved.
 * License: GNU/GPL License v3 or later, see LICENSE.php
 * LimeSurvey is free software. This version may have been modified pursuant
 * to the GNU General Public License, and as distributed it includes or
 * is derivative of works licensed under the GNU General Public License or
 * other free or open source software licenses.
 * See COPYRIGHT.php for copyright notices and details.
 */

<<<<<<< HEAD
$config['versionnumber'] = '5.1.0-dev';
=======
$config['versionnumber'] = '5.0.10';
>>>>>>> 8414afd6
$config['dbversionnumber'] = 450;
$config['buildnumber'] = '';
$config['updatable'] = true;
$config['templateapiversion']  = 3;
$config['assetsversionnumber'] = '30217';
return $config;<|MERGE_RESOLUTION|>--- conflicted
+++ resolved
@@ -11,12 +11,8 @@
  * See COPYRIGHT.php for copyright notices and details.
  */
 
-<<<<<<< HEAD
 $config['versionnumber'] = '5.1.0-dev';
-=======
-$config['versionnumber'] = '5.0.10';
->>>>>>> 8414afd6
-$config['dbversionnumber'] = 450;
+$config['dbversionnumber'] = 451;
 $config['buildnumber'] = '';
 $config['updatable'] = true;
 $config['templateapiversion']  = 3;
