--- conflicted
+++ resolved
@@ -12,13 +12,8 @@
  *150413
  */
 
-<<<<<<< HEAD
-$config['versionnumber'] = '2.51.4';
-$config['dbversionnumber'] = 260;
-=======
-$config['versionnumber'] = '2.50';
+$config['versionnumber'] = '2.54';
 $config['dbversionnumber'] = 261;
->>>>>>> 408815cb
 $config['buildnumber'] = '';
 $config['updatable'] = true;
 $config['assetsversionnumber'] = '32';
