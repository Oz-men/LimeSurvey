<?php
/*
 * LimeSurvey
 * Copyright (C) 2007-2020 The LimeSurvey Project Team / Carsten Schmitz
 * All rights reserved.
 * License: GNU/GPL License v3 or later, see LICENSE.php
 * LimeSurvey is free software. This version may have been modified pursuant
 * to the GNU General Public License, and as distributed it includes or
 * is derivative of works licensed under the GNU General Public License or
 * other free or open source software licenses.
 * See COPYRIGHT.php for copyright notices and details.
 */

<<<<<<< HEAD
$config['versionnumber'] = '4.6.3';
=======
$config['versionnumber'] = '5.0.0';
>>>>>>> a0e00556
$config['dbversionnumber'] = 447;
$config['buildnumber'] = '';
$config['updatable'] = true;
$config['templateapiversion']  = 3;
<<<<<<< HEAD
$config['assetsversionnumber'] = '30206';
=======
$config['assetsversionnumber'] = '30207';
>>>>>>> a0e00556
return $config;<|MERGE_RESOLUTION|>--- conflicted
+++ resolved
@@ -11,18 +11,10 @@
  * See COPYRIGHT.php for copyright notices and details.
  */
 
-<<<<<<< HEAD
-$config['versionnumber'] = '4.6.3';
-=======
 $config['versionnumber'] = '5.0.0';
->>>>>>> a0e00556
 $config['dbversionnumber'] = 447;
 $config['buildnumber'] = '';
 $config['updatable'] = true;
 $config['templateapiversion']  = 3;
-<<<<<<< HEAD
-$config['assetsversionnumber'] = '30206';
-=======
 $config['assetsversionnumber'] = '30207';
->>>>>>> a0e00556
 return $config;