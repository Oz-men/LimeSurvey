<?php
/*
 * LimeSurvey
 * Copyright (C) 2007-2020 The LimeSurvey Project Team / Carsten Schmitz
 * All rights reserved.
 * License: GNU/GPL License v3 or later, see LICENSE.php
 * LimeSurvey is free software. This version may have been modified pursuant
 * to the GNU General Public License, and as distributed it includes or
 * is derivative of works licensed under the GNU General Public License or
 * other free or open source software licenses.
 * See COPYRIGHT.php for copyright notices and details.
 */

<<<<<<< HEAD
$config['versionnumber'] = '5.2.14';
$config['dbversionnumber'] = 480;
=======
$config['versionnumber'] = '5.3.0';
$config['dbversionnumber'] = 481;
>>>>>>> dceebace
$config['buildnumber'] = '';
$config['updatable'] = true;
$config['templateapiversion']  = 3;
$config['assetsversionnumber'] = '30260';
return $config;<|MERGE_RESOLUTION|>--- conflicted
+++ resolved
@@ -11,13 +11,8 @@
  * See COPYRIGHT.php for copyright notices and details.
  */
 
-<<<<<<< HEAD
-$config['versionnumber'] = '5.2.14';
-$config['dbversionnumber'] = 480;
-=======
 $config['versionnumber'] = '5.3.0';
-$config['dbversionnumber'] = 481;
->>>>>>> dceebace
+$config['dbversionnumber'] = 482;
 $config['buildnumber'] = '';
 $config['updatable'] = true;
 $config['templateapiversion']  = 3;
