--- conflicted
+++ resolved
@@ -12,13 +12,8 @@
  *150413
  */
 
-<<<<<<< HEAD
 $config['versionnumber'] = "2.50";
-$config['dbversionnumber'] = 261;
-=======
-$config['versionnumber'] = '2.50';
-$config['dbversionnumber'] = 260;
->>>>>>> 7069e460
+$config['dbversionnumber'] = 262;
 $config['buildnumber'] = '';
 $config['updatable'] = true;
 $config['assetsversionnumber'] = '31';
