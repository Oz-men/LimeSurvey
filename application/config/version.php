--- conflicted
+++ resolved
@@ -11,13 +11,8 @@
  * See COPYRIGHT.php for copyright notices and details.
  */
 
-<<<<<<< HEAD
 $config['versionnumber'] = '6.2.0-dev';
 $config['dbversionnumber'] = 608;
-=======
-$config['versionnumber'] = '6.1.5';
-$config['dbversionnumber'] = 607;
->>>>>>> 5ff86506
 $config['buildnumber'] = '';
 $config['updatable'] = true;
 $config['templateapiversion']  = 3;
