<?php
/*
 * LimeSurvey
 * Copyright (C) 2007-2020 The LimeSurvey Project Team / Carsten Schmitz
 * All rights reserved.
 * License: GNU/GPL License v3 or later, see LICENSE.php
 * LimeSurvey is free software. This version may have been modified pursuant
 * to the GNU General Public License, and as distributed it includes or
 * is derivative of works licensed under the GNU General Public License or
 * other free or open source software licenses.
 * See COPYRIGHT.php for copyright notices and details.
 */

<<<<<<< HEAD
$config['versionnumber'] = '5.2.0-dev';
$config['dbversionnumber'] = 474;
=======
$config['versionnumber'] = '5.1.10';
$config['dbversionnumber'] = 475;
>>>>>>> 03c4724e
$config['buildnumber'] = '';
$config['updatable'] = true;
$config['templateapiversion']  = 3;
$config['assetsversionnumber'] = '30235';
return $config;<|MERGE_RESOLUTION|>--- conflicted
+++ resolved
@@ -11,13 +11,8 @@
  * See COPYRIGHT.php for copyright notices and details.
  */
 
-<<<<<<< HEAD
 $config['versionnumber'] = '5.2.0-dev';
-$config['dbversionnumber'] = 474;
-=======
-$config['versionnumber'] = '5.1.10';
 $config['dbversionnumber'] = 475;
->>>>>>> 03c4724e
 $config['buildnumber'] = '';
 $config['updatable'] = true;
 $config['templateapiversion']  = 3;
