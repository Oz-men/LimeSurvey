--- conflicted
+++ resolved
@@ -11,11 +11,7 @@
  * See COPYRIGHT.php for copyright notices and details.
  */
 
-<<<<<<< HEAD
 $config['versionnumber'] = '4.3.0-alpha';
-=======
-$config['versionnumber'] = '4.2.4';
->>>>>>> 58f3d7bb
 $config['dbversionnumber'] = 426;
 $config['buildnumber'] = '';
 $config['updatable'] = true;
