<?php
/*
 * LimeSurvey
 * Copyright (C) 2007-2020 The LimeSurvey Project Team / Carsten Schmitz
 * All rights reserved.
 * License: GNU/GPL License v3 or later, see LICENSE.php
 * LimeSurvey is free software. This version may have been modified pursuant
 * to the GNU General Public License, and as distributed it includes or
 * is derivative of works licensed under the GNU General Public License or
 * other free or open source software licenses.
 * See COPYRIGHT.php for copyright notices and details.
 */

<<<<<<< HEAD
$config['versionnumber'] = '4.7.0-dev';
$config['dbversionnumber'] = 444;
=======
$config['versionnumber'] = '4.5.2';
$config['dbversionnumber'] = 445;
>>>>>>> 91d92933
$config['buildnumber'] = '';
$config['updatable'] = true;
$config['templateapiversion']  = 3;
$config['assetsversionnumber'] = '30203';
return $config;<|MERGE_RESOLUTION|>--- conflicted
+++ resolved
@@ -11,13 +11,8 @@
  * See COPYRIGHT.php for copyright notices and details.
  */
 
-<<<<<<< HEAD
 $config['versionnumber'] = '4.7.0-dev';
-$config['dbversionnumber'] = 444;
-=======
-$config['versionnumber'] = '4.5.2';
 $config['dbversionnumber'] = 445;
->>>>>>> 91d92933
 $config['buildnumber'] = '';
 $config['updatable'] = true;
 $config['templateapiversion']  = 3;
