<?php
/*
 * LimeSurvey
 * Copyright (C) 2007-2020 The LimeSurvey Project Team / Carsten Schmitz
 * All rights reserved.
 * License: GNU/GPL License v3 or later, see LICENSE.php
 * LimeSurvey is free software. This version may have been modified pursuant
 * to the GNU General Public License, and as distributed it includes or
 * is derivative of works licensed under the GNU General Public License or
 * other free or open source software licenses.
 * See COPYRIGHT.php for copyright notices and details.
 */

<<<<<<< HEAD
$config['versionnumber'] = '4.0.0-RC14';
$config['dbversionnumber'] = 425;
$config['buildnumber'] = '';
$config['updatable'] = true;
$config['templateapiversion']  = 3;
$config['assetsversionnumber'] = '30112';
=======

$config['versionnumber'] = '3.21.5';
$config['dbversionnumber'] = 359;
$config['buildnumber'] = '';
$config['updatable'] = true;
$config['templateapiversion'] = 3;
$config['assetsversionnumber'] = '30113';
>>>>>>> a85b0a7c
return $config;<|MERGE_RESOLUTION|>--- conflicted
+++ resolved
@@ -11,20 +11,10 @@
  * See COPYRIGHT.php for copyright notices and details.
  */
 
-<<<<<<< HEAD
 $config['versionnumber'] = '4.0.0-RC14';
 $config['dbversionnumber'] = 425;
 $config['buildnumber'] = '';
 $config['updatable'] = true;
 $config['templateapiversion']  = 3;
 $config['assetsversionnumber'] = '30112';
-=======
-
-$config['versionnumber'] = '3.21.5';
-$config['dbversionnumber'] = 359;
-$config['buildnumber'] = '';
-$config['updatable'] = true;
-$config['templateapiversion'] = 3;
-$config['assetsversionnumber'] = '30113';
->>>>>>> a85b0a7c
 return $config;