<?php
/*
 * LimeSurvey
 * Copyright (C) 2007-2011 The LimeSurvey Project Team / Carsten Schmitz
 * All rights reserved.
 * License: GNU/GPL License v2 or later, see LICENSE.php
 * LimeSurvey is free software. This version may have been modified pursuant
 * to the GNU General Public License, and as distributed it includes or
 * is derivative of works licensed under the GNU General Public License or
 * other free or open source software licenses.
 * See COPYRIGHT.php for copyright notices and details.
 *150413
 */

<<<<<<< HEAD
$config['versionnumber'] = '2.54';
$config['dbversionnumber'] = 261;
=======
$config['versionnumber'] = '2.54.1';
$config['dbversionnumber'] = 260;
>>>>>>> 30e56646
$config['buildnumber'] = '';
$config['updatable'] = true;
$config['assetsversionnumber'] = '36';
return $config;

?><|MERGE_RESOLUTION|>--- conflicted
+++ resolved
@@ -12,13 +12,9 @@
  *150413
  */
 
-<<<<<<< HEAD
-$config['versionnumber'] = '2.54';
+
+$config['versionnumber'] = '2.54.1';
 $config['dbversionnumber'] = 261;
-=======
-$config['versionnumber'] = '2.54.1';
-$config['dbversionnumber'] = 260;
->>>>>>> 30e56646
 $config['buildnumber'] = '';
 $config['updatable'] = true;
 $config['assetsversionnumber'] = '36';
