<?php
/*
 * LimeSurvey
 * Copyright (C) 2007-2016 The LimeSurvey Project Team / Carsten Schmitz
 * All rights reserved.
 * License: GNU/GPL License v3 or later, see LICENSE.php
 * LimeSurvey is free software. This version may have been modified pursuant
 * to the GNU General Public License, and as distributed it includes or
 * is derivative of works licensed under the GNU General Public License or
 * other free or open source software licenses.
 * See COPYRIGHT.php for copyright notices and details.
 */


<<<<<<< HEAD
$config['versionnumber'] = '3.1.1develop'; //The current version of this branch, LS3
$config['dbversionnumber'] = 350;
=======
$config['versionnumber'] = '3.1.1'; //The current version of this branch, LS3
$config['dbversionnumber'] = 347;
>>>>>>> 51e310af
$config['buildnumber'] = '';
$config['updatable'] = true;
$config['assetsversionnumber'] = '30011';
return $config;<|MERGE_RESOLUTION|>--- conflicted
+++ resolved
@@ -12,13 +12,8 @@
  */
 
 
-<<<<<<< HEAD
 $config['versionnumber'] = '3.1.1develop'; //The current version of this branch, LS3
 $config['dbversionnumber'] = 350;
-=======
-$config['versionnumber'] = '3.1.1'; //The current version of this branch, LS3
-$config['dbversionnumber'] = 347;
->>>>>>> 51e310af
 $config['buildnumber'] = '';
 $config['updatable'] = true;
 $config['assetsversionnumber'] = '30011';
