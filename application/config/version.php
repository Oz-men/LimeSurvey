--- conflicted
+++ resolved
@@ -11,13 +11,8 @@
  * See COPYRIGHT.php for copyright notices and details.
  */
 
-<<<<<<< HEAD
 $config['versionnumber'] = '6.4.0-dev';
-$config['dbversionnumber'] = 615;
-=======
-$config['versionnumber'] = '6.3.0';
 $config['dbversionnumber'] = 616;
->>>>>>> d9fe0a0e
 $config['buildnumber'] = '';
 $config['updatable'] = true;
 $config['templateapiversion']  = 3;
