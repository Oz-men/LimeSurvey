<?php
/*
 * LimeSurvey
 * Copyright (C) 2007-2016 The LimeSurvey Project Team / Carsten Schmitz
 * All rights reserved.
 * License: GNU/GPL License v3 or later, see LICENSE.php
 * LimeSurvey is free software. This version may have been modified pursuant
 * to the GNU General Public License, and as distributed it includes or
 * is derivative of works licensed under the GNU General Public License or
 * other free or open source software licenses.
 * See COPYRIGHT.php for copyright notices and details.
 */

<<<<<<< HEAD
$config['versionnumber'] = '2.73.0';
$config['dbversionnumber'] = 263;
$config['buildnumber'] = '';
$config['updatable'] = true;
$config['assetsversionnumber'] = '2730';
return $config;

?>
=======

$config['versionnumber'] = '3.0.0-RC.3'; //The current version of this branch
$config['masterversion'] = '2.67.3'; //The current masters version merged into this branch
$config['dbversionnumber'] = 336;
$config['buildnumber'] = '';
$config['updatable'] = true;
$config['assetsversionnumber'] = '3020';
return $config;
>>>>>>> 40dada42
<|MERGE_RESOLUTION|>--- conflicted
+++ resolved
@@ -11,16 +11,6 @@
  * See COPYRIGHT.php for copyright notices and details.
  */
 
-<<<<<<< HEAD
-$config['versionnumber'] = '2.73.0';
-$config['dbversionnumber'] = 263;
-$config['buildnumber'] = '';
-$config['updatable'] = true;
-$config['assetsversionnumber'] = '2730';
-return $config;
-
-?>
-=======
 
 $config['versionnumber'] = '3.0.0-RC.3'; //The current version of this branch
 $config['masterversion'] = '2.67.3'; //The current masters version merged into this branch
@@ -28,5 +18,4 @@
 $config['buildnumber'] = '';
 $config['updatable'] = true;
 $config['assetsversionnumber'] = '3020';
-return $config;
->>>>>>> 40dada42
+return $config;