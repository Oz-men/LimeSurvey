--- conflicted
+++ resolved
@@ -11,13 +11,8 @@
  * See COPYRIGHT.php for copyright notices and details.
  */
 
-<<<<<<< HEAD
 $config['versionnumber'] = '4.4.0-alpha';
-$config['dbversionnumber'] = 431;
-=======
-$config['versionnumber'] = '4.3.16';
-$config['dbversionnumber'] = 428;
->>>>>>> 5a8fe367
+$config['dbversionnumber'] = 433;
 $config['buildnumber'] = '';
 $config['updatable'] = true;
 $config['templateapiversion']  = 3;
