<?php
/*
 * LimeSurvey
 * Copyright (C) 2007-2020 The LimeSurvey Project Team / Carsten Schmitz
 * All rights reserved.
 * License: GNU/GPL License v3 or later, see LICENSE.php
 * LimeSurvey is free software. This version may have been modified pursuant
 * to the GNU General Public License, and as distributed it includes or
 * is derivative of works licensed under the GNU General Public License or
 * other free or open source software licenses.
 * See COPYRIGHT.php for copyright notices and details.
 */

<<<<<<< HEAD
$config['versionnumber'] = '4.4.0-RC2';
=======
$config['versionnumber'] = '4.4.0-RC3';
>>>>>>> bb7b80f1
$config['dbversionnumber'] = 436;
$config['buildnumber'] = '';
$config['updatable'] = true;
$config['templateapiversion']  = 3;
$config['assetsversionnumber'] = '30180';
return $config;<|MERGE_RESOLUTION|>--- conflicted
+++ resolved
@@ -11,11 +11,7 @@
  * See COPYRIGHT.php for copyright notices and details.
  */
 
-<<<<<<< HEAD
-$config['versionnumber'] = '4.4.0-RC2';
-=======
 $config['versionnumber'] = '4.4.0-RC3';
->>>>>>> bb7b80f1
 $config['dbversionnumber'] = 436;
 $config['buildnumber'] = '';
 $config['updatable'] = true;
