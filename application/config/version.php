<?php
/*
 * LimeSurvey
 * Copyright (C) 2007-2020 The LimeSurvey Project Team / Carsten Schmitz
 * All rights reserved.
 * License: GNU/GPL License v3 or later, see LICENSE.php
 * LimeSurvey is free software. This version may have been modified pursuant
 * to the GNU General Public License, and as distributed it includes or
 * is derivative of works licensed under the GNU General Public License or
 * other free or open source software licenses.
 * See COPYRIGHT.php for copyright notices and details.
 */

<<<<<<< HEAD
$config['versionnumber'] = '4.4.0-alpha';
$config['dbversionnumber'] = 434;
=======
$config['versionnumber'] = '4.3.25';
$config['dbversionnumber'] = 430;
>>>>>>> 14b53db7
$config['buildnumber'] = '';
$config['updatable'] = true;
$config['templateapiversion']  = 3;
$config['assetsversionnumber'] = '30170';
return $config;<|MERGE_RESOLUTION|>--- conflicted
+++ resolved
@@ -11,13 +11,8 @@
  * See COPYRIGHT.php for copyright notices and details.
  */
 
-<<<<<<< HEAD
 $config['versionnumber'] = '4.4.0-alpha';
 $config['dbversionnumber'] = 434;
-=======
-$config['versionnumber'] = '4.3.25';
-$config['dbversionnumber'] = 430;
->>>>>>> 14b53db7
 $config['buildnumber'] = '';
 $config['updatable'] = true;
 $config['templateapiversion']  = 3;
