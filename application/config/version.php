<?php
/*
 * LimeSurvey
 * Copyright (C) 2007-2020 The LimeSurvey Project Team / Carsten Schmitz
 * All rights reserved.
 * License: GNU/GPL License v3 or later, see LICENSE.php
 * LimeSurvey is free software. This version may have been modified pursuant
 * to the GNU General Public License, and as distributed it includes or
 * is derivative of works licensed under the GNU General Public License or
 * other free or open source software licenses.
 * See COPYRIGHT.php for copyright notices and details.
 */

<<<<<<< HEAD
$config['versionnumber'] = '4.6.2';
$config['dbversionnumber'] = 446;
=======
$config['versionnumber'] = '4.5.2';
$config['dbversionnumber'] = 447;
>>>>>>> 75869178
$config['buildnumber'] = '';
$config['updatable'] = true;
$config['templateapiversion']  = 3;
$config['assetsversionnumber'] = '30205';
return $config;<|MERGE_RESOLUTION|>--- conflicted
+++ resolved
@@ -11,13 +11,10 @@
  * See COPYRIGHT.php for copyright notices and details.
  */
 
-<<<<<<< HEAD
+$config['versionnumber'] = '4.5.2';
+$config['dbversionnumber'] = 447;
 $config['versionnumber'] = '4.6.2';
 $config['dbversionnumber'] = 446;
-=======
-$config['versionnumber'] = '4.5.2';
-$config['dbversionnumber'] = 447;
->>>>>>> 75869178
 $config['buildnumber'] = '';
 $config['updatable'] = true;
 $config['templateapiversion']  = 3;
