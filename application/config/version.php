--- conflicted
+++ resolved
@@ -11,13 +11,8 @@
  * See COPYRIGHT.php for copyright notices and details.
  */
 
-<<<<<<< HEAD
-$config['versionnumber'] = '5.x.dev';
-$config['dbversionnumber'] = 447;
-=======
-$config['versionnumber'] = '5.0.1';
+$config['versionnumber'] = '5.1.0-dev';
 $config['dbversionnumber'] = 448;
->>>>>>> 5d53439d
 $config['buildnumber'] = '';
 $config['updatable'] = true;
 $config['templateapiversion']  = 3;
