<?php
/*
 * LimeSurvey
 * Copyright (C) 2007-2020 The LimeSurvey Project Team / Carsten Schmitz
 * All rights reserved.
 * License: GNU/GPL License v3 or later, see LICENSE.php
 * LimeSurvey is free software. This version may have been modified pursuant
 * to the GNU General Public License, and as distributed it includes or
 * is derivative of works licensed under the GNU General Public License or
 * other free or open source software licenses.
 * See COPYRIGHT.php for copyright notices and details.
 */

<<<<<<< HEAD
$config['versionnumber'] = '4.1.13';
$config['dbversionnumber'] = 426;
=======
$config['versionnumber'] = '4.1.14';
$config['dbversionnumber'] = 425;
>>>>>>> 6c8f9240
$config['buildnumber'] = '';
$config['updatable'] = true;
$config['templateapiversion']  = 3;
$config['assetsversionnumber'] = '30129';
return $config;<|MERGE_RESOLUTION|>--- conflicted
+++ resolved
@@ -11,13 +11,8 @@
  * See COPYRIGHT.php for copyright notices and details.
  */
 
-<<<<<<< HEAD
-$config['versionnumber'] = '4.1.13';
+$config['versionnumber'] = '4.1.14';
 $config['dbversionnumber'] = 426;
-=======
-$config['versionnumber'] = '4.1.14';
-$config['dbversionnumber'] = 425;
->>>>>>> 6c8f9240
 $config['buildnumber'] = '';
 $config['updatable'] = true;
 $config['templateapiversion']  = 3;
