<?php
/*
 * LimeSurvey
 * Copyright (C) 2007-2020 The LimeSurvey Project Team / Carsten Schmitz
 * All rights reserved.
 * License: GNU/GPL License v3 or later, see LICENSE.php
 * LimeSurvey is free software. This version may have been modified pursuant
 * to the GNU General Public License, and as distributed it includes or
 * is derivative of works licensed under the GNU General Public License or
 * other free or open source software licenses.
 * See COPYRIGHT.php for copyright notices and details.
 */

<<<<<<< HEAD
$config['versionnumber'] = '4.4.0-alpha';
$config['dbversionnumber'] = 433;
$config['buildnumber'] = '';
$config['updatable'] = true;
$config['templateapiversion']  = 3;
$config['assetsversionnumber'] = '30160';
=======
$config['versionnumber'] = '4.3.18';
$config['dbversionnumber'] = 428;
$config['buildnumber'] = '';
$config['updatable'] = true;
$config['templateapiversion']  = 3;
$config['assetsversionnumber'] = '30162';
>>>>>>> 3e596fbc
return $config;<|MERGE_RESOLUTION|>--- conflicted
+++ resolved
@@ -11,19 +11,10 @@
  * See COPYRIGHT.php for copyright notices and details.
  */
 
-<<<<<<< HEAD
 $config['versionnumber'] = '4.4.0-alpha';
 $config['dbversionnumber'] = 433;
 $config['buildnumber'] = '';
 $config['updatable'] = true;
 $config['templateapiversion']  = 3;
-$config['assetsversionnumber'] = '30160';
-=======
-$config['versionnumber'] = '4.3.18';
-$config['dbversionnumber'] = 428;
-$config['buildnumber'] = '';
-$config['updatable'] = true;
-$config['templateapiversion']  = 3;
 $config['assetsversionnumber'] = '30162';
->>>>>>> 3e596fbc
 return $config;