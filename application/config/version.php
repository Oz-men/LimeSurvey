--- conflicted
+++ resolved
@@ -11,13 +11,8 @@
  * See COPYRIGHT.php for copyright notices and details.
  */
 
-<<<<<<< HEAD
 $config['versionnumber'] = '5.1.0-dev';
-$config['dbversionnumber'] = 451;
-=======
-$config['versionnumber'] = '5.0.13';
-$config['dbversionnumber'] = 452;
->>>>>>> c822ea04
+$config['dbversionnumber'] = 460;
 $config['buildnumber'] = '';
 $config['updatable'] = true;
 $config['templateapiversion']  = 3;
