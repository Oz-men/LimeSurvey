--- conflicted
+++ resolved
@@ -11,13 +11,10 @@
  * See COPYRIGHT.php for copyright notices and details.
  */
 
-<<<<<<< HEAD
+$config['versionnumber'] = '4.1.13';
+$config['dbversionnumber'] = 425;
 $config['versionnumber'] = '4.1.12';
 $config['dbversionnumber'] = 426;
-=======
-$config['versionnumber'] = '4.1.13';
-$config['dbversionnumber'] = 425;
->>>>>>> ec14631b
 $config['buildnumber'] = '';
 $config['updatable'] = true;
 $config['templateapiversion']  = 3;
