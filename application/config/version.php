<?php
/*
 * LimeSurvey
 * Copyright (C) 2007-2020 The LimeSurvey Project Team / Carsten Schmitz
 * All rights reserved.
 * License: GNU/GPL License v3 or later, see LICENSE.php
 * LimeSurvey is free software. This version may have been modified pursuant
 * to the GNU General Public License, and as distributed it includes or
 * is derivative of works licensed under the GNU General Public License or
 * other free or open source software licenses.
 * See COPYRIGHT.php for copyright notices and details.
 */

<<<<<<< HEAD
$config['versionnumber'] = '4.4.0-alpha';
$config['dbversionnumber'] = 430;
=======
$config['versionnumber'] = '4.3.16';
$config['dbversionnumber'] = 427;
>>>>>>> 8b685f35
$config['buildnumber'] = '';
$config['updatable'] = true;
$config['templateapiversion']  = 3;
$config['assetsversionnumber'] = '30160';
return $config;<|MERGE_RESOLUTION|>--- conflicted
+++ resolved
@@ -11,13 +11,8 @@
  * See COPYRIGHT.php for copyright notices and details.
  */
 
-<<<<<<< HEAD
 $config['versionnumber'] = '4.4.0-alpha';
 $config['dbversionnumber'] = 430;
-=======
-$config['versionnumber'] = '4.3.16';
-$config['dbversionnumber'] = 427;
->>>>>>> 8b685f35
 $config['buildnumber'] = '';
 $config['updatable'] = true;
 $config['templateapiversion']  = 3;
