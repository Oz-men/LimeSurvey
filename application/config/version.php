<?php
/*
 * LimeSurvey
 * Copyright (C) 2007-2016 The LimeSurvey Project Team / Carsten Schmitz
 * All rights reserved.
 * License: GNU/GPL License v3 or later, see LICENSE.php
 * LimeSurvey is free software. This version may have been modified pursuant
 * to the GNU General Public License, and as distributed it includes or
 * is derivative of works licensed under the GNU General Public License or
 * other free or open source software licenses.
 * See COPYRIGHT.php for copyright notices and details.
 */

<<<<<<< HEAD
$config['versionnumber'] = '3.0.0 alpha (2.57.1 merged)'; /* I don't found actually a better way to have : 'master verion + info it'a develop : ,someone have another idea ? */
$config['dbversionnumber'] = 261;
=======
$config['versionnumber'] = '2.57.1';
$config['dbversionnumber'] = 263;
>>>>>>> f810693f
$config['buildnumber'] = '';
$config['updatable'] = true;
$config['assetsversionnumber'] = '45';
return $config;

?><|MERGE_RESOLUTION|>--- conflicted
+++ resolved
@@ -11,13 +11,8 @@
  * See COPYRIGHT.php for copyright notices and details.
  */
 
-<<<<<<< HEAD
 $config['versionnumber'] = '3.0.0 alpha (2.57.1 merged)'; /* I don't found actually a better way to have : 'master verion + info it'a develop : ,someone have another idea ? */
-$config['dbversionnumber'] = 261;
-=======
-$config['versionnumber'] = '2.57.1';
-$config['dbversionnumber'] = 263;
->>>>>>> f810693f
+$config['dbversionnumber'] = 264;
 $config['buildnumber'] = '';
 $config['updatable'] = true;
 $config['assetsversionnumber'] = '45';
