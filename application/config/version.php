<?php
/*
 * LimeSurvey
 * Copyright (C) 2007-2020 The LimeSurvey Project Team / Carsten Schmitz
 * All rights reserved.
 * License: GNU/GPL License v3 or later, see LICENSE.php
 * LimeSurvey is free software. This version may have been modified pursuant
 * to the GNU General Public License, and as distributed it includes or
 * is derivative of works licensed under the GNU General Public License or
 * other free or open source software licenses.
 * See COPYRIGHT.php for copyright notices and details.
 */

<<<<<<< HEAD
$config['versionnumber'] = '5.1.0-dev';
$config['dbversionnumber'] = 450;
=======
$config['versionnumber'] = '5.0.10';
$config['dbversionnumber'] = 449;
>>>>>>> e6c087af
$config['buildnumber'] = '';
$config['updatable'] = true;
$config['templateapiversion']  = 3;
$config['assetsversionnumber'] = '30217';
return $config;<|MERGE_RESOLUTION|>--- conflicted
+++ resolved
@@ -11,13 +11,8 @@
  * See COPYRIGHT.php for copyright notices and details.
  */
 
-<<<<<<< HEAD
 $config['versionnumber'] = '5.1.0-dev';
 $config['dbversionnumber'] = 450;
-=======
-$config['versionnumber'] = '5.0.10';
-$config['dbversionnumber'] = 449;
->>>>>>> e6c087af
 $config['buildnumber'] = '';
 $config['updatable'] = true;
 $config['templateapiversion']  = 3;
