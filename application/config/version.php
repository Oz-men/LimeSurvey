<?php
/*
 * LimeSurvey
 * Copyright (C) 2007-2020 The LimeSurvey Project Team / Carsten Schmitz
 * All rights reserved.
 * License: GNU/GPL License v3 or later, see LICENSE.php
 * LimeSurvey is free software. This version may have been modified pursuant
 * to the GNU General Public License, and as distributed it includes or
 * is derivative of works licensed under the GNU General Public License or
 * other free or open source software licenses.
 * See COPYRIGHT.php for copyright notices and details.
 */

<<<<<<< HEAD
$config['versionnumber'] = '4.4.13';
$config['dbversionnumber'] = 445;
=======
$config['versionnumber'] = '4.5.1';
$config['dbversionnumber'] = 444;
>>>>>>> 37758c50
$config['buildnumber'] = '';
$config['updatable'] = true;
$config['templateapiversion']  = 3;
$config['assetsversionnumber'] = '30201';
return $config;<|MERGE_RESOLUTION|>--- conflicted
+++ resolved
@@ -11,13 +11,8 @@
  * See COPYRIGHT.php for copyright notices and details.
  */
 
-<<<<<<< HEAD
 $config['versionnumber'] = '4.4.13';
 $config['dbversionnumber'] = 445;
-=======
-$config['versionnumber'] = '4.5.1';
-$config['dbversionnumber'] = 444;
->>>>>>> 37758c50
 $config['buildnumber'] = '';
 $config['updatable'] = true;
 $config['templateapiversion']  = 3;
