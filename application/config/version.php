--- conflicted
+++ resolved
@@ -11,12 +11,8 @@
  * See COPYRIGHT.php for copyright notices and details.
  */
 
-<<<<<<< HEAD
 $config['versionnumber'] = '6.2.0-dev';
-=======
-$config['versionnumber'] = '6.1.8';
->>>>>>> 5ee6fc6e
-$config['dbversionnumber'] = 609;
+$config['dbversionnumber'] = 611;
 $config['buildnumber'] = '';
 $config['updatable'] = true;
 $config['templateapiversion']  = 3;
