--- conflicted
+++ resolved
@@ -11,14 +11,8 @@
  * See COPYRIGHT.php for copyright notices and details.
  */
 
-<<<<<<< HEAD
-
-$config['versionnumber'] = '6.6.5';
+$config['versionnumber'] = '6.6.8';
 $config['dbversionnumber'] = 625;
-=======
-$config['versionnumber'] = '6.6.8';
-$config['dbversionnumber'] = 623;
->>>>>>> 892c357f
 $config['buildnumber'] = '';
 $config['updatable'] = true;
 $config['templateapiversion']  = 3;
