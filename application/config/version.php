--- conflicted
+++ resolved
@@ -11,11 +11,7 @@
  * See COPYRIGHT.php for copyright notices and details.
  */
 
-<<<<<<< HEAD
 $config['versionnumber'] = '4.3.0-alpha';
-=======
-$config['versionnumber'] = '4.2.0';
->>>>>>> c7cfa9ee
 $config['dbversionnumber'] = 426;
 $config['buildnumber'] = '';
 $config['updatable'] = true;
