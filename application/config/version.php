--- conflicted
+++ resolved
@@ -11,13 +11,8 @@
  * See COPYRIGHT.php for copyright notices and details.
  */
 
-<<<<<<< HEAD
 $config['versionnumber'] = '6.5.0-dev';
-$config['dbversionnumber'] = 620;
-=======
-$config['versionnumber'] = '6.4.2';
 $config['dbversionnumber'] = 621;
->>>>>>> e660e495
 $config['buildnumber'] = '';
 $config['updatable'] = true;
 $config['templateapiversion']  = 3;
