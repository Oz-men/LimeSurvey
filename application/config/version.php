<?php
/*
 * LimeSurvey
 * Copyright (C) 2007-2020 The LimeSurvey Project Team / Carsten Schmitz
 * All rights reserved.
 * License: GNU/GPL License v3 or later, see LICENSE.php
 * LimeSurvey is free software. This version may have been modified pursuant
 * to the GNU General Public License, and as distributed it includes or
 * is derivative of works licensed under the GNU General Public License or
 * other free or open source software licenses.
 * See COPYRIGHT.php for copyright notices and details.
 */

<<<<<<< HEAD
$config['versionnumber'] = '5.1.0-dev';
=======
$config['versionnumber'] = '5.0.2';
>>>>>>> e88cd987
$config['dbversionnumber'] = 449;
$config['buildnumber'] = '';
$config['updatable'] = true;
$config['templateapiversion']  = 3;
$config['assetsversionnumber'] = '30209';
return $config;<|MERGE_RESOLUTION|>--- conflicted
+++ resolved
@@ -11,11 +11,7 @@
  * See COPYRIGHT.php for copyright notices and details.
  */
 
-<<<<<<< HEAD
 $config['versionnumber'] = '5.1.0-dev';
-=======
-$config['versionnumber'] = '5.0.2';
->>>>>>> e88cd987
 $config['dbversionnumber'] = 449;
 $config['buildnumber'] = '';
 $config['updatable'] = true;
