<?php if (!defined('BASEPATH')) exit('No direct script access allowed');

/**
 * This file contains package definition for third party libraries.
 * Defining them here allows for easy inclusion in views.
 */
/* Tag if debug is set : debug is set in user config file and this file is directly required in internal.php where $userConfig var arry is set */
/* This allow us to use minified version according to debug */
$debug = isset($userConfig['config']['debug']) ? $userConfig['config']['debug'] : 0;
/* To add more easily min version : config > 2 , seems really an core dev issue to fix bootstrap.js ;) */
$minVersion = ($debug>2) ? "":".min";
/* Please : comment the reason, mantis bug link: ajax don't need any package if i don't make error */
/* Ajax must renderPartial (better : always return json) and never render and don't registerScript (IMHO) / Shnoulle on 2016-11-16 */
if(isset($_GET['isAjax'])){
    return array();
}

return array(

    // jQuery
    'jquery' => array(
        'basePath' => 'third_party.jquery',
        'js' => array(
            'jquery-3.1.1'.$minVersion.'.js',
            'jquery-migrate-3.0.0'.$minVersion.'.js',
        )
    ),
    // Bootstrap
    // This package replace the Yiistrap register() function
    // Then instead of using the composer dependency system for templates (will be used for LS3)
    // We can use the package dependency system (easier for now)
    'bootstrap' => array(
        'basePath' => 'bootstrap',
        'css'=> array(
            'css/bootstrap.css',/* Admin need it, not public */
            'css/yiistrap.css',
        ),
        'js'=>array(
            'js/bootstrap'.$minVersion.'.js'
        ),
        'depends' => array(
            'jquery',
        )
    ),

    // bootstrap-slider : for multinumeric with slider
    'bootstrap-slider' => array(
        'basePath' => 'third_party.bootstrap-slider',
        'css'=> array(
            'css/bootstrap-slider'.$minVersion.'.css'
        ),
        'js' => array(
            'bootstrap-slider'.$minVersion.'.js'
        ),
        'depends' => array(
            'jquery',
        )
    ),

    'fontawesome' => array(
        //'basePath' => 'third_party.bootstrap', // Need fix third_party alias
        'basePath' => 'third_party.fontawesome',
        'css'=> array(
            'css/font-awesome.min.css',
        ),
    ),

    // jQuery UI
    'jqueryui' => array(
        'basePath' => 'third_party.jquery-ui',
        'js' => array(
            'jquery-ui'.$minVersion.'.js',
        ),
        'css' => array(
            'jquery-ui.structure.css', /* else autocomplete or other broken */
        ),
        'depends' => array(
            'jquery',
        )
    ),

    // jquery bindWithDelay
    'jquery-bindWithDelay' => array(
        'basePath' => 'third_party.jquery-bindWithDelay',
        'js' => array(
            'bindWithDelay.js'
        ),
        'depends' => array(
            'jquery'
        )
    ),

    // jQuery Cookie
    'js-cookie' => array(
        'basePath' => 'third_party.js-cookie',
        'js' => array(
            'js.cookie.js'
        )
    ),

    // jQuery Superfish
    'jquery-superfish' => array(
        'basePath' => 'third_party.jquery-superfish',
        'js' => array(
            'js/superfish.js',
            'js/hoverIntent.js'
        ),
        'css' => array(
            'css/superfish.css'
        ),
        'depends' => array(
            'jquery'
        )
    ),

    // jQuery json
    'jquery-json' => array(
        'basePath' => 'third_party.jquery-json',
        'js' => array(
            'jquery.json-2.4.min.js'
        ),
        'depends' => array(
            'jquery'
        )
    ),

    // jQuery blockUI
    'jquery-blockUI' => array(
        'basePath' => 'third_party.jquery-blockui',
        'js' => array(
            'jquery.blockUI.js'
        ),
        'depends' => array(
            'jquery'
        )
    ),

    // qTip2
    'qTip2' => array(
        'basePath' => 'third_party.qTip2',
        'js' => array(
            'dist/jquery.qtip.min.js'
        ),
        'css' => array(
            'dist/jquery.qtip.min.css'
        ),
        'depends' => array(
            'jquery'
        )

    ),

    // jQuery Table Sorter
    'jquery-tablesorter' => array(
        'basePath' => 'third_party.jquery-tablesorter',
        'js' => array(
            'jquery.tablesorter.min.js'
        ),
        'depends' => array(
            'jquery'
        )
    ),

    // jQuery NestedSortable
    'jquery-nestedSortable' => array(
        'basePath' => 'third_party.jquery-nestedSortable',
        'js' => array(
            'jquery.mjs.nestedSortable.js'
        ),
        'depends' => array(
            'jqueryui'
        )
    ),

    // Bootstrap Multiselect
    'bootstrap-multiselect' => array(
        'basePath' => 'third_party.bootstrap-multiselect',
        'js' => array(
            'js/bootstrap-multiselect.js',
        ),
        'css' => array(
            'css/bootstrap-multiselect.css',
        ),
        'depends' => array(
            'jquery'
        )
    ),

    // Ace
    'ace' => array(
        'basePath' => 'third_party.ace',
        'js' => array(
            'ace.js'
        ),
        'depends' => array(
            'jquery-ace'
        )
    ),

    // jQuery Ace
     'jquery-ace' => array(
         'basePath' => 'third_party.jquery-ace',
        'js' => array(
            'jquery.ace.js',
        ),
        'depends' => array(
            'jquery',
        )
    ),

    // jQuery selectboxes
    'jquery-selectboxes' => array(
        'basePath' => 'third_party.jquery-selectboxes.selectboxes',
        'js' => array(
            'jquery.selectboxes.js'
        ),
        'depends' => array(
            'jquery'
        )
    ),

    // jQuery touch punch : seems uneended now ?
    'jquery-touch-punch' => array(
        'basePath' => 'third_party.jquery-touch-punch',
        'js' => array(
            'jquery.ui.touch-punch.min.js'
        ),
        'depends' => array(
            'jqueryui'
        )
    ),

    // Decimal.js calculate in js
    'decimal' => array(
        'basePath' => 'third_party.decimal',
        'js' => array(
            'decimal.js'
        ),
        'depends' => array(
        )
    ),

    // Moment.js use real simple dateTime modification
    'moment' => array(
        'basePath' => 'third_party.moment',
        'js' => array(
            'moment-with-locales.min.js'
        ),
        'depends' => array(
        )
    ),

    // leaflet, needed for short text question with map (OSM)

    'jsuri' => array(
        'basePath' => 'third_party.jsUri',
        'js' => array(
            'Uri.js'
        ),
    ),

    'bootstrap-datetimepicker' => array(
        'basePath' => 'third_party.bootstrap-datetimepicker.build',
        'css' => array(
            'css/bootstrap-datetimepicker'.$minVersion.'.css'
        ),
        'js' => array(
            'js/bootstrap-datetimepicker.min.js'
        ),
        'depends' => array(
            'jquery',
            'bootstrap',
            'moment'
        )
    ),

    'bootstrap-switch' => array(
        'basePath' => 'third_party.bootstrap-switch',
        'css' => array(
            'css/bootstrap-switch.min.css'
        ),
        'js' => array(
            'js/bootstrap-switch.min.js'
        ),
        'depends' => array(
            'jquery',
            'bootstrap',
            'moment'
        )
    ),
    'emoji' => array(
        'basePath' => 'third_party.emojifont',
        'css' => array(
            'css/emoji.css',
            'css/ss-emoji.css'
        ),
    ),
    'jquery-datatable' => array(
        'basePath' => 'third_party.jquery-datatable',
        'css' => array(
            'datatables.min.css'
        ),
        'js' => array(
            'datatables.js'
        ),
        'depends' => array(
            'jquery',
            'bootstrap'
        )
    ),
    'es6promise' => array(
        'basePath' => 'third_party.es6promise',
        'js' => array(
            'es6-promise.auto.min.js'
        )
    ),

    'dom2image' => array(
        'basePath' => 'third_party.dom-to-image',
        'js' => array(
            'dist/dom-to-image.min.js',
        )
    ),

    'jspdf' => array(
        'basePath' => 'third_party.jspdf',
        'js' => array(
            'jspdf.min.js',
            'createpdf_worker.js'
        ),
        'depends' => array(
            'dom2image',
            'es6promise',
            'jquery',
            'bootstrap'
        )
    ),
<<<<<<< HEAD
    /* Used by ranking question type */
    'rubaxa-sortable' => array(
        'basePath' => 'third_party.rubaxa-sortable', /* for sorting ability */
        'js' => array(
            'jquery.fn.sortable'.$minVersion.'.js'
=======
    'jszip' => array(
        'basePath' => 'third_party.jszip',
        'js' => array(
            'jszip.js',
            'fileSaver.js',
>>>>>>> 839bf748
        ),
        'depends' => array(
            'jquery',
        )
<<<<<<< HEAD
    ),
    'jquery-actual' => array(
        'basePath' => 'third_party.jquery-actual', /* for samechoiceheight/samelistheight */
        'js' => array(
            'jquery.actual.min.js'
        ),
        'depends' => array(
            'jquery'
        )
    ),
    /* Used by short text with map by leaflet */
    'leaflet' => array(
        'basePath' => 'third_party.leaflet',
        'js' => array(
            'leaflet.js'
        ),
        'css' => array(
            'leaflet.css'
        ),
    ),
    'devbridge-autocomplete' => array(
        'basePath' => 'third_party.devbridge-autocomplete.dist', /* For geoname search autocomplete without jquery */
        'js' => array(
            'jquery.autocomplete'.$minVersion.'.js'
        ),
    ),

=======
    )
>>>>>>> 839bf748
);<|MERGE_RESOLUTION|>--- conflicted
+++ resolved
@@ -335,24 +335,15 @@
             'bootstrap'
         )
     ),
-<<<<<<< HEAD
     /* Used by ranking question type */
     'rubaxa-sortable' => array(
         'basePath' => 'third_party.rubaxa-sortable', /* for sorting ability */
         'js' => array(
             'jquery.fn.sortable'.$minVersion.'.js'
-=======
-    'jszip' => array(
-        'basePath' => 'third_party.jszip',
-        'js' => array(
-            'jszip.js',
-            'fileSaver.js',
->>>>>>> 839bf748
-        ),
-        'depends' => array(
-            'jquery',
-        )
-<<<<<<< HEAD
+        ),
+        'depends' => array(
+            'jquery',
+        )
     ),
     'jquery-actual' => array(
         'basePath' => 'third_party.jquery-actual', /* for samechoiceheight/samelistheight */
@@ -379,8 +370,14 @@
             'jquery.autocomplete'.$minVersion.'.js'
         ),
     ),
-
-=======
+    'jszip' => array(
+        'basePath' => 'third_party.jszip',
+        'js' => array(
+            'jszip.js',
+            'fileSaver.js',
+        ),
+        'depends' => array(
+            'jquery',
+        )
     )
->>>>>>> 839bf748
 );