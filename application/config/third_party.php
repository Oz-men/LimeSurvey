<?php if (!defined('BASEPATH')) exit('No direct script access allowed');

/**
 * This file contains package definition for third party libraries.
 * Defining them here allows for easy inclusion in views.
 */


if (!isset($_GET['isAjax']))
{
    $aJquery = array(
        'basePath' => 'third_party.jquery',
        'js' => array(
            'jquery-2.2.4.min.js'
        ));
}
else
{
    $aJquery = array(
        'basePath' => 'third_party.jquery',
        'js' => array(

        ),
        );
}

return array(

    // jQuery
    'jquery' => $aJquery,


    // Bootstrap
    // This package replace the Yiistrap register() function
    // Then instead of using the composer dependency system for templates (will be used for LS3)
    // We can use the package dependency system (easier for now)
    'bootstrap' => array(
        'basePath' => 'bootstrap',
        'css'=> array(
            'css/bootstrap.css',
            'css/yiistrap.css',
        ),
        'depends' => array(
            'jquery',
        )
    ),

    'fontawesome' => array(
        //'basePath' => 'third_party.bootstrap', // Need fix third_party alias
        'basePath' => 'third_party.fontawesome',
        'css'=> array(
            'css/font-awesome.min.css',
        ),
    ),

    // jQuery UI
    'jqueryui' => array(
        'basePath' => 'third_party.jqueryui',
        'js' => array(
            'js/jquery-ui-1.11.4.min.js'
        ),
        'css' => array(
            //'css/jquery-ui.css'
        ),
        'depends' => array(
            'jquery',
        )
    ),

    // jQgrid
    'jqgrid' => array(
        'basePath' => 'third_party.jqgrid',
        'js' => array(
            'js/jquery.jqGrid.min.js',
            'js/i18n/grid.locale-en.js',
            'plugins/jquery.searchFilter.js'
        ),
        'css' => array(
            //'css/ui.jqgrid.css'
        ),
        'depends' => array(
            'jquery'
        )

    ),

    'jqgrid.addons' => array(
        'basePath' => 'third_party.jqgrid.plugins',
        'js' => array(
            'grid.addons.js'
        ),
        'depends' => array(
            'jqgrid'
        )

    ),

    // jquery bindWithDelay
    'jquery-bindWithDelay' => array(
        'basePath' => 'third_party.jquery-bindWithDelay',
        'js' => array(
            'bindWithDelay.js'
        ),
        'depends' => array(
            'jquery'
        )
    ),

    // jQuery Cookie
    'jquery-cookie' => array(
        'basePath' => 'third_party.jquery-cookie',
        'js' => array(
            'jquery.cookie.js'
        ),
        'depends' => array(
            'jquery'
        )
    ),

    // jQuery Superfish
    'jquery-superfish' => array(
        'basePath' => 'third_party.jquery-superfish',
        'js' => array(
            'js/superfish.js',
            'js/hoverIntent.js'
        ),
        'css' => array(
            'css/superfish.css'
        ),
        'depends' => array(
            'jquery'
        )
    ),

    // jQuery json
    'jquery-json' => array(
        'basePath' => 'third_party.jquery-json',
        'js' => array(
            'jquery.json-2.4.min.js'
        ),
        'depends' => array(
            'jquery'
        )
    ),

    // jQuery blockUI
    'jquery-blockUI' => array(
        'basePath' => 'third_party.jquery-blockui',
        'js' => array(
            'jquery.blockUI.js'
        ),
        'depends' => array(
            'jquery'
        )
    ),

    // qTip2
    'qTip2' => array(
        'basePath' => 'third_party.qTip2',
        'js' => array(
            'dist/jquery.qtip.min.js'
        ),
        'css' => array(
            'dist/jquery.qtip.min.css'
        ),
        'depends' => array(
            'jquery'
        )

    ),

    // jQuery Table Sorter
    'jquery-tablesorter' => array(
        'basePath' => 'third_party.jquery-tablesorter',
        'js' => array(
            'jquery.tablesorter.min.js'
        ),
        'depends' => array(
            'jquery'
        )
    ),

    // jQuery NestedSortable
    'jquery-nestedSortable' => array(
        'basePath' => 'third_party.jquery-nestedSortable',
        'js' => array(
            'jquery.mjs.nestedSortable.js'
        ),
        'depends' => array(
            'jqueryui'
        )
    ),

    // Bootstrap Multiselect
    'bootstrap-multiselect' => array(
        'basePath' => 'third_party.bootstrap-multiselect',
        'js' => array(
            'js/bootstrap-multiselect.js',
        ),
        'css' => array(
            'css/bootstrap-multiselect.css',
        ),
        'depends' => array(
            'jquery'
        )
    ),

    // Ace
    'ace' => array(
        'basePath' => 'third_party.ace',
        'js' => array(
            'ace.js'
        ),
        'depends' => array(
            'jquery-ace'
        )
    ),

    // jQuery Ace
     'jquery-ace' => array(
         'basePath' => 'third_party.jquery-ace',
        'js' => array(
            'jquery.ace.js',
        ),
        'depends' => array(
            'jquery',
        )
    ),

    // jQuery selectboxes
    'jquery-selectboxes' => array(
        'basePath' => 'third_party.jquery-selectboxes.selectboxes',
        'js' => array(
            'jquery.selectboxes.js'
        ),
        'depends' => array(
            'jquery'
        )
    ),

    // jQuery actual
    'jquery-actual' => array(
        'basePath' => 'third_party.jquery-actual',
        'js' => array(
            'jquery.actual.min.js'
        ),
        'depends' => array(
            'jquery'
        )
    ),

    // jQuery touch punch
    'jquery-touch-punch' => array(
        'basePath' => 'third_party.jquery-touch-punch',
        'js' => array(
            'jquery.ui.touch-punch.min.js'
        ),
        'depends' => array(
            'jqueryui'
        )
    ),

    // Decimal.js calculate in js 
    'decimal' => array(
        'basePath' => 'third_party.decimal',
        'js' => array(
            'decimal.js'
        ),
        'depends' => array(
        )
    ),

    // Moment.js use real simple dateTime modification 
    'moment' => array(
        'basePath' => 'third_party.moment',
        'js' => array(
            'moment-with-locales.min.js'
        ),
        'depends' => array(
        )
    ),

    // leaflet, needed for short text question with map (OSM)
    'leaflet' => array(
        'basePath' => 'third_party.leaflet',
        'js' => array(
            'leaflet.js'
        ),
        'css' => array(
            'leaflet.css'
        ),
    ),
    'jsuri' => array(
        'basePath' => 'third_party.jsUri',
        'js' => array(
            'Uri.js'
        ),
    ),

<<<<<<< HEAD
    'bootstrap-notify' => array(
        'basePath' => 'third_party.bootstrap-notify',
        'js' => array(
            'js/bootstrap-notify.js'
        ),
        'css' => array(
            'css/bootstrap-notify.css',
            'css/styles/alert-blackgloss.css',
            'css/styles/alert-bangtidy.css'
        ),
        'depends' => array(
            'jquery'
=======
    'bootstrap-datetimepicker' => array(
        'basePath' => 'third_party.bootstrap-datetimepicker',
        'css' => array(
            'css/bootstrap-datetimepicker.min.css'
        ),
        'js' => array(
            'js/bootstrap-datetimepicker.min.js'
        ),
        'depends' => array(
            'jquery',
            'bootstrap',
            'moment'
        )
    ),

    'bootstrap-switch' => array(
        'basePath' => 'third_party.bootstrap-switch',
        'css' => array(
            'css/bootstrap-switch.min.css'
        ),
        'js' => array(
            'js/bootstrap-switch.min.js'
        ),
        'depends' => array(
            'jquery',
            'bootstrap',
            'moment'
>>>>>>> eb40eeb1
        )
    )


);<|MERGE_RESOLUTION|>--- conflicted
+++ resolved
@@ -297,20 +297,6 @@
         ),
     ),
 
-<<<<<<< HEAD
-    'bootstrap-notify' => array(
-        'basePath' => 'third_party.bootstrap-notify',
-        'js' => array(
-            'js/bootstrap-notify.js'
-        ),
-        'css' => array(
-            'css/bootstrap-notify.css',
-            'css/styles/alert-blackgloss.css',
-            'css/styles/alert-bangtidy.css'
-        ),
-        'depends' => array(
-            'jquery'
-=======
     'bootstrap-datetimepicker' => array(
         'basePath' => 'third_party.bootstrap-datetimepicker',
         'css' => array(
@@ -338,7 +324,6 @@
             'jquery',
             'bootstrap',
             'moment'
->>>>>>> eb40eeb1
         )
     )
 
