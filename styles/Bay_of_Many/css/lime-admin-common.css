--- conflicted
+++ resolved
@@ -2112,12 +2112,9 @@
 /* Override fixed font in select2 CSS */
 .select2-container--bootstrap .select2-selection {
    font-family: Roboto !important;
-<<<<<<< HEAD
-=======
 }
 
 #responses-grid .table-condensed.upload-question {
     margin-bottom: 0;
     background-color: inherit;
->>>>>>> 02094d50
 }