/*** Minimized/Maximized Toolbar ***/

.cke_minimized .cke_break,
.cke_minimized .buttonSpan-1,
.cke_minimized .buttonSpan-2,
.cke_minimized .buttonSpan-3,
.cke_minimized .buttonSpan-4,
.cke_minimized .buttonSpan-6,
.cke_minimized .buttonSpan-7,
.cke_minimized .buttonSpan-8,
.cke_minimized .buttonSpan-9,
.cke_minimized .buttonSpan-10,
.cke_minimized .buttonSpan-12,
.cke_minimized .buttonSpan-13,
.cke_minimized .buttonSpan-14 {
		display: none;
}

.cke_maximized .buttonSpan-16,
.cke_maximized .buttonSpan-17,
.cke_maximized .buttonSpan-18,
.cke_maximized .buttonSpan-19,
.cke_maximized .buttonSpan-20,
.cke_maximized .buttonSpan-21 {
		display: none;
}

/* Some changes to codemirror used on template editor */
.codemirror-ui-button-frame input,.codemirror-ui-button-frame label{
	font-size: 0.7em !important;
}

.codemirror-ui-find-bar{
	margin-top: 0.2em !important;
}

/* HTML editor */
div.htmleditor {
    display: inline-block;
}

.imagelink {
    float:left;
}

.imagelink img {
    margin-top: 3px;
    margin-left: 1px;
    margin-right: 1px;
}
<<<<<<< HEAD
/* some old form li have clear */
.ui-tabs .ui-tabs-nav li{
clear: none !important;
}
=======
.popuptip {
    position:absolute;left:-99999em;
}
.menubar a{display:inline-block;}


.menubar select {
    margin-bottom: 0px;
   
}
.qtip-questiontype {
    z-index: 100000;
    background-color: white;
    border: 1px solid #ddd;
    max-width: 468px;
    width: 468px;
}

#surveydetails td:first-child,
#groupdetails td:first-child,
#questiondetails td:first-child {
    width:25%;
    font-weight:bold;
    text-align:right;
    vertical-align:top;
}

#surveydetails td+td,
#groupdetails td+td,
#questiondetails td+td {
    text-align:left;
}


/* Some color for information block */
/* Best is to replace in template   */
.error{color:#B94A48}
.success{color:#468847}
.warning{color:#C09853}
/******************************************************************************/
/* Bootstrap overrides.                                                       */
/******************************************************************************/
label {display: inline-block;}/* override but leave admin template to override again */
/* Fixes li not expanding to size of containing table. (Survey settings add language interface) */
form li {
    overflow: hidden;
}
/* Fix padding on table cell */
table td, table th {
    padding: 1px;
}
/* Fix select width, bootstrap set it for mobile */
select {
    width: auto;
}
/* Fix select and input width, taken from getskeleton and other */
select, textarea, input[type="text"], input[type="password"], input[type="datetime"], input[type="datetime-local"], input[type="date"], input[type="month"], input[type="time"], input[type="week"], input[type="number"], input[type="email"], input[type="url"], input[type="search"], input[type="tel"], input[type="color"]
{
    max-width:99%;
}
/* Specific select ?*/
.select{
    margin-left: 10px;
}

.select * {
    -webkit-box-sizing: border-box;
    -moz-box-sizing: border-box;
    box-sizing: border-box;
}
/* Think this can be in template/adminstyle.css */
select, textarea, input[type="text"], input[type="password"], input[type="datetime"], input[type="datetime-local"], input[type="date"], input[type="month"], input[type="time"], input[type="week"], input[type="number"], input[type="email"], input[type="url"], input[type="search"], input[type="tel"], input[type="color"], .uneditable-input {
    min-width: 6em;
    width:auto;
    margin-bottom: 0px;
    -webkit-box-sizing: border-box;
    -moz-box-sizing: border-box;
    box-sizing: border-box;
    font-size: 1em;
    line-height: 1.5;
    height: 2em;
}
textarea,select[size]{
    height: auto;
}
.ui-jqgrid{clear:both}
.ui-jqgrid-btable.load{opacity:0.5}
.ui-jqgrid select,.ui-jqgrid textarea,.ui-jqgrid input[type="text"]{
    padding: 2px;
}
.gridcontrol.disabled{visibility:hidden}
label, legend {
    width:auto;
    min-height: 26px;
    margin-bottom: 0px;
    padding: 2px;
    -webkit-box-sizing: border-box;
    -moz-box-sizing: border-box;
    box-sizing: border-box;
    font-size: 1em;
}

/* fixing login form password/login height in IE */
#loginform input { 
    height: 26px;
    
}

/* Make line spacing more compact for advanced question settings */
li label {
    line-height: 1em;
    margin-top: .4em;
}

/* Fix input height for jqgrid (survey overview) */
div.ui-jqgrid-hbox input, div.ui-jqgrid-hbox input{
    height: 18px;
}
/* fix jqgrid th height */
.ui-jqgrid .ui-jqgrid-htable th {
    height: auto;
    padding: 0 2px;
}
/* Fix height of browsettable */
.browsetable th .questiontext {
    display: block;
    height: 4em;
    overflow: hidden;
}

.templateeditor {
    float:left;
    width:70%; 
    padding:1em;
}

/* Make jqgrid pagers fit in IE */
.ui-jqgrid .ui-jqgrid-toppager,
.ui-jqgrid .ui-jqgrid-pager {
    height: auto !important;
}

/* some li in form have clear */
.ui-tabs .ui-tabs-nav li{
clear: none !important;
}

/* Make pager not so high */
.ui-jqgrid input,
.ui-jqgrid select {
    height: auto;
    min-height: 1.4em;
    line-height: 1.4em;
    display: inline-block;
    min-width: 0;
    width: auto;
    overflow: hidden;
}

legend { line-height: normal; }

/* export tooltips */
.tooltip-export {
    display: inline;
}
.tooltip-export .exporttip {
    display: none;
}
.popover-content p .exporttip { text-align: left;}
.exporttip li { overflow: visible;}
li input+label { display: inline;}
#resultexport ol, #resultexport ul { margin: 0 0 10px 10px;}
>>>>>>> a2ab567d
<|MERGE_RESOLUTION|>--- conflicted
+++ resolved
@@ -48,12 +48,6 @@
     margin-left: 1px;
     margin-right: 1px;
 }
-<<<<<<< HEAD
-/* some old form li have clear */
-.ui-tabs .ui-tabs-nav li{
-clear: none !important;
-}
-=======
 .popuptip {
     position:absolute;left:-99999em;
 }
@@ -225,5 +219,4 @@
 .popover-content p .exporttip { text-align: left;}
 .exporttip li { overflow: visible;}
 li input+label { display: inline;}
-#resultexport ol, #resultexport ul { margin: 0 0 10px 10px;}
->>>>>>> a2ab567d
+#resultexport ol, #resultexport ul { margin: 0 0 10px 10px;}