/*** Minimized/Maximized Toolbar ***/

.cke_minimized .cke_break,
.cke_minimized .buttonSpan-1,
.cke_minimized .buttonSpan-2,
.cke_minimized .buttonSpan-3,
.cke_minimized .buttonSpan-4,
.cke_minimized .buttonSpan-6,
.cke_minimized .buttonSpan-7,
.cke_minimized .buttonSpan-8,
.cke_minimized .buttonSpan-9,
.cke_minimized .buttonSpan-10,
.cke_minimized .buttonSpan-12,
.cke_minimized .buttonSpan-13,
.cke_minimized .buttonSpan-14 {
		display: none;
}

.cke_maximized .buttonSpan-16,
.cke_maximized .buttonSpan-17,
.cke_maximized .buttonSpan-18,
.cke_maximized .buttonSpan-19,
.cke_maximized .buttonSpan-20,
.cke_maximized .buttonSpan-21 {
		display: none;
}

/* Some changes to codemirror used on template editor */
.codemirror-ui-button-frame input,.codemirror-ui-button-frame label{
	font-size: 0.7em !important;
}

.codemirror-ui-find-bar{
	margin-top: 0.2em !important;
}

/* HTML editor */
div.htmleditor {
    display: inline-block;
}

.imagelink {
    float:left;
}

.imagelink img {
    margin-top: 3px;
    margin-left: 1px;
    margin-right: 1px;
}
.popuptip {
    position:absolute;left:-99999em;
}
.menubar a{display:inline-block;}


.menubar select {
    margin-bottom: 0px;
   
}
.qtip-questiontype {
    z-index: 100000;
    background-color: white;
    border: 1px solid #ddd;
    max-width: 468px;
    width: 468px;
}


/******************************************************************************/
/* Bootstrap overrides.                                                       */
/******************************************************************************/
label {display: inline-block;}/* override but leave admin template to override again */
/* Fixes li not expanding to size of containing table. (Survey settings add language interface) */
form li {
    overflow: hidden;
}
/* Fix padding on table cell */
table td, table th {
    padding: 1px;
}
/* Fix select width, bootstrap set it for mobile */
select {
    width: auto;
}
/* Fix select and input width, taken from getskeleton and other */
select, textarea, input[type="text"], input[type="password"], input[type="datetime"], input[type="datetime-local"], input[type="date"], input[type="month"], input[type="time"], input[type="week"], input[type="number"], input[type="email"], input[type="url"], input[type="search"], input[type="tel"], input[type="color"]
{
    max-width:99%;
}
/* Specific select ?*/
.select{
    margin-left: 10px;
}

.select * {
    -moz-box-sizing: border-box;
    box-sizing: border-box;
}
/* Why copy/paste bootstrap default here ?*/
select, textarea, input[type="text"], input[type="password"], input[type="datetime"], input[type="datetime-local"], input[type="date"], input[type="month"], input[type="time"], input[type="week"], input[type="number"], input[type="email"], input[type="url"], input[type="search"], input[type="tel"], input[type="color"], .uneditable-input {
    border-radius: 4px 4px 4px 4px;
    color: #555555;
    display: inline-block;
    font-size: 14px;
    line-height: 20px;
<<<<<<< HEAD
    height: 26px;
    min-width: 6em;
    width:auto;
=======
    min-height: 26px;
>>>>>>> 0ee6e811
    margin-bottom: 0px;
    padding: 2px;
    vertical-align: middle;
    box-sizing: border-box;
    -moz-box-sizing: border-box;
}
/* Fix input height for jqgrid (survey overview) */
div.ui-jqgrid-hbox input, div.ui-jqgrid-hbox input{
    height: 18px;
}
/* fix jqgrid th height */
.ui-jqgrid .ui-jqgrid-htable th {
    height: auto;
    padding: 0 2px;
}<|MERGE_RESOLUTION|>--- conflicted
+++ resolved
@@ -104,13 +104,10 @@
     display: inline-block;
     font-size: 14px;
     line-height: 20px;
-<<<<<<< HEAD
     height: 26px;
     min-width: 6em;
     width:auto;
-=======
     min-height: 26px;
->>>>>>> 0ee6e811
     margin-bottom: 0px;
     padding: 2px;
     vertical-align: middle;
