<?php
/*
* LimeSurvey
* Copyright (C) 2007 The LimeSurvey Project Team / Carsten Schmitz
* All rights reserved.
* License: GNU/GPL License v2 or later, see LICENSE.php
* LimeSurvey is free software. This version may have been modified pursuant
* to the GNU General Public License, and as distributed it includes or
* is derivative of works licensed under the GNU General Public License or
* other free or open source software licenses.
* See COPYRIGHT.php for copyright notices and details.
*
*	$Id$
*	Files Purpose: lots of common functions
*/

require_once('replacements.php');


/**
* This function gives back an array that defines which survey permissions and what part of the CRUD+Import+Export subpermissions is available.
* - for example it would not make sense to have  a 'create' permissions for survey locale settings as they exist with every survey
*  so the editor for survey permission should not show a checkbox here, therfore the create element of that permission is set to 'false'
*  If you want to generally add a new permission just add it here.
*
*/
function aGetBaseSurveyPermissions()
{
    global $clang;
    $aPermissions=array(
                    'assessments'=>array('create'=>true,'read'=>true,'update'=>true,'delete'=>true,'import'=>false,'export'=>false,'title'=>$clang->gT("Assessments"),'description'=>$clang->gT("Permission to create/view/update/delete assessments rules for a survey"),'img'=>'assessments'),  // Checked
                    'quotas'=>array('create'=>true,'read'=>true,'update'=>true,'delete'=>true,'import'=>false,'export'=>false,'title'=>$clang->gT("Quotas"),'description'=>$clang->gT("Permission to create/view/update/delete quota rules for a survey"),'img'=>'quota'), // Checked
                    'responses'=>array('create'=>true,'read'=>true,'update'=>true,'delete'=>true,'import'=>true,'export'=>true,'title'=>$clang->gT("Responses"),'description'=>$clang->gT("Permission to create(data entry)/view/update/delete/import/export responses"),'img'=>'browse'),
                    'statistics'=>array('create'=>false,'read'=>true,'update'=>false,'delete'=>false,'import'=>false,'export'=>false,'title'=>$clang->gT("Statistics"),'description'=>$clang->gT("Permission to view statistics"),'img'=>'statistics'),    //Checked
                    'survey'=>array('create'=>false,'read'=>true,'update'=>false,'delete'=>true,'import'=>false,'export'=>false,'title'=>$clang->gT("Survey deletion"),'description'=>$clang->gT("Permission to delete a survey"),'img'=>'delete'),   //Checked
                    'surveyactivation'=>array('create'=>false,'read'=>false,'update'=>true,'delete'=>false,'import'=>false,'export'=>false,'title'=>$clang->gT("Survey activation"),'description'=>$clang->gT("Permission to activate/deactivate a survey"),'img'=>'activate_deactivate'),  //Checked
                    'surveycontent'=>array('create'=>true,'read'=>true,'update'=>true,'delete'=>true,'import'=>true,'export'=>true,'title'=>$clang->gT("Survey content"),'description'=>$clang->gT("Permission to create/view/update/delete/import/export the questions, groups, answers & conditions of a survey"),'img'=>'add'),
                    'surveylocale'=>array('create'=>false,'read'=>true,'update'=>true,'delete'=>false,'import'=>false,'export'=>false,'title'=>$clang->gT("Survey locale settings"),'description'=>$clang->gT("Permission to view/update the survey locale settings"),'img'=>'edit'),
                    'surveysecurity'=>array('create'=>true,'read'=>true,'update'=>true,'delete'=>true,'import'=>false,'export'=>false,'title'=>$clang->gT("Survey security"),'description'=>$clang->gT("Permission to modify survey security settings"),'img'=>'survey_security'),
                    'surveysettings'=>array('create'=>false,'read'=>true,'update'=>true,'delete'=>false,'import'=>false,'export'=>false,'title'=>$clang->gT("Survey settings"),'description'=>$clang->gT("Permission to view/update the survey settings including token table creation"),'img'=>'survey_settings'),
                    'tokens'=>array('create'=>true,'read'=>true,'update'=>true,'delete'=>true,'import'=>true,'export'=>true,'title'=>$clang->gT("Tokens"),'description'=>$clang->gT("Permission to create/update/delete/import/export token entries"),'img'=>'tokens'),
                    'translations'=>array('create'=>false,'read'=>true,'update'=>true,'delete'=>false,'import'=>false,'export'=>false,'title'=>$clang->gT("Quick translation"),'description'=>$clang->gT("Permission to view & update the translations using the quick-translation feature"),'img'=>'translate')
                    );
   uasort($aPermissions,"aComparePermission");
   return $aPermissions;
}

/**
* Simple function to sort the permissions by title
*
* @param mixed $aPermissionA  Permission A to compare
* @param mixed $aPermissionB  Permission B to compare
*/
function aComparePermission($aPermissionA,$aPermissionB)
{
    if($aPermissionA['title'] >$aPermissionB['title']) {
        return 1;
    }
    else {
        return -1;
    }
}

/**
* getqtypelist() Returns list of question types available in LimeSurvey. Edit this if you are adding a new
*    question type
*
* @global string $publicurl
* @global string $sourcefrom
*
* @param string $SelectedCode Value of the Question Type (defaults to "T")
* @param string $ReturnType Type of output from this function (defaults to selector)
*
* @return depending on $ReturnType param, returns a straight "array" of question types, or an <option></option> list
*
* Explanation of questiontype array:
*
* description : Question description
* subquestions : 0= Does not support subquestions x=Number of subquestion scales
* answerscales : 0= Does not need answers x=Number of answer scales (usually 1, but e.g. for dual scale question set to 2)
* assessable : 0=Does not support assessment values when editing answerd 1=Support assessment values
*/
function getqtypelist($SelectedCode = "T", $ReturnType = "selector")
{
    global $publicurl;
    global $sourcefrom, $clang;

    if (!isset($clang))
    {
        $clang = new limesurvey_lang("en");
    }
    $group['Arrays'] = $clang->gT('Arrays');
    $group['MaskQuestions'] = $clang->gT("Mask questions");
    $group['SinChoiceQues'] = $clang->gT("Single choice questions");
    $group['MulChoiceQues'] = $clang->gT("Multiple choice questions");
    $group['TextQuestions'] = $clang->gT("Text questions");


    $qtypes = array(
    "1"=>array('description'=>$clang->gT("Array dual scale"),
               'group'=>$group['Arrays'],
               'subquestions'=>1,
               'assessable'=>1,
               'hasdefaultvalues'=>0,
               'answerscales'=>2),
    "5"=>array('description'=>$clang->gT("5 Point Choice"),
               'group'=>$group['SinChoiceQues'],
               'subquestions'=>0,
               'hasdefaultvalues'=>0,
               'assessable'=>0,
               'answerscales'=>0),
    "A"=>array('description'=>$clang->gT("Array (5 Point Choice)"),
               'group'=>$group['Arrays'],
               'subquestions'=>1,
               'hasdefaultvalues'=>0,
               'assessable'=>1,
               'answerscales'=>0),
    "B"=>array('description'=>$clang->gT("Array (10 Point Choice)"),
               'group'=>$group['Arrays'],
               'subquestions'=>1,
               'hasdefaultvalues'=>0,
               'assessable'=>1,
               'answerscales'=>0),
    "C"=>array('description'=>$clang->gT("Array (Yes/No/Uncertain)"),
               'group'=>$group['Arrays'],
               'subquestions'=>1,
               'hasdefaultvalues'=>0,
               'assessable'=>1,
               'answerscales'=>0),
    "D"=>array('description'=>$clang->gT("Date"),
               'group'=>$group['MaskQuestions'],
               'subquestions'=>0,
               'hasdefaultvalues'=>1,
               'assessable'=>0,
               'answerscales'=>0),
    "E"=>array('description'=>$clang->gT("Array (Increase/Same/Decrease)"),
               'group'=>$group['Arrays'],
               'subquestions'=>1,
               'hasdefaultvalues'=>0,
               'assessable'=>1,
               'answerscales'=>0),
    "F"=>array('description'=>$clang->gT("Array"),
               'group'=>$group['Arrays'],
               'subquestions'=>1,
               'hasdefaultvalues'=>0,
               'assessable'=>1,
               'answerscales'=>1),
    "G"=>array('description'=>$clang->gT("Gender"),
               'group'=>$group['MaskQuestions'],
               'subquestions'=>0,
               'hasdefaultvalues'=>0,
               'assessable'=>0,
               'answerscales'=>0),
    "H"=>array('description'=>$clang->gT("Array by column"),
               'group'=>$group['Arrays'],
               'hasdefaultvalues'=>0,
               'subquestions'=>1,
               'assessable'=>1,
               'answerscales'=>1),
    "I"=>array('description'=>$clang->gT("Language Switch"),
               'group'=>$group['MaskQuestions'],
               'hasdefaultvalues'=>0,
               'subquestions'=>0,
               'assessable'=>0,
               'answerscales'=>0),
    "K"=>array('description'=>$clang->gT("Multiple Numerical Input"),
               'group'=>$group['MaskQuestions'],
               'hasdefaultvalues'=>1,
               'subquestions'=>1,
               'assessable'=>1,
               'answerscales'=>0),
    "L"=>array('description'=>$clang->gT("List (Radio)"),
               'group'=>$group['SinChoiceQues'],
               'subquestions'=>0,
               'hasdefaultvalues'=>1,
               'assessable'=>1,
               'answerscales'=>1),
    "M"=>array('description'=>$clang->gT("Multiple choice"),
               'group'=>$group['MulChoiceQues'],
               'subquestions'=>1,
               'hasdefaultvalues'=>1,
               'assessable'=>1,
               'answerscales'=>0),
    "N"=>array('description'=>$clang->gT("Numerical Input"),
               'group'=>$group['MaskQuestions'],
               'subquestions'=>0,
               'hasdefaultvalues'=>1,
               'assessable'=>0,
               'answerscales'=>0),
    "O"=>array('description'=>$clang->gT("List with comment"),
               'group'=>$group['SinChoiceQues'],
               'subquestions'=>0,
               'hasdefaultvalues'=>1,
               'assessable'=>1,
               'answerscales'=>1),
    "P"=>array('description'=>$clang->gT("Multiple choice with comments"),
               'group'=>$group['MulChoiceQues'],
               'subquestions'=>1,
               'hasdefaultvalues'=>1,
               'assessable'=>1,
               'answerscales'=>0),
    "Q"=>array('description'=>$clang->gT("Multiple Short Text"),
               'group'=>$group['TextQuestions'],
               'subquestions'=>1,
               'hasdefaultvalues'=>1,
               'assessable'=>0,
               'answerscales'=>0),
    "R"=>array('description'=>$clang->gT("Ranking"),
               'group'=>$group['MaskQuestions'],
               'subquestions'=>0,
               'hasdefaultvalues'=>0,
               'assessable'=>1,
               'answerscales'=>1),
    "S"=>array('description'=>$clang->gT("Short Free Text"),
               'group'=>$group['TextQuestions'],
               'subquestions'=>0,
               'hasdefaultvalues'=>1,
               'assessable'=>0,
               'answerscales'=>0),
    "T"=>array('description'=>$clang->gT("Long Free Text"),
               'group'=>$group['TextQuestions'],
               'subquestions'=>0,
               'hasdefaultvalues'=>1,
               'assessable'=>0,
               'answerscales'=>0),
    "U"=>array('description'=>$clang->gT("Huge Free Text"),
               'group'=>$group['TextQuestions'],
               'subquestions'=>0,
               'hasdefaultvalues'=>1,
               'assessable'=>0,
               'answerscales'=>0),
    "X"=>array('description'=>$clang->gT("Text display"),
               'group'=>$group['MaskQuestions'],
               'subquestions'=>0,
               'hasdefaultvalues'=>0,
               'assessable'=>0,
               'answerscales'=>0),
    "Y"=>array('description'=>$clang->gT("Yes/No"),
               'group'=>$group['MaskQuestions'],
               'subquestions'=>0,
               'hasdefaultvalues'=>0,
               'assessable'=>0,
               'answerscales'=>0),
    "!"=>array('description'=>$clang->gT("List (Dropdown)"),
               'group'=>$group['SinChoiceQues'],
               'subquestions'=>0,
               'hasdefaultvalues'=>1,
               'assessable'=>1,
               'answerscales'=>1),
    ":"=>array('description'=>$clang->gT("Array (Numbers)"),
               'group'=>$group['Arrays'],
               'subquestions'=>2,
               'hasdefaultvalues'=>0,
               'assessable'=>1,
               'answerscales'=>0),
    ";"=>array('description'=>$clang->gT("Array (Texts)"),
               'group'=>$group['Arrays'],
               'subquestions'=>2,
               'hasdefaultvalues'=>0,
               'assessable'=>0,
               'answerscales'=>0),
    "|"=>array('description'=>$clang->gT("File upload"),
               'group'=>$group['MaskQuestions'],
               'subquestions'=>0,
               'hasdefaultvalues'=>0,
               'assessable'=>0,
               'answerscales'=>0),
    "*"=>array('description'=>$clang->gT("Equation"),
               'group'=>$group['MaskQuestions'],
               'subquestions'=>0,
               'hasdefaultvalues'=>0,
               'assessable'=>0,
               'answerscales'=>0),
    );
    asort($qtypes);
    if ($ReturnType == "array") {return $qtypes;}
    if ($ReturnType == "group"){
        foreach($qtypes as $qkey=>$qtype){
            $newqType[$qtype['group']][$qkey] = $qtype;
        }


    $qtypeselecter = "";
        foreach($newqType as $group=>$members)
        {
            $qtypeselecter .= '<optgroup label="'.$group.'">';
            foreach($members as $TypeCode=>$TypeProperties){
                $qtypeselecter .= "<option value='$TypeCode'";
                if ($SelectedCode == $TypeCode) {$qtypeselecter .= " selected='selected'";}
                $qtypeselecter .= ">{$TypeProperties['description']}</option>\n";
            }
            $qtypeselecter .= '</optgroup>';
        }

        return $qtypeselecter;

    };
    $qtypeselecter = "";
    foreach($qtypes as $TypeCode=>$TypeProperties)
    {
        $qtypeselecter .= "<option value='$TypeCode'";
        if ($SelectedCode == $TypeCode) {$qtypeselecter .= " selected='selected'";}
        $qtypeselecter .= ">{$TypeProperties['description']}</option>\n";
    }
    return $qtypeselecter;
}

/**
* isStandardTemplate returns true if a template is a standard template
* This function does not check if a template actually exists
*
* @param mixed $sTemplateName template name to look for
* @return bool True if standard template, otherwise false
*/
function isStandardTemplate($sTemplateName)
{
    return in_array($sTemplateName,array('basic',
                                        'bluengrey',
                                        'business_grey',
                                        'citronade',
                                        'clear_logo',
                                        'default',
                                        'eirenicon',
                                        'limespired',
                                        'mint_idea',
                                        'sherpa',
                                        'vallendar'));
}


function &db_execute_num($sql,$inputarr=false)
{
    global $connect;

    $connect->SetFetchMode(ADODB_FETCH_NUM);
    $dataset=$connect->Execute($sql,$inputarr);  //Checked
    return $dataset;
}

function &db_select_limit_num($sql,$numrows=-1,$offset=-1,$inputarr=false)
{
    global $connect;

    $connect->SetFetchMode(ADODB_FETCH_NUM);
    $dataset=$connect->SelectLimit($sql,$numrows,$offset,$inputarr=false) or safe_die($sql);
    return $dataset;
}

function &db_execute_assoc($sql,$inputarr=false,$silent=false)
{
    global $connect;

    $connect->SetFetchMode(ADODB_FETCH_ASSOC);
    $dataset=$connect->Execute($sql,$inputarr);    //Checked
    if (!$silent && !$dataset)  {safe_die($connect->ErrorMsg().':'.$sql);}
    return $dataset;
}

function &db_select_limit_assoc($sql,$numrows=-1,$offset=-1,$inputarr=false,$dieonerror=true)
{
    global $connect;

    $connect->SetFetchMode(ADODB_FETCH_ASSOC);
    $dataset=$connect->SelectLimit($sql,$numrows,$offset,$inputarr=false);
    if (!$dataset && $dieonerror) {safe_die($connect->ErrorMsg().':'.$sql);}
    return $dataset;
}

/**
* Returns the first row of values of the $sql query result
* as a 1-dimensional array
*
* @param mixed $sql
*/
function &db_select_column($sql)
{
    global $connect;

    $connect->SetFetchMode(ADODB_FETCH_NUM);
    $dataset=$connect->Execute($sql);
    $resultarray=array();
    while ($row = $dataset->fetchRow()) {
        $resultarray[]=$row[0];
    }
    return $resultarray;
}


/**
* This functions quotes fieldnames accordingly
*
* @param mixed $id Fieldname to be quoted
*/
function db_quote_id($id)
{
    global $databasetype;
    // WE DONT HAVE nor USE other thing that alphanumeric characters in the field names
    //  $quote = $connect->nameQuote;
    //  return $quote.str_replace($quote,$quote.$quote,$id).$quote;

    switch ($databasetype)
    {
        case "mysqli" :
        case "mysql" :
            return "`".$id."`";
            break;
        case "mssql_n" :
        case "mssql" :
		case "mssqlnative" :
        case "odbc_mssql" :
            return "[".$id."]";
            break;
        case "postgres":
            return "\"".$id."\"";
            break;
        default:
            return "`".$id."`";
    }
}

function db_random()
{
    global $connect,$databasetype;
    if ($databasetype=='odbc_mssql' || $databasetype=='mssql_n' || $databasetype=='odbtp')  {$srandom='NEWID()';}
    else {$srandom=$connect->random;}
    return $srandom;

}

function db_quote($str,$ispostvar=false)
// This functions escapes the string only inside
{
    global $connect;
    if ($ispostvar) { return $connect->escape($str, get_magic_quotes_gpc());}
    else {return $connect->escape($str);}
}

function db_quoteall($str,$ispostvar=false)
// This functions escapes the string inside and puts quotes around the string according to the used db type
// IF you are quoting a variable from a POST/GET then set $ispostvar to true so it doesnt get quoted twice.
{
    global $connect;
    if ($ispostvar) { return $connect->qstr($str, get_magic_quotes_gpc());}
    else {return $connect->qstr($str);}

}

function db_table_name($name)
{
    global $dbprefix;
    return db_quote_id($dbprefix.$name);
}

/**
* returns the table name without quotes
*
* @param mixed $name
*/
function db_table_name_nq($name)
{
    global $dbprefix;
    return $dbprefix.$name;
}

/**
*  Return a sql statement for finding LIKE named tables
*  Be aware that you have to escape underscor chars by using a backslash
* otherwise you might get table names returned you don't want
*
* @param mixed $table
*/
function db_select_tables_like($table)
{
    global $databasetype;
    switch ($databasetype) {
        case 'mysqli':
        case 'mysql' :
            return "SHOW TABLES LIKE '$table'";
        case 'odbtp' :
        case 'mssql_n' :
        case 'mssqlnative':
        case 'odbc_mssql' :
            return "SELECT TABLE_NAME FROM INFORMATION_SCHEMA.TABLES where TABLE_TYPE='BASE TABLE' and TABLE_NAME LIKE '$table'";
        case 'postgres' :
            $table=str_replace('\\','\\\\',$table);
            return "SELECT table_name FROM information_schema.tables WHERE table_schema = 'public' and table_name like '$table'";
        default: safe_die ("Couldn't create 'select tables like' query for connection type 'databaseType'");
    }
}

/**
*  Return a boolean stating if the table(s) exist(s)
*  Accepts '%' in names since it uses the 'like' statement
*
* @param mixed $table
*/
function db_tables_exist($table)
{
    global $connect;

    $surveyHasTokensTblQ = db_select_tables_like("$table");
    $surveyHasTokensTblResult = db_execute_num($surveyHasTokensTblQ); //Checked

    if ($surveyHasTokensTblResult->RecordCount() >= 1)
    {
        return TRUE;
    }
    else
    {
        return FALSE;
    }
}

/**
* getsurveylist() Queries the database (survey table) for a list of existing surveys
*
* @param mixed $returnarray   boolean - if set to true an array instead of an HTML option list is given back
*
* @global string $surveyid
* @global string $dbprefix
* @global string $scriptname
* @global string $connect
* @global string $clang
*
* @return string This string is returned containing <option></option> formatted list of existing surveys
*
*/
function getsurveylist($returnarray=false,$returnwithouturl=false)
{
    global $surveyid, $dbprefix, $scriptname, $connect, $clang, $timeadjust;
    static $cached = null;

    if(is_null($cached)) {
        $surveyidquery = " SELECT a.*, surveyls_title, surveyls_description, surveyls_welcometext, surveyls_url "
        ." FROM ".db_table_name('surveys')." AS a "
        . "INNER JOIN ".db_table_name('surveys_languagesettings')." on (surveyls_survey_id=a.sid and surveyls_language=a.language) ";

        if (!bHasGlobalPermission('USER_RIGHT_SUPERADMIN'))
        {
            $surveyidquery .= "WHERE a.sid in (select sid from ".db_table_name('survey_permissions')." where uid={$_SESSION['loginID']} and permission='survey' and read_p=1) ";
        }

        $surveyidquery .= " order by active DESC, surveyls_title";
        $surveyidresult = db_execute_assoc($surveyidquery);  //Checked
        if (!$surveyidresult) {return "Database Error";}
        $surveynames = $surveyidresult->GetRows();
        $cached=$surveynames;
    } else {
        $surveynames = $cached;
    }
    $surveyselecter = "";
    if ($returnarray===true) return $surveynames;
    $activesurveys='';
    $inactivesurveys='';
    $expiredsurveys='';
    if ($surveynames)
    {
        foreach($surveynames as $sv)
        {

			$surveylstitle=FlattenText($sv['surveyls_title']);
			if (strlen($surveylstitle)>45)
			{
				$surveylstitle = htmlspecialchars(mb_strcut(html_entity_decode($surveylstitle,ENT_QUOTES,'UTF-8'), 0, 45, 'UTF-8'))."...";
			}

            if($sv['active']!='Y')
            {
                $inactivesurveys .= "<option ";
                if($_SESSION['loginID'] == $sv['owner_id'])
                {
                    $inactivesurveys .= " style=\"font-weight: bold;\"";
                }
                if ($sv['sid'] == $surveyid)
                {
                    $inactivesurveys .= " selected='selected'"; $svexist = 1;
                }
                if ($returnwithouturl===false)
                {
                    $inactivesurveys .=" value='$scriptname?sid={$sv['sid']}'>{$surveylstitle}</option>\n";
                } else
                {
                    $inactivesurveys .=" value='{$sv['sid']}'>{$surveylstitle}</option>\n";
                }
            } elseif($sv['expires']!='' && $sv['expires'] < date_shift(date("Y-m-d H:i:s"), "Y-m-d H:i:s", $timeadjust))
            {
                $expiredsurveys .="<option ";
                if ($_SESSION['loginID'] == $sv['owner_id'])
                {
                    $expiredsurveys .= " style=\"font-weight: bold;\"";
                }
                if ($sv['sid'] == $surveyid)
                {
                    $expiredsurveys .= " selected='selected'"; $svexist = 1;
                }
                if ($returnwithouturl===false)
                {
                    $expiredsurveys .=" value='$scriptname?sid={$sv['sid']}'>{$surveylstitle}</option>\n";
                } else
                {
                    $expiredsurveys .=" value='{$sv['sid']}'>{$surveylstitle}</option>\n";
                }
            } else
            {
                $activesurveys .= "<option ";
                if($_SESSION['loginID'] == $sv['owner_id'])
                {
                    $activesurveys .= " style=\"font-weight: bold;\"";
                }
                if ($sv['sid'] == $surveyid)
                {
                    $activesurveys .= " selected='selected'"; $svexist = 1;
                }
                if ($returnwithouturl===false)
                {
                    $activesurveys .=" value='$scriptname?sid={$sv['sid']}'>{$surveylstitle}</option>\n";
                } else
                {
                    $activesurveys .=" value='{$sv['sid']}'>{$surveylstitle}</option>\n";
                }
            }
        } // End Foreach
    }
    //Only show each activesurvey group if there are some
    if ($activesurveys!='')
    {
        $surveyselecter .= "<optgroup label='".$clang->gT("Active")."' class='activesurveyselect'>\n";
        $surveyselecter .= $activesurveys . "</optgroup>";
    }
    if ($expiredsurveys!='')
    {
        $surveyselecter .= "<optgroup label='".$clang->gT("Expired")."' class='expiredsurveyselect'>\n";
        $surveyselecter .= $expiredsurveys . "</optgroup>";
    }
    if ($inactivesurveys!='')
    {
        $surveyselecter .= "<optgroup label='".$clang->gT("Inactive")."' class='inactivesurveyselect'>\n";
        $surveyselecter .= $inactivesurveys . "</optgroup>";
    }
    if (!isset($svexist))
    {
        $surveyselecter = "<option selected='selected' value=''>".$clang->gT("Please choose...")."</option>\n".$surveyselecter;
    } else
    {
        if ($returnwithouturl===false)
        {
            $surveyselecter = "<option value='$scriptname?sid='>".$clang->gT("None")."</option>\n".$surveyselecter;
        } else
        {
            $surveyselecter = "<option value=''>".$clang->gT("None")."</option>\n".$surveyselecter;
        }
    }
    return $surveyselecter;
}

/**
* getQuestions() queries the database for an list of all questions matching the current survey and group id
*
* @global string $surveyid
* @global string $gid
* @global string $selectedqid
*
* @return This string is returned containing <option></option> formatted list of questions in the current survey and group
*/
function getQuestions($surveyid,$gid,$selectedqid)
{
    global $scriptname, $clang;

    $s_lang = GetBaseLanguageFromSurveyID($surveyid);
    $qquery = 'SELECT * FROM '.db_table_name('questions')." WHERE sid=$surveyid AND gid=$gid AND language='{$s_lang}' and parent_qid=0 order by question_order";
    $qresult = db_execute_assoc($qquery); //checked
    $qrows = $qresult->GetRows();

    if (!isset($questionselecter)) {$questionselecter="";}
    foreach ($qrows as $qrow)
    {
        $qrow['title'] = strip_tags($qrow['title']);
        $questionselecter .= "<option value='$scriptname?sid=$surveyid&amp;gid=$gid&amp;qid={$qrow['qid']}'";
        if ($selectedqid == $qrow['qid']) {$questionselecter .= " selected='selected'"; $qexists="Y";}
        $questionselecter .=">{$qrow['title']}:";
        $questionselecter .= " ";
        $question=FlattenText($qrow['question']);
        if (strlen($question)<35)
        {
            $questionselecter .= $question;
        }
        else
        {
            $questionselecter .= htmlspecialchars(mb_strcut(html_entity_decode($question,ENT_QUOTES,'UTF-8'), 0, 35, 'UTF-8'))."...";
        }
        $questionselecter .= "</option>\n";
    }

    if (!isset($qexists))
    {
        $questionselecter = "<option selected='selected'>".$clang->gT("Please choose...")."</option>\n".$questionselecter;
    }
    return $questionselecter;
}

/**
* getGidPrevious() returns the Gid of the group prior to the current active group
*
* @param string $surveyid
* @param string $gid
*
* @return The Gid of the previous group
*/
function getGidPrevious($surveyid, $gid)
{
    global $scriptname, $clang;

    if (!$surveyid) {$surveyid=returnglobal('sid');}
    $s_lang = GetBaseLanguageFromSurveyID($surveyid);
    $gquery = "SELECT gid FROM ".db_table_name('groups')." WHERE sid=$surveyid AND language='{$s_lang}' ORDER BY group_order";
    $qresult = db_execute_assoc($gquery); //checked
    $qrows = $qresult->GetRows();

    $i = 0;
    $iPrev = -1;
    foreach ($qrows as $qrow)
    {
        if ($gid == $qrow['gid']) {$iPrev = $i - 1;}
        $i += 1;
    }
    if ($iPrev >= 0) {$GidPrev = $qrows[$iPrev]['gid'];}
    else {$GidPrev = "";}
    return $GidPrev;
}

/**
* getQidPrevious() returns the Qid of the question prior to the current active question
*
* @param string $surveyid
* @param string $gid
* @param string $qid
*
* @return This Qid of the previous question
*/
function getQidPrevious($surveyid, $gid, $qid)
{
    global $scriptname, $clang;
    $s_lang = GetBaseLanguageFromSurveyID($surveyid);
    $qquery = 'SELECT * FROM '.db_table_name('questions')." WHERE sid=$surveyid AND gid=$gid AND language='{$s_lang}' and parent_qid=0 order by question_order";
    $qresult = db_execute_assoc($qquery); //checked
    $qrows = $qresult->GetRows();

    $i = 0;
    $iPrev = -1;
    foreach ($qrows as $qrow)
    {
        if ($qid == $qrow['qid']) {$iPrev = $i - 1;}
        $i += 1;
    }
    if ($iPrev >= 0) {$QidPrev = $qrows[$iPrev]['qid'];}
    else {$QidPrev = "";}
    return $QidPrev;
}

/**
* getGidNext() returns the Gid of the group next to the current active group
*
* @param string $surveyid
* @param string $gid
*
* @return The Gid of the next group
*/
function getGidNext($surveyid, $gid)
{
    global $scriptname, $clang;

    if (!$surveyid) {$surveyid=returnglobal('sid');}
    $s_lang = GetBaseLanguageFromSurveyID($surveyid);
    $gquery = "SELECT gid FROM ".db_table_name('groups')." WHERE sid=$surveyid AND language='{$s_lang}' ORDER BY group_order";
    $qresult = db_execute_assoc($gquery); //checked
    $qrows = $qresult->GetRows();

    $GidNext="";
    $i = 0;
    $iNext = 1;
    foreach ($qrows as $qrow)
    {
        if ($gid == $qrow['gid']) {$iNext = $i + 1;}
        $i += 1;
    }
    if ($iNext < count($qrows)) {$GidNext = $qrows[$iNext]['gid'];}
    else {$GidNext = "";}
    return $GidNext;
}

/**
* getQidNext() returns the Qid of the question prior to the current active question
*
* @param string $surveyid
* @param string $gid
* @param string $qid
*
* @return This Qid of the previous question
*/
function getQidNext($surveyid, $gid, $qid)
{
    global $scriptname, $clang;
    $s_lang = GetBaseLanguageFromSurveyID($surveyid);
    $qquery = 'SELECT qid FROM '.db_table_name('questions')." WHERE sid=$surveyid AND gid=$gid AND language='{$s_lang}' and parent_qid=0 order by question_order";
    $qresult = db_execute_assoc($qquery); //checked
    $qrows = $qresult->GetRows();

    $i = 0;
    $iNext = 1;
    foreach ($qrows as $qrow)
    {
        if ($qid == $qrow['qid']) {$iNext = $i + 1;}
        $i += 1;
    }
    if ($iNext < count($qrows)) {$QidNext = $qrows[$iNext]['qid'];}
    else {$QidNext = "";}
    return $QidNext;
}

/**
* This function calculates how much space is actually used by all files uploaded
* using the File Upload question type
*
* @returns integer Actual space used in MB
*/
function fCalculateTotalFileUploadUsage(){
    global $uploaddir;
    $sQuery="select sid from ".db_table_name('surveys');
    $oResult = db_execute_assoc($sQuery); //checked
    $aRows = $oResult->GetRows();
    $iTotalSize=0.0;
    foreach ($aRows as $aRow)
    {
       $sFilesPath=$uploaddir.'/surveys/'.$aRow['sid'].'/files';
       if (file_exists($sFilesPath))
       {
           $iTotalSize+=(float)iGetDirectorySize($sFilesPath);
       }
    }
    return (float)$iTotalSize/1024/1024;
}

function iGetDirectorySize($directory) {
    $size = 0;
    foreach(new RecursiveIteratorIterator(new RecursiveDirectoryIterator($directory)) as $file){
        $size+=$file->getSize();
    }
    return $size;
}

/**
* Gets number of groups inside a particular survey
*
* @param string $surveyid
* @param mixed $lang
*/
function getGroupSum($surveyid, $lang)
{
    global $surveyid,$dbprefix ;
    $sumquery3 = "SELECT * FROM ".db_table_name('groups')." WHERE sid=$surveyid AND language='".$lang."'"; //Getting a count of questions for this survey

    $sumresult3 = db_execute_assoc($sumquery3); //Checked
    $groupscount = $sumresult3->RecordCount();

    return $groupscount ;
}


/**
* Gets number of questions inside a particular group
*
* @param string $surveyid
* @param mixed $groupid
*/
function getQuestionSum($surveyid, $groupid)
{
    global $surveyid,$dbprefix ;
    $s_lang = GetBaseLanguageFromSurveyID($surveyid);
    $sumquery3 = "SELECT * FROM ".db_table_name('questions')." WHERE gid=$groupid and sid=$surveyid AND language='{$s_lang}'"; //Getting a count of questions for this survey
    $sumresult3 = db_execute_assoc($sumquery3); //Checked
    $questionscount = $sumresult3->RecordCount();
    return $questionscount ;
}


/**
* getMaxgrouporder($surveyid) queries the database for the maximum sortorder of a group and returns the next higher one.
*
* @param mixed $surveyid
* @global string $surveyid
*/
function getMaxgrouporder($surveyid)
{
    global $surveyid, $connect ;
    $s_lang = GetBaseLanguageFromSurveyID($surveyid);
    $max_sql = "SELECT max( group_order ) AS max FROM ".db_table_name('groups')." WHERE sid =$surveyid AND language='{$s_lang}'" ;
    $current_max = $connect->GetOne($max_sql) ;
    if(is_null($current_max))
    {
        return "0" ;
    }
    else return ++$current_max ;
}


/**
* getGroupOrder($surveyid,$gid) queries the database for the sortorder of a group.
*
* @param mixed $surveyid
* @param mixed $gid
* @return mixed
*/
function getGroupOrder($surveyid,$gid)
{
    $s_lang = GetBaseLanguageFromSurveyID($surveyid);
    $grporder_sql = "SELECT group_order FROM ".db_table_name('groups')." WHERE sid =$surveyid AND language='{$s_lang}' AND gid=$gid" ;
    $grporder_result =db_execute_assoc($grporder_sql); //Checked
    $grporder_row = $grporder_result->FetchRow() ;
    $group_order = $grporder_row['group_order'];
    if($group_order=="")
    {
        return "0" ;
    }
    else return $group_order ;
}

/**
* getMaxquestionorder($gid) queries the database for the maximum sortorder of a question.
*
* @global string $surveyid
*/
function getMaxquestionorder($gid)
{
    global $surveyid ;
    $gid=sanitize_int($gid);
    $s_lang = GetBaseLanguageFromSurveyID($surveyid);
    $max_sql = "SELECT max( question_order ) AS max FROM ".db_table_name('questions')." WHERE gid='$gid' AND language='$s_lang'";

    $max_result =db_execute_assoc($max_sql) ; //Checked
    $maxrow = $max_result->FetchRow() ;
    $current_max = $maxrow['max'];
    if($current_max=="")
    {
        return "0" ;
    }
    else return $current_max ;
}

/**
* question_class() returns a class name for a given question type to allow custom styling for each question type.
*
* @param string $input containing unique character representing each question type.
* @return string containing the class name for a given question type.
*/
function question_class($input)
{

    switch($input)
    {   // I think this is a bad solution to adding classes to question
        // DIVs but I can't think of a better solution. (eric_t_cruiser)

        case 'X': return 'boilerplate';     //  BOILERPLATE QUESTION
        case '5': return 'choice-5-pt-radio';   //  5 POINT CHOICE radio-buttons
        case 'D': return 'date';        //  DATE
        case 'Z': return 'list-radio-flexible'; //  LIST Flexible radio-button
        case 'L': return 'list-radio';      //  LIST radio-button
        case 'W': return 'list-dropdown-flexible'; //   LIST drop-down (flexible label)
        case '!': return 'list-dropdown';   //  List - dropdown
        case 'O': return 'list-with-comment';   //  LIST radio-button + textarea
        case 'R': return 'ranking';     //  RANKING STYLE
        case 'M': return 'multiple-opt';    //  Multiple choice checkbox
        case 'I': return 'language';        //  Language Question
        case 'P': return 'multiple-opt-comments'; //    Multiple choice with comments checkbox + text
        case 'Q': return 'multiple-short-txt';  //  TEXT
        case 'K': return 'numeric-multi';   //  MULTIPLE NUMERICAL QUESTION
        case 'N': return 'numeric';     //  NUMERICAL QUESTION TYPE
        case 'S': return 'text-short';      //  SHORT FREE TEXT
        case 'T': return 'text-long';       //  LONG FREE TEXT
        case 'U': return 'text-huge';       //  HUGE FREE TEXT
        case 'Y': return 'yes-no';      //  YES/NO radio-buttons
        case 'G': return 'gender';      //  GENDER drop-down list
        case 'A': return 'array-5-pt';      //  ARRAY (5 POINT CHOICE) radio-buttons
        case 'B': return 'array-10-pt';     //  ARRAY (10 POINT CHOICE) radio-buttons
        case 'C': return 'array-yes-uncertain-no'; //   ARRAY (YES/UNCERTAIN/NO) radio-buttons
        case 'E': return 'array-increase-same-decrease'; // ARRAY (Increase/Same/Decrease) radio-buttons
        case 'F': return 'array-flexible-row';  //  ARRAY (Flexible) - Row Format
        case 'H': return 'array-flexible-column'; //    ARRAY (Flexible) - Column Format
        //      case '^': return 'slider';          //  SLIDER CONTROL
        case ':': return 'array-multi-flexi';   //  ARRAY (Multi Flexi) 1 to 10
        case ";": return 'array-multi-flexi-text';
        case "1": return 'array-flexible-duel-scale'; //    Array dual scale
        case "*": return 'equation';    // Equation
        default:  return 'generic_question';    //  Should have a default fallback
    };
};

if(!defined('COLSTYLE'))
{
    /**
     * The following prepares and defines the 'COLSTYLE' constant which
     * dictates how columns are to be marked up for list type questions.
     *
     * $column_style is initialised at the end of config-defaults.php or from within config.php
     */
    if( !isset($column_style)   ||
    $column_style  != 'css' ||
    $column_style  != 'ul'  ||
    $column_style  != 'table' ||
    $column_style  != null )
    {
        $column_style = 'ul';
    };
    define('COLSTYLE' ,strtolower($column_style), true);
};


function setup_columns($columns, $answer_count)
{
    /**
     * setup_columns() defines all the html tags to be wrapped around
     * various list type answers.
     *
     * @param integer $columns - the number of columns, usually supplied by $dcols
     * @param integer $answer_count - the number of answers to a question, usually supplied by $anscount
     * @return array with all the various opening and closing tags to generate a set of columns.
     *
     * It returns an array with the following items:
     *    $wrapper['whole-start']   = Opening wrapper for the whole list
     *    $wrapper['whole-end']     = closing wrapper for the whole list
     *    $wrapper['col-devide']    = normal column devider
     *    $wrapper['col-devide-last'] = the last column devider (to allow
     *                                for different styling of the last
     *                                column
     *    $wrapper['item-start']    = opening wrapper tag for individual
     *                                option
     *    $wrapper['item-start-other'] = opening wrapper tag for other
     *                                option
     *    $wrapper['item-end']      = closing wrapper tag for individual
     *                                option
     *    $wrapper['maxrows']       = maximum number of rows in each
     *                                column
     *    $wrapper['cols']          = Number of columns to be inserted
     *                                (and checked against)
     *
     * It also expect the constant COLSTYLE which sets how columns should
     * be rendered.
     *
     * COLSTYLE is defined 30 lines above.
     *
     * - - - - - - - - - - - - - - - - - - - - - - - - - - - - - - - - -
     * Columns are a problem.
     * Really there is no perfect solution to columns at the moment.
     *
     * -  Using Tables is problematic semanticly.
     * -  Using inline or float to create columns, causes the answers
     *    flows horizontally, not vertically which is not ideal visually.
     * -  Using CSS3 columns is also a problem because of browser support
     *    and also because if you have answeres split across two or more
     *    lines, and those answeres happen to fall at the bottom of a
     *    column, the answer might be split across columns as well as
     *    lines.
     * -  Using nested unordered list with the first level of <LI>s
     *    floated is the same as using tables and so is bad semantically
     *    for the same reason tables are bad.
     * -  Breaking the unordered lists into consecutive floated unordered
     *    lists is not great semantically but probably not as bad as
     *    using tables.
     *
     * Because I haven't been able to decide which option is the least
     * bad, I have handed over that responsibility to the admin who sets
     * LimeSurvey up on their server.
     *
     * There are four options:
     *    'css'   using one of the various CSS only methods for
     *            rendering columns.
     *            (Check the CSS file for your chosen template to see
     *             how columns are defined.)
     *    'ul'    using multiple floated unordered lists. (DEFAULT)
     *    'table' using conventional tables based layout.
     *     NULL   blocks the use of columns
     *
     * 'ul' is the default because it's the best possible compromise
     * between semantic markup and visual layout.
     */


    $colstyle = COLSTYLE;

    /*
     if(defined('PRINT_TEMPLATE')) // This forces tables based columns for printablesurvey
     {
     $colstyle = 'table';
     };
     */
    if($columns < 2)
    {
        $colstyle = null;
        $columns = 1;
    }

    if(($columns > $answer_count) && $answer_count>0)
    {
        $columns = $answer_count;
    };

    if ($answer_count>0 && $columns>0)
    {
    $columns = ceil($answer_count/ceil($answer_count/$columns)); // # of columns is # of answers divided by # of rows (all rounded up)
    }

    $class_first = '';
    if($columns > 1 && $colstyle != null)
    {
        if($colstyle == 'ul')
        {
            $ul = '-ul';
        }
        else
        {
            $ul = '';
        }
        $class_first = ' class="cols-'.$columns . $ul.' first"';
        $class = ' class="cols-'.$columns . $ul.'"';
        $class_last_ul = ' class="cols-'.$columns . $ul.' last"';
        $class_last_table = ' class="cols-'.$columns.' last"';
    }
    else
    {
        $class = '';
        $class_last_ul = '';
        $class_last_table = '';
    };

    $wrapper = array(
             'whole-start'  => "\n<ul$class_first>\n"
    ,'whole-end'    => "</ul>\n"
    ,'col-devide'   => ''
    ,'col-devide-last' => ''
    ,'item-start'   => "\t<li>\n"
    ,'item-start-other' => "\t<li class=\"other\">\n"
    ,'item-end' => "\t</li>\n"
    ,'maxrows'  => ceil($answer_count/$columns) //Always rounds up to nearest whole number
    ,'cols'     => $columns
    );

    switch($colstyle)
    {
        case 'ul':  if($columns > 1)
        {
            $wrapper['col-devide']  = "\n</ul>\n\n<ul$class>\n";
            $wrapper['col-devide-last'] = "\n</ul>\n\n<ul$class_last_ul>\n";
        }
        break;

        case 'table':   $table_cols = '';
        for($cols = $columns ; $cols > 0 ; --$cols)
        {
            switch($cols)
            {
                case $columns:  $table_cols .= "\t<col$class_first />\n";
                break;
                case 1:     $table_cols .= "\t<col$class_last_table />\n";
                break;
                default:    $table_cols .= "\t<col$class />\n";
            };
        };

        if($columns > 1)
        {
            $wrapper['col-devide']  = "\t</ul>\n</td>\n\n<td>\n\t<ul>\n";
            $wrapper['col-devide-last'] = "\t</ul>\n</td>\n\n<td class=\"last\">\n\t<ul>\n";
        };
        $wrapper['whole-start'] = "\n<table$class>\n$table_cols\n\t<tbody>\n<tr>\n<td>\n\t<ul>\n";
        $wrapper['whole-end']   = "\t</ul>\n</td>\n</tr>\n\t</tbody>\n</table>\n";
        $wrapper['item-start']  = "<li>\n";
        $wrapper['item-end']    = "</li>\n";
    };

    return $wrapper;
};

function alternation($alternate = '' , $type = 'col')
{
    /**
     * alternation() Returns a class identifyer for alternating between
     * two options. Used to style alternate elements differently. creates
     * or alternates between the odd string and the even string used in
     * as column and row classes for array type questions.
     *
     * @param string $alternate = '' (empty) (default) , 'array2' ,  'array1' , 'odd' , 'even'
     * @param string  $type = 'col' (default) or 'row'
     *
     * @return string representing either the first alternation or the opposite alternation to the one supplied..
     */
    /*
     // The following allows type to be left blank for row in subsequent
     // function calls.
     // It has been left out because 'row' must be defined the first time
     // alternation() is called. Since it is only ever written once for each
     // while statement within a function, 'row' is always defined.
     if(!empty($alternate) && $type != 'row')
     {   if($alternate == ('array2' || 'array1'))
     {
     $type = 'row';
     };
     };
     // It has been left in case it becomes useful but probably should be
     // removed.
     */
    if($type == 'row')
    {
        $odd  = 'array2'; // should be row_odd
        $even = 'array1'; // should be row_even
    }
    else
    {
        $odd  = 'odd';  // should be col_odd
        $even = 'even'; // should be col_even
    };
    if($alternate == $odd)
    {
        $alternate = $even;
    }
    else
    {
        $alternate = $odd;
    };
    return $alternate;
}


/**
* longest_string() returns the length of the longest string past to it.
* @peram string $new_string
* @peram integer $longest_length length of the (previously) longest string passed to it.
* @return integer representing the length of the longest string passed (updated if $new_string was longer than $longest_length)
*
* usage should look like this: $longest_length = longest_string( $new_string , $longest_length );
*
*/
function longest_string( $new_string , $longest_length )
{
    if($longest_length < strlen(trim(strip_tags($new_string))))
    {
        $longest_length = strlen(trim(strip_tags($new_string)));
    };
    return $longest_length;
};



/**
* getNotificationlist() returns different options for notifications
*
* @param string $notificationcode - the currently selected one
*
* @return This string is returned containing <option></option> formatted list of notification methods for current survey
*/
function getNotificationlist($notificationcode)
{
    global $clang;
    $ntypes = array(
    "0"=>$clang->gT("No email notification"),
    "1"=>$clang->gT("Basic email notification"),
    "2"=>$clang->gT("Detailed email notification with result codes")
    );
    if (!isset($ntypeselector)) {$ntypeselector="";}
    foreach($ntypes as $ntcode=>$ntdescription)
    {
        $ntypeselector .= "<option value='$ntcode'";
        if ($notificationcode == $ntcode) {$ntypeselector .= " selected='selected'";}
        $ntypeselector .= ">$ntdescription</option>\n";
    }
    return $ntypeselector;
}


/**
* getgrouplist() queries the database for a list of all groups matching the current survey sid
*
* @global string $surveyid
* @global string $dbprefix
* @global string $scriptname
*
* @param string $gid - the currently selected gid/group
*
* @return This string is returned containing <option></option> formatted list of groups to current survey
*/
function getgrouplist($gid)
{
    global $surveyid, $dbprefix, $scriptname, $connect, $clang;
    $groupselecter="";
    $gid=sanitize_int($gid);
    $surveyid=sanitize_int($surveyid);
    if (!$surveyid) {$surveyid=returnglobal('sid');}
    $s_lang = GetBaseLanguageFromSurveyID($surveyid);
    $gidquery = "SELECT gid, group_name FROM ".db_table_name('groups')." WHERE sid='{$surveyid}' AND  language='{$s_lang}'  ORDER BY group_order";
    $gidresult = db_execute_num($gidquery) or safe_die("Couldn't get group list in common.php<br />$gidquery<br />".$connect->ErrorMsg()); //Checked
    while($gv = $gidresult->FetchRow())
    {
        $groupselecter .= "<option";
        if ($gv[0] == $gid) {$groupselecter .= " selected='selected'"; $gvexist = 1;}
        $groupselecter .= " value='$scriptname?sid=$surveyid&amp;gid=$gv[0]'>".htmlspecialchars($gv[1])."</option>\n";
    }
    if ($groupselecter)
    {
        if (!isset($gvexist)) {$groupselecter = "<option selected='selected'>".$clang->gT("Please choose...")."</option>\n".$groupselecter;}
        else {$groupselecter .= "<option value='$scriptname?sid=$surveyid&amp;gid='>".$clang->gT("None")."</option>\n";}
    }
    return $groupselecter;
}


function getgrouplist2($gid)
{
    global $surveyid, $dbprefix, $connect, $clang;
    $groupselecter = "";
    if (!$surveyid) {$surveyid=returnglobal('sid');}
    $s_lang = GetBaseLanguageFromSurveyID($surveyid);
    $gidquery = "SELECT gid, group_name FROM ".db_table_name('groups')." WHERE sid=$surveyid AND language='{$s_lang}' ORDER BY group_order";


    $gidresult = db_execute_num($gidquery) or safe_die("Plain old did not work!");   //Checked
    while ($gv = $gidresult->FetchRow())
    {
        $groupselecter .= "<option";
        if ($gv[0] == $gid) {$groupselecter .= " selected='selected'"; $gvexist = 1;}
        $groupselecter .= " value='$gv[0]'>".htmlspecialchars($gv[1])."</option>\n";
    }
    if ($groupselecter)
    {
        if (!$gvexist) {$groupselecter = "<option selected='selected'>".$clang->gT("Please choose...")."</option>\n".$groupselecter;}
        else {$groupselecter .= "<option value=''>".$clang->gT("None")."</option>\n";}
    }
    return $groupselecter;
}


function getgrouplist3($gid)
{
    global $surveyid, $dbprefix;
    if (!$surveyid) {$surveyid=returnglobal('sid');}
    $groupselecter = "";
    $s_lang = GetBaseLanguageFromSurveyID($surveyid);
    $gidquery = "SELECT gid, group_name FROM ".db_table_name('groups')." WHERE sid=$surveyid AND language='{$s_lang}' ORDER BY group_order";


    $gidresult = db_execute_num($gidquery) or safe_die("Plain old did not work!");      //Checked
    while ($gv = $gidresult->FetchRow())
    {
        $groupselecter .= "<option";
        if ($gv[0] == $gid) {$groupselecter .= " selected='selected'"; $gvexist = 1;}
        $groupselecter .= " value='$gv[0]'>".htmlspecialchars($gv[1])."</option>\n";
    }
    return $groupselecter;
}

/**
* Gives back the name of a group for a certaing group id
*
* @param integer $gid Group ID
*/
function getgroupname($gid)
{
    global $surveyid;
    if (!$surveyid) {$surveyid=returnglobal('sid');}
    $s_lang = GetBaseLanguageFromSurveyID($surveyid);
    $gidquery = "SELECT group_name FROM ".db_table_name('groups')." WHERE sid=$surveyid AND language='{$s_lang}' and gid=$gid";

    $gidresult = db_execute_num($gidquery) or safe_die("Group name could not be fetched (getgroupname).");      //Checked
    while ($gv = $gidresult->FetchRow())
    {
        $groupname = htmlspecialchars($gv[0]);
    }
    return $groupname;
}

/**
* put your comment there...
*
* @param mixed $gid
* @param mixed $language
*/
function getgrouplistlang($gid, $language)
{
    global $surveyid, $scriptname, $connect, $clang;

    $groupselecter="";
    if (!$surveyid) {$surveyid=returnglobal('sid');}
    $gidquery = "SELECT gid, group_name FROM ".db_table_name('groups')." WHERE sid=$surveyid AND language='".$language."' ORDER BY group_order";
    $gidresult = db_execute_num($gidquery) or safe_die("Couldn't get group list in common.php<br />$gidquery<br />".$connect->ErrorMsg());   //Checked
    while($gv = $gidresult->FetchRow())
    {
        $groupselecter .= "<option";
        if ($gv[0] == $gid) {$groupselecter .= " selected='selected'"; $gvexist = 1;}
        $groupselecter .= " value='$scriptname?sid=$surveyid&amp;gid=$gv[0]'>";
        if (strip_tags($gv[1]))
        {
            $groupselecter .= htmlspecialchars(strip_tags($gv[1]));
        } else {
            $groupselecter .= htmlspecialchars($gv[1]);
        }
        $groupselecter .= "</option>\n";
    }
    if ($groupselecter)
    {
        if (!isset($gvexist)) {$groupselecter = "<option selected='selected'>".$clang->gT("Please choose...")."</option>\n".$groupselecter;}
        else {$groupselecter .= "<option value='$scriptname?sid=$surveyid&amp;gid='>".$clang->gT("None")."</option>\n";}
    }
    return $groupselecter;
}


function getuserlist($outputformat='fullinfoarray')
{
    global $dbprefix, $connect, $databasetype;
    global $usercontrolSameGroupPolicy;

    if (isset($_SESSION['loginID']))
    {
        $myuid=sanitize_int($_SESSION['loginID']);
    }

    if ($_SESSION['USER_RIGHT_SUPERADMIN'] != 1 && isset($usercontrolSameGroupPolicy) &&
    $usercontrolSameGroupPolicy == true)
    {
        if (isset($myuid))
        {
            // List users from same group as me + all my childs
            // a subselect is used here because MSSQL does not like to group by text
            // also Postgres does like this one better
            $uquery = " SELECT * FROM ".db_table_name('users')." where uid in
                        (SELECT u.uid FROM ".db_table_name('users')." AS u,
                        ".db_table_name('user_in_groups')." AS ga ,".db_table_name('user_in_groups')." AS gb
                        WHERE u.uid=$myuid
                        OR (ga.ugid=gb.ugid AND ( (gb.uid=$myuid AND u.uid=ga.uid) OR (u.parent_id=$myuid) ) )
                        GROUP BY u.uid)";
        }
        else
        {
            return Array(); // Or die maybe
        }

    }
    else
    {
        $uquery = "SELECT * FROM ".db_table_name('users')." ORDER BY uid";
    }

    $uresult = db_execute_assoc($uquery); //Checked

    if ($uresult->RecordCount()==0)
    //user is not in a group and usercontrolSameGroupPolicy is activated - at least show his own userinfo
    {
        $uquery = "SELECT u.* FROM ".db_table_name('users')." AS u WHERE u.uid=".$myuid;
        $uresult = db_execute_assoc($uquery);//Checked
    }

    $userlist = array();
    $userlist[0] = "Reserved for logged in user";
    while ($srow = $uresult->FetchRow())
    {
        if ($outputformat != 'onlyuidarray')
        {
            if ($srow['uid'] != $_SESSION['loginID'])
            {
                $userlist[] = array("user"=>$srow['users_name'], "uid"=>$srow['uid'], "email"=>$srow['email'], "password"=>$srow['password'], "full_name"=>$srow['full_name'], "parent_id"=>$srow['parent_id'], "create_survey"=>$srow['create_survey'], "configurator"=>$srow['configurator'], "create_user"=>$srow['create_user'], "delete_user"=>$srow['delete_user'], "superadmin"=>$srow['superadmin'], "manage_template"=>$srow['manage_template'], "manage_label"=>$srow['manage_label']);           //added by Dennis modified by Moses
            }
            else
            {
                $userlist[0] = array("user"=>$srow['users_name'], "uid"=>$srow['uid'], "email"=>$srow['email'], "password"=>$srow['password'], "full_name"=>$srow['full_name'], "parent_id"=>$srow['parent_id'], "create_survey"=>$srow['create_survey'], "configurator"=>$srow['configurator'], "create_user"=>$srow['create_user'], "delete_user"=>$srow['delete_user'], "superadmin"=>$srow['superadmin'], "manage_template"=>$srow['manage_template'], "manage_label"=>$srow['manage_label']);
            }
        }
        else
        {
            if ($srow['uid'] != $_SESSION['loginID'])
            {
                $userlist[] = $srow['uid'];
            }
            else
            {
                $userlist[0] = $srow['uid'];
            }
        }

    }
    return $userlist;
}


/**
* Gets all survey infos in one big array including the language specific settings
*
* @param string $surveyid  The survey ID
* @param string $languagecode The language code - if not given the base language of the particular survey is used
* @return array Returns array with survey info or false, if survey does not exist
*/
function getSurveyInfo($surveyid, $languagecode='')
{
    global $dbprefix, $siteadminname, $siteadminemail, $connect, $languagechanger;
    $surveyid=sanitize_int($surveyid);
    $languagecode=sanitize_languagecode($languagecode);
    $thissurvey=false;
    // if no language code is set then get the base language one
    if (!isset($languagecode) || $languagecode=='')
    {
        $languagecode=GetBaseLanguageFromSurveyID($surveyid);;
    }
    $query="SELECT * FROM ".db_table_name('surveys').",".db_table_name('surveys_languagesettings')." WHERE sid=$surveyid and surveyls_survey_id=$surveyid and surveyls_language='$languagecode'";
    $result=db_execute_assoc($query) or safe_die ("Couldn't access survey settings<br />$query<br />".$connect->ErrorMsg());   //Checked
    while ($row=$result->FetchRow())
    {
        $thissurvey=$row;
        // now create some stupid array translations - needed for backward compatibility
        // Newly added surveysettings don't have to be added specifically - these will be available by field name automatically
        $thissurvey['name']=$thissurvey['surveyls_title'];
        $thissurvey['description']=$thissurvey['surveyls_description'];
        $thissurvey['welcome']=$thissurvey['surveyls_welcometext'];
        $thissurvey['templatedir']=$thissurvey['template'];
        $thissurvey['adminname']=$thissurvey['admin'];
        $thissurvey['tablename']=$dbprefix.'survey_'.$thissurvey['sid'];
        $thissurvey['urldescrip']=$thissurvey['surveyls_urldescription'];
        $thissurvey['url']=$thissurvey['surveyls_url'];
        $thissurvey['expiry']=$thissurvey['expires'];
        $thissurvey['email_invite_subj']=$thissurvey['surveyls_email_invite_subj'];
        $thissurvey['email_invite']=$thissurvey['surveyls_email_invite'];
        $thissurvey['email_remind_subj']=$thissurvey['surveyls_email_remind_subj'];
        $thissurvey['email_remind']=$thissurvey['surveyls_email_remind'];
        $thissurvey['email_confirm_subj']=$thissurvey['surveyls_email_confirm_subj'];
        $thissurvey['email_confirm']=$thissurvey['surveyls_email_confirm'];
        $thissurvey['email_register_subj']=$thissurvey['surveyls_email_register_subj'];
        $thissurvey['email_register']=$thissurvey['surveyls_email_register'];
        if (!isset($thissurvey['adminname'])) {$thissurvey['adminname']=$siteadminname;}
        if (!isset($thissurvey['adminemail'])) {$thissurvey['adminemail']=$siteadminemail;}
        if (!isset($thissurvey['urldescrip']) ||
        $thissurvey['urldescrip'] == '' ) {$thissurvey['urldescrip']=$thissurvey['surveyls_url'];}
        $thissurvey['passthrulabel']=isset($_SESSION['passthrulabel']) ? $_SESSION['passthrulabel'] : "";
        $thissurvey['passthruvalue']=isset($_SESSION['passthruvalue']) ? $_SESSION['passthruvalue'] : "";
    }

    if (!(isset($languagechanger) && strlen($languagechanger) > 0) && function_exists('makelanguagechanger')) {
        $languagechanger = makelanguagechanger();
    }
    return $thissurvey;
}


function getlabelsets($languages=null)
// Returns a list with label sets
// if the $languages paramter is provided then only labelset containing all of the languages in the paramter are provided
{
    global $dbprefix, $connect, $surveyid;
    if ($languages){
        $languages=sanitize_languagecodeS($languages);
        $languagesarray=explode(' ',trim($languages));
    }
    $query = "SELECT ".db_table_name('labelsets').".lid as lid, label_name FROM ".db_table_name('labelsets');
    if ($languages){
        $query .=" where ";
        foreach  ($languagesarray as $item)
        {
            $query .=" ((languages like '% $item %') or (languages='$item') or (languages like '% $item') or (languages like '$item %')) and ";
        }
        $query .=" 1=1 ";
    }
    $query .=" order by label_name";
    $result = db_execute_assoc($query) or safe_die ("Couldn't get list of label sets<br />$query<br />".$connect->ErrorMsg()); //Checked
    $labelsets=array();
    while ($row=$result->FetchRow())
    {
        $labelsets[] = array($row['lid'], $row['label_name']);
    }
    return $labelsets;
}

/**
* Compares two elements from an array (passed by the usort function)
* and returns -1, 0 or 1 depending on the result of the comparison of
* the sort order of the group_order and question_order field
*
* @param mixed $a
* @param mixed $b
* @return int
*/
function GroupOrderThenQuestionOrder($a, $b)
{
    if (isset($a['group_order']) && isset($b['group_order']))
    {
        $GroupResult = strnatcasecmp($a['group_order'], $b['group_order']);
    }
    else
    {
        $GroupResult = "";
    }
    if ($GroupResult == 0)
    {
        $TitleResult = strnatcasecmp($a["question_order"], $b["question_order"]);
        return $TitleResult;
    }
    return $GroupResult;
}


function StandardSort($a, $b)
{
    return strnatcasecmp($a, $b);
}


function fixsortorderAnswers($qid) //Function rewrites the sortorder for a group of answers
{
    global $dbprefix, $connect, $surveyid;
    $qid=sanitize_int($qid);
    $baselang = GetBaseLanguageFromSurveyID($surveyid);

    $cdresult = db_execute_num("SELECT qid, code, sortorder FROM ".db_table_name('answers')." WHERE qid={$qid} and language='{$baselang}' ORDER BY sortorder"); //Checked
    $position=0;
    while ($cdrow=$cdresult->FetchRow())
    {
        $cd2query="UPDATE ".db_table_name('answers')." SET sortorder={$position} WHERE qid={$cdrow[0]} AND code='{$cdrow[1]}' AND sortorder={$cdrow[2]} ";
        $cd2result=$connect->Execute($cd2query) or safe_die ("Couldn't update sortorder<br />$cd2query<br />".$connect->ErrorMsg()); //Checked
        $position++;
    }
}

/**
* This function rewrites the sortorder for questions inside the named group
*
* @param integer $groupid the group id
* @param integer $surveyid the survey id
*/
function fixsortorderQuestions($groupid, $surveyid) //Function rewrites the sortorder for questions
{
    global $connect;
    $gid = sanitize_int($groupid);
    $surveyid = sanitize_int($surveyid);
    $baselang = GetBaseLanguageFromSurveyID($surveyid);
    $cdresult = db_execute_assoc("SELECT qid FROM ".db_table_name('questions')." WHERE gid='{$gid}' and language='{$baselang}' ORDER BY question_order, title ASC");      //Checked
    $position=0;
    while ($cdrow=$cdresult->FetchRow())
    {
        $cd2query="UPDATE ".db_table_name('questions')." SET question_order='{$position}' WHERE qid='{$cdrow['qid']}' ";
        $cd2result = $connect->Execute($cd2query) or safe_die ("Couldn't update question_order<br />$cd2query<br />".$connect->ErrorMsg());    //Checked
        $position++;
    }
}


function shiftorderQuestions($sid,$gid,$shiftvalue) //Function shifts the sortorder for questions
{
    global $dbprefix, $connect, $surveyid;
    $sid=sanitize_int($sid);
    $gid=sanitize_int($gid);
    $shiftvalue=sanitize_int($shiftvalue);

    $baselang = GetBaseLanguageFromSurveyID($surveyid);
    $cdresult = db_execute_assoc("SELECT qid FROM ".db_table_name('questions')." WHERE gid='{$gid}' and language='{$baselang}' ORDER BY question_order, title ASC"); //Checked
    $position=$shiftvalue;
    while ($cdrow=$cdresult->FetchRow())
    {
        $cd2query="UPDATE ".db_table_name('questions')." SET question_order='{$position}' WHERE qid='{$cdrow['qid']}' ";
        $cd2result = $connect->Execute($cd2query) or safe_die ("Couldn't update question_order<br />$cd2query<br />".$connect->ErrorMsg()); //Checked
        $position++;
    }
}

function fixSortOrderGroups($surveyid) //Function rewrites the sortorder for groups
{
    global $dbprefix, $connect;
    $baselang = GetBaseLanguageFromSurveyID($surveyid);
    $cdresult = db_execute_assoc("SELECT gid FROM ".db_table_name('groups')." WHERE sid='{$surveyid}' AND language='{$baselang}' ORDER BY group_order, group_name");
    $position=0;
    while ($cdrow=$cdresult->FetchRow())
    {
        $cd2query="UPDATE ".db_table_name('groups')." SET group_order='{$position}' WHERE gid='{$cdrow['gid']}' ";
        $cd2result = $connect->Execute($cd2query) or safe_die ("Couldn't update group_order<br />$cd2query<br />".$connect->ErrorMsg());  //Checked
        $position++;
    }
}

function fixmovedquestionConditions($qid,$oldgid,$newgid) //Function rewrites the cfieldname for a question after group change
{
    global $dbprefix, $connect, $surveyid;
    $qid=sanitize_int($qid);
    $oldgid=sanitize_int($oldgid);
    $newgid=sanitize_int($newgid);

    $cresult = db_execute_assoc("SELECT cid, cfieldname FROM ".db_table_name('conditions')." WHERE cqid={$qid}");  //Checked
    while ($crow=$cresult->FetchRow())
    {

        $mycid=$crow['cid'];
        $mycfieldname=$crow['cfieldname'];
        $cfnregs="";

        if (preg_match('/'.$surveyid."X".$oldgid."X".$qid."(.*)/", $mycfieldname, $cfnregs) > 0)
        {
            $newcfn=$surveyid."X".$newgid."X".$qid.$cfnregs[1];
            $c2query="UPDATE ".db_table_name('conditions')
            ." SET cfieldname='{$newcfn}' WHERE cid={$mycid}";

            $c2result=$connect->Execute($c2query)     //Checked
            or safe_die ("Couldn't update conditions<br />$c2query<br />".$connect->ErrorMsg());
        }
    }
}


/**
* This function returns GET/POST/REQUEST vars, for some vars like SID and others they are also sanitized
*
* @param mixed $stringname
*/
function returnglobal($stringname)
{
    global $useWebserverAuth;
    if ((isset($useWebserverAuth) && $useWebserverAuth === true) || $stringname=='sid') // don't read SID from a Cookie
    {
        if (isset($_GET[$stringname])) $urlParam = $_GET[$stringname];
        if (isset($_POST[$stringname])) $urlParam = $_POST[$stringname];
    }
    elseif (isset($_REQUEST[$stringname]))
    {
        $urlParam = $_REQUEST[$stringname];
    }

    if (isset($urlParam))
    {
        if ($stringname == 'sid' || $stringname == "gid" || $stringname == "oldqid" ||
        $stringname == "qid" || $stringname == "tid" ||
        $stringname == "lid" || $stringname == "ugid"||
        $stringname == "thisstep" || $stringname == "scenario" ||
        $stringname == "cqid" || $stringname == "cid" ||
        $stringname == "qaid" || $stringname == "scid" ||
        $stringname == "loadsecurity")
        {
            return sanitize_int($urlParam);
        }
        elseif ($stringname =="lang" || $stringname =="adminlang")
        {
            return sanitize_languagecode($urlParam);
        }
        elseif ($stringname =="htmleditormode" ||
            $stringname =="subaction" ||
            $stringname =="questionselectormode" ||
            $stringname =="templateeditormode"
            )
        {
            return sanitize_paranoid_string($urlParam);
        }
        elseif ( $stringname =="cquestions")
        {
            return sanitize_cquestions($urlParam);
        }
        return $urlParam;
    }
    else
    {
        return NULL;
    }
}


function sendcacheheaders()
{
    global $embedded;
    if ( $embedded ) return;
    if (!headers_sent())
    {
        header('P3P:CP="IDC DSP COR ADM DEVi TAIi PSA PSD IVAi IVDi CONi HIS OUR IND CNT"');  // this line lets IE7 run LimeSurvey in an iframe
        header("Expires: Mon, 26 Jul 1997 05:00:00 GMT");    // Date in the past
        header("Last-Modified: " . gmdate("D, d M Y H:i:s") . " GMT");  // always modified
        header("Cache-Control: no-store, no-cache, must-revalidate");  // HTTP/1.1
        header("Cache-Control: post-check=0, pre-check=0", false);
        header("Pragma: no-cache");
        header('Content-Type: text/html; charset=utf-8');
    }
}

function getsidgidqidaidtype($fieldcode)
{
    // use simple parsing to get {sid}, {gid}
    // and what may be {qid} or {qid}{aid} combination
    list($fsid, $fgid, $fqid) = explode('X', $fieldcode);
    $fsid=sanitize_int($fsid);
    $fgid=sanitize_int($fgid);
    if (!$fqid) {$fqid=0;}
    $fqid=sanitize_int($fqid);
    // try a true parsing of fieldcode (can separate qid from aid)
    // but fails for type M and type P multiple choice
    // questions because the SESSION fieldcode is combined
    // and we want here to pass only the sidXgidXqid for type M and P
    $fields=arraySearchByKey($fieldcode, createFieldMap($fsid), "fieldname", 1);

    if (count($fields) != 0)
    {
        $aRef['sid']=$fields['sid'];
        $aRef['gid']=$fields['gid'];
        $aRef['qid']=$fields['qid'];
        $aRef['aid']=$fields['aid'];
        $aRef['type']=$fields['type'];
    }
    else
    {
        // either the fielcode doesn't match a question
        // or it is a type M or P question
        $aRef['sid']=$fsid;
        $aRef['gid']=$fgid;
        $aRef['qid']=sanitize_int($fqid);

        $s_lang = GetBaseLanguageFromSurveyID($fsid);
        $query = "SELECT type FROM ".db_table_name('questions')." WHERE qid=".$fqid." AND language='".$s_lang."'";
        $result = db_execute_assoc($query) or safe_die ("Couldn't get question type - getsidgidqidaidtype() in common.php<br />".$connect->ErrorMsg()); //Checked
        if ( $result->RecordCount() == 0 )
        { // question doesn't exist
            return Array();
        }
        else
        {   // certainly is type M or P
            while($row=$result->FetchRow())
            {
                $aRef['type']=$row['type'];
            }
        }

    }

    //return array('sid'=>$fsid, "gid"=>$fgid, "qid"=>$fqid);
    return $aRef;
}

/**
* put your comment there...
*
* @param mixed $fieldcode
* @param mixed $value
* @param mixed $format
* @param mixed $dateformatid
* @return string
*/
function getextendedanswer($fieldcode, $value, $format='', $dateformatphp='d.m.Y')
{

    global $dbprefix, $surveyid, $connect, $clang, $action;

    // use Survey base language if s_lang isn't set in _SESSION (when browsing answers)
    $s_lang = GetBaseLanguageFromSurveyID($surveyid);
    if  (!isset($action) || (isset($action) && $action!='browse') )
    {
        if (isset($_SESSION['s_lang'])) $s_lang = $_SESSION['s_lang'];  //This one does not work in admin mode when you browse a particular answer
    }

    //Fieldcode used to determine question, $value used to match against answer code
    //Returns NULL if question type does not suit
    if (substr_count($fieldcode, "X") > 1) //Only check if it looks like a real fieldcode
    {
        $fieldmap = createFieldMap($surveyid);
        if (isset($fieldmap[$fieldcode]))
            $fields = $fieldmap[$fieldcode];
        else
            return false;
        //Find out the question type
        $this_type = $fields['type'];
        switch($this_type)
        {
            case 'D': if (trim($value)!='')
            {
                $datetimeobj = new Date_Time_Converter($value , "Y-m-d H:i:s");
                $value=$datetimeobj->convert($dateformatphp);
            }
            break;
            case "L":
            case "!":
            case "O":
            case "^":
            case "I":
            case "R":
                $query = "SELECT code, answer FROM ".db_table_name('answers')." WHERE qid={$fields['qid']} AND code='".$connect->escape($value)."' AND scale_id=0 AND language='".$s_lang."'";
                $result = db_execute_assoc($query) or safe_die ("Couldn't get answer type L - getextendedanswer() in common.php<br />$query<br />".$connect->ErrorMsg()); //Checked
                while($row=$result->FetchRow())
                {
                    $this_answer=$row['answer'];
                } // while
                if ($value == "-oth-")
                {
                    $this_answer=$clang->gT("Other");
                }
                break;
            case "M":
            case "J":
            case "P":
                switch($value)
                {
                    case "Y": $this_answer=$clang->gT("Yes"); break;
                }
                break;
            case "Y":
                switch($value)
                {
                    case "Y": $this_answer=$clang->gT("Yes"); break;
                    case "N": $this_answer=$clang->gT("No"); break;
                    default: $this_answer=$clang->gT("No answer");
                }
                break;
            case "G":
                switch($value)
                {
                    case "M": $this_answer=$clang->gT("Male"); break;
                    case "F": $this_answer=$clang->gT("Female"); break;
                    default: $this_answer=$clang->gT("No answer");
                }
                break;
            case "C":
                switch($value)
                {
                    case "Y": $this_answer=$clang->gT("Yes"); break;
                    case "N": $this_answer=$clang->gT("No"); break;
                    case "U": $this_answer=$clang->gT("Uncertain"); break;
                }
                break;
            case "E":
                switch($value)
                {
                    case "I": $this_answer=$clang->gT("Increase"); break;
                    case "D": $this_answer=$clang->gT("Decrease"); break;
                    case "S": $this_answer=$clang->gT("Same"); break;
                }
                break;
            case "F":
            case "H":
            case "1":
                $query = "SELECT answer FROM ".db_table_name('answers')." WHERE qid={$fields['qid']} AND code='".$connect->escape($value)."' AND language='".$s_lang."'";
                if (isset($fields['scale_id']))
                {
                    $query.=" AND scale_id={$fields['scale_id']}";
                }
                $result = db_execute_assoc($query) or safe_die ("Couldn't get answer type F/H - getextendedanswer() in common.php");   //Checked
                while($row=$result->FetchRow())
                {
                    $this_answer=$row['answer'];
                } // while
                if ($value == "-oth-")
                {
                    $this_answer=$clang->gT("Other");
                }
                break;
            case "|": //File upload
                if (substr($fieldcode, -9) == 'filecount') {
                    $this_answer = $clang->gT("File count");
                } else {
                    //Show the filename, size, title and comment -- no link!
                    $files = json_decode($value);
                    $value = '';
                    if (is_array($files)) {
                        foreach ($files as $file) {
                            $value .= $file->name .
                                    ' (' . $file->size . 'KB) ' .
                                    strip_tags($file->title) .
                                    ' - ' . strip_tags($file->comment) . "<br/>";
                        }
                    }
                }
                break;
            default:
                ;
        } // switch
    }
    if (isset($this_answer))
    {
        if ($format != 'INSERTANS')
        {
            return $this_answer." [$value]";
        }
        else
        {
            if (strip_tags($this_answer) == "")
            {
                switch ($this_type)
                {// for questions with answers beeing
                    // answer code, it is safe to return the
                    // code instead of the blank stripped answer
                    case "A":
                    case "B":
                    case "C":
                    case "E":
                    case "F":
                    case "H":
                    case "1":
                    case "M":
                    case "P":
                    case "!":
                    case "5":
                    case "L":
                    case "O":
                        return $value;
                        break;
                    default:
                        return strip_tags($this_answer);
                        break;
                }
            }
            else
            {
                return strip_tags($this_answer);
            }
        }
    }
    else
    {
        return $value;
    }
}

/*function validate_email($email)
{
// Create the syntactical validation regular expression
// Validate the syntax

// see http://data.iana.org/TLD/tlds-alpha-by-domain.txt
$maxrootdomainlength = 6;
return ( ! preg_match("/^[_a-zA-Z0-9-]+(\.[_a-zA-Z0-9-]+)*@[a-zA-Z0-9-]+(\.[a-zA-Z0-9-]+)*\.(([0-9]{1,3})|([a-zA-Z]{2,".$maxrootdomainlength."}))$/ix", $email)) ? FALSE : TRUE;
}*/

function validate_email($email){


    $no_ws_ctl    = "[\\x01-\\x08\\x0b\\x0c\\x0e-\\x1f\\x7f]";
    $alpha        = "[\\x41-\\x5a\\x61-\\x7a]";
    $digit        = "[\\x30-\\x39]";
    $cr        = "\\x0d";
    $lf        = "\\x0a";
    $crlf        = "(?:$cr$lf)";


    $obs_char    = "[\\x00-\\x09\\x0b\\x0c\\x0e-\\x7f]";
    $obs_text    = "(?:$lf*$cr*(?:$obs_char$lf*$cr*)*)";
    $text        = "(?:[\\x01-\\x09\\x0b\\x0c\\x0e-\\x7f]|$obs_text)";


    $text        = "(?:$lf*$cr*$obs_char$lf*$cr*)";
    $obs_qp        = "(?:\\x5c[\\x00-\\x7f])";
    $quoted_pair    = "(?:\\x5c$text|$obs_qp)";


    $wsp        = "[\\x20\\x09]";
    $obs_fws    = "(?:$wsp+(?:$crlf$wsp+)*)";
    $fws        = "(?:(?:(?:$wsp*$crlf)?$wsp+)|$obs_fws)";
    $ctext        = "(?:$no_ws_ctl|[\\x21-\\x27\\x2A-\\x5b\\x5d-\\x7e])";
    $ccontent    = "(?:$ctext|$quoted_pair)";
    $comment    = "(?:\\x28(?:$fws?$ccontent)*$fws?\\x29)";
    $cfws        = "(?:(?:$fws?$comment)*(?:$fws?$comment|$fws))";


    $outer_ccontent_dull    = "(?:$fws?$ctext|$quoted_pair)";
    $outer_ccontent_nest    = "(?:$fws?$comment)";
    $outer_comment        = "(?:\\x28$outer_ccontent_dull*(?:$outer_ccontent_nest$outer_ccontent_dull*)+$fws?\\x29)";



    $atext        = "(?:$alpha|$digit|[\\x21\\x23-\\x27\\x2a\\x2b\\x2d\\x2f\\x3d\\x3f\\x5e\\x5f\\x60\\x7b-\\x7e])";
    $atext_domain     = "(?:$alpha|$digit|[\\x2b\\x2d\\x5f])";

    $atom        = "(?:$cfws?(?:$atext)+$cfws?)";
    $atom_domain       = "(?:$cfws?(?:$atext_domain)+$cfws?)";


    $qtext        = "(?:$no_ws_ctl|[\\x21\\x23-\\x5b\\x5d-\\x7e])";
    $qcontent    = "(?:$qtext|$quoted_pair)";
    $quoted_string    = "(?:$cfws?\\x22(?:$fws?$qcontent)*$fws?\\x22$cfws?)";


    $quoted_string    = "(?:$cfws?\\x22(?:$fws?$qcontent)+$fws?\\x22$cfws?)";
    $word        = "(?:$atom|$quoted_string)";


    $obs_local_part    = "(?:$word(?:\\x2e$word)*)";


    $obs_domain    = "(?:$atom_domain(?:\\x2e$atom_domain)*)";

    $dot_atom_text     = "(?:$atext+(?:\\x2e$atext+)*)";
    $dot_atom_text_domain    = "(?:$atext_domain+(?:\\x2e$atext_domain+)*)";


    $dot_atom    	   = "(?:$cfws?$dot_atom_text$cfws?)";
    $dot_atom_domain   = "(?:$cfws?$dot_atom_text_domain$cfws?)";


    $dtext        = "(?:$no_ws_ctl|[\\x21-\\x5a\\x5e-\\x7e])";
    $dcontent    = "(?:$dtext|$quoted_pair)";
    $domain_literal    = "(?:$cfws?\\x5b(?:$fws?$dcontent)*$fws?\\x5d$cfws?)";


    $local_part    = "(($dot_atom)|($quoted_string)|($obs_local_part))";
    $domain        = "(($dot_atom_domain)|($domain_literal)|($obs_domain))";
    $addr_spec    = "$local_part\\x40$domain";


    if (strlen($email) > 256) return FALSE;


    $email = strip_comments($outer_comment, $email, "(x)");



    if (!preg_match("!^$addr_spec$!", $email, $m)){

        return FALSE;
    }

    $bits = array(
            'local'            => isset($m[1]) ? $m[1] : '',
            'local-atom'        => isset($m[2]) ? $m[2] : '',
            'local-quoted'        => isset($m[3]) ? $m[3] : '',
            'local-obs'        => isset($m[4]) ? $m[4] : '',
            'domain'        => isset($m[5]) ? $m[5] : '',
            'domain-atom'        => isset($m[6]) ? $m[6] : '',
            'domain-literal'    => isset($m[7]) ? $m[7] : '',
            'domain-obs'        => isset($m[8]) ? $m[8] : '',
    );



    $bits['local']    = strip_comments($comment, $bits['local']);
    $bits['domain']    = strip_comments($comment, $bits['domain']);




    if (strlen($bits['local']) > 64) return FALSE;
    if (strlen($bits['domain']) > 255) return FALSE;



    if (strlen($bits['domain-literal'])){

        $Snum            = "(\d{1,3})";
        $IPv4_address_literal    = "$Snum\.$Snum\.$Snum\.$Snum";

        $IPv6_hex        = "(?:[0-9a-fA-F]{1,4})";

        $IPv6_full        = "IPv6\:$IPv6_hex(:?\:$IPv6_hex){7}";

        $IPv6_comp_part        = "(?:$IPv6_hex(?:\:$IPv6_hex){0,5})?";
        $IPv6_comp        = "IPv6\:($IPv6_comp_part\:\:$IPv6_comp_part)";

        $IPv6v4_full        = "IPv6\:$IPv6_hex(?:\:$IPv6_hex){5}\:$IPv4_address_literal";

        $IPv6v4_comp_part    = "$IPv6_hex(?:\:$IPv6_hex){0,3}";
        $IPv6v4_comp        = "IPv6\:((?:$IPv6v4_comp_part)?\:\:(?:$IPv6v4_comp_part\:)?)$IPv4_address_literal";



        if (preg_match("!^\[$IPv4_address_literal\]$!", $bits['domain'], $m)){

            if (intval($m[1]) > 255) return FALSE;
            if (intval($m[2]) > 255) return FALSE;
            if (intval($m[3]) > 255) return FALSE;
            if (intval($m[4]) > 255) return FALSE;

        }else{


            while (1){

                if (preg_match("!^\[$IPv6_full\]$!", $bits['domain'])){
                    break;
                }

                if (preg_match("!^\[$IPv6_comp\]$!", $bits['domain'], $m)){
                    list($a, $b) = explode('::', $m[1]);
                    $folded = (strlen($a) && strlen($b)) ? "$a:$b" : "$a$b";
                    $groups = explode(':', $folded);
                    if (count($groups) > 6) return FALSE;
                    break;
                }

                if (preg_match("!^\[$IPv6v4_full\]$!", $bits['domain'], $m)){

                    if (intval($m[1]) > 255) return FALSE;
                    if (intval($m[2]) > 255) return FALSE;
                    if (intval($m[3]) > 255) return FALSE;
                    if (intval($m[4]) > 255) return FALSE;
                    break;
                }

                if (preg_match("!^\[$IPv6v4_comp\]$!", $bits['domain'], $m)){
                    list($a, $b) = explode('::', $m[1]);
                    $b = substr($b, 0, -1); # remove the trailing colon before the IPv4 address
                    $folded = (strlen($a) && strlen($b)) ? "$a:$b" : "$a$b";
                    $groups = explode(':', $folded);
                    if (count($groups) > 4) return FALSE;
                    break;
                }

                return FALSE;
            }
        }
    }else{


        $labels = explode('.', $bits['domain']);


        if (count($labels) == 1) return FALSE;


        foreach ($labels as $label){

            if (strlen($label) > 63) return FALSE;
            if (substr($label, 0, 1) == '-') return FALSE;
            if (substr($label, -1) == '-') return FALSE;
        }

        if (preg_match('!^[0-9]+$!', array_pop($labels))) return FALSE;
    }


    return TRUE;
}

##################################################################################

function strip_comments($comment, $email, $replace=''){

    while (1){
        $new = preg_replace("!$comment!", $replace, $email);
        if (strlen($new) == strlen($email)){
            return $email;
        }
        $email = $new;
    }
}


function validate_templatedir($templatename)
{
    global $usertemplaterootdir, $standardtemplaterootdir, $defaulttemplate;
    if (is_dir("$usertemplaterootdir/{$templatename}/"))
    {
        return $templatename;
    }
    elseif (is_dir("$standardtemplaterootdir/{$templatename}/"))
    {
         return $templatename;
    }
    elseif (is_dir("$usertemplaterootdir/{$defaulttemplate}/"))
    {
        return $defaulttemplate;
    }
    else
    {
        return 'default';
    }
}


/**
* This function generates an array containing the fieldcode, and matching data in the same order as the activate script
*
* @param string $surveyid The Survey ID
* @param mixed $style 'short' (default) or 'full' - full creates extra information like default values
* @param mixed $force_refresh - Forces to really refresh the array, not just take the session copy
* @param int $questionid Limit to a certain qid only (for question preview) - default is false
* @return array
*/
function createFieldMap($surveyid, $style='full', $force_refresh=false, $questionid=false, $sQuestionLanguage=null) {

<<<<<<< HEAD
    global $dbprefix, $connect, $clang, $aDuplicateQIDs;
=======
    global $dbprefix, $connect, $globalfieldmap, $clang, $aDuplicateQIDs;
>>>>>>> 000fb695
    $surveyid=sanitize_int($surveyid);

        //Get list of questions
    if (is_null($sQuestionLanguage))
    {
        if (isset($_SESSION['s_lang'])) {
            $sQuestionLanguage = $_SESSION['s_lang'];
        }
        else {
            $sQuestionLanguage = GetBaseLanguageFromSurveyID($surveyid);
        }
    }
    $sQuestionLanguage = sanitize_languagecode($sQuestionLanguage);
    if ($clang->langcode != $sQuestionLanguage) {
        SetSurveyLanguage($surveyid, $sQuestionLanguage);
    }
    $s_lang = $clang->langcode;

    //checks to see if fieldmap has already been built for this page.
<<<<<<< HEAD
=======
    if (isset($globalfieldmap[$surveyid][$style][$s_lang]) && $force_refresh==false) {
        return $globalfieldmap[$surveyid][$style][$s_lang];
    }
>>>>>>> 000fb695
    if (isset($_SESSION['fieldmap-' . $surveyid . $s_lang]) && !$force_refresh) {
        return $_SESSION['fieldmap-' . $surveyid . $s_lang];
    }

    $fieldmap["id"]=array("fieldname"=>"id", 'sid'=>$surveyid, 'type'=>"id", "gid"=>"", "qid"=>"", "aid"=>"");
    if ($style == "full")
    {
        $fieldmap["id"]['title']="";
        $fieldmap["id"]['question']=$clang->gT("Response ID");
        $fieldmap["id"]['group_name']="";
    }

    $fieldmap["submitdate"]=array("fieldname"=>"submitdate", 'type'=>"submitdate", 'sid'=>$surveyid, "gid"=>"", "qid"=>"", "aid"=>"");
    if ($style == "full")
    {
        $fieldmap["submitdate"]['title']="";
        $fieldmap["submitdate"]['question']=$clang->gT("Date submitted");
        $fieldmap["submitdate"]['group_name']="";
    }

    $fieldmap["lastpage"]=array("fieldname"=>"lastpage", 'sid'=>$surveyid, 'type'=>"lastpage", "gid"=>"", "qid"=>"", "aid"=>"");
    if ($style == "full")
    {
        $fieldmap["lastpage"]['title']="";
        $fieldmap["lastpage"]['question']=$clang->gT("Last page");
        $fieldmap["lastpage"]['group_name']="";
    }

    $fieldmap["startlanguage"]=array("fieldname"=>"startlanguage", 'sid'=>$surveyid, 'type'=>"startlanguage", "gid"=>"", "qid"=>"", "aid"=>"");
    if ($style == "full")
    {
        $fieldmap["startlanguage"]['title']="";
        $fieldmap["startlanguage"]['question']=$clang->gT("Start language");
        $fieldmap["startlanguage"]['group_name']="";
    }


    //Check for any additional fields for this survey and create necessary fields (token and datestamp and ipaddr)
    $pquery = "SELECT anonymized, datestamp, ipaddr, refurl FROM ".db_table_name('surveys')." WHERE sid=$surveyid";
    $presult=db_execute_assoc($pquery); //Checked
    while($prow=$presult->FetchRow())
    {
    if ($prow['anonymized'] == "N")
    {
        $fieldmap["token"]=array("fieldname"=>"token", 'sid'=>$surveyid, 'type'=>"token", "gid"=>"", "qid"=>"", "aid"=>"");
        if ($style == "full")
        {
            $fieldmap["token"]['title']="";
            $fieldmap["token"]['question']=$clang->gT("Token");
            $fieldmap["token"]['group_name']="";
        }
    }
    if ($prow['datestamp'] == "Y")
    {
        $fieldmap["datestamp"]=array("fieldname"=>"datestamp",
        'type'=>"datestamp",
        'sid'=>$surveyid,
        "gid"=>"",
        "qid"=>"",
        "aid"=>"");
        if ($style == "full")
        {
            $fieldmap["datestamp"]['title']="";
            $fieldmap["datestamp"]['question']=$clang->gT("Date last action");
            $fieldmap["datestamp"]['group_name']="";
        }
        $fieldmap["startdate"]=array("fieldname"=>"startdate",
        'type'=>"startdate",
        'sid'=>$surveyid,
        "gid"=>"",
        "qid"=>"",
        "aid"=>"");
        if ($style == "full")
        {
            $fieldmap["startdate"]['title']="";
            $fieldmap["startdate"]['question']=$clang->gT("Date started");
            $fieldmap["startdate"]['group_name']="";
<<<<<<< HEAD
        }

    }
    if ($prow['ipaddr'] == "Y")
    {
        $fieldmap["ipaddr"]=array("fieldname"=>"ipaddr",
        'type'=>"ipaddress",
        'sid'=>$surveyid,
        "gid"=>"",
        "qid"=>"",
        "aid"=>"");
        if ($style == "full")
        {
            $fieldmap["ipaddr"]['title']="";
            $fieldmap["ipaddr"]['question']=$clang->gT("IP address");
            $fieldmap["ipaddr"]['group_name']="";
        }
    }
    // Add 'refurl' to fieldmap.
    if ($prow['refurl'] == "Y")
    {
        $fieldmap["refurl"]=array("fieldname"=>"refurl", 'type'=>"url", 'sid'=>$surveyid, "gid"=>"", "qid"=>"", "aid"=>"");
        if ($style == "full")
        {
=======
        }

    }
    if ($prow['ipaddr'] == "Y")
    {
        $fieldmap["ipaddr"]=array("fieldname"=>"ipaddr",
        'type'=>"ipaddress",
        'sid'=>$surveyid,
        "gid"=>"",
        "qid"=>"",
        "aid"=>"");
        if ($style == "full")
        {
            $fieldmap["ipaddr"]['title']="";
            $fieldmap["ipaddr"]['question']=$clang->gT("IP address");
            $fieldmap["ipaddr"]['group_name']="";
        }
    }
    // Add 'refurl' to fieldmap.
    if ($prow['refurl'] == "Y")
    {
        $fieldmap["refurl"]=array("fieldname"=>"refurl", 'type'=>"url", 'sid'=>$surveyid, "gid"=>"", "qid"=>"", "aid"=>"");
        if ($style == "full")
        {
>>>>>>> 000fb695
            $fieldmap["refurl"]['title']="";
            $fieldmap["refurl"]['question']=$clang->gT("Referrer URL");
            $fieldmap["refurl"]['group_name']="";
        }
    }
    }

    // Collect all default values once so don't need separate query for each question with defaults
    // First collect language specific defaults
    $defaultsQuery = "SELECT a.qid, a.sqid, a.scale_id, a.specialtype, a.defaultvalue"
        . " FROM ".db_table_name('defaultvalues')." as a, ".db_table_name('questions')." as b"
        . " WHERE a.qid = b.qid"
        . " AND a.language = b.language"
        . " AND a.language = '$s_lang'"
        . " AND b.same_default=0"
        . " AND b.sid = ".$surveyid;
    $defaultResults = db_execute_assoc($defaultsQuery) or safe_die ("Couldn't get list of default values in createFieldMap.<br/>$defaultsQuery<br/>".$conect->ErrorMsg());

    $defaultValues = array();   // indexed by question then subquestion
    foreach($defaultResults as $dv)
    {
        if ($dv['specialtype'] != '') {
            $sq = $dv['specialtype'];
        }
        else {
            $sq = $dv['sqid'];
        }
        $defaultValues[$dv['qid'].'~'.$sq] = $dv['defaultvalue'];
    }

    // Now overwrite language-specific defaults (if any) base language values for each question that uses same_defaults=1
    $baseLanguage = GetBaseLanguageFromSurveyID($surveyid);
    $defaultsQuery = "SELECT a.qid, a.sqid, a.scale_id, a.specialtype, a.defaultvalue"
        . " FROM ".db_table_name('defaultvalues')." as a, ".db_table_name('questions')." as b"
        . " WHERE a.qid = b.qid"
        . " AND a.language = b.language"
        . " AND a.language = '$baseLanguage'"
        . " AND b.same_default=1"
        . " AND b.sid = ".$surveyid;
    $defaultResults = db_execute_assoc($defaultsQuery) or safe_die ("Couldn't get list of default values in createFieldMap.<br/>$defaultsQuery<br/>".$conect->ErrorMsg());

    foreach($defaultResults as $dv)
    {
        if ($dv['specialtype'] != '') {
            $sq = $dv['specialtype'];
        }
        else {
            $sq = $dv['sqid'];
        }
        $defaultValues[$dv['qid'].'~'.$sq] = $dv['defaultvalue'];
    }

    $qtypes=getqtypelist('','array');
    $aquery = "SELECT * "
        ." FROM ".db_table_name('questions')." as questions, ".db_table_name('groups')." as groups"
        ." WHERE questions.gid=groups.gid AND "
        ." questions.sid=$surveyid AND "
        ." questions.language='{$s_lang}' AND "
        ." questions.parent_qid=0 AND "
        ." groups.language='{$s_lang}' ";
    if ($questionid!==false)
    {
        $aquery.=" and questions.qid={$questionid} ";
    }
    $aquery.=" ORDER BY group_order, question_order";
    $aresult = db_execute_assoc($aquery) or safe_die ("Couldn't get list of questions in createFieldMap function.<br />$query<br />".$connect->ErrorMsg()); //Checked

    $questionSeq=-1; // this is incremental question sequence across all groups
<<<<<<< HEAD
    $groupSeq=-1;
    $_groupOrder=-1;
=======
>>>>>>> 000fb695

    while ($arow=$aresult->FetchRow()) //With each question, create the appropriate field(s)
    {
        ++$questionSeq;

<<<<<<< HEAD
        // fix fact taht group_order may have gaps
        if ($_groupOrder != $arow['group_order']) {
            $_groupOrder = $arow['group_order'];
            ++$groupSeq;
        }
=======
        // Conditions indicators are obsolete with EM.  However, they are so tightly coupled into LS code that easider to just set values to 'N' for now and refactor later.
        $conditions = 'N';
        $usedinconditions = 'N';
>>>>>>> 000fb695

        // Conditions indicators are obsolete with EM.  However, they are so tightly coupled into LS code that easider to just set values to 'N' for now and refactor later.
        $conditions = 'N';
        $usedinconditions = 'N';

        // Field identifier
        // GXQXSXA
        // G=Group  Q=Question S=Subquestion A=Answer Option
        // If S or A don't exist then set it to 0
        // Implicit (subqestion intermal to a question type ) or explicit qubquestions/answer count starts at 1

        // Types "L", "!" , "O", "D", "G", "N", "X", "Y", "5","S","T","U","*"
        $fieldname="{$arow['sid']}X{$arow['gid']}X{$arow['qid']}";

        if ($qtypes[$arow['type']]['subquestions']==0  && $arow['type'] != "R" && $arow['type'] != "|")
        {
            if (isset($fieldmap[$fieldname])) $aDuplicateQIDs[$arow['qid']]=array('fieldname'=>$fieldname,'question'=>$arow['question'],'gid'=>$arow['gid']);
            $fieldmap[$fieldname]=array("fieldname"=>$fieldname, 'type'=>"{$arow['type']}", 'sid'=>$surveyid, "gid"=>$arow['gid'], "qid"=>$arow['qid'], "aid"=>"");
            if ($style == "full")
            {
                $fieldmap[$fieldname]['title']=$arow['title'];
                $fieldmap[$fieldname]['question']=$arow['question'];
                $fieldmap[$fieldname]['group_name']=$arow['group_name'];
                $fieldmap[$fieldname]['mandatory']=$arow['mandatory'];
                $fieldmap[$fieldname]['hasconditions']=$conditions;
                $fieldmap[$fieldname]['usedinconditions']=$usedinconditions;
                $fieldmap[$fieldname]['questionSeq']=$questionSeq;
<<<<<<< HEAD
                $fieldmap[$fieldname]['groupSeq']=$groupSeq;
=======
                $fieldmap[$fieldname]['groupSeq']=$arow['group_order'];
>>>>>>> 000fb695
                if (isset($defaultValues[$arow['qid'].'~0'])) {
                    $fieldmap[$fieldname]['defaultvalue'] = $defaultValues[$arow['qid'].'~0'];
                }
            }
            switch($arow['type'])
            {
                case "L":  //RADIO LIST
                case "!":  //DROPDOWN LIST
                    $fieldmap[$fieldname]['other']=$arow['other'];  // so that base variable knows whether has other value
                    if ($arow['other'] == "Y")
                    {
                        $fieldname="{$arow['sid']}X{$arow['gid']}X{$arow['qid']}other";
                        if (isset($fieldmap[$fieldname])) $aDuplicateQIDs[$arow['qid']]=array('fieldname'=>$fieldname,'question'=>$arow['question'],'gid'=>$arow['gid']);

                        $fieldmap[$fieldname]=array("fieldname"=>$fieldname,
                        'type'=>$arow['type'],
                        'sid'=>$surveyid,
                        "gid"=>$arow['gid'],
                        "qid"=>$arow['qid'],
                        "aid"=>"other");
                        // dgk bug fix line above. aid should be set to "other" for export to append to the field name in the header line.
                        if ($style == "full")
                        {
                            $fieldmap[$fieldname]['title']=$arow['title'];
                            $fieldmap[$fieldname]['question']=$arow['question'];
                            $fieldmap[$fieldname]['subquestion']=$clang->gT("Other");
                            $fieldmap[$fieldname]['group_name']=$arow['group_name'];
                            $fieldmap[$fieldname]['mandatory']=$arow['mandatory'];
                            $fieldmap[$fieldname]['hasconditions']=$conditions;
                            $fieldmap[$fieldname]['usedinconditions']=$usedinconditions;
                            $fieldmap[$fieldname]['questionSeq']=$questionSeq;
<<<<<<< HEAD
                            $fieldmap[$fieldname]['groupSeq']=$groupSeq;
=======
                            $fieldmap[$fieldname]['groupSeq']=$arow['group_order'];
>>>>>>> 000fb695
                            $fieldmap[$fieldname]['other']=$arow['other'];
                            if (isset($defaultValues[$arow['qid'].'~other'])) {
                                $fieldmap[$fieldname]['defaultvalue'] = $defaultValues[$arow['qid'].'~other'];
                            }
                        }
                    }
                    break;
                case "O": //DROPDOWN LIST WITH COMMENT
                    $fieldname="{$arow['sid']}X{$arow['gid']}X{$arow['qid']}comment";
                    if (isset($fieldmap[$fieldname])) $aDuplicateQIDs[$arow['qid']]=array('fieldname'=>$fieldname,'question'=>$arow['question'],'gid'=>$arow['gid']);

                    $fieldmap[$fieldname]=array("fieldname"=>$fieldname,
                    'type'=>$arow['type'],
                    'sid'=>$surveyid,
                    "gid"=>$arow['gid'],
                    "qid"=>$arow['qid'],
                    "aid"=>"comment");
                    // dgk bug fix line below. aid should be set to "comment" for export to append to the field name in the header line. Also needed set the type element correctly.
                    if ($style == "full")
                    {
                        $fieldmap[$fieldname]['title']=$arow['title'];
                        $fieldmap[$fieldname]['question']=$arow['question'];
                        $fieldmap[$fieldname]['subquestion']=$clang->gT("Comment");
                        $fieldmap[$fieldname]['group_name']=$arow['group_name'];
                        $fieldmap[$fieldname]['mandatory']=$arow['mandatory'];
                        $fieldmap[$fieldname]['hasconditions']=$conditions;
                        $fieldmap[$fieldname]['usedinconditions']=$usedinconditions;
                        $fieldmap[$fieldname]['questionSeq']=$questionSeq;
<<<<<<< HEAD
                        $fieldmap[$fieldname]['groupSeq']=$groupSeq;
=======
                        $fieldmap[$fieldname]['groupSeq']=$arow['group_order'];
>>>>>>> 000fb695
                    }
                    break;
            }
        }
        // For Multi flexi question types
        elseif ($qtypes[$arow['type']]['subquestions']==2 && $qtypes[$arow['type']]['answerscales']==0)
        {
            //MULTI FLEXI
            $abrows = getSubQuestions($surveyid,$arow['qid'],$s_lang);
            //Now first process scale=1
            $answerset=array();
            $answerList = array();
            foreach ($abrows as $key=>$abrow)
            {
                if($abrow['scale_id']==1) {
                    $answerset[]=$abrow;
                    $answerList[] = array(
                        'code'=>$abrow['title'],
                        'answer'=>$abrow['question'],
                    );
                    unset($abrows[$key]);
                }
            }
            reset($abrows);
            foreach ($abrows as $abrow)
            {
                foreach($answerset as $answer)
                {
                    $fieldname="{$arow['sid']}X{$arow['gid']}X{$arow['qid']}{$abrow['title']}_{$answer['title']}";
                    if (isset($fieldmap[$fieldname])) $aDuplicateQIDs[$arow['qid']]=array('fieldname'=>$fieldname,'question'=>$arow['question'],'gid'=>$arow['gid']);
                    $fieldmap[$fieldname]=array("fieldname"=>$fieldname,
                    'type'=>$arow['type'],
                    'sid'=>$surveyid,
                    "gid"=>$arow['gid'],
                    "qid"=>$arow['qid'],
                    "aid"=>$abrow['title']."_".$answer['title'],
                    "sqid"=>$abrow['qid']);
                    if ($abrow['other']=="Y") {$alsoother="Y";}
                    if ($style == "full")
                    {
                        $fieldmap[$fieldname]['title']=$arow['title'];
                        $fieldmap[$fieldname]['question']=$arow['question'];
                        $fieldmap[$fieldname]['subquestion1']=$abrow['question'];
                        $fieldmap[$fieldname]['subquestion2']=$answer['question'];
                        $fieldmap[$fieldname]['group_name']=$arow['group_name'];
                        $fieldmap[$fieldname]['mandatory']=$arow['mandatory'];
                        $fieldmap[$fieldname]['hasconditions']=$conditions;
                        $fieldmap[$fieldname]['usedinconditions']=$usedinconditions;
                        $fieldmap[$fieldname]['questionSeq']=$questionSeq;
<<<<<<< HEAD
                        $fieldmap[$fieldname]['groupSeq']=$groupSeq;
=======
                        $fieldmap[$fieldname]['groupSeq']=$arow['group_order'];
>>>>>>> 000fb695
                        $fieldmap[$fieldname]['preg']=$arow['preg'];
                        $fieldmap[$fieldname]['answerList']=$answerList;
                    }
                }
            }
            unset($answerset);
        }
        elseif ($arow['type'] == "1")
        {
            $abrows = getSubQuestions($surveyid,$arow['qid'],$s_lang);
            foreach ($abrows as $abrow)
            {
                $fieldname="{$arow['sid']}X{$arow['gid']}X{$arow['qid']}{$abrow['title']}#0";
                if (isset($fieldmap[$fieldname])) $aDuplicateQIDs[$arow['qid']]=array('fieldname'=>$fieldname,'question'=>$arow['question'],'gid'=>$arow['gid']);
                $fieldmap[$fieldname]=array("fieldname"=>$fieldname, 'type'=>$arow['type'], 'sid'=>$surveyid, "gid"=>$arow['gid'], "qid"=>$arow['qid'], "aid"=>$abrow['title'], "scale_id"=>0);
                if ($style == "full")
                {
                    $fieldmap[$fieldname]['title']=$arow['title'];
                    $fieldmap[$fieldname]['question']=$arow['question'];
                    $fieldmap[$fieldname]['subquestion']=$abrow['question'];
                    $fieldmap[$fieldname]['group_name']=$arow['group_name'];
                    $fieldmap[$fieldname]['scale']=$clang->gT('Scale 1');
                    $fieldmap[$fieldname]['mandatory']=$arow['mandatory'];
                    $fieldmap[$fieldname]['hasconditions']=$conditions;
                    $fieldmap[$fieldname]['usedinconditions']=$usedinconditions;
                    $fieldmap[$fieldname]['questionSeq']=$questionSeq;
<<<<<<< HEAD
                    $fieldmap[$fieldname]['groupSeq']=$groupSeq;
=======
                    $fieldmap[$fieldname]['groupSeq']=$arow['group_order'];
>>>>>>> 000fb695
                }

                $fieldname="{$arow['sid']}X{$arow['gid']}X{$arow['qid']}{$abrow['title']}#1";
                if (isset($fieldmap[$fieldname])) $aDuplicateQIDs[$arow['qid']]=array('fieldname'=>$fieldname,'question'=>$arow['question'],'gid'=>$arow['gid']);
                $fieldmap[$fieldname]=array("fieldname"=>$fieldname, 'type'=>$arow['type'], 'sid'=>$surveyid, "gid"=>$arow['gid'], "qid"=>$arow['qid'], "aid"=>$abrow['title'], "scale_id"=>1);
                if ($style == "full")
                {
                    $fieldmap[$fieldname]['title']=$arow['title'];
                    $fieldmap[$fieldname]['question']=$arow['question'];
                    $fieldmap[$fieldname]['subquestion']=$abrow['question'];
                    $fieldmap[$fieldname]['group_name']=$arow['group_name'];
                    $fieldmap[$fieldname]['scale']=$clang->gT('Scale 2');
                    $fieldmap[$fieldname]['mandatory']=$arow['mandatory'];
                    $fieldmap[$fieldname]['hasconditions']=$conditions;
                    $fieldmap[$fieldname]['usedinconditions']=$usedinconditions;
                    $fieldmap[$fieldname]['questionSeq']=$questionSeq;
<<<<<<< HEAD
                    $fieldmap[$fieldname]['groupSeq']=$groupSeq;
=======
                    $fieldmap[$fieldname]['groupSeq']=$arow['group_order'];
>>>>>>> 000fb695
                }
            }
        }

        elseif ($arow['type'] == "R")
        {
            //MULTI ENTRY
            $slots=$connect->GetOne("select count(code) from ".db_table_name('answers')." where qid={$arow['qid']} and language='{$s_lang}'");
            for ($i=1; $i<=$slots; $i++)
            {
                $fieldname="{$arow['sid']}X{$arow['gid']}X{$arow['qid']}$i";
                if (isset($fieldmap[$fieldname])) $aDuplicateQIDs[$arow['qid']]=array('fieldname'=>$fieldname,'question'=>$arow['question'],'gid'=>$arow['gid']);
                $fieldmap[$fieldname]=array("fieldname"=>$fieldname, 'type'=>$arow['type'], 'sid'=>$surveyid, "gid"=>$arow['gid'], "qid"=>$arow['qid'], "aid"=>$i);
                if ($style == "full")
                {
                    $fieldmap[$fieldname]['title']=$arow['title'];
                    $fieldmap[$fieldname]['question']=$arow['question'];
                    $fieldmap[$fieldname]['subquestion']=sprintf($clang->gT('Rank %s'),$i);
                    $fieldmap[$fieldname]['group_name']=$arow['group_name'];
                    $fieldmap[$fieldname]['mandatory']=$arow['mandatory'];
                    $fieldmap[$fieldname]['hasconditions']=$conditions;
                    $fieldmap[$fieldname]['usedinconditions']=$usedinconditions;
                    $fieldmap[$fieldname]['questionSeq']=$questionSeq;
<<<<<<< HEAD
                    $fieldmap[$fieldname]['groupSeq']=$groupSeq;
=======
                    $fieldmap[$fieldname]['groupSeq']=$arow['group_order'];
>>>>>>> 000fb695
                }
            }
        }
        elseif ($arow['type'] == "|")
        {
            $abquery = "SELECT value FROM ".db_table_name('question_attributes')
                ." WHERE attribute='max_num_of_files' AND qid=".$arow['qid'];
            $abresult = db_execute_assoc($abquery) or safe_die ("Couldn't get maximum
                number of files that can be uploaded <br />$abquery<br />".$connect->ErrorMsg());
            $abrow = $abresult->FetchRow();

            for ($i = 1; $i <= $abrow['value']; $i++)
            {
            $fieldname="{$arow['sid']}X{$arow['gid']}X{$arow['qid']}";
            $fieldmap[$fieldname]=array("fieldname"=>$fieldname,
            'type'=>$arow['type'],
            'sid'=>$surveyid,
            "gid"=>$arow['gid'],
            "qid"=>$arow['qid'],
            "aid"=>''
            );
            if ($style == "full")
            {
                $fieldmap[$fieldname]['title']=$arow['title'];
                $fieldmap[$fieldname]['question']=$arow['question'];
                $fieldmap[$fieldname]['max_files']=$abrow['value'];
                $fieldmap[$fieldname]['group_name']=$arow['group_name'];
                $fieldmap[$fieldname]['mandatory']=$arow['mandatory'];
                $fieldmap[$fieldname]['hasconditions']=$conditions;
                $fieldmap[$fieldname]['usedinconditions']=$usedinconditions;
                $fieldmap[$fieldname]['questionSeq']=$questionSeq;
<<<<<<< HEAD
                $fieldmap[$fieldname]['groupSeq']=$groupSeq;
=======
                $fieldmap[$fieldname]['groupSeq']=$arow['group_order'];
>>>>>>> 000fb695
            }
            $fieldname="{$arow['sid']}X{$arow['gid']}X{$arow['qid']}"."_filecount";
            $fieldmap[$fieldname]=array("fieldname"=>$fieldname,
            'type'=>$arow['type'],
            'sid'=>$surveyid,
            "gid"=>$arow['gid'],
            "qid"=>$arow['qid'],
            "aid"=>"filecount"
            );
            if ($style == "full")
            {
                $fieldmap[$fieldname]['title']=$arow['title'];
                $fieldmap[$fieldname]['question']="filecount - ".$arow['question'];
                    //$fieldmap[$fieldname]['subquestion']=$clang->gT("Comment");
                $fieldmap[$fieldname]['group_name']=$arow['group_name'];
                $fieldmap[$fieldname]['mandatory']=$arow['mandatory'];
                $fieldmap[$fieldname]['hasconditions']=$conditions;
                $fieldmap[$fieldname]['usedinconditions']=$usedinconditions;
                $fieldmap[$fieldname]['questionSeq']=$questionSeq;
<<<<<<< HEAD
                $fieldmap[$fieldname]['groupSeq']=$groupSeq;
=======
                $fieldmap[$fieldname]['groupSeq']=$arow['group_order'];
>>>>>>> 000fb695
            }
        }
        }
        else  // Question types with subquestions and one answer per subquestion  (M/A/B/C/E/F/H/P)
        {
            //MULTI ENTRY
            $abrows = getSubQuestions($surveyid,$arow['qid'],$s_lang);
            foreach ($abrows as $abrow)
            {
                $fieldname="{$arow['sid']}X{$arow['gid']}X{$arow['qid']}{$abrow['title']}";
                if (isset($fieldmap[$fieldname])) $aDuplicateQIDs[$arow['qid']]=array('fieldname'=>$fieldname,'question'=>$arow['question'],'gid'=>$arow['gid']);
                $fieldmap[$fieldname]=array("fieldname"=>$fieldname,
                'type'=>$arow['type'],
                'sid'=>$surveyid,
                'gid'=>$arow['gid'],
                'qid'=>$arow['qid'],
                'aid'=>$abrow['title'],
                'sqid'=>$abrow['qid']);
                if ($style == "full")
                {
                    $fieldmap[$fieldname]['title']=$arow['title'];
                    $fieldmap[$fieldname]['question']=$arow['question'];
                    $fieldmap[$fieldname]['subquestion']=$abrow['question'];
                    $fieldmap[$fieldname]['group_name']=$arow['group_name'];
                    $fieldmap[$fieldname]['mandatory']=$arow['mandatory'];
                    $fieldmap[$fieldname]['hasconditions']=$conditions;
                    $fieldmap[$fieldname]['usedinconditions']=$usedinconditions;
                    $fieldmap[$fieldname]['questionSeq']=$questionSeq;
<<<<<<< HEAD
                    $fieldmap[$fieldname]['groupSeq']=$groupSeq;
=======
                    $fieldmap[$fieldname]['groupSeq']=$arow['group_order'];
>>>>>>> 000fb695
                    $fieldmap[$fieldname]['preg']=$arow['preg'];
                    if (isset($defaultValues[$arow['qid'].'~'.$abrow['qid']])) {
                        $fieldmap[$fieldname]['defaultvalue'] = $defaultValues[$arow['qid'].'~'.$abrow['qid']];
                    }
                }
                if ($arow['type'] == "P")
                {
                    $fieldname="{$arow['sid']}X{$arow['gid']}X{$arow['qid']}{$abrow['title']}comment";
                    if (isset($fieldmap[$fieldname])) $aDuplicateQIDs[$arow['qid']]=array('fieldname'=>$fieldname,'question'=>$arow['question'],'gid'=>$arow['gid']);
                    $fieldmap[$fieldname]=array("fieldname"=>$fieldname, 'type'=>$arow['type'], 'sid'=>$surveyid, "gid"=>$arow['gid'], "qid"=>$arow['qid'], "aid"=>$abrow['title']."comment");
                    if ($style == "full")
                    {
                        $fieldmap[$fieldname]['title']=$arow['title'];
                        $fieldmap[$fieldname]['question']=$arow['question'];
                        $fieldmap[$fieldname]['subquestion']=$clang->gT('Comment');
                        $fieldmap[$fieldname]['group_name']=$arow['group_name'];
                        $fieldmap[$fieldname]['mandatory']=$arow['mandatory'];
                        $fieldmap[$fieldname]['hasconditions']=$conditions;
                        $fieldmap[$fieldname]['usedinconditions']=$usedinconditions;
                        $fieldmap[$fieldname]['questionSeq']=$questionSeq;
<<<<<<< HEAD
                        $fieldmap[$fieldname]['groupSeq']=$groupSeq;
=======
                        $fieldmap[$fieldname]['groupSeq']=$arow['group_order'];
>>>>>>> 000fb695
                    }
                }
            }
            if ($arow['other']=="Y" && ($arow['type']=="M" || $arow['type']=="P"))
            {
                $fieldname="{$arow['sid']}X{$arow['gid']}X{$arow['qid']}other";
                if (isset($fieldmap[$fieldname])) $aDuplicateQIDs[$arow['qid']]=array('fieldname'=>$fieldname,'question'=>$arow['question'],'gid'=>$arow['gid']);
                $fieldmap[$fieldname]=array("fieldname"=>$fieldname, 'type'=>$arow['type'], 'sid'=>$surveyid, "gid"=>$arow['gid'], "qid"=>$arow['qid'], "aid"=>"other");
                if ($style == "full")
                {
                    $fieldmap[$fieldname]['title']=$arow['title'];
                    $fieldmap[$fieldname]['question']=$arow['question'];
                    $fieldmap[$fieldname]['subquestion']=$clang->gT('Other');
                    $fieldmap[$fieldname]['group_name']=$arow['group_name'];
                    $fieldmap[$fieldname]['mandatory']=$arow['mandatory'];
                    $fieldmap[$fieldname]['hasconditions']=$conditions;
                    $fieldmap[$fieldname]['usedinconditions']=$usedinconditions;
                    $fieldmap[$fieldname]['questionSeq']=$questionSeq;
<<<<<<< HEAD
                    $fieldmap[$fieldname]['groupSeq']=$groupSeq;
=======
                    $fieldmap[$fieldname]['groupSeq']=$arow['group_order'];
>>>>>>> 000fb695
                    $fieldmap[$fieldname]['other']=$arow['other'];
                }
                if ($arow['type']=="P")
                {
                    $fieldname="{$arow['sid']}X{$arow['gid']}X{$arow['qid']}othercomment";
                    if (isset($fieldmap[$fieldname])) $aDuplicateQIDs[$arow['qid']]=array('fieldname'=>$fieldname,'question'=>$arow['question'],'gid'=>$arow['gid']);
                    $fieldmap[$fieldname]=array("fieldname"=>$fieldname, 'type'=>$arow['type'], 'sid'=>$surveyid, "gid"=>$arow['gid'], "qid"=>$arow['qid'], "aid"=>"othercomment");
                    if ($style == "full")
                    {
                        $fieldmap[$fieldname]['title']=$arow['title'];
                        $fieldmap[$fieldname]['question']=$arow['question'];
                        $fieldmap[$fieldname]['subquestion']=$clang->gT('Other comment');
                        $fieldmap[$fieldname]['group_name']=$arow['group_name'];
                        $fieldmap[$fieldname]['mandatory']=$arow['mandatory'];
                        $fieldmap[$fieldname]['hasconditions']=$conditions;
                        $fieldmap[$fieldname]['usedinconditions']=$usedinconditions;
                        $fieldmap[$fieldname]['questionSeq']=$questionSeq;
<<<<<<< HEAD
                        $fieldmap[$fieldname]['groupSeq']=$groupSeq;
=======
                        $fieldmap[$fieldname]['groupSeq']=$arow['group_order'];
>>>>>>> 000fb695
                        $fieldmap[$fieldname]['other']=$arow['other'];
                    }
                }
            }
        }
<<<<<<< HEAD
        if (isset($fieldmap[$fieldname])) // only add these fields if there is actually a valid field
        {
            $fieldmap[$fieldname]['relevance']=$arow['relevance'];
            $fieldmap[$fieldname]['grelevance']=$arow['grelevance'];
            $fieldmap[$fieldname]['questionSeq']=$questionSeq;
            $fieldmap[$fieldname]['groupSeq']=$groupSeq;
            $fieldmap[$fieldname]['preg']=$arow['preg'];
            $fieldmap[$fieldname]['other']=$arow['other'];
            $fieldmap[$fieldname]['help']=$arow['help'];
        }
        else
        {
            --$questionSeq; // didn't generate a valid $fieldmap entry, so decrement the question counter to ensure they are sequential
        }
    }
    if (isset($fieldmap)) {
=======
        $fieldmap[$fieldname]['relevance']=$arow['relevance'];
        $fieldmap[$fieldname]['grelevance']=$arow['grelevance'];
        $fieldmap[$fieldname]['questionSeq']=$questionSeq;
        $fieldmap[$fieldname]['groupSeq']=$arow['group_order'];
        $fieldmap[$fieldname]['preg']=$arow['preg'];
        $fieldmap[$fieldname]['other']=$arow['other'];
        $fieldmap[$fieldname]['help']=$arow['help'];
    }
    if (isset($fieldmap)) {
        $globalfieldmap[$surveyid][$style][$clang->langcode] = $fieldmap;
>>>>>>> 000fb695
        $_SESSION['fieldmap-' . $surveyid . $clang->langcode]=$fieldmap;
        return $fieldmap;
    }
}


/**
* This function generates an array containing the fieldcode, and matching data in the same order as the activate script
*
* @param string $surveyid The Survey ID
* @param mixed $style 'short' (default) or 'full' - full creates extra information like default values
* @param mixed $force_refresh - Forces to really refresh the array, not just take the session copy
* @param int $questionid Limit to a certain qid only (for question preview) - default is false
* @return array
*/
function createTimingsFieldMap($surveyid, $style='full', $force_refresh=false, $questionid=false, $sQuestionLanguage=null) {

    global $dbprefix, $connect, $clang, $aDuplicateQIDs;
    static $timingsFieldMap;

    $surveyid=sanitize_int($surveyid);
    //checks to see if fieldmap has already been built for this page.
    if (isset($timingsFieldMap[$surveyid][$style][$clang->langcode]) && $force_refresh==false) {
        return $timingsFielsdMap[$surveyid][$style][$clang->langcode];
    }

    //do something
    $fields = createFieldMap($surveyid, $style, $force_refresh, $questionid, $sQuestionLanguage);
    $fieldmap['interviewtime']=array('fieldname'=>'interviewtime','type'=>'interview_time','sid'=>$surveyid, 'gid'=>'', 'qid'=>'', 'aid'=>'', 'question'=>$clang->gT('Total time'), 'title'=>'interviewtime');
    foreach ($fields as $field) {
        if (!empty($field['gid'])) {
            // field for time spent on page
            $fieldname="{$field['sid']}X{$field['gid']}time";
            if (!isset($fieldmap[$fieldname]))
            {
                $fieldmap[$fieldname]=array("fieldname"=>$fieldname, 'type'=>"page_time", 'sid'=>$surveyid, "gid"=>$field['gid'], "group_name"=>$field['group_name'], "qid"=>'', 'aid'=>'', 'title'=>'groupTime'.$field['gid'], 'question'=>$clang->gT('Group time').": ".$field['group_name']);
            }

            // field for time spent on answering a question
            $fieldname="{$field['sid']}X{$field['gid']}X{$field['qid']}time";
            if (!isset($fieldmap[$fieldname]))
            {
                $fieldmap[$fieldname]=array("fieldname"=>$fieldname, 'type'=>"answer_time", 'sid'=>$surveyid, "gid"=>$field['gid'], "group_name"=>$field['group_name'], "qid"=>$field['qid'], 'aid'=>'', "title"=>$field['title'].'Time', "question"=>$clang->gT('Question time').": ".$field['title']);
            }
        }
    }

    $timingsFieldMap[$surveyid][$style][$clang->langcode] = $fieldmap;
    return $timingsFieldMap[$surveyid][$style][$clang->langcode];
}

/**
* put your comment there...
*
* @param mixed $needle
* @param mixed $haystack
* @param mixed $keyname
* @param mixed $maxanswers
*/
function arraySearchByKey($needle, $haystack, $keyname, $maxanswers="") {
    $output=array();
    foreach($haystack as $hay) {
        if (array_key_exists($keyname, $hay)) {
            if ($hay[$keyname] == $needle) {
                if ($maxanswers == 1) {
                    return $hay;
                } else {
                    $output[]=$hay;
                }
            }
        }
    }
    return $output;
}


/**
* This function returns a count of the number of saved responses to a survey
*
* @param mixed $surveyid Survey ID
*/
function getSavedCount($surveyid)
{
    global $dbprefix, $connect;
    $surveyid=(int)$surveyid;

    $query = "SELECT COUNT(*) FROM ".db_table_name('saved_control')." WHERE sid=$surveyid";
    $count=$connect->getOne($query);
    return $count;
}

function GetBaseLanguageFromSurveyID($surveyid)
{
    static $cache = array();
    global $connect;
    $surveyid=(int)($surveyid);
    if (!isset($cache[$surveyid])) {
	    $query = "SELECT language FROM ".db_table_name('surveys')." WHERE sid=$surveyid";
	    $surveylanguage = $connect->GetOne($query); //Checked
	    if (is_null($surveylanguage))
	    {
	        $surveylanguage='en';
	    }
	    $cache[$surveyid] = $surveylanguage;
    } else {
        $surveylanguage = $cache[$surveyid];
    }
    return $surveylanguage;
}


function GetAdditionalLanguagesFromSurveyID($surveyid)
{
    static $cache = array();
    global $connect;
    $surveyid=sanitize_int($surveyid);
    if (!isset($cache[$surveyid])) {
        $query = "SELECT additional_languages FROM ".db_table_name('surveys')." WHERE sid=$surveyid";
	    $additional_languages = $connect->GetOne($query);
        if (trim($additional_languages)=='')
	    {
	        $additional_languages = array();
	    }
	    else
	    {
	        $additional_languages = explode(" ", trim($additional_languages));
	    }
	    $cache[$surveyid] = $additional_languages;
    } else {
        $additional_languages = $cache[$surveyid];
    }
    return $additional_languages;
}



//For multilanguage surveys
// If null or 0 is given for $surveyid then the default language from config-defaults.php is returned
function SetSurveyLanguage($surveyid, $language)
{
    global $rootdir, $defaultlang, $clang;
    $surveyid=sanitize_int($surveyid);
    require_once($rootdir.'/classes/core/language.php');
    if (isset($surveyid) && $surveyid>0)
    {
        // see if language actually is present in survey
        $query = "SELECT language, additional_languages FROM ".db_table_name('surveys')." WHERE sid=$surveyid";
        $result = db_execute_assoc($query); //Checked
        while ($result && ($row=$result->FetchRow())) {
            $additional_languages = $row['additional_languages'];
            $default_language = $row['language'];
        }

        if (!isset($language) || ($language=='') || (isset($additional_languages) && strpos($additional_languages, $language) === false)
        or (isset($default_language) && $default_language == $language)
        ) {
            // Language not supported, or default language for survey, fall back to survey's default language
            $_SESSION['s_lang'] = $default_language;
            //echo "Language not supported, resorting to ".$_SESSION['s_lang']."<br />";
        } else {
            $_SESSION['s_lang'] = $language;
            //echo "Language will be set to ".$_SESSION['s_lang']."<br />";
        }
        $clang = new limesurvey_lang($_SESSION['s_lang']);
    }
    else {
        $clang = new limesurvey_lang($defaultlang);
    }

    $thissurvey=getSurveyInfo($surveyid, $_SESSION['s_lang']);
    $_SESSION['dateformats'] = getDateFormatData($thissurvey['surveyls_dateformat']);
<<<<<<< HEAD

=======
    
>>>>>>> 000fb695
    LimeExpressionManager::SetEMLanguage($_SESSION['s_lang']);
    return $clang;
}


function buildLabelSetCheckSumArray()
{
    global $connect;
    // BUILD CHECKSUMS FOR ALL EXISTING LABEL SETS
    $query = "SELECT lid
              FROM ".db_table_name('labelsets')."
              ORDER BY lid";
    $result = db_execute_assoc($query) or safe_die("safe_died collecting labelset ids<br />$query<br />".$connect->ErrorMsg());  //Checked
    $csarray=array();
    while ($row=$result->FetchRow())
    {
        $thisset="";
        $query2 = "SELECT code, title, sortorder, language, assessment_value
                   FROM ".db_table_name('labels')."
                   WHERE lid={$row['lid']}
                   ORDER BY language, sortorder, code";
        $result2 = db_execute_num($query2) or safe_die("safe_died querying labelset $lid<br />$query2<br />".$connect->ErrorMsg()); //Checked
        while($row2=$result2->FetchRow())
        {
            $thisset .= implode('.', $row2);
        } // while
        $csarray[$row['lid']]=dechex(crc32($thisset)*1);
    }
    return $csarray;
}


/**
*
* Returns a flat array with all question attributes for the question only (and the qid we gave it)!
* @author: c_schmitz
* @param $qid The question ID
* @param $type optional The question type - saves a DB query if you provide it
* @return array{attribute=>value , attribute=>value} or false if the question ID does not exist (anymore)
*/
function getQuestionAttributes($qid, $type='')
{
    static $cache = array();
    static $availableattributesarr = null;

    if (isset($cache[$qid])) {
        return $cache[$qid];
    }
    if ($type=='')  // If type is not given find it out
    {
        $query = "SELECT type FROM ".db_table_name('questions')." WHERE qid=$qid and parent_qid=0 group by type";
        $result = db_execute_assoc($query) or safe_die("Error finding question attributes");  //Checked
        $row=$result->FetchRow();
        if ($row===false) // Question was deleted while running the survey
        {
            $cache[$qid]=false;
            return false;
        }
        $type=$row['type'];
    }

    //Now read available attributes, make sure we do this only once per request to save
    //processing cycles and memory
    if (is_null($availableattributesarr)) $availableattributesarr=questionAttributes();
    if (isset($availableattributesarr[$type]))
    {
        $availableattributes=$availableattributesarr[$type];
    }
    else
    {
        $cache[$qid]=array();
        return array();
    }

    foreach($availableattributes as $attribute){
        $defaultattributes[$attribute['name']]=$attribute['default'];
    }
    $setattributes=array();
    $qid=sanitize_int($qid);
    $query = "SELECT attribute, value FROM ".db_table_name('question_attributes')." WHERE qid=$qid";
        $result = db_execute_assoc($query) or safe_die("Error finding question attributes");  //Checked
    $setattributes=array();
        while ($row=$result->FetchRow())
        {
        $setattributes[$row['attribute']]=$row['value'];
        }
    //echo "<pre>";print_r($qid_attributes);echo "</pre>";
    $qid_attributes=array_merge($defaultattributes,$setattributes);
    $cache[$qid]=$qid_attributes;
    return $qid_attributes;
}

/**
*
* Returns the questionAttribtue value set or '' if not set
* @author: lemeur
* @param $questionAttributeArray
* @param $attributeName
* @return string
*/
function getQuestionAttributeValue($questionAttributeArray, $attributeName)
{
    if (isset($questionAttributeArray[$attributeName]))
    {
        return $questionAttributeArray[$attributeName];
    }
    else
    {
        return '';
    }
}

/**
* Returns array of question type chars with attributes
*
* @param mixed $returnByName If set to true the array will be by attribute name
*/
function questionAttributes($returnByName=false)
{
    global $clang;
    //For each question attribute include a key:
    // name - the display name
    // types - a string with one character representing each question typy to which the attribute applies
    // help - a short explanation

    // If you insert a new attribute please do it in correct alphabetical order!

    $qattributes["alphasort"]=array(
    "types"=>"!LOWZ",
    'category'=>$clang->gT('Display'),
    'sortorder'=>100,
    'inputtype'=>'singleselect',
    'options'=>array(0=>$clang->gT('No'),
    1=>$clang->gT('Yes')),
    'default'=>0,
    "help"=>$clang->gT("Sort the answer options alphabetically"),
    "caption"=>$clang->gT('Sort answers alphabetically'));

    $qattributes["answer_width"]=array(
    "types"=>"ABCEF1:;",
    'category'=>$clang->gT('Display'),
    'sortorder'=>100,
    'inputtype'=>'integer',
    'min'=>'1',
    'max'=>'100',
    "help"=>$clang->gT('Set the percentage width of the answer column (1-100)'),
    "caption"=>$clang->gT('Answer width'));

    $qattributes["array_filter"]=array(
    "types"=>"1ABCEF:;MPLKQ",
    'category'=>$clang->gT('Logic'),
    'sortorder'=>100,
    'inputtype'=>'text',
    "help"=>$clang->gT("Enter the code of a Multiple choice question to only show the matching answer options in this question."),
    "caption"=>$clang->gT('Array filter'));

    $qattributes["array_filter_exclude"]=array(
    "types"=>"1ABCEF:;MPLKQ",
    'category'=>$clang->gT('Logic'),
    'sortorder'=>100,
    'inputtype'=>'text',
    "help"=>$clang->gT("Enter the code of a Multiple choice question to exclude the matching answer options in this question."),
    "caption"=>$clang->gT('Array filter exclusion'));

    $qattributes["assessment_value"]=array(
    "types"=>"MP",
    'category'=>$clang->gT('Logic'),
    'sortorder'=>100,
    'default'=>'1',
    'inputtype'=>'integer',
    "help"=>$clang->gT("If one of the subquestions is marked then for each marked subquestion this value is added as assessment."),
    "caption"=>$clang->gT('Assessment value'));

    $qattributes["category_separator"]=array(
    "types"=>"!",
    'category'=>$clang->gT('Display'),
    'sortorder'=>100,
    'inputtype'=>'text',
    "help"=>$clang->gT('Category separator'),
    "caption"=>$clang->gT('Category separator'));
//  Question types 'W' (list-dropdown-flexible) and 'Z'(list-radio-flexible) are no longer supported, so neither is code_filter
//    $qattributes["code_filter"]=array(
//    "types"=>"WZ",
//    'category'=>$clang->gT('Logic'),
//    'sortorder'=>100,
//    'inputtype'=>'text',
//    "help"=>$clang->gT('Filter the available answers by this value'),
//    "caption"=>$clang->gT('Code filter'));

    $qattributes["display_columns"]=array(
    "types"=>"GLMZ",
    'category'=>$clang->gT('Display'),
    'sortorder'=>100,
    'inputtype'=>'integer',
    'default'=>'1',
    'min'=>'1',
    'max'=>'100',
    "help"=>$clang->gT('The answer options will be distributed across the number of columns set here'),
    "caption"=>$clang->gT('Display columns'));

    $qattributes["display_rows"]=array(
    "types"=>"QSTU",
    'category'=>$clang->gT('Display'),
    'sortorder'=>100,
    'inputtype'=>'text',
    "help"=>$clang->gT('How many rows to display'),
    "caption"=>$clang->gT('Display rows'));

    $qattributes["dropdown_dates"]=array(
    "types"=>"D",
    'category'=>$clang->gT('Display'),
    'sortorder'=>100,
    'inputtype'=>'singleselect',
    'options'=>array(0=>$clang->gT('No'),
    1=>$clang->gT('Yes')),
    'default'=>0,
    "help"=>$clang->gT('Use accessible dropdown boxes instead of calendar popup'),
    "caption"=>$clang->gT('Display dropdown boxes'));

    $qattributes["dropdown_dates_year_min"]=array(
    "types"=>"D",
    'category'=>$clang->gT('Display'),
    'sortorder'=>110,
    'inputtype'=>'text',
    "help"=>$clang->gT('Minimum year value in calendar'),
    "caption"=>$clang->gT('Minimum year'));

    $qattributes["dropdown_dates_year_max"]=array(
    "types"=>"D",
    'category'=>$clang->gT('Display'),
    'sortorder'=>111,
    'inputtype'=>'text',
    "help"=>$clang->gT('Maximum year value for calendar'),
    "caption"=>$clang->gT('Maximum year'));

    $qattributes["dropdown_prepostfix"]=array(
    "types"=>"1",
    'category'=>$clang->gT('Display'),
    'sortorder'=>112,
    'inputtype'=>'text',
    "help"=>$clang->gT('Prefix|Suffix for dropdown lists'),
    "caption"=>$clang->gT('Dropdown prefix/suffix'));

    $qattributes["dropdown_separators"]=array(
    "types"=>"1",
    'category'=>$clang->gT('Display'),
    'sortorder'=>120,
    'inputtype'=>'text',
    "help"=>$clang->gT('Post-Answer-Separator|Inter-Dropdownlist-Separator for dropdown lists'),
    "caption"=>$clang->gT('Dropdown separator'));

    $qattributes["dualscale_headerA"]=array(
    "types"=>"1",
    'category'=>$clang->gT('Display'),
    'sortorder'=>110,
    'inputtype'=>'text',
    "help"=>$clang->gT('Enter a header text for the first scale'),
    "caption"=>$clang->gT('Header for first scale'));

    $qattributes["dualscale_headerB"]=array(
    "types"=>"1",
    'category'=>$clang->gT('Display'),
    'sortorder'=>111,
    'inputtype'=>'text',
    "help"=>$clang->gT('Enter a header text for the second scale'),
    "caption"=>$clang->gT('Header for second scale'));

    $qattributes["equals_num_value"]=array(
    "types"=>"K",
    'category'=>$clang->gT('Input'),
    'sortorder'=>100,
    'inputtype'=>'text',
    "help"=>$clang->gT('Multiple numeric inputs sum must equal this value'),
    "caption"=>$clang->gT('Equals sum value'));

    $qattributes["em_validation_q"]=array(
    "types"=>";:STUNKQ",
    'category'=>$clang->gT('Logic'),
    'sortorder'=>200,
    'inputtype'=>'textarea',
    "help"=>$clang->gT('Boolean equation to validate the whole question.'),
    "caption"=>$clang->gT('Question validation equation'));

    $qattributes["em_validation_q_tip"]=array(
    "types"=>";:STUNKQ",
    'category'=>$clang->gT('Logic'),
    'sortorder'=>210,
    'inputtype'=>'textarea',
    "help"=>$clang->gT('Tip to show user describing the question validation equation.'),
    "caption"=>$clang->gT('Question validation tip'));

    $qattributes["em_validation_sq"]=array(
    "types"=>";:KQ",
    'category'=>$clang->gT('Logic'),
    'sortorder'=>220,
    'inputtype'=>'textarea',
    "help"=>$clang->gT('Boolean equation to validate each sub-question.'),
    "caption"=>$clang->gT('Sub-question validation equation'));

    $qattributes["em_validation_sq_tip"]=array(
    "types"=>";:KQ",
    'category'=>$clang->gT('Logic'),
    'sortorder'=>230,
    'inputtype'=>'textarea',
    "help"=>$clang->gT('Tip to show user describing the sub-question validation equation.'),
    "caption"=>$clang->gT('Sub-question validation tip'));

    $qattributes["exclude_all_others"]=array(
    "types"=>"MP",
    'category'=>$clang->gT('Logic'),
    'sortorder'=>130,
    'inputtype'=>'text',
    "help"=>$clang->gT('Excludes all other options if a certain answer is selected - just enter the answer code(s) seperated with a semikolon.'),
    "caption"=>$clang->gT('Exclusive option'));

    $qattributes["exclude_all_others_auto"]=array(
    "types"=>"M",
    'category'=>$clang->gT('Logic'),
    'sortorder'=>131,
    'inputtype'=>'singleselect',
    'options'=>array(0=>$clang->gT('No'),
    1=>$clang->gT('Yes')),
    'default'=>0,
    "help"=>$clang->gT('If the participant marks all options, uncheck all and check the option set in the "Exclusive option" setting'),
    "caption"=>$clang->gT('Auto-check exclusive option if all others are checked'));

    // Map Options

    $qattributes["location_city"]=array(
    "types"=>"S",
    'readonly_when_active'=>true,
    'category'=>$clang->gT('Location'),
    'sortorder'=>100,
    'inputtype'=>'singleselect',
    'options'=>array(0=>$clang->gT('Yes'),
    1=>$clang->gT('No')),
    "help"=>$clang->gT("Store the city?"),
    "caption"=>$clang->gT("Save city"));

    $qattributes["location_state"]=array(
    "types"=>"S",
    'readonly_when_active'=>true,
    'category'=>$clang->gT('Location'),
    'sortorder'=>100,
    'inputtype'=>'singleselect',
    'options'=>array(0=>$clang->gT('Yes'),
    1=>$clang->gT('No')),
    "help"=>$clang->gT("Store the state?"),
    "caption"=>$clang->gT("Save state"));

    $qattributes["location_postal"]=array(
    "types"=>"S",
    'readonly_when_active'=>true,
    'category'=>$clang->gT('Location'),
    'sortorder'=>100,
    'inputtype'=>'singleselect',
    'options'=>array(0=>$clang->gT('Yes'),
    1=>$clang->gT('No')),
    "help"=>$clang->gT("Store the postal code?"),
    "caption"=>$clang->gT("Save postal code"));

    $qattributes["location_country"]=array(
    "types"=>"S",
    'readonly_when_active'=>true,
    'category'=>$clang->gT('Location'),
    'sortorder'=>100,
    'inputtype'=>'singleselect',
    'options'=>array(0=>$clang->gT('Yes'),
    1=>$clang->gT('No')),
    "help"=>$clang->gT("Store the country?"),
    "caption"=>$clang->gT("Save country"));

    $qattributes["location_mapservice"]=array(
    "types"=>"S",
    'category'=>$clang->gT('Location'),
    'sortorder'=>90,
    'inputtype'=>'singleselect',
    'options'=>array(0=>$clang->gT('Off'),
    1=>$clang->gT('Google Maps')),
    "help"=>$clang->gT("Activate this to show a map above the input field where the user can select a location"),
    "caption"=>$clang->gT("Use mapping service"));

    $qattributes["location_mapwidth"]=array(
    "types"=>"S",
    'category'=>$clang->gT('Location'),
    'sortorder'=>102,
    'inputtype'=>'text',
    'default'=>'500',
    "help"=>$clang->gT("Width of the map in pixel"),
    "caption"=>$clang->gT("Map width"));

    $qattributes["location_mapheight"]=array(
    "types"=>"S",
    'category'=>$clang->gT('Location'),
    'sortorder'=>103,
    'inputtype'=>'text',
    'default'=>'300',
    "help"=>$clang->gT("Height of the map in pixel"),
    "caption"=>$clang->gT("Map height"));

    $qattributes["location_nodefaultfromip"]=array(
    "types"=>"S",
    'category'=>$clang->gT('Location'),
    'sortorder'=>91,
    'inputtype'=>'singleselect',
    'options'=>array(0=>$clang->gT('Yes'),
    1=>$clang->gT('No')),
    "help"=>$clang->gT("Get the default location using the user's IP address?"),
    "caption"=>$clang->gT("IP as default location"));

    $qattributes["location_defaultcoordinates"]=array(
    "types"=>"S",
    'category'=>$clang->gT('Location'),
    'sortorder'=>101,
    'inputtype'=>'text',
    "help"=>$clang->gT('Default coordinates of the map when the page first loads. Format: latitude [space] longtitude'),
    "caption"=>$clang->gT('Default position'));

    $qattributes["location_mapzoom"]=array(
    "types"=>"S",
    'category'=>$clang->gT('Location'),
    'sortorder'=>101,
    'inputtype'=>'text',
    'default'=>'11',
    "help"=>$clang->gT("Map zoom level"),
    "caption"=>$clang->gT("Zoom level"));

    // End Map Options

    $qattributes["hide_tip"]=array(
    "types"=>"!KLMNOPRSWZ",
    'category'=>$clang->gT('Display'),
    'sortorder'=>100,
    'inputtype'=>'singleselect',
    'options'=>array(0=>$clang->gT('No'),
    1=>$clang->gT('Yes')),
    'default'=>0,
    "help"=>$clang->gT('Hide the tip that is normally shown with a question'),
    "caption"=>$clang->gT('Hide tip'));

    $qattributes['hidden']=array(
    'types'=>'15ABCDEFGHIKLMNOPQRSTUWXYZ!:;|*',
    'category'=>$clang->gT('Display'),
    'sortorder'=>101,
    'inputtype'=>'singleselect',
    'options'=>array(0=>$clang->gT('No'),
    1=>$clang->gT('Yes')),
    'default'=>0,
    'help'=>$clang->gT('Hide this question at any time. This is useful for including data using answer prefilling.'),
    'caption'=>$clang->gT('Always hide this question'));

    $qattributes["max_answers"]=array(
    "types"=>"MPR1:;ABCEFKQ",
    'category'=>$clang->gT('Logic'),
    'sortorder'=>11,
    'inputtype'=>'integer',
    "help"=>$clang->gT('Limit the number of possible answers'),
    "caption"=>$clang->gT('Maximum answers'));

    $qattributes["max_num_value"]=array(
    "types"=>"K",
    'category'=>$clang->gT('Input'),
    'sortorder'=>100,
    'inputtype'=>'text',
    "help"=>$clang->gT('Maximum sum value of multiple numeric input'),
    "caption"=>$clang->gT('Maximum sum value'));

    $qattributes["max_num_value_n"]=array(
    "types"=>"NK",
    'category'=>$clang->gT('Input'),
    'sortorder'=>110,
    'inputtype'=>'integer',
    "help"=>$clang->gT('Maximum value of the numeric input'),
    "caption"=>$clang->gT('Maximum value'));

//    $qattributes["max_num_value_sgqa"]=array(
//    "types"=>"K",
//    'category'=>$clang->gT('Logic'),
//    'sortorder'=>100,
//    'inputtype'=>'text',
//    "help"=>$clang->gT('Enter the SGQA identifier to use the total of a previous question as the maximum for this question'),
//    "caption"=>$clang->gT('Max value from SGQA'));

    $qattributes["maximum_chars"]=array(
    "types"=>"STUNQK:",
    'category'=>$clang->gT('Input'),
    'sortorder'=>100,
    'inputtype'=>'text',
    "help"=>$clang->gT('Maximum characters allowed'),
    "caption"=>$clang->gT('Maximum characters'));

    $qattributes["min_answers"]=array(
    "types"=>"MPR1:;ABCEFKQ",
    'category'=>$clang->gT('Logic'),
    'sortorder'=>10,
    'inputtype'=>'integer',
    "help"=>$clang->gT('Ensure a minimum number of possible answers (0=No limit)'),
    "caption"=>$clang->gT('Minimum answers'));

    $qattributes["min_num_value"]=array(
    "types"=>"K",
    'category'=>$clang->gT('Input'),
    'sortorder'=>100,
    'inputtype'=>'text',
    "help"=>$clang->gT('The sum of the multiple numeric inputs must be greater than this value'),
    "caption"=>$clang->gT('Minimum sum value'));

    $qattributes["min_num_value_n"]=array(
    "types"=>"NK",
    'category'=>$clang->gT('Input'),
    'sortorder'=>100,
    'inputtype'=>'integer',
    "help"=>$clang->gT('Minimum value of the numeric input'),
    "caption"=>$clang->gT('Minimum value'));

//    $qattributes["min_num_value_sgqa"]=array(
//    "types"=>"K",
//    'category'=>$clang->gT('Logic'),
//     'sortorder'=>100,
//   'inputtype'=>'text',
//    "help"=>$clang->gT('Enter the SGQA identifier to use the total of a previous question as the minimum for this question'),
//    "caption"=>$clang->gT('Minimum value from SGQA'));

    $qattributes["multiflexible_max"]=array(
    "types"=>":",
    'category'=>$clang->gT('Display'),
     'sortorder'=>112,
   'inputtype'=>'text',
    "help"=>$clang->gT('Maximum value for array(mult-flexible) question type'),
    "caption"=>$clang->gT('Maximum value'));

    $qattributes["multiflexible_min"]=array(
    "types"=>":",
    'category'=>$clang->gT('Display'),
    'sortorder'=>110,
    'inputtype'=>'text',
    "help"=>$clang->gT('Minimum value for array(multi-flexible) question type'),
    "caption"=>$clang->gT('Minimum value'));

    $qattributes["multiflexible_step"]=array(
    "types"=>":",
    'category'=>$clang->gT('Display'),
    'sortorder'=>111,
    'inputtype'=>'text',
    "help"=>$clang->gT('Step value'),
    "caption"=>$clang->gT('Step value'));

    $qattributes["multiflexible_checkbox"]=array(
    "types"=>":",
    'category'=>$clang->gT('Display'),
    'sortorder'=>100,
    'inputtype'=>'singleselect',
    'options'=>array(0=>$clang->gT('No'),
    1=>$clang->gT('Yes')),
    'default'=>0,
    "help"=>$clang->gT('Use checkbox layout'),
    "caption"=>$clang->gT('Checkbox layout'));

    $qattributes["reverse"]=array(
    "types"=>"D:",
    'category'=>$clang->gT('Display'),
    'sortorder'=>100,
    'inputtype'=>'singleselect',
    'options'=>array(0=>$clang->gT('No'),
    1=>$clang->gT('Yes')),
    'default'=>0,
    "help"=>$clang->gT('Present answer options in reverse order'),
    "caption"=>$clang->gT('Reverse answer order'));

//    $qattributes["num_value_equals_sgqa"]=array(
//    "types"=>"K",
//    'category'=>$clang->gT('Logic'),
//    'sortorder'=>100,
//    'inputtype'=>'text',
//    "help"=>$clang->gT('SGQA identifier to use total of previous question as total for this question'),
//    "caption"=>$clang->gT('Value equals SGQA'));

    $qattributes["num_value_int_only"]=array(
    "types"=>"N",
    'category'=>$clang->gT('Input'),
    'sortorder'=>100,
    'inputtype'=>'singleselect',
    'options'=>array(
        0=>$clang->gT('No'),
        1=>$clang->gT('Yes')),
    'default'=>0,
    "help"=>$clang->gT('Restrict input to integer values'),
    "caption"=>$clang->gT('Integer only'));

    $qattributes["numbers_only"]=array(
        "types"=>"Q;S",
        'category'=>$clang->gT('Other'),
        'sortorder'=>100,
        'inputtype'=>'singleselect',
        'options'=>array(
	        0=>$clang->gT('No'),
            1=>$clang->gT('Yes')
	    ),
        'default'=>0,
        "help"=>$clang->gT('Allow only numerical input'),
        "caption"=>$clang->gT('Numbers only')
    );

    $qattributes['show_totals'] =	array(
 	'types' =>	';',
 	'category' =>	$clang->gT('Other'),
 	'sortorder' =>	100,
 	'inputtype'	=> 'singleselect',
 	'options' =>	array(
 	    'X' =>	$clang->gT('Off'),
 	    'R' =>	$clang->gT('Rows'),
 	    'C' =>	$clang->gT('Columns'),
 	    'B' =>	$clang->gT('Both rows and columns')
 	    ),
 	    'default' =>	'X',
 	    'help' =>	$clang->gT('Show totals for either rows, columns or both rows and columns'),
        'caption' =>	$clang->gT('Show totals for')
    );

    $qattributes['show_grand_total'] =	array(
 	'types' =>	';',
 	'category' =>	$clang->gT('Other'),
 	'sortorder' =>	100,
 	'inputtype' =>	'singleselect',
 	'options' =>	array(
             0 =>	$clang->gT('No'),
             1 =>	$clang->gT('Yes')
 	),
 	'default' =>	0,
        'help' =>	$clang->gT('Show grand total for either columns or rows'),
        'caption' =>	$clang->gT('Show grand total')
    );

    $qattributes["input_boxes"]=array(
	"types"=>":",
	'category'=>$clang->gT('Display'),
	'sortorder'=>100,
	'inputtype'=>'singleselect',
	'options'=>array(0=>$clang->gT('No'),
    1=>$clang->gT('Yes')),
	'default'=>0,
	"help"=>$clang->gT("Present as text input boxes instead of dropdown lists"),
	"caption"=>$clang->gT("Text inputs"));

    $qattributes["other_comment_mandatory"]=array(
    "types"=>"PLW!Z",
    'category'=>$clang->gT('Logic'),
    'sortorder'=>100,
    'inputtype'=>'singleselect',
    'options'=>array(0=>$clang->gT('No'),
    1=>$clang->gT('Yes')),
    'default'=>0,
    "help"=>$clang->gT("Make the 'Other:' comment field mandatory when the 'Other:' option is active"),
    "caption"=>$clang->gT("'Other:' comment mandatory"));

    $qattributes["other_numbers_only"]=array(
    "types"=>"LMP",
    'category'=>$clang->gT('Logic'),
     'sortorder'=>100,
   'inputtype'=>'singleselect',
    'options'=>array(0=>$clang->gT('No'),
    1=>$clang->gT('Yes')),
    'default'=>0,
    "help"=>$clang->gT("Allow only numerical input for 'Other' text"),
    "caption"=>$clang->gT("Numbers only for 'Other'"));

    $qattributes["other_replace_text"]=array(
    "types"=>"LMPWZ!",
    'category'=>$clang->gT('Display'),
    'sortorder'=>100,
    'inputtype'=>'text',
    "help"=>$clang->gT("Replaces the label of the 'Other:' answer option with a custom text"),
    "caption"=>$clang->gT("Label for 'Other:' option"));

    $qattributes["page_break"]=array(
    "types"=>"15ABCDEFGHKLMNOPQRSTUWXYZ!:;|*",
    'category'=>$clang->gT('Other'),
    'sortorder'=>100,
    'inputtype'=>'singleselect',
    'options'=>array(0=>$clang->gT('No'),
    1=>$clang->gT('Yes')),
    'default'=>0,
    "help"=>$clang->gT('Insert a page break before this question in printable view by setting this to Yes.'),
    "caption"=>$clang->gT('Insert page break in printable view'));

    $qattributes["prefix"]=array(
    "types"=>"KNQS",
    'category'=>$clang->gT('Display'),
    'sortorder'=>10,
    'inputtype'=>'text',
    "help"=>$clang->gT('Add a prefix to the answer field'),
    "caption"=>$clang->gT('Answer prefix'));

    $qattributes["public_statistics"]=array(
    "types"=>"15ABCEFGHKLMNOPRWYZ!:*",
    'category'=>$clang->gT('Other'),
    'sortorder'=>80,
    'inputtype'=>'singleselect',
    'options'=>array(0=>$clang->gT('No'),
    1=>$clang->gT('Yes')),
    'default'=>0,
    "help"=>$clang->gT('Show statistics of this question in the public statistics page'),
    "caption"=>$clang->gT('Show in public statistics'));

    $qattributes["random_order"]=array(
    "types"=>"!ABCEFHKLMOPQRWZ1:;",
    'category'=>$clang->gT('Display'),
    'sortorder'=>100,
    'inputtype'=>'singleselect',
    'options'=>array(0=>$clang->gT('No'),
    1=>$clang->gT('Yes')),
    'default'=>0,
    "help"=>$clang->gT('Present answers in random order'),
    "caption"=>$clang->gT('Random answer order'));

//    $qattributes['relevance']=array(
//    'types'=>'15ABCDEFGHIKLMNOPQRSTUWXYZ!:;|*',
//    'category'=>$clang->gT('Display'),
//    'sortorder'=>1,
//    'inputtype'=>'text',
//    'default'=>'1',
//    'help'=>$clang->gT('The Relevance Equation determines whether a question should be shown (if true) or hiddden and marked as Not Applicable (if false).'
//            . '  The Relevance equation can be as complex as you like, using any combination of mathematical operators, nested parentheses,'
//            . ' any variable or token that has already been set, and any of more than 50 functions.  It is parsed by the ExpressionManager.'),
//    'caption'=>$clang->gT('Relevance Equation'));

    $qattributes["slider_layout"]=array(
    "types"=>"K",
    'category'=>$clang->gT('Slider'),
    'sortorder'=>1,
    'inputtype'=>'singleselect',
    'options'=>array(0=>$clang->gT('No'),
    1=>$clang->gT('Yes')),
    'default'=>0,
    "help"=>$clang->gT('Use slider layout'),
    "caption"=>$clang->gT('Use slider layout'));

    $qattributes["slider_min"]=array(
    "types"=>"K",
    'category'=>$clang->gT('Slider'),
    'sortorder'=>100,
    'inputtype'=>'text',
    "help"=>$clang->gT('Slider minimum value'),
    "caption"=>$clang->gT('Slider minimum value'));

    $qattributes["slider_max"]=array(
    "types"=>"K",
    'category'=>$clang->gT('Slider'),
    'sortorder'=>100,
    'inputtype'=>'text',
    "help"=>$clang->gT('Slider maximum value'),
    "caption"=>$clang->gT('Slider maximum value'));

    $qattributes["slider_accuracy"]=array(
    "types"=>"K",
    'category'=>$clang->gT('Slider'),
    'sortorder'=>100,
    'inputtype'=>'text',
    "help"=>$clang->gT('Slider accuracy'),
    "caption"=>$clang->gT('Slider accuracy'));

    $qattributes["slider_default"]=array(
    "types"=>"K",
    'category'=>$clang->gT('Slider'),
    'sortorder'=>100,
    'inputtype'=>'text',
    "help"=>$clang->gT('Slider initial value'),
    "caption"=>$clang->gT('Slider initial value'));

    $qattributes["slider_middlestart"]=array(
    "types"=>"K",
    'category'=>$clang->gT('Slider'),
    'sortorder'=>10,
    'inputtype'=>'singleselect',
    'options'=>array(0=>$clang->gT('No'),
    1=>$clang->gT('Yes')),
    'default'=>0,
    "help"=>$clang->gT('The handle is displayed at the middle of the slider (this will not set the initial value)'),
    "caption"=>$clang->gT('Slider starts at the middle position'));

    $qattributes["slider_rating"]=array(
    "types"=>"5",
    'category'=>$clang->gT('Display'),
    'sortorder'=>90,
    'inputtype'=>'singleselect',
    'options'=>array(
        0=>$clang->gT('No'),
        1=>$clang->gT('Yes - stars'),
        2=>$clang->gT('Yes - slider with emoticon'),
        ),
    'default'=>0,
    "help"=>$clang->gT('Use slider layout'),
    "caption"=>$clang->gT('Use slider layout'));


    $qattributes["slider_showminmax"]=array(
    "types"=>"K",
    'category'=>$clang->gT('Slider'),
    'sortorder'=>100,
    'inputtype'=>'singleselect',
    'options'=>array(0=>$clang->gT('No'),
    1=>$clang->gT('Yes')),
    'default'=>0,
    "help"=>$clang->gT('Display min and max value under the slider'),
    "caption"=>$clang->gT('Display slider min and max value'));

    $qattributes["slider_separator"]=array(
    "types"=>"K",
    'category'=>$clang->gT('Slider'),
    'sortorder'=>100,
    'inputtype'=>'text',
    "help"=>$clang->gT('Answer|Left-slider-text|Right-slider-text separator character'),
    "caption"=>$clang->gT('Slider left/right text separator'));

    $qattributes["suffix"]=array(
    "types"=>"KNQS",
    'category'=>$clang->gT('Display'),
    'sortorder'=>11,
    'inputtype'=>'text',
    "help"=>$clang->gT('Add a suffix to the answer field'),
    "caption"=>$clang->gT('Answer suffix'));

    $qattributes["text_input_width"]=array(
    "types"=>"KNSTUQ;",
    'category'=>$clang->gT('Display'),
    'sortorder'=>100,
    'inputtype'=>'text',
    "help"=>$clang->gT('Width of text input box'),
    "caption"=>$clang->gT('Input box width'));

    $qattributes["use_dropdown"]=array(
    "types"=>"1F",
    'category'=>$clang->gT('Display'),
    'sortorder'=>112,
    'inputtype'=>'singleselect',
    'options'=>array(0=>$clang->gT('No'),
    1=>$clang->gT('Yes')),
    'default'=>0,
    "help"=>$clang->gT('Use dropdown boxes instead of list of radio buttons'),
    "caption"=>$clang->gT('Use dropdown boxes'));

    $qattributes["dropdown_size"]=array(
    "types"=>"!",   // TODO add these later?  "1F",
    'category'=>$clang->gT('Display'),
    'sortorder'=>200,
    'inputtype'=>'text',
    'default'=>0,
    "help"=>$clang->gT('For list dropdown boxes, show up to this many rows'),
    "caption"=>$clang->gT('Height of dropdown'));

    $qattributes["dropdown_prefix"]=array(
    "types"=>"!",   // TODO add these later?  "1F",
    'category'=>$clang->gT('Display'),
    'sortorder'=>201,
    'inputtype'=>'singleselect',
    'options'=>array(0=>$clang->gT('None'),
        1=>$clang->gT('Order'),
        ),
    'default'=>0,
    "help"=>$clang->gT('Accelerator keys for list items'),
    "caption"=>$clang->gT('Prefix for list items'));

    $qattributes["scale_export"]=array(
    "types"=>"CEFGHLMOPWYZ1!:*",
    'category'=>$clang->gT('Other'),
    'sortorder'=>100,
    'inputtype'=>'singleselect',
    'options'=>array(0=>$clang->gT('Default'),
    1=>$clang->gT('Nominal'),
    2=>$clang->gT('Ordinal'),
    3=>$clang->gT('Scale')),
    'default'=>0,
    "help"=>$clang->gT("Set a specific SPSS export scale type for this question"),
    "caption"=>$clang->gT('SPSS export scale type'));

    //Timer attributes
    $qattributes["time_limit"]=array(
    "types"=>"STUX",
    'category'=>$clang->gT('Timer'),
    'sortorder'=>90,
    "inputtype"=>"integer",
    "help"=>$clang->gT("Limit time to answer question (in seconds)"),
    "caption"=>$clang->gT("Time limit"));

    $qattributes["time_limit_action"]=array(
    "types"=>"STUX",
    'category'=>$clang->gT('Timer'),
    'sortorder'=>92,
    'inputtype'=>'singleselect',
    'options'=>array(1=>$clang->gT('Warn and move on'),
    2=>$clang->gT('Move on without warning'),
    3=>$clang->gT('Disable only')),
    "help"=>$clang->gT("Action to perform when time limit is up"),
    "caption"=>$clang->gT("Time limit action"));

    $qattributes["time_limit_disable_next"]=array(
    "types"=>"STUX",
    'category'=>$clang->gT('Timer'),
    'sortorder'=>94,
    "inputtype"=>"singleselect",
    'default'=>0,
    'options'=>array(0=>$clang->gT('No'),
    1=>$clang->gT('Yes')),
    "help"=>$clang->gT("Disable the next button until time limit expires"),
    "caption"=>$clang->gT("Time limit disable next"));

    $qattributes["time_limit_disable_prev"]=array(
	"types"=>"STUX",
    'category'=>$clang->gT('Timer'),
    'sortorder'=>96,
    "inputtype"=>"singleselect",
    'options'=>array(0=>$clang->gT('No'),
    1=>$clang->gT('Yes')),
	"help"=>$clang->gT("Disable the prev button until the time limit expires"),
	"caption"=>$clang->gT("Time limit disable prev"));

    $qattributes["time_limit_countdown_message"]=array(
	"types"=>"STUX",
    'category'=>$clang->gT('Timer'),
    'sortorder'=>98,
    "inputtype"=>"textarea",
	"help"=>$clang->gT("The text message that displays in the countdown timer during the countdown"),
	"caption"=>$clang->gT("Time limit countdown message"));

    $qattributes["time_limit_timer_style"]=array(
    "types"=>"STUX",
    'category'=>$clang->gT('Timer'),
    'sortorder'=>100,
    "inputtype"=>"textarea",
    "help"=>$clang->gT("CSS Style for the message that displays in the countdown timer during the countdown"),
    "caption"=>$clang->gT("Time limit timer CSS style"));

    $qattributes["time_limit_message_delay"]=array(
    "types"=>"STUX",
    'category'=>$clang->gT('Timer'),
    'sortorder'=>102,
    "inputtype"=>"integer",
    "help"=>$clang->gT("Display the 'time limit expiry message' for this many seconds before performing the 'time limit action' (defaults to 1 second if left blank)"),
    "caption"=>$clang->gT("Time limit expiry message display time"));

    $qattributes["time_limit_message"]=array(
    "types"=>"STUX",
    'category'=>$clang->gT('Timer'),
    'sortorder'=>104,
    "inputtype"=>"textarea",
    "help"=>$clang->gT("The message to display when the time limit has expired (a default message will display if this setting is left blank)"),
    "caption"=>$clang->gT("Time limit expiry message"));

    $qattributes["time_limit_message_style"]=array(
    "types"=>"STUX",
    'category'=>$clang->gT('Timer'),
    'sortorder'=>106,
    "inputtype"=>"textarea",
    "help"=>$clang->gT("CSS style for the 'time limit expiry message'"),
    "caption"=>$clang->gT("Time limit message CSS style"));

    $qattributes["time_limit_warning"]=array(
    "types"=>"STUX",
    'category'=>$clang->gT('Timer'),
    'sortorder'=>108,
    "inputtype"=>"integer",
    "help"=>$clang->gT("Display a 'time limit warning' when there are this many seconds remaining in the countdown (warning will not display if left blank)"),
    "caption"=>$clang->gT("1st time limit warning message timer"));

    $qattributes["time_limit_warning_display_time"]=array(
    "types"=>"STUX",
    'category'=>$clang->gT('Timer'),
    'sortorder'=>110,
    "inputtype"=>"integer",
    "help"=>$clang->gT("The 'time limit warning' will stay visible for this many seconds (will not turn off if this setting is left blank)"),
    "caption"=>$clang->gT("1st time limit warning message display time"));

    $qattributes["time_limit_warning_message"]=array(
    "types"=>"STUX",
    'category'=>$clang->gT('Timer'),
    'sortorder'=>112,
    "inputtype"=>"textarea",
    "help"=>$clang->gT("The message to display as a 'time limit warning' (a default warning will display if this is left blank)"),
    "caption"=>$clang->gT("1st time limit warning message"));

    $qattributes["time_limit_warning_style"]=array(
    "types"=>"STUX",
    'category'=>$clang->gT('Timer'),
    'sortorder'=>114,
    "inputtype"=>"textarea",
    "help"=>$clang->gT("CSS style used when the 'time limit warning' message is displayed"),
    "caption"=>$clang->gT("1st time limit warning CSS style"));

    $qattributes["time_limit_warning_2"]=array(
	"types"=>"STUX",
    'category'=>$clang->gT('Timer'),
    'sortorder'=>116,
    "inputtype"=>"integer",
	"help"=>$clang->gT("Display the 2nd 'time limit warning' when there are this many seconds remaining in the countdown (warning will not display if left blank)"),
	"caption"=>$clang->gT("2nd time limit warning message timer"));

    $qattributes["time_limit_warning_2_display_time"]=array(
	"types"=>"STUX",
    'category'=>$clang->gT('Timer'),
    'sortorder'=>118,
    "inputtype"=>"integer",
	"help"=>$clang->gT("The 2nd 'time limit warning' will stay visible for this many seconds (will not turn off if this setting is left blank)"),
	"caption"=>$clang->gT("2nd time limit warning message display time"));

    $qattributes["time_limit_warning_2_message"]=array(
	"types"=>"STUX",
    'category'=>$clang->gT('Timer'),
    'sortorder'=>120,
    "inputtype"=>"textarea",
	"help"=>$clang->gT("The 2nd message to display as a 'time limit warning' (a default warning will display if this is left blank)"),
	"caption"=>$clang->gT("2nd time limit warning message"));

    $qattributes["time_limit_warning_2_style"]=array(
	"types"=>"STUX",
    'category'=>$clang->gT('Timer'),
    'sortorder'=>122,
    "inputtype"=>"textarea",
	"help"=>$clang->gT("CSS style used when the 2nd 'time limit warning' message is displayed"),
	"caption"=>$clang->gT("2nd time limit warning CSS style"));

    $qattributes["show_title"]=array(
	"types"=>"|",
    'category'=>$clang->gT('File metadata'),
    'sortorder'=>124,
    "inputtype"=>"singleselect",
    'options'=>array(0=>$clang->gT('No'),
    1=>$clang->gT('Yes')),
    'default'=>1,
	"help"=>$clang->gT("Is the participant required to give a title to the uploaded file?"),
	"caption"=>$clang->gT("Show title"));

    $qattributes["show_comment"]=array(
	"types"=>"|",
    'category'=>$clang->gT('File metadata'),
    'sortorder'=>126,
    "inputtype"=>"singleselect",
    'options'=>array(0=>$clang->gT('No'),
    1=>$clang->gT('Yes')),
    'default'=>1,
	"help"=>$clang->gT("Is the participant required to give a comment to the uploaded file?"),
	"caption"=>$clang->gT("Show comment"));


    $qattributes["max_filesize"]=array(
	"types"=>"|",
    'category'=>$clang->gT('Other'),
    'sortorder'=>128,
    "inputtype"=>"integer",
    'default'=>1024,
	"help"=>$clang->gT("The participant cannot upload a single file larger than this size"),
	"caption"=>$clang->gT("Maximum file size allowed (in KB)"));

    $qattributes["max_num_of_files"]=array(
	"types"=>"|",
    'category'=>$clang->gT('Other'),
    'sortorder'=>130,
    "inputtype"=>"integer",
    'default'=>1,
	"help"=>$clang->gT("Maximum number of files that the participant can upload for this question"),
	"caption"=>$clang->gT("Max number of files"));

    $qattributes["min_num_of_files"]=array(
	"types"=>"|",
    'category'=>$clang->gT('Other'),
    'sortorder'=>132,
    "inputtype"=>"integer",
    'default'=>0,
	"help"=>$clang->gT("Minimum number of files that the participant must upload for this question"),
	"caption"=>$clang->gT("Min number of files"));

    $qattributes["allowed_filetypes"]=array(
	"types"=>"|",
    'category'=>$clang->gT('Other'),
    'sortorder'=>134,
    'inputtype'=>'text',
    'default'=>"png, gif, doc, odt",
	"help"=>$clang->gT("Allowed file types in comma separated format. e.g. pdf,doc,odt"),
	"caption"=>$clang->gT("Allowed file types"));

    $qattributes["random_group"]=array(
    "types"=>"15ABCDEFGHIKLMNOPQRSTUWXYZ!:;|",
    'category'=>$clang->gT('Logic'),
    'sortorder'=>100,
    'inputtype'=>'text',
    "help"=>$clang->gT("Place questions into a specified randomization group, all questions included in the specified group will appear in a random order"),
    "caption"=>$clang->gT("Randomization group name"));


    //This builds a more useful array (don't modify)
    if ($returnByName==false)
    {
        foreach($qattributes as $qname=>$qvalue)
        {
            for ($i=0; $i<=strlen($qvalue['types'])-1; $i++)
            {
                $qat[substr($qvalue['types'], $i, 1)][]=array("name"=>$qname,
                                                            "inputtype"=>$qvalue['inputtype'],
                                                            "category"=>$qvalue['category'],
                                                            "sortorder"=>$qvalue['sortorder'],
                                                            "readonly"=>isset($qvalue['readonly_when_active'])?$qvalue['readonly_when_active']:false,
                                                            "options"=>isset($qvalue['options'])?$qvalue['options']:'',
                                                            "default"=>isset($qvalue['default'])?$qvalue['default']:'',
                                                            "help"=>$qvalue['help'],
                                                            "caption"=>$qvalue['caption']);
            }
        }
        return $qat;
    }
    else {
        return $qattributes;
    }
}


function CategorySort($a, $b)
{
    $result=strnatcasecmp($a['category'], $b['category']);
    if ($result==0)
    {
        $result=$a['sortorder']-$b['sortorder'];
    }
    return $result;
}

if (!function_exists('get_magic_quotes_gpc')) {
    /**
    * Gets the current configuration setting of magic_quotes_gpc
    * NOTE: Compat variant for PHP 6+ versions
    *
    * @link http://www.php.net/manual/en/function.get-magic-quotes-gpc.php
    * @return int 0 if magic_quotes_gpc is off, 1 otherwise.
    */
    function get_magic_quotes_gpc() {
        return 0;
    }
}

// make sure the given string (which comes from a POST or GET variable)
// is safe to use in MySQL.  This does nothing if gpc_magic_quotes is on.
function auto_escape($str) {
    global $connect;
    if (!get_magic_quotes_gpc()) {
        return $connect->escape($str);
    }
    return $str;
}
// the opposite of the above: takes a POST or GET variable which may or
// may not have been 'auto-quoted', and return the *unquoted* version.
// this is useful when the value is destined for a web page (eg) not
// a SQL query.
function auto_unescape($str) {
    if (!isset($str)) {return null;};
    if (!get_magic_quotes_gpc()) {
    return $str;
    }
    return stripslashes($str);
}
// make a string safe to include in an HTML 'value' attribute.
function html_escape($str) {
    // escape newline characters, too, in case we put a value from
    // a TEXTAREA  into an <input type="hidden"> value attribute.
    return str_replace(array("\x0A","\x0D"),array("&#10;","&#13;"),
    htmlspecialchars( $str, ENT_QUOTES ));
}

// make a string safe to include in a JavaScript String parameter.
function javascript_escape($str, $strip_tags=false, $htmldecode=false) {
    $new_str ='';

    if ($htmldecode==true) {
        $str=html_entity_decode($str,ENT_QUOTES,'UTF-8');
    }
    if ($strip_tags==true)
    {
        $str=strip_tags($str);
    }
    return str_replace(array('\'','"', "\n", "\r"),
    array("\\'",'\u0022', "\\n",'\r'),
    $str);
}

// This function returns the header as result string
// If you want to echo the header use doHeader() !
function getHeader($meta = false)
{
    global $embedded, $surveyid, $rooturl,$defaultlang, $js_header_includes, $css_header_includes;

    $js_header_includes = array_unique($js_header_includes);
    $css_header_includes = array_unique($css_header_includes);

    if (isset($_SESSION['s_lang']) && $_SESSION['s_lang'])
    {
        $surveylanguage= $_SESSION['s_lang'];
    }
    elseif (isset($surveyid) && $surveyid)
    {
        $surveylanguage=GetBaseLanguageFromSurveyID($surveyid);
    }
    else
    {
        $surveylanguage=$defaultlang;
    }

    $js_header = ''; $css_header='';
    foreach ($js_header_includes as $jsinclude)
    {
        if (substr($jsinclude,0,4) == 'http')
            $js_header .= "<script type=\"text/javascript\" src=\"$jsinclude\"></script>\n";
        else
            $js_header .= "<script type=\"text/javascript\" src=\"".$rooturl."$jsinclude\"></script>\n";
    }

    foreach ($css_header_includes as $cssinclude)
    {
        $css_header .= "<link rel=\"stylesheet\" type=\"text/css\" media=\"all\" href=\"".$rooturl.$cssinclude."\" />\n";
    }


    if ( !$embedded )
    {
        $header=  "<!DOCTYPE html PUBLIC \"-//W3C//DTD XHTML 1.0 Transitional//EN\" \"http://www.w3.org/TR/xhtml1/DTD/xhtml1-transitional.dtd\">\n"
        . "<html xmlns=\"http://www.w3.org/1999/xhtml\" xml:lang=\"".$surveylanguage."\" lang=\"".$surveylanguage."\"";
        if (getLanguageRTL($surveylanguage))
        {
            $header.=" dir=\"rtl\" ";
        }
        $header.= ">\n\t<head>\n"
        . $css_header
        . "<script type=\"text/javascript\" src=\"".$rooturl."/scripts/jquery/jquery.js\"></script>\n"
        . "<script type=\"text/javascript\" src=\"".$rooturl."/scripts/jquery/jquery-ui.js\"></script>\n"
        . "<link href=\"".$rooturl."/scripts/jquery/css/start/jquery-ui.css\" media=\"all\" type=\"text/css\" rel=\"stylesheet\" />"
        . "<link href=\"".$rooturl."/scripts/jquery/css/start/lime-progress.css\" media=\"all\" type=\"text/css\" rel=\"stylesheet\" />"
        . $js_header;

        if ($meta)
            $header .= $meta;

        return $header;
    }
    else
    {
        global $embedded_headerfunc;
        if ( function_exists( $embedded_headerfunc ) )
            return $embedded_headerfunc();
    }
}

function doHeader()
{
    echo getHeader();
}

function doAdminFooter()
{
    echo getAdminFooter();
}

function getAdminFooter($url, $explanation)
{
    global $js_admin_includes, $homeurl;
    global $versionnumber, $buildnumber, $setfont, $imageurl, $clang;

    if ($buildnumber != "")
    {
        $buildtext="Build $buildnumber";
    }
    else
    {
        $buildtext="";
    }

    //If user is not logged in, don't print the version number information in the footer.
    $versiontitle=$clang->gT('Version');
    if(!isset($_SESSION['loginID']))
    {
        $versionnumber="";
        $buildtext="";
        $versiontitle="";
    }

    $strHTMLFooter = "<div class='footer'>\n"
    . "<div style='float:left;width:110px;text-align:left;'><img alt='LimeSurvey - ".$clang->gT("Online Manual")."' title='LimeSurvey - ".$clang->gT("Online Manual")."' src='$imageurl/docs.png' "
    . "onclick=\"window.open('$url')\" onmouseover=\"document.body.style.cursor='pointer'\" "
    . "onmouseout=\"document.body.style.cursor='auto'\" /></div>\n"
    . "<div style='float:right;'><img alt='".$clang->gT("Support this project - Donate to ")."LimeSurvey' title='".$clang->gT("Support this project - Donate to ")."LimeSurvey!' src='$imageurl/donate.png' "
    . "onclick=\"window.open('http://www.donate.limesurvey.org')\" "
    . "onmouseover=\"document.body.style.cursor='pointer'\" onmouseout=\"document.body.style.cursor='auto'\" /></div>\n"
    . "<div class='subtitle'><a class='subtitle' title='".$clang->gT("Visit our website!")."' href='http://www.limesurvey.org' target='_blank'>LimeSurvey</a><br />".$versiontitle." $versionnumber $buildtext</div>"
    . "</div>\n";
    $js_admin_includes = array_unique($js_admin_includes);
    foreach ($js_admin_includes as $jsinclude)
    {
        $strHTMLFooter .= "<script type=\"text/javascript\" src=\"".$jsinclude."\"></script>\n";
    }

    $strHTMLFooter.="</body>\n</html>";
    return $strHTMLFooter;
}




/**
* This function returns the header for the printable survey
* @return String
*
*/
function getPrintableHeader()
{
    global $rooturl,$homeurl;
    $headelements = '
            <meta http-equiv="content-type" content="text/html; charset=UTF-8" />
            <script type="text/javascript" src="'.$rooturl.'/scripts/jquery/jquery.js"></script>
            <script type="text/javascript" src="'.$homeurl.'/scripts/printablesurvey.js"></script>

    <!--[if lt IE 7]>
            <script type="text/javascript" src="'.$homeurl.'/scripts/DD_belatedPNG_0.0.8a-min.js"></script>
            <script>
  DD_belatedPNG.fix("img");
    </script>
    <![endif]-->
    ';
    return $headelements;
}



// This function returns the Footer as result string
// If you want to echo the Footer use doFooter() !
function getFooter()
{
    global $embedded;

    if ( !$embedded )
    {
        return "\n\n\t</body>\n</html>\n";
    }
    else
    {
        global $embedded_footerfunc;
        if ( function_exists( $embedded_footerfunc ) )
            return $embedded_footerfunc();
    }
}


function doFooter()
{
    echo getFooter();
}



// This function replaces field names in a text with the related values
// (e.g. for email and template functions)
function ReplaceFields ($text,$fieldsarray, $bReplaceInsertans=true)
{

    if ($bReplaceInsertans)
    {
        $replacements = array();
        foreach ( $fieldsarray as $key => $value )
        {
            $replacements[substr($key,1,-1)] = $value;
        }
        $text = LimeExpressionManager::ProcessString($text, NULL, $replacements, false, 2, 1);
    }
    else
    {
        foreach ( $fieldsarray as $key => $value )
        {
            $text=str_replace($key, $value, $text);
        }
    }
    return $text;
}


/**
* This function mails a text $body to the recipient $to.
* You can use more than one recipient when using a semikolon separated string with recipients.
* If you send several emails at once please supply an email object so that it can be re-used over and over. Especially with SMTP connections this speeds up things by 200%.
* If you supply an email object Do not forget to close the mail connection by calling $mail->SMTPClose();
*
* @param mixed $mail This is an PHPMailer object. If null, one will be created automatically and unset afterwards. If supplied it won't be unset.
* @param string $body Body text of the email in plain text or HTML
* @param mixed $subject Email subject
* @param mixed $to Array with several email addresses or single string with one email address
* @param mixed $from
* @param mixed $sitename
* @param mixed $ishtml
* @param mixed $bouncemail
* @param mixed $attachment
* @return bool If successful returns true
*/
function SendEmailMessage($mail, $body, $subject, $to, $from, $sitename, $ishtml=false, $bouncemail=null, $attachment=null, $customheaders="")
{

    global $emailmethod, $emailsmtphost, $emailsmtpuser, $emailsmtppassword, $defaultlang, $emailsmtpdebug;
    global $rootdir, $maildebug, $maildebugbody, $emailsmtpssl, $clang, $demoModeOnly, $emailcharset;
    if (!is_array($to)){
        $to=array($to);
    }
    if (!is_array($customheaders) && $customheaders == '')
    {
        $customheaders=array();
    }
    if ($demoModeOnly==true)
    {
        $maildebug=$clang->gT('Email was not sent because demo-mode is activated.');
        $maildebugbody='';
        return false;
    }

	if (is_null($bouncemail) )
	{
		$sender=$from;
	}
	else
	{
		$sender=$bouncemail;
	}
    $bUnsetEmail=false;
    if (is_null($mail))
    {
        $bUnsetEmail=true;
        $mail = new PHPMailer;
    }
    else
    {
        $mail->SMTPKeepAlive=true;
    }

    if (!$mail->SetLanguage($defaultlang,$rootdir.'/classes/phpmailer/language/'))
    {
        $mail->SetLanguage('en',$rootdir.'/classes/phpmailer/language/');
    }
	$mail->CharSet = $emailcharset;
	if (isset($emailsmtpssl) && trim($emailsmtpssl)!=='' && $emailsmtpssl!==0) {
        if ($emailsmtpssl===1) {$mail->SMTPSecure = "ssl";}
    	 else {$mail->SMTPSecure = $emailsmtpssl;}
	 }

	$fromname='';
	$fromemail=$from;
	if (strpos($from,'<'))
	{
		$fromemail=substr($from,strpos($from,'<')+1,strpos($from,'>')-1-strpos($from,'<'));
		$fromname=trim(substr($from,0, strpos($from,'<')-1));
	}

	$sendername='';
	$senderemail=$sender;
	if (strpos($sender,'<'))
	{
		$senderemail=substr($sender,strpos($sender,'<')+1,strpos($sender,'>')-1-strpos($sender,'<'));
		$sendername=trim(substr($sender,0, strpos($sender,'<')-1));
	}

	switch ($emailmethod) {
    	case "qmail":
			$mail->IsQmail();
			break;
    	case "smtp":
    		$mail->IsSMTP();
			if ($emailsmtpdebug>0)
		        {
                $mail->SMTPDebug = $emailsmtpdebug;
		        }
	        if (strpos($emailsmtphost,':')>0)
	        {
	            $mail->Host = substr($emailsmtphost,0,strpos($emailsmtphost,':'));
	            $mail->Port = substr($emailsmtphost,strpos($emailsmtphost,':')+1);
	        }
	        else {
	            $mail->Host = $emailsmtphost;
	        }
		    $mail->Username =$emailsmtpuser;
		    $mail->Password =$emailsmtppassword;
            if (trim($emailsmtpuser)!="")
		    {
	            $mail->SMTPAuth = true;
	        }
    		break;
    	case "sendmail":
    		$mail->IsSendmail();
    		break;
    	default:
    	   	//Set to the default value to rule out incorrect settings.
    		$emailmethod="mail";
    		$mail->IsMail();
	}

    $mail->SetFrom($fromemail, $fromname);
    $mail->Sender = $senderemail; // Sets Return-Path for error notifications
    foreach ($to as $singletoemail)
    {
        if (strpos($singletoemail, '<') )
        {
	       $toemail=substr($singletoemail,strpos($singletoemail,'<')+1,strpos($singletoemail,'>')-1-strpos($singletoemail,'<'));
           $toname=trim(substr($singletoemail,0, strpos($singletoemail,'<')-1));
           $mail->AddAddress($toemail,$toname);
        }
        else
        {
            $mail->AddAddress($singletoemail);
        }
    }
    if (is_array($customheaders))
    {
        foreach ($customheaders as $key=>$val) {
            $mail->AddCustomHeader($val);
        }
    }
	$mail->AddCustomHeader("X-Surveymailer: $sitename Emailer (LimeSurvey.sourceforge.net)");
	if (get_magic_quotes_gpc() != "0")	{$body = stripcslashes($body);}
    if ($ishtml) {
        $mail->IsHTML(true);
    	$mail->Body = $body;
        $mail->AltBody = trim(strip_tags(html_entity_decode($body,ENT_QUOTES,'UTF-8')));
    } else
       {
        $mail->IsHTML(false);
        $mail->Body = $body;
       }

    // add the attachment if there is one
    if(!is_null($attachment))
    $mail->AddAttachment($attachment);

	if (trim($subject)!='') {$mail->Subject = "=?$emailcharset?B?" . base64_encode($subject) . "?=";}
    if ($emailsmtpdebug>0) {
        ob_start();
    }
    $sent=$mail->Send();
    $maildebug=$mail->ErrorInfo;
    if ($emailsmtpdebug>0) {
        $maildebug .= '<li>'.$clang->gT('SMTP debug output:').'</li><pre>'.strip_tags(ob_get_contents()).'</pre>';
        ob_end_clean();
    }
    $maildebugbody=$mail->Body;
    $mail->ClearAddresses();
    $mail->ClearCustomHeaders();
    if ($bUnsetEmail)
    {
        unset($mail);
    }
	return $sent;
}
<<<<<<< HEAD



/**
*  This functions removes all HTML tags, Javascript, CRs, linefeeds and other strange chars from a given text
*
* @param string $sTextToFlatten  Text you want to clean
* @param boolan $bDecodeHTMLEntities If set to true then all HTML entities will be decoded to the specified charset. Default: false
* @param string $sCharset Charset to decode to if $decodeHTMLEntities is set to true
*
* @return string  Cleaned text
*/
function FlattenText($sTextToFlatten, $bDecodeHTMLEntities=false, $sCharset='UTF-8', $bStripNewLines=true, $keepSpan=false)
{
    $sNicetext = strip_javascript($sTextToFlatten);
    // When stripping tags, add a space before closing tags so that strings with embedded HTML tables don't get concatenated
    $sNicetext = str_replace('</',' </', $sNicetext);
    if ($keepSpan) {
        // Keep <span> so can show EM syntax-highlighting; add space before tags so that word-wrapping not destroyed when remove tags.
        $sNicetext = strip_tags($sNicetext,'<span><table><tr><td><th>');
    }
    else {
        $sNicetext = strip_tags($sNicetext);
    }
    if ($bStripNewLines ){  // strip new lines
        $sNicetext = preg_replace(array('~\Ru~','/\s{2,}/'),array(' ',' '), $sNicetext);
    }
    else // unify newlines to \r\n
    {
        $sNicetext = preg_replace(array('~\Ru~'), array("\r\n"), $sNicetext);
=======



/**
*  This functions removes all HTML tags, Javascript, CRs, linefeeds  and other strange chars from a given text. CRs, linefeeds are not removed for .csv files
*
* @param string $sTextToFlatten  Text you want to clean
* @param boolan $bDecodeHTMLEntities If set to true then all HTML entities will be decoded to the specified charset. Default: false
* @param string $sCharset Charset to decode to if $decodeHTMLEntities is set to true
*
* @return string  Cleaned text
*/
function FlattenText($sTextToFlatten, $bDecodeHTMLEntities=false, $sCharset='UTF-8', $bStripNewLines=true)
{
    $sNicetext = strip_javascript($sTextToFlatten);
    $sNicetext = strip_tags($sNicetext);

    if ($bStripNewLines ){
        $sNicetext = preg_replace('~\Ru~', '', $sNicetext);
    }
    else // unify newlines
    {
        $sNicetext = preg_replace('~\Ru~', "\r\n", $sNicetext);
>>>>>>> 000fb695
    }
    if ($bDecodeHTMLEntities==true)
    {
        $sNicetext = str_replace('&nbsp;',' ', $sNicetext); // html_entity_decode does not convert &nbsp; to spaces
        $sNicetext = html_entity_decode($sNicetext, ENT_QUOTES, $sCharset);
    }
<<<<<<< HEAD
    $sNicetext = trim($sNicetext);
    return  $sNicetext;
=======
    return trim($sNicetext); ;
>>>>>>> 000fb695
}

/**
* getGroupsByQuestion($surveyid)
* @global string $surveyid
* @return returns a keyed array of groups to questions ie: array([1]=>[2]) question qid 1, is in group gid 2.
*/
function getGroupsByQuestion($surveyid) {
    global $surveyid, $dbprefix;

    $output=array();

    $surveyid=sanitize_int($surveyid);
    $query="SELECT qid, gid FROM ".db_table_name('questions')." WHERE sid='$surveyid'";
    $result = db_execute_assoc($query);
    while ($val = $result->FetchRow())
    {
        $output[$val['qid']]=$val['gid'];
    }
    return $output;
}

/**
* Run an arbitrary sequence of semicolon-delimited SQL commands
*
* Assumes that the input text (file or string) consists of
* a number of SQL statements ENDING WITH SEMICOLONS.  The
* semicolons MUST be the last character in a line.
* Lines that are blank or that start with "#" or "--" (postgres) are ignored.
* Only tested with mysql dump files (mysqldump -p -d limesurvey)
* Function kindly borrowed by Moodle
* @uses $dbprefix
* @param string $sqlfile The path where a file with sql commands can be found on the server.
* @param string $sqlstring If no path is supplied then a string with semicolon delimited sql
* commands can be supplied in this argument.
* @return bool Returns true if database was modified successfully.
*/
function modify_database($sqlfile='', $sqlstring='')
{
    global $dbprefix;
    global $defaultuser;
    global $defaultpass;
    global $siteadminemail;
    global $siteadminname;
    global $defaultlang;
    global $codeString;
    global $rootdir, $homedir;
    global $connect;
    global $clang;
    global $modifyoutput;
    global $databasetabletype;

    require_once($homedir."/classes/core/sha256.php");

    $success = true;  // Let's be optimistic
    $modifyoutput='';

    if (!empty($sqlfile)) {
        if (!is_readable($sqlfile)) {
            $success = false;
            echo '<p>Tried to modify database, but "'. $sqlfile .'" doesn\'t exist!</p>';
            return $success;
        } else {
            $lines = file($sqlfile);
        }
    } else {
        $sqlstring = trim($sqlstring);
        if ($sqlstring{strlen($sqlstring)-1} != ";") {
            $sqlstring .= ";"; // add it in if it's not there.
        }
        $lines[] = $sqlstring;
    }

    $command = '';

    foreach ($lines as $line) {
        $line = rtrim($line);
        $length = strlen($line);

        if ($length and $line[0] <> '#' and substr($line,0,2) <> '--') {
            if (substr($line, $length-1, 1) == ';') {
                $line = substr($line, 0, $length-1);   // strip ;
                $command .= $line;
                $command = str_replace('prefix_', $dbprefix, $command); // Table prefixes
                $command = str_replace('$defaultuser', $defaultuser, $command);
                $command = str_replace('$defaultpass', SHA256::hashing($defaultpass), $command);
                $command = str_replace('$siteadminname', $siteadminname, $command);
                $command = str_replace('$siteadminemail', $siteadminemail, $command);
                $command = str_replace('$defaultlang', $defaultlang, $command);
                $command = str_replace('$sessionname', 'ls'.sRandomChars(20,'123456789'), $command);
                $command = str_replace('$databasetabletype', $databasetabletype, $command);

                if (! db_execute_num($command)) {  //Checked
                    $command=htmlspecialchars($command);
                    $modifyoutput .="<br />".sprintf($clang->gT("SQL command failed: %s Reason: %s"),"<span style='font-size:10px;'>".$command."</span>","<span style='color:#ee0000;font-size:10px;'>".$connect->ErrorMsg()."</span><br/>");
                    $success = false;
                }
                else
                {
                    $command=htmlspecialchars($command);
                    $modifyoutput .=". ";
                }

                $command = '';
            } else {
                $command .= $line;
            }
        }
    }

    return $success;

}



// unsets all Session variables to kill session
function killSession()  //added by Dennis
{
    // Delete the Session Cookie
    $CookieInfo = session_get_cookie_params();
    if ( (empty($CookieInfo['domain'])) && (empty($CookieInfo['secure'])) ) {
        setcookie(session_name(), '', time()-3600, $CookieInfo['path']);
    } elseif (empty($CookieInfo['secure'])) {
        setcookie(session_name(), '', time()-3600, $CookieInfo['path'], $CookieInfo['domain']);
    } else {
        setcookie(session_name(), '', time()-3600, $CookieInfo['path'], $CookieInfo['domain'], $CookieInfo['secure']);
    }
    unset($_COOKIE[session_name()]);
    foreach ($_SESSION as $key =>$value)
    {
        //echo $key." = ".$value."<br />";
        unset($_SESSION[$key]);
    }
    $_SESSION = array(); // redundant with previous lines
    session_unset();
    @session_destroy();
}







// set the rights of a user and his children
function setuserrights($uid, $rights)
{
    global $connect;
    $uid=sanitize_int($uid);
    $updates = "create_survey=".$rights['create_survey']
    . ", create_user=".$rights['create_user']
    . ", delete_user=".$rights['delete_user']
    . ", superadmin=".$rights['superadmin']
    . ", configurator=".$rights['configurator']
    . ", manage_template=".$rights['manage_template']
    . ", manage_label=".$rights['manage_label'];
    $uquery = "UPDATE ".db_table_name('users')." SET ".$updates." WHERE uid = ".$uid;
    return $connect->Execute($uquery);     //Checked
}


function createPassword()
{
    $pwchars = "abcdefhjmnpqrstuvwxyz23456789";
    $password_length = 8;
    $passwd = '';

    for ($i=0; $i<$password_length; $i++)
    {
        $passwd .= $pwchars[floor(rand(0,strlen($pwchars)-1))];
    }
    return $passwd;
}

function getgroupuserlist()
{
    global $ugid, $dbprefix, $scriptname, $connect, $clang;

    $ugid=sanitize_int($ugid);
    $surveyidquery = "SELECT a.uid, a.users_name FROM ".db_table_name('users')." AS a LEFT JOIN (SELECT uid AS id FROM ".db_table_name('user_in_groups')." WHERE ugid = {$ugid}) AS b ON a.uid = b.id WHERE id IS NULL ORDER BY a.users_name";

    $surveyidresult = db_execute_assoc($surveyidquery);  //Checked
    if (!$surveyidresult) {return "Database Error";}
    $surveyselecter = "";
    $surveynames = $surveyidresult->GetRows();
    if ($surveynames)
    {
        foreach($surveynames as $sv)
        {
            $surveyselecter .= "<option";
            $surveyselecter .=" value='{$sv['uid']}'>{$sv['users_name']}</option>\n";
        }
    }
    $surveyselecter = "<option value='-1' selected='selected'>".$clang->gT("Please choose...")."</option>\n".$surveyselecter;
    return $surveyselecter;
}

/**
* Retrieve a HTML <OPTION> list of survey admin users
*
* @param mixed $bIncludeOwner If the survey owner should be included
* @param mixed $bIncludeSuperAdmins If Super admins should be included
* @return string
*/
function sGetSurveyUserlist($bIncludeOwner=true, $bIncludeSuperAdmins=true)
{
    global $surveyid, $dbprefix, $scriptname, $connect, $clang, $usercontrolSameGroupPolicy;
    $surveyid=sanitize_int($surveyid);

    $sSurveyIDQuery = "SELECT a.uid, a.users_name, a.full_name FROM ".db_table_name('users')." AS a
                      LEFT OUTER JOIN (SELECT uid AS id FROM ".db_table_name('survey_permissions')." WHERE sid = {$surveyid}) AS b ON a.uid = b.id
                      WHERE id IS NULL ";
    if (!$bIncludeSuperAdmins)
    {
        $sSurveyIDQuery.='and superadmin=0 ';
    }
    $sSurveyIDQuery.= 'ORDER BY a.users_name';
    $surveyidresult = db_execute_assoc($sSurveyIDQuery);  //Checked

    if (!$surveyidresult) {return "Database Error";}
    $surveyselecter = "";
    $surveynames = $surveyidresult->GetRows();

    if (isset($usercontrolSameGroupPolicy) &&
    $usercontrolSameGroupPolicy == true)
    {
        $authorizedUsersList = getuserlist('onlyuidarray');
    }

    if ($surveynames)
    {
        foreach($surveynames as $sv)
        {
            if (!isset($usercontrolSameGroupPolicy) ||
            $usercontrolSameGroupPolicy == false ||
            in_array($sv['uid'],$authorizedUsersList))
            {
                $surveyselecter .= "<option";
                $surveyselecter .=" value='{$sv['uid']}'>{$sv['users_name']} {$sv['full_name']}</option>\n";
            }
        }
    }
    if (!isset($svexist)) {$surveyselecter = "<option value='-1' selected='selected'>".$clang->gT("Please choose...")."</option>\n".$surveyselecter;}
    else {$surveyselecter = "<option value='-1'>".$clang->gT("None")."</option>\n".$surveyselecter;}
    return $surveyselecter;
}

function getsurveyusergrouplist($outputformat='htmloptions')
{
    global $surveyid, $dbprefix, $scriptname, $connect, $clang, $usercontrolSameGroupPolicy;
    $surveyid=sanitize_int($surveyid);

    $surveyidquery = "SELECT a.ugid, a.name, MAX(d.ugid) AS da FROM ".db_table_name('user_groups')." AS a LEFT JOIN (SELECT b.ugid FROM ".db_table_name('user_in_groups')." AS b LEFT JOIN (SELECT * FROM ".db_table_name('survey_permissions')." WHERE sid = {$surveyid}) AS c ON b.uid = c.uid WHERE c.uid IS NULL) AS d ON a.ugid = d.ugid GROUP BY a.ugid, a.name HAVING MAX(d.ugid) IS NOT NULL";
    $surveyidresult = db_execute_assoc($surveyidquery);  //Checked
    if (!$surveyidresult) {return "Database Error";}
    $surveyselecter = "";
    $surveynames = $surveyidresult->GetRows();

    if (isset($usercontrolSameGroupPolicy) &&
    $usercontrolSameGroupPolicy == true)
    {
        $authorizedGroupsList=getusergrouplist('simplegidarray');
    }

    if ($surveynames)
    {
        foreach($surveynames as $sv)
        {
            if (!isset($usercontrolSameGroupPolicy) ||
            $usercontrolSameGroupPolicy == false ||
            in_array($sv['ugid'],$authorizedGroupsList))
            {
                $surveyselecter .= "<option";
                $surveyselecter .=" value='{$sv['ugid']}'>{$sv['name']}</option>\n";
                $simpleugidarray[] = $sv['ugid'];
            }
        }
    }
    if (!isset($svexist)) {$surveyselecter = "<option value='-1' selected='selected'>".$clang->gT("Please choose...")."</option>\n".$surveyselecter;}
    else {$surveyselecter = "<option value='-1'>".$clang->gT("None")."</option>\n".$surveyselecter;}

    if ($outputformat == 'simpleugidarray')
    {
        return $simpleugidarray;
    }
    else
    {
        return $surveyselecter;
    }
}

function getusergrouplist($outputformat='optionlist')
{
    global $dbprefix, $scriptname, $connect, $clang;

    //$squery = "SELECT ugid, name FROM ".db_table_name('user_groups') ." WHERE owner_id = {$_SESSION['loginID']} ORDER BY name";
    $squery = "SELECT a.ugid, a.name, a.owner_id, b.uid FROM ".db_table_name('user_groups') ." AS a LEFT JOIN ".db_table_name('user_in_groups') ." AS b ON a.ugid = b.ugid WHERE uid = {$_SESSION['loginID']} ORDER BY name";

    $sresult = db_execute_assoc($squery); //Checked
    if (!$sresult) {return "Database Error";}
    $selecter = "";
    $groupnames = $sresult->GetRows();
    $simplegidarray=array();
    if ($groupnames)
    {
        foreach($groupnames as $gn)
        {
            $selecter .= "<option ";
            if($_SESSION['loginID'] == $gn['owner_id']) {$selecter .= " style=\"font-weight: bold;\"";}
            if (isset($_GET['ugid']) && $gn['ugid'] == $_GET['ugid']) {$selecter .= " selected='selected'"; $svexist = 1;}
            $selecter .=" value='$scriptname?action=editusergroups&amp;ugid={$gn['ugid']}'>{$gn['name']}</option>\n";
            $simplegidarray[] = $gn['ugid'];
        }
    }
    if (!isset($svexist)) {$selecter = "<option value='-1' selected='selected'>".$clang->gT("Please choose...")."</option>\n".$selecter;}
    //else {$selecter = "<option value='-1'>".$clang->gT("None")."</option>\n".$selecter;}

    if ($outputformat == 'simplegidarray')
    {
        return $simplegidarray;
    }
    else
    {
        return $selecter;
    }
}


function languageDropdown($surveyid,$selected)
{
    global $homeurl;
    $slangs = GetAdditionalLanguagesFromSurveyID($surveyid);
    $baselang = GetBaseLanguageFromSurveyID($surveyid);
    array_unshift($slangs,$baselang);
    $html = "<select class='listboxquestions' name='langselect' onchange=\"window.open(this.options[this.selectedIndex].value, '_top')\">\n";
    foreach ($slangs as $lang)
    {
        if ($lang == $selected) $html .= "\t<option value='{$homeurl}/admin.php?action=dataentry&sid={$surveyid}&language={$lang}' selected='selected'>".getLanguageNameFromCode($lang,false)."</option>\n";
        if ($lang != $selected) $html .= "\t<option value='{$homeurl}/admin.php?action=dataentry&sid={$surveyid}&language={$lang}'>".getLanguageNameFromCode($lang,false)."</option>\n";
    }
    $html .= "</select>";
    return $html;
}

function languageDropdownClean($surveyid,$selected)
{
    $slangs = GetAdditionalLanguagesFromSurveyID($surveyid);
    $baselang = GetBaseLanguageFromSurveyID($surveyid);
    array_unshift($slangs,$baselang);
    $html = "<select class='listboxquestions' id='language' name='language'>\n";
    foreach ($slangs as $lang)
    {
        if ($lang == $selected) $html .= "\t<option value='$lang' selected='selected'>".getLanguageNameFromCode($lang,false)."</option>\n";
        if ($lang != $selected) $html .= "\t<option value='$lang'>".getLanguageNameFromCode($lang,false)."</option>\n";
    }
    $html .= "</select>";
    return $html;
}

function BuildCSVFromQuery($Query)
{
    global $dbprefix, $connect;
    $QueryResult = db_execute_assoc($Query) or safe_die ("ERROR: $QueryResult<br />".$connect->ErrorMsg()); //safe
    preg_match('/FROM (\w+)( |,)/i', $Query, $MatchResults);
    $TableName = $MatchResults[1];;
    if ($dbprefix)
    {
        $TableName = substr($TableName, strlen($dbprefix), strlen($TableName));
    }
    $Output = "\n#\n# " . strtoupper($TableName) . " TABLE\n#\n";
    $HeaderDone = false;    $ColumnNames = "";
    while ($Row = $QueryResult->FetchRow())
    {

        if (!$HeaderDone)
        {
            foreach ($Row as $Key=>$Value)
            {
                $ColumnNames .= CSVEscape($Key).","; //Add all the column names together
            }
            $ColumnNames = substr($ColumnNames, 0, -1); //strip off last comma space
            $Output .= "$ColumnNames\n";
            $HeaderDone=true;
        }
        $ColumnValues = "";
        foreach ($Row as $Key=>$Value)
        {
            $Value=str_replace("\r\n", "\n", $Value);
            $Value=str_replace("\r", "\n", $Value);
            $ColumnValues .= CSVEscape($Value) . ",";
        }
        $ColumnValues = substr($ColumnValues, 0, -1); //strip off last comma space
        $Output .= str_replace("\n","\\n","$ColumnValues")."\n";
    }
    return $Output;
}

function CSVEscape($str)
{
    $str= str_replace('\n','\%n',$str);
    return '"' . str_replace('"','""', $str) . '"';
}

function convertCSVRowToArray($string, $seperator, $quotechar)
{
    $fields=preg_split('/' . $seperator . '(?=([^"]*"[^"]*")*(?![^"]*"))/',trim($string));
    $fields=array_map('CSVUnquote',$fields);
    return $fields;
}


/**
* This function removes surrounding and masking quotes from the CSV field
*
* @param mixed $field
* @return mixed
*/
function CSVUnquote($field)
{
    //print $field.":";
    $field = preg_replace ("/^\040*\"/", "", $field);
    $field = preg_replace ("/\"\040*$/", "", $field);
    $field= str_replace('""','"',$field);
    //print $field."\n";
    return $field;
}

/**
* CleanLanguagesFromSurvey() removes any languages from survey tables that are not in the passed list
* @param string $sid - the currently selected survey
* @param string $availlangs - space seperated list of additional languages in survey
* @return bool - always returns true
*/
function CleanLanguagesFromSurvey($sid, $availlangs)
{
    global $connect;
    $sid=sanitize_int($sid);
    $baselang = GetBaseLanguageFromSurveyID($sid);

    if (!empty($availlangs) && $availlangs != " ")
    {
        $availlangs=sanitize_languagecodeS($availlangs);
        $langs = explode(" ",$availlangs);
        if($langs[count($langs)-1] == "") array_pop($langs);
    }

    $sqllang = "language <> '".$baselang."' ";;

    if (!empty($availlangs) && $availlangs != " ")
    {
        foreach ($langs as $lang)
        {
            $sqllang .= "and language <> '".$lang."' ";
        }
    }

    // Remove From Answers Table
    $query = "SELECT qid FROM ".db_table_name('questions')." WHERE sid='{$sid}' and ($sqllang)";
    $qidresult = db_execute_assoc($query) or safe_die($connect->ErrorMsg());    //Checked
    while ($qrow =  $qidresult->FetchRow())
    {
        $myqid = $qrow['qid'];
        $query = "DELETE FROM ".db_table_name('answers')." WHERE qid='$myqid' and ($sqllang)";
        $connect->Execute($query) or safe_die($connect->ErrorMsg());    //Checked
    }

    // Remove From Questions Table
    $query = "DELETE FROM ".db_table_name('questions')." WHERE sid='{$sid}' and ($sqllang)";
    $connect->Execute($query) or safe_die($connect->ErrorMsg());   //Checked

    // Remove From Groups Table
    $query = "DELETE FROM ".db_table_name('groups')." WHERE sid='{$sid}' and ($sqllang)";
    $connect->Execute($query) or safe_die($connect->ErrorMsg());   //Checked

    return true;
}

/**
* FixLanguageConsistency() fixes missing groups,questions,answers & assessments for languages on a survey
* @param string $sid - the currently selected survey
* @param string $availlangs - space seperated list of additional languages in survey - if empty all additional languages of a survey are checked against the base language
* @return bool - always returns true
*/
function FixLanguageConsistency($sid, $availlangs='')
{
    global $connect, $databasetype;

    if (trim($availlangs)!='')
    {
        $availlangs=sanitize_languagecodeS($availlangs);
        $langs = explode(" ",$availlangs);
        if($langs[count($langs)-1] == "") array_pop($langs);
    } else {
       $langs=GetAdditionalLanguagesFromSurveyID($sid);
    }

    $baselang = GetBaseLanguageFromSurveyID($sid);
    $sid=sanitize_int($sid);
    $query = "SELECT * FROM ".db_table_name('groups')." WHERE sid='{$sid}' AND language='{$baselang}'  ORDER BY group_order";
    $result = db_execute_assoc($query) or safe_die($connect->ErrorMsg());  //Checked
    if ($result->RecordCount() > 0)
    {
        while($group = $result->FetchRow())
        {
            foreach ($langs as $lang)
            {
                $query = "SELECT gid FROM ".db_table_name('groups')." WHERE sid='{$sid}' AND gid='{$group['gid']}' AND language='{$lang}'";
                $gresult = db_execute_assoc($query) or safe_die($connect->ErrorMsg()); //Checked
                if ($gresult->RecordCount() < 1)
                {
                    db_switchIDInsert('groups',true);
<<<<<<< HEAD
                    $query = "INSERT INTO ".db_table_name('groups')." (gid,sid,group_name,group_order,description,grelevance,language) VALUES('{$group['gid']}','{$group['sid']}',".db_quoteall($group['group_name']).",'{$group['group_order']}',".db_quoteall($group['description']).",'".db_quote($group['grelevance'])."','{$lang}')";
=======
                    $query = "INSERT INTO ".db_table_name('groups')." (gid,sid,group_name,group_order,description,grelevance,language) VALUES('{$group['gid']}','{$group['sid']}',".db_quoteall($group['group_name']).",'{$group['group_order']}',".db_quoteall($group['description']).",'".db_quoteall($group['grelevance'])."','{$lang}')";
>>>>>>> 000fb695
                    $connect->Execute($query) or safe_die($connect->ErrorMsg());  //Checked
                    db_switchIDInsert('groups',false);
                }
            }
            reset($langs);
        }
    }

    $quests = array();
    $query = "SELECT * FROM ".db_table_name('questions')." WHERE sid='{$sid}' AND language='{$baselang}' ORDER BY question_order";
    $result = db_execute_assoc($query) or safe_die($connect->ErrorMsg());  //Checked
    if ($result->RecordCount() > 0)
    {
        while($question = $result->FetchRow())
        {
            array_push($quests,$question['qid']);
            foreach ($langs as $lang)
            {
                $query = "SELECT qid FROM ".db_table_name('questions')." WHERE sid='{$sid}' AND qid='{$question['qid']}' AND language='{$lang}' AND scale_id={$question['scale_id']}";
                $gresult = db_execute_assoc($query) or safe_die($connect->ErrorMsg());   //Checked
                if ($gresult->RecordCount() < 1)
                {
                    db_switchIDInsert('questions',true);
                    $query = "INSERT INTO ".db_table_name('questions')." (qid,sid,gid,type,title,question,preg,help,other,mandatory,question_order,language, scale_id,parent_qid, relevance) VALUES('{$question['qid']}','{$question['sid']}','{$question['gid']}','{$question['type']}',".db_quoteall($question['title']).",".db_quoteall($question['question']).",".db_quoteall($question['preg']).",".db_quoteall($question['help']).",'{$question['other']}','{$question['mandatory']}','{$question['question_order']}','{$lang}',{$question['scale_id']},{$question['parent_qid']}, '{$question['relevance']}')";
                    $connect->Execute($query) or safe_die($query."<br />".$connect->ErrorMsg());   //Checked
                    db_switchIDInsert('questions',false);
                }
            }
            reset($langs);
        }

        $sqlans = "";
        foreach ($quests as $quest)
        {
            $sqlans .= " OR qid = '".$quest."' ";
        }

        $query = "SELECT * FROM ".db_table_name('answers')." WHERE language='{$baselang}' and (".trim($sqlans,' OR').") ORDER BY qid, code";
        $result = db_execute_assoc($query) or safe_die($connect->ErrorMsg()); //Checked
        if ($result->RecordCount() > 0)
        {
            while($answer = $result->FetchRow())
            {
                foreach ($langs as $lang)
                {
                    $query = "SELECT qid FROM ".db_table_name('answers')." WHERE code='{$answer['code']}' AND qid='{$answer['qid']}' AND language='{$lang}' AND scale_id={$answer['scale_id']}";
                    $gresult = db_execute_assoc($query) or safe_die($connect->ErrorMsg());  //Checked
                    if ($gresult->RecordCount() < 1)
                    {
                        db_switchIDInsert('answers',true);
                        $query = "INSERT INTO ".db_table_name('answers')." (qid,code,answer,scale_id,sortorder,language,assessment_value) VALUES('{$answer['qid']}',".db_quoteall($answer['code']).",".db_quoteall($answer['answer']).",{$answer['scale_id']},'{$answer['sortorder']}','{$lang}',{$answer['assessment_value']})";
                        $connect->Execute($query) or safe_die($connect->ErrorMsg()); //Checked
                        db_switchIDInsert('answers',false);
                    }
                }
                reset($langs);
            }
        }
    }


    $query = "SELECT * FROM ".db_table_name('assessments')." WHERE sid='{$sid}' AND language='{$baselang}'";
    $result = db_execute_assoc($query) or safe_die($connect->ErrorMsg());  //Checked
    if ($result->RecordCount() > 0)
    {
        while($assessment = $result->FetchRow())
        {
            foreach ($langs as $lang)
            {
                $query = "SELECT id FROM ".db_table_name('assessments')." WHERE sid='{$sid}' AND id='{$assessment['id']}' AND language='{$lang}'";
                $gresult = db_execute_assoc($query) or safe_die($connect->ErrorMsg()); //Checked
                if ($gresult->RecordCount() < 1)
                {
                    db_switchIDInsert('assessments',true);
                    $query = "INSERT INTO ".db_table_name('assessments')." (id,sid,scope,gid,name,minimum,maximum,message,language) "
                    ."VALUES('{$assessment['id']}','{$assessment['sid']}',".db_quoteall($assessment['scope']).",".db_quoteall($assessment['gid']).",".db_quoteall($assessment['name']).",".db_quoteall($assessment['minimum']).",".db_quoteall($assessment['maximum']).",".db_quoteall($assessment['message']).",'{$lang}')";
                    $connect->Execute($query) or safe_die($connect->ErrorMsg());  //Checked
                    db_switchIDInsert('assessments',false);
                }
            }
            reset($langs);
        }
    }



    return true;
}

///**
//* GetGroupDepsForConditions() get Dependencies between groups caused by conditions
//* @param string $sid - the currently selected survey
//* @param string $depgid - (optionnal) get only the dependencies applying to the group with gid depgid
//* @param string $targgid - (optionnal) get only the dependencies for groups dependents on group targgid
//* @param string $index-by - (optionnal) "by-depgid" for result indexed with $res[$depgid][$targgid]
//*                   "by-targgid" for result indexed with $res[$targgid][$depgid]
//* @return array - returns an array describing the conditions or NULL if no dependecy is found
//*
//* Example outupt assumin $index-by="by-depgid":
//*Array
//*(
//*    [125] => Array             // Group Id 125 is dependent on
//*        (
//*            [123] => Array         // Group Id 123
//*                (
//*                    [depgpname] => G3      // GID-125 has name G3
//*                    [targetgpname] => G1   // GID-123 has name G1
//*                    [conditions] => Array
//*                        (
//*                            [189] => Array // Because Question Id 189
//*                                (
//*                                    [0] => 9   // Have condition 9 set
//*                                    [1] => 10  // and condition 10 set
//*                                    [2] => 14  // and condition 14 set
//*                                )
//*
//*                        )
//*
//*                )
//*
//*            [124] => Array         // GID 125 is also dependent on GID 124
//*                (
//*                    [depgpname] => G3
//*                    [targetgpname] => G2
//*                    [conditions] => Array
//*                        (
//*                            [189] => Array // Because Question Id 189 have conditions set
//*                                (
//*                                    [0] => 11
//*                                )
//*
//*                            [215] => Array // And because Question Id 215 have conditions set
//*                                (
//*                                    [0] => 12
//*                                )
//*
//*                        )
//*
//*                )
//*
//*        )
//*
//*)
//*
//* Usage example:
//*   * Get all group dependencies for SID $sid indexed by depgid:
//*       $result=GetGroupDepsForConditions($sid);
//*   * Get all group dependencies for GID $gid in survey $sid indexed by depgid:
//*       $result=GetGroupDepsForConditions($sid,$gid);
//*   * Get all group dependents on group $gid in survey $sid indexed by targgid:
//*       $result=GetGroupDepsForConditions($sid,"all",$gid,"by-targgid");
//*/
//function GetGroupDepsForConditions($sid,$depgid="all",$targgid="all",$indexby="by-depgid")
//{
//    global $connect, $clang;
//    $sid=sanitize_int($sid);
//    $condarray = Array();
//
//    $sqldepgid="";
//    $sqltarggid="";
//    if ($depgid != "all") { $depgid = sanitize_int($depgid); $sqldepgid="AND tq.gid=$depgid";}
//    if ($targgid != "all") {$targgid = sanitize_int($targgid); $sqltarggid="AND tq2.gid=$targgid";}
//
//    $baselang = GetBaseLanguageFromSurveyID($sid);
//    $condquery = "SELECT tg.gid as depgid, tg.group_name as depgpname, "
//    . "tg2.gid as targgid, tg2.group_name as targgpname, tq.qid as depqid, tc.cid FROM "
//    . db_table_name('conditions')." AS tc, "
//    . db_table_name('questions')." AS tq, "
//    . db_table_name('questions')." AS tq2, "
//    . db_table_name('groups')." AS tg ,"
//    . db_table_name('groups')." AS tg2 "
//    . "WHERE tq.language='{$baselang}' AND tq2.language='{$baselang}' AND tg.language='{$baselang}' AND tg2.language='{$baselang}' AND tc.qid = tq.qid AND tq.sid=$sid "
//    . "AND tq.gid = tg.gid AND tg2.gid = tq2.gid "
//    . "AND tq2.qid=tc.cqid AND tq.gid != tg2.gid $sqldepgid $sqltarggid";
//    $condresult=db_execute_assoc($condquery) or safe_die($connect->ErrorMsg());   //Checked
//
//    if ($condresult->RecordCount() > 0) {
//        while ($condrow = $condresult->FetchRow())
//        {
//
//            switch ($indexby)
//            {
//                case "by-depgid":
//                    $depgid=$condrow['depgid'];
//                    $targetgid=$condrow['targgid'];
//                    $depqid=$condrow['depqid'];
//                    $cid=$condrow['cid'];
//                    $condarray[$depgid][$targetgid]['depgpname'] = $condrow['depgpname'];
//                    $condarray[$depgid][$targetgid]['targetgpname'] = $condrow['targgpname'];
//                    $condarray[$depgid][$targetgid]['conditions'][$depqid][]=$cid;
//                    break;
//
//                case "by-targgid":
//                    $depgid=$condrow['depgid'];
//                    $targetgid=$condrow['targgid'];
//                    $depqid=$condrow['depqid'];
//                    $cid=$condrow['cid'];
//                    $condarray[$targetgid][$depgid]['depgpname'] = $condrow['depgpname'];
//                    $condarray[$targetgid][$depgid]['targetgpname'] = $condrow['targgpname'];
//                    $condarray[$targetgid][$depgid]['conditions'][$depqid][] = $cid;
//                    break;
//            }
//        }
//        return $condarray;
//    }
//    return null;
//}

///**
//* GetQuestDepsForConditions() get Dependencies between groups caused by conditions
//* @param string $sid - the currently selected survey
//* @param string $gid - (optionnal) only search dependecies inside the Group Id $gid
//* @param string $depqid - (optionnal) get only the dependencies applying to the question with qid depqid
//* @param string $targqid - (optionnal) get only the dependencies for questions dependents on question Id targqid
//* @param string $index-by - (optionnal) "by-depqid" for result indexed with $res[$depqid][$targqid]
//*                   "by-targqid" for result indexed with $res[$targqid][$depqid]
//* @return array - returns an array describing the conditions or NULL if no dependecy is found
//*
//* Example outupt assumin $index-by="by-depqid":
//*Array
//*(
//*    [184] => Array     // Question Id 184
//*        (
//*            [183] => Array // Depends on Question Id 183
//*                (
//*                    [0] => 5   // Because of condition Id 5
//*                )
//*
//*        )
//*
//*)
//*
//* Usage example:
//*   * Get all questions dependencies for Survey $sid and group $gid indexed by depqid:
//*       $result=GetQuestDepsForConditions($sid,$gid);
//*   * Get all questions dependencies for question $qid in survey/group $sid/$gid indexed by depqid:
//*       $result=GetGroupDepsForConditions($sid,$gid,$qid);
//*   * Get all questions dependents on question $qid in survey/group $sid/$gid indexed by targqid:
//*       $result=GetGroupDepsForConditions($sid,$gid,"all",$qid,"by-targgid");
//*/
//function GetQuestDepsForConditions($sid,$gid="all",$depqid="all",$targqid="all",$indexby="by-depqid", $searchscope="samegroup")
//{
//    global $connect, $clang;
//    $condarray = Array();
//
//    $baselang = GetBaseLanguageFromSurveyID($sid);
//    $sqlgid="";
//    $sqldepqid="";
//    $sqltargqid="";
//    $sqlsearchscope="";
//    if ($gid != "all") {$gid = sanitize_int($gid); $sqlgid="AND tq.gid=$gid";}
//    if ($depqid != "all") {$depqid = sanitize_int($depqid); $sqldepqid="AND tq.qid=$depqid";}
//    if ($targqid != "all") {$targqid = sanitize_int($targqid); $sqltargqid="AND tq2.qid=$targqid";}
//    if ($searchscope == "samegroup") {$sqlsearchscope="AND tq2.gid=tq.gid";}
//
//    $condquery = "SELECT tq.qid as depqid, tq2.qid as targqid, tc.cid FROM "
//    . db_table_name('conditions')." AS tc, "
//    . db_table_name('questions')." AS tq, "
//    . db_table_name('questions')." AS tq2 "
//    . "WHERE tq.language='{$baselang}' AND tq2.language='{$baselang}' AND tc.qid = tq.qid AND tq.sid=$sid "
//    . "AND  tq2.qid=tc.cqid $sqlsearchscope $sqlgid $sqldepqid $sqltargqid";
//
//    $condresult=db_execute_assoc($condquery) or safe_die($connect->ErrorMsg());    //Checked
//
//    if ($condresult->RecordCount() > 0) {
//        while ($condrow = $condresult->FetchRow())
//        {
//            $depqid=$condrow['depqid'];
//            $targetqid=$condrow['targqid'];
//            $condid=$condrow['cid'];
//            switch ($indexby)
//            {
//                case "by-depqid":
//                    $condarray[$depqid][$targetqid][] = $condid;
//                    break;
//
//                case "by-targqid":
//                    $condarray[$targetqid][$depqid][] = $condid;
//                    break;
//            }
//        }
//        return $condarray;
//    }
//    return null;
//}


///**
//* checkMovequestionConstraintsForConditions()
//* @param string $sid - the currently selected survey
//* @param string $qid - qid of the question you want to check possible moves
//* @param string $newgid - (optionnal) get only constraints when trying to move to this particular GroupId
//*                                     otherwise, get all moves constraints for this question
//*
//* @return array - returns an array describing the conditions
//*                 Array
//*                 (
//*                   ['notAbove'] = null | Array
//*                       (
//*                         Array ( gid1, group_order1, qid1, cid1 )
//*                       )
//*                   ['notBelow'] = null | Array
//*                       (
//*                         Array ( gid2, group_order2, qid2, cid2 )
//*                       )
//*                 )
//*
//* This should be read as:
//*    - this question can't be move above group gid1 in position group_order1 because of the condition cid1 on question qid1
//*    - this question can't be move below group gid2 in position group_order2 because of the condition cid2 on question qid2
//*
//*/
//function checkMovequestionConstraintsForConditions($sid,$qid,$newgid="all")
//{
//    global $connect;
//    $resarray=Array();
//    $resarray['notAbove']=null; // defaults to no constraint
//    $resarray['notBelow']=null; // defaults to no constraint
//    $sid=sanitize_int($sid);
//    $qid=sanitize_int($qid);
//
//    if ($newgid != "all")
//    {
//        $newgid=sanitize_int($newgid);
//        $newgorder=getGroupOrder($sid,$newgid);
//    }
//    else
//    {
//        $neworder=""; // Not used in this case
//    }
//
//    $baselang = GetBaseLanguageFromSurveyID($sid);
//
//    // First look for 'my dependencies': questions on which I have set conditions
//    $condquery = "SELECT tq.qid as depqid, tq.gid as depgid, tg.group_order as depgorder, "
//    . "tq2.qid as targqid, tq2.gid as targgid, tg2.group_order as targgorder, "
//    . "tc.cid FROM "
//    . db_table_name('conditions')." AS tc, "
//    . db_table_name('questions')." AS tq, "
//    . db_table_name('questions')." AS tq2, "
//    . db_table_name('groups')." AS tg, "
//    . db_table_name('groups')." AS tg2 "
//    . "WHERE tq.language='{$baselang}' AND tq2.language='{$baselang}' AND tc.qid = tq.qid AND tq.sid=$sid "
//    . "AND  tq2.qid=tc.cqid AND tg.gid=tq.gid AND tg2.gid=tq2.gid AND tq.qid=$qid ORDER BY tg2.group_order DESC";
//
//    $condresult=db_execute_assoc($condquery) or safe_die($connect->ErrorMsg());    //Checked
//
//    if ($condresult->RecordCount() > 0) {
//
//        while ($condrow = $condresult->FetchRow() )
//        {
//            // This Question can go up to the minimum GID on the 1st row
//            $depqid=$condrow['depqid'];
//            $depgid=$condrow['depgid'];
//            $depgorder=$condrow['depgorder'];
//            $targetqid=$condrow['targqid'];
//            $targetgid=$condrow['targgid'];
//            $targetgorder=$condrow['targgorder'];
//            $condid=$condrow['cid'];
//            //echo "This question can't go above to GID=$targetgid/order=$targetgorder because of CID=$condid";
//            if ($newgid != "all")
//            { // Get only constraints when trying to move to this group
//                if ($newgorder < $targetgorder)
//                {
//                    $resarray['notAbove'][]=Array($targetgid,$targetgorder,$depqid,$condid);
//                }
//            }
//            else
//            { // get all moves constraints
//                $resarray['notAbove'][]=Array($targetgid,$targetgorder,$depqid,$condid);
//            }
//        }
//    }
//
//    // Secondly look for 'questions dependent on me': questions that have conditions on my answers
//    $condquery = "SELECT tq.qid as depqid, tq.gid as depgid, tg.group_order as depgorder, "
//    . "tq2.qid as targqid, tq2.gid as targgid, tg2.group_order as targgorder, "
//    . "tc.cid FROM "
//    . db_table_name('conditions')." AS tc, "
//    . db_table_name('questions')." AS tq, "
//    . db_table_name('questions')." AS tq2, "
//    . db_table_name('groups')." AS tg, "
//    . db_table_name('groups')." AS tg2 "
//    . "WHERE tq.language='{$baselang}' AND tq2.language='{$baselang}' AND tc.qid = tq.qid AND tq.sid=$sid "
//    . "AND  tq2.qid=tc.cqid AND tg.gid=tq.gid AND tg2.gid=tq2.gid AND tq2.qid=$qid ORDER BY tg.group_order";
//
//    $condresult=db_execute_assoc($condquery) or safe_die($connect->ErrorMsg());        //Checked
//
//    if ($condresult->RecordCount() > 0) {
//
//        while ($condrow = $condresult->FetchRow())
//        {
//            // This Question can go down to the maximum GID on the 1st row
//            $depqid=$condrow['depqid'];
//            $depgid=$condrow['depgid'];
//            $depgorder=$condrow['depgorder'];
//            $targetqid=$condrow['targqid'];
//            $targetgid=$condrow['targgid'];
//            $targetgorder=$condrow['targgorder'];
//            $condid=$condrow['cid'];
//            //echo "This question can't go below to GID=$depgid/order=$depgorder because of CID=$condid";
//            if ($newgid != "all")
//            { // Get only constraints when trying to move to this group
//                if ($newgorder > $depgorder)
//                {
//                    $resarray['notBelow'][]=Array($depgid,$depgorder,$depqid,$condid);
//                }
//            }
//            else
//            { // get all moves constraints
//                $resarray['notBelow'][]=Array($depgid,$depgorder,$depqid,$condid);
//            }
//        }
//    }
//    return $resarray;
//}

function incompleteAnsFilterstate()
{
    global $filterout_incomplete_answers;
    $letsfilter='';
    $letsfilter = returnglobal('filterinc'); //read get/post filterinc

    // first let's initialize the incompleteanswers session variable
    if ($letsfilter != '')
    { // use the read value if not empty
        $_SESSION['incompleteanswers']=$letsfilter;
    }
    elseif (!isset($_SESSION['incompleteanswers']))
    { // sets default variable value from config file
        $_SESSION['incompleteanswers'] = $filterout_incomplete_answers;
    }

    if  ($_SESSION['incompleteanswers']=='filter') {
        return "filter"; //COMPLETE ANSWERS ONLY
    }
    elseif ($_SESSION['incompleteanswers']=='show') {
        return false; //ALL ANSWERS
    }
    elseif ($_SESSION['incompleteanswers']=='incomplete') {
        return "inc"; //INCOMPLETE ANSWERS ONLY
    }
    else
    { // last resort is to prevent filtering
        return false;
    }
}

/**
* captcha_enabled($screen, $usecaptchamode)
* @param string $screen - the screen name for which to test captcha activation
*
* @return boolean - returns true if captcha must be enabled
**/
function captcha_enabled($screen, $captchamode='')
{
    switch($screen)
    {
        case 'registrationscreen':
            if ($captchamode == 'A' ||
            $captchamode == 'B' ||
            $captchamode == 'D' ||
            $captchamode == 'R')
            {
                return true;
            }
            else
            {
                return false;
            }
            break;
        case 'surveyaccessscreen':
            if ($captchamode == 'A' ||
            $captchamode == 'B' ||
            $captchamode == 'C' ||
            $captchamode == 'X')
            {
                return true;
            }
            else
            {
                return false;
            }
            break;
        case 'saveandloadscreen':
            if ($captchamode == 'A' ||
            $captchamode == 'C' ||
            $captchamode == 'D' ||
            $captchamode == 'S')
            {
                return true;
            }
            else
            {
                return false;
            }
            return true;
            break;
        default:
            return true;
            break;
    }
}


/**
* used for import[survey|questions|groups]
*
* @param mixed $string
* @return mixed
*/
function convertCsvreturn2return($string)
{
    $string= str_replace('\n', "\n", $string);
    return str_replace('\%n', '\n', $string);
}



/**
*  Checks that each object from an array of CSV data [question-rows,answer-rows,labelsets-row] supports at least a given language
*
* @param mixed $csvarray array with a line of csv data per row
* @param mixed $idkeysarray  array of integers giving the csv-row numbers of the object keys
* @param mixed $langfieldnum  integer giving the csv-row number of the language(s) filed
*        ==> the language field  can be a single language code or a
*            space separated language code list
* @param mixed $langcode  the language code to be tested
* @param mixed $hasheader  if we should strip off the first line (if it contains headers)
*/
function  bDoesImportarraySupportsLanguage($csvarray,$idkeysarray,$langfieldnum,$langcode, $hasheader = false)
{
    // An array with one row per object id and langsupport status as value
    $objlangsupportarray=Array();
    if ($hasheader === true)
    { // stripping first row to skip headers if any
        array_shift($csvarray);
    }

    foreach ($csvarray as $csvrow)
    {
        $rowcontents = convertCSVRowToArray($csvrow,',','"');
        $rowid = "";
        foreach ($idkeysarray as $idfieldnum)
        {
            $rowid .= $rowcontents[$idfieldnum]."-";
        }
        $rowlangarray = explode (" ", $rowcontents[$langfieldnum]);
        if (!isset($objlangsupportarray[$rowid]))
        {
            if (array_search($langcode,$rowlangarray)!== false)
            {
                $objlangsupportarray[$rowid] = "true";
            }
            else
            {
                $objlangsupportarray[$rowid] = "false";
            }
        }
        else
        {
            if ($objlangsupportarray[$rowid] == "false" &&
            array_search($langcode,$rowlangarray) !== false)
            {
                $objlangsupportarray[$rowid] = "true";
            }
        }
    } // end foreach rown

    // If any of the object doesn't support the given language, return false
    if (array_search("false",$objlangsupportarray) === false)
    {
        return true;
    }
    else
    {
        return false;
    }
}

/** This function checks to see if there is an answer saved in the survey session
* data that matches the $code. If it does, it returns that data.
* It is used when building a questions text to allow incorporating the answer
* to an earlier question into the text of a later question.
* IE: Q1: What is your name? [Jason]
*     Q2: Hi [Jason] how are you ?
* This function is called from the retriveAnswers function.
*
* @param mixed $code
* @param mixed $phpdateformat  The date format in which any dates are shown
* @return mixed returns the answerText from session variable corresponding to a question code
*/
function retrieve_Answer($code, $phpdateformat=null)
{
    //This function checks to see if there is an answer saved in the survey session
    //data that matches the $code. If it does, it returns that data.
    //It is used when building a questions text to allow incorporating the answer
    //to an earlier question into the text of a later question.
    //IE: Q1: What is your name? [Jason]
    //    Q2: Hi [Jason] how are you ?
    //This function is called from the retriveAnswers function.
    global $dbprefix, $connect, $clang;
    //Find question details
    if (isset($_SESSION[$code]))
    {
        $questiondetails=getsidgidqidaidtype($code);
        //the getsidgidqidaidtype function is in common.php and returns
        //a SurveyID, GroupID, QuestionID and an Answer code
        //extracted from a "fieldname" - ie: 1X2X3a
        // also returns question type

        if ($questiondetails['type'] == "M" || $questiondetails['type'] == "P")
        {
            if ((strpos($code,'comment')>0 || strpos($code,'other')>0) && isset($_SESSION[$code]))
            {
                return $_SESSION[$code];
            }
            $query="SELECT * FROM {$dbprefix}questions WHERE parent_qid='".$questiondetails['qid']."' AND language='".$_SESSION['s_lang']."'";
            $result=db_execute_assoc($query) or safe_die("Error getting answer<br />$query<br />".$connect->ErrorMsg());  //Checked
            while($row=$result->FetchRow())
            {
                if (isset($_SESSION[$code.$row['title']]) && $_SESSION[$code.$row['title']] == "Y")
                {
                    $returns[] = $row['question'];
                }
                elseif (isset($_SESSION[$code]) && $_SESSION[$code] == "Y" && $questiondetails['aid']==$row['title'])
                {
                    return $row['question'];
                }
            }
            if (isset($_SESSION[$code."other"]) && $_SESSION[$code."other"])
            {
                $returns[]=$_SESSION[$code."other"];
            }
            if (isset($returns))
            {
                $return=implode(", ", $returns);
                if (strpos($return, ","))
                {
                    $return=substr_replace($return, " &", strrpos($return, ","), 1);
                }
            }
            else
            {
                $return=$clang->gT("No answer");
            }
        }
        elseif (!$_SESSION[$code] && $_SESSION[$code] !=0)
        {
            $return=$clang->gT("No answer");
        }
        else
        {
            $return=getextendedanswer($code, $_SESSION[$code], 'INSERTANS',$phpdateformat);
        }
    }
    else
    {
        $return=$clang->gT("Error") . "($code)";
    }
    return html_escape($return);
}

/**
* Check if a table does exist in the database
*
* @param mixed $sid  Table name to check for (without dbprefix!))
* @return boolean True or false if table exists or not
*/
function tableExists($tablename)
{
    global $connect;
    static $tablelist;

    if (!isset($tablelist)) $tablelist = $connect->MetaTables();
    if ($tablelist==false)
    {
        return false;
    }
    foreach ($tablelist as $tbl)
    {
        if (db_quote_id($tbl) == db_table_name($tablename))
        {
            return true;
        }
    }
    return false;
}

// Returns false if the survey is anonymous,
// and a token table exists: in this case the completed field of a token
// will contain 'Y' instead of the submitted date to ensure privacy
// Returns true otherwise
function bIsTokenCompletedDatestamped($thesurvey)
{
    if ($thesurvey['anonymized'] == 'Y' &&  tableExists('tokens_'.$thesurvey['sid']))
    {
        return false;
    }
    else
    {
        return true;
    }
}

/**
* example usage
* $date = "2006-12-31 21:00";
* $shift "+6 hours"; // could be days, weeks... see function strtotime() for usage
*
* echo sql_date_shift($date, "Y-m-d H:i:s", $shift);
*
* will output: 2007-01-01 03:00:00
*
* @param mixed $date
* @param mixed $dformat
* @param mixed $shift
* @return string
*/
function date_shift($date, $dformat, $shift)
{
    return date($dformat, strtotime($shift, strtotime($date)));
}


// getBounceEmail: returns email used to receive error notifications
function getBounceEmail($surveyid)
{
    $surveyInfo=getSurveyInfo($surveyid);

    if ($surveyInfo['bounceprocessing'] == 'G')
    {
        return getGlobalSetting('siteadminbounce');
    }
    else if ($surveyInfo['bounce_email'] == '')
    {
        return null; // will be converted to from in MailText
    }
    else
    {
        return $surveyInfo['bounce_email'];
    }
}

// getEmailFormat: returns email format for the survey
// returns 'text' or 'html'
function getEmailFormat($surveyid)
{

    $surveyInfo=getSurveyInfo($surveyid);
    if ($surveyInfo['htmlemail'] == 'Y')
    {
        return 'html';
    }
    else
    {
        return 'text';
    }

}

// Check if user has manage rights for a template
function hasTemplateManageRights($userid, $templatefolder) {
    global $connect;
    global $dbprefix;
    $userid=sanitize_int($userid);
    $templatefolder=sanitize_paranoid_string($templatefolder);
    $query = "SELECT ".db_quote_id('use')." FROM {$dbprefix}templates_rights WHERE uid=".$userid." AND folder LIKE '".$templatefolder."'";

    $result = db_execute_assoc($query) or safe_die($connect->ErrorMsg());  //Safe

    if ($result->RecordCount() == 0)  return false;

    $row = $result->FetchRow();

    return $row["use"];
}

/**
* This function creates an incrementing answer code based on the previous source-code
*
* @param mixed $sourcecode The previous answer code
*/
function getNextCode($sourcecode)
{
    $i=1;
    $found=true;
    $foundnumber=-1;
    while ($i<=strlen($sourcecode) && $found)
    {
        $found=is_numeric(substr($sourcecode,-$i));
        if ($found)
        {
            $foundnumber=substr($sourcecode,-$i);
            $i++;
        }
    }
    if ($foundnumber==-1)
    {
        return($sourcecode);
    }
    else
    {
        $foundnumber++;
        $result=substr($sourcecode,0,strlen($sourcecode)-strlen($foundnumber)).$foundnumber;
        return($result);
    }

}

/**
* Translink
*
* @param mixed $type
* @param mixed $oldid
* @param mixed $newid
* @param mixed $text
* @return mixed
*/
function translink($type, $oldid, $newid, $text)
{
    global $relativeurl;
    if (!isset($_POST['translinksfields']))
    {
        return $text;
    }

    if ($type == 'survey')
    {
        $pattern = "([^'\"]*)/upload/surveys/$oldid/";
        $replace = "$relativeurl/upload/surveys/$newid/";
        return preg_replace('#'.$pattern.'#', $replace, $text);
    }
    elseif ($type == 'label')
    {
        $pattern = "([^'\"]*)/upload/labels/$oldid/";
        $replace = "$relativeurl/upload/labels/$newid/";
        return preg_replace('#'.$pattern.'#', $replace, $text);
    }
    else
    {
        return $text;
    }
}

/**
* This function creates the old fieldnames for survey import
*
* @param mixed $iOldSID  The old survey id
* @param mixed $iNewSID  The new survey id
* @param array $aGIDReplacements An array with group ids (oldgid=>newgid)
* @param array $aQIDReplacements An array with question ids (oldqid=>newqid)
*/
function aReverseTranslateFieldnames($iOldSID,$iNewSID,$aGIDReplacements,$aQIDReplacements)
{
    $aGIDReplacements=array_flip($aGIDReplacements);
    $aQIDReplacements=array_flip($aQIDReplacements);
    if ($iOldSID==$iNewSID) {
        $forceRefresh=true; // otherwise grabs the cached copy and throws undefined index exceptions
    }
    else {
        $forceRefresh=false;
    }
    $aFieldMap=createFieldMap($iNewSID,'full',$forceRefresh);
    $aFieldMappings=array();
    foreach ($aFieldMap as $sFieldname=>$aFieldinfo)
    {
      if ($aFieldinfo['qid']!=null)
      {
          $aFieldMappings[$sFieldname]=$iOldSID.'X'.$aGIDReplacements[$aFieldinfo['gid']].'X'.$aQIDReplacements[$aFieldinfo['qid']].$aFieldinfo['aid'];
          // now also add a shortened field mapping which is needed for certain kind of condition mappings
          $aFieldMappings[$iNewSID.'X'.$aFieldinfo['gid'].'X'.$aFieldinfo['qid']]=$iOldSID.'X'.$aGIDReplacements[$aFieldinfo['gid']].'X'.$aQIDReplacements[$aFieldinfo['qid']];
      }
    }
    return array_flip($aFieldMappings);
}


/**
* This function replaces the old insertans tags with new ones across a survey
*
* @param string $newsid  Old SID
* @param string $oldsid  New SID
* @param mixed $fieldnames Array  array('oldfieldname'=>'newfieldname')
*/
function TranslateInsertansTags($newsid,$oldsid,$fieldnames)
{
    global $connect, $dbprefix;

    $newsid=sanitize_int($newsid);
    $oldsid=sanitize_int($oldsid);


    # translate 'surveyls_urldescription' and 'surveyls_url' INSERTANS tags in surveyls
    $sql = "SELECT surveyls_survey_id, surveyls_language, surveyls_urldescription, surveyls_url from {$dbprefix}surveys_languagesettings WHERE surveyls_survey_id=".$newsid." AND (surveyls_urldescription LIKE '%{INSERTANS:".$oldsid."X%' OR surveyls_url LIKE '%{INSERTANS:".$oldsid."X%')";
    $res = db_execute_assoc($sql) or safe_die("Can't read groups table in transInsertAns ".$connect->ErrorMsg());     // Checked

    while ($qentry = $res->FetchRow())
    {
        $urldescription = $qentry['surveyls_urldescription'];
        $endurl  = $qentry['surveyls_url'];
        $language = $qentry['surveyls_language'];

        foreach ($fieldnames as $sOldFieldname=>$sNewFieldname)
        {
            $pattern = $sOldFieldname;
            $replacement = $sNewFieldname;
            $urldescription=preg_replace('/'.$pattern.'/', $replacement, $urldescription);
            $endurl=preg_replace('/'.$pattern.'/', $replacement, $endurl);
        }

        if (strcmp($urldescription,$qentry['surveyls_urldescription']) !=0  ||
        (strcmp($endurl,$qentry['surveyls_url']) !=0))
        {
            // Update Field
            $sqlupdate = "UPDATE {$dbprefix}surveys_languagesettings SET surveyls_urldescription='".db_quote($urldescription)."', surveyls_url='".db_quote($endurl)."' WHERE surveyls_survey_id=$newsid AND surveyls_language='$language'";
            $updateres=$connect->Execute($sqlupdate) or safe_die ("Couldn't update INSERTANS in surveys_languagesettings<br />$sqlupdate<br />".$connect->ErrorMsg());    //Checked
        } // Enf if modified
    } // end while qentry

    # translate 'quotals_urldescrip' and 'quotals_url' INSERTANS tags in quota_languagesettings
    $sql = "SELECT quotals_id, quotals_urldescrip, quotals_url from {$dbprefix}quota_languagesettings qls,{$dbprefix}quota q WHERE sid=".$newsid." AND q.id=qls.quotals_quota_id AND (quotals_urldescrip LIKE '%{INSERTANS:".$oldsid."X%' OR quotals_url LIKE '%{INSERTANS:".$oldsid."X%')";
    $res = db_execute_assoc($sql) or safe_die("Can't read quota table in transInsertAns ".$connect->ErrorMsg());     // Checked

    while ($qentry = $res->FetchRow())
    {
        $urldescription = $qentry['quotals_urldescrip'];
        $endurl  = $qentry['quotals_url'];

        foreach ($fieldnames as $sOldFieldname=>$sNewFieldname)
        {
<<<<<<< HEAD
            $pattern = $sOldFieldname;
            $replacement = $sNewFieldname;
=======
            $pattern = "{INSERTANS:".$sOldFieldname."}";
            $replacement = "{INSERTANS:".$sNewFieldname."}";
>>>>>>> 000fb695
            $urldescription=preg_replace('/'.$pattern.'/', $replacement, $urldescription);
            $endurl=preg_replace('/'.$pattern.'/', $replacement, $endurl);
        }

        if (strcmp($urldescription,$qentry['quotals_urldescrip']) !=0  ||
        (strcmp($endurl,$qentry['quotals_url']) !=0))
        {
            // Update Field
            $sqlupdate = "UPDATE {$dbprefix}quota_languagesettings SET quotals_urldescrip='".db_quote($urldescription)."', quotals_url='".db_quote($endurl)."' WHERE quotals_id={$qentry['quotals_id']}";
            $updateres=$connect->Execute($sqlupdate) or safe_die ("Couldn't update INSERTANS in quota_languagesettings<br />$sqlupdate<br />".$connect->ErrorMsg());    //Checked
        } // Enf if modified
    } // end while qentry


    # translate 'description' INSERTANS tags in groups
    $sql = "SELECT gid, language, group_name, description from {$dbprefix}groups WHERE sid=".$newsid." AND description LIKE '%{INSERTANS:".$oldsid."X%' OR group_name LIKE '%{INSERTANS:".$oldsid."X%'";
    $res = db_execute_assoc($sql) or safe_die("Can't read groups table in transInsertAns ".$connect->ErrorMsg());     // Checked

    while ($qentry = $res->FetchRow())
    {
        $gpname = $qentry['group_name'];
        $description = $qentry['description'];
        $gid = $qentry['gid'];
        $language = $qentry['language'];

        foreach ($fieldnames as $sOldFieldname=>$sNewFieldname)
        {
            $pattern = $sOldFieldname;
            $replacement = $sNewFieldname;
            $gpname = preg_replace('/'.$pattern.'/', $replacement, $gpname);
            $description=preg_replace('/'.$pattern.'/', $replacement, $description);
        }

        if (strcmp($description,$qentry['description']) !=0  ||
            strcmp($gpname,$qentry['group_name']) !=0)
        {
            // Update Fields
            $sqlupdate = "UPDATE {$dbprefix}groups SET description='".db_quote($description)."', group_name='".db_quote($gpname)."' WHERE gid=$gid AND language='$language'";
            $updateres=$connect->Execute($sqlupdate) or safe_die ("Couldn't update INSERTANS in groups<br />$sqlupdate<br />".$connect->ErrorMsg());    //Checked
        } // Enf if modified
    } // end while qentry

    # translate 'question' and 'help' INSERTANS tags in questions
    $sql = "SELECT qid, language, question, help from {$dbprefix}questions WHERE sid=".$newsid." AND (question LIKE '%{INSERTANS:".$oldsid."X%' OR help LIKE '%{INSERTANS:".$oldsid."X%')";
    $res = db_execute_assoc($sql) or safe_die("Can't read question table in transInsertAns ".$connect->ErrorMsg());     // Checked

    while ($qentry = $res->FetchRow())
    {
        $question = $qentry['question'];
        $help = $qentry['help'];
        $qid = $qentry['qid'];
        $language = $qentry['language'];

        foreach ($fieldnames as $sOldFieldname=>$sNewFieldname)
        {
            $pattern = $sOldFieldname;
            $replacement = $sNewFieldname;
            $question=preg_replace('/'.$pattern.'/', $replacement, $question);
            $help=preg_replace('/'.$pattern.'/', $replacement, $help);
        }

        if (strcmp($question,$qentry['question']) !=0 ||
        strcmp($help,$qentry['help']) !=0)
        {
            // Update Field
            $sqlupdate = "UPDATE {$dbprefix}questions SET question='".db_quote($question)."', help='".db_quote($help)."' WHERE qid=$qid AND language='$language'";
            $updateres=$connect->Execute($sqlupdate) or safe_die ("Couldn't update INSERTANS in question<br />$sqlupdate<br />".$connect->ErrorMsg());    //Checked
        } // Enf if modified
    } // end while qentry


    # translate 'answer' INSERTANS tags in answers
    $sql = "SELECT a.qid, a.language, a.code, a.answer from {$dbprefix}answers as a INNER JOIN {$dbprefix}questions as b ON a.qid=b.qid WHERE b.sid=".$newsid." AND a.answer LIKE '%{INSERTANS:".$oldsid."X%'";
    $res = db_execute_assoc($sql) or safe_die("Can't read answers table in transInsertAns ".$connect->ErrorMsg());     // Checked

    while ($qentry = $res->FetchRow())
    {
        $answer = $qentry['answer'];
        $code = $qentry['code'];
        $qid = $qentry['qid'];
        $language = $qentry['language'];

        foreach ($fieldnames as $sOldFieldname=>$sNewFieldname)
        {
            $pattern = $sOldFieldname;
            $replacement = $sNewFieldname;
            $answer=preg_replace('/'.$pattern.'/', $replacement, $answer);
        }

        if (strcmp($answer,$qentry['answer']) !=0)
        {
            // Update Field
            $sqlupdate = "UPDATE {$dbprefix}answers SET answer='".db_quote($answer)."' WHERE qid=$qid AND code='$code' AND language='$language'";
            $updateres=$connect->Execute($sqlupdate) or safe_die ("Couldn't update INSERTANS in answers<br />$sqlupdate<br />".$connect->ErrorMsg());    //Checked
        } // Enf if modified
    } // end while qentry
}


/**
* put your comment there...
*
* @param mixed $id
* @param mixed $type
*/
function hasResources($id,$type='survey')
{
    global $publicdir,$uploaddir;
    $dirname = $uploaddir;

    if ($type == 'survey')
    {
        $dirname .= "/surveys/$id";
    }
    elseif ($type == 'label')
    {
        $dirname .= "/labels/$id";
    }
    else
    {
        return false;
    }

    if (is_dir($dirname) && $dh=opendir($dirname))
    {
        while(($entry = readdir($dh)) !== false)
        {
            if($entry !== '.' && $entry !== '..')
            {
                return true;
                break;
            }
        }
        closedir($dh);
    }
    else
    {
        return false;
    }

    return false;
}

/**
* Creates a random sequence of characters
*
* @param mixed $length Length of resulting string
* @param string $pattern To define which characters should be in the resulting string
*/
function sRandomChars($length,$pattern="23456789abcdefghijkmnpqrstuvwxyz")
{
    $patternlength = strlen($pattern)-1;
    for($i=0;$i<$length;$i++)
    {
        if(isset($key))
        $key .= $pattern{rand(0,$patternlength)};
        else
        $key = $pattern{rand(0,$patternlength)};
    }
    return $key;
}



/**
* used to translate simple text to html (replacing \n with <br />
*
* @param mixed $mytext
* @param mixed $ishtml
* @return mixed
*/
function conditional_nl2br($mytext,$ishtml,$encoded='')
{
    if ($ishtml === true)
    {
        // $mytext has been processed by clang->gT with html mode
        // and thus \n has already been translated to &#10;
        if ($encoded == '')
        {
            $mytext=str_replace('&#10;', '<br />',$mytext);
        }
        return str_replace("\n", '<br />',$mytext);
    }
    else
    {
        return $mytext;
    }
}

function conditional2_nl2br($mytext,$ishtml)
{
    if ($ishtml === true)
    {
        return str_replace("\n", '<br />',$mytext);
    }
    else
    {
        return $mytext;
    }
}

function br2nl( $data ) {
    return preg_replace( '!<br.*>!iU', "\n", $data );
}


function safe_die($text)
{
    //Only allowed tag: <br />
    $textarray=explode('<br />',$text);
    $textarray=array_map('htmlspecialchars',$textarray);
    die(implode( '<br />',$textarray));
}

/**
* getQuotaInformation() returns quota information for the current survey
* @param string $surveyid - Survey identification number
* @param string $quotaid - Optional quotaid that restricts the result to a given quota
* @return array - nested array, Quotas->Members->Fields
*/
function getQuotaInformation($surveyid,$language,$quotaid='all')
{
    global $clang, $clienttoken;
    $baselang = GetBaseLanguageFromSurveyID($surveyid);

    $query = "SELECT * FROM ".db_table_name('quota').", ".db_table_name('quota_languagesettings')."
		   	  WHERE ".db_table_name('quota').".id = ".db_table_name('quota_languagesettings').".quotals_quota_id
			  AND sid='{$surveyid}'
              AND quotals_language='".$language."'";
    if ($quotaid != 'all')
    {
        $query .= " AND id=$quotaid";
    }

    $result = db_execute_assoc($query) or safe_die($connect->ErrorMsg());    //Checked
    $quota_info = array();
    $x=0;

    $surveyinfo=getSurveyInfo($surveyid);

    // Check all quotas for the current survey
    if ($result->RecordCount() > 0)
    {
        while ($survey_quotas = $result->FetchRow())
        {
            //Modify the URL - thanks janokary
            $survey_quotas['quotals_url']=str_replace("{SAVEDID}",isset($_SESSION['srid']) ? $_SESSION['srid'] : '', $survey_quotas['quotals_url']);
            $survey_quotas['quotals_url']=str_replace("{SID}", $surveyid, $survey_quotas['quotals_url']);
            $survey_quotas['quotals_url']=str_replace("{LANG}", $clang->getlangcode(), $survey_quotas['quotals_url']);
            $survey_quotas['quotals_url']=str_replace("{TOKEN}",$clienttoken, $survey_quotas['quotals_url']);

            array_push($quota_info,array('Name' => $survey_quotas['name'],
                                         'Limit' => $survey_quotas['qlimit'],
                                         'Action' => $survey_quotas['action'],
                                         'Message' => $survey_quotas['quotals_message'],
                                         'Url' => passthruReplace(insertansReplace($survey_quotas['quotals_url']), $surveyinfo),
                                         'UrlDescrip' => $survey_quotas['quotals_urldescrip'],
                                         'AutoloadUrl' => $survey_quotas['autoload_url']));
            $query = "SELECT * FROM ".db_table_name('quota_members')." WHERE quota_id='{$survey_quotas['id']}'";
            $result_qe = db_execute_assoc($query) or safe_die($connect->ErrorMsg());      //Checked
            $quota_info[$x]['members'] = array();
            if ($result_qe->RecordCount() > 0)
            {
                while ($quota_entry = $result_qe->FetchRow())
                {
                    $query = "SELECT type, title,gid FROM ".db_table_name('questions')." WHERE qid='{$quota_entry['qid']}' AND language='{$baselang}'";
                    $result_quest = db_execute_assoc($query) or safe_die($connect->ErrorMsg());     //Checked
                    $qtype = $result_quest->FetchRow();

                    $fieldnames = "0";

                    if ($qtype['type'] == "I" || $qtype['type'] == "G" || $qtype['type'] == "Y")
                    {
                        $fieldnames=array(0 => $surveyid.'X'.$qtype['gid'].'X'.$quota_entry['qid']);
                        $value = $quota_entry['code'];
                    }

                    if($qtype['type'] == "L" || $qtype['type'] == "O" || $qtype['type'] =="!")
                    {
                        $fieldnames=array(0 => $surveyid.'X'.$qtype['gid'].'X'.$quota_entry['qid']);
                        $value = $quota_entry['code'];
                    }

                    if($qtype['type'] == "M")
                    {
                        $fieldnames=array(0 => $surveyid.'X'.$qtype['gid'].'X'.$quota_entry['qid'].$quota_entry['code']);
                        $value = "Y";
                    }

                    if($qtype['type'] == "A" || $qtype['type'] == "B")
                    {
                        $temp = explode('-',$quota_entry['code']);
                        $fieldnames=array(0 => $surveyid.'X'.$qtype['gid'].'X'.$quota_entry['qid'].$temp[0]);
                        $value = $temp[1];
                    }

                    array_push($quota_info[$x]['members'],array('Title' => $qtype['title'],
                                                                'type' => $qtype['type'],
                                                                'code' => $quota_entry['code'],
                                                                'value' => $value,
                                                                'qid' => $quota_entry['qid'],
                                                                'fieldnames' => $fieldnames));
                }
            }
            $x++;
        }
    }
    return $quota_info;
}

/**
* get_quotaCompletedCount() returns the number of answers matching the quota
* @param string $surveyid - Survey identification number
* @param string $quotaid - quota id for which you want to compute the completed field
* @return string - number of mathing entries in the result DB or 'N/A'
*/
function get_quotaCompletedCount($surveyid, $quotaid)
{
    $result ="N/A";
    $quota_info = getQuotaInformation($surveyid,GetBaseLanguageFromSurveyID($surveyid),$quotaid);
    $quota = $quota_info[0];

    if ( db_tables_exist(db_table_name_nq('survey_'.$surveyid))  &&
    count($quota['members']) > 0)
    {
        $fields_list = array(); // Keep a list of fields for easy reference
        // construct an array of value for each $quota['members']['fieldnames']
        unset($querycond);
        $fields_query = array();
        foreach($quota['members'] as $member)
        {
            foreach($member['fieldnames'] as $fieldname)
            {
                if (!in_array($fieldname,$fields_list)){
                    $fields_list[] = $fieldname;
                    $fields_query[$fieldname] = array();
                }
                $fields_query[$fieldname][]= db_quote_id($fieldname)." = '{$member['value']}'";
            }
        }

        foreach($fields_list as $fieldname)
        {
            $select_query = " ( ".implode(' OR ',$fields_query[$fieldname]).' )';
            $querycond[] = $select_query;
        }

        $querysel = "SELECT count(id) as count FROM ".db_table_name('survey_'.$surveyid)." WHERE ".implode(' AND ',$querycond)." "." AND submitdate IS NOT NULL";
        $result = db_execute_assoc($querysel) or safe_die($connect->ErrorMsg()); //Checked
        $quota_check = $result->FetchRow();
        $result = $quota_check['count'];
    }

    return $result;
}

function fix_FCKeditor_text($str)
{
    $str = str_replace('<br type="_moz" />','',$str);
    if ($str == "<br />" || $str == " " || $str == "&nbsp;")
    {
        $str = "";
    }
    if (preg_match("/^[\s]+$/",$str))
    {
        $str='';
    }
    if ($str == "\n")
    {
        $str = "";
    }
    if (trim($str) == "&nbsp;" || trim($str)=='')
    { // chrome adds a single &nbsp; element to empty fckeditor fields
        $str = "";
    }

    return $str;
}


function recursive_stripslashes($array_or_string)
{
    if (is_array($array_or_string))
    {
        return array_map('recursive_stripslashes', $array_or_string);
    }
    else
    {
        return stripslashes($array_or_string);
    }
}




/**
* This is a helper function for GetAttributeFieldNames
*
* @param mixed $fieldname
*/
function filterforattributes ($fieldname)
{
    if (strpos($fieldname,'attribute_')===false) return false; else return true;
}


/**
* Retrieves the attribute field names from the related token table
*
* @param mixed $surveyid  The survey ID
* @return array The fieldnames
*/
function GetAttributeFieldNames($surveyid)
{
    global $dbprefix, $connect;
    if (tableExists('tokens_'.$surveyid) === false)
    {
        return Array();
    }
    $tokenfieldnames = array_values($connect->MetaColumnNames("{$dbprefix}tokens_$surveyid", true));
    return array_filter($tokenfieldnames,'filterforattributes');
}

/**
* Retrieves the token field names usable for conditions from the related token table
*
* @param mixed $surveyid  The survey ID
* @return array The fieldnames
*/
function GetTokenConditionsFieldNames($surveyid)
{
    $extra_attrs=GetAttributeFieldNames($surveyid);
    $basic_attrs=Array('firstname','lastname','email','token','language','sent','remindersent','remindercount','usesleft');
    return array_merge($basic_attrs,$extra_attrs);
}

/**
* Retrieves the attribute names from the related token table
*
* @param mixed $surveyid  The survey ID
* @param boolean $onlyAttributes Set this to true if you only want the fieldnames of the additional attribue fields - defaults to false
* @return array The fieldnames as key and names as value in an Array
*/
function GetTokenFieldsAndNames($surveyid, $onlyAttributes=false)
{
    global $dbprefix, $connect, $clang;
    if (tableExists('tokens_'.$surveyid) === false)
    {
        return Array();
    }
    $extra_attrs=GetAttributeFieldNames($surveyid);
    $basic_attrs=Array('firstname','lastname','email','token','language','sent','remindersent','remindercount','usesleft');
    $basic_attrs_names=Array(
    $clang->gT('First name'),
    $clang->gT('Last name'),
    $clang->gT('Email address'),
    $clang->gT('Token code'),
    $clang->gT('Language code'),
    $clang->gT('Invitation sent date'),
    $clang->gT('Last Reminder sent date'),
    $clang->gT('Total numbers of sent reminders'),
    $clang->gT('Uses left')
    );

    $thissurvey=getSurveyInfo($surveyid);
    $attdescriptiondata=!empty($thissurvey['attributedescriptions']) ? $thissurvey['attributedescriptions'] : "";
    $attdescriptiondata=explode("\n",$attdescriptiondata);
    $attributedescriptions=array();
    $basic_attrs_and_names=array();
    $extra_attrs_and_names=array();
    foreach ($attdescriptiondata as $attdescription)
    {
        $attributedescriptions['attribute_'.substr($attdescription,10,strpos($attdescription,'=')-10)] = substr($attdescription,strpos($attdescription,'=')+1);
    }
    foreach ($extra_attrs as $fieldname)
    {
        if (isset($attributedescriptions[$fieldname]))
        {
            $extra_attrs_and_names[$fieldname]=$attributedescriptions[$fieldname];
        }
        else
        {
            $extra_attrs_and_names[$fieldname]=sprintf($clang->gT('Attribute %s'),substr($fieldname,10));
        }
    }
    if ($onlyAttributes===false)
    {
        $basic_attrs_and_names=array_combine($basic_attrs,$basic_attrs_names);
        return array_merge($basic_attrs_and_names,$extra_attrs_and_names);
    }
    else
    {
        return $extra_attrs_and_names;
    }
}

/**
* Retrieves the token attribute value from the related token table
*
* @param mixed $surveyid  The survey ID
* @param mixed $attrName  The token-attribute field name
* @param mixed $token  The token code
* @return string The token attribute value (or null on error)
*/
function GetAttributeValue($surveyid,$attrName,$token)
{
    global $dbprefix, $connect;
    $attrName=strtolower($attrName);
    if (!tableExists('tokens_'.$surveyid) || !in_array($attrName,GetTokenConditionsFieldNames($surveyid)))
    {
        return null;
    }
    $sanitized_token=$connect->qstr($token,get_magic_quotes_gpc());
    $surveyid=sanitize_int($surveyid);

    $query="SELECT $attrName FROM {$dbprefix}tokens_$surveyid WHERE token=$sanitized_token";
    $result=db_execute_num($query);
    $count=$result->RecordCount();
    if ($count != 1)
    {
        return null;
    }
    else
    {
        $row=$result->FetchRow();
        return $row[0];
    }
}

/**
* This function strips any content between and including <style>  & <javascript> tags
*
* @param string $content String to clean
* @return string  Cleaned string
*/
function strip_javascript($content){
    $search = array('@<script[^>]*?>.*?</script>@si',  // Strip out javascript
                   '@<style[^>]*?>.*?</style>@siU'    // Strip style tags properly
    /*               ,'@<[\/\!]*?[^<>]*?>@si',            // Strip out HTML tags
    '@<![\s\S]*?--[ \t\n\r]*>@'         // Strip multi-line comments including CDATA
    */
    );
    $text = preg_replace($search, '', $content);
    return $text;
}


/**
* This function cleans files from the temporary directory being older than 1 day
* @todo Make the days configurable
*/
function cleanTempDirectory()
{
    global $tempdir;
    $dir=  $tempdir.'/';
    $dp = opendir($dir) or die ('Could not open temporary directory');
    while ($file = readdir($dp)) {
        if (is_file($dir.$file) && (filemtime($dir.$file)) < (strtotime('-1 days')) && $file!='index.html' && $file!='readme.txt' && $file!='..' && $file!='.' && $file!='.svn') {
            @unlink($dir.$file);
        }
    }
    $dir=  $tempdir.'/upload/';
    $dp = opendir($dir) or die ('Could not open temporary directory');
    while ($file = readdir($dp)) {
        if (is_file($dir.$file) && (filemtime($dir.$file)) < (strtotime('-1 days')) && $file!='index.html' && $file!='readme.txt' && $file!='..' && $file!='.' && $file!='.svn') {
            @unlink($dir.$file);
        }
    }
    closedir($dp);
}


function use_firebug()
{
    if(FIREBUG == true)
    {
        return '<script type="text/javascript" src="http://getfirebug.com/releases/lite/1.2/firebug-lite-compressed.js"></script>';
    };
};

/**
* This is a convenience function for the coversion of datetime values
*
* @param mixed $value
* @param mixed $fromdateformat
* @param mixed $todateformat
* @return string
*/
function convertDateTimeFormat($value, $fromdateformat, $todateformat)
{
    $datetimeobj = new Date_Time_Converter($value , $fromdateformat);
    return $datetimeobj->convert($todateformat);
}


/**
* This function removes the UTF-8 Byte Order Mark from a string
*
* @param string $str
* @return string
*/
function removeBOM($str=""){
    if(substr($str, 0,3) == pack("CCC",0xef,0xbb,0xbf)) {
        $str=substr($str, 3);
    }
    return $str;
}

/**
* This function requests the latest update information from the LimeSurvey.org website
*
* @returns array Contains update information or false if the request failed for some reason
*/
function GetUpdateInfo()
{
    global $homedir, $debug, $buildnumber, $versionnumber;
    require_once($homedir."/classes/http/http.php");

    $http=new http_class;

    /* Connection timeout */
    $http->timeout=0;
    /* Data transfer timeout */
    $http->data_timeout=0;
    $http->user_agent="Mozilla/4.0 (compatible; MSIE 6.0; Windows NT 5.1)";
    $http->GetRequestArguments("http://update.limesurvey.org?build=$buildnumber",$arguments);

    $updateinfo=false;
    $error=$http->Open($arguments);
    $error=$http->SendRequest($arguments);

    $http->ReadReplyHeaders($headers);


    if($error=="") {
        $body=''; $full_body='';
        for(;;){
            $error = $http->ReadReplyBody($body,10000);
            if($error != "" || strlen($body)==0) break;
            $full_body .= $body;
        }
        $updateinfo=json_decode($full_body,true);
        if ($http->response_status!='200')
        {
            $updateinfo['errorcode']=$http->response_status;
            $updateinfo['errorhtml']=$full_body;
        }
    }
    else
    {
        $updateinfo['errorcode']=$error;
        $updateinfo['errorhtml']=$error;
    }
    unset( $http );
    return $updateinfo;
}



/**
* This function updates the actual global variables if an update is available after using GetUpdateInfo
* @return Array with update or error information
*/
function updatecheck()
{
    global $buildnumber;
    $updateinfo=GetUpdateInfo();
    if (isset($updateinfo['Targetversion']['build']) && (int)$updateinfo['Targetversion']['build']>(int)$buildnumber && trim($buildnumber)!='')
    {
        setGlobalSetting('updateavailable',1);
        setGlobalSetting('updatebuild',$updateinfo['Targetversion']['build']);
        setGlobalSetting('updateversion',$updateinfo['Targetversion']['versionnumber']);
    }
    else
    {
        setGlobalSetting('updateavailable',0);
    }
    setGlobalSetting('updatelastcheck',date('Y-m-d H:i:s'));
    return $updateinfo;
}

/**
* This function removes a directory recursively
*
* @param mixed $dirname
* @return bool
*/
function rmdirr($dirname)
{
    // Sanity check
    if (!file_exists($dirname)) {
        return false;
    }

    // Simple delete for a file
    if (is_file($dirname) || is_link($dirname)) {
        return @unlink($dirname);
    }

    // Loop through the folder
    $dir = dir($dirname);
    while (false !== $entry = $dir->read()) {
        // Skip pointers
        if ($entry == '.' || $entry == '..') {
            continue;
        }

        // Recurse
        rmdirr($dirname . DIRECTORY_SEPARATOR . $entry);
    }

    // Clean up
    $dir->close();
    return @rmdir($dirname);
}

function getTokenData($surveyid, $token)
{
    global $dbprefix, $connect;
    $query = "SELECT * FROM ".db_table_name('tokens_'.$surveyid)." WHERE token='".db_quote($token)."'";
    $result = db_execute_assoc($query) or safe_die("Couldn't get token info in getTokenData()<br />".$query."<br />".$connect->ErrorMsg());    //Checked
    $thistoken=array(); // so has default value
    while($row=$result->FetchRow())
    {
        $thistoken=array("firstname"=>$row['firstname'],
        "lastname"=>$row['lastname'],
        "email"=>$row['email'],
        "language" =>$row['language'],
        "usesleft" =>$row['usesleft'],
        );
        $attrfieldnames=GetAttributeFieldnames($surveyid);
        foreach ($attrfieldnames as $attr_name)
        {
            $thistoken[$attr_name]=$row[$attr_name];
        }
    } // while
    return $thistoken;
}


/**
* This function returns the complete directory path to a given template name
*
* @param mixed $sTemplateName
*/
function sGetTemplatePath($sTemplateName)
{
    global $standardtemplaterootdir, $usertemplaterootdir, $defaulttemplate;
    if (isStandardTemplate($sTemplateName))
    {
        return $standardtemplaterootdir.'/'.$sTemplateName;
    }
    else
    {
        if (file_exists($usertemplaterootdir.'/'.$sTemplateName))
        {
            return $usertemplaterootdir.'/'.$sTemplateName;
        }
        elseif (file_exists($usertemplaterootdir.'/'.$defaulttemplate))
        {
            return $usertemplaterootdir.'/'.$defaulttemplate;
        }
        elseif (file_exists($standardtemplaterootdir.'/'.$defaulttemplate))
        {
            return $standardtemplaterootdir.'/'.$defaulttemplate;
        }
        else
        {
            return $standardtemplaterootdir.'/default';
        }
    }
}

/**
* This function returns the complete URL path to a given template name
*
* @param mixed $sTemplateName
*/
function sGetTemplateURL($sTemplateName)
{
    global $standardtemplaterooturl, $standardtemplaterootdir, $usertemplaterooturl, $usertemplaterootdir, $defaulttemplate;
    if (isStandardTemplate($sTemplateName))
    {
        return $standardtemplaterooturl.'/'.$sTemplateName;
    }
    else
    {
        if (file_exists($usertemplaterootdir.'/'.$sTemplateName))
        {
            return $usertemplaterooturl.'/'.$sTemplateName;
        }
        elseif (file_exists($usertemplaterootdir.'/'.$defaulttemplate))
        {
            return $usertemplaterooturl.'/'.$defaulttemplate;
        }
        elseif (file_exists($standardtemplaterootdir.'/'.$defaulttemplate))
        {
            return $standardtemplaterooturl.'/'.$defaulttemplate;
        }
        else
        {
            return $standardtemplaterooturl.'/default';
        }
    }
}

/**
* Return the goodchars to be used when filtering input for numbers.
*
* @param $lang 	string	language used, for localisation
* @param $integer	bool	use only integer
* @param $negative	bool	allow negative values
*/
function getNumericalFormat($lang = 'en', $integer = false, $negative = true) {
    $goodchars = "0123456789";
    if ($integer === false) $goodchars .= ".";    //Todo, add localisation
    if ($negative === true) $goodchars .= "-";    //Todo, check databases
    return $goodchars;
}

/**
* Return an array of subquestions for a given sid/qid
*
* @param int $sid
* @param int $qid
* @param $sLanguage Language of the subquestion text
*/
function getSubQuestions($sid, $qid, $sLanguage) {
    global $dbprefix, $connect, $clang;
    static $subquestions;

    if (!isset($subquestions[$sid])) {
	    $sid = sanitize_int($sid);
	    $query = "SELECT sq.*, q.other FROM {$dbprefix}questions as sq, {$dbprefix}questions as q"
	            ." WHERE sq.parent_qid=q.qid AND q.sid=$sid"
	            ." AND sq.language='".$sLanguage. "' "
	            ." AND q.language='".$sLanguage. "' "
	            ." ORDER BY sq.parent_qid, q.question_order,sq.scale_id , sq.question_order";
	    $result=db_execute_assoc($query) or safe_die ("Couldn't get perform answers query<br />$query<br />".$connect->ErrorMsg());    //Checked
        $resultset=array();
	    while ($row=$result->FetchRow())
	    {
	        $resultset[$row['parent_qid']][] = $row;
	    }
	    $subquestions[$sid] = $resultset;
    }
    if (isset($subquestions[$sid][$qid])) return $subquestions[$sid][$qid];
    return array();
}

/**
* Wrapper function to retrieve an xmlwriter object and do error handling if it is not compiled
* into PHP
*/
function getXMLWriter() {
    if (!extension_loaded('xmlwriter')) {
        safe_die('XMLWriter class not compiled into PHP, please contact your system administrator');
    } else {
        $xmlwriter = new XMLWriter();
    }
    return $xmlwriter;
}



/*
* Return a sql statement for renaming a table
*/
function db_rename_table($oldtable, $newtable)
{
    global $connect;

    $dict = NewDataDictionary($connect);
    $result=$dict->RenameTableSQL($oldtable, $newtable);
    return $result[0];
}

/**
* Returns true when a token can not be used (either doesn't exist or has less then one usage left
*
* @param mixed $tid Token
*/
function usedTokens($token)
{
    global $dbprefix, $surveyid;

    $utresult = true;
    $query = "SELECT tid, usesleft from {$dbprefix}tokens_$surveyid WHERE token=".db_quoteall($token);

    $result=db_execute_assoc($query,null,true);
    if ($result !== false) {
        $row=$result->FetchRow();
        if ($row['usesleft']>0) $utresult = false;
    }
    return $utresult;
}



/**
* redirect() generates a redirect URL for the apporpriate SSL mode then applies it.
*
* @param $ssl_mode string 's' or '' (empty).
*/
function redirect($ssl_mode)
{
    $url = 'http'.$ssl_mode.'://'.$_SERVER['HTTP_HOST'].$_SERVER['REQUEST_URI'];
    if (!headers_sent())
    {	// If headers not sent yet... then do php redirect
        ob_clean();
	    header('Location: '.$url);
	    ob_flush();
	    exit;
    };
};

/**
* SSL_mode() $force_ssl is on or off, it checks if the current
* request is to HTTPS (or not). If $force_ssl is on, and the
* request is not to HTTPS, it redirects the request to the HTTPS
* version of the URL, if the request is to HTTPS, it rewrites all
* the URL variables so they also point to HTTPS.
*/
function SSL_mode()
{
    global $rooturl , $homeurl , $publicurl , $tempurl , $imageurl , $uploadurl;
    global $usertemplaterooturl , $standardtemplaterooturl;
    global $parsedurl , $relativeurl , $fckeditordir , $ssl_emergency_override;

    $https = isset($_SERVER['HTTPS'])?$_SERVER['HTTPS']:'';
    if($ssl_emergency_override !== true )
    {
        $force_ssl = strtolower(getGlobalSetting('force_ssl'));
    }
    else
    {
        $force_ssl = 'off';
    };
    if( $force_ssl == 'on' && $https == '' )
    {
                redirect('s');
    }
    if( $force_ssl == 'off' && $https != '')
    {
                redirect('');
    };
};


/**
* Creates an array with details on a particular response for display purposes
* Used in Print answers (done), Detailed response view (Todo:)and Detailed admin notification email (done)
*
* @param mixed $iSurveyID
* @param mixed $iResponseID
* @param mixed $sLanguageCode
* @param boolean $bHonorConditions Apply conditions
*/
function aGetFullResponseTable($iSurveyID, $iResponseID, $sLanguageCode, $bHonorConditions=false)
{
    global $connect;
    $aFieldMap = createFieldMap($iSurveyID,'full',false,false,$sLanguageCode);
    //Get response data
    $idquery = "SELECT * FROM ".db_table_name('survey_'.$iSurveyID)." WHERE id=".$iResponseID;
    $idrow=$connect->GetRow($idquery) or safe_die ("Couldn't get entry<br />\n$idquery<br />\n".$connect->ErrorMsg()); //Checked

    // Create array of non-null values - those are the relevant ones
    $aRelevantFields = array();

    foreach ($aFieldMap as $sKey=>$fname)
    {
        if (!is_null($idrow[$fname['fieldname']]))
        {
            $aRelevantFields[$sKey]=$fname;
        }
    }

    $aResultTable=array();

    $oldgid = 0;
    $oldqid = 0;
    foreach ($aRelevantFields as $sKey=>$fname)
    {
        if (!empty($fname['qid']))
        {
            $attributes = getQuestionAttributes($fname['qid']);
            if (getQuestionAttributeValue($attributes, 'hidden') == 1)
            {
                continue;
            }
        }
        $question = $fname['question'];
        $subquestion='';
        if (isset($fname['gid']) && !empty($fname['gid'])) {
            //Check to see if gid is the same as before. if not show group name
            if ($oldgid !== $fname['gid'])
            {
                $oldgid = $fname['gid'];
                $aResultTable['gid_'.$fname['gid']]=array($fname['group_name']);
            }
        }
        if (isset($fname['qid']) && !empty($fname['qid']))
        {
            if ($oldqid !== $fname['qid'])
            {
                $oldqid = $fname['qid'];
                if (($bHonorConditions && LimeExpressionManager::QuestionIsRelevant($fname['qid'])) || !$bHonorConditions)
                {
                if (isset($fname['subquestion']) || isset($fname['subquestion1']) || isset($fname['subquestion2']))
                {
                    $aResultTable['qid_'.$fname['sid'].'X'.$fname['gid'].'X'.$fname['qid']]=array($fname['question'],'','');
                }
                else
                {
                    $answer=getextendedanswer($fname['fieldname'], $idrow[$fname['fieldname']]);
                    $aResultTable[$fname['fieldname']]=array($question,'',$answer);
                    continue;
                }

            }
                else
                {
                    continue;
        }

            }
        }
        else
        {
            $answer=getextendedanswer($fname['fieldname'], $idrow[$fname['fieldname']]);
            $aResultTable[$fname['fieldname']]=array($question,'',$answer);
            continue;
        }
        if (isset($fname['subquestion']))
        $subquestion = "{$fname['subquestion']}";

        if (isset($fname['subquestion1']))
        $subquestion = "{$fname['subquestion1']}";

        if (isset($fname['subquestion2']))
        $subquestion .= "[{$fname['subquestion2']}]";

        $answer=getextendedanswer($fname['fieldname'], $idrow[$fname['fieldname']]);
        $aResultTable[$fname['fieldname']]=array('',$subquestion,$answer);
    }
    return $aResultTable;
}



/**
* Check if $str is an integer, or string representation of an integer
*
* @param mixed $mStr
*/
function bIsNumericInt($mStr)
{
    if(is_int($mStr))
        return true;
    elseif(is_string($mStr))
        return preg_match("/^[0-9]+$/", $mStr);
    return false;
}

/**
* Invert key/values of an associative array, preserving multiple values in
* the source array as a single key with multiple values in the resulting
* array.
*
* This is not the same as array_flip(), which flattens the structure of the
* source array.
*
* @param array $aArr
*/
function aArrayInvert($aArr)
{
    $aRet = array();
    foreach($aArr as $k => $v)
        $aRet[$v][] = $k;
    return $aRet;
}

/**
* Include Keypad headers
*/
function vIncludeKeypad()
{
    global $js_header_includes, $css_header_includes, $clang;

    $js_header_includes[] = '/scripts/jquery/jquery.keypad.min.js';
    if ($clang->langcode !== 'en')
    {
        $js_header_includes[] = '/scripts/jquery/locale/jquery.ui.keypad-'.$clang->langcode.'.js';
    }
    $css_header_includes[] = '/scripts/jquery/css/jquery.keypad.alt.css';
}

/**
* Strips the DB prefix from a string - does not verify just strips the according number of characters
*
* @param mixed $sTableName
* @return string
*/
function sStripDBPrefix($sTableName)
{
    global $dbprefix;
    return substr($sTableName,strlen($dbprefix));
}

/*
* Emit the standard (last) onsubmit handler for the survey.
*
* This code in injected in the three questionnaire modes right after the <form> element,
* before the individual questions emit their own onsubmit replacement code.
*/
function sDefaultSubmitHandler()
{
    return <<<EOS
    <script type='text/javascript'>
    <!--
        // register the standard (last) onsubmit handler *first*
        document.limesurvey.onsubmit = std_onsubmit_handler;
    -->
    </script>
EOS;
}

/**
* This function fixes the group ID and type on all subquestions
*
*/
function fixSubquestions()
{
    $surveyidresult=db_select_limit_assoc("select sq.qid, sq.parent_qid, sq.gid as sqgid, q.gid, sq.type as sqtype, q.type
    from ".db_table_name('questions')." sq JOIN ".db_table_name('questions')." q on sq.parent_qid=q.qid
    where sq.parent_qid>0 and  (sq.gid!=q.gid or sq.type!=q.type)",1000);
    while ($sv = $surveyidresult->FetchRow())
    {
        db_execute_assoc('update '.db_table_name('questions')." set type='{$sv['type']}', gid={$sv['gid']} where qid={$sv['qid']}");
    }

}


// Closing PHP tag intentionally omitted - yes, it is okay
<|MERGE_RESOLUTION|>--- conflicted
+++ resolved
@@ -1,7340 +1,7186 @@
-<?php
-/*
-* LimeSurvey
-* Copyright (C) 2007 The LimeSurvey Project Team / Carsten Schmitz
-* All rights reserved.
-* License: GNU/GPL License v2 or later, see LICENSE.php
-* LimeSurvey is free software. This version may have been modified pursuant
-* to the GNU General Public License, and as distributed it includes or
-* is derivative of works licensed under the GNU General Public License or
-* other free or open source software licenses.
-* See COPYRIGHT.php for copyright notices and details.
-*
-*	$Id$
-*	Files Purpose: lots of common functions
-*/
-
-require_once('replacements.php');
-
-
-/**
-* This function gives back an array that defines which survey permissions and what part of the CRUD+Import+Export subpermissions is available.
-* - for example it would not make sense to have  a 'create' permissions for survey locale settings as they exist with every survey
-*  so the editor for survey permission should not show a checkbox here, therfore the create element of that permission is set to 'false'
-*  If you want to generally add a new permission just add it here.
-*
-*/
-function aGetBaseSurveyPermissions()
-{
-    global $clang;
-    $aPermissions=array(
-                    'assessments'=>array('create'=>true,'read'=>true,'update'=>true,'delete'=>true,'import'=>false,'export'=>false,'title'=>$clang->gT("Assessments"),'description'=>$clang->gT("Permission to create/view/update/delete assessments rules for a survey"),'img'=>'assessments'),  // Checked
-                    'quotas'=>array('create'=>true,'read'=>true,'update'=>true,'delete'=>true,'import'=>false,'export'=>false,'title'=>$clang->gT("Quotas"),'description'=>$clang->gT("Permission to create/view/update/delete quota rules for a survey"),'img'=>'quota'), // Checked
-                    'responses'=>array('create'=>true,'read'=>true,'update'=>true,'delete'=>true,'import'=>true,'export'=>true,'title'=>$clang->gT("Responses"),'description'=>$clang->gT("Permission to create(data entry)/view/update/delete/import/export responses"),'img'=>'browse'),
-                    'statistics'=>array('create'=>false,'read'=>true,'update'=>false,'delete'=>false,'import'=>false,'export'=>false,'title'=>$clang->gT("Statistics"),'description'=>$clang->gT("Permission to view statistics"),'img'=>'statistics'),    //Checked
-                    'survey'=>array('create'=>false,'read'=>true,'update'=>false,'delete'=>true,'import'=>false,'export'=>false,'title'=>$clang->gT("Survey deletion"),'description'=>$clang->gT("Permission to delete a survey"),'img'=>'delete'),   //Checked
-                    'surveyactivation'=>array('create'=>false,'read'=>false,'update'=>true,'delete'=>false,'import'=>false,'export'=>false,'title'=>$clang->gT("Survey activation"),'description'=>$clang->gT("Permission to activate/deactivate a survey"),'img'=>'activate_deactivate'),  //Checked
-                    'surveycontent'=>array('create'=>true,'read'=>true,'update'=>true,'delete'=>true,'import'=>true,'export'=>true,'title'=>$clang->gT("Survey content"),'description'=>$clang->gT("Permission to create/view/update/delete/import/export the questions, groups, answers & conditions of a survey"),'img'=>'add'),
-                    'surveylocale'=>array('create'=>false,'read'=>true,'update'=>true,'delete'=>false,'import'=>false,'export'=>false,'title'=>$clang->gT("Survey locale settings"),'description'=>$clang->gT("Permission to view/update the survey locale settings"),'img'=>'edit'),
-                    'surveysecurity'=>array('create'=>true,'read'=>true,'update'=>true,'delete'=>true,'import'=>false,'export'=>false,'title'=>$clang->gT("Survey security"),'description'=>$clang->gT("Permission to modify survey security settings"),'img'=>'survey_security'),
-                    'surveysettings'=>array('create'=>false,'read'=>true,'update'=>true,'delete'=>false,'import'=>false,'export'=>false,'title'=>$clang->gT("Survey settings"),'description'=>$clang->gT("Permission to view/update the survey settings including token table creation"),'img'=>'survey_settings'),
-                    'tokens'=>array('create'=>true,'read'=>true,'update'=>true,'delete'=>true,'import'=>true,'export'=>true,'title'=>$clang->gT("Tokens"),'description'=>$clang->gT("Permission to create/update/delete/import/export token entries"),'img'=>'tokens'),
-                    'translations'=>array('create'=>false,'read'=>true,'update'=>true,'delete'=>false,'import'=>false,'export'=>false,'title'=>$clang->gT("Quick translation"),'description'=>$clang->gT("Permission to view & update the translations using the quick-translation feature"),'img'=>'translate')
-                    );
-   uasort($aPermissions,"aComparePermission");
-   return $aPermissions;
-}
-
-/**
-* Simple function to sort the permissions by title
-*
-* @param mixed $aPermissionA  Permission A to compare
-* @param mixed $aPermissionB  Permission B to compare
-*/
-function aComparePermission($aPermissionA,$aPermissionB)
-{
-    if($aPermissionA['title'] >$aPermissionB['title']) {
-        return 1;
-    }
-    else {
-        return -1;
-    }
-}
-
-/**
-* getqtypelist() Returns list of question types available in LimeSurvey. Edit this if you are adding a new
-*    question type
-*
-* @global string $publicurl
-* @global string $sourcefrom
-*
-* @param string $SelectedCode Value of the Question Type (defaults to "T")
-* @param string $ReturnType Type of output from this function (defaults to selector)
-*
-* @return depending on $ReturnType param, returns a straight "array" of question types, or an <option></option> list
-*
-* Explanation of questiontype array:
-*
-* description : Question description
-* subquestions : 0= Does not support subquestions x=Number of subquestion scales
-* answerscales : 0= Does not need answers x=Number of answer scales (usually 1, but e.g. for dual scale question set to 2)
-* assessable : 0=Does not support assessment values when editing answerd 1=Support assessment values
-*/
-function getqtypelist($SelectedCode = "T", $ReturnType = "selector")
-{
-    global $publicurl;
-    global $sourcefrom, $clang;
-
-    if (!isset($clang))
-    {
-        $clang = new limesurvey_lang("en");
-    }
-    $group['Arrays'] = $clang->gT('Arrays');
-    $group['MaskQuestions'] = $clang->gT("Mask questions");
-    $group['SinChoiceQues'] = $clang->gT("Single choice questions");
-    $group['MulChoiceQues'] = $clang->gT("Multiple choice questions");
-    $group['TextQuestions'] = $clang->gT("Text questions");
-
-
-    $qtypes = array(
-    "1"=>array('description'=>$clang->gT("Array dual scale"),
-               'group'=>$group['Arrays'],
-               'subquestions'=>1,
-               'assessable'=>1,
-               'hasdefaultvalues'=>0,
-               'answerscales'=>2),
-    "5"=>array('description'=>$clang->gT("5 Point Choice"),
-               'group'=>$group['SinChoiceQues'],
-               'subquestions'=>0,
-               'hasdefaultvalues'=>0,
-               'assessable'=>0,
-               'answerscales'=>0),
-    "A"=>array('description'=>$clang->gT("Array (5 Point Choice)"),
-               'group'=>$group['Arrays'],
-               'subquestions'=>1,
-               'hasdefaultvalues'=>0,
-               'assessable'=>1,
-               'answerscales'=>0),
-    "B"=>array('description'=>$clang->gT("Array (10 Point Choice)"),
-               'group'=>$group['Arrays'],
-               'subquestions'=>1,
-               'hasdefaultvalues'=>0,
-               'assessable'=>1,
-               'answerscales'=>0),
-    "C"=>array('description'=>$clang->gT("Array (Yes/No/Uncertain)"),
-               'group'=>$group['Arrays'],
-               'subquestions'=>1,
-               'hasdefaultvalues'=>0,
-               'assessable'=>1,
-               'answerscales'=>0),
-    "D"=>array('description'=>$clang->gT("Date"),
-               'group'=>$group['MaskQuestions'],
-               'subquestions'=>0,
-               'hasdefaultvalues'=>1,
-               'assessable'=>0,
-               'answerscales'=>0),
-    "E"=>array('description'=>$clang->gT("Array (Increase/Same/Decrease)"),
-               'group'=>$group['Arrays'],
-               'subquestions'=>1,
-               'hasdefaultvalues'=>0,
-               'assessable'=>1,
-               'answerscales'=>0),
-    "F"=>array('description'=>$clang->gT("Array"),
-               'group'=>$group['Arrays'],
-               'subquestions'=>1,
-               'hasdefaultvalues'=>0,
-               'assessable'=>1,
-               'answerscales'=>1),
-    "G"=>array('description'=>$clang->gT("Gender"),
-               'group'=>$group['MaskQuestions'],
-               'subquestions'=>0,
-               'hasdefaultvalues'=>0,
-               'assessable'=>0,
-               'answerscales'=>0),
-    "H"=>array('description'=>$clang->gT("Array by column"),
-               'group'=>$group['Arrays'],
-               'hasdefaultvalues'=>0,
-               'subquestions'=>1,
-               'assessable'=>1,
-               'answerscales'=>1),
-    "I"=>array('description'=>$clang->gT("Language Switch"),
-               'group'=>$group['MaskQuestions'],
-               'hasdefaultvalues'=>0,
-               'subquestions'=>0,
-               'assessable'=>0,
-               'answerscales'=>0),
-    "K"=>array('description'=>$clang->gT("Multiple Numerical Input"),
-               'group'=>$group['MaskQuestions'],
-               'hasdefaultvalues'=>1,
-               'subquestions'=>1,
-               'assessable'=>1,
-               'answerscales'=>0),
-    "L"=>array('description'=>$clang->gT("List (Radio)"),
-               'group'=>$group['SinChoiceQues'],
-               'subquestions'=>0,
-               'hasdefaultvalues'=>1,
-               'assessable'=>1,
-               'answerscales'=>1),
-    "M"=>array('description'=>$clang->gT("Multiple choice"),
-               'group'=>$group['MulChoiceQues'],
-               'subquestions'=>1,
-               'hasdefaultvalues'=>1,
-               'assessable'=>1,
-               'answerscales'=>0),
-    "N"=>array('description'=>$clang->gT("Numerical Input"),
-               'group'=>$group['MaskQuestions'],
-               'subquestions'=>0,
-               'hasdefaultvalues'=>1,
-               'assessable'=>0,
-               'answerscales'=>0),
-    "O"=>array('description'=>$clang->gT("List with comment"),
-               'group'=>$group['SinChoiceQues'],
-               'subquestions'=>0,
-               'hasdefaultvalues'=>1,
-               'assessable'=>1,
-               'answerscales'=>1),
-    "P"=>array('description'=>$clang->gT("Multiple choice with comments"),
-               'group'=>$group['MulChoiceQues'],
-               'subquestions'=>1,
-               'hasdefaultvalues'=>1,
-               'assessable'=>1,
-               'answerscales'=>0),
-    "Q"=>array('description'=>$clang->gT("Multiple Short Text"),
-               'group'=>$group['TextQuestions'],
-               'subquestions'=>1,
-               'hasdefaultvalues'=>1,
-               'assessable'=>0,
-               'answerscales'=>0),
-    "R"=>array('description'=>$clang->gT("Ranking"),
-               'group'=>$group['MaskQuestions'],
-               'subquestions'=>0,
-               'hasdefaultvalues'=>0,
-               'assessable'=>1,
-               'answerscales'=>1),
-    "S"=>array('description'=>$clang->gT("Short Free Text"),
-               'group'=>$group['TextQuestions'],
-               'subquestions'=>0,
-               'hasdefaultvalues'=>1,
-               'assessable'=>0,
-               'answerscales'=>0),
-    "T"=>array('description'=>$clang->gT("Long Free Text"),
-               'group'=>$group['TextQuestions'],
-               'subquestions'=>0,
-               'hasdefaultvalues'=>1,
-               'assessable'=>0,
-               'answerscales'=>0),
-    "U"=>array('description'=>$clang->gT("Huge Free Text"),
-               'group'=>$group['TextQuestions'],
-               'subquestions'=>0,
-               'hasdefaultvalues'=>1,
-               'assessable'=>0,
-               'answerscales'=>0),
-    "X"=>array('description'=>$clang->gT("Text display"),
-               'group'=>$group['MaskQuestions'],
-               'subquestions'=>0,
-               'hasdefaultvalues'=>0,
-               'assessable'=>0,
-               'answerscales'=>0),
-    "Y"=>array('description'=>$clang->gT("Yes/No"),
-               'group'=>$group['MaskQuestions'],
-               'subquestions'=>0,
-               'hasdefaultvalues'=>0,
-               'assessable'=>0,
-               'answerscales'=>0),
-    "!"=>array('description'=>$clang->gT("List (Dropdown)"),
-               'group'=>$group['SinChoiceQues'],
-               'subquestions'=>0,
-               'hasdefaultvalues'=>1,
-               'assessable'=>1,
-               'answerscales'=>1),
-    ":"=>array('description'=>$clang->gT("Array (Numbers)"),
-               'group'=>$group['Arrays'],
-               'subquestions'=>2,
-               'hasdefaultvalues'=>0,
-               'assessable'=>1,
-               'answerscales'=>0),
-    ";"=>array('description'=>$clang->gT("Array (Texts)"),
-               'group'=>$group['Arrays'],
-               'subquestions'=>2,
-               'hasdefaultvalues'=>0,
-               'assessable'=>0,
-               'answerscales'=>0),
-    "|"=>array('description'=>$clang->gT("File upload"),
-               'group'=>$group['MaskQuestions'],
-               'subquestions'=>0,
-               'hasdefaultvalues'=>0,
-               'assessable'=>0,
-               'answerscales'=>0),
-    "*"=>array('description'=>$clang->gT("Equation"),
-               'group'=>$group['MaskQuestions'],
-               'subquestions'=>0,
-               'hasdefaultvalues'=>0,
-               'assessable'=>0,
-               'answerscales'=>0),
-    );
-    asort($qtypes);
-    if ($ReturnType == "array") {return $qtypes;}
-    if ($ReturnType == "group"){
-        foreach($qtypes as $qkey=>$qtype){
-            $newqType[$qtype['group']][$qkey] = $qtype;
-        }
-
-
-    $qtypeselecter = "";
-        foreach($newqType as $group=>$members)
-        {
-            $qtypeselecter .= '<optgroup label="'.$group.'">';
-            foreach($members as $TypeCode=>$TypeProperties){
-                $qtypeselecter .= "<option value='$TypeCode'";
-                if ($SelectedCode == $TypeCode) {$qtypeselecter .= " selected='selected'";}
-                $qtypeselecter .= ">{$TypeProperties['description']}</option>\n";
-            }
-            $qtypeselecter .= '</optgroup>';
-        }
-
-        return $qtypeselecter;
-
-    };
-    $qtypeselecter = "";
-    foreach($qtypes as $TypeCode=>$TypeProperties)
-    {
-        $qtypeselecter .= "<option value='$TypeCode'";
-        if ($SelectedCode == $TypeCode) {$qtypeselecter .= " selected='selected'";}
-        $qtypeselecter .= ">{$TypeProperties['description']}</option>\n";
-    }
-    return $qtypeselecter;
-}
-
-/**
-* isStandardTemplate returns true if a template is a standard template
-* This function does not check if a template actually exists
-*
-* @param mixed $sTemplateName template name to look for
-* @return bool True if standard template, otherwise false
-*/
-function isStandardTemplate($sTemplateName)
-{
-    return in_array($sTemplateName,array('basic',
-                                        'bluengrey',
-                                        'business_grey',
-                                        'citronade',
-                                        'clear_logo',
-                                        'default',
-                                        'eirenicon',
-                                        'limespired',
-                                        'mint_idea',
-                                        'sherpa',
-                                        'vallendar'));
-}
-
-
-function &db_execute_num($sql,$inputarr=false)
-{
-    global $connect;
-
-    $connect->SetFetchMode(ADODB_FETCH_NUM);
-    $dataset=$connect->Execute($sql,$inputarr);  //Checked
-    return $dataset;
-}
-
-function &db_select_limit_num($sql,$numrows=-1,$offset=-1,$inputarr=false)
-{
-    global $connect;
-
-    $connect->SetFetchMode(ADODB_FETCH_NUM);
-    $dataset=$connect->SelectLimit($sql,$numrows,$offset,$inputarr=false) or safe_die($sql);
-    return $dataset;
-}
-
-function &db_execute_assoc($sql,$inputarr=false,$silent=false)
-{
-    global $connect;
-
-    $connect->SetFetchMode(ADODB_FETCH_ASSOC);
-    $dataset=$connect->Execute($sql,$inputarr);    //Checked
-    if (!$silent && !$dataset)  {safe_die($connect->ErrorMsg().':'.$sql);}
-    return $dataset;
-}
-
-function &db_select_limit_assoc($sql,$numrows=-1,$offset=-1,$inputarr=false,$dieonerror=true)
-{
-    global $connect;
-
-    $connect->SetFetchMode(ADODB_FETCH_ASSOC);
-    $dataset=$connect->SelectLimit($sql,$numrows,$offset,$inputarr=false);
-    if (!$dataset && $dieonerror) {safe_die($connect->ErrorMsg().':'.$sql);}
-    return $dataset;
-}
-
-/**
-* Returns the first row of values of the $sql query result
-* as a 1-dimensional array
-*
-* @param mixed $sql
-*/
-function &db_select_column($sql)
-{
-    global $connect;
-
-    $connect->SetFetchMode(ADODB_FETCH_NUM);
-    $dataset=$connect->Execute($sql);
-    $resultarray=array();
-    while ($row = $dataset->fetchRow()) {
-        $resultarray[]=$row[0];
-    }
-    return $resultarray;
-}
-
-
-/**
-* This functions quotes fieldnames accordingly
-*
-* @param mixed $id Fieldname to be quoted
-*/
-function db_quote_id($id)
-{
-    global $databasetype;
-    // WE DONT HAVE nor USE other thing that alphanumeric characters in the field names
-    //  $quote = $connect->nameQuote;
-    //  return $quote.str_replace($quote,$quote.$quote,$id).$quote;
-
-    switch ($databasetype)
-    {
-        case "mysqli" :
-        case "mysql" :
-            return "`".$id."`";
-            break;
-        case "mssql_n" :
-        case "mssql" :
-		case "mssqlnative" :
-        case "odbc_mssql" :
-            return "[".$id."]";
-            break;
-        case "postgres":
-            return "\"".$id."\"";
-            break;
-        default:
-            return "`".$id."`";
-    }
-}
-
-function db_random()
-{
-    global $connect,$databasetype;
-    if ($databasetype=='odbc_mssql' || $databasetype=='mssql_n' || $databasetype=='odbtp')  {$srandom='NEWID()';}
-    else {$srandom=$connect->random;}
-    return $srandom;
-
-}
-
-function db_quote($str,$ispostvar=false)
-// This functions escapes the string only inside
-{
-    global $connect;
-    if ($ispostvar) { return $connect->escape($str, get_magic_quotes_gpc());}
-    else {return $connect->escape($str);}
-}
-
-function db_quoteall($str,$ispostvar=false)
-// This functions escapes the string inside and puts quotes around the string according to the used db type
-// IF you are quoting a variable from a POST/GET then set $ispostvar to true so it doesnt get quoted twice.
-{
-    global $connect;
-    if ($ispostvar) { return $connect->qstr($str, get_magic_quotes_gpc());}
-    else {return $connect->qstr($str);}
-
-}
-
-function db_table_name($name)
-{
-    global $dbprefix;
-    return db_quote_id($dbprefix.$name);
-}
-
-/**
-* returns the table name without quotes
-*
-* @param mixed $name
-*/
-function db_table_name_nq($name)
-{
-    global $dbprefix;
-    return $dbprefix.$name;
-}
-
-/**
-*  Return a sql statement for finding LIKE named tables
-*  Be aware that you have to escape underscor chars by using a backslash
-* otherwise you might get table names returned you don't want
-*
-* @param mixed $table
-*/
-function db_select_tables_like($table)
-{
-    global $databasetype;
-    switch ($databasetype) {
-        case 'mysqli':
-        case 'mysql' :
-            return "SHOW TABLES LIKE '$table'";
-        case 'odbtp' :
-        case 'mssql_n' :
-        case 'mssqlnative':
-        case 'odbc_mssql' :
-            return "SELECT TABLE_NAME FROM INFORMATION_SCHEMA.TABLES where TABLE_TYPE='BASE TABLE' and TABLE_NAME LIKE '$table'";
-        case 'postgres' :
-            $table=str_replace('\\','\\\\',$table);
-            return "SELECT table_name FROM information_schema.tables WHERE table_schema = 'public' and table_name like '$table'";
-        default: safe_die ("Couldn't create 'select tables like' query for connection type 'databaseType'");
-    }
-}
-
-/**
-*  Return a boolean stating if the table(s) exist(s)
-*  Accepts '%' in names since it uses the 'like' statement
-*
-* @param mixed $table
-*/
-function db_tables_exist($table)
-{
-    global $connect;
-
-    $surveyHasTokensTblQ = db_select_tables_like("$table");
-    $surveyHasTokensTblResult = db_execute_num($surveyHasTokensTblQ); //Checked
-
-    if ($surveyHasTokensTblResult->RecordCount() >= 1)
-    {
-        return TRUE;
-    }
-    else
-    {
-        return FALSE;
-    }
-}
-
-/**
-* getsurveylist() Queries the database (survey table) for a list of existing surveys
-*
-* @param mixed $returnarray   boolean - if set to true an array instead of an HTML option list is given back
-*
-* @global string $surveyid
-* @global string $dbprefix
-* @global string $scriptname
-* @global string $connect
-* @global string $clang
-*
-* @return string This string is returned containing <option></option> formatted list of existing surveys
-*
-*/
-function getsurveylist($returnarray=false,$returnwithouturl=false)
-{
-    global $surveyid, $dbprefix, $scriptname, $connect, $clang, $timeadjust;
-    static $cached = null;
-
-    if(is_null($cached)) {
-        $surveyidquery = " SELECT a.*, surveyls_title, surveyls_description, surveyls_welcometext, surveyls_url "
-        ." FROM ".db_table_name('surveys')." AS a "
-        . "INNER JOIN ".db_table_name('surveys_languagesettings')." on (surveyls_survey_id=a.sid and surveyls_language=a.language) ";
-
-        if (!bHasGlobalPermission('USER_RIGHT_SUPERADMIN'))
-        {
-            $surveyidquery .= "WHERE a.sid in (select sid from ".db_table_name('survey_permissions')." where uid={$_SESSION['loginID']} and permission='survey' and read_p=1) ";
-        }
-
-        $surveyidquery .= " order by active DESC, surveyls_title";
-        $surveyidresult = db_execute_assoc($surveyidquery);  //Checked
-        if (!$surveyidresult) {return "Database Error";}
-        $surveynames = $surveyidresult->GetRows();
-        $cached=$surveynames;
-    } else {
-        $surveynames = $cached;
-    }
-    $surveyselecter = "";
-    if ($returnarray===true) return $surveynames;
-    $activesurveys='';
-    $inactivesurveys='';
-    $expiredsurveys='';
-    if ($surveynames)
-    {
-        foreach($surveynames as $sv)
-        {
-
-			$surveylstitle=FlattenText($sv['surveyls_title']);
-			if (strlen($surveylstitle)>45)
-			{
-				$surveylstitle = htmlspecialchars(mb_strcut(html_entity_decode($surveylstitle,ENT_QUOTES,'UTF-8'), 0, 45, 'UTF-8'))."...";
-			}
-
-            if($sv['active']!='Y')
-            {
-                $inactivesurveys .= "<option ";
-                if($_SESSION['loginID'] == $sv['owner_id'])
-                {
-                    $inactivesurveys .= " style=\"font-weight: bold;\"";
-                }
-                if ($sv['sid'] == $surveyid)
-                {
-                    $inactivesurveys .= " selected='selected'"; $svexist = 1;
-                }
-                if ($returnwithouturl===false)
-                {
-                    $inactivesurveys .=" value='$scriptname?sid={$sv['sid']}'>{$surveylstitle}</option>\n";
-                } else
-                {
-                    $inactivesurveys .=" value='{$sv['sid']}'>{$surveylstitle}</option>\n";
-                }
-            } elseif($sv['expires']!='' && $sv['expires'] < date_shift(date("Y-m-d H:i:s"), "Y-m-d H:i:s", $timeadjust))
-            {
-                $expiredsurveys .="<option ";
-                if ($_SESSION['loginID'] == $sv['owner_id'])
-                {
-                    $expiredsurveys .= " style=\"font-weight: bold;\"";
-                }
-                if ($sv['sid'] == $surveyid)
-                {
-                    $expiredsurveys .= " selected='selected'"; $svexist = 1;
-                }
-                if ($returnwithouturl===false)
-                {
-                    $expiredsurveys .=" value='$scriptname?sid={$sv['sid']}'>{$surveylstitle}</option>\n";
-                } else
-                {
-                    $expiredsurveys .=" value='{$sv['sid']}'>{$surveylstitle}</option>\n";
-                }
-            } else
-            {
-                $activesurveys .= "<option ";
-                if($_SESSION['loginID'] == $sv['owner_id'])
-                {
-                    $activesurveys .= " style=\"font-weight: bold;\"";
-                }
-                if ($sv['sid'] == $surveyid)
-                {
-                    $activesurveys .= " selected='selected'"; $svexist = 1;
-                }
-                if ($returnwithouturl===false)
-                {
-                    $activesurveys .=" value='$scriptname?sid={$sv['sid']}'>{$surveylstitle}</option>\n";
-                } else
-                {
-                    $activesurveys .=" value='{$sv['sid']}'>{$surveylstitle}</option>\n";
-                }
-            }
-        } // End Foreach
-    }
-    //Only show each activesurvey group if there are some
-    if ($activesurveys!='')
-    {
-        $surveyselecter .= "<optgroup label='".$clang->gT("Active")."' class='activesurveyselect'>\n";
-        $surveyselecter .= $activesurveys . "</optgroup>";
-    }
-    if ($expiredsurveys!='')
-    {
-        $surveyselecter .= "<optgroup label='".$clang->gT("Expired")."' class='expiredsurveyselect'>\n";
-        $surveyselecter .= $expiredsurveys . "</optgroup>";
-    }
-    if ($inactivesurveys!='')
-    {
-        $surveyselecter .= "<optgroup label='".$clang->gT("Inactive")."' class='inactivesurveyselect'>\n";
-        $surveyselecter .= $inactivesurveys . "</optgroup>";
-    }
-    if (!isset($svexist))
-    {
-        $surveyselecter = "<option selected='selected' value=''>".$clang->gT("Please choose...")."</option>\n".$surveyselecter;
-    } else
-    {
-        if ($returnwithouturl===false)
-        {
-            $surveyselecter = "<option value='$scriptname?sid='>".$clang->gT("None")."</option>\n".$surveyselecter;
-        } else
-        {
-            $surveyselecter = "<option value=''>".$clang->gT("None")."</option>\n".$surveyselecter;
-        }
-    }
-    return $surveyselecter;
-}
-
-/**
-* getQuestions() queries the database for an list of all questions matching the current survey and group id
-*
-* @global string $surveyid
-* @global string $gid
-* @global string $selectedqid
-*
-* @return This string is returned containing <option></option> formatted list of questions in the current survey and group
-*/
-function getQuestions($surveyid,$gid,$selectedqid)
-{
-    global $scriptname, $clang;
-
-    $s_lang = GetBaseLanguageFromSurveyID($surveyid);
-    $qquery = 'SELECT * FROM '.db_table_name('questions')." WHERE sid=$surveyid AND gid=$gid AND language='{$s_lang}' and parent_qid=0 order by question_order";
-    $qresult = db_execute_assoc($qquery); //checked
-    $qrows = $qresult->GetRows();
-
-    if (!isset($questionselecter)) {$questionselecter="";}
-    foreach ($qrows as $qrow)
-    {
-        $qrow['title'] = strip_tags($qrow['title']);
-        $questionselecter .= "<option value='$scriptname?sid=$surveyid&amp;gid=$gid&amp;qid={$qrow['qid']}'";
-        if ($selectedqid == $qrow['qid']) {$questionselecter .= " selected='selected'"; $qexists="Y";}
-        $questionselecter .=">{$qrow['title']}:";
-        $questionselecter .= " ";
-        $question=FlattenText($qrow['question']);
-        if (strlen($question)<35)
-        {
-            $questionselecter .= $question;
-        }
-        else
-        {
-            $questionselecter .= htmlspecialchars(mb_strcut(html_entity_decode($question,ENT_QUOTES,'UTF-8'), 0, 35, 'UTF-8'))."...";
-        }
-        $questionselecter .= "</option>\n";
-    }
-
-    if (!isset($qexists))
-    {
-        $questionselecter = "<option selected='selected'>".$clang->gT("Please choose...")."</option>\n".$questionselecter;
-    }
-    return $questionselecter;
-}
-
-/**
-* getGidPrevious() returns the Gid of the group prior to the current active group
-*
-* @param string $surveyid
-* @param string $gid
-*
-* @return The Gid of the previous group
-*/
-function getGidPrevious($surveyid, $gid)
-{
-    global $scriptname, $clang;
-
-    if (!$surveyid) {$surveyid=returnglobal('sid');}
-    $s_lang = GetBaseLanguageFromSurveyID($surveyid);
-    $gquery = "SELECT gid FROM ".db_table_name('groups')." WHERE sid=$surveyid AND language='{$s_lang}' ORDER BY group_order";
-    $qresult = db_execute_assoc($gquery); //checked
-    $qrows = $qresult->GetRows();
-
-    $i = 0;
-    $iPrev = -1;
-    foreach ($qrows as $qrow)
-    {
-        if ($gid == $qrow['gid']) {$iPrev = $i - 1;}
-        $i += 1;
-    }
-    if ($iPrev >= 0) {$GidPrev = $qrows[$iPrev]['gid'];}
-    else {$GidPrev = "";}
-    return $GidPrev;
-}
-
-/**
-* getQidPrevious() returns the Qid of the question prior to the current active question
-*
-* @param string $surveyid
-* @param string $gid
-* @param string $qid
-*
-* @return This Qid of the previous question
-*/
-function getQidPrevious($surveyid, $gid, $qid)
-{
-    global $scriptname, $clang;
-    $s_lang = GetBaseLanguageFromSurveyID($surveyid);
-    $qquery = 'SELECT * FROM '.db_table_name('questions')." WHERE sid=$surveyid AND gid=$gid AND language='{$s_lang}' and parent_qid=0 order by question_order";
-    $qresult = db_execute_assoc($qquery); //checked
-    $qrows = $qresult->GetRows();
-
-    $i = 0;
-    $iPrev = -1;
-    foreach ($qrows as $qrow)
-    {
-        if ($qid == $qrow['qid']) {$iPrev = $i - 1;}
-        $i += 1;
-    }
-    if ($iPrev >= 0) {$QidPrev = $qrows[$iPrev]['qid'];}
-    else {$QidPrev = "";}
-    return $QidPrev;
-}
-
-/**
-* getGidNext() returns the Gid of the group next to the current active group
-*
-* @param string $surveyid
-* @param string $gid
-*
-* @return The Gid of the next group
-*/
-function getGidNext($surveyid, $gid)
-{
-    global $scriptname, $clang;
-
-    if (!$surveyid) {$surveyid=returnglobal('sid');}
-    $s_lang = GetBaseLanguageFromSurveyID($surveyid);
-    $gquery = "SELECT gid FROM ".db_table_name('groups')." WHERE sid=$surveyid AND language='{$s_lang}' ORDER BY group_order";
-    $qresult = db_execute_assoc($gquery); //checked
-    $qrows = $qresult->GetRows();
-
-    $GidNext="";
-    $i = 0;
-    $iNext = 1;
-    foreach ($qrows as $qrow)
-    {
-        if ($gid == $qrow['gid']) {$iNext = $i + 1;}
-        $i += 1;
-    }
-    if ($iNext < count($qrows)) {$GidNext = $qrows[$iNext]['gid'];}
-    else {$GidNext = "";}
-    return $GidNext;
-}
-
-/**
-* getQidNext() returns the Qid of the question prior to the current active question
-*
-* @param string $surveyid
-* @param string $gid
-* @param string $qid
-*
-* @return This Qid of the previous question
-*/
-function getQidNext($surveyid, $gid, $qid)
-{
-    global $scriptname, $clang;
-    $s_lang = GetBaseLanguageFromSurveyID($surveyid);
-    $qquery = 'SELECT qid FROM '.db_table_name('questions')." WHERE sid=$surveyid AND gid=$gid AND language='{$s_lang}' and parent_qid=0 order by question_order";
-    $qresult = db_execute_assoc($qquery); //checked
-    $qrows = $qresult->GetRows();
-
-    $i = 0;
-    $iNext = 1;
-    foreach ($qrows as $qrow)
-    {
-        if ($qid == $qrow['qid']) {$iNext = $i + 1;}
-        $i += 1;
-    }
-    if ($iNext < count($qrows)) {$QidNext = $qrows[$iNext]['qid'];}
-    else {$QidNext = "";}
-    return $QidNext;
-}
-
-/**
-* This function calculates how much space is actually used by all files uploaded
-* using the File Upload question type
-*
-* @returns integer Actual space used in MB
-*/
-function fCalculateTotalFileUploadUsage(){
-    global $uploaddir;
-    $sQuery="select sid from ".db_table_name('surveys');
-    $oResult = db_execute_assoc($sQuery); //checked
-    $aRows = $oResult->GetRows();
-    $iTotalSize=0.0;
-    foreach ($aRows as $aRow)
-    {
-       $sFilesPath=$uploaddir.'/surveys/'.$aRow['sid'].'/files';
-       if (file_exists($sFilesPath))
-       {
-           $iTotalSize+=(float)iGetDirectorySize($sFilesPath);
-       }
-    }
-    return (float)$iTotalSize/1024/1024;
-}
-
-function iGetDirectorySize($directory) {
-    $size = 0;
-    foreach(new RecursiveIteratorIterator(new RecursiveDirectoryIterator($directory)) as $file){
-        $size+=$file->getSize();
-    }
-    return $size;
-}
-
-/**
-* Gets number of groups inside a particular survey
-*
-* @param string $surveyid
-* @param mixed $lang
-*/
-function getGroupSum($surveyid, $lang)
-{
-    global $surveyid,$dbprefix ;
-    $sumquery3 = "SELECT * FROM ".db_table_name('groups')." WHERE sid=$surveyid AND language='".$lang."'"; //Getting a count of questions for this survey
-
-    $sumresult3 = db_execute_assoc($sumquery3); //Checked
-    $groupscount = $sumresult3->RecordCount();
-
-    return $groupscount ;
-}
-
-
-/**
-* Gets number of questions inside a particular group
-*
-* @param string $surveyid
-* @param mixed $groupid
-*/
-function getQuestionSum($surveyid, $groupid)
-{
-    global $surveyid,$dbprefix ;
-    $s_lang = GetBaseLanguageFromSurveyID($surveyid);
-    $sumquery3 = "SELECT * FROM ".db_table_name('questions')." WHERE gid=$groupid and sid=$surveyid AND language='{$s_lang}'"; //Getting a count of questions for this survey
-    $sumresult3 = db_execute_assoc($sumquery3); //Checked
-    $questionscount = $sumresult3->RecordCount();
-    return $questionscount ;
-}
-
-
-/**
-* getMaxgrouporder($surveyid) queries the database for the maximum sortorder of a group and returns the next higher one.
-*
-* @param mixed $surveyid
-* @global string $surveyid
-*/
-function getMaxgrouporder($surveyid)
-{
-    global $surveyid, $connect ;
-    $s_lang = GetBaseLanguageFromSurveyID($surveyid);
-    $max_sql = "SELECT max( group_order ) AS max FROM ".db_table_name('groups')." WHERE sid =$surveyid AND language='{$s_lang}'" ;
-    $current_max = $connect->GetOne($max_sql) ;
-    if(is_null($current_max))
-    {
-        return "0" ;
-    }
-    else return ++$current_max ;
-}
-
-
-/**
-* getGroupOrder($surveyid,$gid) queries the database for the sortorder of a group.
-*
-* @param mixed $surveyid
-* @param mixed $gid
-* @return mixed
-*/
-function getGroupOrder($surveyid,$gid)
-{
-    $s_lang = GetBaseLanguageFromSurveyID($surveyid);
-    $grporder_sql = "SELECT group_order FROM ".db_table_name('groups')." WHERE sid =$surveyid AND language='{$s_lang}' AND gid=$gid" ;
-    $grporder_result =db_execute_assoc($grporder_sql); //Checked
-    $grporder_row = $grporder_result->FetchRow() ;
-    $group_order = $grporder_row['group_order'];
-    if($group_order=="")
-    {
-        return "0" ;
-    }
-    else return $group_order ;
-}
-
-/**
-* getMaxquestionorder($gid) queries the database for the maximum sortorder of a question.
-*
-* @global string $surveyid
-*/
-function getMaxquestionorder($gid)
-{
-    global $surveyid ;
-    $gid=sanitize_int($gid);
-    $s_lang = GetBaseLanguageFromSurveyID($surveyid);
-    $max_sql = "SELECT max( question_order ) AS max FROM ".db_table_name('questions')." WHERE gid='$gid' AND language='$s_lang'";
-
-    $max_result =db_execute_assoc($max_sql) ; //Checked
-    $maxrow = $max_result->FetchRow() ;
-    $current_max = $maxrow['max'];
-    if($current_max=="")
-    {
-        return "0" ;
-    }
-    else return $current_max ;
-}
-
-/**
-* question_class() returns a class name for a given question type to allow custom styling for each question type.
-*
-* @param string $input containing unique character representing each question type.
-* @return string containing the class name for a given question type.
-*/
-function question_class($input)
-{
-
-    switch($input)
-    {   // I think this is a bad solution to adding classes to question
-        // DIVs but I can't think of a better solution. (eric_t_cruiser)
-
-        case 'X': return 'boilerplate';     //  BOILERPLATE QUESTION
-        case '5': return 'choice-5-pt-radio';   //  5 POINT CHOICE radio-buttons
-        case 'D': return 'date';        //  DATE
-        case 'Z': return 'list-radio-flexible'; //  LIST Flexible radio-button
-        case 'L': return 'list-radio';      //  LIST radio-button
-        case 'W': return 'list-dropdown-flexible'; //   LIST drop-down (flexible label)
-        case '!': return 'list-dropdown';   //  List - dropdown
-        case 'O': return 'list-with-comment';   //  LIST radio-button + textarea
-        case 'R': return 'ranking';     //  RANKING STYLE
-        case 'M': return 'multiple-opt';    //  Multiple choice checkbox
-        case 'I': return 'language';        //  Language Question
-        case 'P': return 'multiple-opt-comments'; //    Multiple choice with comments checkbox + text
-        case 'Q': return 'multiple-short-txt';  //  TEXT
-        case 'K': return 'numeric-multi';   //  MULTIPLE NUMERICAL QUESTION
-        case 'N': return 'numeric';     //  NUMERICAL QUESTION TYPE
-        case 'S': return 'text-short';      //  SHORT FREE TEXT
-        case 'T': return 'text-long';       //  LONG FREE TEXT
-        case 'U': return 'text-huge';       //  HUGE FREE TEXT
-        case 'Y': return 'yes-no';      //  YES/NO radio-buttons
-        case 'G': return 'gender';      //  GENDER drop-down list
-        case 'A': return 'array-5-pt';      //  ARRAY (5 POINT CHOICE) radio-buttons
-        case 'B': return 'array-10-pt';     //  ARRAY (10 POINT CHOICE) radio-buttons
-        case 'C': return 'array-yes-uncertain-no'; //   ARRAY (YES/UNCERTAIN/NO) radio-buttons
-        case 'E': return 'array-increase-same-decrease'; // ARRAY (Increase/Same/Decrease) radio-buttons
-        case 'F': return 'array-flexible-row';  //  ARRAY (Flexible) - Row Format
-        case 'H': return 'array-flexible-column'; //    ARRAY (Flexible) - Column Format
-        //      case '^': return 'slider';          //  SLIDER CONTROL
-        case ':': return 'array-multi-flexi';   //  ARRAY (Multi Flexi) 1 to 10
-        case ";": return 'array-multi-flexi-text';
-        case "1": return 'array-flexible-duel-scale'; //    Array dual scale
-        case "*": return 'equation';    // Equation
-        default:  return 'generic_question';    //  Should have a default fallback
-    };
-};
-
-if(!defined('COLSTYLE'))
-{
-    /**
-     * The following prepares and defines the 'COLSTYLE' constant which
-     * dictates how columns are to be marked up for list type questions.
-     *
-     * $column_style is initialised at the end of config-defaults.php or from within config.php
-     */
-    if( !isset($column_style)   ||
-    $column_style  != 'css' ||
-    $column_style  != 'ul'  ||
-    $column_style  != 'table' ||
-    $column_style  != null )
-    {
-        $column_style = 'ul';
-    };
-    define('COLSTYLE' ,strtolower($column_style), true);
-};
-
-
-function setup_columns($columns, $answer_count)
-{
-    /**
-     * setup_columns() defines all the html tags to be wrapped around
-     * various list type answers.
-     *
-     * @param integer $columns - the number of columns, usually supplied by $dcols
-     * @param integer $answer_count - the number of answers to a question, usually supplied by $anscount
-     * @return array with all the various opening and closing tags to generate a set of columns.
-     *
-     * It returns an array with the following items:
-     *    $wrapper['whole-start']   = Opening wrapper for the whole list
-     *    $wrapper['whole-end']     = closing wrapper for the whole list
-     *    $wrapper['col-devide']    = normal column devider
-     *    $wrapper['col-devide-last'] = the last column devider (to allow
-     *                                for different styling of the last
-     *                                column
-     *    $wrapper['item-start']    = opening wrapper tag for individual
-     *                                option
-     *    $wrapper['item-start-other'] = opening wrapper tag for other
-     *                                option
-     *    $wrapper['item-end']      = closing wrapper tag for individual
-     *                                option
-     *    $wrapper['maxrows']       = maximum number of rows in each
-     *                                column
-     *    $wrapper['cols']          = Number of columns to be inserted
-     *                                (and checked against)
-     *
-     * It also expect the constant COLSTYLE which sets how columns should
-     * be rendered.
-     *
-     * COLSTYLE is defined 30 lines above.
-     *
-     * - - - - - - - - - - - - - - - - - - - - - - - - - - - - - - - - -
-     * Columns are a problem.
-     * Really there is no perfect solution to columns at the moment.
-     *
-     * -  Using Tables is problematic semanticly.
-     * -  Using inline or float to create columns, causes the answers
-     *    flows horizontally, not vertically which is not ideal visually.
-     * -  Using CSS3 columns is also a problem because of browser support
-     *    and also because if you have answeres split across two or more
-     *    lines, and those answeres happen to fall at the bottom of a
-     *    column, the answer might be split across columns as well as
-     *    lines.
-     * -  Using nested unordered list with the first level of <LI>s
-     *    floated is the same as using tables and so is bad semantically
-     *    for the same reason tables are bad.
-     * -  Breaking the unordered lists into consecutive floated unordered
-     *    lists is not great semantically but probably not as bad as
-     *    using tables.
-     *
-     * Because I haven't been able to decide which option is the least
-     * bad, I have handed over that responsibility to the admin who sets
-     * LimeSurvey up on their server.
-     *
-     * There are four options:
-     *    'css'   using one of the various CSS only methods for
-     *            rendering columns.
-     *            (Check the CSS file for your chosen template to see
-     *             how columns are defined.)
-     *    'ul'    using multiple floated unordered lists. (DEFAULT)
-     *    'table' using conventional tables based layout.
-     *     NULL   blocks the use of columns
-     *
-     * 'ul' is the default because it's the best possible compromise
-     * between semantic markup and visual layout.
-     */
-
-
-    $colstyle = COLSTYLE;
-
-    /*
-     if(defined('PRINT_TEMPLATE')) // This forces tables based columns for printablesurvey
-     {
-     $colstyle = 'table';
-     };
-     */
-    if($columns < 2)
-    {
-        $colstyle = null;
-        $columns = 1;
-    }
-
-    if(($columns > $answer_count) && $answer_count>0)
-    {
-        $columns = $answer_count;
-    };
-
-    if ($answer_count>0 && $columns>0)
-    {
-    $columns = ceil($answer_count/ceil($answer_count/$columns)); // # of columns is # of answers divided by # of rows (all rounded up)
-    }
-
-    $class_first = '';
-    if($columns > 1 && $colstyle != null)
-    {
-        if($colstyle == 'ul')
-        {
-            $ul = '-ul';
-        }
-        else
-        {
-            $ul = '';
-        }
-        $class_first = ' class="cols-'.$columns . $ul.' first"';
-        $class = ' class="cols-'.$columns . $ul.'"';
-        $class_last_ul = ' class="cols-'.$columns . $ul.' last"';
-        $class_last_table = ' class="cols-'.$columns.' last"';
-    }
-    else
-    {
-        $class = '';
-        $class_last_ul = '';
-        $class_last_table = '';
-    };
-
-    $wrapper = array(
-             'whole-start'  => "\n<ul$class_first>\n"
-    ,'whole-end'    => "</ul>\n"
-    ,'col-devide'   => ''
-    ,'col-devide-last' => ''
-    ,'item-start'   => "\t<li>\n"
-    ,'item-start-other' => "\t<li class=\"other\">\n"
-    ,'item-end' => "\t</li>\n"
-    ,'maxrows'  => ceil($answer_count/$columns) //Always rounds up to nearest whole number
-    ,'cols'     => $columns
-    );
-
-    switch($colstyle)
-    {
-        case 'ul':  if($columns > 1)
-        {
-            $wrapper['col-devide']  = "\n</ul>\n\n<ul$class>\n";
-            $wrapper['col-devide-last'] = "\n</ul>\n\n<ul$class_last_ul>\n";
-        }
-        break;
-
-        case 'table':   $table_cols = '';
-        for($cols = $columns ; $cols > 0 ; --$cols)
-        {
-            switch($cols)
-            {
-                case $columns:  $table_cols .= "\t<col$class_first />\n";
-                break;
-                case 1:     $table_cols .= "\t<col$class_last_table />\n";
-                break;
-                default:    $table_cols .= "\t<col$class />\n";
-            };
-        };
-
-        if($columns > 1)
-        {
-            $wrapper['col-devide']  = "\t</ul>\n</td>\n\n<td>\n\t<ul>\n";
-            $wrapper['col-devide-last'] = "\t</ul>\n</td>\n\n<td class=\"last\">\n\t<ul>\n";
-        };
-        $wrapper['whole-start'] = "\n<table$class>\n$table_cols\n\t<tbody>\n<tr>\n<td>\n\t<ul>\n";
-        $wrapper['whole-end']   = "\t</ul>\n</td>\n</tr>\n\t</tbody>\n</table>\n";
-        $wrapper['item-start']  = "<li>\n";
-        $wrapper['item-end']    = "</li>\n";
-    };
-
-    return $wrapper;
-};
-
-function alternation($alternate = '' , $type = 'col')
-{
-    /**
-     * alternation() Returns a class identifyer for alternating between
-     * two options. Used to style alternate elements differently. creates
-     * or alternates between the odd string and the even string used in
-     * as column and row classes for array type questions.
-     *
-     * @param string $alternate = '' (empty) (default) , 'array2' ,  'array1' , 'odd' , 'even'
-     * @param string  $type = 'col' (default) or 'row'
-     *
-     * @return string representing either the first alternation or the opposite alternation to the one supplied..
-     */
-    /*
-     // The following allows type to be left blank for row in subsequent
-     // function calls.
-     // It has been left out because 'row' must be defined the first time
-     // alternation() is called. Since it is only ever written once for each
-     // while statement within a function, 'row' is always defined.
-     if(!empty($alternate) && $type != 'row')
-     {   if($alternate == ('array2' || 'array1'))
-     {
-     $type = 'row';
-     };
-     };
-     // It has been left in case it becomes useful but probably should be
-     // removed.
-     */
-    if($type == 'row')
-    {
-        $odd  = 'array2'; // should be row_odd
-        $even = 'array1'; // should be row_even
-    }
-    else
-    {
-        $odd  = 'odd';  // should be col_odd
-        $even = 'even'; // should be col_even
-    };
-    if($alternate == $odd)
-    {
-        $alternate = $even;
-    }
-    else
-    {
-        $alternate = $odd;
-    };
-    return $alternate;
-}
-
-
-/**
-* longest_string() returns the length of the longest string past to it.
-* @peram string $new_string
-* @peram integer $longest_length length of the (previously) longest string passed to it.
-* @return integer representing the length of the longest string passed (updated if $new_string was longer than $longest_length)
-*
-* usage should look like this: $longest_length = longest_string( $new_string , $longest_length );
-*
-*/
-function longest_string( $new_string , $longest_length )
-{
-    if($longest_length < strlen(trim(strip_tags($new_string))))
-    {
-        $longest_length = strlen(trim(strip_tags($new_string)));
-    };
-    return $longest_length;
-};
-
-
-
-/**
-* getNotificationlist() returns different options for notifications
-*
-* @param string $notificationcode - the currently selected one
-*
-* @return This string is returned containing <option></option> formatted list of notification methods for current survey
-*/
-function getNotificationlist($notificationcode)
-{
-    global $clang;
-    $ntypes = array(
-    "0"=>$clang->gT("No email notification"),
-    "1"=>$clang->gT("Basic email notification"),
-    "2"=>$clang->gT("Detailed email notification with result codes")
-    );
-    if (!isset($ntypeselector)) {$ntypeselector="";}
-    foreach($ntypes as $ntcode=>$ntdescription)
-    {
-        $ntypeselector .= "<option value='$ntcode'";
-        if ($notificationcode == $ntcode) {$ntypeselector .= " selected='selected'";}
-        $ntypeselector .= ">$ntdescription</option>\n";
-    }
-    return $ntypeselector;
-}
-
-
-/**
-* getgrouplist() queries the database for a list of all groups matching the current survey sid
-*
-* @global string $surveyid
-* @global string $dbprefix
-* @global string $scriptname
-*
-* @param string $gid - the currently selected gid/group
-*
-* @return This string is returned containing <option></option> formatted list of groups to current survey
-*/
-function getgrouplist($gid)
-{
-    global $surveyid, $dbprefix, $scriptname, $connect, $clang;
-    $groupselecter="";
-    $gid=sanitize_int($gid);
-    $surveyid=sanitize_int($surveyid);
-    if (!$surveyid) {$surveyid=returnglobal('sid');}
-    $s_lang = GetBaseLanguageFromSurveyID($surveyid);
-    $gidquery = "SELECT gid, group_name FROM ".db_table_name('groups')." WHERE sid='{$surveyid}' AND  language='{$s_lang}'  ORDER BY group_order";
-    $gidresult = db_execute_num($gidquery) or safe_die("Couldn't get group list in common.php<br />$gidquery<br />".$connect->ErrorMsg()); //Checked
-    while($gv = $gidresult->FetchRow())
-    {
-        $groupselecter .= "<option";
-        if ($gv[0] == $gid) {$groupselecter .= " selected='selected'"; $gvexist = 1;}
-        $groupselecter .= " value='$scriptname?sid=$surveyid&amp;gid=$gv[0]'>".htmlspecialchars($gv[1])."</option>\n";
-    }
-    if ($groupselecter)
-    {
-        if (!isset($gvexist)) {$groupselecter = "<option selected='selected'>".$clang->gT("Please choose...")."</option>\n".$groupselecter;}
-        else {$groupselecter .= "<option value='$scriptname?sid=$surveyid&amp;gid='>".$clang->gT("None")."</option>\n";}
-    }
-    return $groupselecter;
-}
-
-
-function getgrouplist2($gid)
-{
-    global $surveyid, $dbprefix, $connect, $clang;
-    $groupselecter = "";
-    if (!$surveyid) {$surveyid=returnglobal('sid');}
-    $s_lang = GetBaseLanguageFromSurveyID($surveyid);
-    $gidquery = "SELECT gid, group_name FROM ".db_table_name('groups')." WHERE sid=$surveyid AND language='{$s_lang}' ORDER BY group_order";
-
-
-    $gidresult = db_execute_num($gidquery) or safe_die("Plain old did not work!");   //Checked
-    while ($gv = $gidresult->FetchRow())
-    {
-        $groupselecter .= "<option";
-        if ($gv[0] == $gid) {$groupselecter .= " selected='selected'"; $gvexist = 1;}
-        $groupselecter .= " value='$gv[0]'>".htmlspecialchars($gv[1])."</option>\n";
-    }
-    if ($groupselecter)
-    {
-        if (!$gvexist) {$groupselecter = "<option selected='selected'>".$clang->gT("Please choose...")."</option>\n".$groupselecter;}
-        else {$groupselecter .= "<option value=''>".$clang->gT("None")."</option>\n";}
-    }
-    return $groupselecter;
-}
-
-
-function getgrouplist3($gid)
-{
-    global $surveyid, $dbprefix;
-    if (!$surveyid) {$surveyid=returnglobal('sid');}
-    $groupselecter = "";
-    $s_lang = GetBaseLanguageFromSurveyID($surveyid);
-    $gidquery = "SELECT gid, group_name FROM ".db_table_name('groups')." WHERE sid=$surveyid AND language='{$s_lang}' ORDER BY group_order";
-
-
-    $gidresult = db_execute_num($gidquery) or safe_die("Plain old did not work!");      //Checked
-    while ($gv = $gidresult->FetchRow())
-    {
-        $groupselecter .= "<option";
-        if ($gv[0] == $gid) {$groupselecter .= " selected='selected'"; $gvexist = 1;}
-        $groupselecter .= " value='$gv[0]'>".htmlspecialchars($gv[1])."</option>\n";
-    }
-    return $groupselecter;
-}
-
-/**
-* Gives back the name of a group for a certaing group id
-*
-* @param integer $gid Group ID
-*/
-function getgroupname($gid)
-{
-    global $surveyid;
-    if (!$surveyid) {$surveyid=returnglobal('sid');}
-    $s_lang = GetBaseLanguageFromSurveyID($surveyid);
-    $gidquery = "SELECT group_name FROM ".db_table_name('groups')." WHERE sid=$surveyid AND language='{$s_lang}' and gid=$gid";
-
-    $gidresult = db_execute_num($gidquery) or safe_die("Group name could not be fetched (getgroupname).");      //Checked
-    while ($gv = $gidresult->FetchRow())
-    {
-        $groupname = htmlspecialchars($gv[0]);
-    }
-    return $groupname;
-}
-
-/**
-* put your comment there...
-*
-* @param mixed $gid
-* @param mixed $language
-*/
-function getgrouplistlang($gid, $language)
-{
-    global $surveyid, $scriptname, $connect, $clang;
-
-    $groupselecter="";
-    if (!$surveyid) {$surveyid=returnglobal('sid');}
-    $gidquery = "SELECT gid, group_name FROM ".db_table_name('groups')." WHERE sid=$surveyid AND language='".$language."' ORDER BY group_order";
-    $gidresult = db_execute_num($gidquery) or safe_die("Couldn't get group list in common.php<br />$gidquery<br />".$connect->ErrorMsg());   //Checked
-    while($gv = $gidresult->FetchRow())
-    {
-        $groupselecter .= "<option";
-        if ($gv[0] == $gid) {$groupselecter .= " selected='selected'"; $gvexist = 1;}
-        $groupselecter .= " value='$scriptname?sid=$surveyid&amp;gid=$gv[0]'>";
-        if (strip_tags($gv[1]))
-        {
-            $groupselecter .= htmlspecialchars(strip_tags($gv[1]));
-        } else {
-            $groupselecter .= htmlspecialchars($gv[1]);
-        }
-        $groupselecter .= "</option>\n";
-    }
-    if ($groupselecter)
-    {
-        if (!isset($gvexist)) {$groupselecter = "<option selected='selected'>".$clang->gT("Please choose...")."</option>\n".$groupselecter;}
-        else {$groupselecter .= "<option value='$scriptname?sid=$surveyid&amp;gid='>".$clang->gT("None")."</option>\n";}
-    }
-    return $groupselecter;
-}
-
-
-function getuserlist($outputformat='fullinfoarray')
-{
-    global $dbprefix, $connect, $databasetype;
-    global $usercontrolSameGroupPolicy;
-
-    if (isset($_SESSION['loginID']))
-    {
-        $myuid=sanitize_int($_SESSION['loginID']);
-    }
-
-    if ($_SESSION['USER_RIGHT_SUPERADMIN'] != 1 && isset($usercontrolSameGroupPolicy) &&
-    $usercontrolSameGroupPolicy == true)
-    {
-        if (isset($myuid))
-        {
-            // List users from same group as me + all my childs
-            // a subselect is used here because MSSQL does not like to group by text
-            // also Postgres does like this one better
-            $uquery = " SELECT * FROM ".db_table_name('users')." where uid in
-                        (SELECT u.uid FROM ".db_table_name('users')." AS u,
-                        ".db_table_name('user_in_groups')." AS ga ,".db_table_name('user_in_groups')." AS gb
-                        WHERE u.uid=$myuid
-                        OR (ga.ugid=gb.ugid AND ( (gb.uid=$myuid AND u.uid=ga.uid) OR (u.parent_id=$myuid) ) )
-                        GROUP BY u.uid)";
-        }
-        else
-        {
-            return Array(); // Or die maybe
-        }
-
-    }
-    else
-    {
-        $uquery = "SELECT * FROM ".db_table_name('users')." ORDER BY uid";
-    }
-
-    $uresult = db_execute_assoc($uquery); //Checked
-
-    if ($uresult->RecordCount()==0)
-    //user is not in a group and usercontrolSameGroupPolicy is activated - at least show his own userinfo
-    {
-        $uquery = "SELECT u.* FROM ".db_table_name('users')." AS u WHERE u.uid=".$myuid;
-        $uresult = db_execute_assoc($uquery);//Checked
-    }
-
-    $userlist = array();
-    $userlist[0] = "Reserved for logged in user";
-    while ($srow = $uresult->FetchRow())
-    {
-        if ($outputformat != 'onlyuidarray')
-        {
-            if ($srow['uid'] != $_SESSION['loginID'])
-            {
-                $userlist[] = array("user"=>$srow['users_name'], "uid"=>$srow['uid'], "email"=>$srow['email'], "password"=>$srow['password'], "full_name"=>$srow['full_name'], "parent_id"=>$srow['parent_id'], "create_survey"=>$srow['create_survey'], "configurator"=>$srow['configurator'], "create_user"=>$srow['create_user'], "delete_user"=>$srow['delete_user'], "superadmin"=>$srow['superadmin'], "manage_template"=>$srow['manage_template'], "manage_label"=>$srow['manage_label']);           //added by Dennis modified by Moses
-            }
-            else
-            {
-                $userlist[0] = array("user"=>$srow['users_name'], "uid"=>$srow['uid'], "email"=>$srow['email'], "password"=>$srow['password'], "full_name"=>$srow['full_name'], "parent_id"=>$srow['parent_id'], "create_survey"=>$srow['create_survey'], "configurator"=>$srow['configurator'], "create_user"=>$srow['create_user'], "delete_user"=>$srow['delete_user'], "superadmin"=>$srow['superadmin'], "manage_template"=>$srow['manage_template'], "manage_label"=>$srow['manage_label']);
-            }
-        }
-        else
-        {
-            if ($srow['uid'] != $_SESSION['loginID'])
-            {
-                $userlist[] = $srow['uid'];
-            }
-            else
-            {
-                $userlist[0] = $srow['uid'];
-            }
-        }
-
-    }
-    return $userlist;
-}
-
-
-/**
-* Gets all survey infos in one big array including the language specific settings
-*
-* @param string $surveyid  The survey ID
-* @param string $languagecode The language code - if not given the base language of the particular survey is used
-* @return array Returns array with survey info or false, if survey does not exist
-*/
-function getSurveyInfo($surveyid, $languagecode='')
-{
-    global $dbprefix, $siteadminname, $siteadminemail, $connect, $languagechanger;
-    $surveyid=sanitize_int($surveyid);
-    $languagecode=sanitize_languagecode($languagecode);
-    $thissurvey=false;
-    // if no language code is set then get the base language one
-    if (!isset($languagecode) || $languagecode=='')
-    {
-        $languagecode=GetBaseLanguageFromSurveyID($surveyid);;
-    }
-    $query="SELECT * FROM ".db_table_name('surveys').",".db_table_name('surveys_languagesettings')." WHERE sid=$surveyid and surveyls_survey_id=$surveyid and surveyls_language='$languagecode'";
-    $result=db_execute_assoc($query) or safe_die ("Couldn't access survey settings<br />$query<br />".$connect->ErrorMsg());   //Checked
-    while ($row=$result->FetchRow())
-    {
-        $thissurvey=$row;
-        // now create some stupid array translations - needed for backward compatibility
-        // Newly added surveysettings don't have to be added specifically - these will be available by field name automatically
-        $thissurvey['name']=$thissurvey['surveyls_title'];
-        $thissurvey['description']=$thissurvey['surveyls_description'];
-        $thissurvey['welcome']=$thissurvey['surveyls_welcometext'];
-        $thissurvey['templatedir']=$thissurvey['template'];
-        $thissurvey['adminname']=$thissurvey['admin'];
-        $thissurvey['tablename']=$dbprefix.'survey_'.$thissurvey['sid'];
-        $thissurvey['urldescrip']=$thissurvey['surveyls_urldescription'];
-        $thissurvey['url']=$thissurvey['surveyls_url'];
-        $thissurvey['expiry']=$thissurvey['expires'];
-        $thissurvey['email_invite_subj']=$thissurvey['surveyls_email_invite_subj'];
-        $thissurvey['email_invite']=$thissurvey['surveyls_email_invite'];
-        $thissurvey['email_remind_subj']=$thissurvey['surveyls_email_remind_subj'];
-        $thissurvey['email_remind']=$thissurvey['surveyls_email_remind'];
-        $thissurvey['email_confirm_subj']=$thissurvey['surveyls_email_confirm_subj'];
-        $thissurvey['email_confirm']=$thissurvey['surveyls_email_confirm'];
-        $thissurvey['email_register_subj']=$thissurvey['surveyls_email_register_subj'];
-        $thissurvey['email_register']=$thissurvey['surveyls_email_register'];
-        if (!isset($thissurvey['adminname'])) {$thissurvey['adminname']=$siteadminname;}
-        if (!isset($thissurvey['adminemail'])) {$thissurvey['adminemail']=$siteadminemail;}
-        if (!isset($thissurvey['urldescrip']) ||
-        $thissurvey['urldescrip'] == '' ) {$thissurvey['urldescrip']=$thissurvey['surveyls_url'];}
-        $thissurvey['passthrulabel']=isset($_SESSION['passthrulabel']) ? $_SESSION['passthrulabel'] : "";
-        $thissurvey['passthruvalue']=isset($_SESSION['passthruvalue']) ? $_SESSION['passthruvalue'] : "";
-    }
-
-    if (!(isset($languagechanger) && strlen($languagechanger) > 0) && function_exists('makelanguagechanger')) {
-        $languagechanger = makelanguagechanger();
-    }
-    return $thissurvey;
-}
-
-
-function getlabelsets($languages=null)
-// Returns a list with label sets
-// if the $languages paramter is provided then only labelset containing all of the languages in the paramter are provided
-{
-    global $dbprefix, $connect, $surveyid;
-    if ($languages){
-        $languages=sanitize_languagecodeS($languages);
-        $languagesarray=explode(' ',trim($languages));
-    }
-    $query = "SELECT ".db_table_name('labelsets').".lid as lid, label_name FROM ".db_table_name('labelsets');
-    if ($languages){
-        $query .=" where ";
-        foreach  ($languagesarray as $item)
-        {
-            $query .=" ((languages like '% $item %') or (languages='$item') or (languages like '% $item') or (languages like '$item %')) and ";
-        }
-        $query .=" 1=1 ";
-    }
-    $query .=" order by label_name";
-    $result = db_execute_assoc($query) or safe_die ("Couldn't get list of label sets<br />$query<br />".$connect->ErrorMsg()); //Checked
-    $labelsets=array();
-    while ($row=$result->FetchRow())
-    {
-        $labelsets[] = array($row['lid'], $row['label_name']);
-    }
-    return $labelsets;
-}
-
-/**
-* Compares two elements from an array (passed by the usort function)
-* and returns -1, 0 or 1 depending on the result of the comparison of
-* the sort order of the group_order and question_order field
-*
-* @param mixed $a
-* @param mixed $b
-* @return int
-*/
-function GroupOrderThenQuestionOrder($a, $b)
-{
-    if (isset($a['group_order']) && isset($b['group_order']))
-    {
-        $GroupResult = strnatcasecmp($a['group_order'], $b['group_order']);
-    }
-    else
-    {
-        $GroupResult = "";
-    }
-    if ($GroupResult == 0)
-    {
-        $TitleResult = strnatcasecmp($a["question_order"], $b["question_order"]);
-        return $TitleResult;
-    }
-    return $GroupResult;
-}
-
-
-function StandardSort($a, $b)
-{
-    return strnatcasecmp($a, $b);
-}
-
-
-function fixsortorderAnswers($qid) //Function rewrites the sortorder for a group of answers
-{
-    global $dbprefix, $connect, $surveyid;
-    $qid=sanitize_int($qid);
-    $baselang = GetBaseLanguageFromSurveyID($surveyid);
-
-    $cdresult = db_execute_num("SELECT qid, code, sortorder FROM ".db_table_name('answers')." WHERE qid={$qid} and language='{$baselang}' ORDER BY sortorder"); //Checked
-    $position=0;
-    while ($cdrow=$cdresult->FetchRow())
-    {
-        $cd2query="UPDATE ".db_table_name('answers')." SET sortorder={$position} WHERE qid={$cdrow[0]} AND code='{$cdrow[1]}' AND sortorder={$cdrow[2]} ";
-        $cd2result=$connect->Execute($cd2query) or safe_die ("Couldn't update sortorder<br />$cd2query<br />".$connect->ErrorMsg()); //Checked
-        $position++;
-    }
-}
-
-/**
-* This function rewrites the sortorder for questions inside the named group
-*
-* @param integer $groupid the group id
-* @param integer $surveyid the survey id
-*/
-function fixsortorderQuestions($groupid, $surveyid) //Function rewrites the sortorder for questions
-{
-    global $connect;
-    $gid = sanitize_int($groupid);
-    $surveyid = sanitize_int($surveyid);
-    $baselang = GetBaseLanguageFromSurveyID($surveyid);
-    $cdresult = db_execute_assoc("SELECT qid FROM ".db_table_name('questions')." WHERE gid='{$gid}' and language='{$baselang}' ORDER BY question_order, title ASC");      //Checked
-    $position=0;
-    while ($cdrow=$cdresult->FetchRow())
-    {
-        $cd2query="UPDATE ".db_table_name('questions')." SET question_order='{$position}' WHERE qid='{$cdrow['qid']}' ";
-        $cd2result = $connect->Execute($cd2query) or safe_die ("Couldn't update question_order<br />$cd2query<br />".$connect->ErrorMsg());    //Checked
-        $position++;
-    }
-}
-
-
-function shiftorderQuestions($sid,$gid,$shiftvalue) //Function shifts the sortorder for questions
-{
-    global $dbprefix, $connect, $surveyid;
-    $sid=sanitize_int($sid);
-    $gid=sanitize_int($gid);
-    $shiftvalue=sanitize_int($shiftvalue);
-
-    $baselang = GetBaseLanguageFromSurveyID($surveyid);
-    $cdresult = db_execute_assoc("SELECT qid FROM ".db_table_name('questions')." WHERE gid='{$gid}' and language='{$baselang}' ORDER BY question_order, title ASC"); //Checked
-    $position=$shiftvalue;
-    while ($cdrow=$cdresult->FetchRow())
-    {
-        $cd2query="UPDATE ".db_table_name('questions')." SET question_order='{$position}' WHERE qid='{$cdrow['qid']}' ";
-        $cd2result = $connect->Execute($cd2query) or safe_die ("Couldn't update question_order<br />$cd2query<br />".$connect->ErrorMsg()); //Checked
-        $position++;
-    }
-}
-
-function fixSortOrderGroups($surveyid) //Function rewrites the sortorder for groups
-{
-    global $dbprefix, $connect;
-    $baselang = GetBaseLanguageFromSurveyID($surveyid);
-    $cdresult = db_execute_assoc("SELECT gid FROM ".db_table_name('groups')." WHERE sid='{$surveyid}' AND language='{$baselang}' ORDER BY group_order, group_name");
-    $position=0;
-    while ($cdrow=$cdresult->FetchRow())
-    {
-        $cd2query="UPDATE ".db_table_name('groups')." SET group_order='{$position}' WHERE gid='{$cdrow['gid']}' ";
-        $cd2result = $connect->Execute($cd2query) or safe_die ("Couldn't update group_order<br />$cd2query<br />".$connect->ErrorMsg());  //Checked
-        $position++;
-    }
-}
-
-function fixmovedquestionConditions($qid,$oldgid,$newgid) //Function rewrites the cfieldname for a question after group change
-{
-    global $dbprefix, $connect, $surveyid;
-    $qid=sanitize_int($qid);
-    $oldgid=sanitize_int($oldgid);
-    $newgid=sanitize_int($newgid);
-
-    $cresult = db_execute_assoc("SELECT cid, cfieldname FROM ".db_table_name('conditions')." WHERE cqid={$qid}");  //Checked
-    while ($crow=$cresult->FetchRow())
-    {
-
-        $mycid=$crow['cid'];
-        $mycfieldname=$crow['cfieldname'];
-        $cfnregs="";
-
-        if (preg_match('/'.$surveyid."X".$oldgid."X".$qid."(.*)/", $mycfieldname, $cfnregs) > 0)
-        {
-            $newcfn=$surveyid."X".$newgid."X".$qid.$cfnregs[1];
-            $c2query="UPDATE ".db_table_name('conditions')
-            ." SET cfieldname='{$newcfn}' WHERE cid={$mycid}";
-
-            $c2result=$connect->Execute($c2query)     //Checked
-            or safe_die ("Couldn't update conditions<br />$c2query<br />".$connect->ErrorMsg());
-        }
-    }
-}
-
-
-/**
-* This function returns GET/POST/REQUEST vars, for some vars like SID and others they are also sanitized
-*
-* @param mixed $stringname
-*/
-function returnglobal($stringname)
-{
-    global $useWebserverAuth;
-    if ((isset($useWebserverAuth) && $useWebserverAuth === true) || $stringname=='sid') // don't read SID from a Cookie
-    {
-        if (isset($_GET[$stringname])) $urlParam = $_GET[$stringname];
-        if (isset($_POST[$stringname])) $urlParam = $_POST[$stringname];
-    }
-    elseif (isset($_REQUEST[$stringname]))
-    {
-        $urlParam = $_REQUEST[$stringname];
-    }
-
-    if (isset($urlParam))
-    {
-        if ($stringname == 'sid' || $stringname == "gid" || $stringname == "oldqid" ||
-        $stringname == "qid" || $stringname == "tid" ||
-        $stringname == "lid" || $stringname == "ugid"||
-        $stringname == "thisstep" || $stringname == "scenario" ||
-        $stringname == "cqid" || $stringname == "cid" ||
-        $stringname == "qaid" || $stringname == "scid" ||
-        $stringname == "loadsecurity")
-        {
-            return sanitize_int($urlParam);
-        }
-        elseif ($stringname =="lang" || $stringname =="adminlang")
-        {
-            return sanitize_languagecode($urlParam);
-        }
-        elseif ($stringname =="htmleditormode" ||
-            $stringname =="subaction" ||
-            $stringname =="questionselectormode" ||
-            $stringname =="templateeditormode"
-            )
-        {
-            return sanitize_paranoid_string($urlParam);
-        }
-        elseif ( $stringname =="cquestions")
-        {
-            return sanitize_cquestions($urlParam);
-        }
-        return $urlParam;
-    }
-    else
-    {
-        return NULL;
-    }
-}
-
-
-function sendcacheheaders()
-{
-    global $embedded;
-    if ( $embedded ) return;
-    if (!headers_sent())
-    {
-        header('P3P:CP="IDC DSP COR ADM DEVi TAIi PSA PSD IVAi IVDi CONi HIS OUR IND CNT"');  // this line lets IE7 run LimeSurvey in an iframe
-        header("Expires: Mon, 26 Jul 1997 05:00:00 GMT");    // Date in the past
-        header("Last-Modified: " . gmdate("D, d M Y H:i:s") . " GMT");  // always modified
-        header("Cache-Control: no-store, no-cache, must-revalidate");  // HTTP/1.1
-        header("Cache-Control: post-check=0, pre-check=0", false);
-        header("Pragma: no-cache");
-        header('Content-Type: text/html; charset=utf-8');
-    }
-}
-
-function getsidgidqidaidtype($fieldcode)
-{
-    // use simple parsing to get {sid}, {gid}
-    // and what may be {qid} or {qid}{aid} combination
-    list($fsid, $fgid, $fqid) = explode('X', $fieldcode);
-    $fsid=sanitize_int($fsid);
-    $fgid=sanitize_int($fgid);
-    if (!$fqid) {$fqid=0;}
-    $fqid=sanitize_int($fqid);
-    // try a true parsing of fieldcode (can separate qid from aid)
-    // but fails for type M and type P multiple choice
-    // questions because the SESSION fieldcode is combined
-    // and we want here to pass only the sidXgidXqid for type M and P
-    $fields=arraySearchByKey($fieldcode, createFieldMap($fsid), "fieldname", 1);
-
-    if (count($fields) != 0)
-    {
-        $aRef['sid']=$fields['sid'];
-        $aRef['gid']=$fields['gid'];
-        $aRef['qid']=$fields['qid'];
-        $aRef['aid']=$fields['aid'];
-        $aRef['type']=$fields['type'];
-    }
-    else
-    {
-        // either the fielcode doesn't match a question
-        // or it is a type M or P question
-        $aRef['sid']=$fsid;
-        $aRef['gid']=$fgid;
-        $aRef['qid']=sanitize_int($fqid);
-
-        $s_lang = GetBaseLanguageFromSurveyID($fsid);
-        $query = "SELECT type FROM ".db_table_name('questions')." WHERE qid=".$fqid." AND language='".$s_lang."'";
-        $result = db_execute_assoc($query) or safe_die ("Couldn't get question type - getsidgidqidaidtype() in common.php<br />".$connect->ErrorMsg()); //Checked
-        if ( $result->RecordCount() == 0 )
-        { // question doesn't exist
-            return Array();
-        }
-        else
-        {   // certainly is type M or P
-            while($row=$result->FetchRow())
-            {
-                $aRef['type']=$row['type'];
-            }
-        }
-
-    }
-
-    //return array('sid'=>$fsid, "gid"=>$fgid, "qid"=>$fqid);
-    return $aRef;
-}
-
-/**
-* put your comment there...
-*
-* @param mixed $fieldcode
-* @param mixed $value
-* @param mixed $format
-* @param mixed $dateformatid
-* @return string
-*/
-function getextendedanswer($fieldcode, $value, $format='', $dateformatphp='d.m.Y')
-{
-
-    global $dbprefix, $surveyid, $connect, $clang, $action;
-
-    // use Survey base language if s_lang isn't set in _SESSION (when browsing answers)
-    $s_lang = GetBaseLanguageFromSurveyID($surveyid);
-    if  (!isset($action) || (isset($action) && $action!='browse') )
-    {
-        if (isset($_SESSION['s_lang'])) $s_lang = $_SESSION['s_lang'];  //This one does not work in admin mode when you browse a particular answer
-    }
-
-    //Fieldcode used to determine question, $value used to match against answer code
-    //Returns NULL if question type does not suit
-    if (substr_count($fieldcode, "X") > 1) //Only check if it looks like a real fieldcode
-    {
-        $fieldmap = createFieldMap($surveyid);
-        if (isset($fieldmap[$fieldcode]))
-            $fields = $fieldmap[$fieldcode];
-        else
-            return false;
-        //Find out the question type
-        $this_type = $fields['type'];
-        switch($this_type)
-        {
-            case 'D': if (trim($value)!='')
-            {
-                $datetimeobj = new Date_Time_Converter($value , "Y-m-d H:i:s");
-                $value=$datetimeobj->convert($dateformatphp);
-            }
-            break;
-            case "L":
-            case "!":
-            case "O":
-            case "^":
-            case "I":
-            case "R":
-                $query = "SELECT code, answer FROM ".db_table_name('answers')." WHERE qid={$fields['qid']} AND code='".$connect->escape($value)."' AND scale_id=0 AND language='".$s_lang."'";
-                $result = db_execute_assoc($query) or safe_die ("Couldn't get answer type L - getextendedanswer() in common.php<br />$query<br />".$connect->ErrorMsg()); //Checked
-                while($row=$result->FetchRow())
-                {
-                    $this_answer=$row['answer'];
-                } // while
-                if ($value == "-oth-")
-                {
-                    $this_answer=$clang->gT("Other");
-                }
-                break;
-            case "M":
-            case "J":
-            case "P":
-                switch($value)
-                {
-                    case "Y": $this_answer=$clang->gT("Yes"); break;
-                }
-                break;
-            case "Y":
-                switch($value)
-                {
-                    case "Y": $this_answer=$clang->gT("Yes"); break;
-                    case "N": $this_answer=$clang->gT("No"); break;
-                    default: $this_answer=$clang->gT("No answer");
-                }
-                break;
-            case "G":
-                switch($value)
-                {
-                    case "M": $this_answer=$clang->gT("Male"); break;
-                    case "F": $this_answer=$clang->gT("Female"); break;
-                    default: $this_answer=$clang->gT("No answer");
-                }
-                break;
-            case "C":
-                switch($value)
-                {
-                    case "Y": $this_answer=$clang->gT("Yes"); break;
-                    case "N": $this_answer=$clang->gT("No"); break;
-                    case "U": $this_answer=$clang->gT("Uncertain"); break;
-                }
-                break;
-            case "E":
-                switch($value)
-                {
-                    case "I": $this_answer=$clang->gT("Increase"); break;
-                    case "D": $this_answer=$clang->gT("Decrease"); break;
-                    case "S": $this_answer=$clang->gT("Same"); break;
-                }
-                break;
-            case "F":
-            case "H":
-            case "1":
-                $query = "SELECT answer FROM ".db_table_name('answers')." WHERE qid={$fields['qid']} AND code='".$connect->escape($value)."' AND language='".$s_lang."'";
-                if (isset($fields['scale_id']))
-                {
-                    $query.=" AND scale_id={$fields['scale_id']}";
-                }
-                $result = db_execute_assoc($query) or safe_die ("Couldn't get answer type F/H - getextendedanswer() in common.php");   //Checked
-                while($row=$result->FetchRow())
-                {
-                    $this_answer=$row['answer'];
-                } // while
-                if ($value == "-oth-")
-                {
-                    $this_answer=$clang->gT("Other");
-                }
-                break;
-            case "|": //File upload
-                if (substr($fieldcode, -9) == 'filecount') {
-                    $this_answer = $clang->gT("File count");
-                } else {
-                    //Show the filename, size, title and comment -- no link!
-                    $files = json_decode($value);
-                    $value = '';
-                    if (is_array($files)) {
-                        foreach ($files as $file) {
-                            $value .= $file->name .
-                                    ' (' . $file->size . 'KB) ' .
-                                    strip_tags($file->title) .
-                                    ' - ' . strip_tags($file->comment) . "<br/>";
-                        }
-                    }
-                }
-                break;
-            default:
-                ;
-        } // switch
-    }
-    if (isset($this_answer))
-    {
-        if ($format != 'INSERTANS')
-        {
-            return $this_answer." [$value]";
-        }
-        else
-        {
-            if (strip_tags($this_answer) == "")
-            {
-                switch ($this_type)
-                {// for questions with answers beeing
-                    // answer code, it is safe to return the
-                    // code instead of the blank stripped answer
-                    case "A":
-                    case "B":
-                    case "C":
-                    case "E":
-                    case "F":
-                    case "H":
-                    case "1":
-                    case "M":
-                    case "P":
-                    case "!":
-                    case "5":
-                    case "L":
-                    case "O":
-                        return $value;
-                        break;
-                    default:
-                        return strip_tags($this_answer);
-                        break;
-                }
-            }
-            else
-            {
-                return strip_tags($this_answer);
-            }
-        }
-    }
-    else
-    {
-        return $value;
-    }
-}
-
-/*function validate_email($email)
-{
-// Create the syntactical validation regular expression
-// Validate the syntax
-
-// see http://data.iana.org/TLD/tlds-alpha-by-domain.txt
-$maxrootdomainlength = 6;
-return ( ! preg_match("/^[_a-zA-Z0-9-]+(\.[_a-zA-Z0-9-]+)*@[a-zA-Z0-9-]+(\.[a-zA-Z0-9-]+)*\.(([0-9]{1,3})|([a-zA-Z]{2,".$maxrootdomainlength."}))$/ix", $email)) ? FALSE : TRUE;
-}*/
-
-function validate_email($email){
-
-
-    $no_ws_ctl    = "[\\x01-\\x08\\x0b\\x0c\\x0e-\\x1f\\x7f]";
-    $alpha        = "[\\x41-\\x5a\\x61-\\x7a]";
-    $digit        = "[\\x30-\\x39]";
-    $cr        = "\\x0d";
-    $lf        = "\\x0a";
-    $crlf        = "(?:$cr$lf)";
-
-
-    $obs_char    = "[\\x00-\\x09\\x0b\\x0c\\x0e-\\x7f]";
-    $obs_text    = "(?:$lf*$cr*(?:$obs_char$lf*$cr*)*)";
-    $text        = "(?:[\\x01-\\x09\\x0b\\x0c\\x0e-\\x7f]|$obs_text)";
-
-
-    $text        = "(?:$lf*$cr*$obs_char$lf*$cr*)";
-    $obs_qp        = "(?:\\x5c[\\x00-\\x7f])";
-    $quoted_pair    = "(?:\\x5c$text|$obs_qp)";
-
-
-    $wsp        = "[\\x20\\x09]";
-    $obs_fws    = "(?:$wsp+(?:$crlf$wsp+)*)";
-    $fws        = "(?:(?:(?:$wsp*$crlf)?$wsp+)|$obs_fws)";
-    $ctext        = "(?:$no_ws_ctl|[\\x21-\\x27\\x2A-\\x5b\\x5d-\\x7e])";
-    $ccontent    = "(?:$ctext|$quoted_pair)";
-    $comment    = "(?:\\x28(?:$fws?$ccontent)*$fws?\\x29)";
-    $cfws        = "(?:(?:$fws?$comment)*(?:$fws?$comment|$fws))";
-
-
-    $outer_ccontent_dull    = "(?:$fws?$ctext|$quoted_pair)";
-    $outer_ccontent_nest    = "(?:$fws?$comment)";
-    $outer_comment        = "(?:\\x28$outer_ccontent_dull*(?:$outer_ccontent_nest$outer_ccontent_dull*)+$fws?\\x29)";
-
-
-
-    $atext        = "(?:$alpha|$digit|[\\x21\\x23-\\x27\\x2a\\x2b\\x2d\\x2f\\x3d\\x3f\\x5e\\x5f\\x60\\x7b-\\x7e])";
-    $atext_domain     = "(?:$alpha|$digit|[\\x2b\\x2d\\x5f])";
-
-    $atom        = "(?:$cfws?(?:$atext)+$cfws?)";
-    $atom_domain       = "(?:$cfws?(?:$atext_domain)+$cfws?)";
-
-
-    $qtext        = "(?:$no_ws_ctl|[\\x21\\x23-\\x5b\\x5d-\\x7e])";
-    $qcontent    = "(?:$qtext|$quoted_pair)";
-    $quoted_string    = "(?:$cfws?\\x22(?:$fws?$qcontent)*$fws?\\x22$cfws?)";
-
-
-    $quoted_string    = "(?:$cfws?\\x22(?:$fws?$qcontent)+$fws?\\x22$cfws?)";
-    $word        = "(?:$atom|$quoted_string)";
-
-
-    $obs_local_part    = "(?:$word(?:\\x2e$word)*)";
-
-
-    $obs_domain    = "(?:$atom_domain(?:\\x2e$atom_domain)*)";
-
-    $dot_atom_text     = "(?:$atext+(?:\\x2e$atext+)*)";
-    $dot_atom_text_domain    = "(?:$atext_domain+(?:\\x2e$atext_domain+)*)";
-
-
-    $dot_atom    	   = "(?:$cfws?$dot_atom_text$cfws?)";
-    $dot_atom_domain   = "(?:$cfws?$dot_atom_text_domain$cfws?)";
-
-
-    $dtext        = "(?:$no_ws_ctl|[\\x21-\\x5a\\x5e-\\x7e])";
-    $dcontent    = "(?:$dtext|$quoted_pair)";
-    $domain_literal    = "(?:$cfws?\\x5b(?:$fws?$dcontent)*$fws?\\x5d$cfws?)";
-
-
-    $local_part    = "(($dot_atom)|($quoted_string)|($obs_local_part))";
-    $domain        = "(($dot_atom_domain)|($domain_literal)|($obs_domain))";
-    $addr_spec    = "$local_part\\x40$domain";
-
-
-    if (strlen($email) > 256) return FALSE;
-
-
-    $email = strip_comments($outer_comment, $email, "(x)");
-
-
-
-    if (!preg_match("!^$addr_spec$!", $email, $m)){
-
-        return FALSE;
-    }
-
-    $bits = array(
-            'local'            => isset($m[1]) ? $m[1] : '',
-            'local-atom'        => isset($m[2]) ? $m[2] : '',
-            'local-quoted'        => isset($m[3]) ? $m[3] : '',
-            'local-obs'        => isset($m[4]) ? $m[4] : '',
-            'domain'        => isset($m[5]) ? $m[5] : '',
-            'domain-atom'        => isset($m[6]) ? $m[6] : '',
-            'domain-literal'    => isset($m[7]) ? $m[7] : '',
-            'domain-obs'        => isset($m[8]) ? $m[8] : '',
-    );
-
-
-
-    $bits['local']    = strip_comments($comment, $bits['local']);
-    $bits['domain']    = strip_comments($comment, $bits['domain']);
-
-
-
-
-    if (strlen($bits['local']) > 64) return FALSE;
-    if (strlen($bits['domain']) > 255) return FALSE;
-
-
-
-    if (strlen($bits['domain-literal'])){
-
-        $Snum            = "(\d{1,3})";
-        $IPv4_address_literal    = "$Snum\.$Snum\.$Snum\.$Snum";
-
-        $IPv6_hex        = "(?:[0-9a-fA-F]{1,4})";
-
-        $IPv6_full        = "IPv6\:$IPv6_hex(:?\:$IPv6_hex){7}";
-
-        $IPv6_comp_part        = "(?:$IPv6_hex(?:\:$IPv6_hex){0,5})?";
-        $IPv6_comp        = "IPv6\:($IPv6_comp_part\:\:$IPv6_comp_part)";
-
-        $IPv6v4_full        = "IPv6\:$IPv6_hex(?:\:$IPv6_hex){5}\:$IPv4_address_literal";
-
-        $IPv6v4_comp_part    = "$IPv6_hex(?:\:$IPv6_hex){0,3}";
-        $IPv6v4_comp        = "IPv6\:((?:$IPv6v4_comp_part)?\:\:(?:$IPv6v4_comp_part\:)?)$IPv4_address_literal";
-
-
-
-        if (preg_match("!^\[$IPv4_address_literal\]$!", $bits['domain'], $m)){
-
-            if (intval($m[1]) > 255) return FALSE;
-            if (intval($m[2]) > 255) return FALSE;
-            if (intval($m[3]) > 255) return FALSE;
-            if (intval($m[4]) > 255) return FALSE;
-
-        }else{
-
-
-            while (1){
-
-                if (preg_match("!^\[$IPv6_full\]$!", $bits['domain'])){
-                    break;
-                }
-
-                if (preg_match("!^\[$IPv6_comp\]$!", $bits['domain'], $m)){
-                    list($a, $b) = explode('::', $m[1]);
-                    $folded = (strlen($a) && strlen($b)) ? "$a:$b" : "$a$b";
-                    $groups = explode(':', $folded);
-                    if (count($groups) > 6) return FALSE;
-                    break;
-                }
-
-                if (preg_match("!^\[$IPv6v4_full\]$!", $bits['domain'], $m)){
-
-                    if (intval($m[1]) > 255) return FALSE;
-                    if (intval($m[2]) > 255) return FALSE;
-                    if (intval($m[3]) > 255) return FALSE;
-                    if (intval($m[4]) > 255) return FALSE;
-                    break;
-                }
-
-                if (preg_match("!^\[$IPv6v4_comp\]$!", $bits['domain'], $m)){
-                    list($a, $b) = explode('::', $m[1]);
-                    $b = substr($b, 0, -1); # remove the trailing colon before the IPv4 address
-                    $folded = (strlen($a) && strlen($b)) ? "$a:$b" : "$a$b";
-                    $groups = explode(':', $folded);
-                    if (count($groups) > 4) return FALSE;
-                    break;
-                }
-
-                return FALSE;
-            }
-        }
-    }else{
-
-
-        $labels = explode('.', $bits['domain']);
-
-
-        if (count($labels) == 1) return FALSE;
-
-
-        foreach ($labels as $label){
-
-            if (strlen($label) > 63) return FALSE;
-            if (substr($label, 0, 1) == '-') return FALSE;
-            if (substr($label, -1) == '-') return FALSE;
-        }
-
-        if (preg_match('!^[0-9]+$!', array_pop($labels))) return FALSE;
-    }
-
-
-    return TRUE;
-}
-
-##################################################################################
-
-function strip_comments($comment, $email, $replace=''){
-
-    while (1){
-        $new = preg_replace("!$comment!", $replace, $email);
-        if (strlen($new) == strlen($email)){
-            return $email;
-        }
-        $email = $new;
-    }
-}
-
-
-function validate_templatedir($templatename)
-{
-    global $usertemplaterootdir, $standardtemplaterootdir, $defaulttemplate;
-    if (is_dir("$usertemplaterootdir/{$templatename}/"))
-    {
-        return $templatename;
-    }
-    elseif (is_dir("$standardtemplaterootdir/{$templatename}/"))
-    {
-         return $templatename;
-    }
-    elseif (is_dir("$usertemplaterootdir/{$defaulttemplate}/"))
-    {
-        return $defaulttemplate;
-    }
-    else
-    {
-        return 'default';
-    }
-}
-
-
-/**
-* This function generates an array containing the fieldcode, and matching data in the same order as the activate script
-*
-* @param string $surveyid The Survey ID
-* @param mixed $style 'short' (default) or 'full' - full creates extra information like default values
-* @param mixed $force_refresh - Forces to really refresh the array, not just take the session copy
-* @param int $questionid Limit to a certain qid only (for question preview) - default is false
-* @return array
-*/
-function createFieldMap($surveyid, $style='full', $force_refresh=false, $questionid=false, $sQuestionLanguage=null) {
-
-<<<<<<< HEAD
-    global $dbprefix, $connect, $clang, $aDuplicateQIDs;
-=======
-    global $dbprefix, $connect, $globalfieldmap, $clang, $aDuplicateQIDs;
->>>>>>> 000fb695
-    $surveyid=sanitize_int($surveyid);
-
-        //Get list of questions
-    if (is_null($sQuestionLanguage))
-    {
-        if (isset($_SESSION['s_lang'])) {
-            $sQuestionLanguage = $_SESSION['s_lang'];
-        }
-        else {
-            $sQuestionLanguage = GetBaseLanguageFromSurveyID($surveyid);
-        }
-    }
-    $sQuestionLanguage = sanitize_languagecode($sQuestionLanguage);
-    if ($clang->langcode != $sQuestionLanguage) {
-        SetSurveyLanguage($surveyid, $sQuestionLanguage);
-    }
-    $s_lang = $clang->langcode;
-
-    //checks to see if fieldmap has already been built for this page.
-<<<<<<< HEAD
-=======
-    if (isset($globalfieldmap[$surveyid][$style][$s_lang]) && $force_refresh==false) {
-        return $globalfieldmap[$surveyid][$style][$s_lang];
-    }
->>>>>>> 000fb695
-    if (isset($_SESSION['fieldmap-' . $surveyid . $s_lang]) && !$force_refresh) {
-        return $_SESSION['fieldmap-' . $surveyid . $s_lang];
-    }
-
-    $fieldmap["id"]=array("fieldname"=>"id", 'sid'=>$surveyid, 'type'=>"id", "gid"=>"", "qid"=>"", "aid"=>"");
-    if ($style == "full")
-    {
-        $fieldmap["id"]['title']="";
-        $fieldmap["id"]['question']=$clang->gT("Response ID");
-        $fieldmap["id"]['group_name']="";
-    }
-
-    $fieldmap["submitdate"]=array("fieldname"=>"submitdate", 'type'=>"submitdate", 'sid'=>$surveyid, "gid"=>"", "qid"=>"", "aid"=>"");
-    if ($style == "full")
-    {
-        $fieldmap["submitdate"]['title']="";
-        $fieldmap["submitdate"]['question']=$clang->gT("Date submitted");
-        $fieldmap["submitdate"]['group_name']="";
-    }
-
-    $fieldmap["lastpage"]=array("fieldname"=>"lastpage", 'sid'=>$surveyid, 'type'=>"lastpage", "gid"=>"", "qid"=>"", "aid"=>"");
-    if ($style == "full")
-    {
-        $fieldmap["lastpage"]['title']="";
-        $fieldmap["lastpage"]['question']=$clang->gT("Last page");
-        $fieldmap["lastpage"]['group_name']="";
-    }
-
-    $fieldmap["startlanguage"]=array("fieldname"=>"startlanguage", 'sid'=>$surveyid, 'type'=>"startlanguage", "gid"=>"", "qid"=>"", "aid"=>"");
-    if ($style == "full")
-    {
-        $fieldmap["startlanguage"]['title']="";
-        $fieldmap["startlanguage"]['question']=$clang->gT("Start language");
-        $fieldmap["startlanguage"]['group_name']="";
-    }
-
-
-    //Check for any additional fields for this survey and create necessary fields (token and datestamp and ipaddr)
-    $pquery = "SELECT anonymized, datestamp, ipaddr, refurl FROM ".db_table_name('surveys')." WHERE sid=$surveyid";
-    $presult=db_execute_assoc($pquery); //Checked
-    while($prow=$presult->FetchRow())
-    {
-    if ($prow['anonymized'] == "N")
-    {
-        $fieldmap["token"]=array("fieldname"=>"token", 'sid'=>$surveyid, 'type'=>"token", "gid"=>"", "qid"=>"", "aid"=>"");
-        if ($style == "full")
-        {
-            $fieldmap["token"]['title']="";
-            $fieldmap["token"]['question']=$clang->gT("Token");
-            $fieldmap["token"]['group_name']="";
-        }
-    }
-    if ($prow['datestamp'] == "Y")
-    {
-        $fieldmap["datestamp"]=array("fieldname"=>"datestamp",
-        'type'=>"datestamp",
-        'sid'=>$surveyid,
-        "gid"=>"",
-        "qid"=>"",
-        "aid"=>"");
-        if ($style == "full")
-        {
-            $fieldmap["datestamp"]['title']="";
-            $fieldmap["datestamp"]['question']=$clang->gT("Date last action");
-            $fieldmap["datestamp"]['group_name']="";
-        }
-        $fieldmap["startdate"]=array("fieldname"=>"startdate",
-        'type'=>"startdate",
-        'sid'=>$surveyid,
-        "gid"=>"",
-        "qid"=>"",
-        "aid"=>"");
-        if ($style == "full")
-        {
-            $fieldmap["startdate"]['title']="";
-            $fieldmap["startdate"]['question']=$clang->gT("Date started");
-            $fieldmap["startdate"]['group_name']="";
-<<<<<<< HEAD
-        }
-
-    }
-    if ($prow['ipaddr'] == "Y")
-    {
-        $fieldmap["ipaddr"]=array("fieldname"=>"ipaddr",
-        'type'=>"ipaddress",
-        'sid'=>$surveyid,
-        "gid"=>"",
-        "qid"=>"",
-        "aid"=>"");
-        if ($style == "full")
-        {
-            $fieldmap["ipaddr"]['title']="";
-            $fieldmap["ipaddr"]['question']=$clang->gT("IP address");
-            $fieldmap["ipaddr"]['group_name']="";
-        }
-    }
-    // Add 'refurl' to fieldmap.
-    if ($prow['refurl'] == "Y")
-    {
-        $fieldmap["refurl"]=array("fieldname"=>"refurl", 'type'=>"url", 'sid'=>$surveyid, "gid"=>"", "qid"=>"", "aid"=>"");
-        if ($style == "full")
-        {
-=======
-        }
-
-    }
-    if ($prow['ipaddr'] == "Y")
-    {
-        $fieldmap["ipaddr"]=array("fieldname"=>"ipaddr",
-        'type'=>"ipaddress",
-        'sid'=>$surveyid,
-        "gid"=>"",
-        "qid"=>"",
-        "aid"=>"");
-        if ($style == "full")
-        {
-            $fieldmap["ipaddr"]['title']="";
-            $fieldmap["ipaddr"]['question']=$clang->gT("IP address");
-            $fieldmap["ipaddr"]['group_name']="";
-        }
-    }
-    // Add 'refurl' to fieldmap.
-    if ($prow['refurl'] == "Y")
-    {
-        $fieldmap["refurl"]=array("fieldname"=>"refurl", 'type'=>"url", 'sid'=>$surveyid, "gid"=>"", "qid"=>"", "aid"=>"");
-        if ($style == "full")
-        {
->>>>>>> 000fb695
-            $fieldmap["refurl"]['title']="";
-            $fieldmap["refurl"]['question']=$clang->gT("Referrer URL");
-            $fieldmap["refurl"]['group_name']="";
-        }
-    }
-    }
-
-    // Collect all default values once so don't need separate query for each question with defaults
-    // First collect language specific defaults
-    $defaultsQuery = "SELECT a.qid, a.sqid, a.scale_id, a.specialtype, a.defaultvalue"
-        . " FROM ".db_table_name('defaultvalues')." as a, ".db_table_name('questions')." as b"
-        . " WHERE a.qid = b.qid"
-        . " AND a.language = b.language"
-        . " AND a.language = '$s_lang'"
-        . " AND b.same_default=0"
-        . " AND b.sid = ".$surveyid;
-    $defaultResults = db_execute_assoc($defaultsQuery) or safe_die ("Couldn't get list of default values in createFieldMap.<br/>$defaultsQuery<br/>".$conect->ErrorMsg());
-
-    $defaultValues = array();   // indexed by question then subquestion
-    foreach($defaultResults as $dv)
-    {
-        if ($dv['specialtype'] != '') {
-            $sq = $dv['specialtype'];
-        }
-        else {
-            $sq = $dv['sqid'];
-        }
-        $defaultValues[$dv['qid'].'~'.$sq] = $dv['defaultvalue'];
-    }
-
-    // Now overwrite language-specific defaults (if any) base language values for each question that uses same_defaults=1
-    $baseLanguage = GetBaseLanguageFromSurveyID($surveyid);
-    $defaultsQuery = "SELECT a.qid, a.sqid, a.scale_id, a.specialtype, a.defaultvalue"
-        . " FROM ".db_table_name('defaultvalues')." as a, ".db_table_name('questions')." as b"
-        . " WHERE a.qid = b.qid"
-        . " AND a.language = b.language"
-        . " AND a.language = '$baseLanguage'"
-        . " AND b.same_default=1"
-        . " AND b.sid = ".$surveyid;
-    $defaultResults = db_execute_assoc($defaultsQuery) or safe_die ("Couldn't get list of default values in createFieldMap.<br/>$defaultsQuery<br/>".$conect->ErrorMsg());
-
-    foreach($defaultResults as $dv)
-    {
-        if ($dv['specialtype'] != '') {
-            $sq = $dv['specialtype'];
-        }
-        else {
-            $sq = $dv['sqid'];
-        }
-        $defaultValues[$dv['qid'].'~'.$sq] = $dv['defaultvalue'];
-    }
-
-    $qtypes=getqtypelist('','array');
-    $aquery = "SELECT * "
-        ." FROM ".db_table_name('questions')." as questions, ".db_table_name('groups')." as groups"
-        ." WHERE questions.gid=groups.gid AND "
-        ." questions.sid=$surveyid AND "
-        ." questions.language='{$s_lang}' AND "
-        ." questions.parent_qid=0 AND "
-        ." groups.language='{$s_lang}' ";
-    if ($questionid!==false)
-    {
-        $aquery.=" and questions.qid={$questionid} ";
-    }
-    $aquery.=" ORDER BY group_order, question_order";
-    $aresult = db_execute_assoc($aquery) or safe_die ("Couldn't get list of questions in createFieldMap function.<br />$query<br />".$connect->ErrorMsg()); //Checked
-
-    $questionSeq=-1; // this is incremental question sequence across all groups
-<<<<<<< HEAD
-    $groupSeq=-1;
-    $_groupOrder=-1;
-=======
->>>>>>> 000fb695
-
-    while ($arow=$aresult->FetchRow()) //With each question, create the appropriate field(s)
-    {
-        ++$questionSeq;
-
-<<<<<<< HEAD
-        // fix fact taht group_order may have gaps
-        if ($_groupOrder != $arow['group_order']) {
-            $_groupOrder = $arow['group_order'];
-            ++$groupSeq;
-        }
-=======
-        // Conditions indicators are obsolete with EM.  However, they are so tightly coupled into LS code that easider to just set values to 'N' for now and refactor later.
-        $conditions = 'N';
-        $usedinconditions = 'N';
->>>>>>> 000fb695
-
-        // Conditions indicators are obsolete with EM.  However, they are so tightly coupled into LS code that easider to just set values to 'N' for now and refactor later.
-        $conditions = 'N';
-        $usedinconditions = 'N';
-
-        // Field identifier
-        // GXQXSXA
-        // G=Group  Q=Question S=Subquestion A=Answer Option
-        // If S or A don't exist then set it to 0
-        // Implicit (subqestion intermal to a question type ) or explicit qubquestions/answer count starts at 1
-
-        // Types "L", "!" , "O", "D", "G", "N", "X", "Y", "5","S","T","U","*"
-        $fieldname="{$arow['sid']}X{$arow['gid']}X{$arow['qid']}";
-
-        if ($qtypes[$arow['type']]['subquestions']==0  && $arow['type'] != "R" && $arow['type'] != "|")
-        {
-            if (isset($fieldmap[$fieldname])) $aDuplicateQIDs[$arow['qid']]=array('fieldname'=>$fieldname,'question'=>$arow['question'],'gid'=>$arow['gid']);
-            $fieldmap[$fieldname]=array("fieldname"=>$fieldname, 'type'=>"{$arow['type']}", 'sid'=>$surveyid, "gid"=>$arow['gid'], "qid"=>$arow['qid'], "aid"=>"");
-            if ($style == "full")
-            {
-                $fieldmap[$fieldname]['title']=$arow['title'];
-                $fieldmap[$fieldname]['question']=$arow['question'];
-                $fieldmap[$fieldname]['group_name']=$arow['group_name'];
-                $fieldmap[$fieldname]['mandatory']=$arow['mandatory'];
-                $fieldmap[$fieldname]['hasconditions']=$conditions;
-                $fieldmap[$fieldname]['usedinconditions']=$usedinconditions;
-                $fieldmap[$fieldname]['questionSeq']=$questionSeq;
-<<<<<<< HEAD
-                $fieldmap[$fieldname]['groupSeq']=$groupSeq;
-=======
-                $fieldmap[$fieldname]['groupSeq']=$arow['group_order'];
->>>>>>> 000fb695
-                if (isset($defaultValues[$arow['qid'].'~0'])) {
-                    $fieldmap[$fieldname]['defaultvalue'] = $defaultValues[$arow['qid'].'~0'];
-                }
-            }
-            switch($arow['type'])
-            {
-                case "L":  //RADIO LIST
-                case "!":  //DROPDOWN LIST
-                    $fieldmap[$fieldname]['other']=$arow['other'];  // so that base variable knows whether has other value
-                    if ($arow['other'] == "Y")
-                    {
-                        $fieldname="{$arow['sid']}X{$arow['gid']}X{$arow['qid']}other";
-                        if (isset($fieldmap[$fieldname])) $aDuplicateQIDs[$arow['qid']]=array('fieldname'=>$fieldname,'question'=>$arow['question'],'gid'=>$arow['gid']);
-
-                        $fieldmap[$fieldname]=array("fieldname"=>$fieldname,
-                        'type'=>$arow['type'],
-                        'sid'=>$surveyid,
-                        "gid"=>$arow['gid'],
-                        "qid"=>$arow['qid'],
-                        "aid"=>"other");
-                        // dgk bug fix line above. aid should be set to "other" for export to append to the field name in the header line.
-                        if ($style == "full")
-                        {
-                            $fieldmap[$fieldname]['title']=$arow['title'];
-                            $fieldmap[$fieldname]['question']=$arow['question'];
-                            $fieldmap[$fieldname]['subquestion']=$clang->gT("Other");
-                            $fieldmap[$fieldname]['group_name']=$arow['group_name'];
-                            $fieldmap[$fieldname]['mandatory']=$arow['mandatory'];
-                            $fieldmap[$fieldname]['hasconditions']=$conditions;
-                            $fieldmap[$fieldname]['usedinconditions']=$usedinconditions;
-                            $fieldmap[$fieldname]['questionSeq']=$questionSeq;
-<<<<<<< HEAD
-                            $fieldmap[$fieldname]['groupSeq']=$groupSeq;
-=======
-                            $fieldmap[$fieldname]['groupSeq']=$arow['group_order'];
->>>>>>> 000fb695
-                            $fieldmap[$fieldname]['other']=$arow['other'];
-                            if (isset($defaultValues[$arow['qid'].'~other'])) {
-                                $fieldmap[$fieldname]['defaultvalue'] = $defaultValues[$arow['qid'].'~other'];
-                            }
-                        }
-                    }
-                    break;
-                case "O": //DROPDOWN LIST WITH COMMENT
-                    $fieldname="{$arow['sid']}X{$arow['gid']}X{$arow['qid']}comment";
-                    if (isset($fieldmap[$fieldname])) $aDuplicateQIDs[$arow['qid']]=array('fieldname'=>$fieldname,'question'=>$arow['question'],'gid'=>$arow['gid']);
-
-                    $fieldmap[$fieldname]=array("fieldname"=>$fieldname,
-                    'type'=>$arow['type'],
-                    'sid'=>$surveyid,
-                    "gid"=>$arow['gid'],
-                    "qid"=>$arow['qid'],
-                    "aid"=>"comment");
-                    // dgk bug fix line below. aid should be set to "comment" for export to append to the field name in the header line. Also needed set the type element correctly.
-                    if ($style == "full")
-                    {
-                        $fieldmap[$fieldname]['title']=$arow['title'];
-                        $fieldmap[$fieldname]['question']=$arow['question'];
-                        $fieldmap[$fieldname]['subquestion']=$clang->gT("Comment");
-                        $fieldmap[$fieldname]['group_name']=$arow['group_name'];
-                        $fieldmap[$fieldname]['mandatory']=$arow['mandatory'];
-                        $fieldmap[$fieldname]['hasconditions']=$conditions;
-                        $fieldmap[$fieldname]['usedinconditions']=$usedinconditions;
-                        $fieldmap[$fieldname]['questionSeq']=$questionSeq;
-<<<<<<< HEAD
-                        $fieldmap[$fieldname]['groupSeq']=$groupSeq;
-=======
-                        $fieldmap[$fieldname]['groupSeq']=$arow['group_order'];
->>>>>>> 000fb695
-                    }
-                    break;
-            }
-        }
-        // For Multi flexi question types
-        elseif ($qtypes[$arow['type']]['subquestions']==2 && $qtypes[$arow['type']]['answerscales']==0)
-        {
-            //MULTI FLEXI
-            $abrows = getSubQuestions($surveyid,$arow['qid'],$s_lang);
-            //Now first process scale=1
-            $answerset=array();
-            $answerList = array();
-            foreach ($abrows as $key=>$abrow)
-            {
-                if($abrow['scale_id']==1) {
-                    $answerset[]=$abrow;
-                    $answerList[] = array(
-                        'code'=>$abrow['title'],
-                        'answer'=>$abrow['question'],
-                    );
-                    unset($abrows[$key]);
-                }
-            }
-            reset($abrows);
-            foreach ($abrows as $abrow)
-            {
-                foreach($answerset as $answer)
-                {
-                    $fieldname="{$arow['sid']}X{$arow['gid']}X{$arow['qid']}{$abrow['title']}_{$answer['title']}";
-                    if (isset($fieldmap[$fieldname])) $aDuplicateQIDs[$arow['qid']]=array('fieldname'=>$fieldname,'question'=>$arow['question'],'gid'=>$arow['gid']);
-                    $fieldmap[$fieldname]=array("fieldname"=>$fieldname,
-                    'type'=>$arow['type'],
-                    'sid'=>$surveyid,
-                    "gid"=>$arow['gid'],
-                    "qid"=>$arow['qid'],
-                    "aid"=>$abrow['title']."_".$answer['title'],
-                    "sqid"=>$abrow['qid']);
-                    if ($abrow['other']=="Y") {$alsoother="Y";}
-                    if ($style == "full")
-                    {
-                        $fieldmap[$fieldname]['title']=$arow['title'];
-                        $fieldmap[$fieldname]['question']=$arow['question'];
-                        $fieldmap[$fieldname]['subquestion1']=$abrow['question'];
-                        $fieldmap[$fieldname]['subquestion2']=$answer['question'];
-                        $fieldmap[$fieldname]['group_name']=$arow['group_name'];
-                        $fieldmap[$fieldname]['mandatory']=$arow['mandatory'];
-                        $fieldmap[$fieldname]['hasconditions']=$conditions;
-                        $fieldmap[$fieldname]['usedinconditions']=$usedinconditions;
-                        $fieldmap[$fieldname]['questionSeq']=$questionSeq;
-<<<<<<< HEAD
-                        $fieldmap[$fieldname]['groupSeq']=$groupSeq;
-=======
-                        $fieldmap[$fieldname]['groupSeq']=$arow['group_order'];
->>>>>>> 000fb695
-                        $fieldmap[$fieldname]['preg']=$arow['preg'];
-                        $fieldmap[$fieldname]['answerList']=$answerList;
-                    }
-                }
-            }
-            unset($answerset);
-        }
-        elseif ($arow['type'] == "1")
-        {
-            $abrows = getSubQuestions($surveyid,$arow['qid'],$s_lang);
-            foreach ($abrows as $abrow)
-            {
-                $fieldname="{$arow['sid']}X{$arow['gid']}X{$arow['qid']}{$abrow['title']}#0";
-                if (isset($fieldmap[$fieldname])) $aDuplicateQIDs[$arow['qid']]=array('fieldname'=>$fieldname,'question'=>$arow['question'],'gid'=>$arow['gid']);
-                $fieldmap[$fieldname]=array("fieldname"=>$fieldname, 'type'=>$arow['type'], 'sid'=>$surveyid, "gid"=>$arow['gid'], "qid"=>$arow['qid'], "aid"=>$abrow['title'], "scale_id"=>0);
-                if ($style == "full")
-                {
-                    $fieldmap[$fieldname]['title']=$arow['title'];
-                    $fieldmap[$fieldname]['question']=$arow['question'];
-                    $fieldmap[$fieldname]['subquestion']=$abrow['question'];
-                    $fieldmap[$fieldname]['group_name']=$arow['group_name'];
-                    $fieldmap[$fieldname]['scale']=$clang->gT('Scale 1');
-                    $fieldmap[$fieldname]['mandatory']=$arow['mandatory'];
-                    $fieldmap[$fieldname]['hasconditions']=$conditions;
-                    $fieldmap[$fieldname]['usedinconditions']=$usedinconditions;
-                    $fieldmap[$fieldname]['questionSeq']=$questionSeq;
-<<<<<<< HEAD
-                    $fieldmap[$fieldname]['groupSeq']=$groupSeq;
-=======
-                    $fieldmap[$fieldname]['groupSeq']=$arow['group_order'];
->>>>>>> 000fb695
-                }
-
-                $fieldname="{$arow['sid']}X{$arow['gid']}X{$arow['qid']}{$abrow['title']}#1";
-                if (isset($fieldmap[$fieldname])) $aDuplicateQIDs[$arow['qid']]=array('fieldname'=>$fieldname,'question'=>$arow['question'],'gid'=>$arow['gid']);
-                $fieldmap[$fieldname]=array("fieldname"=>$fieldname, 'type'=>$arow['type'], 'sid'=>$surveyid, "gid"=>$arow['gid'], "qid"=>$arow['qid'], "aid"=>$abrow['title'], "scale_id"=>1);
-                if ($style == "full")
-                {
-                    $fieldmap[$fieldname]['title']=$arow['title'];
-                    $fieldmap[$fieldname]['question']=$arow['question'];
-                    $fieldmap[$fieldname]['subquestion']=$abrow['question'];
-                    $fieldmap[$fieldname]['group_name']=$arow['group_name'];
-                    $fieldmap[$fieldname]['scale']=$clang->gT('Scale 2');
-                    $fieldmap[$fieldname]['mandatory']=$arow['mandatory'];
-                    $fieldmap[$fieldname]['hasconditions']=$conditions;
-                    $fieldmap[$fieldname]['usedinconditions']=$usedinconditions;
-                    $fieldmap[$fieldname]['questionSeq']=$questionSeq;
-<<<<<<< HEAD
-                    $fieldmap[$fieldname]['groupSeq']=$groupSeq;
-=======
-                    $fieldmap[$fieldname]['groupSeq']=$arow['group_order'];
->>>>>>> 000fb695
-                }
-            }
-        }
-
-        elseif ($arow['type'] == "R")
-        {
-            //MULTI ENTRY
-            $slots=$connect->GetOne("select count(code) from ".db_table_name('answers')." where qid={$arow['qid']} and language='{$s_lang}'");
-            for ($i=1; $i<=$slots; $i++)
-            {
-                $fieldname="{$arow['sid']}X{$arow['gid']}X{$arow['qid']}$i";
-                if (isset($fieldmap[$fieldname])) $aDuplicateQIDs[$arow['qid']]=array('fieldname'=>$fieldname,'question'=>$arow['question'],'gid'=>$arow['gid']);
-                $fieldmap[$fieldname]=array("fieldname"=>$fieldname, 'type'=>$arow['type'], 'sid'=>$surveyid, "gid"=>$arow['gid'], "qid"=>$arow['qid'], "aid"=>$i);
-                if ($style == "full")
-                {
-                    $fieldmap[$fieldname]['title']=$arow['title'];
-                    $fieldmap[$fieldname]['question']=$arow['question'];
-                    $fieldmap[$fieldname]['subquestion']=sprintf($clang->gT('Rank %s'),$i);
-                    $fieldmap[$fieldname]['group_name']=$arow['group_name'];
-                    $fieldmap[$fieldname]['mandatory']=$arow['mandatory'];
-                    $fieldmap[$fieldname]['hasconditions']=$conditions;
-                    $fieldmap[$fieldname]['usedinconditions']=$usedinconditions;
-                    $fieldmap[$fieldname]['questionSeq']=$questionSeq;
-<<<<<<< HEAD
-                    $fieldmap[$fieldname]['groupSeq']=$groupSeq;
-=======
-                    $fieldmap[$fieldname]['groupSeq']=$arow['group_order'];
->>>>>>> 000fb695
-                }
-            }
-        }
-        elseif ($arow['type'] == "|")
-        {
-            $abquery = "SELECT value FROM ".db_table_name('question_attributes')
-                ." WHERE attribute='max_num_of_files' AND qid=".$arow['qid'];
-            $abresult = db_execute_assoc($abquery) or safe_die ("Couldn't get maximum
-                number of files that can be uploaded <br />$abquery<br />".$connect->ErrorMsg());
-            $abrow = $abresult->FetchRow();
-
-            for ($i = 1; $i <= $abrow['value']; $i++)
-            {
-            $fieldname="{$arow['sid']}X{$arow['gid']}X{$arow['qid']}";
-            $fieldmap[$fieldname]=array("fieldname"=>$fieldname,
-            'type'=>$arow['type'],
-            'sid'=>$surveyid,
-            "gid"=>$arow['gid'],
-            "qid"=>$arow['qid'],
-            "aid"=>''
-            );
-            if ($style == "full")
-            {
-                $fieldmap[$fieldname]['title']=$arow['title'];
-                $fieldmap[$fieldname]['question']=$arow['question'];
-                $fieldmap[$fieldname]['max_files']=$abrow['value'];
-                $fieldmap[$fieldname]['group_name']=$arow['group_name'];
-                $fieldmap[$fieldname]['mandatory']=$arow['mandatory'];
-                $fieldmap[$fieldname]['hasconditions']=$conditions;
-                $fieldmap[$fieldname]['usedinconditions']=$usedinconditions;
-                $fieldmap[$fieldname]['questionSeq']=$questionSeq;
-<<<<<<< HEAD
-                $fieldmap[$fieldname]['groupSeq']=$groupSeq;
-=======
-                $fieldmap[$fieldname]['groupSeq']=$arow['group_order'];
->>>>>>> 000fb695
-            }
-            $fieldname="{$arow['sid']}X{$arow['gid']}X{$arow['qid']}"."_filecount";
-            $fieldmap[$fieldname]=array("fieldname"=>$fieldname,
-            'type'=>$arow['type'],
-            'sid'=>$surveyid,
-            "gid"=>$arow['gid'],
-            "qid"=>$arow['qid'],
-            "aid"=>"filecount"
-            );
-            if ($style == "full")
-            {
-                $fieldmap[$fieldname]['title']=$arow['title'];
-                $fieldmap[$fieldname]['question']="filecount - ".$arow['question'];
-                    //$fieldmap[$fieldname]['subquestion']=$clang->gT("Comment");
-                $fieldmap[$fieldname]['group_name']=$arow['group_name'];
-                $fieldmap[$fieldname]['mandatory']=$arow['mandatory'];
-                $fieldmap[$fieldname]['hasconditions']=$conditions;
-                $fieldmap[$fieldname]['usedinconditions']=$usedinconditions;
-                $fieldmap[$fieldname]['questionSeq']=$questionSeq;
-<<<<<<< HEAD
-                $fieldmap[$fieldname]['groupSeq']=$groupSeq;
-=======
-                $fieldmap[$fieldname]['groupSeq']=$arow['group_order'];
->>>>>>> 000fb695
-            }
-        }
-        }
-        else  // Question types with subquestions and one answer per subquestion  (M/A/B/C/E/F/H/P)
-        {
-            //MULTI ENTRY
-            $abrows = getSubQuestions($surveyid,$arow['qid'],$s_lang);
-            foreach ($abrows as $abrow)
-            {
-                $fieldname="{$arow['sid']}X{$arow['gid']}X{$arow['qid']}{$abrow['title']}";
-                if (isset($fieldmap[$fieldname])) $aDuplicateQIDs[$arow['qid']]=array('fieldname'=>$fieldname,'question'=>$arow['question'],'gid'=>$arow['gid']);
-                $fieldmap[$fieldname]=array("fieldname"=>$fieldname,
-                'type'=>$arow['type'],
-                'sid'=>$surveyid,
-                'gid'=>$arow['gid'],
-                'qid'=>$arow['qid'],
-                'aid'=>$abrow['title'],
-                'sqid'=>$abrow['qid']);
-                if ($style == "full")
-                {
-                    $fieldmap[$fieldname]['title']=$arow['title'];
-                    $fieldmap[$fieldname]['question']=$arow['question'];
-                    $fieldmap[$fieldname]['subquestion']=$abrow['question'];
-                    $fieldmap[$fieldname]['group_name']=$arow['group_name'];
-                    $fieldmap[$fieldname]['mandatory']=$arow['mandatory'];
-                    $fieldmap[$fieldname]['hasconditions']=$conditions;
-                    $fieldmap[$fieldname]['usedinconditions']=$usedinconditions;
-                    $fieldmap[$fieldname]['questionSeq']=$questionSeq;
-<<<<<<< HEAD
-                    $fieldmap[$fieldname]['groupSeq']=$groupSeq;
-=======
-                    $fieldmap[$fieldname]['groupSeq']=$arow['group_order'];
->>>>>>> 000fb695
-                    $fieldmap[$fieldname]['preg']=$arow['preg'];
-                    if (isset($defaultValues[$arow['qid'].'~'.$abrow['qid']])) {
-                        $fieldmap[$fieldname]['defaultvalue'] = $defaultValues[$arow['qid'].'~'.$abrow['qid']];
-                    }
-                }
-                if ($arow['type'] == "P")
-                {
-                    $fieldname="{$arow['sid']}X{$arow['gid']}X{$arow['qid']}{$abrow['title']}comment";
-                    if (isset($fieldmap[$fieldname])) $aDuplicateQIDs[$arow['qid']]=array('fieldname'=>$fieldname,'question'=>$arow['question'],'gid'=>$arow['gid']);
-                    $fieldmap[$fieldname]=array("fieldname"=>$fieldname, 'type'=>$arow['type'], 'sid'=>$surveyid, "gid"=>$arow['gid'], "qid"=>$arow['qid'], "aid"=>$abrow['title']."comment");
-                    if ($style == "full")
-                    {
-                        $fieldmap[$fieldname]['title']=$arow['title'];
-                        $fieldmap[$fieldname]['question']=$arow['question'];
-                        $fieldmap[$fieldname]['subquestion']=$clang->gT('Comment');
-                        $fieldmap[$fieldname]['group_name']=$arow['group_name'];
-                        $fieldmap[$fieldname]['mandatory']=$arow['mandatory'];
-                        $fieldmap[$fieldname]['hasconditions']=$conditions;
-                        $fieldmap[$fieldname]['usedinconditions']=$usedinconditions;
-                        $fieldmap[$fieldname]['questionSeq']=$questionSeq;
-<<<<<<< HEAD
-                        $fieldmap[$fieldname]['groupSeq']=$groupSeq;
-=======
-                        $fieldmap[$fieldname]['groupSeq']=$arow['group_order'];
->>>>>>> 000fb695
-                    }
-                }
-            }
-            if ($arow['other']=="Y" && ($arow['type']=="M" || $arow['type']=="P"))
-            {
-                $fieldname="{$arow['sid']}X{$arow['gid']}X{$arow['qid']}other";
-                if (isset($fieldmap[$fieldname])) $aDuplicateQIDs[$arow['qid']]=array('fieldname'=>$fieldname,'question'=>$arow['question'],'gid'=>$arow['gid']);
-                $fieldmap[$fieldname]=array("fieldname"=>$fieldname, 'type'=>$arow['type'], 'sid'=>$surveyid, "gid"=>$arow['gid'], "qid"=>$arow['qid'], "aid"=>"other");
-                if ($style == "full")
-                {
-                    $fieldmap[$fieldname]['title']=$arow['title'];
-                    $fieldmap[$fieldname]['question']=$arow['question'];
-                    $fieldmap[$fieldname]['subquestion']=$clang->gT('Other');
-                    $fieldmap[$fieldname]['group_name']=$arow['group_name'];
-                    $fieldmap[$fieldname]['mandatory']=$arow['mandatory'];
-                    $fieldmap[$fieldname]['hasconditions']=$conditions;
-                    $fieldmap[$fieldname]['usedinconditions']=$usedinconditions;
-                    $fieldmap[$fieldname]['questionSeq']=$questionSeq;
-<<<<<<< HEAD
-                    $fieldmap[$fieldname]['groupSeq']=$groupSeq;
-=======
-                    $fieldmap[$fieldname]['groupSeq']=$arow['group_order'];
->>>>>>> 000fb695
-                    $fieldmap[$fieldname]['other']=$arow['other'];
-                }
-                if ($arow['type']=="P")
-                {
-                    $fieldname="{$arow['sid']}X{$arow['gid']}X{$arow['qid']}othercomment";
-                    if (isset($fieldmap[$fieldname])) $aDuplicateQIDs[$arow['qid']]=array('fieldname'=>$fieldname,'question'=>$arow['question'],'gid'=>$arow['gid']);
-                    $fieldmap[$fieldname]=array("fieldname"=>$fieldname, 'type'=>$arow['type'], 'sid'=>$surveyid, "gid"=>$arow['gid'], "qid"=>$arow['qid'], "aid"=>"othercomment");
-                    if ($style == "full")
-                    {
-                        $fieldmap[$fieldname]['title']=$arow['title'];
-                        $fieldmap[$fieldname]['question']=$arow['question'];
-                        $fieldmap[$fieldname]['subquestion']=$clang->gT('Other comment');
-                        $fieldmap[$fieldname]['group_name']=$arow['group_name'];
-                        $fieldmap[$fieldname]['mandatory']=$arow['mandatory'];
-                        $fieldmap[$fieldname]['hasconditions']=$conditions;
-                        $fieldmap[$fieldname]['usedinconditions']=$usedinconditions;
-                        $fieldmap[$fieldname]['questionSeq']=$questionSeq;
-<<<<<<< HEAD
-                        $fieldmap[$fieldname]['groupSeq']=$groupSeq;
-=======
-                        $fieldmap[$fieldname]['groupSeq']=$arow['group_order'];
->>>>>>> 000fb695
-                        $fieldmap[$fieldname]['other']=$arow['other'];
-                    }
-                }
-            }
-        }
-<<<<<<< HEAD
-        if (isset($fieldmap[$fieldname])) // only add these fields if there is actually a valid field
-        {
-            $fieldmap[$fieldname]['relevance']=$arow['relevance'];
-            $fieldmap[$fieldname]['grelevance']=$arow['grelevance'];
-            $fieldmap[$fieldname]['questionSeq']=$questionSeq;
-            $fieldmap[$fieldname]['groupSeq']=$groupSeq;
-            $fieldmap[$fieldname]['preg']=$arow['preg'];
-            $fieldmap[$fieldname]['other']=$arow['other'];
-            $fieldmap[$fieldname]['help']=$arow['help'];
-        }
-        else
-        {
-            --$questionSeq; // didn't generate a valid $fieldmap entry, so decrement the question counter to ensure they are sequential
-        }
-    }
-    if (isset($fieldmap)) {
-=======
-        $fieldmap[$fieldname]['relevance']=$arow['relevance'];
-        $fieldmap[$fieldname]['grelevance']=$arow['grelevance'];
-        $fieldmap[$fieldname]['questionSeq']=$questionSeq;
-        $fieldmap[$fieldname]['groupSeq']=$arow['group_order'];
-        $fieldmap[$fieldname]['preg']=$arow['preg'];
-        $fieldmap[$fieldname]['other']=$arow['other'];
-        $fieldmap[$fieldname]['help']=$arow['help'];
-    }
-    if (isset($fieldmap)) {
-        $globalfieldmap[$surveyid][$style][$clang->langcode] = $fieldmap;
->>>>>>> 000fb695
-        $_SESSION['fieldmap-' . $surveyid . $clang->langcode]=$fieldmap;
-        return $fieldmap;
-    }
-}
-
-
-/**
-* This function generates an array containing the fieldcode, and matching data in the same order as the activate script
-*
-* @param string $surveyid The Survey ID
-* @param mixed $style 'short' (default) or 'full' - full creates extra information like default values
-* @param mixed $force_refresh - Forces to really refresh the array, not just take the session copy
-* @param int $questionid Limit to a certain qid only (for question preview) - default is false
-* @return array
-*/
-function createTimingsFieldMap($surveyid, $style='full', $force_refresh=false, $questionid=false, $sQuestionLanguage=null) {
-
-    global $dbprefix, $connect, $clang, $aDuplicateQIDs;
-    static $timingsFieldMap;
-
-    $surveyid=sanitize_int($surveyid);
-    //checks to see if fieldmap has already been built for this page.
-    if (isset($timingsFieldMap[$surveyid][$style][$clang->langcode]) && $force_refresh==false) {
-        return $timingsFielsdMap[$surveyid][$style][$clang->langcode];
-    }
-
-    //do something
-    $fields = createFieldMap($surveyid, $style, $force_refresh, $questionid, $sQuestionLanguage);
-    $fieldmap['interviewtime']=array('fieldname'=>'interviewtime','type'=>'interview_time','sid'=>$surveyid, 'gid'=>'', 'qid'=>'', 'aid'=>'', 'question'=>$clang->gT('Total time'), 'title'=>'interviewtime');
-    foreach ($fields as $field) {
-        if (!empty($field['gid'])) {
-            // field for time spent on page
-            $fieldname="{$field['sid']}X{$field['gid']}time";
-            if (!isset($fieldmap[$fieldname]))
-            {
-                $fieldmap[$fieldname]=array("fieldname"=>$fieldname, 'type'=>"page_time", 'sid'=>$surveyid, "gid"=>$field['gid'], "group_name"=>$field['group_name'], "qid"=>'', 'aid'=>'', 'title'=>'groupTime'.$field['gid'], 'question'=>$clang->gT('Group time').": ".$field['group_name']);
-            }
-
-            // field for time spent on answering a question
-            $fieldname="{$field['sid']}X{$field['gid']}X{$field['qid']}time";
-            if (!isset($fieldmap[$fieldname]))
-            {
-                $fieldmap[$fieldname]=array("fieldname"=>$fieldname, 'type'=>"answer_time", 'sid'=>$surveyid, "gid"=>$field['gid'], "group_name"=>$field['group_name'], "qid"=>$field['qid'], 'aid'=>'', "title"=>$field['title'].'Time', "question"=>$clang->gT('Question time').": ".$field['title']);
-            }
-        }
-    }
-
-    $timingsFieldMap[$surveyid][$style][$clang->langcode] = $fieldmap;
-    return $timingsFieldMap[$surveyid][$style][$clang->langcode];
-}
-
-/**
-* put your comment there...
-*
-* @param mixed $needle
-* @param mixed $haystack
-* @param mixed $keyname
-* @param mixed $maxanswers
-*/
-function arraySearchByKey($needle, $haystack, $keyname, $maxanswers="") {
-    $output=array();
-    foreach($haystack as $hay) {
-        if (array_key_exists($keyname, $hay)) {
-            if ($hay[$keyname] == $needle) {
-                if ($maxanswers == 1) {
-                    return $hay;
-                } else {
-                    $output[]=$hay;
-                }
-            }
-        }
-    }
-    return $output;
-}
-
-
-/**
-* This function returns a count of the number of saved responses to a survey
-*
-* @param mixed $surveyid Survey ID
-*/
-function getSavedCount($surveyid)
-{
-    global $dbprefix, $connect;
-    $surveyid=(int)$surveyid;
-
-    $query = "SELECT COUNT(*) FROM ".db_table_name('saved_control')." WHERE sid=$surveyid";
-    $count=$connect->getOne($query);
-    return $count;
-}
-
-function GetBaseLanguageFromSurveyID($surveyid)
-{
-    static $cache = array();
-    global $connect;
-    $surveyid=(int)($surveyid);
-    if (!isset($cache[$surveyid])) {
-	    $query = "SELECT language FROM ".db_table_name('surveys')." WHERE sid=$surveyid";
-	    $surveylanguage = $connect->GetOne($query); //Checked
-	    if (is_null($surveylanguage))
-	    {
-	        $surveylanguage='en';
-	    }
-	    $cache[$surveyid] = $surveylanguage;
-    } else {
-        $surveylanguage = $cache[$surveyid];
-    }
-    return $surveylanguage;
-}
-
-
-function GetAdditionalLanguagesFromSurveyID($surveyid)
-{
-    static $cache = array();
-    global $connect;
-    $surveyid=sanitize_int($surveyid);
-    if (!isset($cache[$surveyid])) {
-        $query = "SELECT additional_languages FROM ".db_table_name('surveys')." WHERE sid=$surveyid";
-	    $additional_languages = $connect->GetOne($query);
-        if (trim($additional_languages)=='')
-	    {
-	        $additional_languages = array();
-	    }
-	    else
-	    {
-	        $additional_languages = explode(" ", trim($additional_languages));
-	    }
-	    $cache[$surveyid] = $additional_languages;
-    } else {
-        $additional_languages = $cache[$surveyid];
-    }
-    return $additional_languages;
-}
-
-
-
-//For multilanguage surveys
-// If null or 0 is given for $surveyid then the default language from config-defaults.php is returned
-function SetSurveyLanguage($surveyid, $language)
-{
-    global $rootdir, $defaultlang, $clang;
-    $surveyid=sanitize_int($surveyid);
-    require_once($rootdir.'/classes/core/language.php');
-    if (isset($surveyid) && $surveyid>0)
-    {
-        // see if language actually is present in survey
-        $query = "SELECT language, additional_languages FROM ".db_table_name('surveys')." WHERE sid=$surveyid";
-        $result = db_execute_assoc($query); //Checked
-        while ($result && ($row=$result->FetchRow())) {
-            $additional_languages = $row['additional_languages'];
-            $default_language = $row['language'];
-        }
-
-        if (!isset($language) || ($language=='') || (isset($additional_languages) && strpos($additional_languages, $language) === false)
-        or (isset($default_language) && $default_language == $language)
-        ) {
-            // Language not supported, or default language for survey, fall back to survey's default language
-            $_SESSION['s_lang'] = $default_language;
-            //echo "Language not supported, resorting to ".$_SESSION['s_lang']."<br />";
-        } else {
-            $_SESSION['s_lang'] = $language;
-            //echo "Language will be set to ".$_SESSION['s_lang']."<br />";
-        }
-        $clang = new limesurvey_lang($_SESSION['s_lang']);
-    }
-    else {
-        $clang = new limesurvey_lang($defaultlang);
-    }
-
-    $thissurvey=getSurveyInfo($surveyid, $_SESSION['s_lang']);
-    $_SESSION['dateformats'] = getDateFormatData($thissurvey['surveyls_dateformat']);
-<<<<<<< HEAD
-
-=======
-    
->>>>>>> 000fb695
-    LimeExpressionManager::SetEMLanguage($_SESSION['s_lang']);
-    return $clang;
-}
-
-
-function buildLabelSetCheckSumArray()
-{
-    global $connect;
-    // BUILD CHECKSUMS FOR ALL EXISTING LABEL SETS
-    $query = "SELECT lid
-              FROM ".db_table_name('labelsets')."
-              ORDER BY lid";
-    $result = db_execute_assoc($query) or safe_die("safe_died collecting labelset ids<br />$query<br />".$connect->ErrorMsg());  //Checked
-    $csarray=array();
-    while ($row=$result->FetchRow())
-    {
-        $thisset="";
-        $query2 = "SELECT code, title, sortorder, language, assessment_value
-                   FROM ".db_table_name('labels')."
-                   WHERE lid={$row['lid']}
-                   ORDER BY language, sortorder, code";
-        $result2 = db_execute_num($query2) or safe_die("safe_died querying labelset $lid<br />$query2<br />".$connect->ErrorMsg()); //Checked
-        while($row2=$result2->FetchRow())
-        {
-            $thisset .= implode('.', $row2);
-        } // while
-        $csarray[$row['lid']]=dechex(crc32($thisset)*1);
-    }
-    return $csarray;
-}
-
-
-/**
-*
-* Returns a flat array with all question attributes for the question only (and the qid we gave it)!
-* @author: c_schmitz
-* @param $qid The question ID
-* @param $type optional The question type - saves a DB query if you provide it
-* @return array{attribute=>value , attribute=>value} or false if the question ID does not exist (anymore)
-*/
-function getQuestionAttributes($qid, $type='')
-{
-    static $cache = array();
-    static $availableattributesarr = null;
-
-    if (isset($cache[$qid])) {
-        return $cache[$qid];
-    }
-    if ($type=='')  // If type is not given find it out
-    {
-        $query = "SELECT type FROM ".db_table_name('questions')." WHERE qid=$qid and parent_qid=0 group by type";
-        $result = db_execute_assoc($query) or safe_die("Error finding question attributes");  //Checked
-        $row=$result->FetchRow();
-        if ($row===false) // Question was deleted while running the survey
-        {
-            $cache[$qid]=false;
-            return false;
-        }
-        $type=$row['type'];
-    }
-
-    //Now read available attributes, make sure we do this only once per request to save
-    //processing cycles and memory
-    if (is_null($availableattributesarr)) $availableattributesarr=questionAttributes();
-    if (isset($availableattributesarr[$type]))
-    {
-        $availableattributes=$availableattributesarr[$type];
-    }
-    else
-    {
-        $cache[$qid]=array();
-        return array();
-    }
-
-    foreach($availableattributes as $attribute){
-        $defaultattributes[$attribute['name']]=$attribute['default'];
-    }
-    $setattributes=array();
-    $qid=sanitize_int($qid);
-    $query = "SELECT attribute, value FROM ".db_table_name('question_attributes')." WHERE qid=$qid";
-        $result = db_execute_assoc($query) or safe_die("Error finding question attributes");  //Checked
-    $setattributes=array();
-        while ($row=$result->FetchRow())
-        {
-        $setattributes[$row['attribute']]=$row['value'];
-        }
-    //echo "<pre>";print_r($qid_attributes);echo "</pre>";
-    $qid_attributes=array_merge($defaultattributes,$setattributes);
-    $cache[$qid]=$qid_attributes;
-    return $qid_attributes;
-}
-
-/**
-*
-* Returns the questionAttribtue value set or '' if not set
-* @author: lemeur
-* @param $questionAttributeArray
-* @param $attributeName
-* @return string
-*/
-function getQuestionAttributeValue($questionAttributeArray, $attributeName)
-{
-    if (isset($questionAttributeArray[$attributeName]))
-    {
-        return $questionAttributeArray[$attributeName];
-    }
-    else
-    {
-        return '';
-    }
-}
-
-/**
-* Returns array of question type chars with attributes
-*
-* @param mixed $returnByName If set to true the array will be by attribute name
-*/
-function questionAttributes($returnByName=false)
-{
-    global $clang;
-    //For each question attribute include a key:
-    // name - the display name
-    // types - a string with one character representing each question typy to which the attribute applies
-    // help - a short explanation
-
-    // If you insert a new attribute please do it in correct alphabetical order!
-
-    $qattributes["alphasort"]=array(
-    "types"=>"!LOWZ",
-    'category'=>$clang->gT('Display'),
-    'sortorder'=>100,
-    'inputtype'=>'singleselect',
-    'options'=>array(0=>$clang->gT('No'),
-    1=>$clang->gT('Yes')),
-    'default'=>0,
-    "help"=>$clang->gT("Sort the answer options alphabetically"),
-    "caption"=>$clang->gT('Sort answers alphabetically'));
-
-    $qattributes["answer_width"]=array(
-    "types"=>"ABCEF1:;",
-    'category'=>$clang->gT('Display'),
-    'sortorder'=>100,
-    'inputtype'=>'integer',
-    'min'=>'1',
-    'max'=>'100',
-    "help"=>$clang->gT('Set the percentage width of the answer column (1-100)'),
-    "caption"=>$clang->gT('Answer width'));
-
-    $qattributes["array_filter"]=array(
-    "types"=>"1ABCEF:;MPLKQ",
-    'category'=>$clang->gT('Logic'),
-    'sortorder'=>100,
-    'inputtype'=>'text',
-    "help"=>$clang->gT("Enter the code of a Multiple choice question to only show the matching answer options in this question."),
-    "caption"=>$clang->gT('Array filter'));
-
-    $qattributes["array_filter_exclude"]=array(
-    "types"=>"1ABCEF:;MPLKQ",
-    'category'=>$clang->gT('Logic'),
-    'sortorder'=>100,
-    'inputtype'=>'text',
-    "help"=>$clang->gT("Enter the code of a Multiple choice question to exclude the matching answer options in this question."),
-    "caption"=>$clang->gT('Array filter exclusion'));
-
-    $qattributes["assessment_value"]=array(
-    "types"=>"MP",
-    'category'=>$clang->gT('Logic'),
-    'sortorder'=>100,
-    'default'=>'1',
-    'inputtype'=>'integer',
-    "help"=>$clang->gT("If one of the subquestions is marked then for each marked subquestion this value is added as assessment."),
-    "caption"=>$clang->gT('Assessment value'));
-
-    $qattributes["category_separator"]=array(
-    "types"=>"!",
-    'category'=>$clang->gT('Display'),
-    'sortorder'=>100,
-    'inputtype'=>'text',
-    "help"=>$clang->gT('Category separator'),
-    "caption"=>$clang->gT('Category separator'));
-//  Question types 'W' (list-dropdown-flexible) and 'Z'(list-radio-flexible) are no longer supported, so neither is code_filter
-//    $qattributes["code_filter"]=array(
-//    "types"=>"WZ",
-//    'category'=>$clang->gT('Logic'),
-//    'sortorder'=>100,
-//    'inputtype'=>'text',
-//    "help"=>$clang->gT('Filter the available answers by this value'),
-//    "caption"=>$clang->gT('Code filter'));
-
-    $qattributes["display_columns"]=array(
-    "types"=>"GLMZ",
-    'category'=>$clang->gT('Display'),
-    'sortorder'=>100,
-    'inputtype'=>'integer',
-    'default'=>'1',
-    'min'=>'1',
-    'max'=>'100',
-    "help"=>$clang->gT('The answer options will be distributed across the number of columns set here'),
-    "caption"=>$clang->gT('Display columns'));
-
-    $qattributes["display_rows"]=array(
-    "types"=>"QSTU",
-    'category'=>$clang->gT('Display'),
-    'sortorder'=>100,
-    'inputtype'=>'text',
-    "help"=>$clang->gT('How many rows to display'),
-    "caption"=>$clang->gT('Display rows'));
-
-    $qattributes["dropdown_dates"]=array(
-    "types"=>"D",
-    'category'=>$clang->gT('Display'),
-    'sortorder'=>100,
-    'inputtype'=>'singleselect',
-    'options'=>array(0=>$clang->gT('No'),
-    1=>$clang->gT('Yes')),
-    'default'=>0,
-    "help"=>$clang->gT('Use accessible dropdown boxes instead of calendar popup'),
-    "caption"=>$clang->gT('Display dropdown boxes'));
-
-    $qattributes["dropdown_dates_year_min"]=array(
-    "types"=>"D",
-    'category'=>$clang->gT('Display'),
-    'sortorder'=>110,
-    'inputtype'=>'text',
-    "help"=>$clang->gT('Minimum year value in calendar'),
-    "caption"=>$clang->gT('Minimum year'));
-
-    $qattributes["dropdown_dates_year_max"]=array(
-    "types"=>"D",
-    'category'=>$clang->gT('Display'),
-    'sortorder'=>111,
-    'inputtype'=>'text',
-    "help"=>$clang->gT('Maximum year value for calendar'),
-    "caption"=>$clang->gT('Maximum year'));
-
-    $qattributes["dropdown_prepostfix"]=array(
-    "types"=>"1",
-    'category'=>$clang->gT('Display'),
-    'sortorder'=>112,
-    'inputtype'=>'text',
-    "help"=>$clang->gT('Prefix|Suffix for dropdown lists'),
-    "caption"=>$clang->gT('Dropdown prefix/suffix'));
-
-    $qattributes["dropdown_separators"]=array(
-    "types"=>"1",
-    'category'=>$clang->gT('Display'),
-    'sortorder'=>120,
-    'inputtype'=>'text',
-    "help"=>$clang->gT('Post-Answer-Separator|Inter-Dropdownlist-Separator for dropdown lists'),
-    "caption"=>$clang->gT('Dropdown separator'));
-
-    $qattributes["dualscale_headerA"]=array(
-    "types"=>"1",
-    'category'=>$clang->gT('Display'),
-    'sortorder'=>110,
-    'inputtype'=>'text',
-    "help"=>$clang->gT('Enter a header text for the first scale'),
-    "caption"=>$clang->gT('Header for first scale'));
-
-    $qattributes["dualscale_headerB"]=array(
-    "types"=>"1",
-    'category'=>$clang->gT('Display'),
-    'sortorder'=>111,
-    'inputtype'=>'text',
-    "help"=>$clang->gT('Enter a header text for the second scale'),
-    "caption"=>$clang->gT('Header for second scale'));
-
-    $qattributes["equals_num_value"]=array(
-    "types"=>"K",
-    'category'=>$clang->gT('Input'),
-    'sortorder'=>100,
-    'inputtype'=>'text',
-    "help"=>$clang->gT('Multiple numeric inputs sum must equal this value'),
-    "caption"=>$clang->gT('Equals sum value'));
-
-    $qattributes["em_validation_q"]=array(
-    "types"=>";:STUNKQ",
-    'category'=>$clang->gT('Logic'),
-    'sortorder'=>200,
-    'inputtype'=>'textarea',
-    "help"=>$clang->gT('Boolean equation to validate the whole question.'),
-    "caption"=>$clang->gT('Question validation equation'));
-
-    $qattributes["em_validation_q_tip"]=array(
-    "types"=>";:STUNKQ",
-    'category'=>$clang->gT('Logic'),
-    'sortorder'=>210,
-    'inputtype'=>'textarea',
-    "help"=>$clang->gT('Tip to show user describing the question validation equation.'),
-    "caption"=>$clang->gT('Question validation tip'));
-
-    $qattributes["em_validation_sq"]=array(
-    "types"=>";:KQ",
-    'category'=>$clang->gT('Logic'),
-    'sortorder'=>220,
-    'inputtype'=>'textarea',
-    "help"=>$clang->gT('Boolean equation to validate each sub-question.'),
-    "caption"=>$clang->gT('Sub-question validation equation'));
-
-    $qattributes["em_validation_sq_tip"]=array(
-    "types"=>";:KQ",
-    'category'=>$clang->gT('Logic'),
-    'sortorder'=>230,
-    'inputtype'=>'textarea',
-    "help"=>$clang->gT('Tip to show user describing the sub-question validation equation.'),
-    "caption"=>$clang->gT('Sub-question validation tip'));
-
-    $qattributes["exclude_all_others"]=array(
-    "types"=>"MP",
-    'category'=>$clang->gT('Logic'),
-    'sortorder'=>130,
-    'inputtype'=>'text',
-    "help"=>$clang->gT('Excludes all other options if a certain answer is selected - just enter the answer code(s) seperated with a semikolon.'),
-    "caption"=>$clang->gT('Exclusive option'));
-
-    $qattributes["exclude_all_others_auto"]=array(
-    "types"=>"M",
-    'category'=>$clang->gT('Logic'),
-    'sortorder'=>131,
-    'inputtype'=>'singleselect',
-    'options'=>array(0=>$clang->gT('No'),
-    1=>$clang->gT('Yes')),
-    'default'=>0,
-    "help"=>$clang->gT('If the participant marks all options, uncheck all and check the option set in the "Exclusive option" setting'),
-    "caption"=>$clang->gT('Auto-check exclusive option if all others are checked'));
-
-    // Map Options
-
-    $qattributes["location_city"]=array(
-    "types"=>"S",
-    'readonly_when_active'=>true,
-    'category'=>$clang->gT('Location'),
-    'sortorder'=>100,
-    'inputtype'=>'singleselect',
-    'options'=>array(0=>$clang->gT('Yes'),
-    1=>$clang->gT('No')),
-    "help"=>$clang->gT("Store the city?"),
-    "caption"=>$clang->gT("Save city"));
-
-    $qattributes["location_state"]=array(
-    "types"=>"S",
-    'readonly_when_active'=>true,
-    'category'=>$clang->gT('Location'),
-    'sortorder'=>100,
-    'inputtype'=>'singleselect',
-    'options'=>array(0=>$clang->gT('Yes'),
-    1=>$clang->gT('No')),
-    "help"=>$clang->gT("Store the state?"),
-    "caption"=>$clang->gT("Save state"));
-
-    $qattributes["location_postal"]=array(
-    "types"=>"S",
-    'readonly_when_active'=>true,
-    'category'=>$clang->gT('Location'),
-    'sortorder'=>100,
-    'inputtype'=>'singleselect',
-    'options'=>array(0=>$clang->gT('Yes'),
-    1=>$clang->gT('No')),
-    "help"=>$clang->gT("Store the postal code?"),
-    "caption"=>$clang->gT("Save postal code"));
-
-    $qattributes["location_country"]=array(
-    "types"=>"S",
-    'readonly_when_active'=>true,
-    'category'=>$clang->gT('Location'),
-    'sortorder'=>100,
-    'inputtype'=>'singleselect',
-    'options'=>array(0=>$clang->gT('Yes'),
-    1=>$clang->gT('No')),
-    "help"=>$clang->gT("Store the country?"),
-    "caption"=>$clang->gT("Save country"));
-
-    $qattributes["location_mapservice"]=array(
-    "types"=>"S",
-    'category'=>$clang->gT('Location'),
-    'sortorder'=>90,
-    'inputtype'=>'singleselect',
-    'options'=>array(0=>$clang->gT('Off'),
-    1=>$clang->gT('Google Maps')),
-    "help"=>$clang->gT("Activate this to show a map above the input field where the user can select a location"),
-    "caption"=>$clang->gT("Use mapping service"));
-
-    $qattributes["location_mapwidth"]=array(
-    "types"=>"S",
-    'category'=>$clang->gT('Location'),
-    'sortorder'=>102,
-    'inputtype'=>'text',
-    'default'=>'500',
-    "help"=>$clang->gT("Width of the map in pixel"),
-    "caption"=>$clang->gT("Map width"));
-
-    $qattributes["location_mapheight"]=array(
-    "types"=>"S",
-    'category'=>$clang->gT('Location'),
-    'sortorder'=>103,
-    'inputtype'=>'text',
-    'default'=>'300',
-    "help"=>$clang->gT("Height of the map in pixel"),
-    "caption"=>$clang->gT("Map height"));
-
-    $qattributes["location_nodefaultfromip"]=array(
-    "types"=>"S",
-    'category'=>$clang->gT('Location'),
-    'sortorder'=>91,
-    'inputtype'=>'singleselect',
-    'options'=>array(0=>$clang->gT('Yes'),
-    1=>$clang->gT('No')),
-    "help"=>$clang->gT("Get the default location using the user's IP address?"),
-    "caption"=>$clang->gT("IP as default location"));
-
-    $qattributes["location_defaultcoordinates"]=array(
-    "types"=>"S",
-    'category'=>$clang->gT('Location'),
-    'sortorder'=>101,
-    'inputtype'=>'text',
-    "help"=>$clang->gT('Default coordinates of the map when the page first loads. Format: latitude [space] longtitude'),
-    "caption"=>$clang->gT('Default position'));
-
-    $qattributes["location_mapzoom"]=array(
-    "types"=>"S",
-    'category'=>$clang->gT('Location'),
-    'sortorder'=>101,
-    'inputtype'=>'text',
-    'default'=>'11',
-    "help"=>$clang->gT("Map zoom level"),
-    "caption"=>$clang->gT("Zoom level"));
-
-    // End Map Options
-
-    $qattributes["hide_tip"]=array(
-    "types"=>"!KLMNOPRSWZ",
-    'category'=>$clang->gT('Display'),
-    'sortorder'=>100,
-    'inputtype'=>'singleselect',
-    'options'=>array(0=>$clang->gT('No'),
-    1=>$clang->gT('Yes')),
-    'default'=>0,
-    "help"=>$clang->gT('Hide the tip that is normally shown with a question'),
-    "caption"=>$clang->gT('Hide tip'));
-
-    $qattributes['hidden']=array(
-    'types'=>'15ABCDEFGHIKLMNOPQRSTUWXYZ!:;|*',
-    'category'=>$clang->gT('Display'),
-    'sortorder'=>101,
-    'inputtype'=>'singleselect',
-    'options'=>array(0=>$clang->gT('No'),
-    1=>$clang->gT('Yes')),
-    'default'=>0,
-    'help'=>$clang->gT('Hide this question at any time. This is useful for including data using answer prefilling.'),
-    'caption'=>$clang->gT('Always hide this question'));
-
-    $qattributes["max_answers"]=array(
-    "types"=>"MPR1:;ABCEFKQ",
-    'category'=>$clang->gT('Logic'),
-    'sortorder'=>11,
-    'inputtype'=>'integer',
-    "help"=>$clang->gT('Limit the number of possible answers'),
-    "caption"=>$clang->gT('Maximum answers'));
-
-    $qattributes["max_num_value"]=array(
-    "types"=>"K",
-    'category'=>$clang->gT('Input'),
-    'sortorder'=>100,
-    'inputtype'=>'text',
-    "help"=>$clang->gT('Maximum sum value of multiple numeric input'),
-    "caption"=>$clang->gT('Maximum sum value'));
-
-    $qattributes["max_num_value_n"]=array(
-    "types"=>"NK",
-    'category'=>$clang->gT('Input'),
-    'sortorder'=>110,
-    'inputtype'=>'integer',
-    "help"=>$clang->gT('Maximum value of the numeric input'),
-    "caption"=>$clang->gT('Maximum value'));
-
-//    $qattributes["max_num_value_sgqa"]=array(
-//    "types"=>"K",
-//    'category'=>$clang->gT('Logic'),
-//    'sortorder'=>100,
-//    'inputtype'=>'text',
-//    "help"=>$clang->gT('Enter the SGQA identifier to use the total of a previous question as the maximum for this question'),
-//    "caption"=>$clang->gT('Max value from SGQA'));
-
-    $qattributes["maximum_chars"]=array(
-    "types"=>"STUNQK:",
-    'category'=>$clang->gT('Input'),
-    'sortorder'=>100,
-    'inputtype'=>'text',
-    "help"=>$clang->gT('Maximum characters allowed'),
-    "caption"=>$clang->gT('Maximum characters'));
-
-    $qattributes["min_answers"]=array(
-    "types"=>"MPR1:;ABCEFKQ",
-    'category'=>$clang->gT('Logic'),
-    'sortorder'=>10,
-    'inputtype'=>'integer',
-    "help"=>$clang->gT('Ensure a minimum number of possible answers (0=No limit)'),
-    "caption"=>$clang->gT('Minimum answers'));
-
-    $qattributes["min_num_value"]=array(
-    "types"=>"K",
-    'category'=>$clang->gT('Input'),
-    'sortorder'=>100,
-    'inputtype'=>'text',
-    "help"=>$clang->gT('The sum of the multiple numeric inputs must be greater than this value'),
-    "caption"=>$clang->gT('Minimum sum value'));
-
-    $qattributes["min_num_value_n"]=array(
-    "types"=>"NK",
-    'category'=>$clang->gT('Input'),
-    'sortorder'=>100,
-    'inputtype'=>'integer',
-    "help"=>$clang->gT('Minimum value of the numeric input'),
-    "caption"=>$clang->gT('Minimum value'));
-
-//    $qattributes["min_num_value_sgqa"]=array(
-//    "types"=>"K",
-//    'category'=>$clang->gT('Logic'),
-//     'sortorder'=>100,
-//   'inputtype'=>'text',
-//    "help"=>$clang->gT('Enter the SGQA identifier to use the total of a previous question as the minimum for this question'),
-//    "caption"=>$clang->gT('Minimum value from SGQA'));
-
-    $qattributes["multiflexible_max"]=array(
-    "types"=>":",
-    'category'=>$clang->gT('Display'),
-     'sortorder'=>112,
-   'inputtype'=>'text',
-    "help"=>$clang->gT('Maximum value for array(mult-flexible) question type'),
-    "caption"=>$clang->gT('Maximum value'));
-
-    $qattributes["multiflexible_min"]=array(
-    "types"=>":",
-    'category'=>$clang->gT('Display'),
-    'sortorder'=>110,
-    'inputtype'=>'text',
-    "help"=>$clang->gT('Minimum value for array(multi-flexible) question type'),
-    "caption"=>$clang->gT('Minimum value'));
-
-    $qattributes["multiflexible_step"]=array(
-    "types"=>":",
-    'category'=>$clang->gT('Display'),
-    'sortorder'=>111,
-    'inputtype'=>'text',
-    "help"=>$clang->gT('Step value'),
-    "caption"=>$clang->gT('Step value'));
-
-    $qattributes["multiflexible_checkbox"]=array(
-    "types"=>":",
-    'category'=>$clang->gT('Display'),
-    'sortorder'=>100,
-    'inputtype'=>'singleselect',
-    'options'=>array(0=>$clang->gT('No'),
-    1=>$clang->gT('Yes')),
-    'default'=>0,
-    "help"=>$clang->gT('Use checkbox layout'),
-    "caption"=>$clang->gT('Checkbox layout'));
-
-    $qattributes["reverse"]=array(
-    "types"=>"D:",
-    'category'=>$clang->gT('Display'),
-    'sortorder'=>100,
-    'inputtype'=>'singleselect',
-    'options'=>array(0=>$clang->gT('No'),
-    1=>$clang->gT('Yes')),
-    'default'=>0,
-    "help"=>$clang->gT('Present answer options in reverse order'),
-    "caption"=>$clang->gT('Reverse answer order'));
-
-//    $qattributes["num_value_equals_sgqa"]=array(
-//    "types"=>"K",
-//    'category'=>$clang->gT('Logic'),
-//    'sortorder'=>100,
-//    'inputtype'=>'text',
-//    "help"=>$clang->gT('SGQA identifier to use total of previous question as total for this question'),
-//    "caption"=>$clang->gT('Value equals SGQA'));
-
-    $qattributes["num_value_int_only"]=array(
-    "types"=>"N",
-    'category'=>$clang->gT('Input'),
-    'sortorder'=>100,
-    'inputtype'=>'singleselect',
-    'options'=>array(
-        0=>$clang->gT('No'),
-        1=>$clang->gT('Yes')),
-    'default'=>0,
-    "help"=>$clang->gT('Restrict input to integer values'),
-    "caption"=>$clang->gT('Integer only'));
-
-    $qattributes["numbers_only"]=array(
-        "types"=>"Q;S",
-        'category'=>$clang->gT('Other'),
-        'sortorder'=>100,
-        'inputtype'=>'singleselect',
-        'options'=>array(
-	        0=>$clang->gT('No'),
-            1=>$clang->gT('Yes')
-	    ),
-        'default'=>0,
-        "help"=>$clang->gT('Allow only numerical input'),
-        "caption"=>$clang->gT('Numbers only')
-    );
-
-    $qattributes['show_totals'] =	array(
- 	'types' =>	';',
- 	'category' =>	$clang->gT('Other'),
- 	'sortorder' =>	100,
- 	'inputtype'	=> 'singleselect',
- 	'options' =>	array(
- 	    'X' =>	$clang->gT('Off'),
- 	    'R' =>	$clang->gT('Rows'),
- 	    'C' =>	$clang->gT('Columns'),
- 	    'B' =>	$clang->gT('Both rows and columns')
- 	    ),
- 	    'default' =>	'X',
- 	    'help' =>	$clang->gT('Show totals for either rows, columns or both rows and columns'),
-        'caption' =>	$clang->gT('Show totals for')
-    );
-
-    $qattributes['show_grand_total'] =	array(
- 	'types' =>	';',
- 	'category' =>	$clang->gT('Other'),
- 	'sortorder' =>	100,
- 	'inputtype' =>	'singleselect',
- 	'options' =>	array(
-             0 =>	$clang->gT('No'),
-             1 =>	$clang->gT('Yes')
- 	),
- 	'default' =>	0,
-        'help' =>	$clang->gT('Show grand total for either columns or rows'),
-        'caption' =>	$clang->gT('Show grand total')
-    );
-
-    $qattributes["input_boxes"]=array(
-	"types"=>":",
-	'category'=>$clang->gT('Display'),
-	'sortorder'=>100,
-	'inputtype'=>'singleselect',
-	'options'=>array(0=>$clang->gT('No'),
-    1=>$clang->gT('Yes')),
-	'default'=>0,
-	"help"=>$clang->gT("Present as text input boxes instead of dropdown lists"),
-	"caption"=>$clang->gT("Text inputs"));
-
-    $qattributes["other_comment_mandatory"]=array(
-    "types"=>"PLW!Z",
-    'category'=>$clang->gT('Logic'),
-    'sortorder'=>100,
-    'inputtype'=>'singleselect',
-    'options'=>array(0=>$clang->gT('No'),
-    1=>$clang->gT('Yes')),
-    'default'=>0,
-    "help"=>$clang->gT("Make the 'Other:' comment field mandatory when the 'Other:' option is active"),
-    "caption"=>$clang->gT("'Other:' comment mandatory"));
-
-    $qattributes["other_numbers_only"]=array(
-    "types"=>"LMP",
-    'category'=>$clang->gT('Logic'),
-     'sortorder'=>100,
-   'inputtype'=>'singleselect',
-    'options'=>array(0=>$clang->gT('No'),
-    1=>$clang->gT('Yes')),
-    'default'=>0,
-    "help"=>$clang->gT("Allow only numerical input for 'Other' text"),
-    "caption"=>$clang->gT("Numbers only for 'Other'"));
-
-    $qattributes["other_replace_text"]=array(
-    "types"=>"LMPWZ!",
-    'category'=>$clang->gT('Display'),
-    'sortorder'=>100,
-    'inputtype'=>'text',
-    "help"=>$clang->gT("Replaces the label of the 'Other:' answer option with a custom text"),
-    "caption"=>$clang->gT("Label for 'Other:' option"));
-
-    $qattributes["page_break"]=array(
-    "types"=>"15ABCDEFGHKLMNOPQRSTUWXYZ!:;|*",
-    'category'=>$clang->gT('Other'),
-    'sortorder'=>100,
-    'inputtype'=>'singleselect',
-    'options'=>array(0=>$clang->gT('No'),
-    1=>$clang->gT('Yes')),
-    'default'=>0,
-    "help"=>$clang->gT('Insert a page break before this question in printable view by setting this to Yes.'),
-    "caption"=>$clang->gT('Insert page break in printable view'));
-
-    $qattributes["prefix"]=array(
-    "types"=>"KNQS",
-    'category'=>$clang->gT('Display'),
-    'sortorder'=>10,
-    'inputtype'=>'text',
-    "help"=>$clang->gT('Add a prefix to the answer field'),
-    "caption"=>$clang->gT('Answer prefix'));
-
-    $qattributes["public_statistics"]=array(
-    "types"=>"15ABCEFGHKLMNOPRWYZ!:*",
-    'category'=>$clang->gT('Other'),
-    'sortorder'=>80,
-    'inputtype'=>'singleselect',
-    'options'=>array(0=>$clang->gT('No'),
-    1=>$clang->gT('Yes')),
-    'default'=>0,
-    "help"=>$clang->gT('Show statistics of this question in the public statistics page'),
-    "caption"=>$clang->gT('Show in public statistics'));
-
-    $qattributes["random_order"]=array(
-    "types"=>"!ABCEFHKLMOPQRWZ1:;",
-    'category'=>$clang->gT('Display'),
-    'sortorder'=>100,
-    'inputtype'=>'singleselect',
-    'options'=>array(0=>$clang->gT('No'),
-    1=>$clang->gT('Yes')),
-    'default'=>0,
-    "help"=>$clang->gT('Present answers in random order'),
-    "caption"=>$clang->gT('Random answer order'));
-
-//    $qattributes['relevance']=array(
-//    'types'=>'15ABCDEFGHIKLMNOPQRSTUWXYZ!:;|*',
-//    'category'=>$clang->gT('Display'),
-//    'sortorder'=>1,
-//    'inputtype'=>'text',
-//    'default'=>'1',
-//    'help'=>$clang->gT('The Relevance Equation determines whether a question should be shown (if true) or hiddden and marked as Not Applicable (if false).'
-//            . '  The Relevance equation can be as complex as you like, using any combination of mathematical operators, nested parentheses,'
-//            . ' any variable or token that has already been set, and any of more than 50 functions.  It is parsed by the ExpressionManager.'),
-//    'caption'=>$clang->gT('Relevance Equation'));
-
-    $qattributes["slider_layout"]=array(
-    "types"=>"K",
-    'category'=>$clang->gT('Slider'),
-    'sortorder'=>1,
-    'inputtype'=>'singleselect',
-    'options'=>array(0=>$clang->gT('No'),
-    1=>$clang->gT('Yes')),
-    'default'=>0,
-    "help"=>$clang->gT('Use slider layout'),
-    "caption"=>$clang->gT('Use slider layout'));
-
-    $qattributes["slider_min"]=array(
-    "types"=>"K",
-    'category'=>$clang->gT('Slider'),
-    'sortorder'=>100,
-    'inputtype'=>'text',
-    "help"=>$clang->gT('Slider minimum value'),
-    "caption"=>$clang->gT('Slider minimum value'));
-
-    $qattributes["slider_max"]=array(
-    "types"=>"K",
-    'category'=>$clang->gT('Slider'),
-    'sortorder'=>100,
-    'inputtype'=>'text',
-    "help"=>$clang->gT('Slider maximum value'),
-    "caption"=>$clang->gT('Slider maximum value'));
-
-    $qattributes["slider_accuracy"]=array(
-    "types"=>"K",
-    'category'=>$clang->gT('Slider'),
-    'sortorder'=>100,
-    'inputtype'=>'text',
-    "help"=>$clang->gT('Slider accuracy'),
-    "caption"=>$clang->gT('Slider accuracy'));
-
-    $qattributes["slider_default"]=array(
-    "types"=>"K",
-    'category'=>$clang->gT('Slider'),
-    'sortorder'=>100,
-    'inputtype'=>'text',
-    "help"=>$clang->gT('Slider initial value'),
-    "caption"=>$clang->gT('Slider initial value'));
-
-    $qattributes["slider_middlestart"]=array(
-    "types"=>"K",
-    'category'=>$clang->gT('Slider'),
-    'sortorder'=>10,
-    'inputtype'=>'singleselect',
-    'options'=>array(0=>$clang->gT('No'),
-    1=>$clang->gT('Yes')),
-    'default'=>0,
-    "help"=>$clang->gT('The handle is displayed at the middle of the slider (this will not set the initial value)'),
-    "caption"=>$clang->gT('Slider starts at the middle position'));
-
-    $qattributes["slider_rating"]=array(
-    "types"=>"5",
-    'category'=>$clang->gT('Display'),
-    'sortorder'=>90,
-    'inputtype'=>'singleselect',
-    'options'=>array(
-        0=>$clang->gT('No'),
-        1=>$clang->gT('Yes - stars'),
-        2=>$clang->gT('Yes - slider with emoticon'),
-        ),
-    'default'=>0,
-    "help"=>$clang->gT('Use slider layout'),
-    "caption"=>$clang->gT('Use slider layout'));
-
-
-    $qattributes["slider_showminmax"]=array(
-    "types"=>"K",
-    'category'=>$clang->gT('Slider'),
-    'sortorder'=>100,
-    'inputtype'=>'singleselect',
-    'options'=>array(0=>$clang->gT('No'),
-    1=>$clang->gT('Yes')),
-    'default'=>0,
-    "help"=>$clang->gT('Display min and max value under the slider'),
-    "caption"=>$clang->gT('Display slider min and max value'));
-
-    $qattributes["slider_separator"]=array(
-    "types"=>"K",
-    'category'=>$clang->gT('Slider'),
-    'sortorder'=>100,
-    'inputtype'=>'text',
-    "help"=>$clang->gT('Answer|Left-slider-text|Right-slider-text separator character'),
-    "caption"=>$clang->gT('Slider left/right text separator'));
-
-    $qattributes["suffix"]=array(
-    "types"=>"KNQS",
-    'category'=>$clang->gT('Display'),
-    'sortorder'=>11,
-    'inputtype'=>'text',
-    "help"=>$clang->gT('Add a suffix to the answer field'),
-    "caption"=>$clang->gT('Answer suffix'));
-
-    $qattributes["text_input_width"]=array(
-    "types"=>"KNSTUQ;",
-    'category'=>$clang->gT('Display'),
-    'sortorder'=>100,
-    'inputtype'=>'text',
-    "help"=>$clang->gT('Width of text input box'),
-    "caption"=>$clang->gT('Input box width'));
-
-    $qattributes["use_dropdown"]=array(
-    "types"=>"1F",
-    'category'=>$clang->gT('Display'),
-    'sortorder'=>112,
-    'inputtype'=>'singleselect',
-    'options'=>array(0=>$clang->gT('No'),
-    1=>$clang->gT('Yes')),
-    'default'=>0,
-    "help"=>$clang->gT('Use dropdown boxes instead of list of radio buttons'),
-    "caption"=>$clang->gT('Use dropdown boxes'));
-
-    $qattributes["dropdown_size"]=array(
-    "types"=>"!",   // TODO add these later?  "1F",
-    'category'=>$clang->gT('Display'),
-    'sortorder'=>200,
-    'inputtype'=>'text',
-    'default'=>0,
-    "help"=>$clang->gT('For list dropdown boxes, show up to this many rows'),
-    "caption"=>$clang->gT('Height of dropdown'));
-
-    $qattributes["dropdown_prefix"]=array(
-    "types"=>"!",   // TODO add these later?  "1F",
-    'category'=>$clang->gT('Display'),
-    'sortorder'=>201,
-    'inputtype'=>'singleselect',
-    'options'=>array(0=>$clang->gT('None'),
-        1=>$clang->gT('Order'),
-        ),
-    'default'=>0,
-    "help"=>$clang->gT('Accelerator keys for list items'),
-    "caption"=>$clang->gT('Prefix for list items'));
-
-    $qattributes["scale_export"]=array(
-    "types"=>"CEFGHLMOPWYZ1!:*",
-    'category'=>$clang->gT('Other'),
-    'sortorder'=>100,
-    'inputtype'=>'singleselect',
-    'options'=>array(0=>$clang->gT('Default'),
-    1=>$clang->gT('Nominal'),
-    2=>$clang->gT('Ordinal'),
-    3=>$clang->gT('Scale')),
-    'default'=>0,
-    "help"=>$clang->gT("Set a specific SPSS export scale type for this question"),
-    "caption"=>$clang->gT('SPSS export scale type'));
-
-    //Timer attributes
-    $qattributes["time_limit"]=array(
-    "types"=>"STUX",
-    'category'=>$clang->gT('Timer'),
-    'sortorder'=>90,
-    "inputtype"=>"integer",
-    "help"=>$clang->gT("Limit time to answer question (in seconds)"),
-    "caption"=>$clang->gT("Time limit"));
-
-    $qattributes["time_limit_action"]=array(
-    "types"=>"STUX",
-    'category'=>$clang->gT('Timer'),
-    'sortorder'=>92,
-    'inputtype'=>'singleselect',
-    'options'=>array(1=>$clang->gT('Warn and move on'),
-    2=>$clang->gT('Move on without warning'),
-    3=>$clang->gT('Disable only')),
-    "help"=>$clang->gT("Action to perform when time limit is up"),
-    "caption"=>$clang->gT("Time limit action"));
-
-    $qattributes["time_limit_disable_next"]=array(
-    "types"=>"STUX",
-    'category'=>$clang->gT('Timer'),
-    'sortorder'=>94,
-    "inputtype"=>"singleselect",
-    'default'=>0,
-    'options'=>array(0=>$clang->gT('No'),
-    1=>$clang->gT('Yes')),
-    "help"=>$clang->gT("Disable the next button until time limit expires"),
-    "caption"=>$clang->gT("Time limit disable next"));
-
-    $qattributes["time_limit_disable_prev"]=array(
-	"types"=>"STUX",
-    'category'=>$clang->gT('Timer'),
-    'sortorder'=>96,
-    "inputtype"=>"singleselect",
-    'options'=>array(0=>$clang->gT('No'),
-    1=>$clang->gT('Yes')),
-	"help"=>$clang->gT("Disable the prev button until the time limit expires"),
-	"caption"=>$clang->gT("Time limit disable prev"));
-
-    $qattributes["time_limit_countdown_message"]=array(
-	"types"=>"STUX",
-    'category'=>$clang->gT('Timer'),
-    'sortorder'=>98,
-    "inputtype"=>"textarea",
-	"help"=>$clang->gT("The text message that displays in the countdown timer during the countdown"),
-	"caption"=>$clang->gT("Time limit countdown message"));
-
-    $qattributes["time_limit_timer_style"]=array(
-    "types"=>"STUX",
-    'category'=>$clang->gT('Timer'),
-    'sortorder'=>100,
-    "inputtype"=>"textarea",
-    "help"=>$clang->gT("CSS Style for the message that displays in the countdown timer during the countdown"),
-    "caption"=>$clang->gT("Time limit timer CSS style"));
-
-    $qattributes["time_limit_message_delay"]=array(
-    "types"=>"STUX",
-    'category'=>$clang->gT('Timer'),
-    'sortorder'=>102,
-    "inputtype"=>"integer",
-    "help"=>$clang->gT("Display the 'time limit expiry message' for this many seconds before performing the 'time limit action' (defaults to 1 second if left blank)"),
-    "caption"=>$clang->gT("Time limit expiry message display time"));
-
-    $qattributes["time_limit_message"]=array(
-    "types"=>"STUX",
-    'category'=>$clang->gT('Timer'),
-    'sortorder'=>104,
-    "inputtype"=>"textarea",
-    "help"=>$clang->gT("The message to display when the time limit has expired (a default message will display if this setting is left blank)"),
-    "caption"=>$clang->gT("Time limit expiry message"));
-
-    $qattributes["time_limit_message_style"]=array(
-    "types"=>"STUX",
-    'category'=>$clang->gT('Timer'),
-    'sortorder'=>106,
-    "inputtype"=>"textarea",
-    "help"=>$clang->gT("CSS style for the 'time limit expiry message'"),
-    "caption"=>$clang->gT("Time limit message CSS style"));
-
-    $qattributes["time_limit_warning"]=array(
-    "types"=>"STUX",
-    'category'=>$clang->gT('Timer'),
-    'sortorder'=>108,
-    "inputtype"=>"integer",
-    "help"=>$clang->gT("Display a 'time limit warning' when there are this many seconds remaining in the countdown (warning will not display if left blank)"),
-    "caption"=>$clang->gT("1st time limit warning message timer"));
-
-    $qattributes["time_limit_warning_display_time"]=array(
-    "types"=>"STUX",
-    'category'=>$clang->gT('Timer'),
-    'sortorder'=>110,
-    "inputtype"=>"integer",
-    "help"=>$clang->gT("The 'time limit warning' will stay visible for this many seconds (will not turn off if this setting is left blank)"),
-    "caption"=>$clang->gT("1st time limit warning message display time"));
-
-    $qattributes["time_limit_warning_message"]=array(
-    "types"=>"STUX",
-    'category'=>$clang->gT('Timer'),
-    'sortorder'=>112,
-    "inputtype"=>"textarea",
-    "help"=>$clang->gT("The message to display as a 'time limit warning' (a default warning will display if this is left blank)"),
-    "caption"=>$clang->gT("1st time limit warning message"));
-
-    $qattributes["time_limit_warning_style"]=array(
-    "types"=>"STUX",
-    'category'=>$clang->gT('Timer'),
-    'sortorder'=>114,
-    "inputtype"=>"textarea",
-    "help"=>$clang->gT("CSS style used when the 'time limit warning' message is displayed"),
-    "caption"=>$clang->gT("1st time limit warning CSS style"));
-
-    $qattributes["time_limit_warning_2"]=array(
-	"types"=>"STUX",
-    'category'=>$clang->gT('Timer'),
-    'sortorder'=>116,
-    "inputtype"=>"integer",
-	"help"=>$clang->gT("Display the 2nd 'time limit warning' when there are this many seconds remaining in the countdown (warning will not display if left blank)"),
-	"caption"=>$clang->gT("2nd time limit warning message timer"));
-
-    $qattributes["time_limit_warning_2_display_time"]=array(
-	"types"=>"STUX",
-    'category'=>$clang->gT('Timer'),
-    'sortorder'=>118,
-    "inputtype"=>"integer",
-	"help"=>$clang->gT("The 2nd 'time limit warning' will stay visible for this many seconds (will not turn off if this setting is left blank)"),
-	"caption"=>$clang->gT("2nd time limit warning message display time"));
-
-    $qattributes["time_limit_warning_2_message"]=array(
-	"types"=>"STUX",
-    'category'=>$clang->gT('Timer'),
-    'sortorder'=>120,
-    "inputtype"=>"textarea",
-	"help"=>$clang->gT("The 2nd message to display as a 'time limit warning' (a default warning will display if this is left blank)"),
-	"caption"=>$clang->gT("2nd time limit warning message"));
-
-    $qattributes["time_limit_warning_2_style"]=array(
-	"types"=>"STUX",
-    'category'=>$clang->gT('Timer'),
-    'sortorder'=>122,
-    "inputtype"=>"textarea",
-	"help"=>$clang->gT("CSS style used when the 2nd 'time limit warning' message is displayed"),
-	"caption"=>$clang->gT("2nd time limit warning CSS style"));
-
-    $qattributes["show_title"]=array(
-	"types"=>"|",
-    'category'=>$clang->gT('File metadata'),
-    'sortorder'=>124,
-    "inputtype"=>"singleselect",
-    'options'=>array(0=>$clang->gT('No'),
-    1=>$clang->gT('Yes')),
-    'default'=>1,
-	"help"=>$clang->gT("Is the participant required to give a title to the uploaded file?"),
-	"caption"=>$clang->gT("Show title"));
-
-    $qattributes["show_comment"]=array(
-	"types"=>"|",
-    'category'=>$clang->gT('File metadata'),
-    'sortorder'=>126,
-    "inputtype"=>"singleselect",
-    'options'=>array(0=>$clang->gT('No'),
-    1=>$clang->gT('Yes')),
-    'default'=>1,
-	"help"=>$clang->gT("Is the participant required to give a comment to the uploaded file?"),
-	"caption"=>$clang->gT("Show comment"));
-
-
-    $qattributes["max_filesize"]=array(
-	"types"=>"|",
-    'category'=>$clang->gT('Other'),
-    'sortorder'=>128,
-    "inputtype"=>"integer",
-    'default'=>1024,
-	"help"=>$clang->gT("The participant cannot upload a single file larger than this size"),
-	"caption"=>$clang->gT("Maximum file size allowed (in KB)"));
-
-    $qattributes["max_num_of_files"]=array(
-	"types"=>"|",
-    'category'=>$clang->gT('Other'),
-    'sortorder'=>130,
-    "inputtype"=>"integer",
-    'default'=>1,
-	"help"=>$clang->gT("Maximum number of files that the participant can upload for this question"),
-	"caption"=>$clang->gT("Max number of files"));
-
-    $qattributes["min_num_of_files"]=array(
-	"types"=>"|",
-    'category'=>$clang->gT('Other'),
-    'sortorder'=>132,
-    "inputtype"=>"integer",
-    'default'=>0,
-	"help"=>$clang->gT("Minimum number of files that the participant must upload for this question"),
-	"caption"=>$clang->gT("Min number of files"));
-
-    $qattributes["allowed_filetypes"]=array(
-	"types"=>"|",
-    'category'=>$clang->gT('Other'),
-    'sortorder'=>134,
-    'inputtype'=>'text',
-    'default'=>"png, gif, doc, odt",
-	"help"=>$clang->gT("Allowed file types in comma separated format. e.g. pdf,doc,odt"),
-	"caption"=>$clang->gT("Allowed file types"));
-
-    $qattributes["random_group"]=array(
-    "types"=>"15ABCDEFGHIKLMNOPQRSTUWXYZ!:;|",
-    'category'=>$clang->gT('Logic'),
-    'sortorder'=>100,
-    'inputtype'=>'text',
-    "help"=>$clang->gT("Place questions into a specified randomization group, all questions included in the specified group will appear in a random order"),
-    "caption"=>$clang->gT("Randomization group name"));
-
-
-    //This builds a more useful array (don't modify)
-    if ($returnByName==false)
-    {
-        foreach($qattributes as $qname=>$qvalue)
-        {
-            for ($i=0; $i<=strlen($qvalue['types'])-1; $i++)
-            {
-                $qat[substr($qvalue['types'], $i, 1)][]=array("name"=>$qname,
-                                                            "inputtype"=>$qvalue['inputtype'],
-                                                            "category"=>$qvalue['category'],
-                                                            "sortorder"=>$qvalue['sortorder'],
-                                                            "readonly"=>isset($qvalue['readonly_when_active'])?$qvalue['readonly_when_active']:false,
-                                                            "options"=>isset($qvalue['options'])?$qvalue['options']:'',
-                                                            "default"=>isset($qvalue['default'])?$qvalue['default']:'',
-                                                            "help"=>$qvalue['help'],
-                                                            "caption"=>$qvalue['caption']);
-            }
-        }
-        return $qat;
-    }
-    else {
-        return $qattributes;
-    }
-}
-
-
-function CategorySort($a, $b)
-{
-    $result=strnatcasecmp($a['category'], $b['category']);
-    if ($result==0)
-    {
-        $result=$a['sortorder']-$b['sortorder'];
-    }
-    return $result;
-}
-
-if (!function_exists('get_magic_quotes_gpc')) {
-    /**
-    * Gets the current configuration setting of magic_quotes_gpc
-    * NOTE: Compat variant for PHP 6+ versions
-    *
-    * @link http://www.php.net/manual/en/function.get-magic-quotes-gpc.php
-    * @return int 0 if magic_quotes_gpc is off, 1 otherwise.
-    */
-    function get_magic_quotes_gpc() {
-        return 0;
-    }
-}
-
-// make sure the given string (which comes from a POST or GET variable)
-// is safe to use in MySQL.  This does nothing if gpc_magic_quotes is on.
-function auto_escape($str) {
-    global $connect;
-    if (!get_magic_quotes_gpc()) {
-        return $connect->escape($str);
-    }
-    return $str;
-}
-// the opposite of the above: takes a POST or GET variable which may or
-// may not have been 'auto-quoted', and return the *unquoted* version.
-// this is useful when the value is destined for a web page (eg) not
-// a SQL query.
-function auto_unescape($str) {
-    if (!isset($str)) {return null;};
-    if (!get_magic_quotes_gpc()) {
-    return $str;
-    }
-    return stripslashes($str);
-}
-// make a string safe to include in an HTML 'value' attribute.
-function html_escape($str) {
-    // escape newline characters, too, in case we put a value from
-    // a TEXTAREA  into an <input type="hidden"> value attribute.
-    return str_replace(array("\x0A","\x0D"),array("&#10;","&#13;"),
-    htmlspecialchars( $str, ENT_QUOTES ));
-}
-
-// make a string safe to include in a JavaScript String parameter.
-function javascript_escape($str, $strip_tags=false, $htmldecode=false) {
-    $new_str ='';
-
-    if ($htmldecode==true) {
-        $str=html_entity_decode($str,ENT_QUOTES,'UTF-8');
-    }
-    if ($strip_tags==true)
-    {
-        $str=strip_tags($str);
-    }
-    return str_replace(array('\'','"', "\n", "\r"),
-    array("\\'",'\u0022', "\\n",'\r'),
-    $str);
-}
-
-// This function returns the header as result string
-// If you want to echo the header use doHeader() !
-function getHeader($meta = false)
-{
-    global $embedded, $surveyid, $rooturl,$defaultlang, $js_header_includes, $css_header_includes;
-
-    $js_header_includes = array_unique($js_header_includes);
-    $css_header_includes = array_unique($css_header_includes);
-
-    if (isset($_SESSION['s_lang']) && $_SESSION['s_lang'])
-    {
-        $surveylanguage= $_SESSION['s_lang'];
-    }
-    elseif (isset($surveyid) && $surveyid)
-    {
-        $surveylanguage=GetBaseLanguageFromSurveyID($surveyid);
-    }
-    else
-    {
-        $surveylanguage=$defaultlang;
-    }
-
-    $js_header = ''; $css_header='';
-    foreach ($js_header_includes as $jsinclude)
-    {
-        if (substr($jsinclude,0,4) == 'http')
-            $js_header .= "<script type=\"text/javascript\" src=\"$jsinclude\"></script>\n";
-        else
-            $js_header .= "<script type=\"text/javascript\" src=\"".$rooturl."$jsinclude\"></script>\n";
-    }
-
-    foreach ($css_header_includes as $cssinclude)
-    {
-        $css_header .= "<link rel=\"stylesheet\" type=\"text/css\" media=\"all\" href=\"".$rooturl.$cssinclude."\" />\n";
-    }
-
-
-    if ( !$embedded )
-    {
-        $header=  "<!DOCTYPE html PUBLIC \"-//W3C//DTD XHTML 1.0 Transitional//EN\" \"http://www.w3.org/TR/xhtml1/DTD/xhtml1-transitional.dtd\">\n"
-        . "<html xmlns=\"http://www.w3.org/1999/xhtml\" xml:lang=\"".$surveylanguage."\" lang=\"".$surveylanguage."\"";
-        if (getLanguageRTL($surveylanguage))
-        {
-            $header.=" dir=\"rtl\" ";
-        }
-        $header.= ">\n\t<head>\n"
-        . $css_header
-        . "<script type=\"text/javascript\" src=\"".$rooturl."/scripts/jquery/jquery.js\"></script>\n"
-        . "<script type=\"text/javascript\" src=\"".$rooturl."/scripts/jquery/jquery-ui.js\"></script>\n"
-        . "<link href=\"".$rooturl."/scripts/jquery/css/start/jquery-ui.css\" media=\"all\" type=\"text/css\" rel=\"stylesheet\" />"
-        . "<link href=\"".$rooturl."/scripts/jquery/css/start/lime-progress.css\" media=\"all\" type=\"text/css\" rel=\"stylesheet\" />"
-        . $js_header;
-
-        if ($meta)
-            $header .= $meta;
-
-        return $header;
-    }
-    else
-    {
-        global $embedded_headerfunc;
-        if ( function_exists( $embedded_headerfunc ) )
-            return $embedded_headerfunc();
-    }
-}
-
-function doHeader()
-{
-    echo getHeader();
-}
-
-function doAdminFooter()
-{
-    echo getAdminFooter();
-}
-
-function getAdminFooter($url, $explanation)
-{
-    global $js_admin_includes, $homeurl;
-    global $versionnumber, $buildnumber, $setfont, $imageurl, $clang;
-
-    if ($buildnumber != "")
-    {
-        $buildtext="Build $buildnumber";
-    }
-    else
-    {
-        $buildtext="";
-    }
-
-    //If user is not logged in, don't print the version number information in the footer.
-    $versiontitle=$clang->gT('Version');
-    if(!isset($_SESSION['loginID']))
-    {
-        $versionnumber="";
-        $buildtext="";
-        $versiontitle="";
-    }
-
-    $strHTMLFooter = "<div class='footer'>\n"
-    . "<div style='float:left;width:110px;text-align:left;'><img alt='LimeSurvey - ".$clang->gT("Online Manual")."' title='LimeSurvey - ".$clang->gT("Online Manual")."' src='$imageurl/docs.png' "
-    . "onclick=\"window.open('$url')\" onmouseover=\"document.body.style.cursor='pointer'\" "
-    . "onmouseout=\"document.body.style.cursor='auto'\" /></div>\n"
-    . "<div style='float:right;'><img alt='".$clang->gT("Support this project - Donate to ")."LimeSurvey' title='".$clang->gT("Support this project - Donate to ")."LimeSurvey!' src='$imageurl/donate.png' "
-    . "onclick=\"window.open('http://www.donate.limesurvey.org')\" "
-    . "onmouseover=\"document.body.style.cursor='pointer'\" onmouseout=\"document.body.style.cursor='auto'\" /></div>\n"
-    . "<div class='subtitle'><a class='subtitle' title='".$clang->gT("Visit our website!")."' href='http://www.limesurvey.org' target='_blank'>LimeSurvey</a><br />".$versiontitle." $versionnumber $buildtext</div>"
-    . "</div>\n";
-    $js_admin_includes = array_unique($js_admin_includes);
-    foreach ($js_admin_includes as $jsinclude)
-    {
-        $strHTMLFooter .= "<script type=\"text/javascript\" src=\"".$jsinclude."\"></script>\n";
-    }
-
-    $strHTMLFooter.="</body>\n</html>";
-    return $strHTMLFooter;
-}
-
-
-
-
-/**
-* This function returns the header for the printable survey
-* @return String
-*
-*/
-function getPrintableHeader()
-{
-    global $rooturl,$homeurl;
-    $headelements = '
-            <meta http-equiv="content-type" content="text/html; charset=UTF-8" />
-            <script type="text/javascript" src="'.$rooturl.'/scripts/jquery/jquery.js"></script>
-            <script type="text/javascript" src="'.$homeurl.'/scripts/printablesurvey.js"></script>
-
-    <!--[if lt IE 7]>
-            <script type="text/javascript" src="'.$homeurl.'/scripts/DD_belatedPNG_0.0.8a-min.js"></script>
-            <script>
-  DD_belatedPNG.fix("img");
-    </script>
-    <![endif]-->
-    ';
-    return $headelements;
-}
-
-
-
-// This function returns the Footer as result string
-// If you want to echo the Footer use doFooter() !
-function getFooter()
-{
-    global $embedded;
-
-    if ( !$embedded )
-    {
-        return "\n\n\t</body>\n</html>\n";
-    }
-    else
-    {
-        global $embedded_footerfunc;
-        if ( function_exists( $embedded_footerfunc ) )
-            return $embedded_footerfunc();
-    }
-}
-
-
-function doFooter()
-{
-    echo getFooter();
-}
-
-
-
-// This function replaces field names in a text with the related values
-// (e.g. for email and template functions)
-function ReplaceFields ($text,$fieldsarray, $bReplaceInsertans=true)
-{
-
-    if ($bReplaceInsertans)
-    {
-        $replacements = array();
-        foreach ( $fieldsarray as $key => $value )
-        {
-            $replacements[substr($key,1,-1)] = $value;
-        }
-        $text = LimeExpressionManager::ProcessString($text, NULL, $replacements, false, 2, 1);
-    }
-    else
-    {
-        foreach ( $fieldsarray as $key => $value )
-        {
-            $text=str_replace($key, $value, $text);
-        }
-    }
-    return $text;
-}
-
-
-/**
-* This function mails a text $body to the recipient $to.
-* You can use more than one recipient when using a semikolon separated string with recipients.
-* If you send several emails at once please supply an email object so that it can be re-used over and over. Especially with SMTP connections this speeds up things by 200%.
-* If you supply an email object Do not forget to close the mail connection by calling $mail->SMTPClose();
-*
-* @param mixed $mail This is an PHPMailer object. If null, one will be created automatically and unset afterwards. If supplied it won't be unset.
-* @param string $body Body text of the email in plain text or HTML
-* @param mixed $subject Email subject
-* @param mixed $to Array with several email addresses or single string with one email address
-* @param mixed $from
-* @param mixed $sitename
-* @param mixed $ishtml
-* @param mixed $bouncemail
-* @param mixed $attachment
-* @return bool If successful returns true
-*/
-function SendEmailMessage($mail, $body, $subject, $to, $from, $sitename, $ishtml=false, $bouncemail=null, $attachment=null, $customheaders="")
-{
-
-    global $emailmethod, $emailsmtphost, $emailsmtpuser, $emailsmtppassword, $defaultlang, $emailsmtpdebug;
-    global $rootdir, $maildebug, $maildebugbody, $emailsmtpssl, $clang, $demoModeOnly, $emailcharset;
-    if (!is_array($to)){
-        $to=array($to);
-    }
-    if (!is_array($customheaders) && $customheaders == '')
-    {
-        $customheaders=array();
-    }
-    if ($demoModeOnly==true)
-    {
-        $maildebug=$clang->gT('Email was not sent because demo-mode is activated.');
-        $maildebugbody='';
-        return false;
-    }
-
-	if (is_null($bouncemail) )
-	{
-		$sender=$from;
-	}
-	else
-	{
-		$sender=$bouncemail;
-	}
-    $bUnsetEmail=false;
-    if (is_null($mail))
-    {
-        $bUnsetEmail=true;
-        $mail = new PHPMailer;
-    }
-    else
-    {
-        $mail->SMTPKeepAlive=true;
-    }
-
-    if (!$mail->SetLanguage($defaultlang,$rootdir.'/classes/phpmailer/language/'))
-    {
-        $mail->SetLanguage('en',$rootdir.'/classes/phpmailer/language/');
-    }
-	$mail->CharSet = $emailcharset;
-	if (isset($emailsmtpssl) && trim($emailsmtpssl)!=='' && $emailsmtpssl!==0) {
-        if ($emailsmtpssl===1) {$mail->SMTPSecure = "ssl";}
-    	 else {$mail->SMTPSecure = $emailsmtpssl;}
-	 }
-
-	$fromname='';
-	$fromemail=$from;
-	if (strpos($from,'<'))
-	{
-		$fromemail=substr($from,strpos($from,'<')+1,strpos($from,'>')-1-strpos($from,'<'));
-		$fromname=trim(substr($from,0, strpos($from,'<')-1));
-	}
-
-	$sendername='';
-	$senderemail=$sender;
-	if (strpos($sender,'<'))
-	{
-		$senderemail=substr($sender,strpos($sender,'<')+1,strpos($sender,'>')-1-strpos($sender,'<'));
-		$sendername=trim(substr($sender,0, strpos($sender,'<')-1));
-	}
-
-	switch ($emailmethod) {
-    	case "qmail":
-			$mail->IsQmail();
-			break;
-    	case "smtp":
-    		$mail->IsSMTP();
-			if ($emailsmtpdebug>0)
-		        {
-                $mail->SMTPDebug = $emailsmtpdebug;
-		        }
-	        if (strpos($emailsmtphost,':')>0)
-	        {
-	            $mail->Host = substr($emailsmtphost,0,strpos($emailsmtphost,':'));
-	            $mail->Port = substr($emailsmtphost,strpos($emailsmtphost,':')+1);
-	        }
-	        else {
-	            $mail->Host = $emailsmtphost;
-	        }
-		    $mail->Username =$emailsmtpuser;
-		    $mail->Password =$emailsmtppassword;
-            if (trim($emailsmtpuser)!="")
-		    {
-	            $mail->SMTPAuth = true;
-	        }
-    		break;
-    	case "sendmail":
-    		$mail->IsSendmail();
-    		break;
-    	default:
-    	   	//Set to the default value to rule out incorrect settings.
-    		$emailmethod="mail";
-    		$mail->IsMail();
-	}
-
-    $mail->SetFrom($fromemail, $fromname);
-    $mail->Sender = $senderemail; // Sets Return-Path for error notifications
-    foreach ($to as $singletoemail)
-    {
-        if (strpos($singletoemail, '<') )
-        {
-	       $toemail=substr($singletoemail,strpos($singletoemail,'<')+1,strpos($singletoemail,'>')-1-strpos($singletoemail,'<'));
-           $toname=trim(substr($singletoemail,0, strpos($singletoemail,'<')-1));
-           $mail->AddAddress($toemail,$toname);
-        }
-        else
-        {
-            $mail->AddAddress($singletoemail);
-        }
-    }
-    if (is_array($customheaders))
-    {
-        foreach ($customheaders as $key=>$val) {
-            $mail->AddCustomHeader($val);
-        }
-    }
-	$mail->AddCustomHeader("X-Surveymailer: $sitename Emailer (LimeSurvey.sourceforge.net)");
-	if (get_magic_quotes_gpc() != "0")	{$body = stripcslashes($body);}
-    if ($ishtml) {
-        $mail->IsHTML(true);
-    	$mail->Body = $body;
-        $mail->AltBody = trim(strip_tags(html_entity_decode($body,ENT_QUOTES,'UTF-8')));
-    } else
-       {
-        $mail->IsHTML(false);
-        $mail->Body = $body;
-       }
-
-    // add the attachment if there is one
-    if(!is_null($attachment))
-    $mail->AddAttachment($attachment);
-
-	if (trim($subject)!='') {$mail->Subject = "=?$emailcharset?B?" . base64_encode($subject) . "?=";}
-    if ($emailsmtpdebug>0) {
-        ob_start();
-    }
-    $sent=$mail->Send();
-    $maildebug=$mail->ErrorInfo;
-    if ($emailsmtpdebug>0) {
-        $maildebug .= '<li>'.$clang->gT('SMTP debug output:').'</li><pre>'.strip_tags(ob_get_contents()).'</pre>';
-        ob_end_clean();
-    }
-    $maildebugbody=$mail->Body;
-    $mail->ClearAddresses();
-    $mail->ClearCustomHeaders();
-    if ($bUnsetEmail)
-    {
-        unset($mail);
-    }
-	return $sent;
-}
-<<<<<<< HEAD
-
-
-
-/**
-*  This functions removes all HTML tags, Javascript, CRs, linefeeds and other strange chars from a given text
-*
-* @param string $sTextToFlatten  Text you want to clean
-* @param boolan $bDecodeHTMLEntities If set to true then all HTML entities will be decoded to the specified charset. Default: false
-* @param string $sCharset Charset to decode to if $decodeHTMLEntities is set to true
-*
-* @return string  Cleaned text
-*/
-function FlattenText($sTextToFlatten, $bDecodeHTMLEntities=false, $sCharset='UTF-8', $bStripNewLines=true, $keepSpan=false)
-{
-    $sNicetext = strip_javascript($sTextToFlatten);
-    // When stripping tags, add a space before closing tags so that strings with embedded HTML tables don't get concatenated
-    $sNicetext = str_replace('</',' </', $sNicetext);
-    if ($keepSpan) {
-        // Keep <span> so can show EM syntax-highlighting; add space before tags so that word-wrapping not destroyed when remove tags.
-        $sNicetext = strip_tags($sNicetext,'<span><table><tr><td><th>');
-    }
-    else {
-        $sNicetext = strip_tags($sNicetext);
-    }
-    if ($bStripNewLines ){  // strip new lines
-        $sNicetext = preg_replace(array('~\Ru~','/\s{2,}/'),array(' ',' '), $sNicetext);
-    }
-    else // unify newlines to \r\n
-    {
-        $sNicetext = preg_replace(array('~\Ru~'), array("\r\n"), $sNicetext);
-=======
-
-
-
-/**
-*  This functions removes all HTML tags, Javascript, CRs, linefeeds  and other strange chars from a given text. CRs, linefeeds are not removed for .csv files
-*
-* @param string $sTextToFlatten  Text you want to clean
-* @param boolan $bDecodeHTMLEntities If set to true then all HTML entities will be decoded to the specified charset. Default: false
-* @param string $sCharset Charset to decode to if $decodeHTMLEntities is set to true
-*
-* @return string  Cleaned text
-*/
-function FlattenText($sTextToFlatten, $bDecodeHTMLEntities=false, $sCharset='UTF-8', $bStripNewLines=true)
-{
-    $sNicetext = strip_javascript($sTextToFlatten);
-    $sNicetext = strip_tags($sNicetext);
-
-    if ($bStripNewLines ){
-        $sNicetext = preg_replace('~\Ru~', '', $sNicetext);
-    }
-    else // unify newlines
-    {
-        $sNicetext = preg_replace('~\Ru~', "\r\n", $sNicetext);
->>>>>>> 000fb695
-    }
-    if ($bDecodeHTMLEntities==true)
-    {
-        $sNicetext = str_replace('&nbsp;',' ', $sNicetext); // html_entity_decode does not convert &nbsp; to spaces
-        $sNicetext = html_entity_decode($sNicetext, ENT_QUOTES, $sCharset);
-    }
-<<<<<<< HEAD
-    $sNicetext = trim($sNicetext);
-    return  $sNicetext;
-=======
-    return trim($sNicetext); ;
->>>>>>> 000fb695
-}
-
-/**
-* getGroupsByQuestion($surveyid)
-* @global string $surveyid
-* @return returns a keyed array of groups to questions ie: array([1]=>[2]) question qid 1, is in group gid 2.
-*/
-function getGroupsByQuestion($surveyid) {
-    global $surveyid, $dbprefix;
-
-    $output=array();
-
-    $surveyid=sanitize_int($surveyid);
-    $query="SELECT qid, gid FROM ".db_table_name('questions')." WHERE sid='$surveyid'";
-    $result = db_execute_assoc($query);
-    while ($val = $result->FetchRow())
-    {
-        $output[$val['qid']]=$val['gid'];
-    }
-    return $output;
-}
-
-/**
-* Run an arbitrary sequence of semicolon-delimited SQL commands
-*
-* Assumes that the input text (file or string) consists of
-* a number of SQL statements ENDING WITH SEMICOLONS.  The
-* semicolons MUST be the last character in a line.
-* Lines that are blank or that start with "#" or "--" (postgres) are ignored.
-* Only tested with mysql dump files (mysqldump -p -d limesurvey)
-* Function kindly borrowed by Moodle
-* @uses $dbprefix
-* @param string $sqlfile The path where a file with sql commands can be found on the server.
-* @param string $sqlstring If no path is supplied then a string with semicolon delimited sql
-* commands can be supplied in this argument.
-* @return bool Returns true if database was modified successfully.
-*/
-function modify_database($sqlfile='', $sqlstring='')
-{
-    global $dbprefix;
-    global $defaultuser;
-    global $defaultpass;
-    global $siteadminemail;
-    global $siteadminname;
-    global $defaultlang;
-    global $codeString;
-    global $rootdir, $homedir;
-    global $connect;
-    global $clang;
-    global $modifyoutput;
-    global $databasetabletype;
-
-    require_once($homedir."/classes/core/sha256.php");
-
-    $success = true;  // Let's be optimistic
-    $modifyoutput='';
-
-    if (!empty($sqlfile)) {
-        if (!is_readable($sqlfile)) {
-            $success = false;
-            echo '<p>Tried to modify database, but "'. $sqlfile .'" doesn\'t exist!</p>';
-            return $success;
-        } else {
-            $lines = file($sqlfile);
-        }
-    } else {
-        $sqlstring = trim($sqlstring);
-        if ($sqlstring{strlen($sqlstring)-1} != ";") {
-            $sqlstring .= ";"; // add it in if it's not there.
-        }
-        $lines[] = $sqlstring;
-    }
-
-    $command = '';
-
-    foreach ($lines as $line) {
-        $line = rtrim($line);
-        $length = strlen($line);
-
-        if ($length and $line[0] <> '#' and substr($line,0,2) <> '--') {
-            if (substr($line, $length-1, 1) == ';') {
-                $line = substr($line, 0, $length-1);   // strip ;
-                $command .= $line;
-                $command = str_replace('prefix_', $dbprefix, $command); // Table prefixes
-                $command = str_replace('$defaultuser', $defaultuser, $command);
-                $command = str_replace('$defaultpass', SHA256::hashing($defaultpass), $command);
-                $command = str_replace('$siteadminname', $siteadminname, $command);
-                $command = str_replace('$siteadminemail', $siteadminemail, $command);
-                $command = str_replace('$defaultlang', $defaultlang, $command);
-                $command = str_replace('$sessionname', 'ls'.sRandomChars(20,'123456789'), $command);
-                $command = str_replace('$databasetabletype', $databasetabletype, $command);
-
-                if (! db_execute_num($command)) {  //Checked
-                    $command=htmlspecialchars($command);
-                    $modifyoutput .="<br />".sprintf($clang->gT("SQL command failed: %s Reason: %s"),"<span style='font-size:10px;'>".$command."</span>","<span style='color:#ee0000;font-size:10px;'>".$connect->ErrorMsg()."</span><br/>");
-                    $success = false;
-                }
-                else
-                {
-                    $command=htmlspecialchars($command);
-                    $modifyoutput .=". ";
-                }
-
-                $command = '';
-            } else {
-                $command .= $line;
-            }
-        }
-    }
-
-    return $success;
-
-}
-
-
-
-// unsets all Session variables to kill session
-function killSession()  //added by Dennis
-{
-    // Delete the Session Cookie
-    $CookieInfo = session_get_cookie_params();
-    if ( (empty($CookieInfo['domain'])) && (empty($CookieInfo['secure'])) ) {
-        setcookie(session_name(), '', time()-3600, $CookieInfo['path']);
-    } elseif (empty($CookieInfo['secure'])) {
-        setcookie(session_name(), '', time()-3600, $CookieInfo['path'], $CookieInfo['domain']);
-    } else {
-        setcookie(session_name(), '', time()-3600, $CookieInfo['path'], $CookieInfo['domain'], $CookieInfo['secure']);
-    }
-    unset($_COOKIE[session_name()]);
-    foreach ($_SESSION as $key =>$value)
-    {
-        //echo $key." = ".$value."<br />";
-        unset($_SESSION[$key]);
-    }
-    $_SESSION = array(); // redundant with previous lines
-    session_unset();
-    @session_destroy();
-}
-
-
-
-
-
-
-
-// set the rights of a user and his children
-function setuserrights($uid, $rights)
-{
-    global $connect;
-    $uid=sanitize_int($uid);
-    $updates = "create_survey=".$rights['create_survey']
-    . ", create_user=".$rights['create_user']
-    . ", delete_user=".$rights['delete_user']
-    . ", superadmin=".$rights['superadmin']
-    . ", configurator=".$rights['configurator']
-    . ", manage_template=".$rights['manage_template']
-    . ", manage_label=".$rights['manage_label'];
-    $uquery = "UPDATE ".db_table_name('users')." SET ".$updates." WHERE uid = ".$uid;
-    return $connect->Execute($uquery);     //Checked
-}
-
-
-function createPassword()
-{
-    $pwchars = "abcdefhjmnpqrstuvwxyz23456789";
-    $password_length = 8;
-    $passwd = '';
-
-    for ($i=0; $i<$password_length; $i++)
-    {
-        $passwd .= $pwchars[floor(rand(0,strlen($pwchars)-1))];
-    }
-    return $passwd;
-}
-
-function getgroupuserlist()
-{
-    global $ugid, $dbprefix, $scriptname, $connect, $clang;
-
-    $ugid=sanitize_int($ugid);
-    $surveyidquery = "SELECT a.uid, a.users_name FROM ".db_table_name('users')." AS a LEFT JOIN (SELECT uid AS id FROM ".db_table_name('user_in_groups')." WHERE ugid = {$ugid}) AS b ON a.uid = b.id WHERE id IS NULL ORDER BY a.users_name";
-
-    $surveyidresult = db_execute_assoc($surveyidquery);  //Checked
-    if (!$surveyidresult) {return "Database Error";}
-    $surveyselecter = "";
-    $surveynames = $surveyidresult->GetRows();
-    if ($surveynames)
-    {
-        foreach($surveynames as $sv)
-        {
-            $surveyselecter .= "<option";
-            $surveyselecter .=" value='{$sv['uid']}'>{$sv['users_name']}</option>\n";
-        }
-    }
-    $surveyselecter = "<option value='-1' selected='selected'>".$clang->gT("Please choose...")."</option>\n".$surveyselecter;
-    return $surveyselecter;
-}
-
-/**
-* Retrieve a HTML <OPTION> list of survey admin users
-*
-* @param mixed $bIncludeOwner If the survey owner should be included
-* @param mixed $bIncludeSuperAdmins If Super admins should be included
-* @return string
-*/
-function sGetSurveyUserlist($bIncludeOwner=true, $bIncludeSuperAdmins=true)
-{
-    global $surveyid, $dbprefix, $scriptname, $connect, $clang, $usercontrolSameGroupPolicy;
-    $surveyid=sanitize_int($surveyid);
-
-    $sSurveyIDQuery = "SELECT a.uid, a.users_name, a.full_name FROM ".db_table_name('users')." AS a
-                      LEFT OUTER JOIN (SELECT uid AS id FROM ".db_table_name('survey_permissions')." WHERE sid = {$surveyid}) AS b ON a.uid = b.id
-                      WHERE id IS NULL ";
-    if (!$bIncludeSuperAdmins)
-    {
-        $sSurveyIDQuery.='and superadmin=0 ';
-    }
-    $sSurveyIDQuery.= 'ORDER BY a.users_name';
-    $surveyidresult = db_execute_assoc($sSurveyIDQuery);  //Checked
-
-    if (!$surveyidresult) {return "Database Error";}
-    $surveyselecter = "";
-    $surveynames = $surveyidresult->GetRows();
-
-    if (isset($usercontrolSameGroupPolicy) &&
-    $usercontrolSameGroupPolicy == true)
-    {
-        $authorizedUsersList = getuserlist('onlyuidarray');
-    }
-
-    if ($surveynames)
-    {
-        foreach($surveynames as $sv)
-        {
-            if (!isset($usercontrolSameGroupPolicy) ||
-            $usercontrolSameGroupPolicy == false ||
-            in_array($sv['uid'],$authorizedUsersList))
-            {
-                $surveyselecter .= "<option";
-                $surveyselecter .=" value='{$sv['uid']}'>{$sv['users_name']} {$sv['full_name']}</option>\n";
-            }
-        }
-    }
-    if (!isset($svexist)) {$surveyselecter = "<option value='-1' selected='selected'>".$clang->gT("Please choose...")."</option>\n".$surveyselecter;}
-    else {$surveyselecter = "<option value='-1'>".$clang->gT("None")."</option>\n".$surveyselecter;}
-    return $surveyselecter;
-}
-
-function getsurveyusergrouplist($outputformat='htmloptions')
-{
-    global $surveyid, $dbprefix, $scriptname, $connect, $clang, $usercontrolSameGroupPolicy;
-    $surveyid=sanitize_int($surveyid);
-
-    $surveyidquery = "SELECT a.ugid, a.name, MAX(d.ugid) AS da FROM ".db_table_name('user_groups')." AS a LEFT JOIN (SELECT b.ugid FROM ".db_table_name('user_in_groups')." AS b LEFT JOIN (SELECT * FROM ".db_table_name('survey_permissions')." WHERE sid = {$surveyid}) AS c ON b.uid = c.uid WHERE c.uid IS NULL) AS d ON a.ugid = d.ugid GROUP BY a.ugid, a.name HAVING MAX(d.ugid) IS NOT NULL";
-    $surveyidresult = db_execute_assoc($surveyidquery);  //Checked
-    if (!$surveyidresult) {return "Database Error";}
-    $surveyselecter = "";
-    $surveynames = $surveyidresult->GetRows();
-
-    if (isset($usercontrolSameGroupPolicy) &&
-    $usercontrolSameGroupPolicy == true)
-    {
-        $authorizedGroupsList=getusergrouplist('simplegidarray');
-    }
-
-    if ($surveynames)
-    {
-        foreach($surveynames as $sv)
-        {
-            if (!isset($usercontrolSameGroupPolicy) ||
-            $usercontrolSameGroupPolicy == false ||
-            in_array($sv['ugid'],$authorizedGroupsList))
-            {
-                $surveyselecter .= "<option";
-                $surveyselecter .=" value='{$sv['ugid']}'>{$sv['name']}</option>\n";
-                $simpleugidarray[] = $sv['ugid'];
-            }
-        }
-    }
-    if (!isset($svexist)) {$surveyselecter = "<option value='-1' selected='selected'>".$clang->gT("Please choose...")."</option>\n".$surveyselecter;}
-    else {$surveyselecter = "<option value='-1'>".$clang->gT("None")."</option>\n".$surveyselecter;}
-
-    if ($outputformat == 'simpleugidarray')
-    {
-        return $simpleugidarray;
-    }
-    else
-    {
-        return $surveyselecter;
-    }
-}
-
-function getusergrouplist($outputformat='optionlist')
-{
-    global $dbprefix, $scriptname, $connect, $clang;
-
-    //$squery = "SELECT ugid, name FROM ".db_table_name('user_groups') ." WHERE owner_id = {$_SESSION['loginID']} ORDER BY name";
-    $squery = "SELECT a.ugid, a.name, a.owner_id, b.uid FROM ".db_table_name('user_groups') ." AS a LEFT JOIN ".db_table_name('user_in_groups') ." AS b ON a.ugid = b.ugid WHERE uid = {$_SESSION['loginID']} ORDER BY name";
-
-    $sresult = db_execute_assoc($squery); //Checked
-    if (!$sresult) {return "Database Error";}
-    $selecter = "";
-    $groupnames = $sresult->GetRows();
-    $simplegidarray=array();
-    if ($groupnames)
-    {
-        foreach($groupnames as $gn)
-        {
-            $selecter .= "<option ";
-            if($_SESSION['loginID'] == $gn['owner_id']) {$selecter .= " style=\"font-weight: bold;\"";}
-            if (isset($_GET['ugid']) && $gn['ugid'] == $_GET['ugid']) {$selecter .= " selected='selected'"; $svexist = 1;}
-            $selecter .=" value='$scriptname?action=editusergroups&amp;ugid={$gn['ugid']}'>{$gn['name']}</option>\n";
-            $simplegidarray[] = $gn['ugid'];
-        }
-    }
-    if (!isset($svexist)) {$selecter = "<option value='-1' selected='selected'>".$clang->gT("Please choose...")."</option>\n".$selecter;}
-    //else {$selecter = "<option value='-1'>".$clang->gT("None")."</option>\n".$selecter;}
-
-    if ($outputformat == 'simplegidarray')
-    {
-        return $simplegidarray;
-    }
-    else
-    {
-        return $selecter;
-    }
-}
-
-
-function languageDropdown($surveyid,$selected)
-{
-    global $homeurl;
-    $slangs = GetAdditionalLanguagesFromSurveyID($surveyid);
-    $baselang = GetBaseLanguageFromSurveyID($surveyid);
-    array_unshift($slangs,$baselang);
-    $html = "<select class='listboxquestions' name='langselect' onchange=\"window.open(this.options[this.selectedIndex].value, '_top')\">\n";
-    foreach ($slangs as $lang)
-    {
-        if ($lang == $selected) $html .= "\t<option value='{$homeurl}/admin.php?action=dataentry&sid={$surveyid}&language={$lang}' selected='selected'>".getLanguageNameFromCode($lang,false)."</option>\n";
-        if ($lang != $selected) $html .= "\t<option value='{$homeurl}/admin.php?action=dataentry&sid={$surveyid}&language={$lang}'>".getLanguageNameFromCode($lang,false)."</option>\n";
-    }
-    $html .= "</select>";
-    return $html;
-}
-
-function languageDropdownClean($surveyid,$selected)
-{
-    $slangs = GetAdditionalLanguagesFromSurveyID($surveyid);
-    $baselang = GetBaseLanguageFromSurveyID($surveyid);
-    array_unshift($slangs,$baselang);
-    $html = "<select class='listboxquestions' id='language' name='language'>\n";
-    foreach ($slangs as $lang)
-    {
-        if ($lang == $selected) $html .= "\t<option value='$lang' selected='selected'>".getLanguageNameFromCode($lang,false)."</option>\n";
-        if ($lang != $selected) $html .= "\t<option value='$lang'>".getLanguageNameFromCode($lang,false)."</option>\n";
-    }
-    $html .= "</select>";
-    return $html;
-}
-
-function BuildCSVFromQuery($Query)
-{
-    global $dbprefix, $connect;
-    $QueryResult = db_execute_assoc($Query) or safe_die ("ERROR: $QueryResult<br />".$connect->ErrorMsg()); //safe
-    preg_match('/FROM (\w+)( |,)/i', $Query, $MatchResults);
-    $TableName = $MatchResults[1];;
-    if ($dbprefix)
-    {
-        $TableName = substr($TableName, strlen($dbprefix), strlen($TableName));
-    }
-    $Output = "\n#\n# " . strtoupper($TableName) . " TABLE\n#\n";
-    $HeaderDone = false;    $ColumnNames = "";
-    while ($Row = $QueryResult->FetchRow())
-    {
-
-        if (!$HeaderDone)
-        {
-            foreach ($Row as $Key=>$Value)
-            {
-                $ColumnNames .= CSVEscape($Key).","; //Add all the column names together
-            }
-            $ColumnNames = substr($ColumnNames, 0, -1); //strip off last comma space
-            $Output .= "$ColumnNames\n";
-            $HeaderDone=true;
-        }
-        $ColumnValues = "";
-        foreach ($Row as $Key=>$Value)
-        {
-            $Value=str_replace("\r\n", "\n", $Value);
-            $Value=str_replace("\r", "\n", $Value);
-            $ColumnValues .= CSVEscape($Value) . ",";
-        }
-        $ColumnValues = substr($ColumnValues, 0, -1); //strip off last comma space
-        $Output .= str_replace("\n","\\n","$ColumnValues")."\n";
-    }
-    return $Output;
-}
-
-function CSVEscape($str)
-{
-    $str= str_replace('\n','\%n',$str);
-    return '"' . str_replace('"','""', $str) . '"';
-}
-
-function convertCSVRowToArray($string, $seperator, $quotechar)
-{
-    $fields=preg_split('/' . $seperator . '(?=([^"]*"[^"]*")*(?![^"]*"))/',trim($string));
-    $fields=array_map('CSVUnquote',$fields);
-    return $fields;
-}
-
-
-/**
-* This function removes surrounding and masking quotes from the CSV field
-*
-* @param mixed $field
-* @return mixed
-*/
-function CSVUnquote($field)
-{
-    //print $field.":";
-    $field = preg_replace ("/^\040*\"/", "", $field);
-    $field = preg_replace ("/\"\040*$/", "", $field);
-    $field= str_replace('""','"',$field);
-    //print $field."\n";
-    return $field;
-}
-
-/**
-* CleanLanguagesFromSurvey() removes any languages from survey tables that are not in the passed list
-* @param string $sid - the currently selected survey
-* @param string $availlangs - space seperated list of additional languages in survey
-* @return bool - always returns true
-*/
-function CleanLanguagesFromSurvey($sid, $availlangs)
-{
-    global $connect;
-    $sid=sanitize_int($sid);
-    $baselang = GetBaseLanguageFromSurveyID($sid);
-
-    if (!empty($availlangs) && $availlangs != " ")
-    {
-        $availlangs=sanitize_languagecodeS($availlangs);
-        $langs = explode(" ",$availlangs);
-        if($langs[count($langs)-1] == "") array_pop($langs);
-    }
-
-    $sqllang = "language <> '".$baselang."' ";;
-
-    if (!empty($availlangs) && $availlangs != " ")
-    {
-        foreach ($langs as $lang)
-        {
-            $sqllang .= "and language <> '".$lang."' ";
-        }
-    }
-
-    // Remove From Answers Table
-    $query = "SELECT qid FROM ".db_table_name('questions')." WHERE sid='{$sid}' and ($sqllang)";
-    $qidresult = db_execute_assoc($query) or safe_die($connect->ErrorMsg());    //Checked
-    while ($qrow =  $qidresult->FetchRow())
-    {
-        $myqid = $qrow['qid'];
-        $query = "DELETE FROM ".db_table_name('answers')." WHERE qid='$myqid' and ($sqllang)";
-        $connect->Execute($query) or safe_die($connect->ErrorMsg());    //Checked
-    }
-
-    // Remove From Questions Table
-    $query = "DELETE FROM ".db_table_name('questions')." WHERE sid='{$sid}' and ($sqllang)";
-    $connect->Execute($query) or safe_die($connect->ErrorMsg());   //Checked
-
-    // Remove From Groups Table
-    $query = "DELETE FROM ".db_table_name('groups')." WHERE sid='{$sid}' and ($sqllang)";
-    $connect->Execute($query) or safe_die($connect->ErrorMsg());   //Checked
-
-    return true;
-}
-
-/**
-* FixLanguageConsistency() fixes missing groups,questions,answers & assessments for languages on a survey
-* @param string $sid - the currently selected survey
-* @param string $availlangs - space seperated list of additional languages in survey - if empty all additional languages of a survey are checked against the base language
-* @return bool - always returns true
-*/
-function FixLanguageConsistency($sid, $availlangs='')
-{
-    global $connect, $databasetype;
-
-    if (trim($availlangs)!='')
-    {
-        $availlangs=sanitize_languagecodeS($availlangs);
-        $langs = explode(" ",$availlangs);
-        if($langs[count($langs)-1] == "") array_pop($langs);
-    } else {
-       $langs=GetAdditionalLanguagesFromSurveyID($sid);
-    }
-
-    $baselang = GetBaseLanguageFromSurveyID($sid);
-    $sid=sanitize_int($sid);
-    $query = "SELECT * FROM ".db_table_name('groups')." WHERE sid='{$sid}' AND language='{$baselang}'  ORDER BY group_order";
-    $result = db_execute_assoc($query) or safe_die($connect->ErrorMsg());  //Checked
-    if ($result->RecordCount() > 0)
-    {
-        while($group = $result->FetchRow())
-        {
-            foreach ($langs as $lang)
-            {
-                $query = "SELECT gid FROM ".db_table_name('groups')." WHERE sid='{$sid}' AND gid='{$group['gid']}' AND language='{$lang}'";
-                $gresult = db_execute_assoc($query) or safe_die($connect->ErrorMsg()); //Checked
-                if ($gresult->RecordCount() < 1)
-                {
-                    db_switchIDInsert('groups',true);
-<<<<<<< HEAD
-                    $query = "INSERT INTO ".db_table_name('groups')." (gid,sid,group_name,group_order,description,grelevance,language) VALUES('{$group['gid']}','{$group['sid']}',".db_quoteall($group['group_name']).",'{$group['group_order']}',".db_quoteall($group['description']).",'".db_quote($group['grelevance'])."','{$lang}')";
-=======
-                    $query = "INSERT INTO ".db_table_name('groups')." (gid,sid,group_name,group_order,description,grelevance,language) VALUES('{$group['gid']}','{$group['sid']}',".db_quoteall($group['group_name']).",'{$group['group_order']}',".db_quoteall($group['description']).",'".db_quoteall($group['grelevance'])."','{$lang}')";
->>>>>>> 000fb695
-                    $connect->Execute($query) or safe_die($connect->ErrorMsg());  //Checked
-                    db_switchIDInsert('groups',false);
-                }
-            }
-            reset($langs);
-        }
-    }
-
-    $quests = array();
-    $query = "SELECT * FROM ".db_table_name('questions')." WHERE sid='{$sid}' AND language='{$baselang}' ORDER BY question_order";
-    $result = db_execute_assoc($query) or safe_die($connect->ErrorMsg());  //Checked
-    if ($result->RecordCount() > 0)
-    {
-        while($question = $result->FetchRow())
-        {
-            array_push($quests,$question['qid']);
-            foreach ($langs as $lang)
-            {
-                $query = "SELECT qid FROM ".db_table_name('questions')." WHERE sid='{$sid}' AND qid='{$question['qid']}' AND language='{$lang}' AND scale_id={$question['scale_id']}";
-                $gresult = db_execute_assoc($query) or safe_die($connect->ErrorMsg());   //Checked
-                if ($gresult->RecordCount() < 1)
-                {
-                    db_switchIDInsert('questions',true);
-                    $query = "INSERT INTO ".db_table_name('questions')." (qid,sid,gid,type,title,question,preg,help,other,mandatory,question_order,language, scale_id,parent_qid, relevance) VALUES('{$question['qid']}','{$question['sid']}','{$question['gid']}','{$question['type']}',".db_quoteall($question['title']).",".db_quoteall($question['question']).",".db_quoteall($question['preg']).",".db_quoteall($question['help']).",'{$question['other']}','{$question['mandatory']}','{$question['question_order']}','{$lang}',{$question['scale_id']},{$question['parent_qid']}, '{$question['relevance']}')";
-                    $connect->Execute($query) or safe_die($query."<br />".$connect->ErrorMsg());   //Checked
-                    db_switchIDInsert('questions',false);
-                }
-            }
-            reset($langs);
-        }
-
-        $sqlans = "";
-        foreach ($quests as $quest)
-        {
-            $sqlans .= " OR qid = '".$quest."' ";
-        }
-
-        $query = "SELECT * FROM ".db_table_name('answers')." WHERE language='{$baselang}' and (".trim($sqlans,' OR').") ORDER BY qid, code";
-        $result = db_execute_assoc($query) or safe_die($connect->ErrorMsg()); //Checked
-        if ($result->RecordCount() > 0)
-        {
-            while($answer = $result->FetchRow())
-            {
-                foreach ($langs as $lang)
-                {
-                    $query = "SELECT qid FROM ".db_table_name('answers')." WHERE code='{$answer['code']}' AND qid='{$answer['qid']}' AND language='{$lang}' AND scale_id={$answer['scale_id']}";
-                    $gresult = db_execute_assoc($query) or safe_die($connect->ErrorMsg());  //Checked
-                    if ($gresult->RecordCount() < 1)
-                    {
-                        db_switchIDInsert('answers',true);
-                        $query = "INSERT INTO ".db_table_name('answers')." (qid,code,answer,scale_id,sortorder,language,assessment_value) VALUES('{$answer['qid']}',".db_quoteall($answer['code']).",".db_quoteall($answer['answer']).",{$answer['scale_id']},'{$answer['sortorder']}','{$lang}',{$answer['assessment_value']})";
-                        $connect->Execute($query) or safe_die($connect->ErrorMsg()); //Checked
-                        db_switchIDInsert('answers',false);
-                    }
-                }
-                reset($langs);
-            }
-        }
-    }
-
-
-    $query = "SELECT * FROM ".db_table_name('assessments')." WHERE sid='{$sid}' AND language='{$baselang}'";
-    $result = db_execute_assoc($query) or safe_die($connect->ErrorMsg());  //Checked
-    if ($result->RecordCount() > 0)
-    {
-        while($assessment = $result->FetchRow())
-        {
-            foreach ($langs as $lang)
-            {
-                $query = "SELECT id FROM ".db_table_name('assessments')." WHERE sid='{$sid}' AND id='{$assessment['id']}' AND language='{$lang}'";
-                $gresult = db_execute_assoc($query) or safe_die($connect->ErrorMsg()); //Checked
-                if ($gresult->RecordCount() < 1)
-                {
-                    db_switchIDInsert('assessments',true);
-                    $query = "INSERT INTO ".db_table_name('assessments')." (id,sid,scope,gid,name,minimum,maximum,message,language) "
-                    ."VALUES('{$assessment['id']}','{$assessment['sid']}',".db_quoteall($assessment['scope']).",".db_quoteall($assessment['gid']).",".db_quoteall($assessment['name']).",".db_quoteall($assessment['minimum']).",".db_quoteall($assessment['maximum']).",".db_quoteall($assessment['message']).",'{$lang}')";
-                    $connect->Execute($query) or safe_die($connect->ErrorMsg());  //Checked
-                    db_switchIDInsert('assessments',false);
-                }
-            }
-            reset($langs);
-        }
-    }
-
-
-
-    return true;
-}
-
-///**
-//* GetGroupDepsForConditions() get Dependencies between groups caused by conditions
-//* @param string $sid - the currently selected survey
-//* @param string $depgid - (optionnal) get only the dependencies applying to the group with gid depgid
-//* @param string $targgid - (optionnal) get only the dependencies for groups dependents on group targgid
-//* @param string $index-by - (optionnal) "by-depgid" for result indexed with $res[$depgid][$targgid]
-//*                   "by-targgid" for result indexed with $res[$targgid][$depgid]
-//* @return array - returns an array describing the conditions or NULL if no dependecy is found
-//*
-//* Example outupt assumin $index-by="by-depgid":
-//*Array
-//*(
-//*    [125] => Array             // Group Id 125 is dependent on
-//*        (
-//*            [123] => Array         // Group Id 123
-//*                (
-//*                    [depgpname] => G3      // GID-125 has name G3
-//*                    [targetgpname] => G1   // GID-123 has name G1
-//*                    [conditions] => Array
-//*                        (
-//*                            [189] => Array // Because Question Id 189
-//*                                (
-//*                                    [0] => 9   // Have condition 9 set
-//*                                    [1] => 10  // and condition 10 set
-//*                                    [2] => 14  // and condition 14 set
-//*                                )
-//*
-//*                        )
-//*
-//*                )
-//*
-//*            [124] => Array         // GID 125 is also dependent on GID 124
-//*                (
-//*                    [depgpname] => G3
-//*                    [targetgpname] => G2
-//*                    [conditions] => Array
-//*                        (
-//*                            [189] => Array // Because Question Id 189 have conditions set
-//*                                (
-//*                                    [0] => 11
-//*                                )
-//*
-//*                            [215] => Array // And because Question Id 215 have conditions set
-//*                                (
-//*                                    [0] => 12
-//*                                )
-//*
-//*                        )
-//*
-//*                )
-//*
-//*        )
-//*
-//*)
-//*
-//* Usage example:
-//*   * Get all group dependencies for SID $sid indexed by depgid:
-//*       $result=GetGroupDepsForConditions($sid);
-//*   * Get all group dependencies for GID $gid in survey $sid indexed by depgid:
-//*       $result=GetGroupDepsForConditions($sid,$gid);
-//*   * Get all group dependents on group $gid in survey $sid indexed by targgid:
-//*       $result=GetGroupDepsForConditions($sid,"all",$gid,"by-targgid");
-//*/
-//function GetGroupDepsForConditions($sid,$depgid="all",$targgid="all",$indexby="by-depgid")
-//{
-//    global $connect, $clang;
-//    $sid=sanitize_int($sid);
-//    $condarray = Array();
-//
-//    $sqldepgid="";
-//    $sqltarggid="";
-//    if ($depgid != "all") { $depgid = sanitize_int($depgid); $sqldepgid="AND tq.gid=$depgid";}
-//    if ($targgid != "all") {$targgid = sanitize_int($targgid); $sqltarggid="AND tq2.gid=$targgid";}
-//
-//    $baselang = GetBaseLanguageFromSurveyID($sid);
-//    $condquery = "SELECT tg.gid as depgid, tg.group_name as depgpname, "
-//    . "tg2.gid as targgid, tg2.group_name as targgpname, tq.qid as depqid, tc.cid FROM "
-//    . db_table_name('conditions')." AS tc, "
-//    . db_table_name('questions')." AS tq, "
-//    . db_table_name('questions')." AS tq2, "
-//    . db_table_name('groups')." AS tg ,"
-//    . db_table_name('groups')." AS tg2 "
-//    . "WHERE tq.language='{$baselang}' AND tq2.language='{$baselang}' AND tg.language='{$baselang}' AND tg2.language='{$baselang}' AND tc.qid = tq.qid AND tq.sid=$sid "
-//    . "AND tq.gid = tg.gid AND tg2.gid = tq2.gid "
-//    . "AND tq2.qid=tc.cqid AND tq.gid != tg2.gid $sqldepgid $sqltarggid";
-//    $condresult=db_execute_assoc($condquery) or safe_die($connect->ErrorMsg());   //Checked
-//
-//    if ($condresult->RecordCount() > 0) {
-//        while ($condrow = $condresult->FetchRow())
-//        {
-//
-//            switch ($indexby)
-//            {
-//                case "by-depgid":
-//                    $depgid=$condrow['depgid'];
-//                    $targetgid=$condrow['targgid'];
-//                    $depqid=$condrow['depqid'];
-//                    $cid=$condrow['cid'];
-//                    $condarray[$depgid][$targetgid]['depgpname'] = $condrow['depgpname'];
-//                    $condarray[$depgid][$targetgid]['targetgpname'] = $condrow['targgpname'];
-//                    $condarray[$depgid][$targetgid]['conditions'][$depqid][]=$cid;
-//                    break;
-//
-//                case "by-targgid":
-//                    $depgid=$condrow['depgid'];
-//                    $targetgid=$condrow['targgid'];
-//                    $depqid=$condrow['depqid'];
-//                    $cid=$condrow['cid'];
-//                    $condarray[$targetgid][$depgid]['depgpname'] = $condrow['depgpname'];
-//                    $condarray[$targetgid][$depgid]['targetgpname'] = $condrow['targgpname'];
-//                    $condarray[$targetgid][$depgid]['conditions'][$depqid][] = $cid;
-//                    break;
-//            }
-//        }
-//        return $condarray;
-//    }
-//    return null;
-//}
-
-///**
-//* GetQuestDepsForConditions() get Dependencies between groups caused by conditions
-//* @param string $sid - the currently selected survey
-//* @param string $gid - (optionnal) only search dependecies inside the Group Id $gid
-//* @param string $depqid - (optionnal) get only the dependencies applying to the question with qid depqid
-//* @param string $targqid - (optionnal) get only the dependencies for questions dependents on question Id targqid
-//* @param string $index-by - (optionnal) "by-depqid" for result indexed with $res[$depqid][$targqid]
-//*                   "by-targqid" for result indexed with $res[$targqid][$depqid]
-//* @return array - returns an array describing the conditions or NULL if no dependecy is found
-//*
-//* Example outupt assumin $index-by="by-depqid":
-//*Array
-//*(
-//*    [184] => Array     // Question Id 184
-//*        (
-//*            [183] => Array // Depends on Question Id 183
-//*                (
-//*                    [0] => 5   // Because of condition Id 5
-//*                )
-//*
-//*        )
-//*
-//*)
-//*
-//* Usage example:
-//*   * Get all questions dependencies for Survey $sid and group $gid indexed by depqid:
-//*       $result=GetQuestDepsForConditions($sid,$gid);
-//*   * Get all questions dependencies for question $qid in survey/group $sid/$gid indexed by depqid:
-//*       $result=GetGroupDepsForConditions($sid,$gid,$qid);
-//*   * Get all questions dependents on question $qid in survey/group $sid/$gid indexed by targqid:
-//*       $result=GetGroupDepsForConditions($sid,$gid,"all",$qid,"by-targgid");
-//*/
-//function GetQuestDepsForConditions($sid,$gid="all",$depqid="all",$targqid="all",$indexby="by-depqid", $searchscope="samegroup")
-//{
-//    global $connect, $clang;
-//    $condarray = Array();
-//
-//    $baselang = GetBaseLanguageFromSurveyID($sid);
-//    $sqlgid="";
-//    $sqldepqid="";
-//    $sqltargqid="";
-//    $sqlsearchscope="";
-//    if ($gid != "all") {$gid = sanitize_int($gid); $sqlgid="AND tq.gid=$gid";}
-//    if ($depqid != "all") {$depqid = sanitize_int($depqid); $sqldepqid="AND tq.qid=$depqid";}
-//    if ($targqid != "all") {$targqid = sanitize_int($targqid); $sqltargqid="AND tq2.qid=$targqid";}
-//    if ($searchscope == "samegroup") {$sqlsearchscope="AND tq2.gid=tq.gid";}
-//
-//    $condquery = "SELECT tq.qid as depqid, tq2.qid as targqid, tc.cid FROM "
-//    . db_table_name('conditions')." AS tc, "
-//    . db_table_name('questions')." AS tq, "
-//    . db_table_name('questions')." AS tq2 "
-//    . "WHERE tq.language='{$baselang}' AND tq2.language='{$baselang}' AND tc.qid = tq.qid AND tq.sid=$sid "
-//    . "AND  tq2.qid=tc.cqid $sqlsearchscope $sqlgid $sqldepqid $sqltargqid";
-//
-//    $condresult=db_execute_assoc($condquery) or safe_die($connect->ErrorMsg());    //Checked
-//
-//    if ($condresult->RecordCount() > 0) {
-//        while ($condrow = $condresult->FetchRow())
-//        {
-//            $depqid=$condrow['depqid'];
-//            $targetqid=$condrow['targqid'];
-//            $condid=$condrow['cid'];
-//            switch ($indexby)
-//            {
-//                case "by-depqid":
-//                    $condarray[$depqid][$targetqid][] = $condid;
-//                    break;
-//
-//                case "by-targqid":
-//                    $condarray[$targetqid][$depqid][] = $condid;
-//                    break;
-//            }
-//        }
-//        return $condarray;
-//    }
-//    return null;
-//}
-
-
-///**
-//* checkMovequestionConstraintsForConditions()
-//* @param string $sid - the currently selected survey
-//* @param string $qid - qid of the question you want to check possible moves
-//* @param string $newgid - (optionnal) get only constraints when trying to move to this particular GroupId
-//*                                     otherwise, get all moves constraints for this question
-//*
-//* @return array - returns an array describing the conditions
-//*                 Array
-//*                 (
-//*                   ['notAbove'] = null | Array
-//*                       (
-//*                         Array ( gid1, group_order1, qid1, cid1 )
-//*                       )
-//*                   ['notBelow'] = null | Array
-//*                       (
-//*                         Array ( gid2, group_order2, qid2, cid2 )
-//*                       )
-//*                 )
-//*
-//* This should be read as:
-//*    - this question can't be move above group gid1 in position group_order1 because of the condition cid1 on question qid1
-//*    - this question can't be move below group gid2 in position group_order2 because of the condition cid2 on question qid2
-//*
-//*/
-//function checkMovequestionConstraintsForConditions($sid,$qid,$newgid="all")
-//{
-//    global $connect;
-//    $resarray=Array();
-//    $resarray['notAbove']=null; // defaults to no constraint
-//    $resarray['notBelow']=null; // defaults to no constraint
-//    $sid=sanitize_int($sid);
-//    $qid=sanitize_int($qid);
-//
-//    if ($newgid != "all")
-//    {
-//        $newgid=sanitize_int($newgid);
-//        $newgorder=getGroupOrder($sid,$newgid);
-//    }
-//    else
-//    {
-//        $neworder=""; // Not used in this case
-//    }
-//
-//    $baselang = GetBaseLanguageFromSurveyID($sid);
-//
-//    // First look for 'my dependencies': questions on which I have set conditions
-//    $condquery = "SELECT tq.qid as depqid, tq.gid as depgid, tg.group_order as depgorder, "
-//    . "tq2.qid as targqid, tq2.gid as targgid, tg2.group_order as targgorder, "
-//    . "tc.cid FROM "
-//    . db_table_name('conditions')." AS tc, "
-//    . db_table_name('questions')." AS tq, "
-//    . db_table_name('questions')." AS tq2, "
-//    . db_table_name('groups')." AS tg, "
-//    . db_table_name('groups')." AS tg2 "
-//    . "WHERE tq.language='{$baselang}' AND tq2.language='{$baselang}' AND tc.qid = tq.qid AND tq.sid=$sid "
-//    . "AND  tq2.qid=tc.cqid AND tg.gid=tq.gid AND tg2.gid=tq2.gid AND tq.qid=$qid ORDER BY tg2.group_order DESC";
-//
-//    $condresult=db_execute_assoc($condquery) or safe_die($connect->ErrorMsg());    //Checked
-//
-//    if ($condresult->RecordCount() > 0) {
-//
-//        while ($condrow = $condresult->FetchRow() )
-//        {
-//            // This Question can go up to the minimum GID on the 1st row
-//            $depqid=$condrow['depqid'];
-//            $depgid=$condrow['depgid'];
-//            $depgorder=$condrow['depgorder'];
-//            $targetqid=$condrow['targqid'];
-//            $targetgid=$condrow['targgid'];
-//            $targetgorder=$condrow['targgorder'];
-//            $condid=$condrow['cid'];
-//            //echo "This question can't go above to GID=$targetgid/order=$targetgorder because of CID=$condid";
-//            if ($newgid != "all")
-//            { // Get only constraints when trying to move to this group
-//                if ($newgorder < $targetgorder)
-//                {
-//                    $resarray['notAbove'][]=Array($targetgid,$targetgorder,$depqid,$condid);
-//                }
-//            }
-//            else
-//            { // get all moves constraints
-//                $resarray['notAbove'][]=Array($targetgid,$targetgorder,$depqid,$condid);
-//            }
-//        }
-//    }
-//
-//    // Secondly look for 'questions dependent on me': questions that have conditions on my answers
-//    $condquery = "SELECT tq.qid as depqid, tq.gid as depgid, tg.group_order as depgorder, "
-//    . "tq2.qid as targqid, tq2.gid as targgid, tg2.group_order as targgorder, "
-//    . "tc.cid FROM "
-//    . db_table_name('conditions')." AS tc, "
-//    . db_table_name('questions')." AS tq, "
-//    . db_table_name('questions')." AS tq2, "
-//    . db_table_name('groups')." AS tg, "
-//    . db_table_name('groups')." AS tg2 "
-//    . "WHERE tq.language='{$baselang}' AND tq2.language='{$baselang}' AND tc.qid = tq.qid AND tq.sid=$sid "
-//    . "AND  tq2.qid=tc.cqid AND tg.gid=tq.gid AND tg2.gid=tq2.gid AND tq2.qid=$qid ORDER BY tg.group_order";
-//
-//    $condresult=db_execute_assoc($condquery) or safe_die($connect->ErrorMsg());        //Checked
-//
-//    if ($condresult->RecordCount() > 0) {
-//
-//        while ($condrow = $condresult->FetchRow())
-//        {
-//            // This Question can go down to the maximum GID on the 1st row
-//            $depqid=$condrow['depqid'];
-//            $depgid=$condrow['depgid'];
-//            $depgorder=$condrow['depgorder'];
-//            $targetqid=$condrow['targqid'];
-//            $targetgid=$condrow['targgid'];
-//            $targetgorder=$condrow['targgorder'];
-//            $condid=$condrow['cid'];
-//            //echo "This question can't go below to GID=$depgid/order=$depgorder because of CID=$condid";
-//            if ($newgid != "all")
-//            { // Get only constraints when trying to move to this group
-//                if ($newgorder > $depgorder)
-//                {
-//                    $resarray['notBelow'][]=Array($depgid,$depgorder,$depqid,$condid);
-//                }
-//            }
-//            else
-//            { // get all moves constraints
-//                $resarray['notBelow'][]=Array($depgid,$depgorder,$depqid,$condid);
-//            }
-//        }
-//    }
-//    return $resarray;
-//}
-
-function incompleteAnsFilterstate()
-{
-    global $filterout_incomplete_answers;
-    $letsfilter='';
-    $letsfilter = returnglobal('filterinc'); //read get/post filterinc
-
-    // first let's initialize the incompleteanswers session variable
-    if ($letsfilter != '')
-    { // use the read value if not empty
-        $_SESSION['incompleteanswers']=$letsfilter;
-    }
-    elseif (!isset($_SESSION['incompleteanswers']))
-    { // sets default variable value from config file
-        $_SESSION['incompleteanswers'] = $filterout_incomplete_answers;
-    }
-
-    if  ($_SESSION['incompleteanswers']=='filter') {
-        return "filter"; //COMPLETE ANSWERS ONLY
-    }
-    elseif ($_SESSION['incompleteanswers']=='show') {
-        return false; //ALL ANSWERS
-    }
-    elseif ($_SESSION['incompleteanswers']=='incomplete') {
-        return "inc"; //INCOMPLETE ANSWERS ONLY
-    }
-    else
-    { // last resort is to prevent filtering
-        return false;
-    }
-}
-
-/**
-* captcha_enabled($screen, $usecaptchamode)
-* @param string $screen - the screen name for which to test captcha activation
-*
-* @return boolean - returns true if captcha must be enabled
-**/
-function captcha_enabled($screen, $captchamode='')
-{
-    switch($screen)
-    {
-        case 'registrationscreen':
-            if ($captchamode == 'A' ||
-            $captchamode == 'B' ||
-            $captchamode == 'D' ||
-            $captchamode == 'R')
-            {
-                return true;
-            }
-            else
-            {
-                return false;
-            }
-            break;
-        case 'surveyaccessscreen':
-            if ($captchamode == 'A' ||
-            $captchamode == 'B' ||
-            $captchamode == 'C' ||
-            $captchamode == 'X')
-            {
-                return true;
-            }
-            else
-            {
-                return false;
-            }
-            break;
-        case 'saveandloadscreen':
-            if ($captchamode == 'A' ||
-            $captchamode == 'C' ||
-            $captchamode == 'D' ||
-            $captchamode == 'S')
-            {
-                return true;
-            }
-            else
-            {
-                return false;
-            }
-            return true;
-            break;
-        default:
-            return true;
-            break;
-    }
-}
-
-
-/**
-* used for import[survey|questions|groups]
-*
-* @param mixed $string
-* @return mixed
-*/
-function convertCsvreturn2return($string)
-{
-    $string= str_replace('\n', "\n", $string);
-    return str_replace('\%n', '\n', $string);
-}
-
-
-
-/**
-*  Checks that each object from an array of CSV data [question-rows,answer-rows,labelsets-row] supports at least a given language
-*
-* @param mixed $csvarray array with a line of csv data per row
-* @param mixed $idkeysarray  array of integers giving the csv-row numbers of the object keys
-* @param mixed $langfieldnum  integer giving the csv-row number of the language(s) filed
-*        ==> the language field  can be a single language code or a
-*            space separated language code list
-* @param mixed $langcode  the language code to be tested
-* @param mixed $hasheader  if we should strip off the first line (if it contains headers)
-*/
-function  bDoesImportarraySupportsLanguage($csvarray,$idkeysarray,$langfieldnum,$langcode, $hasheader = false)
-{
-    // An array with one row per object id and langsupport status as value
-    $objlangsupportarray=Array();
-    if ($hasheader === true)
-    { // stripping first row to skip headers if any
-        array_shift($csvarray);
-    }
-
-    foreach ($csvarray as $csvrow)
-    {
-        $rowcontents = convertCSVRowToArray($csvrow,',','"');
-        $rowid = "";
-        foreach ($idkeysarray as $idfieldnum)
-        {
-            $rowid .= $rowcontents[$idfieldnum]."-";
-        }
-        $rowlangarray = explode (" ", $rowcontents[$langfieldnum]);
-        if (!isset($objlangsupportarray[$rowid]))
-        {
-            if (array_search($langcode,$rowlangarray)!== false)
-            {
-                $objlangsupportarray[$rowid] = "true";
-            }
-            else
-            {
-                $objlangsupportarray[$rowid] = "false";
-            }
-        }
-        else
-        {
-            if ($objlangsupportarray[$rowid] == "false" &&
-            array_search($langcode,$rowlangarray) !== false)
-            {
-                $objlangsupportarray[$rowid] = "true";
-            }
-        }
-    } // end foreach rown
-
-    // If any of the object doesn't support the given language, return false
-    if (array_search("false",$objlangsupportarray) === false)
-    {
-        return true;
-    }
-    else
-    {
-        return false;
-    }
-}
-
-/** This function checks to see if there is an answer saved in the survey session
-* data that matches the $code. If it does, it returns that data.
-* It is used when building a questions text to allow incorporating the answer
-* to an earlier question into the text of a later question.
-* IE: Q1: What is your name? [Jason]
-*     Q2: Hi [Jason] how are you ?
-* This function is called from the retriveAnswers function.
-*
-* @param mixed $code
-* @param mixed $phpdateformat  The date format in which any dates are shown
-* @return mixed returns the answerText from session variable corresponding to a question code
-*/
-function retrieve_Answer($code, $phpdateformat=null)
-{
-    //This function checks to see if there is an answer saved in the survey session
-    //data that matches the $code. If it does, it returns that data.
-    //It is used when building a questions text to allow incorporating the answer
-    //to an earlier question into the text of a later question.
-    //IE: Q1: What is your name? [Jason]
-    //    Q2: Hi [Jason] how are you ?
-    //This function is called from the retriveAnswers function.
-    global $dbprefix, $connect, $clang;
-    //Find question details
-    if (isset($_SESSION[$code]))
-    {
-        $questiondetails=getsidgidqidaidtype($code);
-        //the getsidgidqidaidtype function is in common.php and returns
-        //a SurveyID, GroupID, QuestionID and an Answer code
-        //extracted from a "fieldname" - ie: 1X2X3a
-        // also returns question type
-
-        if ($questiondetails['type'] == "M" || $questiondetails['type'] == "P")
-        {
-            if ((strpos($code,'comment')>0 || strpos($code,'other')>0) && isset($_SESSION[$code]))
-            {
-                return $_SESSION[$code];
-            }
-            $query="SELECT * FROM {$dbprefix}questions WHERE parent_qid='".$questiondetails['qid']."' AND language='".$_SESSION['s_lang']."'";
-            $result=db_execute_assoc($query) or safe_die("Error getting answer<br />$query<br />".$connect->ErrorMsg());  //Checked
-            while($row=$result->FetchRow())
-            {
-                if (isset($_SESSION[$code.$row['title']]) && $_SESSION[$code.$row['title']] == "Y")
-                {
-                    $returns[] = $row['question'];
-                }
-                elseif (isset($_SESSION[$code]) && $_SESSION[$code] == "Y" && $questiondetails['aid']==$row['title'])
-                {
-                    return $row['question'];
-                }
-            }
-            if (isset($_SESSION[$code."other"]) && $_SESSION[$code."other"])
-            {
-                $returns[]=$_SESSION[$code."other"];
-            }
-            if (isset($returns))
-            {
-                $return=implode(", ", $returns);
-                if (strpos($return, ","))
-                {
-                    $return=substr_replace($return, " &", strrpos($return, ","), 1);
-                }
-            }
-            else
-            {
-                $return=$clang->gT("No answer");
-            }
-        }
-        elseif (!$_SESSION[$code] && $_SESSION[$code] !=0)
-        {
-            $return=$clang->gT("No answer");
-        }
-        else
-        {
-            $return=getextendedanswer($code, $_SESSION[$code], 'INSERTANS',$phpdateformat);
-        }
-    }
-    else
-    {
-        $return=$clang->gT("Error") . "($code)";
-    }
-    return html_escape($return);
-}
-
-/**
-* Check if a table does exist in the database
-*
-* @param mixed $sid  Table name to check for (without dbprefix!))
-* @return boolean True or false if table exists or not
-*/
-function tableExists($tablename)
-{
-    global $connect;
-    static $tablelist;
-
-    if (!isset($tablelist)) $tablelist = $connect->MetaTables();
-    if ($tablelist==false)
-    {
-        return false;
-    }
-    foreach ($tablelist as $tbl)
-    {
-        if (db_quote_id($tbl) == db_table_name($tablename))
-        {
-            return true;
-        }
-    }
-    return false;
-}
-
-// Returns false if the survey is anonymous,
-// and a token table exists: in this case the completed field of a token
-// will contain 'Y' instead of the submitted date to ensure privacy
-// Returns true otherwise
-function bIsTokenCompletedDatestamped($thesurvey)
-{
-    if ($thesurvey['anonymized'] == 'Y' &&  tableExists('tokens_'.$thesurvey['sid']))
-    {
-        return false;
-    }
-    else
-    {
-        return true;
-    }
-}
-
-/**
-* example usage
-* $date = "2006-12-31 21:00";
-* $shift "+6 hours"; // could be days, weeks... see function strtotime() for usage
-*
-* echo sql_date_shift($date, "Y-m-d H:i:s", $shift);
-*
-* will output: 2007-01-01 03:00:00
-*
-* @param mixed $date
-* @param mixed $dformat
-* @param mixed $shift
-* @return string
-*/
-function date_shift($date, $dformat, $shift)
-{
-    return date($dformat, strtotime($shift, strtotime($date)));
-}
-
-
-// getBounceEmail: returns email used to receive error notifications
-function getBounceEmail($surveyid)
-{
-    $surveyInfo=getSurveyInfo($surveyid);
-
-    if ($surveyInfo['bounceprocessing'] == 'G')
-    {
-        return getGlobalSetting('siteadminbounce');
-    }
-    else if ($surveyInfo['bounce_email'] == '')
-    {
-        return null; // will be converted to from in MailText
-    }
-    else
-    {
-        return $surveyInfo['bounce_email'];
-    }
-}
-
-// getEmailFormat: returns email format for the survey
-// returns 'text' or 'html'
-function getEmailFormat($surveyid)
-{
-
-    $surveyInfo=getSurveyInfo($surveyid);
-    if ($surveyInfo['htmlemail'] == 'Y')
-    {
-        return 'html';
-    }
-    else
-    {
-        return 'text';
-    }
-
-}
-
-// Check if user has manage rights for a template
-function hasTemplateManageRights($userid, $templatefolder) {
-    global $connect;
-    global $dbprefix;
-    $userid=sanitize_int($userid);
-    $templatefolder=sanitize_paranoid_string($templatefolder);
-    $query = "SELECT ".db_quote_id('use')." FROM {$dbprefix}templates_rights WHERE uid=".$userid." AND folder LIKE '".$templatefolder."'";
-
-    $result = db_execute_assoc($query) or safe_die($connect->ErrorMsg());  //Safe
-
-    if ($result->RecordCount() == 0)  return false;
-
-    $row = $result->FetchRow();
-
-    return $row["use"];
-}
-
-/**
-* This function creates an incrementing answer code based on the previous source-code
-*
-* @param mixed $sourcecode The previous answer code
-*/
-function getNextCode($sourcecode)
-{
-    $i=1;
-    $found=true;
-    $foundnumber=-1;
-    while ($i<=strlen($sourcecode) && $found)
-    {
-        $found=is_numeric(substr($sourcecode,-$i));
-        if ($found)
-        {
-            $foundnumber=substr($sourcecode,-$i);
-            $i++;
-        }
-    }
-    if ($foundnumber==-1)
-    {
-        return($sourcecode);
-    }
-    else
-    {
-        $foundnumber++;
-        $result=substr($sourcecode,0,strlen($sourcecode)-strlen($foundnumber)).$foundnumber;
-        return($result);
-    }
-
-}
-
-/**
-* Translink
-*
-* @param mixed $type
-* @param mixed $oldid
-* @param mixed $newid
-* @param mixed $text
-* @return mixed
-*/
-function translink($type, $oldid, $newid, $text)
-{
-    global $relativeurl;
-    if (!isset($_POST['translinksfields']))
-    {
-        return $text;
-    }
-
-    if ($type == 'survey')
-    {
-        $pattern = "([^'\"]*)/upload/surveys/$oldid/";
-        $replace = "$relativeurl/upload/surveys/$newid/";
-        return preg_replace('#'.$pattern.'#', $replace, $text);
-    }
-    elseif ($type == 'label')
-    {
-        $pattern = "([^'\"]*)/upload/labels/$oldid/";
-        $replace = "$relativeurl/upload/labels/$newid/";
-        return preg_replace('#'.$pattern.'#', $replace, $text);
-    }
-    else
-    {
-        return $text;
-    }
-}
-
-/**
-* This function creates the old fieldnames for survey import
-*
-* @param mixed $iOldSID  The old survey id
-* @param mixed $iNewSID  The new survey id
-* @param array $aGIDReplacements An array with group ids (oldgid=>newgid)
-* @param array $aQIDReplacements An array with question ids (oldqid=>newqid)
-*/
-function aReverseTranslateFieldnames($iOldSID,$iNewSID,$aGIDReplacements,$aQIDReplacements)
-{
-    $aGIDReplacements=array_flip($aGIDReplacements);
-    $aQIDReplacements=array_flip($aQIDReplacements);
-    if ($iOldSID==$iNewSID) {
-        $forceRefresh=true; // otherwise grabs the cached copy and throws undefined index exceptions
-    }
-    else {
-        $forceRefresh=false;
-    }
-    $aFieldMap=createFieldMap($iNewSID,'full',$forceRefresh);
-    $aFieldMappings=array();
-    foreach ($aFieldMap as $sFieldname=>$aFieldinfo)
-    {
-      if ($aFieldinfo['qid']!=null)
-      {
-          $aFieldMappings[$sFieldname]=$iOldSID.'X'.$aGIDReplacements[$aFieldinfo['gid']].'X'.$aQIDReplacements[$aFieldinfo['qid']].$aFieldinfo['aid'];
-          // now also add a shortened field mapping which is needed for certain kind of condition mappings
-          $aFieldMappings[$iNewSID.'X'.$aFieldinfo['gid'].'X'.$aFieldinfo['qid']]=$iOldSID.'X'.$aGIDReplacements[$aFieldinfo['gid']].'X'.$aQIDReplacements[$aFieldinfo['qid']];
-      }
-    }
-    return array_flip($aFieldMappings);
-}
-
-
-/**
-* This function replaces the old insertans tags with new ones across a survey
-*
-* @param string $newsid  Old SID
-* @param string $oldsid  New SID
-* @param mixed $fieldnames Array  array('oldfieldname'=>'newfieldname')
-*/
-function TranslateInsertansTags($newsid,$oldsid,$fieldnames)
-{
-    global $connect, $dbprefix;
-
-    $newsid=sanitize_int($newsid);
-    $oldsid=sanitize_int($oldsid);
-
-
-    # translate 'surveyls_urldescription' and 'surveyls_url' INSERTANS tags in surveyls
-    $sql = "SELECT surveyls_survey_id, surveyls_language, surveyls_urldescription, surveyls_url from {$dbprefix}surveys_languagesettings WHERE surveyls_survey_id=".$newsid." AND (surveyls_urldescription LIKE '%{INSERTANS:".$oldsid."X%' OR surveyls_url LIKE '%{INSERTANS:".$oldsid."X%')";
-    $res = db_execute_assoc($sql) or safe_die("Can't read groups table in transInsertAns ".$connect->ErrorMsg());     // Checked
-
-    while ($qentry = $res->FetchRow())
-    {
-        $urldescription = $qentry['surveyls_urldescription'];
-        $endurl  = $qentry['surveyls_url'];
-        $language = $qentry['surveyls_language'];
-
-        foreach ($fieldnames as $sOldFieldname=>$sNewFieldname)
-        {
-            $pattern = $sOldFieldname;
-            $replacement = $sNewFieldname;
-            $urldescription=preg_replace('/'.$pattern.'/', $replacement, $urldescription);
-            $endurl=preg_replace('/'.$pattern.'/', $replacement, $endurl);
-        }
-
-        if (strcmp($urldescription,$qentry['surveyls_urldescription']) !=0  ||
-        (strcmp($endurl,$qentry['surveyls_url']) !=0))
-        {
-            // Update Field
-            $sqlupdate = "UPDATE {$dbprefix}surveys_languagesettings SET surveyls_urldescription='".db_quote($urldescription)."', surveyls_url='".db_quote($endurl)."' WHERE surveyls_survey_id=$newsid AND surveyls_language='$language'";
-            $updateres=$connect->Execute($sqlupdate) or safe_die ("Couldn't update INSERTANS in surveys_languagesettings<br />$sqlupdate<br />".$connect->ErrorMsg());    //Checked
-        } // Enf if modified
-    } // end while qentry
-
-    # translate 'quotals_urldescrip' and 'quotals_url' INSERTANS tags in quota_languagesettings
-    $sql = "SELECT quotals_id, quotals_urldescrip, quotals_url from {$dbprefix}quota_languagesettings qls,{$dbprefix}quota q WHERE sid=".$newsid." AND q.id=qls.quotals_quota_id AND (quotals_urldescrip LIKE '%{INSERTANS:".$oldsid."X%' OR quotals_url LIKE '%{INSERTANS:".$oldsid."X%')";
-    $res = db_execute_assoc($sql) or safe_die("Can't read quota table in transInsertAns ".$connect->ErrorMsg());     // Checked
-
-    while ($qentry = $res->FetchRow())
-    {
-        $urldescription = $qentry['quotals_urldescrip'];
-        $endurl  = $qentry['quotals_url'];
-
-        foreach ($fieldnames as $sOldFieldname=>$sNewFieldname)
-        {
-<<<<<<< HEAD
-            $pattern = $sOldFieldname;
-            $replacement = $sNewFieldname;
-=======
-            $pattern = "{INSERTANS:".$sOldFieldname."}";
-            $replacement = "{INSERTANS:".$sNewFieldname."}";
->>>>>>> 000fb695
-            $urldescription=preg_replace('/'.$pattern.'/', $replacement, $urldescription);
-            $endurl=preg_replace('/'.$pattern.'/', $replacement, $endurl);
-        }
-
-        if (strcmp($urldescription,$qentry['quotals_urldescrip']) !=0  ||
-        (strcmp($endurl,$qentry['quotals_url']) !=0))
-        {
-            // Update Field
-            $sqlupdate = "UPDATE {$dbprefix}quota_languagesettings SET quotals_urldescrip='".db_quote($urldescription)."', quotals_url='".db_quote($endurl)."' WHERE quotals_id={$qentry['quotals_id']}";
-            $updateres=$connect->Execute($sqlupdate) or safe_die ("Couldn't update INSERTANS in quota_languagesettings<br />$sqlupdate<br />".$connect->ErrorMsg());    //Checked
-        } // Enf if modified
-    } // end while qentry
-
-
-    # translate 'description' INSERTANS tags in groups
-    $sql = "SELECT gid, language, group_name, description from {$dbprefix}groups WHERE sid=".$newsid." AND description LIKE '%{INSERTANS:".$oldsid."X%' OR group_name LIKE '%{INSERTANS:".$oldsid."X%'";
-    $res = db_execute_assoc($sql) or safe_die("Can't read groups table in transInsertAns ".$connect->ErrorMsg());     // Checked
-
-    while ($qentry = $res->FetchRow())
-    {
-        $gpname = $qentry['group_name'];
-        $description = $qentry['description'];
-        $gid = $qentry['gid'];
-        $language = $qentry['language'];
-
-        foreach ($fieldnames as $sOldFieldname=>$sNewFieldname)
-        {
-            $pattern = $sOldFieldname;
-            $replacement = $sNewFieldname;
-            $gpname = preg_replace('/'.$pattern.'/', $replacement, $gpname);
-            $description=preg_replace('/'.$pattern.'/', $replacement, $description);
-        }
-
-        if (strcmp($description,$qentry['description']) !=0  ||
-            strcmp($gpname,$qentry['group_name']) !=0)
-        {
-            // Update Fields
-            $sqlupdate = "UPDATE {$dbprefix}groups SET description='".db_quote($description)."', group_name='".db_quote($gpname)."' WHERE gid=$gid AND language='$language'";
-            $updateres=$connect->Execute($sqlupdate) or safe_die ("Couldn't update INSERTANS in groups<br />$sqlupdate<br />".$connect->ErrorMsg());    //Checked
-        } // Enf if modified
-    } // end while qentry
-
-    # translate 'question' and 'help' INSERTANS tags in questions
-    $sql = "SELECT qid, language, question, help from {$dbprefix}questions WHERE sid=".$newsid." AND (question LIKE '%{INSERTANS:".$oldsid."X%' OR help LIKE '%{INSERTANS:".$oldsid."X%')";
-    $res = db_execute_assoc($sql) or safe_die("Can't read question table in transInsertAns ".$connect->ErrorMsg());     // Checked
-
-    while ($qentry = $res->FetchRow())
-    {
-        $question = $qentry['question'];
-        $help = $qentry['help'];
-        $qid = $qentry['qid'];
-        $language = $qentry['language'];
-
-        foreach ($fieldnames as $sOldFieldname=>$sNewFieldname)
-        {
-            $pattern = $sOldFieldname;
-            $replacement = $sNewFieldname;
-            $question=preg_replace('/'.$pattern.'/', $replacement, $question);
-            $help=preg_replace('/'.$pattern.'/', $replacement, $help);
-        }
-
-        if (strcmp($question,$qentry['question']) !=0 ||
-        strcmp($help,$qentry['help']) !=0)
-        {
-            // Update Field
-            $sqlupdate = "UPDATE {$dbprefix}questions SET question='".db_quote($question)."', help='".db_quote($help)."' WHERE qid=$qid AND language='$language'";
-            $updateres=$connect->Execute($sqlupdate) or safe_die ("Couldn't update INSERTANS in question<br />$sqlupdate<br />".$connect->ErrorMsg());    //Checked
-        } // Enf if modified
-    } // end while qentry
-
-
-    # translate 'answer' INSERTANS tags in answers
-    $sql = "SELECT a.qid, a.language, a.code, a.answer from {$dbprefix}answers as a INNER JOIN {$dbprefix}questions as b ON a.qid=b.qid WHERE b.sid=".$newsid." AND a.answer LIKE '%{INSERTANS:".$oldsid."X%'";
-    $res = db_execute_assoc($sql) or safe_die("Can't read answers table in transInsertAns ".$connect->ErrorMsg());     // Checked
-
-    while ($qentry = $res->FetchRow())
-    {
-        $answer = $qentry['answer'];
-        $code = $qentry['code'];
-        $qid = $qentry['qid'];
-        $language = $qentry['language'];
-
-        foreach ($fieldnames as $sOldFieldname=>$sNewFieldname)
-        {
-            $pattern = $sOldFieldname;
-            $replacement = $sNewFieldname;
-            $answer=preg_replace('/'.$pattern.'/', $replacement, $answer);
-        }
-
-        if (strcmp($answer,$qentry['answer']) !=0)
-        {
-            // Update Field
-            $sqlupdate = "UPDATE {$dbprefix}answers SET answer='".db_quote($answer)."' WHERE qid=$qid AND code='$code' AND language='$language'";
-            $updateres=$connect->Execute($sqlupdate) or safe_die ("Couldn't update INSERTANS in answers<br />$sqlupdate<br />".$connect->ErrorMsg());    //Checked
-        } // Enf if modified
-    } // end while qentry
-}
-
-
-/**
-* put your comment there...
-*
-* @param mixed $id
-* @param mixed $type
-*/
-function hasResources($id,$type='survey')
-{
-    global $publicdir,$uploaddir;
-    $dirname = $uploaddir;
-
-    if ($type == 'survey')
-    {
-        $dirname .= "/surveys/$id";
-    }
-    elseif ($type == 'label')
-    {
-        $dirname .= "/labels/$id";
-    }
-    else
-    {
-        return false;
-    }
-
-    if (is_dir($dirname) && $dh=opendir($dirname))
-    {
-        while(($entry = readdir($dh)) !== false)
-        {
-            if($entry !== '.' && $entry !== '..')
-            {
-                return true;
-                break;
-            }
-        }
-        closedir($dh);
-    }
-    else
-    {
-        return false;
-    }
-
-    return false;
-}
-
-/**
-* Creates a random sequence of characters
-*
-* @param mixed $length Length of resulting string
-* @param string $pattern To define which characters should be in the resulting string
-*/
-function sRandomChars($length,$pattern="23456789abcdefghijkmnpqrstuvwxyz")
-{
-    $patternlength = strlen($pattern)-1;
-    for($i=0;$i<$length;$i++)
-    {
-        if(isset($key))
-        $key .= $pattern{rand(0,$patternlength)};
-        else
-        $key = $pattern{rand(0,$patternlength)};
-    }
-    return $key;
-}
-
-
-
-/**
-* used to translate simple text to html (replacing \n with <br />
-*
-* @param mixed $mytext
-* @param mixed $ishtml
-* @return mixed
-*/
-function conditional_nl2br($mytext,$ishtml,$encoded='')
-{
-    if ($ishtml === true)
-    {
-        // $mytext has been processed by clang->gT with html mode
-        // and thus \n has already been translated to &#10;
-        if ($encoded == '')
-        {
-            $mytext=str_replace('&#10;', '<br />',$mytext);
-        }
-        return str_replace("\n", '<br />',$mytext);
-    }
-    else
-    {
-        return $mytext;
-    }
-}
-
-function conditional2_nl2br($mytext,$ishtml)
-{
-    if ($ishtml === true)
-    {
-        return str_replace("\n", '<br />',$mytext);
-    }
-    else
-    {
-        return $mytext;
-    }
-}
-
-function br2nl( $data ) {
-    return preg_replace( '!<br.*>!iU', "\n", $data );
-}
-
-
-function safe_die($text)
-{
-    //Only allowed tag: <br />
-    $textarray=explode('<br />',$text);
-    $textarray=array_map('htmlspecialchars',$textarray);
-    die(implode( '<br />',$textarray));
-}
-
-/**
-* getQuotaInformation() returns quota information for the current survey
-* @param string $surveyid - Survey identification number
-* @param string $quotaid - Optional quotaid that restricts the result to a given quota
-* @return array - nested array, Quotas->Members->Fields
-*/
-function getQuotaInformation($surveyid,$language,$quotaid='all')
-{
-    global $clang, $clienttoken;
-    $baselang = GetBaseLanguageFromSurveyID($surveyid);
-
-    $query = "SELECT * FROM ".db_table_name('quota').", ".db_table_name('quota_languagesettings')."
-		   	  WHERE ".db_table_name('quota').".id = ".db_table_name('quota_languagesettings').".quotals_quota_id
-			  AND sid='{$surveyid}'
-              AND quotals_language='".$language."'";
-    if ($quotaid != 'all')
-    {
-        $query .= " AND id=$quotaid";
-    }
-
-    $result = db_execute_assoc($query) or safe_die($connect->ErrorMsg());    //Checked
-    $quota_info = array();
-    $x=0;
-
-    $surveyinfo=getSurveyInfo($surveyid);
-
-    // Check all quotas for the current survey
-    if ($result->RecordCount() > 0)
-    {
-        while ($survey_quotas = $result->FetchRow())
-        {
-            //Modify the URL - thanks janokary
-            $survey_quotas['quotals_url']=str_replace("{SAVEDID}",isset($_SESSION['srid']) ? $_SESSION['srid'] : '', $survey_quotas['quotals_url']);
-            $survey_quotas['quotals_url']=str_replace("{SID}", $surveyid, $survey_quotas['quotals_url']);
-            $survey_quotas['quotals_url']=str_replace("{LANG}", $clang->getlangcode(), $survey_quotas['quotals_url']);
-            $survey_quotas['quotals_url']=str_replace("{TOKEN}",$clienttoken, $survey_quotas['quotals_url']);
-
-            array_push($quota_info,array('Name' => $survey_quotas['name'],
-                                         'Limit' => $survey_quotas['qlimit'],
-                                         'Action' => $survey_quotas['action'],
-                                         'Message' => $survey_quotas['quotals_message'],
-                                         'Url' => passthruReplace(insertansReplace($survey_quotas['quotals_url']), $surveyinfo),
-                                         'UrlDescrip' => $survey_quotas['quotals_urldescrip'],
-                                         'AutoloadUrl' => $survey_quotas['autoload_url']));
-            $query = "SELECT * FROM ".db_table_name('quota_members')." WHERE quota_id='{$survey_quotas['id']}'";
-            $result_qe = db_execute_assoc($query) or safe_die($connect->ErrorMsg());      //Checked
-            $quota_info[$x]['members'] = array();
-            if ($result_qe->RecordCount() > 0)
-            {
-                while ($quota_entry = $result_qe->FetchRow())
-                {
-                    $query = "SELECT type, title,gid FROM ".db_table_name('questions')." WHERE qid='{$quota_entry['qid']}' AND language='{$baselang}'";
-                    $result_quest = db_execute_assoc($query) or safe_die($connect->ErrorMsg());     //Checked
-                    $qtype = $result_quest->FetchRow();
-
-                    $fieldnames = "0";
-
-                    if ($qtype['type'] == "I" || $qtype['type'] == "G" || $qtype['type'] == "Y")
-                    {
-                        $fieldnames=array(0 => $surveyid.'X'.$qtype['gid'].'X'.$quota_entry['qid']);
-                        $value = $quota_entry['code'];
-                    }
-
-                    if($qtype['type'] == "L" || $qtype['type'] == "O" || $qtype['type'] =="!")
-                    {
-                        $fieldnames=array(0 => $surveyid.'X'.$qtype['gid'].'X'.$quota_entry['qid']);
-                        $value = $quota_entry['code'];
-                    }
-
-                    if($qtype['type'] == "M")
-                    {
-                        $fieldnames=array(0 => $surveyid.'X'.$qtype['gid'].'X'.$quota_entry['qid'].$quota_entry['code']);
-                        $value = "Y";
-                    }
-
-                    if($qtype['type'] == "A" || $qtype['type'] == "B")
-                    {
-                        $temp = explode('-',$quota_entry['code']);
-                        $fieldnames=array(0 => $surveyid.'X'.$qtype['gid'].'X'.$quota_entry['qid'].$temp[0]);
-                        $value = $temp[1];
-                    }
-
-                    array_push($quota_info[$x]['members'],array('Title' => $qtype['title'],
-                                                                'type' => $qtype['type'],
-                                                                'code' => $quota_entry['code'],
-                                                                'value' => $value,
-                                                                'qid' => $quota_entry['qid'],
-                                                                'fieldnames' => $fieldnames));
-                }
-            }
-            $x++;
-        }
-    }
-    return $quota_info;
-}
-
-/**
-* get_quotaCompletedCount() returns the number of answers matching the quota
-* @param string $surveyid - Survey identification number
-* @param string $quotaid - quota id for which you want to compute the completed field
-* @return string - number of mathing entries in the result DB or 'N/A'
-*/
-function get_quotaCompletedCount($surveyid, $quotaid)
-{
-    $result ="N/A";
-    $quota_info = getQuotaInformation($surveyid,GetBaseLanguageFromSurveyID($surveyid),$quotaid);
-    $quota = $quota_info[0];
-
-    if ( db_tables_exist(db_table_name_nq('survey_'.$surveyid))  &&
-    count($quota['members']) > 0)
-    {
-        $fields_list = array(); // Keep a list of fields for easy reference
-        // construct an array of value for each $quota['members']['fieldnames']
-        unset($querycond);
-        $fields_query = array();
-        foreach($quota['members'] as $member)
-        {
-            foreach($member['fieldnames'] as $fieldname)
-            {
-                if (!in_array($fieldname,$fields_list)){
-                    $fields_list[] = $fieldname;
-                    $fields_query[$fieldname] = array();
-                }
-                $fields_query[$fieldname][]= db_quote_id($fieldname)." = '{$member['value']}'";
-            }
-        }
-
-        foreach($fields_list as $fieldname)
-        {
-            $select_query = " ( ".implode(' OR ',$fields_query[$fieldname]).' )';
-            $querycond[] = $select_query;
-        }
-
-        $querysel = "SELECT count(id) as count FROM ".db_table_name('survey_'.$surveyid)." WHERE ".implode(' AND ',$querycond)." "." AND submitdate IS NOT NULL";
-        $result = db_execute_assoc($querysel) or safe_die($connect->ErrorMsg()); //Checked
-        $quota_check = $result->FetchRow();
-        $result = $quota_check['count'];
-    }
-
-    return $result;
-}
-
-function fix_FCKeditor_text($str)
-{
-    $str = str_replace('<br type="_moz" />','',$str);
-    if ($str == "<br />" || $str == " " || $str == "&nbsp;")
-    {
-        $str = "";
-    }
-    if (preg_match("/^[\s]+$/",$str))
-    {
-        $str='';
-    }
-    if ($str == "\n")
-    {
-        $str = "";
-    }
-    if (trim($str) == "&nbsp;" || trim($str)=='')
-    { // chrome adds a single &nbsp; element to empty fckeditor fields
-        $str = "";
-    }
-
-    return $str;
-}
-
-
-function recursive_stripslashes($array_or_string)
-{
-    if (is_array($array_or_string))
-    {
-        return array_map('recursive_stripslashes', $array_or_string);
-    }
-    else
-    {
-        return stripslashes($array_or_string);
-    }
-}
-
-
-
-
-/**
-* This is a helper function for GetAttributeFieldNames
-*
-* @param mixed $fieldname
-*/
-function filterforattributes ($fieldname)
-{
-    if (strpos($fieldname,'attribute_')===false) return false; else return true;
-}
-
-
-/**
-* Retrieves the attribute field names from the related token table
-*
-* @param mixed $surveyid  The survey ID
-* @return array The fieldnames
-*/
-function GetAttributeFieldNames($surveyid)
-{
-    global $dbprefix, $connect;
-    if (tableExists('tokens_'.$surveyid) === false)
-    {
-        return Array();
-    }
-    $tokenfieldnames = array_values($connect->MetaColumnNames("{$dbprefix}tokens_$surveyid", true));
-    return array_filter($tokenfieldnames,'filterforattributes');
-}
-
-/**
-* Retrieves the token field names usable for conditions from the related token table
-*
-* @param mixed $surveyid  The survey ID
-* @return array The fieldnames
-*/
-function GetTokenConditionsFieldNames($surveyid)
-{
-    $extra_attrs=GetAttributeFieldNames($surveyid);
-    $basic_attrs=Array('firstname','lastname','email','token','language','sent','remindersent','remindercount','usesleft');
-    return array_merge($basic_attrs,$extra_attrs);
-}
-
-/**
-* Retrieves the attribute names from the related token table
-*
-* @param mixed $surveyid  The survey ID
-* @param boolean $onlyAttributes Set this to true if you only want the fieldnames of the additional attribue fields - defaults to false
-* @return array The fieldnames as key and names as value in an Array
-*/
-function GetTokenFieldsAndNames($surveyid, $onlyAttributes=false)
-{
-    global $dbprefix, $connect, $clang;
-    if (tableExists('tokens_'.$surveyid) === false)
-    {
-        return Array();
-    }
-    $extra_attrs=GetAttributeFieldNames($surveyid);
-    $basic_attrs=Array('firstname','lastname','email','token','language','sent','remindersent','remindercount','usesleft');
-    $basic_attrs_names=Array(
-    $clang->gT('First name'),
-    $clang->gT('Last name'),
-    $clang->gT('Email address'),
-    $clang->gT('Token code'),
-    $clang->gT('Language code'),
-    $clang->gT('Invitation sent date'),
-    $clang->gT('Last Reminder sent date'),
-    $clang->gT('Total numbers of sent reminders'),
-    $clang->gT('Uses left')
-    );
-
-    $thissurvey=getSurveyInfo($surveyid);
-    $attdescriptiondata=!empty($thissurvey['attributedescriptions']) ? $thissurvey['attributedescriptions'] : "";
-    $attdescriptiondata=explode("\n",$attdescriptiondata);
-    $attributedescriptions=array();
-    $basic_attrs_and_names=array();
-    $extra_attrs_and_names=array();
-    foreach ($attdescriptiondata as $attdescription)
-    {
-        $attributedescriptions['attribute_'.substr($attdescription,10,strpos($attdescription,'=')-10)] = substr($attdescription,strpos($attdescription,'=')+1);
-    }
-    foreach ($extra_attrs as $fieldname)
-    {
-        if (isset($attributedescriptions[$fieldname]))
-        {
-            $extra_attrs_and_names[$fieldname]=$attributedescriptions[$fieldname];
-        }
-        else
-        {
-            $extra_attrs_and_names[$fieldname]=sprintf($clang->gT('Attribute %s'),substr($fieldname,10));
-        }
-    }
-    if ($onlyAttributes===false)
-    {
-        $basic_attrs_and_names=array_combine($basic_attrs,$basic_attrs_names);
-        return array_merge($basic_attrs_and_names,$extra_attrs_and_names);
-    }
-    else
-    {
-        return $extra_attrs_and_names;
-    }
-}
-
-/**
-* Retrieves the token attribute value from the related token table
-*
-* @param mixed $surveyid  The survey ID
-* @param mixed $attrName  The token-attribute field name
-* @param mixed $token  The token code
-* @return string The token attribute value (or null on error)
-*/
-function GetAttributeValue($surveyid,$attrName,$token)
-{
-    global $dbprefix, $connect;
-    $attrName=strtolower($attrName);
-    if (!tableExists('tokens_'.$surveyid) || !in_array($attrName,GetTokenConditionsFieldNames($surveyid)))
-    {
-        return null;
-    }
-    $sanitized_token=$connect->qstr($token,get_magic_quotes_gpc());
-    $surveyid=sanitize_int($surveyid);
-
-    $query="SELECT $attrName FROM {$dbprefix}tokens_$surveyid WHERE token=$sanitized_token";
-    $result=db_execute_num($query);
-    $count=$result->RecordCount();
-    if ($count != 1)
-    {
-        return null;
-    }
-    else
-    {
-        $row=$result->FetchRow();
-        return $row[0];
-    }
-}
-
-/**
-* This function strips any content between and including <style>  & <javascript> tags
-*
-* @param string $content String to clean
-* @return string  Cleaned string
-*/
-function strip_javascript($content){
-    $search = array('@<script[^>]*?>.*?</script>@si',  // Strip out javascript
-                   '@<style[^>]*?>.*?</style>@siU'    // Strip style tags properly
-    /*               ,'@<[\/\!]*?[^<>]*?>@si',            // Strip out HTML tags
-    '@<![\s\S]*?--[ \t\n\r]*>@'         // Strip multi-line comments including CDATA
-    */
-    );
-    $text = preg_replace($search, '', $content);
-    return $text;
-}
-
-
-/**
-* This function cleans files from the temporary directory being older than 1 day
-* @todo Make the days configurable
-*/
-function cleanTempDirectory()
-{
-    global $tempdir;
-    $dir=  $tempdir.'/';
-    $dp = opendir($dir) or die ('Could not open temporary directory');
-    while ($file = readdir($dp)) {
-        if (is_file($dir.$file) && (filemtime($dir.$file)) < (strtotime('-1 days')) && $file!='index.html' && $file!='readme.txt' && $file!='..' && $file!='.' && $file!='.svn') {
-            @unlink($dir.$file);
-        }
-    }
-    $dir=  $tempdir.'/upload/';
-    $dp = opendir($dir) or die ('Could not open temporary directory');
-    while ($file = readdir($dp)) {
-        if (is_file($dir.$file) && (filemtime($dir.$file)) < (strtotime('-1 days')) && $file!='index.html' && $file!='readme.txt' && $file!='..' && $file!='.' && $file!='.svn') {
-            @unlink($dir.$file);
-        }
-    }
-    closedir($dp);
-}
-
-
-function use_firebug()
-{
-    if(FIREBUG == true)
-    {
-        return '<script type="text/javascript" src="http://getfirebug.com/releases/lite/1.2/firebug-lite-compressed.js"></script>';
-    };
-};
-
-/**
-* This is a convenience function for the coversion of datetime values
-*
-* @param mixed $value
-* @param mixed $fromdateformat
-* @param mixed $todateformat
-* @return string
-*/
-function convertDateTimeFormat($value, $fromdateformat, $todateformat)
-{
-    $datetimeobj = new Date_Time_Converter($value , $fromdateformat);
-    return $datetimeobj->convert($todateformat);
-}
-
-
-/**
-* This function removes the UTF-8 Byte Order Mark from a string
-*
-* @param string $str
-* @return string
-*/
-function removeBOM($str=""){
-    if(substr($str, 0,3) == pack("CCC",0xef,0xbb,0xbf)) {
-        $str=substr($str, 3);
-    }
-    return $str;
-}
-
-/**
-* This function requests the latest update information from the LimeSurvey.org website
-*
-* @returns array Contains update information or false if the request failed for some reason
-*/
-function GetUpdateInfo()
-{
-    global $homedir, $debug, $buildnumber, $versionnumber;
-    require_once($homedir."/classes/http/http.php");
-
-    $http=new http_class;
-
-    /* Connection timeout */
-    $http->timeout=0;
-    /* Data transfer timeout */
-    $http->data_timeout=0;
-    $http->user_agent="Mozilla/4.0 (compatible; MSIE 6.0; Windows NT 5.1)";
-    $http->GetRequestArguments("http://update.limesurvey.org?build=$buildnumber",$arguments);
-
-    $updateinfo=false;
-    $error=$http->Open($arguments);
-    $error=$http->SendRequest($arguments);
-
-    $http->ReadReplyHeaders($headers);
-
-
-    if($error=="") {
-        $body=''; $full_body='';
-        for(;;){
-            $error = $http->ReadReplyBody($body,10000);
-            if($error != "" || strlen($body)==0) break;
-            $full_body .= $body;
-        }
-        $updateinfo=json_decode($full_body,true);
-        if ($http->response_status!='200')
-        {
-            $updateinfo['errorcode']=$http->response_status;
-            $updateinfo['errorhtml']=$full_body;
-        }
-    }
-    else
-    {
-        $updateinfo['errorcode']=$error;
-        $updateinfo['errorhtml']=$error;
-    }
-    unset( $http );
-    return $updateinfo;
-}
-
-
-
-/**
-* This function updates the actual global variables if an update is available after using GetUpdateInfo
-* @return Array with update or error information
-*/
-function updatecheck()
-{
-    global $buildnumber;
-    $updateinfo=GetUpdateInfo();
-    if (isset($updateinfo['Targetversion']['build']) && (int)$updateinfo['Targetversion']['build']>(int)$buildnumber && trim($buildnumber)!='')
-    {
-        setGlobalSetting('updateavailable',1);
-        setGlobalSetting('updatebuild',$updateinfo['Targetversion']['build']);
-        setGlobalSetting('updateversion',$updateinfo['Targetversion']['versionnumber']);
-    }
-    else
-    {
-        setGlobalSetting('updateavailable',0);
-    }
-    setGlobalSetting('updatelastcheck',date('Y-m-d H:i:s'));
-    return $updateinfo;
-}
-
-/**
-* This function removes a directory recursively
-*
-* @param mixed $dirname
-* @return bool
-*/
-function rmdirr($dirname)
-{
-    // Sanity check
-    if (!file_exists($dirname)) {
-        return false;
-    }
-
-    // Simple delete for a file
-    if (is_file($dirname) || is_link($dirname)) {
-        return @unlink($dirname);
-    }
-
-    // Loop through the folder
-    $dir = dir($dirname);
-    while (false !== $entry = $dir->read()) {
-        // Skip pointers
-        if ($entry == '.' || $entry == '..') {
-            continue;
-        }
-
-        // Recurse
-        rmdirr($dirname . DIRECTORY_SEPARATOR . $entry);
-    }
-
-    // Clean up
-    $dir->close();
-    return @rmdir($dirname);
-}
-
-function getTokenData($surveyid, $token)
-{
-    global $dbprefix, $connect;
-    $query = "SELECT * FROM ".db_table_name('tokens_'.$surveyid)." WHERE token='".db_quote($token)."'";
-    $result = db_execute_assoc($query) or safe_die("Couldn't get token info in getTokenData()<br />".$query."<br />".$connect->ErrorMsg());    //Checked
-    $thistoken=array(); // so has default value
-    while($row=$result->FetchRow())
-    {
-        $thistoken=array("firstname"=>$row['firstname'],
-        "lastname"=>$row['lastname'],
-        "email"=>$row['email'],
-        "language" =>$row['language'],
-        "usesleft" =>$row['usesleft'],
-        );
-        $attrfieldnames=GetAttributeFieldnames($surveyid);
-        foreach ($attrfieldnames as $attr_name)
-        {
-            $thistoken[$attr_name]=$row[$attr_name];
-        }
-    } // while
-    return $thistoken;
-}
-
-
-/**
-* This function returns the complete directory path to a given template name
-*
-* @param mixed $sTemplateName
-*/
-function sGetTemplatePath($sTemplateName)
-{
-    global $standardtemplaterootdir, $usertemplaterootdir, $defaulttemplate;
-    if (isStandardTemplate($sTemplateName))
-    {
-        return $standardtemplaterootdir.'/'.$sTemplateName;
-    }
-    else
-    {
-        if (file_exists($usertemplaterootdir.'/'.$sTemplateName))
-        {
-            return $usertemplaterootdir.'/'.$sTemplateName;
-        }
-        elseif (file_exists($usertemplaterootdir.'/'.$defaulttemplate))
-        {
-            return $usertemplaterootdir.'/'.$defaulttemplate;
-        }
-        elseif (file_exists($standardtemplaterootdir.'/'.$defaulttemplate))
-        {
-            return $standardtemplaterootdir.'/'.$defaulttemplate;
-        }
-        else
-        {
-            return $standardtemplaterootdir.'/default';
-        }
-    }
-}
-
-/**
-* This function returns the complete URL path to a given template name
-*
-* @param mixed $sTemplateName
-*/
-function sGetTemplateURL($sTemplateName)
-{
-    global $standardtemplaterooturl, $standardtemplaterootdir, $usertemplaterooturl, $usertemplaterootdir, $defaulttemplate;
-    if (isStandardTemplate($sTemplateName))
-    {
-        return $standardtemplaterooturl.'/'.$sTemplateName;
-    }
-    else
-    {
-        if (file_exists($usertemplaterootdir.'/'.$sTemplateName))
-        {
-            return $usertemplaterooturl.'/'.$sTemplateName;
-        }
-        elseif (file_exists($usertemplaterootdir.'/'.$defaulttemplate))
-        {
-            return $usertemplaterooturl.'/'.$defaulttemplate;
-        }
-        elseif (file_exists($standardtemplaterootdir.'/'.$defaulttemplate))
-        {
-            return $standardtemplaterooturl.'/'.$defaulttemplate;
-        }
-        else
-        {
-            return $standardtemplaterooturl.'/default';
-        }
-    }
-}
-
-/**
-* Return the goodchars to be used when filtering input for numbers.
-*
-* @param $lang 	string	language used, for localisation
-* @param $integer	bool	use only integer
-* @param $negative	bool	allow negative values
-*/
-function getNumericalFormat($lang = 'en', $integer = false, $negative = true) {
-    $goodchars = "0123456789";
-    if ($integer === false) $goodchars .= ".";    //Todo, add localisation
-    if ($negative === true) $goodchars .= "-";    //Todo, check databases
-    return $goodchars;
-}
-
-/**
-* Return an array of subquestions for a given sid/qid
-*
-* @param int $sid
-* @param int $qid
-* @param $sLanguage Language of the subquestion text
-*/
-function getSubQuestions($sid, $qid, $sLanguage) {
-    global $dbprefix, $connect, $clang;
-    static $subquestions;
-
-    if (!isset($subquestions[$sid])) {
-	    $sid = sanitize_int($sid);
-	    $query = "SELECT sq.*, q.other FROM {$dbprefix}questions as sq, {$dbprefix}questions as q"
-	            ." WHERE sq.parent_qid=q.qid AND q.sid=$sid"
-	            ." AND sq.language='".$sLanguage. "' "
-	            ." AND q.language='".$sLanguage. "' "
-	            ." ORDER BY sq.parent_qid, q.question_order,sq.scale_id , sq.question_order";
-	    $result=db_execute_assoc($query) or safe_die ("Couldn't get perform answers query<br />$query<br />".$connect->ErrorMsg());    //Checked
-        $resultset=array();
-	    while ($row=$result->FetchRow())
-	    {
-	        $resultset[$row['parent_qid']][] = $row;
-	    }
-	    $subquestions[$sid] = $resultset;
-    }
-    if (isset($subquestions[$sid][$qid])) return $subquestions[$sid][$qid];
-    return array();
-}
-
-/**
-* Wrapper function to retrieve an xmlwriter object and do error handling if it is not compiled
-* into PHP
-*/
-function getXMLWriter() {
-    if (!extension_loaded('xmlwriter')) {
-        safe_die('XMLWriter class not compiled into PHP, please contact your system administrator');
-    } else {
-        $xmlwriter = new XMLWriter();
-    }
-    return $xmlwriter;
-}
-
-
-
-/*
-* Return a sql statement for renaming a table
-*/
-function db_rename_table($oldtable, $newtable)
-{
-    global $connect;
-
-    $dict = NewDataDictionary($connect);
-    $result=$dict->RenameTableSQL($oldtable, $newtable);
-    return $result[0];
-}
-
-/**
-* Returns true when a token can not be used (either doesn't exist or has less then one usage left
-*
-* @param mixed $tid Token
-*/
-function usedTokens($token)
-{
-    global $dbprefix, $surveyid;
-
-    $utresult = true;
-    $query = "SELECT tid, usesleft from {$dbprefix}tokens_$surveyid WHERE token=".db_quoteall($token);
-
-    $result=db_execute_assoc($query,null,true);
-    if ($result !== false) {
-        $row=$result->FetchRow();
-        if ($row['usesleft']>0) $utresult = false;
-    }
-    return $utresult;
-}
-
-
-
-/**
-* redirect() generates a redirect URL for the apporpriate SSL mode then applies it.
-*
-* @param $ssl_mode string 's' or '' (empty).
-*/
-function redirect($ssl_mode)
-{
-    $url = 'http'.$ssl_mode.'://'.$_SERVER['HTTP_HOST'].$_SERVER['REQUEST_URI'];
-    if (!headers_sent())
-    {	// If headers not sent yet... then do php redirect
-        ob_clean();
-	    header('Location: '.$url);
-	    ob_flush();
-	    exit;
-    };
-};
-
-/**
-* SSL_mode() $force_ssl is on or off, it checks if the current
-* request is to HTTPS (or not). If $force_ssl is on, and the
-* request is not to HTTPS, it redirects the request to the HTTPS
-* version of the URL, if the request is to HTTPS, it rewrites all
-* the URL variables so they also point to HTTPS.
-*/
-function SSL_mode()
-{
-    global $rooturl , $homeurl , $publicurl , $tempurl , $imageurl , $uploadurl;
-    global $usertemplaterooturl , $standardtemplaterooturl;
-    global $parsedurl , $relativeurl , $fckeditordir , $ssl_emergency_override;
-
-    $https = isset($_SERVER['HTTPS'])?$_SERVER['HTTPS']:'';
-    if($ssl_emergency_override !== true )
-    {
-        $force_ssl = strtolower(getGlobalSetting('force_ssl'));
-    }
-    else
-    {
-        $force_ssl = 'off';
-    };
-    if( $force_ssl == 'on' && $https == '' )
-    {
-                redirect('s');
-    }
-    if( $force_ssl == 'off' && $https != '')
-    {
-                redirect('');
-    };
-};
-
-
-/**
-* Creates an array with details on a particular response for display purposes
-* Used in Print answers (done), Detailed response view (Todo:)and Detailed admin notification email (done)
-*
-* @param mixed $iSurveyID
-* @param mixed $iResponseID
-* @param mixed $sLanguageCode
-* @param boolean $bHonorConditions Apply conditions
-*/
-function aGetFullResponseTable($iSurveyID, $iResponseID, $sLanguageCode, $bHonorConditions=false)
-{
-    global $connect;
-    $aFieldMap = createFieldMap($iSurveyID,'full',false,false,$sLanguageCode);
-    //Get response data
-    $idquery = "SELECT * FROM ".db_table_name('survey_'.$iSurveyID)." WHERE id=".$iResponseID;
-    $idrow=$connect->GetRow($idquery) or safe_die ("Couldn't get entry<br />\n$idquery<br />\n".$connect->ErrorMsg()); //Checked
-
-    // Create array of non-null values - those are the relevant ones
-    $aRelevantFields = array();
-
-    foreach ($aFieldMap as $sKey=>$fname)
-    {
-        if (!is_null($idrow[$fname['fieldname']]))
-        {
-            $aRelevantFields[$sKey]=$fname;
-        }
-    }
-
-    $aResultTable=array();
-
-    $oldgid = 0;
-    $oldqid = 0;
-    foreach ($aRelevantFields as $sKey=>$fname)
-    {
-        if (!empty($fname['qid']))
-        {
-            $attributes = getQuestionAttributes($fname['qid']);
-            if (getQuestionAttributeValue($attributes, 'hidden') == 1)
-            {
-                continue;
-            }
-        }
-        $question = $fname['question'];
-        $subquestion='';
-        if (isset($fname['gid']) && !empty($fname['gid'])) {
-            //Check to see if gid is the same as before. if not show group name
-            if ($oldgid !== $fname['gid'])
-            {
-                $oldgid = $fname['gid'];
-                $aResultTable['gid_'.$fname['gid']]=array($fname['group_name']);
-            }
-        }
-        if (isset($fname['qid']) && !empty($fname['qid']))
-        {
-            if ($oldqid !== $fname['qid'])
-            {
-                $oldqid = $fname['qid'];
-                if (($bHonorConditions && LimeExpressionManager::QuestionIsRelevant($fname['qid'])) || !$bHonorConditions)
-                {
-                if (isset($fname['subquestion']) || isset($fname['subquestion1']) || isset($fname['subquestion2']))
-                {
-                    $aResultTable['qid_'.$fname['sid'].'X'.$fname['gid'].'X'.$fname['qid']]=array($fname['question'],'','');
-                }
-                else
-                {
-                    $answer=getextendedanswer($fname['fieldname'], $idrow[$fname['fieldname']]);
-                    $aResultTable[$fname['fieldname']]=array($question,'',$answer);
-                    continue;
-                }
-
-            }
-                else
-                {
-                    continue;
-        }
-
-            }
-        }
-        else
-        {
-            $answer=getextendedanswer($fname['fieldname'], $idrow[$fname['fieldname']]);
-            $aResultTable[$fname['fieldname']]=array($question,'',$answer);
-            continue;
-        }
-        if (isset($fname['subquestion']))
-        $subquestion = "{$fname['subquestion']}";
-
-        if (isset($fname['subquestion1']))
-        $subquestion = "{$fname['subquestion1']}";
-
-        if (isset($fname['subquestion2']))
-        $subquestion .= "[{$fname['subquestion2']}]";
-
-        $answer=getextendedanswer($fname['fieldname'], $idrow[$fname['fieldname']]);
-        $aResultTable[$fname['fieldname']]=array('',$subquestion,$answer);
-    }
-    return $aResultTable;
-}
-
-
-
-/**
-* Check if $str is an integer, or string representation of an integer
-*
-* @param mixed $mStr
-*/
-function bIsNumericInt($mStr)
-{
-    if(is_int($mStr))
-        return true;
-    elseif(is_string($mStr))
-        return preg_match("/^[0-9]+$/", $mStr);
-    return false;
-}
-
-/**
-* Invert key/values of an associative array, preserving multiple values in
-* the source array as a single key with multiple values in the resulting
-* array.
-*
-* This is not the same as array_flip(), which flattens the structure of the
-* source array.
-*
-* @param array $aArr
-*/
-function aArrayInvert($aArr)
-{
-    $aRet = array();
-    foreach($aArr as $k => $v)
-        $aRet[$v][] = $k;
-    return $aRet;
-}
-
-/**
-* Include Keypad headers
-*/
-function vIncludeKeypad()
-{
-    global $js_header_includes, $css_header_includes, $clang;
-
-    $js_header_includes[] = '/scripts/jquery/jquery.keypad.min.js';
-    if ($clang->langcode !== 'en')
-    {
-        $js_header_includes[] = '/scripts/jquery/locale/jquery.ui.keypad-'.$clang->langcode.'.js';
-    }
-    $css_header_includes[] = '/scripts/jquery/css/jquery.keypad.alt.css';
-}
-
-/**
-* Strips the DB prefix from a string - does not verify just strips the according number of characters
-*
-* @param mixed $sTableName
-* @return string
-*/
-function sStripDBPrefix($sTableName)
-{
-    global $dbprefix;
-    return substr($sTableName,strlen($dbprefix));
-}
-
-/*
-* Emit the standard (last) onsubmit handler for the survey.
-*
-* This code in injected in the three questionnaire modes right after the <form> element,
-* before the individual questions emit their own onsubmit replacement code.
-*/
-function sDefaultSubmitHandler()
-{
-    return <<<EOS
-    <script type='text/javascript'>
-    <!--
-        // register the standard (last) onsubmit handler *first*
-        document.limesurvey.onsubmit = std_onsubmit_handler;
-    -->
-    </script>
-EOS;
-}
-
-/**
-* This function fixes the group ID and type on all subquestions
-*
-*/
-function fixSubquestions()
-{
-    $surveyidresult=db_select_limit_assoc("select sq.qid, sq.parent_qid, sq.gid as sqgid, q.gid, sq.type as sqtype, q.type
-    from ".db_table_name('questions')." sq JOIN ".db_table_name('questions')." q on sq.parent_qid=q.qid
-    where sq.parent_qid>0 and  (sq.gid!=q.gid or sq.type!=q.type)",1000);
-    while ($sv = $surveyidresult->FetchRow())
-    {
-        db_execute_assoc('update '.db_table_name('questions')." set type='{$sv['type']}', gid={$sv['gid']} where qid={$sv['qid']}");
-    }
-
-}
-
-
-// Closing PHP tag intentionally omitted - yes, it is okay
+<?php
+/*
+* LimeSurvey
+* Copyright (C) 2007 The LimeSurvey Project Team / Carsten Schmitz
+* All rights reserved.
+* License: GNU/GPL License v2 or later, see LICENSE.php
+* LimeSurvey is free software. This version may have been modified pursuant
+* to the GNU General Public License, and as distributed it includes or
+* is derivative of works licensed under the GNU General Public License or
+* other free or open source software licenses.
+* See COPYRIGHT.php for copyright notices and details.
+*
+*	$Id$
+*	Files Purpose: lots of common functions
+*/
+
+require_once('replacements.php');
+
+
+/**
+* This function gives back an array that defines which survey permissions and what part of the CRUD+Import+Export subpermissions is available.
+* - for example it would not make sense to have  a 'create' permissions for survey locale settings as they exist with every survey
+*  so the editor for survey permission should not show a checkbox here, therfore the create element of that permission is set to 'false'
+*  If you want to generally add a new permission just add it here.
+*
+*/
+function aGetBaseSurveyPermissions()
+{
+    global $clang;
+    $aPermissions=array(
+                    'assessments'=>array('create'=>true,'read'=>true,'update'=>true,'delete'=>true,'import'=>false,'export'=>false,'title'=>$clang->gT("Assessments"),'description'=>$clang->gT("Permission to create/view/update/delete assessments rules for a survey"),'img'=>'assessments'),  // Checked
+                    'quotas'=>array('create'=>true,'read'=>true,'update'=>true,'delete'=>true,'import'=>false,'export'=>false,'title'=>$clang->gT("Quotas"),'description'=>$clang->gT("Permission to create/view/update/delete quota rules for a survey"),'img'=>'quota'), // Checked
+                    'responses'=>array('create'=>true,'read'=>true,'update'=>true,'delete'=>true,'import'=>true,'export'=>true,'title'=>$clang->gT("Responses"),'description'=>$clang->gT("Permission to create(data entry)/view/update/delete/import/export responses"),'img'=>'browse'),
+                    'statistics'=>array('create'=>false,'read'=>true,'update'=>false,'delete'=>false,'import'=>false,'export'=>false,'title'=>$clang->gT("Statistics"),'description'=>$clang->gT("Permission to view statistics"),'img'=>'statistics'),    //Checked
+                    'survey'=>array('create'=>false,'read'=>true,'update'=>false,'delete'=>true,'import'=>false,'export'=>false,'title'=>$clang->gT("Survey deletion"),'description'=>$clang->gT("Permission to delete a survey"),'img'=>'delete'),   //Checked
+                    'surveyactivation'=>array('create'=>false,'read'=>false,'update'=>true,'delete'=>false,'import'=>false,'export'=>false,'title'=>$clang->gT("Survey activation"),'description'=>$clang->gT("Permission to activate/deactivate a survey"),'img'=>'activate_deactivate'),  //Checked
+                    'surveycontent'=>array('create'=>true,'read'=>true,'update'=>true,'delete'=>true,'import'=>true,'export'=>true,'title'=>$clang->gT("Survey content"),'description'=>$clang->gT("Permission to create/view/update/delete/import/export the questions, groups, answers & conditions of a survey"),'img'=>'add'),
+                    'surveylocale'=>array('create'=>false,'read'=>true,'update'=>true,'delete'=>false,'import'=>false,'export'=>false,'title'=>$clang->gT("Survey locale settings"),'description'=>$clang->gT("Permission to view/update the survey locale settings"),'img'=>'edit'),
+                    'surveysecurity'=>array('create'=>true,'read'=>true,'update'=>true,'delete'=>true,'import'=>false,'export'=>false,'title'=>$clang->gT("Survey security"),'description'=>$clang->gT("Permission to modify survey security settings"),'img'=>'survey_security'),
+                    'surveysettings'=>array('create'=>false,'read'=>true,'update'=>true,'delete'=>false,'import'=>false,'export'=>false,'title'=>$clang->gT("Survey settings"),'description'=>$clang->gT("Permission to view/update the survey settings including token table creation"),'img'=>'survey_settings'),
+                    'tokens'=>array('create'=>true,'read'=>true,'update'=>true,'delete'=>true,'import'=>true,'export'=>true,'title'=>$clang->gT("Tokens"),'description'=>$clang->gT("Permission to create/update/delete/import/export token entries"),'img'=>'tokens'),
+                    'translations'=>array('create'=>false,'read'=>true,'update'=>true,'delete'=>false,'import'=>false,'export'=>false,'title'=>$clang->gT("Quick translation"),'description'=>$clang->gT("Permission to view & update the translations using the quick-translation feature"),'img'=>'translate')
+                    );
+   uasort($aPermissions,"aComparePermission");
+   return $aPermissions;
+}
+
+/**
+* Simple function to sort the permissions by title
+*
+* @param mixed $aPermissionA  Permission A to compare
+* @param mixed $aPermissionB  Permission B to compare
+*/
+function aComparePermission($aPermissionA,$aPermissionB)
+{
+    if($aPermissionA['title'] >$aPermissionB['title']) {
+        return 1;
+    }
+    else {
+        return -1;
+    }
+}
+
+/**
+* getqtypelist() Returns list of question types available in LimeSurvey. Edit this if you are adding a new
+*    question type
+*
+* @global string $publicurl
+* @global string $sourcefrom
+*
+* @param string $SelectedCode Value of the Question Type (defaults to "T")
+* @param string $ReturnType Type of output from this function (defaults to selector)
+*
+* @return depending on $ReturnType param, returns a straight "array" of question types, or an <option></option> list
+*
+* Explanation of questiontype array:
+*
+* description : Question description
+* subquestions : 0= Does not support subquestions x=Number of subquestion scales
+* answerscales : 0= Does not need answers x=Number of answer scales (usually 1, but e.g. for dual scale question set to 2)
+* assessable : 0=Does not support assessment values when editing answerd 1=Support assessment values
+*/
+function getqtypelist($SelectedCode = "T", $ReturnType = "selector")
+{
+    global $publicurl;
+    global $sourcefrom, $clang;
+
+    if (!isset($clang))
+    {
+        $clang = new limesurvey_lang("en");
+    }
+    $group['Arrays'] = $clang->gT('Arrays');
+    $group['MaskQuestions'] = $clang->gT("Mask questions");
+    $group['SinChoiceQues'] = $clang->gT("Single choice questions");
+    $group['MulChoiceQues'] = $clang->gT("Multiple choice questions");
+    $group['TextQuestions'] = $clang->gT("Text questions");
+
+
+    $qtypes = array(
+    "1"=>array('description'=>$clang->gT("Array dual scale"),
+               'group'=>$group['Arrays'],
+               'subquestions'=>1,
+               'assessable'=>1,
+               'hasdefaultvalues'=>0,
+               'answerscales'=>2),
+    "5"=>array('description'=>$clang->gT("5 Point Choice"),
+               'group'=>$group['SinChoiceQues'],
+               'subquestions'=>0,
+               'hasdefaultvalues'=>0,
+               'assessable'=>0,
+               'answerscales'=>0),
+    "A"=>array('description'=>$clang->gT("Array (5 Point Choice)"),
+               'group'=>$group['Arrays'],
+               'subquestions'=>1,
+               'hasdefaultvalues'=>0,
+               'assessable'=>1,
+               'answerscales'=>0),
+    "B"=>array('description'=>$clang->gT("Array (10 Point Choice)"),
+               'group'=>$group['Arrays'],
+               'subquestions'=>1,
+               'hasdefaultvalues'=>0,
+               'assessable'=>1,
+               'answerscales'=>0),
+    "C"=>array('description'=>$clang->gT("Array (Yes/No/Uncertain)"),
+               'group'=>$group['Arrays'],
+               'subquestions'=>1,
+               'hasdefaultvalues'=>0,
+               'assessable'=>1,
+               'answerscales'=>0),
+    "D"=>array('description'=>$clang->gT("Date"),
+               'group'=>$group['MaskQuestions'],
+               'subquestions'=>0,
+               'hasdefaultvalues'=>1,
+               'assessable'=>0,
+               'answerscales'=>0),
+    "E"=>array('description'=>$clang->gT("Array (Increase/Same/Decrease)"),
+               'group'=>$group['Arrays'],
+               'subquestions'=>1,
+               'hasdefaultvalues'=>0,
+               'assessable'=>1,
+               'answerscales'=>0),
+    "F"=>array('description'=>$clang->gT("Array"),
+               'group'=>$group['Arrays'],
+               'subquestions'=>1,
+               'hasdefaultvalues'=>0,
+               'assessable'=>1,
+               'answerscales'=>1),
+    "G"=>array('description'=>$clang->gT("Gender"),
+               'group'=>$group['MaskQuestions'],
+               'subquestions'=>0,
+               'hasdefaultvalues'=>0,
+               'assessable'=>0,
+               'answerscales'=>0),
+    "H"=>array('description'=>$clang->gT("Array by column"),
+               'group'=>$group['Arrays'],
+               'hasdefaultvalues'=>0,
+               'subquestions'=>1,
+               'assessable'=>1,
+               'answerscales'=>1),
+    "I"=>array('description'=>$clang->gT("Language Switch"),
+               'group'=>$group['MaskQuestions'],
+               'hasdefaultvalues'=>0,
+               'subquestions'=>0,
+               'assessable'=>0,
+               'answerscales'=>0),
+    "K"=>array('description'=>$clang->gT("Multiple Numerical Input"),
+               'group'=>$group['MaskQuestions'],
+               'hasdefaultvalues'=>1,
+               'subquestions'=>1,
+               'assessable'=>1,
+               'answerscales'=>0),
+    "L"=>array('description'=>$clang->gT("List (Radio)"),
+               'group'=>$group['SinChoiceQues'],
+               'subquestions'=>0,
+               'hasdefaultvalues'=>1,
+               'assessable'=>1,
+               'answerscales'=>1),
+    "M"=>array('description'=>$clang->gT("Multiple choice"),
+               'group'=>$group['MulChoiceQues'],
+               'subquestions'=>1,
+               'hasdefaultvalues'=>1,
+               'assessable'=>1,
+               'answerscales'=>0),
+    "N"=>array('description'=>$clang->gT("Numerical Input"),
+               'group'=>$group['MaskQuestions'],
+               'subquestions'=>0,
+               'hasdefaultvalues'=>1,
+               'assessable'=>0,
+               'answerscales'=>0),
+    "O"=>array('description'=>$clang->gT("List with comment"),
+               'group'=>$group['SinChoiceQues'],
+               'subquestions'=>0,
+               'hasdefaultvalues'=>1,
+               'assessable'=>1,
+               'answerscales'=>1),
+    "P"=>array('description'=>$clang->gT("Multiple choice with comments"),
+               'group'=>$group['MulChoiceQues'],
+               'subquestions'=>1,
+               'hasdefaultvalues'=>1,
+               'assessable'=>1,
+               'answerscales'=>0),
+    "Q"=>array('description'=>$clang->gT("Multiple Short Text"),
+               'group'=>$group['TextQuestions'],
+               'subquestions'=>1,
+               'hasdefaultvalues'=>1,
+               'assessable'=>0,
+               'answerscales'=>0),
+    "R"=>array('description'=>$clang->gT("Ranking"),
+               'group'=>$group['MaskQuestions'],
+               'subquestions'=>0,
+               'hasdefaultvalues'=>0,
+               'assessable'=>1,
+               'answerscales'=>1),
+    "S"=>array('description'=>$clang->gT("Short Free Text"),
+               'group'=>$group['TextQuestions'],
+               'subquestions'=>0,
+               'hasdefaultvalues'=>1,
+               'assessable'=>0,
+               'answerscales'=>0),
+    "T"=>array('description'=>$clang->gT("Long Free Text"),
+               'group'=>$group['TextQuestions'],
+               'subquestions'=>0,
+               'hasdefaultvalues'=>1,
+               'assessable'=>0,
+               'answerscales'=>0),
+    "U"=>array('description'=>$clang->gT("Huge Free Text"),
+               'group'=>$group['TextQuestions'],
+               'subquestions'=>0,
+               'hasdefaultvalues'=>1,
+               'assessable'=>0,
+               'answerscales'=>0),
+    "X"=>array('description'=>$clang->gT("Text display"),
+               'group'=>$group['MaskQuestions'],
+               'subquestions'=>0,
+               'hasdefaultvalues'=>0,
+               'assessable'=>0,
+               'answerscales'=>0),
+    "Y"=>array('description'=>$clang->gT("Yes/No"),
+               'group'=>$group['MaskQuestions'],
+               'subquestions'=>0,
+               'hasdefaultvalues'=>0,
+               'assessable'=>0,
+               'answerscales'=>0),
+    "!"=>array('description'=>$clang->gT("List (Dropdown)"),
+               'group'=>$group['SinChoiceQues'],
+               'subquestions'=>0,
+               'hasdefaultvalues'=>1,
+               'assessable'=>1,
+               'answerscales'=>1),
+    ":"=>array('description'=>$clang->gT("Array (Numbers)"),
+               'group'=>$group['Arrays'],
+               'subquestions'=>2,
+               'hasdefaultvalues'=>0,
+               'assessable'=>1,
+               'answerscales'=>0),
+    ";"=>array('description'=>$clang->gT("Array (Texts)"),
+               'group'=>$group['Arrays'],
+               'subquestions'=>2,
+               'hasdefaultvalues'=>0,
+               'assessable'=>0,
+               'answerscales'=>0),
+    "|"=>array('description'=>$clang->gT("File upload"),
+               'group'=>$group['MaskQuestions'],
+               'subquestions'=>0,
+               'hasdefaultvalues'=>0,
+               'assessable'=>0,
+               'answerscales'=>0),
+    "*"=>array('description'=>$clang->gT("Equation"),
+               'group'=>$group['MaskQuestions'],
+               'subquestions'=>0,
+               'hasdefaultvalues'=>0,
+               'assessable'=>0,
+               'answerscales'=>0),
+    );
+    asort($qtypes);
+    if ($ReturnType == "array") {return $qtypes;}
+    if ($ReturnType == "group"){
+        foreach($qtypes as $qkey=>$qtype){
+            $newqType[$qtype['group']][$qkey] = $qtype;
+        }
+
+
+    $qtypeselecter = "";
+        foreach($newqType as $group=>$members)
+        {
+            $qtypeselecter .= '<optgroup label="'.$group.'">';
+            foreach($members as $TypeCode=>$TypeProperties){
+                $qtypeselecter .= "<option value='$TypeCode'";
+                if ($SelectedCode == $TypeCode) {$qtypeselecter .= " selected='selected'";}
+                $qtypeselecter .= ">{$TypeProperties['description']}</option>\n";
+            }
+            $qtypeselecter .= '</optgroup>';
+        }
+
+        return $qtypeselecter;
+
+    };
+    $qtypeselecter = "";
+    foreach($qtypes as $TypeCode=>$TypeProperties)
+    {
+        $qtypeselecter .= "<option value='$TypeCode'";
+        if ($SelectedCode == $TypeCode) {$qtypeselecter .= " selected='selected'";}
+        $qtypeselecter .= ">{$TypeProperties['description']}</option>\n";
+    }
+    return $qtypeselecter;
+}
+
+/**
+* isStandardTemplate returns true if a template is a standard template
+* This function does not check if a template actually exists
+*
+* @param mixed $sTemplateName template name to look for
+* @return bool True if standard template, otherwise false
+*/
+function isStandardTemplate($sTemplateName)
+{
+    return in_array($sTemplateName,array('basic',
+                                        'bluengrey',
+                                        'business_grey',
+                                        'citronade',
+                                        'clear_logo',
+                                        'default',
+                                        'eirenicon',
+                                        'limespired',
+                                        'mint_idea',
+                                        'sherpa',
+                                        'vallendar'));
+}
+
+
+function &db_execute_num($sql,$inputarr=false)
+{
+    global $connect;
+
+    $connect->SetFetchMode(ADODB_FETCH_NUM);
+    $dataset=$connect->Execute($sql,$inputarr);  //Checked
+    return $dataset;
+}
+
+function &db_select_limit_num($sql,$numrows=-1,$offset=-1,$inputarr=false)
+{
+    global $connect;
+
+    $connect->SetFetchMode(ADODB_FETCH_NUM);
+    $dataset=$connect->SelectLimit($sql,$numrows,$offset,$inputarr=false) or safe_die($sql);
+    return $dataset;
+}
+
+function &db_execute_assoc($sql,$inputarr=false,$silent=false)
+{
+    global $connect;
+
+    $connect->SetFetchMode(ADODB_FETCH_ASSOC);
+    $dataset=$connect->Execute($sql,$inputarr);    //Checked
+    if (!$silent && !$dataset)  {safe_die($connect->ErrorMsg().':'.$sql);}
+    return $dataset;
+}
+
+function &db_select_limit_assoc($sql,$numrows=-1,$offset=-1,$inputarr=false,$dieonerror=true)
+{
+    global $connect;
+
+    $connect->SetFetchMode(ADODB_FETCH_ASSOC);
+    $dataset=$connect->SelectLimit($sql,$numrows,$offset,$inputarr=false);
+    if (!$dataset && $dieonerror) {safe_die($connect->ErrorMsg().':'.$sql);}
+    return $dataset;
+}
+
+/**
+* Returns the first row of values of the $sql query result
+* as a 1-dimensional array
+*
+* @param mixed $sql
+*/
+function &db_select_column($sql)
+{
+    global $connect;
+
+    $connect->SetFetchMode(ADODB_FETCH_NUM);
+    $dataset=$connect->Execute($sql);
+    $resultarray=array();
+    while ($row = $dataset->fetchRow()) {
+        $resultarray[]=$row[0];
+    }
+    return $resultarray;
+}
+
+
+/**
+* This functions quotes fieldnames accordingly
+*
+* @param mixed $id Fieldname to be quoted
+*/
+function db_quote_id($id)
+{
+    global $databasetype;
+    // WE DONT HAVE nor USE other thing that alphanumeric characters in the field names
+    //  $quote = $connect->nameQuote;
+    //  return $quote.str_replace($quote,$quote.$quote,$id).$quote;
+
+    switch ($databasetype)
+    {
+        case "mysqli" :
+        case "mysql" :
+            return "`".$id."`";
+            break;
+        case "mssql_n" :
+        case "mssql" :
+		case "mssqlnative" :
+        case "odbc_mssql" :
+            return "[".$id."]";
+            break;
+        case "postgres":
+            return "\"".$id."\"";
+            break;
+        default:
+            return "`".$id."`";
+    }
+}
+
+function db_random()
+{
+    global $connect,$databasetype;
+    if ($databasetype=='odbc_mssql' || $databasetype=='mssql_n' || $databasetype=='odbtp')  {$srandom='NEWID()';}
+    else {$srandom=$connect->random;}
+    return $srandom;
+
+}
+
+function db_quote($str,$ispostvar=false)
+// This functions escapes the string only inside
+{
+    global $connect;
+    if ($ispostvar) { return $connect->escape($str, get_magic_quotes_gpc());}
+    else {return $connect->escape($str);}
+}
+
+function db_quoteall($str,$ispostvar=false)
+// This functions escapes the string inside and puts quotes around the string according to the used db type
+// IF you are quoting a variable from a POST/GET then set $ispostvar to true so it doesnt get quoted twice.
+{
+    global $connect;
+    if ($ispostvar) { return $connect->qstr($str, get_magic_quotes_gpc());}
+    else {return $connect->qstr($str);}
+
+}
+
+function db_table_name($name)
+{
+    global $dbprefix;
+    return db_quote_id($dbprefix.$name);
+}
+
+/**
+* returns the table name without quotes
+*
+* @param mixed $name
+*/
+function db_table_name_nq($name)
+{
+    global $dbprefix;
+    return $dbprefix.$name;
+}
+
+/**
+*  Return a sql statement for finding LIKE named tables
+*  Be aware that you have to escape underscor chars by using a backslash
+* otherwise you might get table names returned you don't want
+*
+* @param mixed $table
+*/
+function db_select_tables_like($table)
+{
+    global $databasetype;
+    switch ($databasetype) {
+        case 'mysqli':
+        case 'mysql' :
+            return "SHOW TABLES LIKE '$table'";
+        case 'odbtp' :
+        case 'mssql_n' :
+        case 'mssqlnative':
+        case 'odbc_mssql' :
+            return "SELECT TABLE_NAME FROM INFORMATION_SCHEMA.TABLES where TABLE_TYPE='BASE TABLE' and TABLE_NAME LIKE '$table'";
+        case 'postgres' :
+            $table=str_replace('\\','\\\\',$table);
+            return "SELECT table_name FROM information_schema.tables WHERE table_schema = 'public' and table_name like '$table'";
+        default: safe_die ("Couldn't create 'select tables like' query for connection type 'databaseType'");
+    }
+}
+
+/**
+*  Return a boolean stating if the table(s) exist(s)
+*  Accepts '%' in names since it uses the 'like' statement
+*
+* @param mixed $table
+*/
+function db_tables_exist($table)
+{
+    global $connect;
+
+    $surveyHasTokensTblQ = db_select_tables_like("$table");
+    $surveyHasTokensTblResult = db_execute_num($surveyHasTokensTblQ); //Checked
+
+    if ($surveyHasTokensTblResult->RecordCount() >= 1)
+    {
+        return TRUE;
+    }
+    else
+    {
+        return FALSE;
+    }
+}
+
+/**
+* getsurveylist() Queries the database (survey table) for a list of existing surveys
+*
+* @param mixed $returnarray   boolean - if set to true an array instead of an HTML option list is given back
+*
+* @global string $surveyid
+* @global string $dbprefix
+* @global string $scriptname
+* @global string $connect
+* @global string $clang
+*
+* @return string This string is returned containing <option></option> formatted list of existing surveys
+*
+*/
+function getsurveylist($returnarray=false,$returnwithouturl=false)
+{
+    global $surveyid, $dbprefix, $scriptname, $connect, $clang, $timeadjust;
+    static $cached = null;
+
+    if(is_null($cached)) {
+        $surveyidquery = " SELECT a.*, surveyls_title, surveyls_description, surveyls_welcometext, surveyls_url "
+        ." FROM ".db_table_name('surveys')." AS a "
+        . "INNER JOIN ".db_table_name('surveys_languagesettings')." on (surveyls_survey_id=a.sid and surveyls_language=a.language) ";
+
+        if (!bHasGlobalPermission('USER_RIGHT_SUPERADMIN'))
+        {
+            $surveyidquery .= "WHERE a.sid in (select sid from ".db_table_name('survey_permissions')." where uid={$_SESSION['loginID']} and permission='survey' and read_p=1) ";
+        }
+
+        $surveyidquery .= " order by active DESC, surveyls_title";
+        $surveyidresult = db_execute_assoc($surveyidquery);  //Checked
+        if (!$surveyidresult) {return "Database Error";}
+        $surveynames = $surveyidresult->GetRows();
+        $cached=$surveynames;
+    } else {
+        $surveynames = $cached;
+    }
+    $surveyselecter = "";
+    if ($returnarray===true) return $surveynames;
+    $activesurveys='';
+    $inactivesurveys='';
+    $expiredsurveys='';
+    if ($surveynames)
+    {
+        foreach($surveynames as $sv)
+        {
+
+			$surveylstitle=FlattenText($sv['surveyls_title']);
+			if (strlen($surveylstitle)>45)
+			{
+				$surveylstitle = htmlspecialchars(mb_strcut(html_entity_decode($surveylstitle,ENT_QUOTES,'UTF-8'), 0, 45, 'UTF-8'))."...";
+			}
+
+            if($sv['active']!='Y')
+            {
+                $inactivesurveys .= "<option ";
+                if($_SESSION['loginID'] == $sv['owner_id'])
+                {
+                    $inactivesurveys .= " style=\"font-weight: bold;\"";
+                }
+                if ($sv['sid'] == $surveyid)
+                {
+                    $inactivesurveys .= " selected='selected'"; $svexist = 1;
+                }
+                if ($returnwithouturl===false)
+                {
+                    $inactivesurveys .=" value='$scriptname?sid={$sv['sid']}'>{$surveylstitle}</option>\n";
+                } else
+                {
+                    $inactivesurveys .=" value='{$sv['sid']}'>{$surveylstitle}</option>\n";
+                }
+            } elseif($sv['expires']!='' && $sv['expires'] < date_shift(date("Y-m-d H:i:s"), "Y-m-d H:i:s", $timeadjust))
+            {
+                $expiredsurveys .="<option ";
+                if ($_SESSION['loginID'] == $sv['owner_id'])
+                {
+                    $expiredsurveys .= " style=\"font-weight: bold;\"";
+                }
+                if ($sv['sid'] == $surveyid)
+                {
+                    $expiredsurveys .= " selected='selected'"; $svexist = 1;
+                }
+                if ($returnwithouturl===false)
+                {
+                    $expiredsurveys .=" value='$scriptname?sid={$sv['sid']}'>{$surveylstitle}</option>\n";
+                } else
+                {
+                    $expiredsurveys .=" value='{$sv['sid']}'>{$surveylstitle}</option>\n";
+                }
+            } else
+            {
+                $activesurveys .= "<option ";
+                if($_SESSION['loginID'] == $sv['owner_id'])
+                {
+                    $activesurveys .= " style=\"font-weight: bold;\"";
+                }
+                if ($sv['sid'] == $surveyid)
+                {
+                    $activesurveys .= " selected='selected'"; $svexist = 1;
+                }
+                if ($returnwithouturl===false)
+                {
+                    $activesurveys .=" value='$scriptname?sid={$sv['sid']}'>{$surveylstitle}</option>\n";
+                } else
+                {
+                    $activesurveys .=" value='{$sv['sid']}'>{$surveylstitle}</option>\n";
+                }
+            }
+        } // End Foreach
+    }
+    //Only show each activesurvey group if there are some
+    if ($activesurveys!='')
+    {
+        $surveyselecter .= "<optgroup label='".$clang->gT("Active")."' class='activesurveyselect'>\n";
+        $surveyselecter .= $activesurveys . "</optgroup>";
+    }
+    if ($expiredsurveys!='')
+    {
+        $surveyselecter .= "<optgroup label='".$clang->gT("Expired")."' class='expiredsurveyselect'>\n";
+        $surveyselecter .= $expiredsurveys . "</optgroup>";
+    }
+    if ($inactivesurveys!='')
+    {
+        $surveyselecter .= "<optgroup label='".$clang->gT("Inactive")."' class='inactivesurveyselect'>\n";
+        $surveyselecter .= $inactivesurveys . "</optgroup>";
+    }
+    if (!isset($svexist))
+    {
+        $surveyselecter = "<option selected='selected' value=''>".$clang->gT("Please choose...")."</option>\n".$surveyselecter;
+    } else
+    {
+        if ($returnwithouturl===false)
+        {
+            $surveyselecter = "<option value='$scriptname?sid='>".$clang->gT("None")."</option>\n".$surveyselecter;
+        } else
+        {
+            $surveyselecter = "<option value=''>".$clang->gT("None")."</option>\n".$surveyselecter;
+        }
+    }
+    return $surveyselecter;
+}
+
+/**
+* getQuestions() queries the database for an list of all questions matching the current survey and group id
+*
+* @global string $surveyid
+* @global string $gid
+* @global string $selectedqid
+*
+* @return This string is returned containing <option></option> formatted list of questions in the current survey and group
+*/
+function getQuestions($surveyid,$gid,$selectedqid)
+{
+    global $scriptname, $clang;
+
+    $s_lang = GetBaseLanguageFromSurveyID($surveyid);
+    $qquery = 'SELECT * FROM '.db_table_name('questions')." WHERE sid=$surveyid AND gid=$gid AND language='{$s_lang}' and parent_qid=0 order by question_order";
+    $qresult = db_execute_assoc($qquery); //checked
+    $qrows = $qresult->GetRows();
+
+    if (!isset($questionselecter)) {$questionselecter="";}
+    foreach ($qrows as $qrow)
+    {
+        $qrow['title'] = strip_tags($qrow['title']);
+        $questionselecter .= "<option value='$scriptname?sid=$surveyid&amp;gid=$gid&amp;qid={$qrow['qid']}'";
+        if ($selectedqid == $qrow['qid']) {$questionselecter .= " selected='selected'"; $qexists="Y";}
+        $questionselecter .=">{$qrow['title']}:";
+        $questionselecter .= " ";
+        $question=FlattenText($qrow['question']);
+        if (strlen($question)<35)
+        {
+            $questionselecter .= $question;
+        }
+        else
+        {
+            $questionselecter .= htmlspecialchars(mb_strcut(html_entity_decode($question,ENT_QUOTES,'UTF-8'), 0, 35, 'UTF-8'))."...";
+        }
+        $questionselecter .= "</option>\n";
+    }
+
+    if (!isset($qexists))
+    {
+        $questionselecter = "<option selected='selected'>".$clang->gT("Please choose...")."</option>\n".$questionselecter;
+    }
+    return $questionselecter;
+}
+
+/**
+* getGidPrevious() returns the Gid of the group prior to the current active group
+*
+* @param string $surveyid
+* @param string $gid
+*
+* @return The Gid of the previous group
+*/
+function getGidPrevious($surveyid, $gid)
+{
+    global $scriptname, $clang;
+
+    if (!$surveyid) {$surveyid=returnglobal('sid');}
+    $s_lang = GetBaseLanguageFromSurveyID($surveyid);
+    $gquery = "SELECT gid FROM ".db_table_name('groups')." WHERE sid=$surveyid AND language='{$s_lang}' ORDER BY group_order";
+    $qresult = db_execute_assoc($gquery); //checked
+    $qrows = $qresult->GetRows();
+
+    $i = 0;
+    $iPrev = -1;
+    foreach ($qrows as $qrow)
+    {
+        if ($gid == $qrow['gid']) {$iPrev = $i - 1;}
+        $i += 1;
+    }
+    if ($iPrev >= 0) {$GidPrev = $qrows[$iPrev]['gid'];}
+    else {$GidPrev = "";}
+    return $GidPrev;
+}
+
+/**
+* getQidPrevious() returns the Qid of the question prior to the current active question
+*
+* @param string $surveyid
+* @param string $gid
+* @param string $qid
+*
+* @return This Qid of the previous question
+*/
+function getQidPrevious($surveyid, $gid, $qid)
+{
+    global $scriptname, $clang;
+    $s_lang = GetBaseLanguageFromSurveyID($surveyid);
+    $qquery = 'SELECT * FROM '.db_table_name('questions')." WHERE sid=$surveyid AND gid=$gid AND language='{$s_lang}' and parent_qid=0 order by question_order";
+    $qresult = db_execute_assoc($qquery); //checked
+    $qrows = $qresult->GetRows();
+
+    $i = 0;
+    $iPrev = -1;
+    foreach ($qrows as $qrow)
+    {
+        if ($qid == $qrow['qid']) {$iPrev = $i - 1;}
+        $i += 1;
+    }
+    if ($iPrev >= 0) {$QidPrev = $qrows[$iPrev]['qid'];}
+    else {$QidPrev = "";}
+    return $QidPrev;
+}
+
+/**
+* getGidNext() returns the Gid of the group next to the current active group
+*
+* @param string $surveyid
+* @param string $gid
+*
+* @return The Gid of the next group
+*/
+function getGidNext($surveyid, $gid)
+{
+    global $scriptname, $clang;
+
+    if (!$surveyid) {$surveyid=returnglobal('sid');}
+    $s_lang = GetBaseLanguageFromSurveyID($surveyid);
+    $gquery = "SELECT gid FROM ".db_table_name('groups')." WHERE sid=$surveyid AND language='{$s_lang}' ORDER BY group_order";
+    $qresult = db_execute_assoc($gquery); //checked
+    $qrows = $qresult->GetRows();
+
+    $GidNext="";
+    $i = 0;
+    $iNext = 1;
+    foreach ($qrows as $qrow)
+    {
+        if ($gid == $qrow['gid']) {$iNext = $i + 1;}
+        $i += 1;
+    }
+    if ($iNext < count($qrows)) {$GidNext = $qrows[$iNext]['gid'];}
+    else {$GidNext = "";}
+    return $GidNext;
+}
+
+/**
+* getQidNext() returns the Qid of the question prior to the current active question
+*
+* @param string $surveyid
+* @param string $gid
+* @param string $qid
+*
+* @return This Qid of the previous question
+*/
+function getQidNext($surveyid, $gid, $qid)
+{
+    global $scriptname, $clang;
+    $s_lang = GetBaseLanguageFromSurveyID($surveyid);
+    $qquery = 'SELECT qid FROM '.db_table_name('questions')." WHERE sid=$surveyid AND gid=$gid AND language='{$s_lang}' and parent_qid=0 order by question_order";
+    $qresult = db_execute_assoc($qquery); //checked
+    $qrows = $qresult->GetRows();
+
+    $i = 0;
+    $iNext = 1;
+    foreach ($qrows as $qrow)
+    {
+        if ($qid == $qrow['qid']) {$iNext = $i + 1;}
+        $i += 1;
+    }
+    if ($iNext < count($qrows)) {$QidNext = $qrows[$iNext]['qid'];}
+    else {$QidNext = "";}
+    return $QidNext;
+}
+
+/**
+* This function calculates how much space is actually used by all files uploaded
+* using the File Upload question type
+*
+* @returns integer Actual space used in MB
+*/
+function fCalculateTotalFileUploadUsage(){
+    global $uploaddir;
+    $sQuery="select sid from ".db_table_name('surveys');
+    $oResult = db_execute_assoc($sQuery); //checked
+    $aRows = $oResult->GetRows();
+    $iTotalSize=0.0;
+    foreach ($aRows as $aRow)
+    {
+       $sFilesPath=$uploaddir.'/surveys/'.$aRow['sid'].'/files';
+       if (file_exists($sFilesPath))
+       {
+           $iTotalSize+=(float)iGetDirectorySize($sFilesPath);
+       }
+    }
+    return (float)$iTotalSize/1024/1024;
+}
+
+function iGetDirectorySize($directory) {
+    $size = 0;
+    foreach(new RecursiveIteratorIterator(new RecursiveDirectoryIterator($directory)) as $file){
+        $size+=$file->getSize();
+    }
+    return $size;
+}
+
+/**
+* Gets number of groups inside a particular survey
+*
+* @param string $surveyid
+* @param mixed $lang
+*/
+function getGroupSum($surveyid, $lang)
+{
+    global $surveyid,$dbprefix ;
+    $sumquery3 = "SELECT * FROM ".db_table_name('groups')." WHERE sid=$surveyid AND language='".$lang."'"; //Getting a count of questions for this survey
+
+    $sumresult3 = db_execute_assoc($sumquery3); //Checked
+    $groupscount = $sumresult3->RecordCount();
+
+    return $groupscount ;
+}
+
+
+/**
+* Gets number of questions inside a particular group
+*
+* @param string $surveyid
+* @param mixed $groupid
+*/
+function getQuestionSum($surveyid, $groupid)
+{
+    global $surveyid,$dbprefix ;
+    $s_lang = GetBaseLanguageFromSurveyID($surveyid);
+    $sumquery3 = "SELECT * FROM ".db_table_name('questions')." WHERE gid=$groupid and sid=$surveyid AND language='{$s_lang}'"; //Getting a count of questions for this survey
+    $sumresult3 = db_execute_assoc($sumquery3); //Checked
+    $questionscount = $sumresult3->RecordCount();
+    return $questionscount ;
+}
+
+
+/**
+* getMaxgrouporder($surveyid) queries the database for the maximum sortorder of a group and returns the next higher one.
+*
+* @param mixed $surveyid
+* @global string $surveyid
+*/
+function getMaxgrouporder($surveyid)
+{
+    global $surveyid, $connect ;
+    $s_lang = GetBaseLanguageFromSurveyID($surveyid);
+    $max_sql = "SELECT max( group_order ) AS max FROM ".db_table_name('groups')." WHERE sid =$surveyid AND language='{$s_lang}'" ;
+    $current_max = $connect->GetOne($max_sql) ;
+    if(is_null($current_max))
+    {
+        return "0" ;
+    }
+    else return ++$current_max ;
+}
+
+
+/**
+* getGroupOrder($surveyid,$gid) queries the database for the sortorder of a group.
+*
+* @param mixed $surveyid
+* @param mixed $gid
+* @return mixed
+*/
+function getGroupOrder($surveyid,$gid)
+{
+    $s_lang = GetBaseLanguageFromSurveyID($surveyid);
+    $grporder_sql = "SELECT group_order FROM ".db_table_name('groups')." WHERE sid =$surveyid AND language='{$s_lang}' AND gid=$gid" ;
+    $grporder_result =db_execute_assoc($grporder_sql); //Checked
+    $grporder_row = $grporder_result->FetchRow() ;
+    $group_order = $grporder_row['group_order'];
+    if($group_order=="")
+    {
+        return "0" ;
+    }
+    else return $group_order ;
+}
+
+/**
+* getMaxquestionorder($gid) queries the database for the maximum sortorder of a question.
+*
+* @global string $surveyid
+*/
+function getMaxquestionorder($gid)
+{
+    global $surveyid ;
+    $gid=sanitize_int($gid);
+    $s_lang = GetBaseLanguageFromSurveyID($surveyid);
+    $max_sql = "SELECT max( question_order ) AS max FROM ".db_table_name('questions')." WHERE gid='$gid' AND language='$s_lang'";
+
+    $max_result =db_execute_assoc($max_sql) ; //Checked
+    $maxrow = $max_result->FetchRow() ;
+    $current_max = $maxrow['max'];
+    if($current_max=="")
+    {
+        return "0" ;
+    }
+    else return $current_max ;
+}
+
+/**
+* question_class() returns a class name for a given question type to allow custom styling for each question type.
+*
+* @param string $input containing unique character representing each question type.
+* @return string containing the class name for a given question type.
+*/
+function question_class($input)
+{
+
+    switch($input)
+    {   // I think this is a bad solution to adding classes to question
+        // DIVs but I can't think of a better solution. (eric_t_cruiser)
+
+        case 'X': return 'boilerplate';     //  BOILERPLATE QUESTION
+        case '5': return 'choice-5-pt-radio';   //  5 POINT CHOICE radio-buttons
+        case 'D': return 'date';        //  DATE
+        case 'Z': return 'list-radio-flexible'; //  LIST Flexible radio-button
+        case 'L': return 'list-radio';      //  LIST radio-button
+        case 'W': return 'list-dropdown-flexible'; //   LIST drop-down (flexible label)
+        case '!': return 'list-dropdown';   //  List - dropdown
+        case 'O': return 'list-with-comment';   //  LIST radio-button + textarea
+        case 'R': return 'ranking';     //  RANKING STYLE
+        case 'M': return 'multiple-opt';    //  Multiple choice checkbox
+        case 'I': return 'language';        //  Language Question
+        case 'P': return 'multiple-opt-comments'; //    Multiple choice with comments checkbox + text
+        case 'Q': return 'multiple-short-txt';  //  TEXT
+        case 'K': return 'numeric-multi';   //  MULTIPLE NUMERICAL QUESTION
+        case 'N': return 'numeric';     //  NUMERICAL QUESTION TYPE
+        case 'S': return 'text-short';      //  SHORT FREE TEXT
+        case 'T': return 'text-long';       //  LONG FREE TEXT
+        case 'U': return 'text-huge';       //  HUGE FREE TEXT
+        case 'Y': return 'yes-no';      //  YES/NO radio-buttons
+        case 'G': return 'gender';      //  GENDER drop-down list
+        case 'A': return 'array-5-pt';      //  ARRAY (5 POINT CHOICE) radio-buttons
+        case 'B': return 'array-10-pt';     //  ARRAY (10 POINT CHOICE) radio-buttons
+        case 'C': return 'array-yes-uncertain-no'; //   ARRAY (YES/UNCERTAIN/NO) radio-buttons
+        case 'E': return 'array-increase-same-decrease'; // ARRAY (Increase/Same/Decrease) radio-buttons
+        case 'F': return 'array-flexible-row';  //  ARRAY (Flexible) - Row Format
+        case 'H': return 'array-flexible-column'; //    ARRAY (Flexible) - Column Format
+        //      case '^': return 'slider';          //  SLIDER CONTROL
+        case ':': return 'array-multi-flexi';   //  ARRAY (Multi Flexi) 1 to 10
+        case ";": return 'array-multi-flexi-text';
+        case "1": return 'array-flexible-duel-scale'; //    Array dual scale
+        case "*": return 'equation';    // Equation
+        default:  return 'generic_question';    //  Should have a default fallback
+    };
+};
+
+if(!defined('COLSTYLE'))
+{
+    /**
+     * The following prepares and defines the 'COLSTYLE' constant which
+     * dictates how columns are to be marked up for list type questions.
+     *
+     * $column_style is initialised at the end of config-defaults.php or from within config.php
+     */
+    if( !isset($column_style)   ||
+    $column_style  != 'css' ||
+    $column_style  != 'ul'  ||
+    $column_style  != 'table' ||
+    $column_style  != null )
+    {
+        $column_style = 'ul';
+    };
+    define('COLSTYLE' ,strtolower($column_style), true);
+};
+
+
+function setup_columns($columns, $answer_count)
+{
+    /**
+     * setup_columns() defines all the html tags to be wrapped around
+     * various list type answers.
+     *
+     * @param integer $columns - the number of columns, usually supplied by $dcols
+     * @param integer $answer_count - the number of answers to a question, usually supplied by $anscount
+     * @return array with all the various opening and closing tags to generate a set of columns.
+     *
+     * It returns an array with the following items:
+     *    $wrapper['whole-start']   = Opening wrapper for the whole list
+     *    $wrapper['whole-end']     = closing wrapper for the whole list
+     *    $wrapper['col-devide']    = normal column devider
+     *    $wrapper['col-devide-last'] = the last column devider (to allow
+     *                                for different styling of the last
+     *                                column
+     *    $wrapper['item-start']    = opening wrapper tag for individual
+     *                                option
+     *    $wrapper['item-start-other'] = opening wrapper tag for other
+     *                                option
+     *    $wrapper['item-end']      = closing wrapper tag for individual
+     *                                option
+     *    $wrapper['maxrows']       = maximum number of rows in each
+     *                                column
+     *    $wrapper['cols']          = Number of columns to be inserted
+     *                                (and checked against)
+     *
+     * It also expect the constant COLSTYLE which sets how columns should
+     * be rendered.
+     *
+     * COLSTYLE is defined 30 lines above.
+     *
+     * - - - - - - - - - - - - - - - - - - - - - - - - - - - - - - - - -
+     * Columns are a problem.
+     * Really there is no perfect solution to columns at the moment.
+     *
+     * -  Using Tables is problematic semanticly.
+     * -  Using inline or float to create columns, causes the answers
+     *    flows horizontally, not vertically which is not ideal visually.
+     * -  Using CSS3 columns is also a problem because of browser support
+     *    and also because if you have answeres split across two or more
+     *    lines, and those answeres happen to fall at the bottom of a
+     *    column, the answer might be split across columns as well as
+     *    lines.
+     * -  Using nested unordered list with the first level of <LI>s
+     *    floated is the same as using tables and so is bad semantically
+     *    for the same reason tables are bad.
+     * -  Breaking the unordered lists into consecutive floated unordered
+     *    lists is not great semantically but probably not as bad as
+     *    using tables.
+     *
+     * Because I haven't been able to decide which option is the least
+     * bad, I have handed over that responsibility to the admin who sets
+     * LimeSurvey up on their server.
+     *
+     * There are four options:
+     *    'css'   using one of the various CSS only methods for
+     *            rendering columns.
+     *            (Check the CSS file for your chosen template to see
+     *             how columns are defined.)
+     *    'ul'    using multiple floated unordered lists. (DEFAULT)
+     *    'table' using conventional tables based layout.
+     *     NULL   blocks the use of columns
+     *
+     * 'ul' is the default because it's the best possible compromise
+     * between semantic markup and visual layout.
+     */
+
+
+    $colstyle = COLSTYLE;
+
+    /*
+     if(defined('PRINT_TEMPLATE')) // This forces tables based columns for printablesurvey
+     {
+     $colstyle = 'table';
+     };
+     */
+    if($columns < 2)
+    {
+        $colstyle = null;
+        $columns = 1;
+    }
+
+    if(($columns > $answer_count) && $answer_count>0)
+    {
+        $columns = $answer_count;
+    };
+
+    if ($answer_count>0 && $columns>0)
+    {
+    $columns = ceil($answer_count/ceil($answer_count/$columns)); // # of columns is # of answers divided by # of rows (all rounded up)
+    }
+
+    $class_first = '';
+    if($columns > 1 && $colstyle != null)
+    {
+        if($colstyle == 'ul')
+        {
+            $ul = '-ul';
+        }
+        else
+        {
+            $ul = '';
+        }
+        $class_first = ' class="cols-'.$columns . $ul.' first"';
+        $class = ' class="cols-'.$columns . $ul.'"';
+        $class_last_ul = ' class="cols-'.$columns . $ul.' last"';
+        $class_last_table = ' class="cols-'.$columns.' last"';
+    }
+    else
+    {
+        $class = '';
+        $class_last_ul = '';
+        $class_last_table = '';
+    };
+
+    $wrapper = array(
+             'whole-start'  => "\n<ul$class_first>\n"
+    ,'whole-end'    => "</ul>\n"
+    ,'col-devide'   => ''
+    ,'col-devide-last' => ''
+    ,'item-start'   => "\t<li>\n"
+    ,'item-start-other' => "\t<li class=\"other\">\n"
+    ,'item-end' => "\t</li>\n"
+    ,'maxrows'  => ceil($answer_count/$columns) //Always rounds up to nearest whole number
+    ,'cols'     => $columns
+    );
+
+    switch($colstyle)
+    {
+        case 'ul':  if($columns > 1)
+        {
+            $wrapper['col-devide']  = "\n</ul>\n\n<ul$class>\n";
+            $wrapper['col-devide-last'] = "\n</ul>\n\n<ul$class_last_ul>\n";
+        }
+        break;
+
+        case 'table':   $table_cols = '';
+        for($cols = $columns ; $cols > 0 ; --$cols)
+        {
+            switch($cols)
+            {
+                case $columns:  $table_cols .= "\t<col$class_first />\n";
+                break;
+                case 1:     $table_cols .= "\t<col$class_last_table />\n";
+                break;
+                default:    $table_cols .= "\t<col$class />\n";
+            };
+        };
+
+        if($columns > 1)
+        {
+            $wrapper['col-devide']  = "\t</ul>\n</td>\n\n<td>\n\t<ul>\n";
+            $wrapper['col-devide-last'] = "\t</ul>\n</td>\n\n<td class=\"last\">\n\t<ul>\n";
+        };
+        $wrapper['whole-start'] = "\n<table$class>\n$table_cols\n\t<tbody>\n<tr>\n<td>\n\t<ul>\n";
+        $wrapper['whole-end']   = "\t</ul>\n</td>\n</tr>\n\t</tbody>\n</table>\n";
+        $wrapper['item-start']  = "<li>\n";
+        $wrapper['item-end']    = "</li>\n";
+    };
+
+    return $wrapper;
+};
+
+function alternation($alternate = '' , $type = 'col')
+{
+    /**
+     * alternation() Returns a class identifyer for alternating between
+     * two options. Used to style alternate elements differently. creates
+     * or alternates between the odd string and the even string used in
+     * as column and row classes for array type questions.
+     *
+     * @param string $alternate = '' (empty) (default) , 'array2' ,  'array1' , 'odd' , 'even'
+     * @param string  $type = 'col' (default) or 'row'
+     *
+     * @return string representing either the first alternation or the opposite alternation to the one supplied..
+     */
+    /*
+     // The following allows type to be left blank for row in subsequent
+     // function calls.
+     // It has been left out because 'row' must be defined the first time
+     // alternation() is called. Since it is only ever written once for each
+     // while statement within a function, 'row' is always defined.
+     if(!empty($alternate) && $type != 'row')
+     {   if($alternate == ('array2' || 'array1'))
+     {
+     $type = 'row';
+     };
+     };
+     // It has been left in case it becomes useful but probably should be
+     // removed.
+     */
+    if($type == 'row')
+    {
+        $odd  = 'array2'; // should be row_odd
+        $even = 'array1'; // should be row_even
+    }
+    else
+    {
+        $odd  = 'odd';  // should be col_odd
+        $even = 'even'; // should be col_even
+    };
+    if($alternate == $odd)
+    {
+        $alternate = $even;
+    }
+    else
+    {
+        $alternate = $odd;
+    };
+    return $alternate;
+}
+
+
+/**
+* longest_string() returns the length of the longest string past to it.
+* @peram string $new_string
+* @peram integer $longest_length length of the (previously) longest string passed to it.
+* @return integer representing the length of the longest string passed (updated if $new_string was longer than $longest_length)
+*
+* usage should look like this: $longest_length = longest_string( $new_string , $longest_length );
+*
+*/
+function longest_string( $new_string , $longest_length )
+{
+    if($longest_length < strlen(trim(strip_tags($new_string))))
+    {
+        $longest_length = strlen(trim(strip_tags($new_string)));
+    };
+    return $longest_length;
+};
+
+
+
+/**
+* getNotificationlist() returns different options for notifications
+*
+* @param string $notificationcode - the currently selected one
+*
+* @return This string is returned containing <option></option> formatted list of notification methods for current survey
+*/
+function getNotificationlist($notificationcode)
+{
+    global $clang;
+    $ntypes = array(
+    "0"=>$clang->gT("No email notification"),
+    "1"=>$clang->gT("Basic email notification"),
+    "2"=>$clang->gT("Detailed email notification with result codes")
+    );
+    if (!isset($ntypeselector)) {$ntypeselector="";}
+    foreach($ntypes as $ntcode=>$ntdescription)
+    {
+        $ntypeselector .= "<option value='$ntcode'";
+        if ($notificationcode == $ntcode) {$ntypeselector .= " selected='selected'";}
+        $ntypeselector .= ">$ntdescription</option>\n";
+    }
+    return $ntypeselector;
+}
+
+
+/**
+* getgrouplist() queries the database for a list of all groups matching the current survey sid
+*
+* @global string $surveyid
+* @global string $dbprefix
+* @global string $scriptname
+*
+* @param string $gid - the currently selected gid/group
+*
+* @return This string is returned containing <option></option> formatted list of groups to current survey
+*/
+function getgrouplist($gid)
+{
+    global $surveyid, $dbprefix, $scriptname, $connect, $clang;
+    $groupselecter="";
+    $gid=sanitize_int($gid);
+    $surveyid=sanitize_int($surveyid);
+    if (!$surveyid) {$surveyid=returnglobal('sid');}
+    $s_lang = GetBaseLanguageFromSurveyID($surveyid);
+    $gidquery = "SELECT gid, group_name FROM ".db_table_name('groups')." WHERE sid='{$surveyid}' AND  language='{$s_lang}'  ORDER BY group_order";
+    $gidresult = db_execute_num($gidquery) or safe_die("Couldn't get group list in common.php<br />$gidquery<br />".$connect->ErrorMsg()); //Checked
+    while($gv = $gidresult->FetchRow())
+    {
+        $groupselecter .= "<option";
+        if ($gv[0] == $gid) {$groupselecter .= " selected='selected'"; $gvexist = 1;}
+        $groupselecter .= " value='$scriptname?sid=$surveyid&amp;gid=$gv[0]'>".htmlspecialchars($gv[1])."</option>\n";
+    }
+    if ($groupselecter)
+    {
+        if (!isset($gvexist)) {$groupselecter = "<option selected='selected'>".$clang->gT("Please choose...")."</option>\n".$groupselecter;}
+        else {$groupselecter .= "<option value='$scriptname?sid=$surveyid&amp;gid='>".$clang->gT("None")."</option>\n";}
+    }
+    return $groupselecter;
+}
+
+
+function getgrouplist2($gid)
+{
+    global $surveyid, $dbprefix, $connect, $clang;
+    $groupselecter = "";
+    if (!$surveyid) {$surveyid=returnglobal('sid');}
+    $s_lang = GetBaseLanguageFromSurveyID($surveyid);
+    $gidquery = "SELECT gid, group_name FROM ".db_table_name('groups')." WHERE sid=$surveyid AND language='{$s_lang}' ORDER BY group_order";
+
+
+    $gidresult = db_execute_num($gidquery) or safe_die("Plain old did not work!");   //Checked
+    while ($gv = $gidresult->FetchRow())
+    {
+        $groupselecter .= "<option";
+        if ($gv[0] == $gid) {$groupselecter .= " selected='selected'"; $gvexist = 1;}
+        $groupselecter .= " value='$gv[0]'>".htmlspecialchars($gv[1])."</option>\n";
+    }
+    if ($groupselecter)
+    {
+        if (!$gvexist) {$groupselecter = "<option selected='selected'>".$clang->gT("Please choose...")."</option>\n".$groupselecter;}
+        else {$groupselecter .= "<option value=''>".$clang->gT("None")."</option>\n";}
+    }
+    return $groupselecter;
+}
+
+
+function getgrouplist3($gid)
+{
+    global $surveyid, $dbprefix;
+    if (!$surveyid) {$surveyid=returnglobal('sid');}
+    $groupselecter = "";
+    $s_lang = GetBaseLanguageFromSurveyID($surveyid);
+    $gidquery = "SELECT gid, group_name FROM ".db_table_name('groups')." WHERE sid=$surveyid AND language='{$s_lang}' ORDER BY group_order";
+
+
+    $gidresult = db_execute_num($gidquery) or safe_die("Plain old did not work!");      //Checked
+    while ($gv = $gidresult->FetchRow())
+    {
+        $groupselecter .= "<option";
+        if ($gv[0] == $gid) {$groupselecter .= " selected='selected'"; $gvexist = 1;}
+        $groupselecter .= " value='$gv[0]'>".htmlspecialchars($gv[1])."</option>\n";
+    }
+    return $groupselecter;
+}
+
+/**
+* Gives back the name of a group for a certaing group id
+*
+* @param integer $gid Group ID
+*/
+function getgroupname($gid)
+{
+    global $surveyid;
+    if (!$surveyid) {$surveyid=returnglobal('sid');}
+    $s_lang = GetBaseLanguageFromSurveyID($surveyid);
+    $gidquery = "SELECT group_name FROM ".db_table_name('groups')." WHERE sid=$surveyid AND language='{$s_lang}' and gid=$gid";
+
+    $gidresult = db_execute_num($gidquery) or safe_die("Group name could not be fetched (getgroupname).");      //Checked
+    while ($gv = $gidresult->FetchRow())
+    {
+        $groupname = htmlspecialchars($gv[0]);
+    }
+    return $groupname;
+}
+
+/**
+* put your comment there...
+*
+* @param mixed $gid
+* @param mixed $language
+*/
+function getgrouplistlang($gid, $language)
+{
+    global $surveyid, $scriptname, $connect, $clang;
+
+    $groupselecter="";
+    if (!$surveyid) {$surveyid=returnglobal('sid');}
+    $gidquery = "SELECT gid, group_name FROM ".db_table_name('groups')." WHERE sid=$surveyid AND language='".$language."' ORDER BY group_order";
+    $gidresult = db_execute_num($gidquery) or safe_die("Couldn't get group list in common.php<br />$gidquery<br />".$connect->ErrorMsg());   //Checked
+    while($gv = $gidresult->FetchRow())
+    {
+        $groupselecter .= "<option";
+        if ($gv[0] == $gid) {$groupselecter .= " selected='selected'"; $gvexist = 1;}
+        $groupselecter .= " value='$scriptname?sid=$surveyid&amp;gid=$gv[0]'>";
+        if (strip_tags($gv[1]))
+        {
+            $groupselecter .= htmlspecialchars(strip_tags($gv[1]));
+        } else {
+            $groupselecter .= htmlspecialchars($gv[1]);
+        }
+        $groupselecter .= "</option>\n";
+    }
+    if ($groupselecter)
+    {
+        if (!isset($gvexist)) {$groupselecter = "<option selected='selected'>".$clang->gT("Please choose...")."</option>\n".$groupselecter;}
+        else {$groupselecter .= "<option value='$scriptname?sid=$surveyid&amp;gid='>".$clang->gT("None")."</option>\n";}
+    }
+    return $groupselecter;
+}
+
+
+function getuserlist($outputformat='fullinfoarray')
+{
+    global $dbprefix, $connect, $databasetype;
+    global $usercontrolSameGroupPolicy;
+
+    if (isset($_SESSION['loginID']))
+    {
+        $myuid=sanitize_int($_SESSION['loginID']);
+    }
+
+    if ($_SESSION['USER_RIGHT_SUPERADMIN'] != 1 && isset($usercontrolSameGroupPolicy) &&
+    $usercontrolSameGroupPolicy == true)
+    {
+        if (isset($myuid))
+        {
+            // List users from same group as me + all my childs
+            // a subselect is used here because MSSQL does not like to group by text
+            // also Postgres does like this one better
+            $uquery = " SELECT * FROM ".db_table_name('users')." where uid in
+                        (SELECT u.uid FROM ".db_table_name('users')." AS u,
+                        ".db_table_name('user_in_groups')." AS ga ,".db_table_name('user_in_groups')." AS gb
+                        WHERE u.uid=$myuid
+                        OR (ga.ugid=gb.ugid AND ( (gb.uid=$myuid AND u.uid=ga.uid) OR (u.parent_id=$myuid) ) )
+                        GROUP BY u.uid)";
+        }
+        else
+        {
+            return Array(); // Or die maybe
+        }
+
+    }
+    else
+    {
+        $uquery = "SELECT * FROM ".db_table_name('users')." ORDER BY uid";
+    }
+
+    $uresult = db_execute_assoc($uquery); //Checked
+
+    if ($uresult->RecordCount()==0)
+    //user is not in a group and usercontrolSameGroupPolicy is activated - at least show his own userinfo
+    {
+        $uquery = "SELECT u.* FROM ".db_table_name('users')." AS u WHERE u.uid=".$myuid;
+        $uresult = db_execute_assoc($uquery);//Checked
+    }
+
+    $userlist = array();
+    $userlist[0] = "Reserved for logged in user";
+    while ($srow = $uresult->FetchRow())
+    {
+        if ($outputformat != 'onlyuidarray')
+        {
+            if ($srow['uid'] != $_SESSION['loginID'])
+            {
+                $userlist[] = array("user"=>$srow['users_name'], "uid"=>$srow['uid'], "email"=>$srow['email'], "password"=>$srow['password'], "full_name"=>$srow['full_name'], "parent_id"=>$srow['parent_id'], "create_survey"=>$srow['create_survey'], "configurator"=>$srow['configurator'], "create_user"=>$srow['create_user'], "delete_user"=>$srow['delete_user'], "superadmin"=>$srow['superadmin'], "manage_template"=>$srow['manage_template'], "manage_label"=>$srow['manage_label']);           //added by Dennis modified by Moses
+            }
+            else
+            {
+                $userlist[0] = array("user"=>$srow['users_name'], "uid"=>$srow['uid'], "email"=>$srow['email'], "password"=>$srow['password'], "full_name"=>$srow['full_name'], "parent_id"=>$srow['parent_id'], "create_survey"=>$srow['create_survey'], "configurator"=>$srow['configurator'], "create_user"=>$srow['create_user'], "delete_user"=>$srow['delete_user'], "superadmin"=>$srow['superadmin'], "manage_template"=>$srow['manage_template'], "manage_label"=>$srow['manage_label']);
+            }
+        }
+        else
+        {
+            if ($srow['uid'] != $_SESSION['loginID'])
+            {
+                $userlist[] = $srow['uid'];
+            }
+            else
+            {
+                $userlist[0] = $srow['uid'];
+            }
+        }
+
+    }
+    return $userlist;
+}
+
+
+/**
+* Gets all survey infos in one big array including the language specific settings
+*
+* @param string $surveyid  The survey ID
+* @param string $languagecode The language code - if not given the base language of the particular survey is used
+* @return array Returns array with survey info or false, if survey does not exist
+*/
+function getSurveyInfo($surveyid, $languagecode='')
+{
+    global $dbprefix, $siteadminname, $siteadminemail, $connect, $languagechanger;
+    $surveyid=sanitize_int($surveyid);
+    $languagecode=sanitize_languagecode($languagecode);
+    $thissurvey=false;
+    // if no language code is set then get the base language one
+    if (!isset($languagecode) || $languagecode=='')
+    {
+        $languagecode=GetBaseLanguageFromSurveyID($surveyid);;
+    }
+    $query="SELECT * FROM ".db_table_name('surveys').",".db_table_name('surveys_languagesettings')." WHERE sid=$surveyid and surveyls_survey_id=$surveyid and surveyls_language='$languagecode'";
+    $result=db_execute_assoc($query) or safe_die ("Couldn't access survey settings<br />$query<br />".$connect->ErrorMsg());   //Checked
+    while ($row=$result->FetchRow())
+    {
+        $thissurvey=$row;
+        // now create some stupid array translations - needed for backward compatibility
+        // Newly added surveysettings don't have to be added specifically - these will be available by field name automatically
+        $thissurvey['name']=$thissurvey['surveyls_title'];
+        $thissurvey['description']=$thissurvey['surveyls_description'];
+        $thissurvey['welcome']=$thissurvey['surveyls_welcometext'];
+        $thissurvey['templatedir']=$thissurvey['template'];
+        $thissurvey['adminname']=$thissurvey['admin'];
+        $thissurvey['tablename']=$dbprefix.'survey_'.$thissurvey['sid'];
+        $thissurvey['urldescrip']=$thissurvey['surveyls_urldescription'];
+        $thissurvey['url']=$thissurvey['surveyls_url'];
+        $thissurvey['expiry']=$thissurvey['expires'];
+        $thissurvey['email_invite_subj']=$thissurvey['surveyls_email_invite_subj'];
+        $thissurvey['email_invite']=$thissurvey['surveyls_email_invite'];
+        $thissurvey['email_remind_subj']=$thissurvey['surveyls_email_remind_subj'];
+        $thissurvey['email_remind']=$thissurvey['surveyls_email_remind'];
+        $thissurvey['email_confirm_subj']=$thissurvey['surveyls_email_confirm_subj'];
+        $thissurvey['email_confirm']=$thissurvey['surveyls_email_confirm'];
+        $thissurvey['email_register_subj']=$thissurvey['surveyls_email_register_subj'];
+        $thissurvey['email_register']=$thissurvey['surveyls_email_register'];
+        if (!isset($thissurvey['adminname'])) {$thissurvey['adminname']=$siteadminname;}
+        if (!isset($thissurvey['adminemail'])) {$thissurvey['adminemail']=$siteadminemail;}
+        if (!isset($thissurvey['urldescrip']) ||
+        $thissurvey['urldescrip'] == '' ) {$thissurvey['urldescrip']=$thissurvey['surveyls_url'];}
+        $thissurvey['passthrulabel']=isset($_SESSION['passthrulabel']) ? $_SESSION['passthrulabel'] : "";
+        $thissurvey['passthruvalue']=isset($_SESSION['passthruvalue']) ? $_SESSION['passthruvalue'] : "";
+    }
+
+    if (!(isset($languagechanger) && strlen($languagechanger) > 0) && function_exists('makelanguagechanger')) {
+        $languagechanger = makelanguagechanger();
+    }
+    return $thissurvey;
+}
+
+
+function getlabelsets($languages=null)
+// Returns a list with label sets
+// if the $languages paramter is provided then only labelset containing all of the languages in the paramter are provided
+{
+    global $dbprefix, $connect, $surveyid;
+    if ($languages){
+        $languages=sanitize_languagecodeS($languages);
+        $languagesarray=explode(' ',trim($languages));
+    }
+    $query = "SELECT ".db_table_name('labelsets').".lid as lid, label_name FROM ".db_table_name('labelsets');
+    if ($languages){
+        $query .=" where ";
+        foreach  ($languagesarray as $item)
+        {
+            $query .=" ((languages like '% $item %') or (languages='$item') or (languages like '% $item') or (languages like '$item %')) and ";
+        }
+        $query .=" 1=1 ";
+    }
+    $query .=" order by label_name";
+    $result = db_execute_assoc($query) or safe_die ("Couldn't get list of label sets<br />$query<br />".$connect->ErrorMsg()); //Checked
+    $labelsets=array();
+    while ($row=$result->FetchRow())
+    {
+        $labelsets[] = array($row['lid'], $row['label_name']);
+    }
+    return $labelsets;
+}
+
+/**
+* Compares two elements from an array (passed by the usort function)
+* and returns -1, 0 or 1 depending on the result of the comparison of
+* the sort order of the group_order and question_order field
+*
+* @param mixed $a
+* @param mixed $b
+* @return int
+*/
+function GroupOrderThenQuestionOrder($a, $b)
+{
+    if (isset($a['group_order']) && isset($b['group_order']))
+    {
+        $GroupResult = strnatcasecmp($a['group_order'], $b['group_order']);
+    }
+    else
+    {
+        $GroupResult = "";
+    }
+    if ($GroupResult == 0)
+    {
+        $TitleResult = strnatcasecmp($a["question_order"], $b["question_order"]);
+        return $TitleResult;
+    }
+    return $GroupResult;
+}
+
+
+function StandardSort($a, $b)
+{
+    return strnatcasecmp($a, $b);
+}
+
+
+function fixsortorderAnswers($qid) //Function rewrites the sortorder for a group of answers
+{
+    global $dbprefix, $connect, $surveyid;
+    $qid=sanitize_int($qid);
+    $baselang = GetBaseLanguageFromSurveyID($surveyid);
+
+    $cdresult = db_execute_num("SELECT qid, code, sortorder FROM ".db_table_name('answers')." WHERE qid={$qid} and language='{$baselang}' ORDER BY sortorder"); //Checked
+    $position=0;
+    while ($cdrow=$cdresult->FetchRow())
+    {
+        $cd2query="UPDATE ".db_table_name('answers')." SET sortorder={$position} WHERE qid={$cdrow[0]} AND code='{$cdrow[1]}' AND sortorder={$cdrow[2]} ";
+        $cd2result=$connect->Execute($cd2query) or safe_die ("Couldn't update sortorder<br />$cd2query<br />".$connect->ErrorMsg()); //Checked
+        $position++;
+    }
+}
+
+/**
+* This function rewrites the sortorder for questions inside the named group
+*
+* @param integer $groupid the group id
+* @param integer $surveyid the survey id
+*/
+function fixsortorderQuestions($groupid, $surveyid) //Function rewrites the sortorder for questions
+{
+    global $connect;
+    $gid = sanitize_int($groupid);
+    $surveyid = sanitize_int($surveyid);
+    $baselang = GetBaseLanguageFromSurveyID($surveyid);
+    $cdresult = db_execute_assoc("SELECT qid FROM ".db_table_name('questions')." WHERE gid='{$gid}' and language='{$baselang}' ORDER BY question_order, title ASC");      //Checked
+    $position=0;
+    while ($cdrow=$cdresult->FetchRow())
+    {
+        $cd2query="UPDATE ".db_table_name('questions')." SET question_order='{$position}' WHERE qid='{$cdrow['qid']}' ";
+        $cd2result = $connect->Execute($cd2query) or safe_die ("Couldn't update question_order<br />$cd2query<br />".$connect->ErrorMsg());    //Checked
+        $position++;
+    }
+}
+
+
+function shiftorderQuestions($sid,$gid,$shiftvalue) //Function shifts the sortorder for questions
+{
+    global $dbprefix, $connect, $surveyid;
+    $sid=sanitize_int($sid);
+    $gid=sanitize_int($gid);
+    $shiftvalue=sanitize_int($shiftvalue);
+
+    $baselang = GetBaseLanguageFromSurveyID($surveyid);
+    $cdresult = db_execute_assoc("SELECT qid FROM ".db_table_name('questions')." WHERE gid='{$gid}' and language='{$baselang}' ORDER BY question_order, title ASC"); //Checked
+    $position=$shiftvalue;
+    while ($cdrow=$cdresult->FetchRow())
+    {
+        $cd2query="UPDATE ".db_table_name('questions')." SET question_order='{$position}' WHERE qid='{$cdrow['qid']}' ";
+        $cd2result = $connect->Execute($cd2query) or safe_die ("Couldn't update question_order<br />$cd2query<br />".$connect->ErrorMsg()); //Checked
+        $position++;
+    }
+}
+
+function fixSortOrderGroups($surveyid) //Function rewrites the sortorder for groups
+{
+    global $dbprefix, $connect;
+    $baselang = GetBaseLanguageFromSurveyID($surveyid);
+    $cdresult = db_execute_assoc("SELECT gid FROM ".db_table_name('groups')." WHERE sid='{$surveyid}' AND language='{$baselang}' ORDER BY group_order, group_name");
+    $position=0;
+    while ($cdrow=$cdresult->FetchRow())
+    {
+        $cd2query="UPDATE ".db_table_name('groups')." SET group_order='{$position}' WHERE gid='{$cdrow['gid']}' ";
+        $cd2result = $connect->Execute($cd2query) or safe_die ("Couldn't update group_order<br />$cd2query<br />".$connect->ErrorMsg());  //Checked
+        $position++;
+    }
+}
+
+function fixmovedquestionConditions($qid,$oldgid,$newgid) //Function rewrites the cfieldname for a question after group change
+{
+    global $dbprefix, $connect, $surveyid;
+    $qid=sanitize_int($qid);
+    $oldgid=sanitize_int($oldgid);
+    $newgid=sanitize_int($newgid);
+
+    $cresult = db_execute_assoc("SELECT cid, cfieldname FROM ".db_table_name('conditions')." WHERE cqid={$qid}");  //Checked
+    while ($crow=$cresult->FetchRow())
+    {
+
+        $mycid=$crow['cid'];
+        $mycfieldname=$crow['cfieldname'];
+        $cfnregs="";
+
+        if (preg_match('/'.$surveyid."X".$oldgid."X".$qid."(.*)/", $mycfieldname, $cfnregs) > 0)
+        {
+            $newcfn=$surveyid."X".$newgid."X".$qid.$cfnregs[1];
+            $c2query="UPDATE ".db_table_name('conditions')
+            ." SET cfieldname='{$newcfn}' WHERE cid={$mycid}";
+
+            $c2result=$connect->Execute($c2query)     //Checked
+            or safe_die ("Couldn't update conditions<br />$c2query<br />".$connect->ErrorMsg());
+        }
+    }
+}
+
+
+/**
+* This function returns GET/POST/REQUEST vars, for some vars like SID and others they are also sanitized
+*
+* @param mixed $stringname
+*/
+function returnglobal($stringname)
+{
+    global $useWebserverAuth;
+    if ((isset($useWebserverAuth) && $useWebserverAuth === true) || $stringname=='sid') // don't read SID from a Cookie
+    {
+        if (isset($_GET[$stringname])) $urlParam = $_GET[$stringname];
+        if (isset($_POST[$stringname])) $urlParam = $_POST[$stringname];
+    }
+    elseif (isset($_REQUEST[$stringname]))
+    {
+        $urlParam = $_REQUEST[$stringname];
+    }
+
+    if (isset($urlParam))
+    {
+        if ($stringname == 'sid' || $stringname == "gid" || $stringname == "oldqid" ||
+        $stringname == "qid" || $stringname == "tid" ||
+        $stringname == "lid" || $stringname == "ugid"||
+        $stringname == "thisstep" || $stringname == "scenario" ||
+        $stringname == "cqid" || $stringname == "cid" ||
+        $stringname == "qaid" || $stringname == "scid" ||
+        $stringname == "loadsecurity")
+        {
+            return sanitize_int($urlParam);
+        }
+        elseif ($stringname =="lang" || $stringname =="adminlang")
+        {
+            return sanitize_languagecode($urlParam);
+        }
+        elseif ($stringname =="htmleditormode" ||
+            $stringname =="subaction" ||
+            $stringname =="questionselectormode" ||
+            $stringname =="templateeditormode"
+            )
+        {
+            return sanitize_paranoid_string($urlParam);
+        }
+        elseif ( $stringname =="cquestions")
+        {
+            return sanitize_cquestions($urlParam);
+        }
+        return $urlParam;
+    }
+    else
+    {
+        return NULL;
+    }
+}
+
+
+function sendcacheheaders()
+{
+    global $embedded;
+    if ( $embedded ) return;
+    if (!headers_sent())
+    {
+        header('P3P:CP="IDC DSP COR ADM DEVi TAIi PSA PSD IVAi IVDi CONi HIS OUR IND CNT"');  // this line lets IE7 run LimeSurvey in an iframe
+        header("Expires: Mon, 26 Jul 1997 05:00:00 GMT");    // Date in the past
+        header("Last-Modified: " . gmdate("D, d M Y H:i:s") . " GMT");  // always modified
+        header("Cache-Control: no-store, no-cache, must-revalidate");  // HTTP/1.1
+        header("Cache-Control: post-check=0, pre-check=0", false);
+        header("Pragma: no-cache");
+        header('Content-Type: text/html; charset=utf-8');
+    }
+}
+
+function getsidgidqidaidtype($fieldcode)
+{
+    // use simple parsing to get {sid}, {gid}
+    // and what may be {qid} or {qid}{aid} combination
+    list($fsid, $fgid, $fqid) = explode('X', $fieldcode);
+    $fsid=sanitize_int($fsid);
+    $fgid=sanitize_int($fgid);
+    if (!$fqid) {$fqid=0;}
+    $fqid=sanitize_int($fqid);
+    // try a true parsing of fieldcode (can separate qid from aid)
+    // but fails for type M and type P multiple choice
+    // questions because the SESSION fieldcode is combined
+    // and we want here to pass only the sidXgidXqid for type M and P
+    $fields=arraySearchByKey($fieldcode, createFieldMap($fsid), "fieldname", 1);
+
+    if (count($fields) != 0)
+    {
+        $aRef['sid']=$fields['sid'];
+        $aRef['gid']=$fields['gid'];
+        $aRef['qid']=$fields['qid'];
+        $aRef['aid']=$fields['aid'];
+        $aRef['type']=$fields['type'];
+    }
+    else
+    {
+        // either the fielcode doesn't match a question
+        // or it is a type M or P question
+        $aRef['sid']=$fsid;
+        $aRef['gid']=$fgid;
+        $aRef['qid']=sanitize_int($fqid);
+
+        $s_lang = GetBaseLanguageFromSurveyID($fsid);
+        $query = "SELECT type FROM ".db_table_name('questions')." WHERE qid=".$fqid." AND language='".$s_lang."'";
+        $result = db_execute_assoc($query) or safe_die ("Couldn't get question type - getsidgidqidaidtype() in common.php<br />".$connect->ErrorMsg()); //Checked
+        if ( $result->RecordCount() == 0 )
+        { // question doesn't exist
+            return Array();
+        }
+        else
+        {   // certainly is type M or P
+            while($row=$result->FetchRow())
+            {
+                $aRef['type']=$row['type'];
+            }
+        }
+
+    }
+
+    //return array('sid'=>$fsid, "gid"=>$fgid, "qid"=>$fqid);
+    return $aRef;
+}
+
+/**
+* put your comment there...
+*
+* @param mixed $fieldcode
+* @param mixed $value
+* @param mixed $format
+* @param mixed $dateformatid
+* @return string
+*/
+function getextendedanswer($fieldcode, $value, $format='', $dateformatphp='d.m.Y')
+{
+
+    global $dbprefix, $surveyid, $connect, $clang, $action;
+
+    // use Survey base language if s_lang isn't set in _SESSION (when browsing answers)
+    $s_lang = GetBaseLanguageFromSurveyID($surveyid);
+    if  (!isset($action) || (isset($action) && $action!='browse') )
+    {
+        if (isset($_SESSION['s_lang'])) $s_lang = $_SESSION['s_lang'];  //This one does not work in admin mode when you browse a particular answer
+    }
+
+    //Fieldcode used to determine question, $value used to match against answer code
+    //Returns NULL if question type does not suit
+    if (substr_count($fieldcode, "X") > 1) //Only check if it looks like a real fieldcode
+    {
+        $fieldmap = createFieldMap($surveyid);
+        if (isset($fieldmap[$fieldcode]))
+            $fields = $fieldmap[$fieldcode];
+        else
+            return false;
+        //Find out the question type
+        $this_type = $fields['type'];
+        switch($this_type)
+        {
+            case 'D': if (trim($value)!='')
+            {
+                $datetimeobj = new Date_Time_Converter($value , "Y-m-d H:i:s");
+                $value=$datetimeobj->convert($dateformatphp);
+            }
+            break;
+            case "L":
+            case "!":
+            case "O":
+            case "^":
+            case "I":
+            case "R":
+                $query = "SELECT code, answer FROM ".db_table_name('answers')." WHERE qid={$fields['qid']} AND code='".$connect->escape($value)."' AND scale_id=0 AND language='".$s_lang."'";
+                $result = db_execute_assoc($query) or safe_die ("Couldn't get answer type L - getextendedanswer() in common.php<br />$query<br />".$connect->ErrorMsg()); //Checked
+                while($row=$result->FetchRow())
+                {
+                    $this_answer=$row['answer'];
+                } // while
+                if ($value == "-oth-")
+                {
+                    $this_answer=$clang->gT("Other");
+                }
+                break;
+            case "M":
+            case "J":
+            case "P":
+                switch($value)
+                {
+                    case "Y": $this_answer=$clang->gT("Yes"); break;
+                }
+                break;
+            case "Y":
+                switch($value)
+                {
+                    case "Y": $this_answer=$clang->gT("Yes"); break;
+                    case "N": $this_answer=$clang->gT("No"); break;
+                    default: $this_answer=$clang->gT("No answer");
+                }
+                break;
+            case "G":
+                switch($value)
+                {
+                    case "M": $this_answer=$clang->gT("Male"); break;
+                    case "F": $this_answer=$clang->gT("Female"); break;
+                    default: $this_answer=$clang->gT("No answer");
+                }
+                break;
+            case "C":
+                switch($value)
+                {
+                    case "Y": $this_answer=$clang->gT("Yes"); break;
+                    case "N": $this_answer=$clang->gT("No"); break;
+                    case "U": $this_answer=$clang->gT("Uncertain"); break;
+                }
+                break;
+            case "E":
+                switch($value)
+                {
+                    case "I": $this_answer=$clang->gT("Increase"); break;
+                    case "D": $this_answer=$clang->gT("Decrease"); break;
+                    case "S": $this_answer=$clang->gT("Same"); break;
+                }
+                break;
+            case "F":
+            case "H":
+            case "1":
+                $query = "SELECT answer FROM ".db_table_name('answers')." WHERE qid={$fields['qid']} AND code='".$connect->escape($value)."' AND language='".$s_lang."'";
+                if (isset($fields['scale_id']))
+                {
+                    $query.=" AND scale_id={$fields['scale_id']}";
+                }
+                $result = db_execute_assoc($query) or safe_die ("Couldn't get answer type F/H - getextendedanswer() in common.php");   //Checked
+                while($row=$result->FetchRow())
+                {
+                    $this_answer=$row['answer'];
+                } // while
+                if ($value == "-oth-")
+                {
+                    $this_answer=$clang->gT("Other");
+                }
+                break;
+            case "|": //File upload
+                if (substr($fieldcode, -9) == 'filecount') {
+                    $this_answer = $clang->gT("File count");
+                } else {
+                    //Show the filename, size, title and comment -- no link!
+                    $files = json_decode($value);
+                    $value = '';
+                    if (is_array($files)) {
+                        foreach ($files as $file) {
+                            $value .= $file->name .
+                                    ' (' . $file->size . 'KB) ' .
+                                    strip_tags($file->title) .
+                                    ' - ' . strip_tags($file->comment) . "<br/>";
+                        }
+                    }
+                }
+                break;
+            default:
+                ;
+        } // switch
+    }
+    if (isset($this_answer))
+    {
+        if ($format != 'INSERTANS')
+        {
+            return $this_answer." [$value]";
+        }
+        else
+        {
+            if (strip_tags($this_answer) == "")
+            {
+                switch ($this_type)
+                {// for questions with answers beeing
+                    // answer code, it is safe to return the
+                    // code instead of the blank stripped answer
+                    case "A":
+                    case "B":
+                    case "C":
+                    case "E":
+                    case "F":
+                    case "H":
+                    case "1":
+                    case "M":
+                    case "P":
+                    case "!":
+                    case "5":
+                    case "L":
+                    case "O":
+                        return $value;
+                        break;
+                    default:
+                        return strip_tags($this_answer);
+                        break;
+                }
+            }
+            else
+            {
+                return strip_tags($this_answer);
+            }
+        }
+    }
+    else
+    {
+        return $value;
+    }
+}
+
+/*function validate_email($email)
+{
+// Create the syntactical validation regular expression
+// Validate the syntax
+
+// see http://data.iana.org/TLD/tlds-alpha-by-domain.txt
+$maxrootdomainlength = 6;
+return ( ! preg_match("/^[_a-zA-Z0-9-]+(\.[_a-zA-Z0-9-]+)*@[a-zA-Z0-9-]+(\.[a-zA-Z0-9-]+)*\.(([0-9]{1,3})|([a-zA-Z]{2,".$maxrootdomainlength."}))$/ix", $email)) ? FALSE : TRUE;
+}*/
+
+function validate_email($email){
+
+
+    $no_ws_ctl    = "[\\x01-\\x08\\x0b\\x0c\\x0e-\\x1f\\x7f]";
+    $alpha        = "[\\x41-\\x5a\\x61-\\x7a]";
+    $digit        = "[\\x30-\\x39]";
+    $cr        = "\\x0d";
+    $lf        = "\\x0a";
+    $crlf        = "(?:$cr$lf)";
+
+
+    $obs_char    = "[\\x00-\\x09\\x0b\\x0c\\x0e-\\x7f]";
+    $obs_text    = "(?:$lf*$cr*(?:$obs_char$lf*$cr*)*)";
+    $text        = "(?:[\\x01-\\x09\\x0b\\x0c\\x0e-\\x7f]|$obs_text)";
+
+
+    $text        = "(?:$lf*$cr*$obs_char$lf*$cr*)";
+    $obs_qp        = "(?:\\x5c[\\x00-\\x7f])";
+    $quoted_pair    = "(?:\\x5c$text|$obs_qp)";
+
+
+    $wsp        = "[\\x20\\x09]";
+    $obs_fws    = "(?:$wsp+(?:$crlf$wsp+)*)";
+    $fws        = "(?:(?:(?:$wsp*$crlf)?$wsp+)|$obs_fws)";
+    $ctext        = "(?:$no_ws_ctl|[\\x21-\\x27\\x2A-\\x5b\\x5d-\\x7e])";
+    $ccontent    = "(?:$ctext|$quoted_pair)";
+    $comment    = "(?:\\x28(?:$fws?$ccontent)*$fws?\\x29)";
+    $cfws        = "(?:(?:$fws?$comment)*(?:$fws?$comment|$fws))";
+
+
+    $outer_ccontent_dull    = "(?:$fws?$ctext|$quoted_pair)";
+    $outer_ccontent_nest    = "(?:$fws?$comment)";
+    $outer_comment        = "(?:\\x28$outer_ccontent_dull*(?:$outer_ccontent_nest$outer_ccontent_dull*)+$fws?\\x29)";
+
+
+
+    $atext        = "(?:$alpha|$digit|[\\x21\\x23-\\x27\\x2a\\x2b\\x2d\\x2f\\x3d\\x3f\\x5e\\x5f\\x60\\x7b-\\x7e])";
+    $atext_domain     = "(?:$alpha|$digit|[\\x2b\\x2d\\x5f])";
+
+    $atom        = "(?:$cfws?(?:$atext)+$cfws?)";
+    $atom_domain       = "(?:$cfws?(?:$atext_domain)+$cfws?)";
+
+
+    $qtext        = "(?:$no_ws_ctl|[\\x21\\x23-\\x5b\\x5d-\\x7e])";
+    $qcontent    = "(?:$qtext|$quoted_pair)";
+    $quoted_string    = "(?:$cfws?\\x22(?:$fws?$qcontent)*$fws?\\x22$cfws?)";
+
+
+    $quoted_string    = "(?:$cfws?\\x22(?:$fws?$qcontent)+$fws?\\x22$cfws?)";
+    $word        = "(?:$atom|$quoted_string)";
+
+
+    $obs_local_part    = "(?:$word(?:\\x2e$word)*)";
+
+
+    $obs_domain    = "(?:$atom_domain(?:\\x2e$atom_domain)*)";
+
+    $dot_atom_text     = "(?:$atext+(?:\\x2e$atext+)*)";
+    $dot_atom_text_domain    = "(?:$atext_domain+(?:\\x2e$atext_domain+)*)";
+
+
+    $dot_atom    	   = "(?:$cfws?$dot_atom_text$cfws?)";
+    $dot_atom_domain   = "(?:$cfws?$dot_atom_text_domain$cfws?)";
+
+
+    $dtext        = "(?:$no_ws_ctl|[\\x21-\\x5a\\x5e-\\x7e])";
+    $dcontent    = "(?:$dtext|$quoted_pair)";
+    $domain_literal    = "(?:$cfws?\\x5b(?:$fws?$dcontent)*$fws?\\x5d$cfws?)";
+
+
+    $local_part    = "(($dot_atom)|($quoted_string)|($obs_local_part))";
+    $domain        = "(($dot_atom_domain)|($domain_literal)|($obs_domain))";
+    $addr_spec    = "$local_part\\x40$domain";
+
+
+    if (strlen($email) > 256) return FALSE;
+
+
+    $email = strip_comments($outer_comment, $email, "(x)");
+
+
+
+    if (!preg_match("!^$addr_spec$!", $email, $m)){
+
+        return FALSE;
+    }
+
+    $bits = array(
+            'local'            => isset($m[1]) ? $m[1] : '',
+            'local-atom'        => isset($m[2]) ? $m[2] : '',
+            'local-quoted'        => isset($m[3]) ? $m[3] : '',
+            'local-obs'        => isset($m[4]) ? $m[4] : '',
+            'domain'        => isset($m[5]) ? $m[5] : '',
+            'domain-atom'        => isset($m[6]) ? $m[6] : '',
+            'domain-literal'    => isset($m[7]) ? $m[7] : '',
+            'domain-obs'        => isset($m[8]) ? $m[8] : '',
+    );
+
+
+
+    $bits['local']    = strip_comments($comment, $bits['local']);
+    $bits['domain']    = strip_comments($comment, $bits['domain']);
+
+
+
+
+    if (strlen($bits['local']) > 64) return FALSE;
+    if (strlen($bits['domain']) > 255) return FALSE;
+
+
+
+    if (strlen($bits['domain-literal'])){
+
+        $Snum            = "(\d{1,3})";
+        $IPv4_address_literal    = "$Snum\.$Snum\.$Snum\.$Snum";
+
+        $IPv6_hex        = "(?:[0-9a-fA-F]{1,4})";
+
+        $IPv6_full        = "IPv6\:$IPv6_hex(:?\:$IPv6_hex){7}";
+
+        $IPv6_comp_part        = "(?:$IPv6_hex(?:\:$IPv6_hex){0,5})?";
+        $IPv6_comp        = "IPv6\:($IPv6_comp_part\:\:$IPv6_comp_part)";
+
+        $IPv6v4_full        = "IPv6\:$IPv6_hex(?:\:$IPv6_hex){5}\:$IPv4_address_literal";
+
+        $IPv6v4_comp_part    = "$IPv6_hex(?:\:$IPv6_hex){0,3}";
+        $IPv6v4_comp        = "IPv6\:((?:$IPv6v4_comp_part)?\:\:(?:$IPv6v4_comp_part\:)?)$IPv4_address_literal";
+
+
+
+        if (preg_match("!^\[$IPv4_address_literal\]$!", $bits['domain'], $m)){
+
+            if (intval($m[1]) > 255) return FALSE;
+            if (intval($m[2]) > 255) return FALSE;
+            if (intval($m[3]) > 255) return FALSE;
+            if (intval($m[4]) > 255) return FALSE;
+
+        }else{
+
+
+            while (1){
+
+                if (preg_match("!^\[$IPv6_full\]$!", $bits['domain'])){
+                    break;
+                }
+
+                if (preg_match("!^\[$IPv6_comp\]$!", $bits['domain'], $m)){
+                    list($a, $b) = explode('::', $m[1]);
+                    $folded = (strlen($a) && strlen($b)) ? "$a:$b" : "$a$b";
+                    $groups = explode(':', $folded);
+                    if (count($groups) > 6) return FALSE;
+                    break;
+                }
+
+                if (preg_match("!^\[$IPv6v4_full\]$!", $bits['domain'], $m)){
+
+                    if (intval($m[1]) > 255) return FALSE;
+                    if (intval($m[2]) > 255) return FALSE;
+                    if (intval($m[3]) > 255) return FALSE;
+                    if (intval($m[4]) > 255) return FALSE;
+                    break;
+                }
+
+                if (preg_match("!^\[$IPv6v4_comp\]$!", $bits['domain'], $m)){
+                    list($a, $b) = explode('::', $m[1]);
+                    $b = substr($b, 0, -1); # remove the trailing colon before the IPv4 address
+                    $folded = (strlen($a) && strlen($b)) ? "$a:$b" : "$a$b";
+                    $groups = explode(':', $folded);
+                    if (count($groups) > 4) return FALSE;
+                    break;
+                }
+
+                return FALSE;
+            }
+        }
+    }else{
+
+
+        $labels = explode('.', $bits['domain']);
+
+
+        if (count($labels) == 1) return FALSE;
+
+
+        foreach ($labels as $label){
+
+            if (strlen($label) > 63) return FALSE;
+            if (substr($label, 0, 1) == '-') return FALSE;
+            if (substr($label, -1) == '-') return FALSE;
+        }
+
+        if (preg_match('!^[0-9]+$!', array_pop($labels))) return FALSE;
+    }
+
+
+    return TRUE;
+}
+
+##################################################################################
+
+function strip_comments($comment, $email, $replace=''){
+
+    while (1){
+        $new = preg_replace("!$comment!", $replace, $email);
+        if (strlen($new) == strlen($email)){
+            return $email;
+        }
+        $email = $new;
+    }
+}
+
+
+function validate_templatedir($templatename)
+{
+    global $usertemplaterootdir, $standardtemplaterootdir, $defaulttemplate;
+    if (is_dir("$usertemplaterootdir/{$templatename}/"))
+    {
+        return $templatename;
+    }
+    elseif (is_dir("$standardtemplaterootdir/{$templatename}/"))
+    {
+         return $templatename;
+    }
+    elseif (is_dir("$usertemplaterootdir/{$defaulttemplate}/"))
+    {
+        return $defaulttemplate;
+    }
+    else
+    {
+        return 'default';
+    }
+}
+
+
+/**
+* This function generates an array containing the fieldcode, and matching data in the same order as the activate script
+*
+* @param string $surveyid The Survey ID
+* @param mixed $style 'short' (default) or 'full' - full creates extra information like default values
+* @param mixed $force_refresh - Forces to really refresh the array, not just take the session copy
+* @param int $questionid Limit to a certain qid only (for question preview) - default is false
+* @return array
+*/
+function createFieldMap($surveyid, $style='full', $force_refresh=false, $questionid=false, $sQuestionLanguage=null) {
+
+    global $dbprefix, $connect, $clang, $aDuplicateQIDs;
+    $surveyid=sanitize_int($surveyid);
+
+        //Get list of questions
+    if (is_null($sQuestionLanguage))
+    {
+        if (isset($_SESSION['s_lang'])) {
+            $sQuestionLanguage = $_SESSION['s_lang'];
+        }
+        else {
+            $sQuestionLanguage = GetBaseLanguageFromSurveyID($surveyid);
+        }
+    }
+    $sQuestionLanguage = sanitize_languagecode($sQuestionLanguage);
+    if ($clang->langcode != $sQuestionLanguage) {
+        SetSurveyLanguage($surveyid, $sQuestionLanguage);
+    }
+    $s_lang = $clang->langcode;
+
+    //checks to see if fieldmap has already been built for this page.
+    if (isset($_SESSION['fieldmap-' . $surveyid . $s_lang]) && !$force_refresh) {
+        return $_SESSION['fieldmap-' . $surveyid . $s_lang];
+    }
+
+    $fieldmap["id"]=array("fieldname"=>"id", 'sid'=>$surveyid, 'type'=>"id", "gid"=>"", "qid"=>"", "aid"=>"");
+    if ($style == "full")
+    {
+        $fieldmap["id"]['title']="";
+        $fieldmap["id"]['question']=$clang->gT("Response ID");
+        $fieldmap["id"]['group_name']="";
+    }
+
+    $fieldmap["submitdate"]=array("fieldname"=>"submitdate", 'type'=>"submitdate", 'sid'=>$surveyid, "gid"=>"", "qid"=>"", "aid"=>"");
+    if ($style == "full")
+    {
+        $fieldmap["submitdate"]['title']="";
+        $fieldmap["submitdate"]['question']=$clang->gT("Date submitted");
+        $fieldmap["submitdate"]['group_name']="";
+    }
+
+    $fieldmap["lastpage"]=array("fieldname"=>"lastpage", 'sid'=>$surveyid, 'type'=>"lastpage", "gid"=>"", "qid"=>"", "aid"=>"");
+    if ($style == "full")
+    {
+        $fieldmap["lastpage"]['title']="";
+        $fieldmap["lastpage"]['question']=$clang->gT("Last page");
+        $fieldmap["lastpage"]['group_name']="";
+    }
+
+    $fieldmap["startlanguage"]=array("fieldname"=>"startlanguage", 'sid'=>$surveyid, 'type'=>"startlanguage", "gid"=>"", "qid"=>"", "aid"=>"");
+    if ($style == "full")
+    {
+        $fieldmap["startlanguage"]['title']="";
+        $fieldmap["startlanguage"]['question']=$clang->gT("Start language");
+        $fieldmap["startlanguage"]['group_name']="";
+    }
+
+
+    //Check for any additional fields for this survey and create necessary fields (token and datestamp and ipaddr)
+    $pquery = "SELECT anonymized, datestamp, ipaddr, refurl FROM ".db_table_name('surveys')." WHERE sid=$surveyid";
+    $presult=db_execute_assoc($pquery); //Checked
+    while($prow=$presult->FetchRow())
+    {
+    if ($prow['anonymized'] == "N")
+    {
+        $fieldmap["token"]=array("fieldname"=>"token", 'sid'=>$surveyid, 'type'=>"token", "gid"=>"", "qid"=>"", "aid"=>"");
+        if ($style == "full")
+        {
+            $fieldmap["token"]['title']="";
+            $fieldmap["token"]['question']=$clang->gT("Token");
+            $fieldmap["token"]['group_name']="";
+        }
+    }
+    if ($prow['datestamp'] == "Y")
+    {
+        $fieldmap["datestamp"]=array("fieldname"=>"datestamp",
+        'type'=>"datestamp",
+        'sid'=>$surveyid,
+        "gid"=>"",
+        "qid"=>"",
+        "aid"=>"");
+        if ($style == "full")
+        {
+            $fieldmap["datestamp"]['title']="";
+            $fieldmap["datestamp"]['question']=$clang->gT("Date last action");
+            $fieldmap["datestamp"]['group_name']="";
+        }
+        $fieldmap["startdate"]=array("fieldname"=>"startdate",
+        'type'=>"startdate",
+        'sid'=>$surveyid,
+        "gid"=>"",
+        "qid"=>"",
+        "aid"=>"");
+        if ($style == "full")
+        {
+            $fieldmap["startdate"]['title']="";
+            $fieldmap["startdate"]['question']=$clang->gT("Date started");
+            $fieldmap["startdate"]['group_name']="";
+        }
+
+    }
+    if ($prow['ipaddr'] == "Y")
+    {
+        $fieldmap["ipaddr"]=array("fieldname"=>"ipaddr",
+        'type'=>"ipaddress",
+        'sid'=>$surveyid,
+        "gid"=>"",
+        "qid"=>"",
+        "aid"=>"");
+        if ($style == "full")
+        {
+            $fieldmap["ipaddr"]['title']="";
+            $fieldmap["ipaddr"]['question']=$clang->gT("IP address");
+            $fieldmap["ipaddr"]['group_name']="";
+        }
+    }
+    // Add 'refurl' to fieldmap.
+    if ($prow['refurl'] == "Y")
+    {
+        $fieldmap["refurl"]=array("fieldname"=>"refurl", 'type'=>"url", 'sid'=>$surveyid, "gid"=>"", "qid"=>"", "aid"=>"");
+        if ($style == "full")
+        {
+            $fieldmap["refurl"]['title']="";
+            $fieldmap["refurl"]['question']=$clang->gT("Referrer URL");
+            $fieldmap["refurl"]['group_name']="";
+        }
+    }
+    }
+
+    // Collect all default values once so don't need separate query for each question with defaults
+    // First collect language specific defaults
+    $defaultsQuery = "SELECT a.qid, a.sqid, a.scale_id, a.specialtype, a.defaultvalue"
+        . " FROM ".db_table_name('defaultvalues')." as a, ".db_table_name('questions')." as b"
+        . " WHERE a.qid = b.qid"
+        . " AND a.language = b.language"
+        . " AND a.language = '$s_lang'"
+        . " AND b.same_default=0"
+        . " AND b.sid = ".$surveyid;
+    $defaultResults = db_execute_assoc($defaultsQuery) or safe_die ("Couldn't get list of default values in createFieldMap.<br/>$defaultsQuery<br/>".$conect->ErrorMsg());
+
+    $defaultValues = array();   // indexed by question then subquestion
+    foreach($defaultResults as $dv)
+    {
+        if ($dv['specialtype'] != '') {
+            $sq = $dv['specialtype'];
+        }
+        else {
+            $sq = $dv['sqid'];
+        }
+        $defaultValues[$dv['qid'].'~'.$sq] = $dv['defaultvalue'];
+    }
+
+    // Now overwrite language-specific defaults (if any) base language values for each question that uses same_defaults=1
+    $baseLanguage = GetBaseLanguageFromSurveyID($surveyid);
+    $defaultsQuery = "SELECT a.qid, a.sqid, a.scale_id, a.specialtype, a.defaultvalue"
+        . " FROM ".db_table_name('defaultvalues')." as a, ".db_table_name('questions')." as b"
+        . " WHERE a.qid = b.qid"
+        . " AND a.language = b.language"
+        . " AND a.language = '$baseLanguage'"
+        . " AND b.same_default=1"
+        . " AND b.sid = ".$surveyid;
+    $defaultResults = db_execute_assoc($defaultsQuery) or safe_die ("Couldn't get list of default values in createFieldMap.<br/>$defaultsQuery<br/>".$conect->ErrorMsg());
+
+    foreach($defaultResults as $dv)
+    {
+        if ($dv['specialtype'] != '') {
+            $sq = $dv['specialtype'];
+        }
+        else {
+            $sq = $dv['sqid'];
+        }
+        $defaultValues[$dv['qid'].'~'.$sq] = $dv['defaultvalue'];
+    }
+
+    $qtypes=getqtypelist('','array');
+    $aquery = "SELECT * "
+        ." FROM ".db_table_name('questions')." as questions, ".db_table_name('groups')." as groups"
+        ." WHERE questions.gid=groups.gid AND "
+        ." questions.sid=$surveyid AND "
+        ." questions.language='{$s_lang}' AND "
+        ." questions.parent_qid=0 AND "
+        ." groups.language='{$s_lang}' ";
+    if ($questionid!==false)
+    {
+        $aquery.=" and questions.qid={$questionid} ";
+    }
+    $aquery.=" ORDER BY group_order, question_order";
+    $aresult = db_execute_assoc($aquery) or safe_die ("Couldn't get list of questions in createFieldMap function.<br />$query<br />".$connect->ErrorMsg()); //Checked
+
+    $questionSeq=-1; // this is incremental question sequence across all groups
+    $groupSeq=-1;
+    $_groupOrder=-1;
+
+    while ($arow=$aresult->FetchRow()) //With each question, create the appropriate field(s)
+    {
+        ++$questionSeq;
+
+        // fix fact taht group_order may have gaps
+        if ($_groupOrder != $arow['group_order']) {
+            $_groupOrder = $arow['group_order'];
+            ++$groupSeq;
+        }
+
+        // Conditions indicators are obsolete with EM.  However, they are so tightly coupled into LS code that easider to just set values to 'N' for now and refactor later.
+        $conditions = 'N';
+        $usedinconditions = 'N';
+
+        // Field identifier
+        // GXQXSXA
+        // G=Group  Q=Question S=Subquestion A=Answer Option
+        // If S or A don't exist then set it to 0
+        // Implicit (subqestion intermal to a question type ) or explicit qubquestions/answer count starts at 1
+
+        // Types "L", "!" , "O", "D", "G", "N", "X", "Y", "5","S","T","U","*"
+        $fieldname="{$arow['sid']}X{$arow['gid']}X{$arow['qid']}";
+
+        if ($qtypes[$arow['type']]['subquestions']==0  && $arow['type'] != "R" && $arow['type'] != "|")
+        {
+            if (isset($fieldmap[$fieldname])) $aDuplicateQIDs[$arow['qid']]=array('fieldname'=>$fieldname,'question'=>$arow['question'],'gid'=>$arow['gid']);
+            $fieldmap[$fieldname]=array("fieldname"=>$fieldname, 'type'=>"{$arow['type']}", 'sid'=>$surveyid, "gid"=>$arow['gid'], "qid"=>$arow['qid'], "aid"=>"");
+            if ($style == "full")
+            {
+                $fieldmap[$fieldname]['title']=$arow['title'];
+                $fieldmap[$fieldname]['question']=$arow['question'];
+                $fieldmap[$fieldname]['group_name']=$arow['group_name'];
+                $fieldmap[$fieldname]['mandatory']=$arow['mandatory'];
+                $fieldmap[$fieldname]['hasconditions']=$conditions;
+                $fieldmap[$fieldname]['usedinconditions']=$usedinconditions;
+                $fieldmap[$fieldname]['questionSeq']=$questionSeq;
+                $fieldmap[$fieldname]['groupSeq']=$groupSeq;
+                if (isset($defaultValues[$arow['qid'].'~0'])) {
+                    $fieldmap[$fieldname]['defaultvalue'] = $defaultValues[$arow['qid'].'~0'];
+                }
+            }
+            switch($arow['type'])
+            {
+                case "L":  //RADIO LIST
+                case "!":  //DROPDOWN LIST
+                    $fieldmap[$fieldname]['other']=$arow['other'];  // so that base variable knows whether has other value
+                    if ($arow['other'] == "Y")
+                    {
+                        $fieldname="{$arow['sid']}X{$arow['gid']}X{$arow['qid']}other";
+                        if (isset($fieldmap[$fieldname])) $aDuplicateQIDs[$arow['qid']]=array('fieldname'=>$fieldname,'question'=>$arow['question'],'gid'=>$arow['gid']);
+
+                        $fieldmap[$fieldname]=array("fieldname"=>$fieldname,
+                        'type'=>$arow['type'],
+                        'sid'=>$surveyid,
+                        "gid"=>$arow['gid'],
+                        "qid"=>$arow['qid'],
+                        "aid"=>"other");
+                        // dgk bug fix line above. aid should be set to "other" for export to append to the field name in the header line.
+                        if ($style == "full")
+                        {
+                            $fieldmap[$fieldname]['title']=$arow['title'];
+                            $fieldmap[$fieldname]['question']=$arow['question'];
+                            $fieldmap[$fieldname]['subquestion']=$clang->gT("Other");
+                            $fieldmap[$fieldname]['group_name']=$arow['group_name'];
+                            $fieldmap[$fieldname]['mandatory']=$arow['mandatory'];
+                            $fieldmap[$fieldname]['hasconditions']=$conditions;
+                            $fieldmap[$fieldname]['usedinconditions']=$usedinconditions;
+                            $fieldmap[$fieldname]['questionSeq']=$questionSeq;
+                            $fieldmap[$fieldname]['groupSeq']=$groupSeq;
+                            $fieldmap[$fieldname]['other']=$arow['other'];
+                            if (isset($defaultValues[$arow['qid'].'~other'])) {
+                                $fieldmap[$fieldname]['defaultvalue'] = $defaultValues[$arow['qid'].'~other'];
+                            }
+                        }
+                    }
+                    break;
+                case "O": //DROPDOWN LIST WITH COMMENT
+                    $fieldname="{$arow['sid']}X{$arow['gid']}X{$arow['qid']}comment";
+                    if (isset($fieldmap[$fieldname])) $aDuplicateQIDs[$arow['qid']]=array('fieldname'=>$fieldname,'question'=>$arow['question'],'gid'=>$arow['gid']);
+
+                    $fieldmap[$fieldname]=array("fieldname"=>$fieldname,
+                    'type'=>$arow['type'],
+                    'sid'=>$surveyid,
+                    "gid"=>$arow['gid'],
+                    "qid"=>$arow['qid'],
+                    "aid"=>"comment");
+                    // dgk bug fix line below. aid should be set to "comment" for export to append to the field name in the header line. Also needed set the type element correctly.
+                    if ($style == "full")
+                    {
+                        $fieldmap[$fieldname]['title']=$arow['title'];
+                        $fieldmap[$fieldname]['question']=$arow['question'];
+                        $fieldmap[$fieldname]['subquestion']=$clang->gT("Comment");
+                        $fieldmap[$fieldname]['group_name']=$arow['group_name'];
+                        $fieldmap[$fieldname]['mandatory']=$arow['mandatory'];
+                        $fieldmap[$fieldname]['hasconditions']=$conditions;
+                        $fieldmap[$fieldname]['usedinconditions']=$usedinconditions;
+                        $fieldmap[$fieldname]['questionSeq']=$questionSeq;
+                        $fieldmap[$fieldname]['groupSeq']=$groupSeq;
+                    }
+                    break;
+            }
+        }
+        // For Multi flexi question types
+        elseif ($qtypes[$arow['type']]['subquestions']==2 && $qtypes[$arow['type']]['answerscales']==0)
+        {
+            //MULTI FLEXI
+            $abrows = getSubQuestions($surveyid,$arow['qid'],$s_lang);
+            //Now first process scale=1
+            $answerset=array();
+            $answerList = array();
+            foreach ($abrows as $key=>$abrow)
+            {
+                if($abrow['scale_id']==1) {
+                    $answerset[]=$abrow;
+                    $answerList[] = array(
+                        'code'=>$abrow['title'],
+                        'answer'=>$abrow['question'],
+                    );
+                    unset($abrows[$key]);
+                }
+            }
+            reset($abrows);
+            foreach ($abrows as $abrow)
+            {
+                foreach($answerset as $answer)
+                {
+                    $fieldname="{$arow['sid']}X{$arow['gid']}X{$arow['qid']}{$abrow['title']}_{$answer['title']}";
+                    if (isset($fieldmap[$fieldname])) $aDuplicateQIDs[$arow['qid']]=array('fieldname'=>$fieldname,'question'=>$arow['question'],'gid'=>$arow['gid']);
+                    $fieldmap[$fieldname]=array("fieldname"=>$fieldname,
+                    'type'=>$arow['type'],
+                    'sid'=>$surveyid,
+                    "gid"=>$arow['gid'],
+                    "qid"=>$arow['qid'],
+                    "aid"=>$abrow['title']."_".$answer['title'],
+                    "sqid"=>$abrow['qid']);
+                    if ($abrow['other']=="Y") {$alsoother="Y";}
+                    if ($style == "full")
+                    {
+                        $fieldmap[$fieldname]['title']=$arow['title'];
+                        $fieldmap[$fieldname]['question']=$arow['question'];
+                        $fieldmap[$fieldname]['subquestion1']=$abrow['question'];
+                        $fieldmap[$fieldname]['subquestion2']=$answer['question'];
+                        $fieldmap[$fieldname]['group_name']=$arow['group_name'];
+                        $fieldmap[$fieldname]['mandatory']=$arow['mandatory'];
+                        $fieldmap[$fieldname]['hasconditions']=$conditions;
+                        $fieldmap[$fieldname]['usedinconditions']=$usedinconditions;
+                        $fieldmap[$fieldname]['questionSeq']=$questionSeq;
+                        $fieldmap[$fieldname]['groupSeq']=$groupSeq;
+                        $fieldmap[$fieldname]['preg']=$arow['preg'];
+                        $fieldmap[$fieldname]['answerList']=$answerList;
+                    }
+                }
+            }
+            unset($answerset);
+        }
+        elseif ($arow['type'] == "1")
+        {
+            $abrows = getSubQuestions($surveyid,$arow['qid'],$s_lang);
+            foreach ($abrows as $abrow)
+            {
+                $fieldname="{$arow['sid']}X{$arow['gid']}X{$arow['qid']}{$abrow['title']}#0";
+                if (isset($fieldmap[$fieldname])) $aDuplicateQIDs[$arow['qid']]=array('fieldname'=>$fieldname,'question'=>$arow['question'],'gid'=>$arow['gid']);
+                $fieldmap[$fieldname]=array("fieldname"=>$fieldname, 'type'=>$arow['type'], 'sid'=>$surveyid, "gid"=>$arow['gid'], "qid"=>$arow['qid'], "aid"=>$abrow['title'], "scale_id"=>0);
+                if ($style == "full")
+                {
+                    $fieldmap[$fieldname]['title']=$arow['title'];
+                    $fieldmap[$fieldname]['question']=$arow['question'];
+                    $fieldmap[$fieldname]['subquestion']=$abrow['question'];
+                    $fieldmap[$fieldname]['group_name']=$arow['group_name'];
+                    $fieldmap[$fieldname]['scale']=$clang->gT('Scale 1');
+                    $fieldmap[$fieldname]['mandatory']=$arow['mandatory'];
+                    $fieldmap[$fieldname]['hasconditions']=$conditions;
+                    $fieldmap[$fieldname]['usedinconditions']=$usedinconditions;
+                    $fieldmap[$fieldname]['questionSeq']=$questionSeq;
+                    $fieldmap[$fieldname]['groupSeq']=$groupSeq;
+                }
+
+                $fieldname="{$arow['sid']}X{$arow['gid']}X{$arow['qid']}{$abrow['title']}#1";
+                if (isset($fieldmap[$fieldname])) $aDuplicateQIDs[$arow['qid']]=array('fieldname'=>$fieldname,'question'=>$arow['question'],'gid'=>$arow['gid']);
+                $fieldmap[$fieldname]=array("fieldname"=>$fieldname, 'type'=>$arow['type'], 'sid'=>$surveyid, "gid"=>$arow['gid'], "qid"=>$arow['qid'], "aid"=>$abrow['title'], "scale_id"=>1);
+                if ($style == "full")
+                {
+                    $fieldmap[$fieldname]['title']=$arow['title'];
+                    $fieldmap[$fieldname]['question']=$arow['question'];
+                    $fieldmap[$fieldname]['subquestion']=$abrow['question'];
+                    $fieldmap[$fieldname]['group_name']=$arow['group_name'];
+                    $fieldmap[$fieldname]['scale']=$clang->gT('Scale 2');
+                    $fieldmap[$fieldname]['mandatory']=$arow['mandatory'];
+                    $fieldmap[$fieldname]['hasconditions']=$conditions;
+                    $fieldmap[$fieldname]['usedinconditions']=$usedinconditions;
+                    $fieldmap[$fieldname]['questionSeq']=$questionSeq;
+                    $fieldmap[$fieldname]['groupSeq']=$groupSeq;
+                }
+            }
+        }
+
+        elseif ($arow['type'] == "R")
+        {
+            //MULTI ENTRY
+            $slots=$connect->GetOne("select count(code) from ".db_table_name('answers')." where qid={$arow['qid']} and language='{$s_lang}'");
+            for ($i=1; $i<=$slots; $i++)
+            {
+                $fieldname="{$arow['sid']}X{$arow['gid']}X{$arow['qid']}$i";
+                if (isset($fieldmap[$fieldname])) $aDuplicateQIDs[$arow['qid']]=array('fieldname'=>$fieldname,'question'=>$arow['question'],'gid'=>$arow['gid']);
+                $fieldmap[$fieldname]=array("fieldname"=>$fieldname, 'type'=>$arow['type'], 'sid'=>$surveyid, "gid"=>$arow['gid'], "qid"=>$arow['qid'], "aid"=>$i);
+                if ($style == "full")
+                {
+                    $fieldmap[$fieldname]['title']=$arow['title'];
+                    $fieldmap[$fieldname]['question']=$arow['question'];
+                    $fieldmap[$fieldname]['subquestion']=sprintf($clang->gT('Rank %s'),$i);
+                    $fieldmap[$fieldname]['group_name']=$arow['group_name'];
+                    $fieldmap[$fieldname]['mandatory']=$arow['mandatory'];
+                    $fieldmap[$fieldname]['hasconditions']=$conditions;
+                    $fieldmap[$fieldname]['usedinconditions']=$usedinconditions;
+                    $fieldmap[$fieldname]['questionSeq']=$questionSeq;
+                    $fieldmap[$fieldname]['groupSeq']=$groupSeq;
+                }
+            }
+        }
+        elseif ($arow['type'] == "|")
+        {
+            $abquery = "SELECT value FROM ".db_table_name('question_attributes')
+                ." WHERE attribute='max_num_of_files' AND qid=".$arow['qid'];
+            $abresult = db_execute_assoc($abquery) or safe_die ("Couldn't get maximum
+                number of files that can be uploaded <br />$abquery<br />".$connect->ErrorMsg());
+            $abrow = $abresult->FetchRow();
+
+            for ($i = 1; $i <= $abrow['value']; $i++)
+            {
+            $fieldname="{$arow['sid']}X{$arow['gid']}X{$arow['qid']}";
+            $fieldmap[$fieldname]=array("fieldname"=>$fieldname,
+            'type'=>$arow['type'],
+            'sid'=>$surveyid,
+            "gid"=>$arow['gid'],
+            "qid"=>$arow['qid'],
+            "aid"=>''
+            );
+            if ($style == "full")
+            {
+                $fieldmap[$fieldname]['title']=$arow['title'];
+                $fieldmap[$fieldname]['question']=$arow['question'];
+                $fieldmap[$fieldname]['max_files']=$abrow['value'];
+                $fieldmap[$fieldname]['group_name']=$arow['group_name'];
+                $fieldmap[$fieldname]['mandatory']=$arow['mandatory'];
+                $fieldmap[$fieldname]['hasconditions']=$conditions;
+                $fieldmap[$fieldname]['usedinconditions']=$usedinconditions;
+                $fieldmap[$fieldname]['questionSeq']=$questionSeq;
+                $fieldmap[$fieldname]['groupSeq']=$groupSeq;
+            }
+            $fieldname="{$arow['sid']}X{$arow['gid']}X{$arow['qid']}"."_filecount";
+            $fieldmap[$fieldname]=array("fieldname"=>$fieldname,
+            'type'=>$arow['type'],
+            'sid'=>$surveyid,
+            "gid"=>$arow['gid'],
+            "qid"=>$arow['qid'],
+            "aid"=>"filecount"
+            );
+            if ($style == "full")
+            {
+                $fieldmap[$fieldname]['title']=$arow['title'];
+                $fieldmap[$fieldname]['question']="filecount - ".$arow['question'];
+                    //$fieldmap[$fieldname]['subquestion']=$clang->gT("Comment");
+                $fieldmap[$fieldname]['group_name']=$arow['group_name'];
+                $fieldmap[$fieldname]['mandatory']=$arow['mandatory'];
+                $fieldmap[$fieldname]['hasconditions']=$conditions;
+                $fieldmap[$fieldname]['usedinconditions']=$usedinconditions;
+                $fieldmap[$fieldname]['questionSeq']=$questionSeq;
+                $fieldmap[$fieldname]['groupSeq']=$groupSeq;
+            }
+        }
+        }
+        else  // Question types with subquestions and one answer per subquestion  (M/A/B/C/E/F/H/P)
+        {
+            //MULTI ENTRY
+            $abrows = getSubQuestions($surveyid,$arow['qid'],$s_lang);
+            foreach ($abrows as $abrow)
+            {
+                $fieldname="{$arow['sid']}X{$arow['gid']}X{$arow['qid']}{$abrow['title']}";
+                if (isset($fieldmap[$fieldname])) $aDuplicateQIDs[$arow['qid']]=array('fieldname'=>$fieldname,'question'=>$arow['question'],'gid'=>$arow['gid']);
+                $fieldmap[$fieldname]=array("fieldname"=>$fieldname,
+                'type'=>$arow['type'],
+                'sid'=>$surveyid,
+                'gid'=>$arow['gid'],
+                'qid'=>$arow['qid'],
+                'aid'=>$abrow['title'],
+                'sqid'=>$abrow['qid']);
+                if ($style == "full")
+                {
+                    $fieldmap[$fieldname]['title']=$arow['title'];
+                    $fieldmap[$fieldname]['question']=$arow['question'];
+                    $fieldmap[$fieldname]['subquestion']=$abrow['question'];
+                    $fieldmap[$fieldname]['group_name']=$arow['group_name'];
+                    $fieldmap[$fieldname]['mandatory']=$arow['mandatory'];
+                    $fieldmap[$fieldname]['hasconditions']=$conditions;
+                    $fieldmap[$fieldname]['usedinconditions']=$usedinconditions;
+                    $fieldmap[$fieldname]['questionSeq']=$questionSeq;
+                    $fieldmap[$fieldname]['groupSeq']=$groupSeq;
+                    $fieldmap[$fieldname]['preg']=$arow['preg'];
+                    if (isset($defaultValues[$arow['qid'].'~'.$abrow['qid']])) {
+                        $fieldmap[$fieldname]['defaultvalue'] = $defaultValues[$arow['qid'].'~'.$abrow['qid']];
+                    }
+                }
+                if ($arow['type'] == "P")
+                {
+                    $fieldname="{$arow['sid']}X{$arow['gid']}X{$arow['qid']}{$abrow['title']}comment";
+                    if (isset($fieldmap[$fieldname])) $aDuplicateQIDs[$arow['qid']]=array('fieldname'=>$fieldname,'question'=>$arow['question'],'gid'=>$arow['gid']);
+                    $fieldmap[$fieldname]=array("fieldname"=>$fieldname, 'type'=>$arow['type'], 'sid'=>$surveyid, "gid"=>$arow['gid'], "qid"=>$arow['qid'], "aid"=>$abrow['title']."comment");
+                    if ($style == "full")
+                    {
+                        $fieldmap[$fieldname]['title']=$arow['title'];
+                        $fieldmap[$fieldname]['question']=$arow['question'];
+                        $fieldmap[$fieldname]['subquestion']=$clang->gT('Comment');
+                        $fieldmap[$fieldname]['group_name']=$arow['group_name'];
+                        $fieldmap[$fieldname]['mandatory']=$arow['mandatory'];
+                        $fieldmap[$fieldname]['hasconditions']=$conditions;
+                        $fieldmap[$fieldname]['usedinconditions']=$usedinconditions;
+                        $fieldmap[$fieldname]['questionSeq']=$questionSeq;
+                        $fieldmap[$fieldname]['groupSeq']=$groupSeq;
+                    }
+                }
+            }
+            if ($arow['other']=="Y" && ($arow['type']=="M" || $arow['type']=="P"))
+            {
+                $fieldname="{$arow['sid']}X{$arow['gid']}X{$arow['qid']}other";
+                if (isset($fieldmap[$fieldname])) $aDuplicateQIDs[$arow['qid']]=array('fieldname'=>$fieldname,'question'=>$arow['question'],'gid'=>$arow['gid']);
+                $fieldmap[$fieldname]=array("fieldname"=>$fieldname, 'type'=>$arow['type'], 'sid'=>$surveyid, "gid"=>$arow['gid'], "qid"=>$arow['qid'], "aid"=>"other");
+                if ($style == "full")
+                {
+                    $fieldmap[$fieldname]['title']=$arow['title'];
+                    $fieldmap[$fieldname]['question']=$arow['question'];
+                    $fieldmap[$fieldname]['subquestion']=$clang->gT('Other');
+                    $fieldmap[$fieldname]['group_name']=$arow['group_name'];
+                    $fieldmap[$fieldname]['mandatory']=$arow['mandatory'];
+                    $fieldmap[$fieldname]['hasconditions']=$conditions;
+                    $fieldmap[$fieldname]['usedinconditions']=$usedinconditions;
+                    $fieldmap[$fieldname]['questionSeq']=$questionSeq;
+                    $fieldmap[$fieldname]['groupSeq']=$groupSeq;
+                    $fieldmap[$fieldname]['other']=$arow['other'];
+                }
+                if ($arow['type']=="P")
+                {
+                    $fieldname="{$arow['sid']}X{$arow['gid']}X{$arow['qid']}othercomment";
+                    if (isset($fieldmap[$fieldname])) $aDuplicateQIDs[$arow['qid']]=array('fieldname'=>$fieldname,'question'=>$arow['question'],'gid'=>$arow['gid']);
+                    $fieldmap[$fieldname]=array("fieldname"=>$fieldname, 'type'=>$arow['type'], 'sid'=>$surveyid, "gid"=>$arow['gid'], "qid"=>$arow['qid'], "aid"=>"othercomment");
+                    if ($style == "full")
+                    {
+                        $fieldmap[$fieldname]['title']=$arow['title'];
+                        $fieldmap[$fieldname]['question']=$arow['question'];
+                        $fieldmap[$fieldname]['subquestion']=$clang->gT('Other comment');
+                        $fieldmap[$fieldname]['group_name']=$arow['group_name'];
+                        $fieldmap[$fieldname]['mandatory']=$arow['mandatory'];
+                        $fieldmap[$fieldname]['hasconditions']=$conditions;
+                        $fieldmap[$fieldname]['usedinconditions']=$usedinconditions;
+                        $fieldmap[$fieldname]['questionSeq']=$questionSeq;
+                        $fieldmap[$fieldname]['groupSeq']=$groupSeq;
+                        $fieldmap[$fieldname]['other']=$arow['other'];
+                    }
+                }
+            }
+        }
+        if (isset($fieldmap[$fieldname])) // only add these fields if there is actually a valid field
+        {
+            $fieldmap[$fieldname]['relevance']=$arow['relevance'];
+            $fieldmap[$fieldname]['grelevance']=$arow['grelevance'];
+            $fieldmap[$fieldname]['questionSeq']=$questionSeq;
+            $fieldmap[$fieldname]['groupSeq']=$groupSeq;
+            $fieldmap[$fieldname]['preg']=$arow['preg'];
+            $fieldmap[$fieldname]['other']=$arow['other'];
+            $fieldmap[$fieldname]['help']=$arow['help'];
+        }
+        else
+        {
+            --$questionSeq; // didn't generate a valid $fieldmap entry, so decrement the question counter to ensure they are sequential
+        }
+    }
+    if (isset($fieldmap)) {
+        $_SESSION['fieldmap-' . $surveyid . $clang->langcode]=$fieldmap;
+        return $fieldmap;
+    }
+}
+
+
+/**
+* This function generates an array containing the fieldcode, and matching data in the same order as the activate script
+*
+* @param string $surveyid The Survey ID
+* @param mixed $style 'short' (default) or 'full' - full creates extra information like default values
+* @param mixed $force_refresh - Forces to really refresh the array, not just take the session copy
+* @param int $questionid Limit to a certain qid only (for question preview) - default is false
+* @return array
+*/
+function createTimingsFieldMap($surveyid, $style='full', $force_refresh=false, $questionid=false, $sQuestionLanguage=null) {
+
+    global $dbprefix, $connect, $clang, $aDuplicateQIDs;
+    static $timingsFieldMap;
+
+    $surveyid=sanitize_int($surveyid);
+    //checks to see if fieldmap has already been built for this page.
+    if (isset($timingsFieldMap[$surveyid][$style][$clang->langcode]) && $force_refresh==false) {
+        return $timingsFielsdMap[$surveyid][$style][$clang->langcode];
+    }
+
+    //do something
+    $fields = createFieldMap($surveyid, $style, $force_refresh, $questionid, $sQuestionLanguage);
+    $fieldmap['interviewtime']=array('fieldname'=>'interviewtime','type'=>'interview_time','sid'=>$surveyid, 'gid'=>'', 'qid'=>'', 'aid'=>'', 'question'=>$clang->gT('Total time'), 'title'=>'interviewtime');
+    foreach ($fields as $field) {
+        if (!empty($field['gid'])) {
+            // field for time spent on page
+            $fieldname="{$field['sid']}X{$field['gid']}time";
+            if (!isset($fieldmap[$fieldname]))
+            {
+                $fieldmap[$fieldname]=array("fieldname"=>$fieldname, 'type'=>"page_time", 'sid'=>$surveyid, "gid"=>$field['gid'], "group_name"=>$field['group_name'], "qid"=>'', 'aid'=>'', 'title'=>'groupTime'.$field['gid'], 'question'=>$clang->gT('Group time').": ".$field['group_name']);
+            }
+
+            // field for time spent on answering a question
+            $fieldname="{$field['sid']}X{$field['gid']}X{$field['qid']}time";
+            if (!isset($fieldmap[$fieldname]))
+            {
+                $fieldmap[$fieldname]=array("fieldname"=>$fieldname, 'type'=>"answer_time", 'sid'=>$surveyid, "gid"=>$field['gid'], "group_name"=>$field['group_name'], "qid"=>$field['qid'], 'aid'=>'', "title"=>$field['title'].'Time', "question"=>$clang->gT('Question time').": ".$field['title']);
+            }
+        }
+    }
+
+    $timingsFieldMap[$surveyid][$style][$clang->langcode] = $fieldmap;
+    return $timingsFieldMap[$surveyid][$style][$clang->langcode];
+}
+
+/**
+* put your comment there...
+*
+* @param mixed $needle
+* @param mixed $haystack
+* @param mixed $keyname
+* @param mixed $maxanswers
+*/
+function arraySearchByKey($needle, $haystack, $keyname, $maxanswers="") {
+    $output=array();
+    foreach($haystack as $hay) {
+        if (array_key_exists($keyname, $hay)) {
+            if ($hay[$keyname] == $needle) {
+                if ($maxanswers == 1) {
+                    return $hay;
+                } else {
+                    $output[]=$hay;
+                }
+            }
+        }
+    }
+    return $output;
+}
+
+
+/**
+* This function returns a count of the number of saved responses to a survey
+*
+* @param mixed $surveyid Survey ID
+*/
+function getSavedCount($surveyid)
+{
+    global $dbprefix, $connect;
+    $surveyid=(int)$surveyid;
+
+    $query = "SELECT COUNT(*) FROM ".db_table_name('saved_control')." WHERE sid=$surveyid";
+    $count=$connect->getOne($query);
+    return $count;
+}
+
+function GetBaseLanguageFromSurveyID($surveyid)
+{
+    static $cache = array();
+    global $connect;
+    $surveyid=(int)($surveyid);
+    if (!isset($cache[$surveyid])) {
+	    $query = "SELECT language FROM ".db_table_name('surveys')." WHERE sid=$surveyid";
+	    $surveylanguage = $connect->GetOne($query); //Checked
+	    if (is_null($surveylanguage))
+	    {
+	        $surveylanguage='en';
+	    }
+	    $cache[$surveyid] = $surveylanguage;
+    } else {
+        $surveylanguage = $cache[$surveyid];
+    }
+    return $surveylanguage;
+}
+
+
+function GetAdditionalLanguagesFromSurveyID($surveyid)
+{
+    static $cache = array();
+    global $connect;
+    $surveyid=sanitize_int($surveyid);
+    if (!isset($cache[$surveyid])) {
+        $query = "SELECT additional_languages FROM ".db_table_name('surveys')." WHERE sid=$surveyid";
+	    $additional_languages = $connect->GetOne($query);
+        if (trim($additional_languages)=='')
+	    {
+	        $additional_languages = array();
+	    }
+	    else
+	    {
+	        $additional_languages = explode(" ", trim($additional_languages));
+	    }
+	    $cache[$surveyid] = $additional_languages;
+    } else {
+        $additional_languages = $cache[$surveyid];
+    }
+    return $additional_languages;
+}
+
+
+
+//For multilanguage surveys
+// If null or 0 is given for $surveyid then the default language from config-defaults.php is returned
+function SetSurveyLanguage($surveyid, $language)
+{
+    global $rootdir, $defaultlang, $clang;
+    $surveyid=sanitize_int($surveyid);
+    require_once($rootdir.'/classes/core/language.php');
+    if (isset($surveyid) && $surveyid>0)
+    {
+        // see if language actually is present in survey
+        $query = "SELECT language, additional_languages FROM ".db_table_name('surveys')." WHERE sid=$surveyid";
+        $result = db_execute_assoc($query); //Checked
+        while ($result && ($row=$result->FetchRow())) {
+            $additional_languages = $row['additional_languages'];
+            $default_language = $row['language'];
+        }
+
+        if (!isset($language) || ($language=='') || (isset($additional_languages) && strpos($additional_languages, $language) === false)
+        or (isset($default_language) && $default_language == $language)
+        ) {
+            // Language not supported, or default language for survey, fall back to survey's default language
+            $_SESSION['s_lang'] = $default_language;
+            //echo "Language not supported, resorting to ".$_SESSION['s_lang']."<br />";
+        } else {
+            $_SESSION['s_lang'] = $language;
+            //echo "Language will be set to ".$_SESSION['s_lang']."<br />";
+        }
+        $clang = new limesurvey_lang($_SESSION['s_lang']);
+    }
+    else {
+        $clang = new limesurvey_lang($defaultlang);
+    }
+
+    $thissurvey=getSurveyInfo($surveyid, $_SESSION['s_lang']);
+    $_SESSION['dateformats'] = getDateFormatData($thissurvey['surveyls_dateformat']);
+
+    LimeExpressionManager::SetEMLanguage($_SESSION['s_lang']);
+    return $clang;
+}
+
+
+function buildLabelSetCheckSumArray()
+{
+    global $connect;
+    // BUILD CHECKSUMS FOR ALL EXISTING LABEL SETS
+    $query = "SELECT lid
+              FROM ".db_table_name('labelsets')."
+              ORDER BY lid";
+    $result = db_execute_assoc($query) or safe_die("safe_died collecting labelset ids<br />$query<br />".$connect->ErrorMsg());  //Checked
+    $csarray=array();
+    while ($row=$result->FetchRow())
+    {
+        $thisset="";
+        $query2 = "SELECT code, title, sortorder, language, assessment_value
+                   FROM ".db_table_name('labels')."
+                   WHERE lid={$row['lid']}
+                   ORDER BY language, sortorder, code";
+        $result2 = db_execute_num($query2) or safe_die("safe_died querying labelset $lid<br />$query2<br />".$connect->ErrorMsg()); //Checked
+        while($row2=$result2->FetchRow())
+        {
+            $thisset .= implode('.', $row2);
+        } // while
+        $csarray[$row['lid']]=dechex(crc32($thisset)*1);
+    }
+    return $csarray;
+}
+
+
+/**
+*
+* Returns a flat array with all question attributes for the question only (and the qid we gave it)!
+* @author: c_schmitz
+* @param $qid The question ID
+* @param $type optional The question type - saves a DB query if you provide it
+* @return array{attribute=>value , attribute=>value} or false if the question ID does not exist (anymore)
+*/
+function getQuestionAttributes($qid, $type='')
+{
+    static $cache = array();
+    static $availableattributesarr = null;
+
+    if (isset($cache[$qid])) {
+        return $cache[$qid];
+    }
+    if ($type=='')  // If type is not given find it out
+    {
+        $query = "SELECT type FROM ".db_table_name('questions')." WHERE qid=$qid and parent_qid=0 group by type";
+        $result = db_execute_assoc($query) or safe_die("Error finding question attributes");  //Checked
+        $row=$result->FetchRow();
+        if ($row===false) // Question was deleted while running the survey
+        {
+            $cache[$qid]=false;
+            return false;
+        }
+        $type=$row['type'];
+    }
+
+    //Now read available attributes, make sure we do this only once per request to save
+    //processing cycles and memory
+    if (is_null($availableattributesarr)) $availableattributesarr=questionAttributes();
+    if (isset($availableattributesarr[$type]))
+    {
+        $availableattributes=$availableattributesarr[$type];
+    }
+    else
+    {
+        $cache[$qid]=array();
+        return array();
+    }
+
+    foreach($availableattributes as $attribute){
+        $defaultattributes[$attribute['name']]=$attribute['default'];
+    }
+    $setattributes=array();
+    $qid=sanitize_int($qid);
+    $query = "SELECT attribute, value FROM ".db_table_name('question_attributes')." WHERE qid=$qid";
+        $result = db_execute_assoc($query) or safe_die("Error finding question attributes");  //Checked
+    $setattributes=array();
+        while ($row=$result->FetchRow())
+        {
+        $setattributes[$row['attribute']]=$row['value'];
+        }
+    //echo "<pre>";print_r($qid_attributes);echo "</pre>";
+    $qid_attributes=array_merge($defaultattributes,$setattributes);
+    $cache[$qid]=$qid_attributes;
+    return $qid_attributes;
+}
+
+/**
+*
+* Returns the questionAttribtue value set or '' if not set
+* @author: lemeur
+* @param $questionAttributeArray
+* @param $attributeName
+* @return string
+*/
+function getQuestionAttributeValue($questionAttributeArray, $attributeName)
+{
+    if (isset($questionAttributeArray[$attributeName]))
+    {
+        return $questionAttributeArray[$attributeName];
+    }
+    else
+    {
+        return '';
+    }
+}
+
+/**
+* Returns array of question type chars with attributes
+*
+* @param mixed $returnByName If set to true the array will be by attribute name
+*/
+function questionAttributes($returnByName=false)
+{
+    global $clang;
+    //For each question attribute include a key:
+    // name - the display name
+    // types - a string with one character representing each question typy to which the attribute applies
+    // help - a short explanation
+
+    // If you insert a new attribute please do it in correct alphabetical order!
+
+    $qattributes["alphasort"]=array(
+    "types"=>"!LOWZ",
+    'category'=>$clang->gT('Display'),
+    'sortorder'=>100,
+    'inputtype'=>'singleselect',
+    'options'=>array(0=>$clang->gT('No'),
+    1=>$clang->gT('Yes')),
+    'default'=>0,
+    "help"=>$clang->gT("Sort the answer options alphabetically"),
+    "caption"=>$clang->gT('Sort answers alphabetically'));
+
+    $qattributes["answer_width"]=array(
+    "types"=>"ABCEF1:;",
+    'category'=>$clang->gT('Display'),
+    'sortorder'=>100,
+    'inputtype'=>'integer',
+    'min'=>'1',
+    'max'=>'100',
+    "help"=>$clang->gT('Set the percentage width of the answer column (1-100)'),
+    "caption"=>$clang->gT('Answer width'));
+
+    $qattributes["array_filter"]=array(
+    "types"=>"1ABCEF:;MPLKQ",
+    'category'=>$clang->gT('Logic'),
+    'sortorder'=>100,
+    'inputtype'=>'text',
+    "help"=>$clang->gT("Enter the code of a Multiple choice question to only show the matching answer options in this question."),
+    "caption"=>$clang->gT('Array filter'));
+
+    $qattributes["array_filter_exclude"]=array(
+    "types"=>"1ABCEF:;MPLKQ",
+    'category'=>$clang->gT('Logic'),
+    'sortorder'=>100,
+    'inputtype'=>'text',
+    "help"=>$clang->gT("Enter the code of a Multiple choice question to exclude the matching answer options in this question."),
+    "caption"=>$clang->gT('Array filter exclusion'));
+
+    $qattributes["assessment_value"]=array(
+    "types"=>"MP",
+    'category'=>$clang->gT('Logic'),
+    'sortorder'=>100,
+    'default'=>'1',
+    'inputtype'=>'integer',
+    "help"=>$clang->gT("If one of the subquestions is marked then for each marked subquestion this value is added as assessment."),
+    "caption"=>$clang->gT('Assessment value'));
+
+    $qattributes["category_separator"]=array(
+    "types"=>"!",
+    'category'=>$clang->gT('Display'),
+    'sortorder'=>100,
+    'inputtype'=>'text',
+    "help"=>$clang->gT('Category separator'),
+    "caption"=>$clang->gT('Category separator'));
+//  Question types 'W' (list-dropdown-flexible) and 'Z'(list-radio-flexible) are no longer supported, so neither is code_filter
+//    $qattributes["code_filter"]=array(
+//    "types"=>"WZ",
+//    'category'=>$clang->gT('Logic'),
+//    'sortorder'=>100,
+//    'inputtype'=>'text',
+//    "help"=>$clang->gT('Filter the available answers by this value'),
+//    "caption"=>$clang->gT('Code filter'));
+
+    $qattributes["display_columns"]=array(
+    "types"=>"GLMZ",
+    'category'=>$clang->gT('Display'),
+    'sortorder'=>100,
+    'inputtype'=>'integer',
+    'default'=>'1',
+    'min'=>'1',
+    'max'=>'100',
+    "help"=>$clang->gT('The answer options will be distributed across the number of columns set here'),
+    "caption"=>$clang->gT('Display columns'));
+
+    $qattributes["display_rows"]=array(
+    "types"=>"QSTU",
+    'category'=>$clang->gT('Display'),
+    'sortorder'=>100,
+    'inputtype'=>'text',
+    "help"=>$clang->gT('How many rows to display'),
+    "caption"=>$clang->gT('Display rows'));
+
+    $qattributes["dropdown_dates"]=array(
+    "types"=>"D",
+    'category'=>$clang->gT('Display'),
+    'sortorder'=>100,
+    'inputtype'=>'singleselect',
+    'options'=>array(0=>$clang->gT('No'),
+    1=>$clang->gT('Yes')),
+    'default'=>0,
+    "help"=>$clang->gT('Use accessible dropdown boxes instead of calendar popup'),
+    "caption"=>$clang->gT('Display dropdown boxes'));
+
+    $qattributes["dropdown_dates_year_min"]=array(
+    "types"=>"D",
+    'category'=>$clang->gT('Display'),
+    'sortorder'=>110,
+    'inputtype'=>'text',
+    "help"=>$clang->gT('Minimum year value in calendar'),
+    "caption"=>$clang->gT('Minimum year'));
+
+    $qattributes["dropdown_dates_year_max"]=array(
+    "types"=>"D",
+    'category'=>$clang->gT('Display'),
+    'sortorder'=>111,
+    'inputtype'=>'text',
+    "help"=>$clang->gT('Maximum year value for calendar'),
+    "caption"=>$clang->gT('Maximum year'));
+
+    $qattributes["dropdown_prepostfix"]=array(
+    "types"=>"1",
+    'category'=>$clang->gT('Display'),
+    'sortorder'=>112,
+    'inputtype'=>'text',
+    "help"=>$clang->gT('Prefix|Suffix for dropdown lists'),
+    "caption"=>$clang->gT('Dropdown prefix/suffix'));
+
+    $qattributes["dropdown_separators"]=array(
+    "types"=>"1",
+    'category'=>$clang->gT('Display'),
+    'sortorder'=>120,
+    'inputtype'=>'text',
+    "help"=>$clang->gT('Post-Answer-Separator|Inter-Dropdownlist-Separator for dropdown lists'),
+    "caption"=>$clang->gT('Dropdown separator'));
+
+    $qattributes["dualscale_headerA"]=array(
+    "types"=>"1",
+    'category'=>$clang->gT('Display'),
+    'sortorder'=>110,
+    'inputtype'=>'text',
+    "help"=>$clang->gT('Enter a header text for the first scale'),
+    "caption"=>$clang->gT('Header for first scale'));
+
+    $qattributes["dualscale_headerB"]=array(
+    "types"=>"1",
+    'category'=>$clang->gT('Display'),
+    'sortorder'=>111,
+    'inputtype'=>'text',
+    "help"=>$clang->gT('Enter a header text for the second scale'),
+    "caption"=>$clang->gT('Header for second scale'));
+
+    $qattributes["equals_num_value"]=array(
+    "types"=>"K",
+    'category'=>$clang->gT('Input'),
+    'sortorder'=>100,
+    'inputtype'=>'text',
+    "help"=>$clang->gT('Multiple numeric inputs sum must equal this value'),
+    "caption"=>$clang->gT('Equals sum value'));
+
+    $qattributes["em_validation_q"]=array(
+    "types"=>";:STUNKQ",
+    'category'=>$clang->gT('Logic'),
+    'sortorder'=>200,
+    'inputtype'=>'textarea',
+    "help"=>$clang->gT('Boolean equation to validate the whole question.'),
+    "caption"=>$clang->gT('Question validation equation'));
+
+    $qattributes["em_validation_q_tip"]=array(
+    "types"=>";:STUNKQ",
+    'category'=>$clang->gT('Logic'),
+    'sortorder'=>210,
+    'inputtype'=>'textarea',
+    "help"=>$clang->gT('Tip to show user describing the question validation equation.'),
+    "caption"=>$clang->gT('Question validation tip'));
+
+    $qattributes["em_validation_sq"]=array(
+    "types"=>";:KQ",
+    'category'=>$clang->gT('Logic'),
+    'sortorder'=>220,
+    'inputtype'=>'textarea',
+    "help"=>$clang->gT('Boolean equation to validate each sub-question.'),
+    "caption"=>$clang->gT('Sub-question validation equation'));
+
+    $qattributes["em_validation_sq_tip"]=array(
+    "types"=>";:KQ",
+    'category'=>$clang->gT('Logic'),
+    'sortorder'=>230,
+    'inputtype'=>'textarea',
+    "help"=>$clang->gT('Tip to show user describing the sub-question validation equation.'),
+    "caption"=>$clang->gT('Sub-question validation tip'));
+
+    $qattributes["exclude_all_others"]=array(
+    "types"=>"MP",
+    'category'=>$clang->gT('Logic'),
+    'sortorder'=>130,
+    'inputtype'=>'text',
+    "help"=>$clang->gT('Excludes all other options if a certain answer is selected - just enter the answer code(s) seperated with a semikolon.'),
+    "caption"=>$clang->gT('Exclusive option'));
+
+    $qattributes["exclude_all_others_auto"]=array(
+    "types"=>"M",
+    'category'=>$clang->gT('Logic'),
+    'sortorder'=>131,
+    'inputtype'=>'singleselect',
+    'options'=>array(0=>$clang->gT('No'),
+    1=>$clang->gT('Yes')),
+    'default'=>0,
+    "help"=>$clang->gT('If the participant marks all options, uncheck all and check the option set in the "Exclusive option" setting'),
+    "caption"=>$clang->gT('Auto-check exclusive option if all others are checked'));
+
+    // Map Options
+
+    $qattributes["location_city"]=array(
+    "types"=>"S",
+    'readonly_when_active'=>true,
+    'category'=>$clang->gT('Location'),
+    'sortorder'=>100,
+    'inputtype'=>'singleselect',
+    'options'=>array(0=>$clang->gT('Yes'),
+    1=>$clang->gT('No')),
+    "help"=>$clang->gT("Store the city?"),
+    "caption"=>$clang->gT("Save city"));
+
+    $qattributes["location_state"]=array(
+    "types"=>"S",
+    'readonly_when_active'=>true,
+    'category'=>$clang->gT('Location'),
+    'sortorder'=>100,
+    'inputtype'=>'singleselect',
+    'options'=>array(0=>$clang->gT('Yes'),
+    1=>$clang->gT('No')),
+    "help"=>$clang->gT("Store the state?"),
+    "caption"=>$clang->gT("Save state"));
+
+    $qattributes["location_postal"]=array(
+    "types"=>"S",
+    'readonly_when_active'=>true,
+    'category'=>$clang->gT('Location'),
+    'sortorder'=>100,
+    'inputtype'=>'singleselect',
+    'options'=>array(0=>$clang->gT('Yes'),
+    1=>$clang->gT('No')),
+    "help"=>$clang->gT("Store the postal code?"),
+    "caption"=>$clang->gT("Save postal code"));
+
+    $qattributes["location_country"]=array(
+    "types"=>"S",
+    'readonly_when_active'=>true,
+    'category'=>$clang->gT('Location'),
+    'sortorder'=>100,
+    'inputtype'=>'singleselect',
+    'options'=>array(0=>$clang->gT('Yes'),
+    1=>$clang->gT('No')),
+    "help"=>$clang->gT("Store the country?"),
+    "caption"=>$clang->gT("Save country"));
+
+    $qattributes["location_mapservice"]=array(
+    "types"=>"S",
+    'category'=>$clang->gT('Location'),
+    'sortorder'=>90,
+    'inputtype'=>'singleselect',
+    'options'=>array(0=>$clang->gT('Off'),
+    1=>$clang->gT('Google Maps')),
+    "help"=>$clang->gT("Activate this to show a map above the input field where the user can select a location"),
+    "caption"=>$clang->gT("Use mapping service"));
+
+    $qattributes["location_mapwidth"]=array(
+    "types"=>"S",
+    'category'=>$clang->gT('Location'),
+    'sortorder'=>102,
+    'inputtype'=>'text',
+    'default'=>'500',
+    "help"=>$clang->gT("Width of the map in pixel"),
+    "caption"=>$clang->gT("Map width"));
+
+    $qattributes["location_mapheight"]=array(
+    "types"=>"S",
+    'category'=>$clang->gT('Location'),
+    'sortorder'=>103,
+    'inputtype'=>'text',
+    'default'=>'300',
+    "help"=>$clang->gT("Height of the map in pixel"),
+    "caption"=>$clang->gT("Map height"));
+
+    $qattributes["location_nodefaultfromip"]=array(
+    "types"=>"S",
+    'category'=>$clang->gT('Location'),
+    'sortorder'=>91,
+    'inputtype'=>'singleselect',
+    'options'=>array(0=>$clang->gT('Yes'),
+    1=>$clang->gT('No')),
+    "help"=>$clang->gT("Get the default location using the user's IP address?"),
+    "caption"=>$clang->gT("IP as default location"));
+
+    $qattributes["location_defaultcoordinates"]=array(
+    "types"=>"S",
+    'category'=>$clang->gT('Location'),
+    'sortorder'=>101,
+    'inputtype'=>'text',
+    "help"=>$clang->gT('Default coordinates of the map when the page first loads. Format: latitude [space] longtitude'),
+    "caption"=>$clang->gT('Default position'));
+
+    $qattributes["location_mapzoom"]=array(
+    "types"=>"S",
+    'category'=>$clang->gT('Location'),
+    'sortorder'=>101,
+    'inputtype'=>'text',
+    'default'=>'11',
+    "help"=>$clang->gT("Map zoom level"),
+    "caption"=>$clang->gT("Zoom level"));
+
+    // End Map Options
+
+    $qattributes["hide_tip"]=array(
+    "types"=>"!KLMNOPRSWZ",
+    'category'=>$clang->gT('Display'),
+    'sortorder'=>100,
+    'inputtype'=>'singleselect',
+    'options'=>array(0=>$clang->gT('No'),
+    1=>$clang->gT('Yes')),
+    'default'=>0,
+    "help"=>$clang->gT('Hide the tip that is normally shown with a question'),
+    "caption"=>$clang->gT('Hide tip'));
+
+    $qattributes['hidden']=array(
+    'types'=>'15ABCDEFGHIKLMNOPQRSTUWXYZ!:;|*',
+    'category'=>$clang->gT('Display'),
+    'sortorder'=>101,
+    'inputtype'=>'singleselect',
+    'options'=>array(0=>$clang->gT('No'),
+    1=>$clang->gT('Yes')),
+    'default'=>0,
+    'help'=>$clang->gT('Hide this question at any time. This is useful for including data using answer prefilling.'),
+    'caption'=>$clang->gT('Always hide this question'));
+
+    $qattributes["max_answers"]=array(
+    "types"=>"MPR1:;ABCEFKQ",
+    'category'=>$clang->gT('Logic'),
+    'sortorder'=>11,
+    'inputtype'=>'integer',
+    "help"=>$clang->gT('Limit the number of possible answers'),
+    "caption"=>$clang->gT('Maximum answers'));
+
+    $qattributes["max_num_value"]=array(
+    "types"=>"K",
+    'category'=>$clang->gT('Input'),
+    'sortorder'=>100,
+    'inputtype'=>'text',
+    "help"=>$clang->gT('Maximum sum value of multiple numeric input'),
+    "caption"=>$clang->gT('Maximum sum value'));
+
+    $qattributes["max_num_value_n"]=array(
+    "types"=>"NK",
+    'category'=>$clang->gT('Input'),
+    'sortorder'=>110,
+    'inputtype'=>'integer',
+    "help"=>$clang->gT('Maximum value of the numeric input'),
+    "caption"=>$clang->gT('Maximum value'));
+
+//    $qattributes["max_num_value_sgqa"]=array(
+//    "types"=>"K",
+//    'category'=>$clang->gT('Logic'),
+//    'sortorder'=>100,
+//    'inputtype'=>'text',
+//    "help"=>$clang->gT('Enter the SGQA identifier to use the total of a previous question as the maximum for this question'),
+//    "caption"=>$clang->gT('Max value from SGQA'));
+
+    $qattributes["maximum_chars"]=array(
+    "types"=>"STUNQK:",
+    'category'=>$clang->gT('Input'),
+    'sortorder'=>100,
+    'inputtype'=>'text',
+    "help"=>$clang->gT('Maximum characters allowed'),
+    "caption"=>$clang->gT('Maximum characters'));
+
+    $qattributes["min_answers"]=array(
+    "types"=>"MPR1:;ABCEFKQ",
+    'category'=>$clang->gT('Logic'),
+    'sortorder'=>10,
+    'inputtype'=>'integer',
+    "help"=>$clang->gT('Ensure a minimum number of possible answers (0=No limit)'),
+    "caption"=>$clang->gT('Minimum answers'));
+
+    $qattributes["min_num_value"]=array(
+    "types"=>"K",
+    'category'=>$clang->gT('Input'),
+    'sortorder'=>100,
+    'inputtype'=>'text',
+    "help"=>$clang->gT('The sum of the multiple numeric inputs must be greater than this value'),
+    "caption"=>$clang->gT('Minimum sum value'));
+
+    $qattributes["min_num_value_n"]=array(
+    "types"=>"NK",
+    'category'=>$clang->gT('Input'),
+    'sortorder'=>100,
+    'inputtype'=>'integer',
+    "help"=>$clang->gT('Minimum value of the numeric input'),
+    "caption"=>$clang->gT('Minimum value'));
+
+//    $qattributes["min_num_value_sgqa"]=array(
+//    "types"=>"K",
+//    'category'=>$clang->gT('Logic'),
+//     'sortorder'=>100,
+//   'inputtype'=>'text',
+//    "help"=>$clang->gT('Enter the SGQA identifier to use the total of a previous question as the minimum for this question'),
+//    "caption"=>$clang->gT('Minimum value from SGQA'));
+
+    $qattributes["multiflexible_max"]=array(
+    "types"=>":",
+    'category'=>$clang->gT('Display'),
+     'sortorder'=>112,
+   'inputtype'=>'text',
+    "help"=>$clang->gT('Maximum value for array(mult-flexible) question type'),
+    "caption"=>$clang->gT('Maximum value'));
+
+    $qattributes["multiflexible_min"]=array(
+    "types"=>":",
+    'category'=>$clang->gT('Display'),
+    'sortorder'=>110,
+    'inputtype'=>'text',
+    "help"=>$clang->gT('Minimum value for array(multi-flexible) question type'),
+    "caption"=>$clang->gT('Minimum value'));
+
+    $qattributes["multiflexible_step"]=array(
+    "types"=>":",
+    'category'=>$clang->gT('Display'),
+    'sortorder'=>111,
+    'inputtype'=>'text',
+    "help"=>$clang->gT('Step value'),
+    "caption"=>$clang->gT('Step value'));
+
+    $qattributes["multiflexible_checkbox"]=array(
+    "types"=>":",
+    'category'=>$clang->gT('Display'),
+    'sortorder'=>100,
+    'inputtype'=>'singleselect',
+    'options'=>array(0=>$clang->gT('No'),
+    1=>$clang->gT('Yes')),
+    'default'=>0,
+    "help"=>$clang->gT('Use checkbox layout'),
+    "caption"=>$clang->gT('Checkbox layout'));
+
+    $qattributes["reverse"]=array(
+    "types"=>"D:",
+    'category'=>$clang->gT('Display'),
+    'sortorder'=>100,
+    'inputtype'=>'singleselect',
+    'options'=>array(0=>$clang->gT('No'),
+    1=>$clang->gT('Yes')),
+    'default'=>0,
+    "help"=>$clang->gT('Present answer options in reverse order'),
+    "caption"=>$clang->gT('Reverse answer order'));
+
+//    $qattributes["num_value_equals_sgqa"]=array(
+//    "types"=>"K",
+//    'category'=>$clang->gT('Logic'),
+//    'sortorder'=>100,
+//    'inputtype'=>'text',
+//    "help"=>$clang->gT('SGQA identifier to use total of previous question as total for this question'),
+//    "caption"=>$clang->gT('Value equals SGQA'));
+
+    $qattributes["num_value_int_only"]=array(
+    "types"=>"N",
+    'category'=>$clang->gT('Input'),
+    'sortorder'=>100,
+    'inputtype'=>'singleselect',
+    'options'=>array(
+        0=>$clang->gT('No'),
+        1=>$clang->gT('Yes')),
+    'default'=>0,
+    "help"=>$clang->gT('Restrict input to integer values'),
+    "caption"=>$clang->gT('Integer only'));
+
+    $qattributes["numbers_only"]=array(
+        "types"=>"Q;S",
+        'category'=>$clang->gT('Other'),
+        'sortorder'=>100,
+        'inputtype'=>'singleselect',
+        'options'=>array(
+	        0=>$clang->gT('No'),
+            1=>$clang->gT('Yes')
+	    ),
+        'default'=>0,
+        "help"=>$clang->gT('Allow only numerical input'),
+        "caption"=>$clang->gT('Numbers only')
+    );
+
+    $qattributes['show_totals'] =	array(
+ 	'types' =>	';',
+ 	'category' =>	$clang->gT('Other'),
+ 	'sortorder' =>	100,
+ 	'inputtype'	=> 'singleselect',
+ 	'options' =>	array(
+ 	    'X' =>	$clang->gT('Off'),
+ 	    'R' =>	$clang->gT('Rows'),
+ 	    'C' =>	$clang->gT('Columns'),
+ 	    'B' =>	$clang->gT('Both rows and columns')
+ 	    ),
+ 	    'default' =>	'X',
+ 	    'help' =>	$clang->gT('Show totals for either rows, columns or both rows and columns'),
+        'caption' =>	$clang->gT('Show totals for')
+    );
+
+    $qattributes['show_grand_total'] =	array(
+ 	'types' =>	';',
+ 	'category' =>	$clang->gT('Other'),
+ 	'sortorder' =>	100,
+ 	'inputtype' =>	'singleselect',
+ 	'options' =>	array(
+             0 =>	$clang->gT('No'),
+             1 =>	$clang->gT('Yes')
+ 	),
+ 	'default' =>	0,
+        'help' =>	$clang->gT('Show grand total for either columns or rows'),
+        'caption' =>	$clang->gT('Show grand total')
+    );
+
+    $qattributes["input_boxes"]=array(
+	"types"=>":",
+	'category'=>$clang->gT('Display'),
+	'sortorder'=>100,
+	'inputtype'=>'singleselect',
+	'options'=>array(0=>$clang->gT('No'),
+    1=>$clang->gT('Yes')),
+	'default'=>0,
+	"help"=>$clang->gT("Present as text input boxes instead of dropdown lists"),
+	"caption"=>$clang->gT("Text inputs"));
+
+    $qattributes["other_comment_mandatory"]=array(
+    "types"=>"PLW!Z",
+    'category'=>$clang->gT('Logic'),
+    'sortorder'=>100,
+    'inputtype'=>'singleselect',
+    'options'=>array(0=>$clang->gT('No'),
+    1=>$clang->gT('Yes')),
+    'default'=>0,
+    "help"=>$clang->gT("Make the 'Other:' comment field mandatory when the 'Other:' option is active"),
+    "caption"=>$clang->gT("'Other:' comment mandatory"));
+
+    $qattributes["other_numbers_only"]=array(
+    "types"=>"LMP",
+    'category'=>$clang->gT('Logic'),
+     'sortorder'=>100,
+   'inputtype'=>'singleselect',
+    'options'=>array(0=>$clang->gT('No'),
+    1=>$clang->gT('Yes')),
+    'default'=>0,
+    "help"=>$clang->gT("Allow only numerical input for 'Other' text"),
+    "caption"=>$clang->gT("Numbers only for 'Other'"));
+
+    $qattributes["other_replace_text"]=array(
+    "types"=>"LMPWZ!",
+    'category'=>$clang->gT('Display'),
+    'sortorder'=>100,
+    'inputtype'=>'text',
+    "help"=>$clang->gT("Replaces the label of the 'Other:' answer option with a custom text"),
+    "caption"=>$clang->gT("Label for 'Other:' option"));
+
+    $qattributes["page_break"]=array(
+    "types"=>"15ABCDEFGHKLMNOPQRSTUWXYZ!:;|*",
+    'category'=>$clang->gT('Other'),
+    'sortorder'=>100,
+    'inputtype'=>'singleselect',
+    'options'=>array(0=>$clang->gT('No'),
+    1=>$clang->gT('Yes')),
+    'default'=>0,
+    "help"=>$clang->gT('Insert a page break before this question in printable view by setting this to Yes.'),
+    "caption"=>$clang->gT('Insert page break in printable view'));
+
+    $qattributes["prefix"]=array(
+    "types"=>"KNQS",
+    'category'=>$clang->gT('Display'),
+    'sortorder'=>10,
+    'inputtype'=>'text',
+    "help"=>$clang->gT('Add a prefix to the answer field'),
+    "caption"=>$clang->gT('Answer prefix'));
+
+    $qattributes["public_statistics"]=array(
+    "types"=>"15ABCEFGHKLMNOPRWYZ!:*",
+    'category'=>$clang->gT('Other'),
+    'sortorder'=>80,
+    'inputtype'=>'singleselect',
+    'options'=>array(0=>$clang->gT('No'),
+    1=>$clang->gT('Yes')),
+    'default'=>0,
+    "help"=>$clang->gT('Show statistics of this question in the public statistics page'),
+    "caption"=>$clang->gT('Show in public statistics'));
+
+    $qattributes["random_order"]=array(
+    "types"=>"!ABCEFHKLMOPQRWZ1:;",
+    'category'=>$clang->gT('Display'),
+    'sortorder'=>100,
+    'inputtype'=>'singleselect',
+    'options'=>array(0=>$clang->gT('No'),
+    1=>$clang->gT('Yes')),
+    'default'=>0,
+    "help"=>$clang->gT('Present answers in random order'),
+    "caption"=>$clang->gT('Random answer order'));
+
+//    $qattributes['relevance']=array(
+//    'types'=>'15ABCDEFGHIKLMNOPQRSTUWXYZ!:;|*',
+//    'category'=>$clang->gT('Display'),
+//    'sortorder'=>1,
+//    'inputtype'=>'text',
+//    'default'=>'1',
+//    'help'=>$clang->gT('The Relevance Equation determines whether a question should be shown (if true) or hiddden and marked as Not Applicable (if false).'
+//            . '  The Relevance equation can be as complex as you like, using any combination of mathematical operators, nested parentheses,'
+//            . ' any variable or token that has already been set, and any of more than 50 functions.  It is parsed by the ExpressionManager.'),
+//    'caption'=>$clang->gT('Relevance Equation'));
+
+    $qattributes["slider_layout"]=array(
+    "types"=>"K",
+    'category'=>$clang->gT('Slider'),
+    'sortorder'=>1,
+    'inputtype'=>'singleselect',
+    'options'=>array(0=>$clang->gT('No'),
+    1=>$clang->gT('Yes')),
+    'default'=>0,
+    "help"=>$clang->gT('Use slider layout'),
+    "caption"=>$clang->gT('Use slider layout'));
+
+    $qattributes["slider_min"]=array(
+    "types"=>"K",
+    'category'=>$clang->gT('Slider'),
+    'sortorder'=>100,
+    'inputtype'=>'text',
+    "help"=>$clang->gT('Slider minimum value'),
+    "caption"=>$clang->gT('Slider minimum value'));
+
+    $qattributes["slider_max"]=array(
+    "types"=>"K",
+    'category'=>$clang->gT('Slider'),
+    'sortorder'=>100,
+    'inputtype'=>'text',
+    "help"=>$clang->gT('Slider maximum value'),
+    "caption"=>$clang->gT('Slider maximum value'));
+
+    $qattributes["slider_accuracy"]=array(
+    "types"=>"K",
+    'category'=>$clang->gT('Slider'),
+    'sortorder'=>100,
+    'inputtype'=>'text',
+    "help"=>$clang->gT('Slider accuracy'),
+    "caption"=>$clang->gT('Slider accuracy'));
+
+    $qattributes["slider_default"]=array(
+    "types"=>"K",
+    'category'=>$clang->gT('Slider'),
+    'sortorder'=>100,
+    'inputtype'=>'text',
+    "help"=>$clang->gT('Slider initial value'),
+    "caption"=>$clang->gT('Slider initial value'));
+
+    $qattributes["slider_middlestart"]=array(
+    "types"=>"K",
+    'category'=>$clang->gT('Slider'),
+    'sortorder'=>10,
+    'inputtype'=>'singleselect',
+    'options'=>array(0=>$clang->gT('No'),
+    1=>$clang->gT('Yes')),
+    'default'=>0,
+    "help"=>$clang->gT('The handle is displayed at the middle of the slider (this will not set the initial value)'),
+    "caption"=>$clang->gT('Slider starts at the middle position'));
+
+    $qattributes["slider_rating"]=array(
+    "types"=>"5",
+    'category'=>$clang->gT('Display'),
+    'sortorder'=>90,
+    'inputtype'=>'singleselect',
+    'options'=>array(
+        0=>$clang->gT('No'),
+        1=>$clang->gT('Yes - stars'),
+        2=>$clang->gT('Yes - slider with emoticon'),
+        ),
+    'default'=>0,
+    "help"=>$clang->gT('Use slider layout'),
+    "caption"=>$clang->gT('Use slider layout'));
+
+
+    $qattributes["slider_showminmax"]=array(
+    "types"=>"K",
+    'category'=>$clang->gT('Slider'),
+    'sortorder'=>100,
+    'inputtype'=>'singleselect',
+    'options'=>array(0=>$clang->gT('No'),
+    1=>$clang->gT('Yes')),
+    'default'=>0,
+    "help"=>$clang->gT('Display min and max value under the slider'),
+    "caption"=>$clang->gT('Display slider min and max value'));
+
+    $qattributes["slider_separator"]=array(
+    "types"=>"K",
+    'category'=>$clang->gT('Slider'),
+    'sortorder'=>100,
+    'inputtype'=>'text',
+    "help"=>$clang->gT('Answer|Left-slider-text|Right-slider-text separator character'),
+    "caption"=>$clang->gT('Slider left/right text separator'));
+
+    $qattributes["suffix"]=array(
+    "types"=>"KNQS",
+    'category'=>$clang->gT('Display'),
+    'sortorder'=>11,
+    'inputtype'=>'text',
+    "help"=>$clang->gT('Add a suffix to the answer field'),
+    "caption"=>$clang->gT('Answer suffix'));
+
+    $qattributes["text_input_width"]=array(
+    "types"=>"KNSTUQ;",
+    'category'=>$clang->gT('Display'),
+    'sortorder'=>100,
+    'inputtype'=>'text',
+    "help"=>$clang->gT('Width of text input box'),
+    "caption"=>$clang->gT('Input box width'));
+
+    $qattributes["use_dropdown"]=array(
+    "types"=>"1F",
+    'category'=>$clang->gT('Display'),
+    'sortorder'=>112,
+    'inputtype'=>'singleselect',
+    'options'=>array(0=>$clang->gT('No'),
+    1=>$clang->gT('Yes')),
+    'default'=>0,
+    "help"=>$clang->gT('Use dropdown boxes instead of list of radio buttons'),
+    "caption"=>$clang->gT('Use dropdown boxes'));
+
+    $qattributes["dropdown_size"]=array(
+    "types"=>"!",   // TODO add these later?  "1F",
+    'category'=>$clang->gT('Display'),
+    'sortorder'=>200,
+    'inputtype'=>'text',
+    'default'=>0,
+    "help"=>$clang->gT('For list dropdown boxes, show up to this many rows'),
+    "caption"=>$clang->gT('Height of dropdown'));
+
+    $qattributes["dropdown_prefix"]=array(
+    "types"=>"!",   // TODO add these later?  "1F",
+    'category'=>$clang->gT('Display'),
+    'sortorder'=>201,
+    'inputtype'=>'singleselect',
+    'options'=>array(0=>$clang->gT('None'),
+        1=>$clang->gT('Order'),
+        ),
+    'default'=>0,
+    "help"=>$clang->gT('Accelerator keys for list items'),
+    "caption"=>$clang->gT('Prefix for list items'));
+
+    $qattributes["scale_export"]=array(
+    "types"=>"CEFGHLMOPWYZ1!:*",
+    'category'=>$clang->gT('Other'),
+    'sortorder'=>100,
+    'inputtype'=>'singleselect',
+    'options'=>array(0=>$clang->gT('Default'),
+    1=>$clang->gT('Nominal'),
+    2=>$clang->gT('Ordinal'),
+    3=>$clang->gT('Scale')),
+    'default'=>0,
+    "help"=>$clang->gT("Set a specific SPSS export scale type for this question"),
+    "caption"=>$clang->gT('SPSS export scale type'));
+
+    //Timer attributes
+    $qattributes["time_limit"]=array(
+    "types"=>"STUX",
+    'category'=>$clang->gT('Timer'),
+    'sortorder'=>90,
+    "inputtype"=>"integer",
+    "help"=>$clang->gT("Limit time to answer question (in seconds)"),
+    "caption"=>$clang->gT("Time limit"));
+
+    $qattributes["time_limit_action"]=array(
+    "types"=>"STUX",
+    'category'=>$clang->gT('Timer'),
+    'sortorder'=>92,
+    'inputtype'=>'singleselect',
+    'options'=>array(1=>$clang->gT('Warn and move on'),
+    2=>$clang->gT('Move on without warning'),
+    3=>$clang->gT('Disable only')),
+    "help"=>$clang->gT("Action to perform when time limit is up"),
+    "caption"=>$clang->gT("Time limit action"));
+
+    $qattributes["time_limit_disable_next"]=array(
+    "types"=>"STUX",
+    'category'=>$clang->gT('Timer'),
+    'sortorder'=>94,
+    "inputtype"=>"singleselect",
+    'default'=>0,
+    'options'=>array(0=>$clang->gT('No'),
+    1=>$clang->gT('Yes')),
+    "help"=>$clang->gT("Disable the next button until time limit expires"),
+    "caption"=>$clang->gT("Time limit disable next"));
+
+    $qattributes["time_limit_disable_prev"]=array(
+	"types"=>"STUX",
+    'category'=>$clang->gT('Timer'),
+    'sortorder'=>96,
+    "inputtype"=>"singleselect",
+    'options'=>array(0=>$clang->gT('No'),
+    1=>$clang->gT('Yes')),
+	"help"=>$clang->gT("Disable the prev button until the time limit expires"),
+	"caption"=>$clang->gT("Time limit disable prev"));
+
+    $qattributes["time_limit_countdown_message"]=array(
+	"types"=>"STUX",
+    'category'=>$clang->gT('Timer'),
+    'sortorder'=>98,
+    "inputtype"=>"textarea",
+	"help"=>$clang->gT("The text message that displays in the countdown timer during the countdown"),
+	"caption"=>$clang->gT("Time limit countdown message"));
+
+    $qattributes["time_limit_timer_style"]=array(
+    "types"=>"STUX",
+    'category'=>$clang->gT('Timer'),
+    'sortorder'=>100,
+    "inputtype"=>"textarea",
+    "help"=>$clang->gT("CSS Style for the message that displays in the countdown timer during the countdown"),
+    "caption"=>$clang->gT("Time limit timer CSS style"));
+
+    $qattributes["time_limit_message_delay"]=array(
+    "types"=>"STUX",
+    'category'=>$clang->gT('Timer'),
+    'sortorder'=>102,
+    "inputtype"=>"integer",
+    "help"=>$clang->gT("Display the 'time limit expiry message' for this many seconds before performing the 'time limit action' (defaults to 1 second if left blank)"),
+    "caption"=>$clang->gT("Time limit expiry message display time"));
+
+    $qattributes["time_limit_message"]=array(
+    "types"=>"STUX",
+    'category'=>$clang->gT('Timer'),
+    'sortorder'=>104,
+    "inputtype"=>"textarea",
+    "help"=>$clang->gT("The message to display when the time limit has expired (a default message will display if this setting is left blank)"),
+    "caption"=>$clang->gT("Time limit expiry message"));
+
+    $qattributes["time_limit_message_style"]=array(
+    "types"=>"STUX",
+    'category'=>$clang->gT('Timer'),
+    'sortorder'=>106,
+    "inputtype"=>"textarea",
+    "help"=>$clang->gT("CSS style for the 'time limit expiry message'"),
+    "caption"=>$clang->gT("Time limit message CSS style"));
+
+    $qattributes["time_limit_warning"]=array(
+    "types"=>"STUX",
+    'category'=>$clang->gT('Timer'),
+    'sortorder'=>108,
+    "inputtype"=>"integer",
+    "help"=>$clang->gT("Display a 'time limit warning' when there are this many seconds remaining in the countdown (warning will not display if left blank)"),
+    "caption"=>$clang->gT("1st time limit warning message timer"));
+
+    $qattributes["time_limit_warning_display_time"]=array(
+    "types"=>"STUX",
+    'category'=>$clang->gT('Timer'),
+    'sortorder'=>110,
+    "inputtype"=>"integer",
+    "help"=>$clang->gT("The 'time limit warning' will stay visible for this many seconds (will not turn off if this setting is left blank)"),
+    "caption"=>$clang->gT("1st time limit warning message display time"));
+
+    $qattributes["time_limit_warning_message"]=array(
+    "types"=>"STUX",
+    'category'=>$clang->gT('Timer'),
+    'sortorder'=>112,
+    "inputtype"=>"textarea",
+    "help"=>$clang->gT("The message to display as a 'time limit warning' (a default warning will display if this is left blank)"),
+    "caption"=>$clang->gT("1st time limit warning message"));
+
+    $qattributes["time_limit_warning_style"]=array(
+    "types"=>"STUX",
+    'category'=>$clang->gT('Timer'),
+    'sortorder'=>114,
+    "inputtype"=>"textarea",
+    "help"=>$clang->gT("CSS style used when the 'time limit warning' message is displayed"),
+    "caption"=>$clang->gT("1st time limit warning CSS style"));
+
+    $qattributes["time_limit_warning_2"]=array(
+	"types"=>"STUX",
+    'category'=>$clang->gT('Timer'),
+    'sortorder'=>116,
+    "inputtype"=>"integer",
+	"help"=>$clang->gT("Display the 2nd 'time limit warning' when there are this many seconds remaining in the countdown (warning will not display if left blank)"),
+	"caption"=>$clang->gT("2nd time limit warning message timer"));
+
+    $qattributes["time_limit_warning_2_display_time"]=array(
+	"types"=>"STUX",
+    'category'=>$clang->gT('Timer'),
+    'sortorder'=>118,
+    "inputtype"=>"integer",
+	"help"=>$clang->gT("The 2nd 'time limit warning' will stay visible for this many seconds (will not turn off if this setting is left blank)"),
+	"caption"=>$clang->gT("2nd time limit warning message display time"));
+
+    $qattributes["time_limit_warning_2_message"]=array(
+	"types"=>"STUX",
+    'category'=>$clang->gT('Timer'),
+    'sortorder'=>120,
+    "inputtype"=>"textarea",
+	"help"=>$clang->gT("The 2nd message to display as a 'time limit warning' (a default warning will display if this is left blank)"),
+	"caption"=>$clang->gT("2nd time limit warning message"));
+
+    $qattributes["time_limit_warning_2_style"]=array(
+	"types"=>"STUX",
+    'category'=>$clang->gT('Timer'),
+    'sortorder'=>122,
+    "inputtype"=>"textarea",
+	"help"=>$clang->gT("CSS style used when the 2nd 'time limit warning' message is displayed"),
+	"caption"=>$clang->gT("2nd time limit warning CSS style"));
+
+    $qattributes["show_title"]=array(
+	"types"=>"|",
+    'category'=>$clang->gT('File metadata'),
+    'sortorder'=>124,
+    "inputtype"=>"singleselect",
+    'options'=>array(0=>$clang->gT('No'),
+    1=>$clang->gT('Yes')),
+    'default'=>1,
+	"help"=>$clang->gT("Is the participant required to give a title to the uploaded file?"),
+	"caption"=>$clang->gT("Show title"));
+
+    $qattributes["show_comment"]=array(
+	"types"=>"|",
+    'category'=>$clang->gT('File metadata'),
+    'sortorder'=>126,
+    "inputtype"=>"singleselect",
+    'options'=>array(0=>$clang->gT('No'),
+    1=>$clang->gT('Yes')),
+    'default'=>1,
+	"help"=>$clang->gT("Is the participant required to give a comment to the uploaded file?"),
+	"caption"=>$clang->gT("Show comment"));
+
+
+    $qattributes["max_filesize"]=array(
+	"types"=>"|",
+    'category'=>$clang->gT('Other'),
+    'sortorder'=>128,
+    "inputtype"=>"integer",
+    'default'=>1024,
+	"help"=>$clang->gT("The participant cannot upload a single file larger than this size"),
+	"caption"=>$clang->gT("Maximum file size allowed (in KB)"));
+
+    $qattributes["max_num_of_files"]=array(
+	"types"=>"|",
+    'category'=>$clang->gT('Other'),
+    'sortorder'=>130,
+    "inputtype"=>"integer",
+    'default'=>1,
+	"help"=>$clang->gT("Maximum number of files that the participant can upload for this question"),
+	"caption"=>$clang->gT("Max number of files"));
+
+    $qattributes["min_num_of_files"]=array(
+	"types"=>"|",
+    'category'=>$clang->gT('Other'),
+    'sortorder'=>132,
+    "inputtype"=>"integer",
+    'default'=>0,
+	"help"=>$clang->gT("Minimum number of files that the participant must upload for this question"),
+	"caption"=>$clang->gT("Min number of files"));
+
+    $qattributes["allowed_filetypes"]=array(
+	"types"=>"|",
+    'category'=>$clang->gT('Other'),
+    'sortorder'=>134,
+    'inputtype'=>'text',
+    'default'=>"png, gif, doc, odt",
+	"help"=>$clang->gT("Allowed file types in comma separated format. e.g. pdf,doc,odt"),
+	"caption"=>$clang->gT("Allowed file types"));
+
+    $qattributes["random_group"]=array(
+    "types"=>"15ABCDEFGHIKLMNOPQRSTUWXYZ!:;|",
+    'category'=>$clang->gT('Logic'),
+    'sortorder'=>100,
+    'inputtype'=>'text',
+    "help"=>$clang->gT("Place questions into a specified randomization group, all questions included in the specified group will appear in a random order"),
+    "caption"=>$clang->gT("Randomization group name"));
+
+
+    //This builds a more useful array (don't modify)
+    if ($returnByName==false)
+    {
+        foreach($qattributes as $qname=>$qvalue)
+        {
+            for ($i=0; $i<=strlen($qvalue['types'])-1; $i++)
+            {
+                $qat[substr($qvalue['types'], $i, 1)][]=array("name"=>$qname,
+                                                            "inputtype"=>$qvalue['inputtype'],
+                                                            "category"=>$qvalue['category'],
+                                                            "sortorder"=>$qvalue['sortorder'],
+                                                            "readonly"=>isset($qvalue['readonly_when_active'])?$qvalue['readonly_when_active']:false,
+                                                            "options"=>isset($qvalue['options'])?$qvalue['options']:'',
+                                                            "default"=>isset($qvalue['default'])?$qvalue['default']:'',
+                                                            "help"=>$qvalue['help'],
+                                                            "caption"=>$qvalue['caption']);
+            }
+        }
+        return $qat;
+    }
+    else {
+        return $qattributes;
+    }
+}
+
+
+function CategorySort($a, $b)
+{
+    $result=strnatcasecmp($a['category'], $b['category']);
+    if ($result==0)
+    {
+        $result=$a['sortorder']-$b['sortorder'];
+    }
+    return $result;
+}
+
+if (!function_exists('get_magic_quotes_gpc')) {
+    /**
+    * Gets the current configuration setting of magic_quotes_gpc
+    * NOTE: Compat variant for PHP 6+ versions
+    *
+    * @link http://www.php.net/manual/en/function.get-magic-quotes-gpc.php
+    * @return int 0 if magic_quotes_gpc is off, 1 otherwise.
+    */
+    function get_magic_quotes_gpc() {
+        return 0;
+    }
+}
+
+// make sure the given string (which comes from a POST or GET variable)
+// is safe to use in MySQL.  This does nothing if gpc_magic_quotes is on.
+function auto_escape($str) {
+    global $connect;
+    if (!get_magic_quotes_gpc()) {
+        return $connect->escape($str);
+    }
+    return $str;
+}
+// the opposite of the above: takes a POST or GET variable which may or
+// may not have been 'auto-quoted', and return the *unquoted* version.
+// this is useful when the value is destined for a web page (eg) not
+// a SQL query.
+function auto_unescape($str) {
+    if (!isset($str)) {return null;};
+    if (!get_magic_quotes_gpc()) {
+    return $str;
+    }
+    return stripslashes($str);
+}
+// make a string safe to include in an HTML 'value' attribute.
+function html_escape($str) {
+    // escape newline characters, too, in case we put a value from
+    // a TEXTAREA  into an <input type="hidden"> value attribute.
+    return str_replace(array("\x0A","\x0D"),array("&#10;","&#13;"),
+    htmlspecialchars( $str, ENT_QUOTES ));
+}
+
+// make a string safe to include in a JavaScript String parameter.
+function javascript_escape($str, $strip_tags=false, $htmldecode=false) {
+    $new_str ='';
+
+    if ($htmldecode==true) {
+        $str=html_entity_decode($str,ENT_QUOTES,'UTF-8');
+    }
+    if ($strip_tags==true)
+    {
+        $str=strip_tags($str);
+    }
+    return str_replace(array('\'','"', "\n", "\r"),
+    array("\\'",'\u0022', "\\n",'\r'),
+    $str);
+}
+
+// This function returns the header as result string
+// If you want to echo the header use doHeader() !
+function getHeader($meta = false)
+{
+    global $embedded, $surveyid, $rooturl,$defaultlang, $js_header_includes, $css_header_includes;
+
+    $js_header_includes = array_unique($js_header_includes);
+    $css_header_includes = array_unique($css_header_includes);
+
+    if (isset($_SESSION['s_lang']) && $_SESSION['s_lang'])
+    {
+        $surveylanguage= $_SESSION['s_lang'];
+    }
+    elseif (isset($surveyid) && $surveyid)
+    {
+        $surveylanguage=GetBaseLanguageFromSurveyID($surveyid);
+    }
+    else
+    {
+        $surveylanguage=$defaultlang;
+    }
+
+    $js_header = ''; $css_header='';
+    foreach ($js_header_includes as $jsinclude)
+    {
+        if (substr($jsinclude,0,4) == 'http')
+            $js_header .= "<script type=\"text/javascript\" src=\"$jsinclude\"></script>\n";
+        else
+            $js_header .= "<script type=\"text/javascript\" src=\"".$rooturl."$jsinclude\"></script>\n";
+    }
+
+    foreach ($css_header_includes as $cssinclude)
+    {
+        $css_header .= "<link rel=\"stylesheet\" type=\"text/css\" media=\"all\" href=\"".$rooturl.$cssinclude."\" />\n";
+    }
+
+
+    if ( !$embedded )
+    {
+        $header=  "<!DOCTYPE html PUBLIC \"-//W3C//DTD XHTML 1.0 Transitional//EN\" \"http://www.w3.org/TR/xhtml1/DTD/xhtml1-transitional.dtd\">\n"
+        . "<html xmlns=\"http://www.w3.org/1999/xhtml\" xml:lang=\"".$surveylanguage."\" lang=\"".$surveylanguage."\"";
+        if (getLanguageRTL($surveylanguage))
+        {
+            $header.=" dir=\"rtl\" ";
+        }
+        $header.= ">\n\t<head>\n"
+        . $css_header
+        . "<script type=\"text/javascript\" src=\"".$rooturl."/scripts/jquery/jquery.js\"></script>\n"
+        . "<script type=\"text/javascript\" src=\"".$rooturl."/scripts/jquery/jquery-ui.js\"></script>\n"
+        . "<link href=\"".$rooturl."/scripts/jquery/css/start/jquery-ui.css\" media=\"all\" type=\"text/css\" rel=\"stylesheet\" />"
+        . "<link href=\"".$rooturl."/scripts/jquery/css/start/lime-progress.css\" media=\"all\" type=\"text/css\" rel=\"stylesheet\" />"
+        . $js_header;
+
+        if ($meta)
+            $header .= $meta;
+
+        return $header;
+    }
+    else
+    {
+        global $embedded_headerfunc;
+        if ( function_exists( $embedded_headerfunc ) )
+            return $embedded_headerfunc();
+    }
+}
+
+function doHeader()
+{
+    echo getHeader();
+}
+
+function doAdminFooter()
+{
+    echo getAdminFooter();
+}
+
+function getAdminFooter($url, $explanation)
+{
+    global $js_admin_includes, $homeurl;
+    global $versionnumber, $buildnumber, $setfont, $imageurl, $clang;
+
+    if ($buildnumber != "")
+    {
+        $buildtext="Build $buildnumber";
+    }
+    else
+    {
+        $buildtext="";
+    }
+
+    //If user is not logged in, don't print the version number information in the footer.
+    $versiontitle=$clang->gT('Version');
+    if(!isset($_SESSION['loginID']))
+    {
+        $versionnumber="";
+        $buildtext="";
+        $versiontitle="";
+    }
+
+    $strHTMLFooter = "<div class='footer'>\n"
+    . "<div style='float:left;width:110px;text-align:left;'><img alt='LimeSurvey - ".$clang->gT("Online Manual")."' title='LimeSurvey - ".$clang->gT("Online Manual")."' src='$imageurl/docs.png' "
+    . "onclick=\"window.open('$url')\" onmouseover=\"document.body.style.cursor='pointer'\" "
+    . "onmouseout=\"document.body.style.cursor='auto'\" /></div>\n"
+    . "<div style='float:right;'><img alt='".$clang->gT("Support this project - Donate to ")."LimeSurvey' title='".$clang->gT("Support this project - Donate to ")."LimeSurvey!' src='$imageurl/donate.png' "
+    . "onclick=\"window.open('http://www.donate.limesurvey.org')\" "
+    . "onmouseover=\"document.body.style.cursor='pointer'\" onmouseout=\"document.body.style.cursor='auto'\" /></div>\n"
+    . "<div class='subtitle'><a class='subtitle' title='".$clang->gT("Visit our website!")."' href='http://www.limesurvey.org' target='_blank'>LimeSurvey</a><br />".$versiontitle." $versionnumber $buildtext</div>"
+    . "</div>\n";
+    $js_admin_includes = array_unique($js_admin_includes);
+    foreach ($js_admin_includes as $jsinclude)
+    {
+        $strHTMLFooter .= "<script type=\"text/javascript\" src=\"".$jsinclude."\"></script>\n";
+    }
+
+    $strHTMLFooter.="</body>\n</html>";
+    return $strHTMLFooter;
+}
+
+
+
+
+/**
+* This function returns the header for the printable survey
+* @return String
+*
+*/
+function getPrintableHeader()
+{
+    global $rooturl,$homeurl;
+    $headelements = '
+            <meta http-equiv="content-type" content="text/html; charset=UTF-8" />
+            <script type="text/javascript" src="'.$rooturl.'/scripts/jquery/jquery.js"></script>
+            <script type="text/javascript" src="'.$homeurl.'/scripts/printablesurvey.js"></script>
+
+    <!--[if lt IE 7]>
+            <script type="text/javascript" src="'.$homeurl.'/scripts/DD_belatedPNG_0.0.8a-min.js"></script>
+            <script>
+  DD_belatedPNG.fix("img");
+    </script>
+    <![endif]-->
+    ';
+    return $headelements;
+}
+
+
+
+// This function returns the Footer as result string
+// If you want to echo the Footer use doFooter() !
+function getFooter()
+{
+    global $embedded;
+
+    if ( !$embedded )
+    {
+        return "\n\n\t</body>\n</html>\n";
+    }
+    else
+    {
+        global $embedded_footerfunc;
+        if ( function_exists( $embedded_footerfunc ) )
+            return $embedded_footerfunc();
+    }
+}
+
+
+function doFooter()
+{
+    echo getFooter();
+}
+
+
+
+// This function replaces field names in a text with the related values
+// (e.g. for email and template functions)
+function ReplaceFields ($text,$fieldsarray, $bReplaceInsertans=true)
+{
+
+    if ($bReplaceInsertans)
+    {
+        $replacements = array();
+        foreach ( $fieldsarray as $key => $value )
+        {
+            $replacements[substr($key,1,-1)] = $value;
+        }
+        $text = LimeExpressionManager::ProcessString($text, NULL, $replacements, false, 2, 1);
+    }
+    else
+    {
+        foreach ( $fieldsarray as $key => $value )
+        {
+            $text=str_replace($key, $value, $text);
+        }
+    }
+    return $text;
+}
+
+
+/**
+* This function mails a text $body to the recipient $to.
+* You can use more than one recipient when using a semikolon separated string with recipients.
+* If you send several emails at once please supply an email object so that it can be re-used over and over. Especially with SMTP connections this speeds up things by 200%.
+* If you supply an email object Do not forget to close the mail connection by calling $mail->SMTPClose();
+*
+* @param mixed $mail This is an PHPMailer object. If null, one will be created automatically and unset afterwards. If supplied it won't be unset.
+* @param string $body Body text of the email in plain text or HTML
+* @param mixed $subject Email subject
+* @param mixed $to Array with several email addresses or single string with one email address
+* @param mixed $from
+* @param mixed $sitename
+* @param mixed $ishtml
+* @param mixed $bouncemail
+* @param mixed $attachment
+* @return bool If successful returns true
+*/
+function SendEmailMessage($mail, $body, $subject, $to, $from, $sitename, $ishtml=false, $bouncemail=null, $attachment=null, $customheaders="")
+{
+
+    global $emailmethod, $emailsmtphost, $emailsmtpuser, $emailsmtppassword, $defaultlang, $emailsmtpdebug;
+    global $rootdir, $maildebug, $maildebugbody, $emailsmtpssl, $clang, $demoModeOnly, $emailcharset;
+    if (!is_array($to)){
+        $to=array($to);
+    }
+    if (!is_array($customheaders) && $customheaders == '')
+    {
+        $customheaders=array();
+    }
+    if ($demoModeOnly==true)
+    {
+        $maildebug=$clang->gT('Email was not sent because demo-mode is activated.');
+        $maildebugbody='';
+        return false;
+    }
+
+	if (is_null($bouncemail) )
+	{
+		$sender=$from;
+	}
+	else
+	{
+		$sender=$bouncemail;
+	}
+    $bUnsetEmail=false;
+    if (is_null($mail))
+    {
+        $bUnsetEmail=true;
+        $mail = new PHPMailer;
+    }
+    else
+    {
+        $mail->SMTPKeepAlive=true;
+    }
+
+    if (!$mail->SetLanguage($defaultlang,$rootdir.'/classes/phpmailer/language/'))
+    {
+        $mail->SetLanguage('en',$rootdir.'/classes/phpmailer/language/');
+    }
+	$mail->CharSet = $emailcharset;
+	if (isset($emailsmtpssl) && trim($emailsmtpssl)!=='' && $emailsmtpssl!==0) {
+        if ($emailsmtpssl===1) {$mail->SMTPSecure = "ssl";}
+    	 else {$mail->SMTPSecure = $emailsmtpssl;}
+	 }
+
+	$fromname='';
+	$fromemail=$from;
+	if (strpos($from,'<'))
+	{
+		$fromemail=substr($from,strpos($from,'<')+1,strpos($from,'>')-1-strpos($from,'<'));
+		$fromname=trim(substr($from,0, strpos($from,'<')-1));
+	}
+
+	$sendername='';
+	$senderemail=$sender;
+	if (strpos($sender,'<'))
+	{
+		$senderemail=substr($sender,strpos($sender,'<')+1,strpos($sender,'>')-1-strpos($sender,'<'));
+		$sendername=trim(substr($sender,0, strpos($sender,'<')-1));
+	}
+
+	switch ($emailmethod) {
+    	case "qmail":
+			$mail->IsQmail();
+			break;
+    	case "smtp":
+    		$mail->IsSMTP();
+			if ($emailsmtpdebug>0)
+		        {
+                $mail->SMTPDebug = $emailsmtpdebug;
+		        }
+	        if (strpos($emailsmtphost,':')>0)
+	        {
+	            $mail->Host = substr($emailsmtphost,0,strpos($emailsmtphost,':'));
+	            $mail->Port = substr($emailsmtphost,strpos($emailsmtphost,':')+1);
+	        }
+	        else {
+	            $mail->Host = $emailsmtphost;
+	        }
+		    $mail->Username =$emailsmtpuser;
+		    $mail->Password =$emailsmtppassword;
+            if (trim($emailsmtpuser)!="")
+		    {
+	            $mail->SMTPAuth = true;
+	        }
+    		break;
+    	case "sendmail":
+    		$mail->IsSendmail();
+    		break;
+    	default:
+    	   	//Set to the default value to rule out incorrect settings.
+    		$emailmethod="mail";
+    		$mail->IsMail();
+	}
+
+    $mail->SetFrom($fromemail, $fromname);
+    $mail->Sender = $senderemail; // Sets Return-Path for error notifications
+    foreach ($to as $singletoemail)
+    {
+        if (strpos($singletoemail, '<') )
+        {
+	       $toemail=substr($singletoemail,strpos($singletoemail,'<')+1,strpos($singletoemail,'>')-1-strpos($singletoemail,'<'));
+           $toname=trim(substr($singletoemail,0, strpos($singletoemail,'<')-1));
+           $mail->AddAddress($toemail,$toname);
+        }
+        else
+        {
+            $mail->AddAddress($singletoemail);
+        }
+    }
+    if (is_array($customheaders))
+    {
+        foreach ($customheaders as $key=>$val) {
+            $mail->AddCustomHeader($val);
+        }
+    }
+	$mail->AddCustomHeader("X-Surveymailer: $sitename Emailer (LimeSurvey.sourceforge.net)");
+	if (get_magic_quotes_gpc() != "0")	{$body = stripcslashes($body);}
+    if ($ishtml) {
+        $mail->IsHTML(true);
+    	$mail->Body = $body;
+        $mail->AltBody = trim(strip_tags(html_entity_decode($body,ENT_QUOTES,'UTF-8')));
+    } else
+       {
+        $mail->IsHTML(false);
+        $mail->Body = $body;
+       }
+
+    // add the attachment if there is one
+    if(!is_null($attachment))
+    $mail->AddAttachment($attachment);
+
+	if (trim($subject)!='') {$mail->Subject = "=?$emailcharset?B?" . base64_encode($subject) . "?=";}
+    if ($emailsmtpdebug>0) {
+        ob_start();
+    }
+    $sent=$mail->Send();
+    $maildebug=$mail->ErrorInfo;
+    if ($emailsmtpdebug>0) {
+        $maildebug .= '<li>'.$clang->gT('SMTP debug output:').'</li><pre>'.strip_tags(ob_get_contents()).'</pre>';
+        ob_end_clean();
+    }
+    $maildebugbody=$mail->Body;
+    $mail->ClearAddresses();
+    $mail->ClearCustomHeaders();
+    if ($bUnsetEmail)
+    {
+        unset($mail);
+    }
+	return $sent;
+}
+
+
+
+/**
+*  This functions removes all HTML tags, Javascript, CRs, linefeeds and other strange chars from a given text
+*
+* @param string $sTextToFlatten  Text you want to clean
+* @param boolan $bDecodeHTMLEntities If set to true then all HTML entities will be decoded to the specified charset. Default: false
+* @param string $sCharset Charset to decode to if $decodeHTMLEntities is set to true
+*
+* @return string  Cleaned text
+*/
+function FlattenText($sTextToFlatten, $bDecodeHTMLEntities=false, $sCharset='UTF-8', $bStripNewLines=true, $keepSpan=false)
+{
+    $sNicetext = strip_javascript($sTextToFlatten);
+    // When stripping tags, add a space before closing tags so that strings with embedded HTML tables don't get concatenated
+    $sNicetext = str_replace('</',' </', $sNicetext);
+    if ($keepSpan) {
+        // Keep <span> so can show EM syntax-highlighting; add space before tags so that word-wrapping not destroyed when remove tags.
+        $sNicetext = strip_tags($sNicetext,'<span><table><tr><td><th>');
+    }
+    else {
+        $sNicetext = strip_tags($sNicetext);
+    }
+    if ($bStripNewLines ){  // strip new lines
+        $sNicetext = preg_replace(array('~\Ru~','/\s{2,}/'),array(' ',' '), $sNicetext);
+    }
+    else // unify newlines to \r\n
+    {
+        $sNicetext = preg_replace(array('~\Ru~'), array("\r\n"), $sNicetext);
+    }
+    if ($bDecodeHTMLEntities==true)
+    {
+        $sNicetext = str_replace('&nbsp;',' ', $sNicetext); // html_entity_decode does not convert &nbsp; to spaces
+        $sNicetext = html_entity_decode($sNicetext, ENT_QUOTES, $sCharset);
+    }
+    $sNicetext = trim($sNicetext);
+    return  $sNicetext;
+}
+
+/**
+* getGroupsByQuestion($surveyid)
+* @global string $surveyid
+* @return returns a keyed array of groups to questions ie: array([1]=>[2]) question qid 1, is in group gid 2.
+*/
+function getGroupsByQuestion($surveyid) {
+    global $surveyid, $dbprefix;
+
+    $output=array();
+
+    $surveyid=sanitize_int($surveyid);
+    $query="SELECT qid, gid FROM ".db_table_name('questions')." WHERE sid='$surveyid'";
+    $result = db_execute_assoc($query);
+    while ($val = $result->FetchRow())
+    {
+        $output[$val['qid']]=$val['gid'];
+    }
+    return $output;
+}
+
+/**
+* Run an arbitrary sequence of semicolon-delimited SQL commands
+*
+* Assumes that the input text (file or string) consists of
+* a number of SQL statements ENDING WITH SEMICOLONS.  The
+* semicolons MUST be the last character in a line.
+* Lines that are blank or that start with "#" or "--" (postgres) are ignored.
+* Only tested with mysql dump files (mysqldump -p -d limesurvey)
+* Function kindly borrowed by Moodle
+* @uses $dbprefix
+* @param string $sqlfile The path where a file with sql commands can be found on the server.
+* @param string $sqlstring If no path is supplied then a string with semicolon delimited sql
+* commands can be supplied in this argument.
+* @return bool Returns true if database was modified successfully.
+*/
+function modify_database($sqlfile='', $sqlstring='')
+{
+    global $dbprefix;
+    global $defaultuser;
+    global $defaultpass;
+    global $siteadminemail;
+    global $siteadminname;
+    global $defaultlang;
+    global $codeString;
+    global $rootdir, $homedir;
+    global $connect;
+    global $clang;
+    global $modifyoutput;
+    global $databasetabletype;
+
+    require_once($homedir."/classes/core/sha256.php");
+
+    $success = true;  // Let's be optimistic
+    $modifyoutput='';
+
+    if (!empty($sqlfile)) {
+        if (!is_readable($sqlfile)) {
+            $success = false;
+            echo '<p>Tried to modify database, but "'. $sqlfile .'" doesn\'t exist!</p>';
+            return $success;
+        } else {
+            $lines = file($sqlfile);
+        }
+    } else {
+        $sqlstring = trim($sqlstring);
+        if ($sqlstring{strlen($sqlstring)-1} != ";") {
+            $sqlstring .= ";"; // add it in if it's not there.
+        }
+        $lines[] = $sqlstring;
+    }
+
+    $command = '';
+
+    foreach ($lines as $line) {
+        $line = rtrim($line);
+        $length = strlen($line);
+
+        if ($length and $line[0] <> '#' and substr($line,0,2) <> '--') {
+            if (substr($line, $length-1, 1) == ';') {
+                $line = substr($line, 0, $length-1);   // strip ;
+                $command .= $line;
+                $command = str_replace('prefix_', $dbprefix, $command); // Table prefixes
+                $command = str_replace('$defaultuser', $defaultuser, $command);
+                $command = str_replace('$defaultpass', SHA256::hashing($defaultpass), $command);
+                $command = str_replace('$siteadminname', $siteadminname, $command);
+                $command = str_replace('$siteadminemail', $siteadminemail, $command);
+                $command = str_replace('$defaultlang', $defaultlang, $command);
+                $command = str_replace('$sessionname', 'ls'.sRandomChars(20,'123456789'), $command);
+                $command = str_replace('$databasetabletype', $databasetabletype, $command);
+
+                if (! db_execute_num($command)) {  //Checked
+                    $command=htmlspecialchars($command);
+                    $modifyoutput .="<br />".sprintf($clang->gT("SQL command failed: %s Reason: %s"),"<span style='font-size:10px;'>".$command."</span>","<span style='color:#ee0000;font-size:10px;'>".$connect->ErrorMsg()."</span><br/>");
+                    $success = false;
+                }
+                else
+                {
+                    $command=htmlspecialchars($command);
+                    $modifyoutput .=". ";
+                }
+
+                $command = '';
+            } else {
+                $command .= $line;
+            }
+        }
+    }
+
+    return $success;
+
+}
+
+
+
+// unsets all Session variables to kill session
+function killSession()  //added by Dennis
+{
+    // Delete the Session Cookie
+    $CookieInfo = session_get_cookie_params();
+    if ( (empty($CookieInfo['domain'])) && (empty($CookieInfo['secure'])) ) {
+        setcookie(session_name(), '', time()-3600, $CookieInfo['path']);
+    } elseif (empty($CookieInfo['secure'])) {
+        setcookie(session_name(), '', time()-3600, $CookieInfo['path'], $CookieInfo['domain']);
+    } else {
+        setcookie(session_name(), '', time()-3600, $CookieInfo['path'], $CookieInfo['domain'], $CookieInfo['secure']);
+    }
+    unset($_COOKIE[session_name()]);
+    foreach ($_SESSION as $key =>$value)
+    {
+        //echo $key." = ".$value."<br />";
+        unset($_SESSION[$key]);
+    }
+    $_SESSION = array(); // redundant with previous lines
+    session_unset();
+    @session_destroy();
+}
+
+
+
+
+
+
+
+// set the rights of a user and his children
+function setuserrights($uid, $rights)
+{
+    global $connect;
+    $uid=sanitize_int($uid);
+    $updates = "create_survey=".$rights['create_survey']
+    . ", create_user=".$rights['create_user']
+    . ", delete_user=".$rights['delete_user']
+    . ", superadmin=".$rights['superadmin']
+    . ", configurator=".$rights['configurator']
+    . ", manage_template=".$rights['manage_template']
+    . ", manage_label=".$rights['manage_label'];
+    $uquery = "UPDATE ".db_table_name('users')." SET ".$updates." WHERE uid = ".$uid;
+    return $connect->Execute($uquery);     //Checked
+}
+
+
+function createPassword()
+{
+    $pwchars = "abcdefhjmnpqrstuvwxyz23456789";
+    $password_length = 8;
+    $passwd = '';
+
+    for ($i=0; $i<$password_length; $i++)
+    {
+        $passwd .= $pwchars[floor(rand(0,strlen($pwchars)-1))];
+    }
+    return $passwd;
+}
+
+function getgroupuserlist()
+{
+    global $ugid, $dbprefix, $scriptname, $connect, $clang;
+
+    $ugid=sanitize_int($ugid);
+    $surveyidquery = "SELECT a.uid, a.users_name FROM ".db_table_name('users')." AS a LEFT JOIN (SELECT uid AS id FROM ".db_table_name('user_in_groups')." WHERE ugid = {$ugid}) AS b ON a.uid = b.id WHERE id IS NULL ORDER BY a.users_name";
+
+    $surveyidresult = db_execute_assoc($surveyidquery);  //Checked
+    if (!$surveyidresult) {return "Database Error";}
+    $surveyselecter = "";
+    $surveynames = $surveyidresult->GetRows();
+    if ($surveynames)
+    {
+        foreach($surveynames as $sv)
+        {
+            $surveyselecter .= "<option";
+            $surveyselecter .=" value='{$sv['uid']}'>{$sv['users_name']}</option>\n";
+        }
+    }
+    $surveyselecter = "<option value='-1' selected='selected'>".$clang->gT("Please choose...")."</option>\n".$surveyselecter;
+    return $surveyselecter;
+}
+
+/**
+* Retrieve a HTML <OPTION> list of survey admin users
+*
+* @param mixed $bIncludeOwner If the survey owner should be included
+* @param mixed $bIncludeSuperAdmins If Super admins should be included
+* @return string
+*/
+function sGetSurveyUserlist($bIncludeOwner=true, $bIncludeSuperAdmins=true)
+{
+    global $surveyid, $dbprefix, $scriptname, $connect, $clang, $usercontrolSameGroupPolicy;
+    $surveyid=sanitize_int($surveyid);
+
+    $sSurveyIDQuery = "SELECT a.uid, a.users_name, a.full_name FROM ".db_table_name('users')." AS a
+                      LEFT OUTER JOIN (SELECT uid AS id FROM ".db_table_name('survey_permissions')." WHERE sid = {$surveyid}) AS b ON a.uid = b.id
+                      WHERE id IS NULL ";
+    if (!$bIncludeSuperAdmins)
+    {
+        $sSurveyIDQuery.='and superadmin=0 ';
+    }
+    $sSurveyIDQuery.= 'ORDER BY a.users_name';
+    $surveyidresult = db_execute_assoc($sSurveyIDQuery);  //Checked
+
+    if (!$surveyidresult) {return "Database Error";}
+    $surveyselecter = "";
+    $surveynames = $surveyidresult->GetRows();
+
+    if (isset($usercontrolSameGroupPolicy) &&
+    $usercontrolSameGroupPolicy == true)
+    {
+        $authorizedUsersList = getuserlist('onlyuidarray');
+    }
+
+    if ($surveynames)
+    {
+        foreach($surveynames as $sv)
+        {
+            if (!isset($usercontrolSameGroupPolicy) ||
+            $usercontrolSameGroupPolicy == false ||
+            in_array($sv['uid'],$authorizedUsersList))
+            {
+                $surveyselecter .= "<option";
+                $surveyselecter .=" value='{$sv['uid']}'>{$sv['users_name']} {$sv['full_name']}</option>\n";
+            }
+        }
+    }
+    if (!isset($svexist)) {$surveyselecter = "<option value='-1' selected='selected'>".$clang->gT("Please choose...")."</option>\n".$surveyselecter;}
+    else {$surveyselecter = "<option value='-1'>".$clang->gT("None")."</option>\n".$surveyselecter;}
+    return $surveyselecter;
+}
+
+function getsurveyusergrouplist($outputformat='htmloptions')
+{
+    global $surveyid, $dbprefix, $scriptname, $connect, $clang, $usercontrolSameGroupPolicy;
+    $surveyid=sanitize_int($surveyid);
+
+    $surveyidquery = "SELECT a.ugid, a.name, MAX(d.ugid) AS da FROM ".db_table_name('user_groups')." AS a LEFT JOIN (SELECT b.ugid FROM ".db_table_name('user_in_groups')." AS b LEFT JOIN (SELECT * FROM ".db_table_name('survey_permissions')." WHERE sid = {$surveyid}) AS c ON b.uid = c.uid WHERE c.uid IS NULL) AS d ON a.ugid = d.ugid GROUP BY a.ugid, a.name HAVING MAX(d.ugid) IS NOT NULL";
+    $surveyidresult = db_execute_assoc($surveyidquery);  //Checked
+    if (!$surveyidresult) {return "Database Error";}
+    $surveyselecter = "";
+    $surveynames = $surveyidresult->GetRows();
+
+    if (isset($usercontrolSameGroupPolicy) &&
+    $usercontrolSameGroupPolicy == true)
+    {
+        $authorizedGroupsList=getusergrouplist('simplegidarray');
+    }
+
+    if ($surveynames)
+    {
+        foreach($surveynames as $sv)
+        {
+            if (!isset($usercontrolSameGroupPolicy) ||
+            $usercontrolSameGroupPolicy == false ||
+            in_array($sv['ugid'],$authorizedGroupsList))
+            {
+                $surveyselecter .= "<option";
+                $surveyselecter .=" value='{$sv['ugid']}'>{$sv['name']}</option>\n";
+                $simpleugidarray[] = $sv['ugid'];
+            }
+        }
+    }
+    if (!isset($svexist)) {$surveyselecter = "<option value='-1' selected='selected'>".$clang->gT("Please choose...")."</option>\n".$surveyselecter;}
+    else {$surveyselecter = "<option value='-1'>".$clang->gT("None")."</option>\n".$surveyselecter;}
+
+    if ($outputformat == 'simpleugidarray')
+    {
+        return $simpleugidarray;
+    }
+    else
+    {
+        return $surveyselecter;
+    }
+}
+
+function getusergrouplist($outputformat='optionlist')
+{
+    global $dbprefix, $scriptname, $connect, $clang;
+
+    //$squery = "SELECT ugid, name FROM ".db_table_name('user_groups') ." WHERE owner_id = {$_SESSION['loginID']} ORDER BY name";
+    $squery = "SELECT a.ugid, a.name, a.owner_id, b.uid FROM ".db_table_name('user_groups') ." AS a LEFT JOIN ".db_table_name('user_in_groups') ." AS b ON a.ugid = b.ugid WHERE uid = {$_SESSION['loginID']} ORDER BY name";
+
+    $sresult = db_execute_assoc($squery); //Checked
+    if (!$sresult) {return "Database Error";}
+    $selecter = "";
+    $groupnames = $sresult->GetRows();
+    $simplegidarray=array();
+    if ($groupnames)
+    {
+        foreach($groupnames as $gn)
+        {
+            $selecter .= "<option ";
+            if($_SESSION['loginID'] == $gn['owner_id']) {$selecter .= " style=\"font-weight: bold;\"";}
+            if (isset($_GET['ugid']) && $gn['ugid'] == $_GET['ugid']) {$selecter .= " selected='selected'"; $svexist = 1;}
+            $selecter .=" value='$scriptname?action=editusergroups&amp;ugid={$gn['ugid']}'>{$gn['name']}</option>\n";
+            $simplegidarray[] = $gn['ugid'];
+        }
+    }
+    if (!isset($svexist)) {$selecter = "<option value='-1' selected='selected'>".$clang->gT("Please choose...")."</option>\n".$selecter;}
+    //else {$selecter = "<option value='-1'>".$clang->gT("None")."</option>\n".$selecter;}
+
+    if ($outputformat == 'simplegidarray')
+    {
+        return $simplegidarray;
+    }
+    else
+    {
+        return $selecter;
+    }
+}
+
+
+function languageDropdown($surveyid,$selected)
+{
+    global $homeurl;
+    $slangs = GetAdditionalLanguagesFromSurveyID($surveyid);
+    $baselang = GetBaseLanguageFromSurveyID($surveyid);
+    array_unshift($slangs,$baselang);
+    $html = "<select class='listboxquestions' name='langselect' onchange=\"window.open(this.options[this.selectedIndex].value, '_top')\">\n";
+    foreach ($slangs as $lang)
+    {
+        if ($lang == $selected) $html .= "\t<option value='{$homeurl}/admin.php?action=dataentry&sid={$surveyid}&language={$lang}' selected='selected'>".getLanguageNameFromCode($lang,false)."</option>\n";
+        if ($lang != $selected) $html .= "\t<option value='{$homeurl}/admin.php?action=dataentry&sid={$surveyid}&language={$lang}'>".getLanguageNameFromCode($lang,false)."</option>\n";
+    }
+    $html .= "</select>";
+    return $html;
+}
+
+function languageDropdownClean($surveyid,$selected)
+{
+    $slangs = GetAdditionalLanguagesFromSurveyID($surveyid);
+    $baselang = GetBaseLanguageFromSurveyID($surveyid);
+    array_unshift($slangs,$baselang);
+    $html = "<select class='listboxquestions' id='language' name='language'>\n";
+    foreach ($slangs as $lang)
+    {
+        if ($lang == $selected) $html .= "\t<option value='$lang' selected='selected'>".getLanguageNameFromCode($lang,false)."</option>\n";
+        if ($lang != $selected) $html .= "\t<option value='$lang'>".getLanguageNameFromCode($lang,false)."</option>\n";
+    }
+    $html .= "</select>";
+    return $html;
+}
+
+function BuildCSVFromQuery($Query)
+{
+    global $dbprefix, $connect;
+    $QueryResult = db_execute_assoc($Query) or safe_die ("ERROR: $QueryResult<br />".$connect->ErrorMsg()); //safe
+    preg_match('/FROM (\w+)( |,)/i', $Query, $MatchResults);
+    $TableName = $MatchResults[1];;
+    if ($dbprefix)
+    {
+        $TableName = substr($TableName, strlen($dbprefix), strlen($TableName));
+    }
+    $Output = "\n#\n# " . strtoupper($TableName) . " TABLE\n#\n";
+    $HeaderDone = false;    $ColumnNames = "";
+    while ($Row = $QueryResult->FetchRow())
+    {
+
+        if (!$HeaderDone)
+        {
+            foreach ($Row as $Key=>$Value)
+            {
+                $ColumnNames .= CSVEscape($Key).","; //Add all the column names together
+            }
+            $ColumnNames = substr($ColumnNames, 0, -1); //strip off last comma space
+            $Output .= "$ColumnNames\n";
+            $HeaderDone=true;
+        }
+        $ColumnValues = "";
+        foreach ($Row as $Key=>$Value)
+        {
+            $Value=str_replace("\r\n", "\n", $Value);
+            $Value=str_replace("\r", "\n", $Value);
+            $ColumnValues .= CSVEscape($Value) . ",";
+        }
+        $ColumnValues = substr($ColumnValues, 0, -1); //strip off last comma space
+        $Output .= str_replace("\n","\\n","$ColumnValues")."\n";
+    }
+    return $Output;
+}
+
+function CSVEscape($str)
+{
+    $str= str_replace('\n','\%n',$str);
+    return '"' . str_replace('"','""', $str) . '"';
+}
+
+function convertCSVRowToArray($string, $seperator, $quotechar)
+{
+    $fields=preg_split('/' . $seperator . '(?=([^"]*"[^"]*")*(?![^"]*"))/',trim($string));
+    $fields=array_map('CSVUnquote',$fields);
+    return $fields;
+}
+
+
+/**
+* This function removes surrounding and masking quotes from the CSV field
+*
+* @param mixed $field
+* @return mixed
+*/
+function CSVUnquote($field)
+{
+    //print $field.":";
+    $field = preg_replace ("/^\040*\"/", "", $field);
+    $field = preg_replace ("/\"\040*$/", "", $field);
+    $field= str_replace('""','"',$field);
+    //print $field."\n";
+    return $field;
+}
+
+/**
+* CleanLanguagesFromSurvey() removes any languages from survey tables that are not in the passed list
+* @param string $sid - the currently selected survey
+* @param string $availlangs - space seperated list of additional languages in survey
+* @return bool - always returns true
+*/
+function CleanLanguagesFromSurvey($sid, $availlangs)
+{
+    global $connect;
+    $sid=sanitize_int($sid);
+    $baselang = GetBaseLanguageFromSurveyID($sid);
+
+    if (!empty($availlangs) && $availlangs != " ")
+    {
+        $availlangs=sanitize_languagecodeS($availlangs);
+        $langs = explode(" ",$availlangs);
+        if($langs[count($langs)-1] == "") array_pop($langs);
+    }
+
+    $sqllang = "language <> '".$baselang."' ";;
+
+    if (!empty($availlangs) && $availlangs != " ")
+    {
+        foreach ($langs as $lang)
+        {
+            $sqllang .= "and language <> '".$lang."' ";
+        }
+    }
+
+    // Remove From Answers Table
+    $query = "SELECT qid FROM ".db_table_name('questions')." WHERE sid='{$sid}' and ($sqllang)";
+    $qidresult = db_execute_assoc($query) or safe_die($connect->ErrorMsg());    //Checked
+    while ($qrow =  $qidresult->FetchRow())
+    {
+        $myqid = $qrow['qid'];
+        $query = "DELETE FROM ".db_table_name('answers')." WHERE qid='$myqid' and ($sqllang)";
+        $connect->Execute($query) or safe_die($connect->ErrorMsg());    //Checked
+    }
+
+    // Remove From Questions Table
+    $query = "DELETE FROM ".db_table_name('questions')." WHERE sid='{$sid}' and ($sqllang)";
+    $connect->Execute($query) or safe_die($connect->ErrorMsg());   //Checked
+
+    // Remove From Groups Table
+    $query = "DELETE FROM ".db_table_name('groups')." WHERE sid='{$sid}' and ($sqllang)";
+    $connect->Execute($query) or safe_die($connect->ErrorMsg());   //Checked
+
+    return true;
+}
+
+/**
+* FixLanguageConsistency() fixes missing groups,questions,answers & assessments for languages on a survey
+* @param string $sid - the currently selected survey
+* @param string $availlangs - space seperated list of additional languages in survey - if empty all additional languages of a survey are checked against the base language
+* @return bool - always returns true
+*/
+function FixLanguageConsistency($sid, $availlangs='')
+{
+    global $connect, $databasetype;
+
+    if (trim($availlangs)!='')
+    {
+        $availlangs=sanitize_languagecodeS($availlangs);
+        $langs = explode(" ",$availlangs);
+        if($langs[count($langs)-1] == "") array_pop($langs);
+    } else {
+       $langs=GetAdditionalLanguagesFromSurveyID($sid);
+    }
+
+    $baselang = GetBaseLanguageFromSurveyID($sid);
+    $sid=sanitize_int($sid);
+    $query = "SELECT * FROM ".db_table_name('groups')." WHERE sid='{$sid}' AND language='{$baselang}'  ORDER BY group_order";
+    $result = db_execute_assoc($query) or safe_die($connect->ErrorMsg());  //Checked
+    if ($result->RecordCount() > 0)
+    {
+        while($group = $result->FetchRow())
+        {
+            foreach ($langs as $lang)
+            {
+                $query = "SELECT gid FROM ".db_table_name('groups')." WHERE sid='{$sid}' AND gid='{$group['gid']}' AND language='{$lang}'";
+                $gresult = db_execute_assoc($query) or safe_die($connect->ErrorMsg()); //Checked
+                if ($gresult->RecordCount() < 1)
+                {
+                    db_switchIDInsert('groups',true);
+                    $query = "INSERT INTO ".db_table_name('groups')." (gid,sid,group_name,group_order,description,grelevance,language) VALUES('{$group['gid']}','{$group['sid']}',".db_quoteall($group['group_name']).",'{$group['group_order']}',".db_quoteall($group['description']).",'".db_quote($group['grelevance'])."','{$lang}')";
+                    $connect->Execute($query) or safe_die($connect->ErrorMsg());  //Checked
+                    db_switchIDInsert('groups',false);
+                }
+            }
+            reset($langs);
+        }
+    }
+
+    $quests = array();
+    $query = "SELECT * FROM ".db_table_name('questions')." WHERE sid='{$sid}' AND language='{$baselang}' ORDER BY question_order";
+    $result = db_execute_assoc($query) or safe_die($connect->ErrorMsg());  //Checked
+    if ($result->RecordCount() > 0)
+    {
+        while($question = $result->FetchRow())
+        {
+            array_push($quests,$question['qid']);
+            foreach ($langs as $lang)
+            {
+                $query = "SELECT qid FROM ".db_table_name('questions')." WHERE sid='{$sid}' AND qid='{$question['qid']}' AND language='{$lang}' AND scale_id={$question['scale_id']}";
+                $gresult = db_execute_assoc($query) or safe_die($connect->ErrorMsg());   //Checked
+                if ($gresult->RecordCount() < 1)
+                {
+                    db_switchIDInsert('questions',true);
+                    $query = "INSERT INTO ".db_table_name('questions')." (qid,sid,gid,type,title,question,preg,help,other,mandatory,question_order,language, scale_id,parent_qid, relevance) VALUES('{$question['qid']}','{$question['sid']}','{$question['gid']}','{$question['type']}',".db_quoteall($question['title']).",".db_quoteall($question['question']).",".db_quoteall($question['preg']).",".db_quoteall($question['help']).",'{$question['other']}','{$question['mandatory']}','{$question['question_order']}','{$lang}',{$question['scale_id']},{$question['parent_qid']}, '{$question['relevance']}')";
+                    $connect->Execute($query) or safe_die($query."<br />".$connect->ErrorMsg());   //Checked
+                    db_switchIDInsert('questions',false);
+                }
+            }
+            reset($langs);
+        }
+
+        $sqlans = "";
+        foreach ($quests as $quest)
+        {
+            $sqlans .= " OR qid = '".$quest."' ";
+        }
+
+        $query = "SELECT * FROM ".db_table_name('answers')." WHERE language='{$baselang}' and (".trim($sqlans,' OR').") ORDER BY qid, code";
+        $result = db_execute_assoc($query) or safe_die($connect->ErrorMsg()); //Checked
+        if ($result->RecordCount() > 0)
+        {
+            while($answer = $result->FetchRow())
+            {
+                foreach ($langs as $lang)
+                {
+                    $query = "SELECT qid FROM ".db_table_name('answers')." WHERE code='{$answer['code']}' AND qid='{$answer['qid']}' AND language='{$lang}' AND scale_id={$answer['scale_id']}";
+                    $gresult = db_execute_assoc($query) or safe_die($connect->ErrorMsg());  //Checked
+                    if ($gresult->RecordCount() < 1)
+                    {
+                        db_switchIDInsert('answers',true);
+                        $query = "INSERT INTO ".db_table_name('answers')." (qid,code,answer,scale_id,sortorder,language,assessment_value) VALUES('{$answer['qid']}',".db_quoteall($answer['code']).",".db_quoteall($answer['answer']).",{$answer['scale_id']},'{$answer['sortorder']}','{$lang}',{$answer['assessment_value']})";
+                        $connect->Execute($query) or safe_die($connect->ErrorMsg()); //Checked
+                        db_switchIDInsert('answers',false);
+                    }
+                }
+                reset($langs);
+            }
+        }
+    }
+
+
+    $query = "SELECT * FROM ".db_table_name('assessments')." WHERE sid='{$sid}' AND language='{$baselang}'";
+    $result = db_execute_assoc($query) or safe_die($connect->ErrorMsg());  //Checked
+    if ($result->RecordCount() > 0)
+    {
+        while($assessment = $result->FetchRow())
+        {
+            foreach ($langs as $lang)
+            {
+                $query = "SELECT id FROM ".db_table_name('assessments')." WHERE sid='{$sid}' AND id='{$assessment['id']}' AND language='{$lang}'";
+                $gresult = db_execute_assoc($query) or safe_die($connect->ErrorMsg()); //Checked
+                if ($gresult->RecordCount() < 1)
+                {
+                    db_switchIDInsert('assessments',true);
+                    $query = "INSERT INTO ".db_table_name('assessments')." (id,sid,scope,gid,name,minimum,maximum,message,language) "
+                    ."VALUES('{$assessment['id']}','{$assessment['sid']}',".db_quoteall($assessment['scope']).",".db_quoteall($assessment['gid']).",".db_quoteall($assessment['name']).",".db_quoteall($assessment['minimum']).",".db_quoteall($assessment['maximum']).",".db_quoteall($assessment['message']).",'{$lang}')";
+                    $connect->Execute($query) or safe_die($connect->ErrorMsg());  //Checked
+                    db_switchIDInsert('assessments',false);
+                }
+            }
+            reset($langs);
+        }
+    }
+
+
+
+    return true;
+}
+
+///**
+//* GetGroupDepsForConditions() get Dependencies between groups caused by conditions
+//* @param string $sid - the currently selected survey
+//* @param string $depgid - (optionnal) get only the dependencies applying to the group with gid depgid
+//* @param string $targgid - (optionnal) get only the dependencies for groups dependents on group targgid
+//* @param string $index-by - (optionnal) "by-depgid" for result indexed with $res[$depgid][$targgid]
+//*                   "by-targgid" for result indexed with $res[$targgid][$depgid]
+//* @return array - returns an array describing the conditions or NULL if no dependecy is found
+//*
+//* Example outupt assumin $index-by="by-depgid":
+//*Array
+//*(
+//*    [125] => Array             // Group Id 125 is dependent on
+//*        (
+//*            [123] => Array         // Group Id 123
+//*                (
+//*                    [depgpname] => G3      // GID-125 has name G3
+//*                    [targetgpname] => G1   // GID-123 has name G1
+//*                    [conditions] => Array
+//*                        (
+//*                            [189] => Array // Because Question Id 189
+//*                                (
+//*                                    [0] => 9   // Have condition 9 set
+//*                                    [1] => 10  // and condition 10 set
+//*                                    [2] => 14  // and condition 14 set
+//*                                )
+//*
+//*                        )
+//*
+//*                )
+//*
+//*            [124] => Array         // GID 125 is also dependent on GID 124
+//*                (
+//*                    [depgpname] => G3
+//*                    [targetgpname] => G2
+//*                    [conditions] => Array
+//*                        (
+//*                            [189] => Array // Because Question Id 189 have conditions set
+//*                                (
+//*                                    [0] => 11
+//*                                )
+//*
+//*                            [215] => Array // And because Question Id 215 have conditions set
+//*                                (
+//*                                    [0] => 12
+//*                                )
+//*
+//*                        )
+//*
+//*                )
+//*
+//*        )
+//*
+//*)
+//*
+//* Usage example:
+//*   * Get all group dependencies for SID $sid indexed by depgid:
+//*       $result=GetGroupDepsForConditions($sid);
+//*   * Get all group dependencies for GID $gid in survey $sid indexed by depgid:
+//*       $result=GetGroupDepsForConditions($sid,$gid);
+//*   * Get all group dependents on group $gid in survey $sid indexed by targgid:
+//*       $result=GetGroupDepsForConditions($sid,"all",$gid,"by-targgid");
+//*/
+//function GetGroupDepsForConditions($sid,$depgid="all",$targgid="all",$indexby="by-depgid")
+//{
+//    global $connect, $clang;
+//    $sid=sanitize_int($sid);
+//    $condarray = Array();
+//
+//    $sqldepgid="";
+//    $sqltarggid="";
+//    if ($depgid != "all") { $depgid = sanitize_int($depgid); $sqldepgid="AND tq.gid=$depgid";}
+//    if ($targgid != "all") {$targgid = sanitize_int($targgid); $sqltarggid="AND tq2.gid=$targgid";}
+//
+//    $baselang = GetBaseLanguageFromSurveyID($sid);
+//    $condquery = "SELECT tg.gid as depgid, tg.group_name as depgpname, "
+//    . "tg2.gid as targgid, tg2.group_name as targgpname, tq.qid as depqid, tc.cid FROM "
+//    . db_table_name('conditions')." AS tc, "
+//    . db_table_name('questions')." AS tq, "
+//    . db_table_name('questions')." AS tq2, "
+//    . db_table_name('groups')." AS tg ,"
+//    . db_table_name('groups')." AS tg2 "
+//    . "WHERE tq.language='{$baselang}' AND tq2.language='{$baselang}' AND tg.language='{$baselang}' AND tg2.language='{$baselang}' AND tc.qid = tq.qid AND tq.sid=$sid "
+//    . "AND tq.gid = tg.gid AND tg2.gid = tq2.gid "
+//    . "AND tq2.qid=tc.cqid AND tq.gid != tg2.gid $sqldepgid $sqltarggid";
+//    $condresult=db_execute_assoc($condquery) or safe_die($connect->ErrorMsg());   //Checked
+//
+//    if ($condresult->RecordCount() > 0) {
+//        while ($condrow = $condresult->FetchRow())
+//        {
+//
+//            switch ($indexby)
+//            {
+//                case "by-depgid":
+//                    $depgid=$condrow['depgid'];
+//                    $targetgid=$condrow['targgid'];
+//                    $depqid=$condrow['depqid'];
+//                    $cid=$condrow['cid'];
+//                    $condarray[$depgid][$targetgid]['depgpname'] = $condrow['depgpname'];
+//                    $condarray[$depgid][$targetgid]['targetgpname'] = $condrow['targgpname'];
+//                    $condarray[$depgid][$targetgid]['conditions'][$depqid][]=$cid;
+//                    break;
+//
+//                case "by-targgid":
+//                    $depgid=$condrow['depgid'];
+//                    $targetgid=$condrow['targgid'];
+//                    $depqid=$condrow['depqid'];
+//                    $cid=$condrow['cid'];
+//                    $condarray[$targetgid][$depgid]['depgpname'] = $condrow['depgpname'];
+//                    $condarray[$targetgid][$depgid]['targetgpname'] = $condrow['targgpname'];
+//                    $condarray[$targetgid][$depgid]['conditions'][$depqid][] = $cid;
+//                    break;
+//            }
+//        }
+//        return $condarray;
+//    }
+//    return null;
+//}
+
+///**
+//* GetQuestDepsForConditions() get Dependencies between groups caused by conditions
+//* @param string $sid - the currently selected survey
+//* @param string $gid - (optionnal) only search dependecies inside the Group Id $gid
+//* @param string $depqid - (optionnal) get only the dependencies applying to the question with qid depqid
+//* @param string $targqid - (optionnal) get only the dependencies for questions dependents on question Id targqid
+//* @param string $index-by - (optionnal) "by-depqid" for result indexed with $res[$depqid][$targqid]
+//*                   "by-targqid" for result indexed with $res[$targqid][$depqid]
+//* @return array - returns an array describing the conditions or NULL if no dependecy is found
+//*
+//* Example outupt assumin $index-by="by-depqid":
+//*Array
+//*(
+//*    [184] => Array     // Question Id 184
+//*        (
+//*            [183] => Array // Depends on Question Id 183
+//*                (
+//*                    [0] => 5   // Because of condition Id 5
+//*                )
+//*
+//*        )
+//*
+//*)
+//*
+//* Usage example:
+//*   * Get all questions dependencies for Survey $sid and group $gid indexed by depqid:
+//*       $result=GetQuestDepsForConditions($sid,$gid);
+//*   * Get all questions dependencies for question $qid in survey/group $sid/$gid indexed by depqid:
+//*       $result=GetGroupDepsForConditions($sid,$gid,$qid);
+//*   * Get all questions dependents on question $qid in survey/group $sid/$gid indexed by targqid:
+//*       $result=GetGroupDepsForConditions($sid,$gid,"all",$qid,"by-targgid");
+//*/
+//function GetQuestDepsForConditions($sid,$gid="all",$depqid="all",$targqid="all",$indexby="by-depqid", $searchscope="samegroup")
+//{
+//    global $connect, $clang;
+//    $condarray = Array();
+//
+//    $baselang = GetBaseLanguageFromSurveyID($sid);
+//    $sqlgid="";
+//    $sqldepqid="";
+//    $sqltargqid="";
+//    $sqlsearchscope="";
+//    if ($gid != "all") {$gid = sanitize_int($gid); $sqlgid="AND tq.gid=$gid";}
+//    if ($depqid != "all") {$depqid = sanitize_int($depqid); $sqldepqid="AND tq.qid=$depqid";}
+//    if ($targqid != "all") {$targqid = sanitize_int($targqid); $sqltargqid="AND tq2.qid=$targqid";}
+//    if ($searchscope == "samegroup") {$sqlsearchscope="AND tq2.gid=tq.gid";}
+//
+//    $condquery = "SELECT tq.qid as depqid, tq2.qid as targqid, tc.cid FROM "
+//    . db_table_name('conditions')." AS tc, "
+//    . db_table_name('questions')." AS tq, "
+//    . db_table_name('questions')." AS tq2 "
+//    . "WHERE tq.language='{$baselang}' AND tq2.language='{$baselang}' AND tc.qid = tq.qid AND tq.sid=$sid "
+//    . "AND  tq2.qid=tc.cqid $sqlsearchscope $sqlgid $sqldepqid $sqltargqid";
+//
+//    $condresult=db_execute_assoc($condquery) or safe_die($connect->ErrorMsg());    //Checked
+//
+//    if ($condresult->RecordCount() > 0) {
+//        while ($condrow = $condresult->FetchRow())
+//        {
+//            $depqid=$condrow['depqid'];
+//            $targetqid=$condrow['targqid'];
+//            $condid=$condrow['cid'];
+//            switch ($indexby)
+//            {
+//                case "by-depqid":
+//                    $condarray[$depqid][$targetqid][] = $condid;
+//                    break;
+//
+//                case "by-targqid":
+//                    $condarray[$targetqid][$depqid][] = $condid;
+//                    break;
+//            }
+//        }
+//        return $condarray;
+//    }
+//    return null;
+//}
+
+
+///**
+//* checkMovequestionConstraintsForConditions()
+//* @param string $sid - the currently selected survey
+//* @param string $qid - qid of the question you want to check possible moves
+//* @param string $newgid - (optionnal) get only constraints when trying to move to this particular GroupId
+//*                                     otherwise, get all moves constraints for this question
+//*
+//* @return array - returns an array describing the conditions
+//*                 Array
+//*                 (
+//*                   ['notAbove'] = null | Array
+//*                       (
+//*                         Array ( gid1, group_order1, qid1, cid1 )
+//*                       )
+//*                   ['notBelow'] = null | Array
+//*                       (
+//*                         Array ( gid2, group_order2, qid2, cid2 )
+//*                       )
+//*                 )
+//*
+//* This should be read as:
+//*    - this question can't be move above group gid1 in position group_order1 because of the condition cid1 on question qid1
+//*    - this question can't be move below group gid2 in position group_order2 because of the condition cid2 on question qid2
+//*
+//*/
+//function checkMovequestionConstraintsForConditions($sid,$qid,$newgid="all")
+//{
+//    global $connect;
+//    $resarray=Array();
+//    $resarray['notAbove']=null; // defaults to no constraint
+//    $resarray['notBelow']=null; // defaults to no constraint
+//    $sid=sanitize_int($sid);
+//    $qid=sanitize_int($qid);
+//
+//    if ($newgid != "all")
+//    {
+//        $newgid=sanitize_int($newgid);
+//        $newgorder=getGroupOrder($sid,$newgid);
+//    }
+//    else
+//    {
+//        $neworder=""; // Not used in this case
+//    }
+//
+//    $baselang = GetBaseLanguageFromSurveyID($sid);
+//
+//    // First look for 'my dependencies': questions on which I have set conditions
+//    $condquery = "SELECT tq.qid as depqid, tq.gid as depgid, tg.group_order as depgorder, "
+//    . "tq2.qid as targqid, tq2.gid as targgid, tg2.group_order as targgorder, "
+//    . "tc.cid FROM "
+//    . db_table_name('conditions')." AS tc, "
+//    . db_table_name('questions')." AS tq, "
+//    . db_table_name('questions')." AS tq2, "
+//    . db_table_name('groups')." AS tg, "
+//    . db_table_name('groups')." AS tg2 "
+//    . "WHERE tq.language='{$baselang}' AND tq2.language='{$baselang}' AND tc.qid = tq.qid AND tq.sid=$sid "
+//    . "AND  tq2.qid=tc.cqid AND tg.gid=tq.gid AND tg2.gid=tq2.gid AND tq.qid=$qid ORDER BY tg2.group_order DESC";
+//
+//    $condresult=db_execute_assoc($condquery) or safe_die($connect->ErrorMsg());    //Checked
+//
+//    if ($condresult->RecordCount() > 0) {
+//
+//        while ($condrow = $condresult->FetchRow() )
+//        {
+//            // This Question can go up to the minimum GID on the 1st row
+//            $depqid=$condrow['depqid'];
+//            $depgid=$condrow['depgid'];
+//            $depgorder=$condrow['depgorder'];
+//            $targetqid=$condrow['targqid'];
+//            $targetgid=$condrow['targgid'];
+//            $targetgorder=$condrow['targgorder'];
+//            $condid=$condrow['cid'];
+//            //echo "This question can't go above to GID=$targetgid/order=$targetgorder because of CID=$condid";
+//            if ($newgid != "all")
+//            { // Get only constraints when trying to move to this group
+//                if ($newgorder < $targetgorder)
+//                {
+//                    $resarray['notAbove'][]=Array($targetgid,$targetgorder,$depqid,$condid);
+//                }
+//            }
+//            else
+//            { // get all moves constraints
+//                $resarray['notAbove'][]=Array($targetgid,$targetgorder,$depqid,$condid);
+//            }
+//        }
+//    }
+//
+//    // Secondly look for 'questions dependent on me': questions that have conditions on my answers
+//    $condquery = "SELECT tq.qid as depqid, tq.gid as depgid, tg.group_order as depgorder, "
+//    . "tq2.qid as targqid, tq2.gid as targgid, tg2.group_order as targgorder, "
+//    . "tc.cid FROM "
+//    . db_table_name('conditions')." AS tc, "
+//    . db_table_name('questions')." AS tq, "
+//    . db_table_name('questions')." AS tq2, "
+//    . db_table_name('groups')." AS tg, "
+//    . db_table_name('groups')." AS tg2 "
+//    . "WHERE tq.language='{$baselang}' AND tq2.language='{$baselang}' AND tc.qid = tq.qid AND tq.sid=$sid "
+//    . "AND  tq2.qid=tc.cqid AND tg.gid=tq.gid AND tg2.gid=tq2.gid AND tq2.qid=$qid ORDER BY tg.group_order";
+//
+//    $condresult=db_execute_assoc($condquery) or safe_die($connect->ErrorMsg());        //Checked
+//
+//    if ($condresult->RecordCount() > 0) {
+//
+//        while ($condrow = $condresult->FetchRow())
+//        {
+//            // This Question can go down to the maximum GID on the 1st row
+//            $depqid=$condrow['depqid'];
+//            $depgid=$condrow['depgid'];
+//            $depgorder=$condrow['depgorder'];
+//            $targetqid=$condrow['targqid'];
+//            $targetgid=$condrow['targgid'];
+//            $targetgorder=$condrow['targgorder'];
+//            $condid=$condrow['cid'];
+//            //echo "This question can't go below to GID=$depgid/order=$depgorder because of CID=$condid";
+//            if ($newgid != "all")
+//            { // Get only constraints when trying to move to this group
+//                if ($newgorder > $depgorder)
+//                {
+//                    $resarray['notBelow'][]=Array($depgid,$depgorder,$depqid,$condid);
+//                }
+//            }
+//            else
+//            { // get all moves constraints
+//                $resarray['notBelow'][]=Array($depgid,$depgorder,$depqid,$condid);
+//            }
+//        }
+//    }
+//    return $resarray;
+//}
+
+function incompleteAnsFilterstate()
+{
+    global $filterout_incomplete_answers;
+    $letsfilter='';
+    $letsfilter = returnglobal('filterinc'); //read get/post filterinc
+
+    // first let's initialize the incompleteanswers session variable
+    if ($letsfilter != '')
+    { // use the read value if not empty
+        $_SESSION['incompleteanswers']=$letsfilter;
+    }
+    elseif (!isset($_SESSION['incompleteanswers']))
+    { // sets default variable value from config file
+        $_SESSION['incompleteanswers'] = $filterout_incomplete_answers;
+    }
+
+    if  ($_SESSION['incompleteanswers']=='filter') {
+        return "filter"; //COMPLETE ANSWERS ONLY
+    }
+    elseif ($_SESSION['incompleteanswers']=='show') {
+        return false; //ALL ANSWERS
+    }
+    elseif ($_SESSION['incompleteanswers']=='incomplete') {
+        return "inc"; //INCOMPLETE ANSWERS ONLY
+    }
+    else
+    { // last resort is to prevent filtering
+        return false;
+    }
+}
+
+/**
+* captcha_enabled($screen, $usecaptchamode)
+* @param string $screen - the screen name for which to test captcha activation
+*
+* @return boolean - returns true if captcha must be enabled
+**/
+function captcha_enabled($screen, $captchamode='')
+{
+    switch($screen)
+    {
+        case 'registrationscreen':
+            if ($captchamode == 'A' ||
+            $captchamode == 'B' ||
+            $captchamode == 'D' ||
+            $captchamode == 'R')
+            {
+                return true;
+            }
+            else
+            {
+                return false;
+            }
+            break;
+        case 'surveyaccessscreen':
+            if ($captchamode == 'A' ||
+            $captchamode == 'B' ||
+            $captchamode == 'C' ||
+            $captchamode == 'X')
+            {
+                return true;
+            }
+            else
+            {
+                return false;
+            }
+            break;
+        case 'saveandloadscreen':
+            if ($captchamode == 'A' ||
+            $captchamode == 'C' ||
+            $captchamode == 'D' ||
+            $captchamode == 'S')
+            {
+                return true;
+            }
+            else
+            {
+                return false;
+            }
+            return true;
+            break;
+        default:
+            return true;
+            break;
+    }
+}
+
+
+/**
+* used for import[survey|questions|groups]
+*
+* @param mixed $string
+* @return mixed
+*/
+function convertCsvreturn2return($string)
+{
+    $string= str_replace('\n', "\n", $string);
+    return str_replace('\%n', '\n', $string);
+}
+
+
+
+/**
+*  Checks that each object from an array of CSV data [question-rows,answer-rows,labelsets-row] supports at least a given language
+*
+* @param mixed $csvarray array with a line of csv data per row
+* @param mixed $idkeysarray  array of integers giving the csv-row numbers of the object keys
+* @param mixed $langfieldnum  integer giving the csv-row number of the language(s) filed
+*        ==> the language field  can be a single language code or a
+*            space separated language code list
+* @param mixed $langcode  the language code to be tested
+* @param mixed $hasheader  if we should strip off the first line (if it contains headers)
+*/
+function  bDoesImportarraySupportsLanguage($csvarray,$idkeysarray,$langfieldnum,$langcode, $hasheader = false)
+{
+    // An array with one row per object id and langsupport status as value
+    $objlangsupportarray=Array();
+    if ($hasheader === true)
+    { // stripping first row to skip headers if any
+        array_shift($csvarray);
+    }
+
+    foreach ($csvarray as $csvrow)
+    {
+        $rowcontents = convertCSVRowToArray($csvrow,',','"');
+        $rowid = "";
+        foreach ($idkeysarray as $idfieldnum)
+        {
+            $rowid .= $rowcontents[$idfieldnum]."-";
+        }
+        $rowlangarray = explode (" ", $rowcontents[$langfieldnum]);
+        if (!isset($objlangsupportarray[$rowid]))
+        {
+            if (array_search($langcode,$rowlangarray)!== false)
+            {
+                $objlangsupportarray[$rowid] = "true";
+            }
+            else
+            {
+                $objlangsupportarray[$rowid] = "false";
+            }
+        }
+        else
+        {
+            if ($objlangsupportarray[$rowid] == "false" &&
+            array_search($langcode,$rowlangarray) !== false)
+            {
+                $objlangsupportarray[$rowid] = "true";
+            }
+        }
+    } // end foreach rown
+
+    // If any of the object doesn't support the given language, return false
+    if (array_search("false",$objlangsupportarray) === false)
+    {
+        return true;
+    }
+    else
+    {
+        return false;
+    }
+}
+
+/** This function checks to see if there is an answer saved in the survey session
+* data that matches the $code. If it does, it returns that data.
+* It is used when building a questions text to allow incorporating the answer
+* to an earlier question into the text of a later question.
+* IE: Q1: What is your name? [Jason]
+*     Q2: Hi [Jason] how are you ?
+* This function is called from the retriveAnswers function.
+*
+* @param mixed $code
+* @param mixed $phpdateformat  The date format in which any dates are shown
+* @return mixed returns the answerText from session variable corresponding to a question code
+*/
+function retrieve_Answer($code, $phpdateformat=null)
+{
+    //This function checks to see if there is an answer saved in the survey session
+    //data that matches the $code. If it does, it returns that data.
+    //It is used when building a questions text to allow incorporating the answer
+    //to an earlier question into the text of a later question.
+    //IE: Q1: What is your name? [Jason]
+    //    Q2: Hi [Jason] how are you ?
+    //This function is called from the retriveAnswers function.
+    global $dbprefix, $connect, $clang;
+    //Find question details
+    if (isset($_SESSION[$code]))
+    {
+        $questiondetails=getsidgidqidaidtype($code);
+        //the getsidgidqidaidtype function is in common.php and returns
+        //a SurveyID, GroupID, QuestionID and an Answer code
+        //extracted from a "fieldname" - ie: 1X2X3a
+        // also returns question type
+
+        if ($questiondetails['type'] == "M" || $questiondetails['type'] == "P")
+        {
+            if ((strpos($code,'comment')>0 || strpos($code,'other')>0) && isset($_SESSION[$code]))
+            {
+                return $_SESSION[$code];
+            }
+            $query="SELECT * FROM {$dbprefix}questions WHERE parent_qid='".$questiondetails['qid']."' AND language='".$_SESSION['s_lang']."'";
+            $result=db_execute_assoc($query) or safe_die("Error getting answer<br />$query<br />".$connect->ErrorMsg());  //Checked
+            while($row=$result->FetchRow())
+            {
+                if (isset($_SESSION[$code.$row['title']]) && $_SESSION[$code.$row['title']] == "Y")
+                {
+                    $returns[] = $row['question'];
+                }
+                elseif (isset($_SESSION[$code]) && $_SESSION[$code] == "Y" && $questiondetails['aid']==$row['title'])
+                {
+                    return $row['question'];
+                }
+            }
+            if (isset($_SESSION[$code."other"]) && $_SESSION[$code."other"])
+            {
+                $returns[]=$_SESSION[$code."other"];
+            }
+            if (isset($returns))
+            {
+                $return=implode(", ", $returns);
+                if (strpos($return, ","))
+                {
+                    $return=substr_replace($return, " &", strrpos($return, ","), 1);
+                }
+            }
+            else
+            {
+                $return=$clang->gT("No answer");
+            }
+        }
+        elseif (!$_SESSION[$code] && $_SESSION[$code] !=0)
+        {
+            $return=$clang->gT("No answer");
+        }
+        else
+        {
+            $return=getextendedanswer($code, $_SESSION[$code], 'INSERTANS',$phpdateformat);
+        }
+    }
+    else
+    {
+        $return=$clang->gT("Error") . "($code)";
+    }
+    return html_escape($return);
+}
+
+/**
+* Check if a table does exist in the database
+*
+* @param mixed $sid  Table name to check for (without dbprefix!))
+* @return boolean True or false if table exists or not
+*/
+function tableExists($tablename)
+{
+    global $connect;
+    static $tablelist;
+
+    if (!isset($tablelist)) $tablelist = $connect->MetaTables();
+    if ($tablelist==false)
+    {
+        return false;
+    }
+    foreach ($tablelist as $tbl)
+    {
+        if (db_quote_id($tbl) == db_table_name($tablename))
+        {
+            return true;
+        }
+    }
+    return false;
+}
+
+// Returns false if the survey is anonymous,
+// and a token table exists: in this case the completed field of a token
+// will contain 'Y' instead of the submitted date to ensure privacy
+// Returns true otherwise
+function bIsTokenCompletedDatestamped($thesurvey)
+{
+    if ($thesurvey['anonymized'] == 'Y' &&  tableExists('tokens_'.$thesurvey['sid']))
+    {
+        return false;
+    }
+    else
+    {
+        return true;
+    }
+}
+
+/**
+* example usage
+* $date = "2006-12-31 21:00";
+* $shift "+6 hours"; // could be days, weeks... see function strtotime() for usage
+*
+* echo sql_date_shift($date, "Y-m-d H:i:s", $shift);
+*
+* will output: 2007-01-01 03:00:00
+*
+* @param mixed $date
+* @param mixed $dformat
+* @param mixed $shift
+* @return string
+*/
+function date_shift($date, $dformat, $shift)
+{
+    return date($dformat, strtotime($shift, strtotime($date)));
+}
+
+
+// getBounceEmail: returns email used to receive error notifications
+function getBounceEmail($surveyid)
+{
+    $surveyInfo=getSurveyInfo($surveyid);
+
+    if ($surveyInfo['bounceprocessing'] == 'G')
+    {
+        return getGlobalSetting('siteadminbounce');
+    }
+    else if ($surveyInfo['bounce_email'] == '')
+    {
+        return null; // will be converted to from in MailText
+    }
+    else
+    {
+        return $surveyInfo['bounce_email'];
+    }
+}
+
+// getEmailFormat: returns email format for the survey
+// returns 'text' or 'html'
+function getEmailFormat($surveyid)
+{
+
+    $surveyInfo=getSurveyInfo($surveyid);
+    if ($surveyInfo['htmlemail'] == 'Y')
+    {
+        return 'html';
+    }
+    else
+    {
+        return 'text';
+    }
+
+}
+
+// Check if user has manage rights for a template
+function hasTemplateManageRights($userid, $templatefolder) {
+    global $connect;
+    global $dbprefix;
+    $userid=sanitize_int($userid);
+    $templatefolder=sanitize_paranoid_string($templatefolder);
+    $query = "SELECT ".db_quote_id('use')." FROM {$dbprefix}templates_rights WHERE uid=".$userid." AND folder LIKE '".$templatefolder."'";
+
+    $result = db_execute_assoc($query) or safe_die($connect->ErrorMsg());  //Safe
+
+    if ($result->RecordCount() == 0)  return false;
+
+    $row = $result->FetchRow();
+
+    return $row["use"];
+}
+
+/**
+* This function creates an incrementing answer code based on the previous source-code
+*
+* @param mixed $sourcecode The previous answer code
+*/
+function getNextCode($sourcecode)
+{
+    $i=1;
+    $found=true;
+    $foundnumber=-1;
+    while ($i<=strlen($sourcecode) && $found)
+    {
+        $found=is_numeric(substr($sourcecode,-$i));
+        if ($found)
+        {
+            $foundnumber=substr($sourcecode,-$i);
+            $i++;
+        }
+    }
+    if ($foundnumber==-1)
+    {
+        return($sourcecode);
+    }
+    else
+    {
+        $foundnumber++;
+        $result=substr($sourcecode,0,strlen($sourcecode)-strlen($foundnumber)).$foundnumber;
+        return($result);
+    }
+
+}
+
+/**
+* Translink
+*
+* @param mixed $type
+* @param mixed $oldid
+* @param mixed $newid
+* @param mixed $text
+* @return mixed
+*/
+function translink($type, $oldid, $newid, $text)
+{
+    global $relativeurl;
+    if (!isset($_POST['translinksfields']))
+    {
+        return $text;
+    }
+
+    if ($type == 'survey')
+    {
+        $pattern = "([^'\"]*)/upload/surveys/$oldid/";
+        $replace = "$relativeurl/upload/surveys/$newid/";
+        return preg_replace('#'.$pattern.'#', $replace, $text);
+    }
+    elseif ($type == 'label')
+    {
+        $pattern = "([^'\"]*)/upload/labels/$oldid/";
+        $replace = "$relativeurl/upload/labels/$newid/";
+        return preg_replace('#'.$pattern.'#', $replace, $text);
+    }
+    else
+    {
+        return $text;
+    }
+}
+
+/**
+* This function creates the old fieldnames for survey import
+*
+* @param mixed $iOldSID  The old survey id
+* @param mixed $iNewSID  The new survey id
+* @param array $aGIDReplacements An array with group ids (oldgid=>newgid)
+* @param array $aQIDReplacements An array with question ids (oldqid=>newqid)
+*/
+function aReverseTranslateFieldnames($iOldSID,$iNewSID,$aGIDReplacements,$aQIDReplacements)
+{
+    $aGIDReplacements=array_flip($aGIDReplacements);
+    $aQIDReplacements=array_flip($aQIDReplacements);
+    if ($iOldSID==$iNewSID) {
+        $forceRefresh=true; // otherwise grabs the cached copy and throws undefined index exceptions
+    }
+    else {
+        $forceRefresh=false;
+    }
+    $aFieldMap=createFieldMap($iNewSID,'full',$forceRefresh);
+    $aFieldMappings=array();
+    foreach ($aFieldMap as $sFieldname=>$aFieldinfo)
+    {
+      if ($aFieldinfo['qid']!=null)
+      {
+          $aFieldMappings[$sFieldname]=$iOldSID.'X'.$aGIDReplacements[$aFieldinfo['gid']].'X'.$aQIDReplacements[$aFieldinfo['qid']].$aFieldinfo['aid'];
+          // now also add a shortened field mapping which is needed for certain kind of condition mappings
+          $aFieldMappings[$iNewSID.'X'.$aFieldinfo['gid'].'X'.$aFieldinfo['qid']]=$iOldSID.'X'.$aGIDReplacements[$aFieldinfo['gid']].'X'.$aQIDReplacements[$aFieldinfo['qid']];
+      }
+    }
+    return array_flip($aFieldMappings);
+}
+
+
+/**
+* This function replaces the old insertans tags with new ones across a survey
+*
+* @param string $newsid  Old SID
+* @param string $oldsid  New SID
+* @param mixed $fieldnames Array  array('oldfieldname'=>'newfieldname')
+*/
+function TranslateInsertansTags($newsid,$oldsid,$fieldnames)
+{
+    global $connect, $dbprefix;
+
+    $newsid=sanitize_int($newsid);
+    $oldsid=sanitize_int($oldsid);
+
+
+    # translate 'surveyls_urldescription' and 'surveyls_url' INSERTANS tags in surveyls
+    $sql = "SELECT surveyls_survey_id, surveyls_language, surveyls_urldescription, surveyls_url from {$dbprefix}surveys_languagesettings WHERE surveyls_survey_id=".$newsid." AND (surveyls_urldescription LIKE '%{INSERTANS:".$oldsid."X%' OR surveyls_url LIKE '%{INSERTANS:".$oldsid."X%')";
+    $res = db_execute_assoc($sql) or safe_die("Can't read groups table in transInsertAns ".$connect->ErrorMsg());     // Checked
+
+    while ($qentry = $res->FetchRow())
+    {
+        $urldescription = $qentry['surveyls_urldescription'];
+        $endurl  = $qentry['surveyls_url'];
+        $language = $qentry['surveyls_language'];
+
+        foreach ($fieldnames as $sOldFieldname=>$sNewFieldname)
+        {
+            $pattern = $sOldFieldname;
+            $replacement = $sNewFieldname;
+            $urldescription=preg_replace('/'.$pattern.'/', $replacement, $urldescription);
+            $endurl=preg_replace('/'.$pattern.'/', $replacement, $endurl);
+        }
+
+        if (strcmp($urldescription,$qentry['surveyls_urldescription']) !=0  ||
+        (strcmp($endurl,$qentry['surveyls_url']) !=0))
+        {
+            // Update Field
+            $sqlupdate = "UPDATE {$dbprefix}surveys_languagesettings SET surveyls_urldescription='".db_quote($urldescription)."', surveyls_url='".db_quote($endurl)."' WHERE surveyls_survey_id=$newsid AND surveyls_language='$language'";
+            $updateres=$connect->Execute($sqlupdate) or safe_die ("Couldn't update INSERTANS in surveys_languagesettings<br />$sqlupdate<br />".$connect->ErrorMsg());    //Checked
+        } // Enf if modified
+    } // end while qentry
+
+    # translate 'quotals_urldescrip' and 'quotals_url' INSERTANS tags in quota_languagesettings
+    $sql = "SELECT quotals_id, quotals_urldescrip, quotals_url from {$dbprefix}quota_languagesettings qls,{$dbprefix}quota q WHERE sid=".$newsid." AND q.id=qls.quotals_quota_id AND (quotals_urldescrip LIKE '%{INSERTANS:".$oldsid."X%' OR quotals_url LIKE '%{INSERTANS:".$oldsid."X%')";
+    $res = db_execute_assoc($sql) or safe_die("Can't read quota table in transInsertAns ".$connect->ErrorMsg());     // Checked
+
+    while ($qentry = $res->FetchRow())
+    {
+        $urldescription = $qentry['quotals_urldescrip'];
+        $endurl  = $qentry['quotals_url'];
+
+        foreach ($fieldnames as $sOldFieldname=>$sNewFieldname)
+        {
+            $pattern = $sOldFieldname;
+            $replacement = $sNewFieldname;
+            $urldescription=preg_replace('/'.$pattern.'/', $replacement, $urldescription);
+            $endurl=preg_replace('/'.$pattern.'/', $replacement, $endurl);
+        }
+
+        if (strcmp($urldescription,$qentry['quotals_urldescrip']) !=0  ||
+        (strcmp($endurl,$qentry['quotals_url']) !=0))
+        {
+            // Update Field
+            $sqlupdate = "UPDATE {$dbprefix}quota_languagesettings SET quotals_urldescrip='".db_quote($urldescription)."', quotals_url='".db_quote($endurl)."' WHERE quotals_id={$qentry['quotals_id']}";
+            $updateres=$connect->Execute($sqlupdate) or safe_die ("Couldn't update INSERTANS in quota_languagesettings<br />$sqlupdate<br />".$connect->ErrorMsg());    //Checked
+        } // Enf if modified
+    } // end while qentry
+
+
+    # translate 'description' INSERTANS tags in groups
+    $sql = "SELECT gid, language, group_name, description from {$dbprefix}groups WHERE sid=".$newsid." AND description LIKE '%{INSERTANS:".$oldsid."X%' OR group_name LIKE '%{INSERTANS:".$oldsid."X%'";
+    $res = db_execute_assoc($sql) or safe_die("Can't read groups table in transInsertAns ".$connect->ErrorMsg());     // Checked
+
+    while ($qentry = $res->FetchRow())
+    {
+        $gpname = $qentry['group_name'];
+        $description = $qentry['description'];
+        $gid = $qentry['gid'];
+        $language = $qentry['language'];
+
+        foreach ($fieldnames as $sOldFieldname=>$sNewFieldname)
+        {
+            $pattern = $sOldFieldname;
+            $replacement = $sNewFieldname;
+            $gpname = preg_replace('/'.$pattern.'/', $replacement, $gpname);
+            $description=preg_replace('/'.$pattern.'/', $replacement, $description);
+        }
+
+        if (strcmp($description,$qentry['description']) !=0  ||
+            strcmp($gpname,$qentry['group_name']) !=0)
+        {
+            // Update Fields
+            $sqlupdate = "UPDATE {$dbprefix}groups SET description='".db_quote($description)."', group_name='".db_quote($gpname)."' WHERE gid=$gid AND language='$language'";
+            $updateres=$connect->Execute($sqlupdate) or safe_die ("Couldn't update INSERTANS in groups<br />$sqlupdate<br />".$connect->ErrorMsg());    //Checked
+        } // Enf if modified
+    } // end while qentry
+
+    # translate 'question' and 'help' INSERTANS tags in questions
+    $sql = "SELECT qid, language, question, help from {$dbprefix}questions WHERE sid=".$newsid." AND (question LIKE '%{INSERTANS:".$oldsid."X%' OR help LIKE '%{INSERTANS:".$oldsid."X%')";
+    $res = db_execute_assoc($sql) or safe_die("Can't read question table in transInsertAns ".$connect->ErrorMsg());     // Checked
+
+    while ($qentry = $res->FetchRow())
+    {
+        $question = $qentry['question'];
+        $help = $qentry['help'];
+        $qid = $qentry['qid'];
+        $language = $qentry['language'];
+
+        foreach ($fieldnames as $sOldFieldname=>$sNewFieldname)
+        {
+            $pattern = $sOldFieldname;
+            $replacement = $sNewFieldname;
+            $question=preg_replace('/'.$pattern.'/', $replacement, $question);
+            $help=preg_replace('/'.$pattern.'/', $replacement, $help);
+        }
+
+        if (strcmp($question,$qentry['question']) !=0 ||
+        strcmp($help,$qentry['help']) !=0)
+        {
+            // Update Field
+            $sqlupdate = "UPDATE {$dbprefix}questions SET question='".db_quote($question)."', help='".db_quote($help)."' WHERE qid=$qid AND language='$language'";
+            $updateres=$connect->Execute($sqlupdate) or safe_die ("Couldn't update INSERTANS in question<br />$sqlupdate<br />".$connect->ErrorMsg());    //Checked
+        } // Enf if modified
+    } // end while qentry
+
+
+    # translate 'answer' INSERTANS tags in answers
+    $sql = "SELECT a.qid, a.language, a.code, a.answer from {$dbprefix}answers as a INNER JOIN {$dbprefix}questions as b ON a.qid=b.qid WHERE b.sid=".$newsid." AND a.answer LIKE '%{INSERTANS:".$oldsid."X%'";
+    $res = db_execute_assoc($sql) or safe_die("Can't read answers table in transInsertAns ".$connect->ErrorMsg());     // Checked
+
+    while ($qentry = $res->FetchRow())
+    {
+        $answer = $qentry['answer'];
+        $code = $qentry['code'];
+        $qid = $qentry['qid'];
+        $language = $qentry['language'];
+
+        foreach ($fieldnames as $sOldFieldname=>$sNewFieldname)
+        {
+            $pattern = $sOldFieldname;
+            $replacement = $sNewFieldname;
+            $answer=preg_replace('/'.$pattern.'/', $replacement, $answer);
+        }
+
+        if (strcmp($answer,$qentry['answer']) !=0)
+        {
+            // Update Field
+            $sqlupdate = "UPDATE {$dbprefix}answers SET answer='".db_quote($answer)."' WHERE qid=$qid AND code='$code' AND language='$language'";
+            $updateres=$connect->Execute($sqlupdate) or safe_die ("Couldn't update INSERTANS in answers<br />$sqlupdate<br />".$connect->ErrorMsg());    //Checked
+        } // Enf if modified
+    } // end while qentry
+}
+
+
+/**
+* put your comment there...
+*
+* @param mixed $id
+* @param mixed $type
+*/
+function hasResources($id,$type='survey')
+{
+    global $publicdir,$uploaddir;
+    $dirname = $uploaddir;
+
+    if ($type == 'survey')
+    {
+        $dirname .= "/surveys/$id";
+    }
+    elseif ($type == 'label')
+    {
+        $dirname .= "/labels/$id";
+    }
+    else
+    {
+        return false;
+    }
+
+    if (is_dir($dirname) && $dh=opendir($dirname))
+    {
+        while(($entry = readdir($dh)) !== false)
+        {
+            if($entry !== '.' && $entry !== '..')
+            {
+                return true;
+                break;
+            }
+        }
+        closedir($dh);
+    }
+    else
+    {
+        return false;
+    }
+
+    return false;
+}
+
+/**
+* Creates a random sequence of characters
+*
+* @param mixed $length Length of resulting string
+* @param string $pattern To define which characters should be in the resulting string
+*/
+function sRandomChars($length,$pattern="23456789abcdefghijkmnpqrstuvwxyz")
+{
+    $patternlength = strlen($pattern)-1;
+    for($i=0;$i<$length;$i++)
+    {
+        if(isset($key))
+        $key .= $pattern{rand(0,$patternlength)};
+        else
+        $key = $pattern{rand(0,$patternlength)};
+    }
+    return $key;
+}
+
+
+
+/**
+* used to translate simple text to html (replacing \n with <br />
+*
+* @param mixed $mytext
+* @param mixed $ishtml
+* @return mixed
+*/
+function conditional_nl2br($mytext,$ishtml,$encoded='')
+{
+    if ($ishtml === true)
+    {
+        // $mytext has been processed by clang->gT with html mode
+        // and thus \n has already been translated to &#10;
+        if ($encoded == '')
+        {
+            $mytext=str_replace('&#10;', '<br />',$mytext);
+        }
+        return str_replace("\n", '<br />',$mytext);
+    }
+    else
+    {
+        return $mytext;
+    }
+}
+
+function conditional2_nl2br($mytext,$ishtml)
+{
+    if ($ishtml === true)
+    {
+        return str_replace("\n", '<br />',$mytext);
+    }
+    else
+    {
+        return $mytext;
+    }
+}
+
+function br2nl( $data ) {
+    return preg_replace( '!<br.*>!iU', "\n", $data );
+}
+
+
+function safe_die($text)
+{
+    //Only allowed tag: <br />
+    $textarray=explode('<br />',$text);
+    $textarray=array_map('htmlspecialchars',$textarray);
+    die(implode( '<br />',$textarray));
+}
+
+/**
+* getQuotaInformation() returns quota information for the current survey
+* @param string $surveyid - Survey identification number
+* @param string $quotaid - Optional quotaid that restricts the result to a given quota
+* @return array - nested array, Quotas->Members->Fields
+*/
+function getQuotaInformation($surveyid,$language,$quotaid='all')
+{
+    global $clang, $clienttoken;
+    $baselang = GetBaseLanguageFromSurveyID($surveyid);
+
+    $query = "SELECT * FROM ".db_table_name('quota').", ".db_table_name('quota_languagesettings')."
+		   	  WHERE ".db_table_name('quota').".id = ".db_table_name('quota_languagesettings').".quotals_quota_id
+			  AND sid='{$surveyid}'
+              AND quotals_language='".$language."'";
+    if ($quotaid != 'all')
+    {
+        $query .= " AND id=$quotaid";
+    }
+
+    $result = db_execute_assoc($query) or safe_die($connect->ErrorMsg());    //Checked
+    $quota_info = array();
+    $x=0;
+
+    $surveyinfo=getSurveyInfo($surveyid);
+
+    // Check all quotas for the current survey
+    if ($result->RecordCount() > 0)
+    {
+        while ($survey_quotas = $result->FetchRow())
+        {
+            //Modify the URL - thanks janokary
+            $survey_quotas['quotals_url']=str_replace("{SAVEDID}",isset($_SESSION['srid']) ? $_SESSION['srid'] : '', $survey_quotas['quotals_url']);
+            $survey_quotas['quotals_url']=str_replace("{SID}", $surveyid, $survey_quotas['quotals_url']);
+            $survey_quotas['quotals_url']=str_replace("{LANG}", $clang->getlangcode(), $survey_quotas['quotals_url']);
+            $survey_quotas['quotals_url']=str_replace("{TOKEN}",$clienttoken, $survey_quotas['quotals_url']);
+
+            array_push($quota_info,array('Name' => $survey_quotas['name'],
+                                         'Limit' => $survey_quotas['qlimit'],
+                                         'Action' => $survey_quotas['action'],
+                                         'Message' => $survey_quotas['quotals_message'],
+                                         'Url' => passthruReplace(insertansReplace($survey_quotas['quotals_url']), $surveyinfo),
+                                         'UrlDescrip' => $survey_quotas['quotals_urldescrip'],
+                                         'AutoloadUrl' => $survey_quotas['autoload_url']));
+            $query = "SELECT * FROM ".db_table_name('quota_members')." WHERE quota_id='{$survey_quotas['id']}'";
+            $result_qe = db_execute_assoc($query) or safe_die($connect->ErrorMsg());      //Checked
+            $quota_info[$x]['members'] = array();
+            if ($result_qe->RecordCount() > 0)
+            {
+                while ($quota_entry = $result_qe->FetchRow())
+                {
+                    $query = "SELECT type, title,gid FROM ".db_table_name('questions')." WHERE qid='{$quota_entry['qid']}' AND language='{$baselang}'";
+                    $result_quest = db_execute_assoc($query) or safe_die($connect->ErrorMsg());     //Checked
+                    $qtype = $result_quest->FetchRow();
+
+                    $fieldnames = "0";
+
+                    if ($qtype['type'] == "I" || $qtype['type'] == "G" || $qtype['type'] == "Y")
+                    {
+                        $fieldnames=array(0 => $surveyid.'X'.$qtype['gid'].'X'.$quota_entry['qid']);
+                        $value = $quota_entry['code'];
+                    }
+
+                    if($qtype['type'] == "L" || $qtype['type'] == "O" || $qtype['type'] =="!")
+                    {
+                        $fieldnames=array(0 => $surveyid.'X'.$qtype['gid'].'X'.$quota_entry['qid']);
+                        $value = $quota_entry['code'];
+                    }
+
+                    if($qtype['type'] == "M")
+                    {
+                        $fieldnames=array(0 => $surveyid.'X'.$qtype['gid'].'X'.$quota_entry['qid'].$quota_entry['code']);
+                        $value = "Y";
+                    }
+
+                    if($qtype['type'] == "A" || $qtype['type'] == "B")
+                    {
+                        $temp = explode('-',$quota_entry['code']);
+                        $fieldnames=array(0 => $surveyid.'X'.$qtype['gid'].'X'.$quota_entry['qid'].$temp[0]);
+                        $value = $temp[1];
+                    }
+
+                    array_push($quota_info[$x]['members'],array('Title' => $qtype['title'],
+                                                                'type' => $qtype['type'],
+                                                                'code' => $quota_entry['code'],
+                                                                'value' => $value,
+                                                                'qid' => $quota_entry['qid'],
+                                                                'fieldnames' => $fieldnames));
+                }
+            }
+            $x++;
+        }
+    }
+    return $quota_info;
+}
+
+/**
+* get_quotaCompletedCount() returns the number of answers matching the quota
+* @param string $surveyid - Survey identification number
+* @param string $quotaid - quota id for which you want to compute the completed field
+* @return string - number of mathing entries in the result DB or 'N/A'
+*/
+function get_quotaCompletedCount($surveyid, $quotaid)
+{
+    $result ="N/A";
+    $quota_info = getQuotaInformation($surveyid,GetBaseLanguageFromSurveyID($surveyid),$quotaid);
+    $quota = $quota_info[0];
+
+    if ( db_tables_exist(db_table_name_nq('survey_'.$surveyid))  &&
+    count($quota['members']) > 0)
+    {
+        $fields_list = array(); // Keep a list of fields for easy reference
+        // construct an array of value for each $quota['members']['fieldnames']
+        unset($querycond);
+        $fields_query = array();
+        foreach($quota['members'] as $member)
+        {
+            foreach($member['fieldnames'] as $fieldname)
+            {
+                if (!in_array($fieldname,$fields_list)){
+                    $fields_list[] = $fieldname;
+                    $fields_query[$fieldname] = array();
+                }
+                $fields_query[$fieldname][]= db_quote_id($fieldname)." = '{$member['value']}'";
+            }
+        }
+
+        foreach($fields_list as $fieldname)
+        {
+            $select_query = " ( ".implode(' OR ',$fields_query[$fieldname]).' )';
+            $querycond[] = $select_query;
+        }
+
+        $querysel = "SELECT count(id) as count FROM ".db_table_name('survey_'.$surveyid)." WHERE ".implode(' AND ',$querycond)." "." AND submitdate IS NOT NULL";
+        $result = db_execute_assoc($querysel) or safe_die($connect->ErrorMsg()); //Checked
+        $quota_check = $result->FetchRow();
+        $result = $quota_check['count'];
+    }
+
+    return $result;
+}
+
+function fix_FCKeditor_text($str)
+{
+    $str = str_replace('<br type="_moz" />','',$str);
+    if ($str == "<br />" || $str == " " || $str == "&nbsp;")
+    {
+        $str = "";
+    }
+    if (preg_match("/^[\s]+$/",$str))
+    {
+        $str='';
+    }
+    if ($str == "\n")
+    {
+        $str = "";
+    }
+    if (trim($str) == "&nbsp;" || trim($str)=='')
+    { // chrome adds a single &nbsp; element to empty fckeditor fields
+        $str = "";
+    }
+
+    return $str;
+}
+
+
+function recursive_stripslashes($array_or_string)
+{
+    if (is_array($array_or_string))
+    {
+        return array_map('recursive_stripslashes', $array_or_string);
+    }
+    else
+    {
+        return stripslashes($array_or_string);
+    }
+}
+
+
+
+
+/**
+* This is a helper function for GetAttributeFieldNames
+*
+* @param mixed $fieldname
+*/
+function filterforattributes ($fieldname)
+{
+    if (strpos($fieldname,'attribute_')===false) return false; else return true;
+}
+
+
+/**
+* Retrieves the attribute field names from the related token table
+*
+* @param mixed $surveyid  The survey ID
+* @return array The fieldnames
+*/
+function GetAttributeFieldNames($surveyid)
+{
+    global $dbprefix, $connect;
+    if (tableExists('tokens_'.$surveyid) === false)
+    {
+        return Array();
+    }
+    $tokenfieldnames = array_values($connect->MetaColumnNames("{$dbprefix}tokens_$surveyid", true));
+    return array_filter($tokenfieldnames,'filterforattributes');
+}
+
+/**
+* Retrieves the token field names usable for conditions from the related token table
+*
+* @param mixed $surveyid  The survey ID
+* @return array The fieldnames
+*/
+function GetTokenConditionsFieldNames($surveyid)
+{
+    $extra_attrs=GetAttributeFieldNames($surveyid);
+    $basic_attrs=Array('firstname','lastname','email','token','language','sent','remindersent','remindercount','usesleft');
+    return array_merge($basic_attrs,$extra_attrs);
+}
+
+/**
+* Retrieves the attribute names from the related token table
+*
+* @param mixed $surveyid  The survey ID
+* @param boolean $onlyAttributes Set this to true if you only want the fieldnames of the additional attribue fields - defaults to false
+* @return array The fieldnames as key and names as value in an Array
+*/
+function GetTokenFieldsAndNames($surveyid, $onlyAttributes=false)
+{
+    global $dbprefix, $connect, $clang;
+    if (tableExists('tokens_'.$surveyid) === false)
+    {
+        return Array();
+    }
+    $extra_attrs=GetAttributeFieldNames($surveyid);
+    $basic_attrs=Array('firstname','lastname','email','token','language','sent','remindersent','remindercount','usesleft');
+    $basic_attrs_names=Array(
+    $clang->gT('First name'),
+    $clang->gT('Last name'),
+    $clang->gT('Email address'),
+    $clang->gT('Token code'),
+    $clang->gT('Language code'),
+    $clang->gT('Invitation sent date'),
+    $clang->gT('Last Reminder sent date'),
+    $clang->gT('Total numbers of sent reminders'),
+    $clang->gT('Uses left')
+    );
+
+    $thissurvey=getSurveyInfo($surveyid);
+    $attdescriptiondata=!empty($thissurvey['attributedescriptions']) ? $thissurvey['attributedescriptions'] : "";
+    $attdescriptiondata=explode("\n",$attdescriptiondata);
+    $attributedescriptions=array();
+    $basic_attrs_and_names=array();
+    $extra_attrs_and_names=array();
+    foreach ($attdescriptiondata as $attdescription)
+    {
+        $attributedescriptions['attribute_'.substr($attdescription,10,strpos($attdescription,'=')-10)] = substr($attdescription,strpos($attdescription,'=')+1);
+    }
+    foreach ($extra_attrs as $fieldname)
+    {
+        if (isset($attributedescriptions[$fieldname]))
+        {
+            $extra_attrs_and_names[$fieldname]=$attributedescriptions[$fieldname];
+        }
+        else
+        {
+            $extra_attrs_and_names[$fieldname]=sprintf($clang->gT('Attribute %s'),substr($fieldname,10));
+        }
+    }
+    if ($onlyAttributes===false)
+    {
+        $basic_attrs_and_names=array_combine($basic_attrs,$basic_attrs_names);
+        return array_merge($basic_attrs_and_names,$extra_attrs_and_names);
+    }
+    else
+    {
+        return $extra_attrs_and_names;
+    }
+}
+
+/**
+* Retrieves the token attribute value from the related token table
+*
+* @param mixed $surveyid  The survey ID
+* @param mixed $attrName  The token-attribute field name
+* @param mixed $token  The token code
+* @return string The token attribute value (or null on error)
+*/
+function GetAttributeValue($surveyid,$attrName,$token)
+{
+    global $dbprefix, $connect;
+    $attrName=strtolower($attrName);
+    if (!tableExists('tokens_'.$surveyid) || !in_array($attrName,GetTokenConditionsFieldNames($surveyid)))
+    {
+        return null;
+    }
+    $sanitized_token=$connect->qstr($token,get_magic_quotes_gpc());
+    $surveyid=sanitize_int($surveyid);
+
+    $query="SELECT $attrName FROM {$dbprefix}tokens_$surveyid WHERE token=$sanitized_token";
+    $result=db_execute_num($query);
+    $count=$result->RecordCount();
+    if ($count != 1)
+    {
+        return null;
+    }
+    else
+    {
+        $row=$result->FetchRow();
+        return $row[0];
+    }
+}
+
+/**
+* This function strips any content between and including <style>  & <javascript> tags
+*
+* @param string $content String to clean
+* @return string  Cleaned string
+*/
+function strip_javascript($content){
+    $search = array('@<script[^>]*?>.*?</script>@si',  // Strip out javascript
+                   '@<style[^>]*?>.*?</style>@siU'    // Strip style tags properly
+    /*               ,'@<[\/\!]*?[^<>]*?>@si',            // Strip out HTML tags
+    '@<![\s\S]*?--[ \t\n\r]*>@'         // Strip multi-line comments including CDATA
+    */
+    );
+    $text = preg_replace($search, '', $content);
+    return $text;
+}
+
+
+/**
+* This function cleans files from the temporary directory being older than 1 day
+* @todo Make the days configurable
+*/
+function cleanTempDirectory()
+{
+    global $tempdir;
+    $dir=  $tempdir.'/';
+    $dp = opendir($dir) or die ('Could not open temporary directory');
+    while ($file = readdir($dp)) {
+        if (is_file($dir.$file) && (filemtime($dir.$file)) < (strtotime('-1 days')) && $file!='index.html' && $file!='readme.txt' && $file!='..' && $file!='.' && $file!='.svn') {
+            @unlink($dir.$file);
+        }
+    }
+    $dir=  $tempdir.'/upload/';
+    $dp = opendir($dir) or die ('Could not open temporary directory');
+    while ($file = readdir($dp)) {
+        if (is_file($dir.$file) && (filemtime($dir.$file)) < (strtotime('-1 days')) && $file!='index.html' && $file!='readme.txt' && $file!='..' && $file!='.' && $file!='.svn') {
+            @unlink($dir.$file);
+        }
+    }
+    closedir($dp);
+}
+
+
+function use_firebug()
+{
+    if(FIREBUG == true)
+    {
+        return '<script type="text/javascript" src="http://getfirebug.com/releases/lite/1.2/firebug-lite-compressed.js"></script>';
+    };
+};
+
+/**
+* This is a convenience function for the coversion of datetime values
+*
+* @param mixed $value
+* @param mixed $fromdateformat
+* @param mixed $todateformat
+* @return string
+*/
+function convertDateTimeFormat($value, $fromdateformat, $todateformat)
+{
+    $datetimeobj = new Date_Time_Converter($value , $fromdateformat);
+    return $datetimeobj->convert($todateformat);
+}
+
+
+/**
+* This function removes the UTF-8 Byte Order Mark from a string
+*
+* @param string $str
+* @return string
+*/
+function removeBOM($str=""){
+    if(substr($str, 0,3) == pack("CCC",0xef,0xbb,0xbf)) {
+        $str=substr($str, 3);
+    }
+    return $str;
+}
+
+/**
+* This function requests the latest update information from the LimeSurvey.org website
+*
+* @returns array Contains update information or false if the request failed for some reason
+*/
+function GetUpdateInfo()
+{
+    global $homedir, $debug, $buildnumber, $versionnumber;
+    require_once($homedir."/classes/http/http.php");
+
+    $http=new http_class;
+
+    /* Connection timeout */
+    $http->timeout=0;
+    /* Data transfer timeout */
+    $http->data_timeout=0;
+    $http->user_agent="Mozilla/4.0 (compatible; MSIE 6.0; Windows NT 5.1)";
+    $http->GetRequestArguments("http://update.limesurvey.org?build=$buildnumber",$arguments);
+
+    $updateinfo=false;
+    $error=$http->Open($arguments);
+    $error=$http->SendRequest($arguments);
+
+    $http->ReadReplyHeaders($headers);
+
+
+    if($error=="") {
+        $body=''; $full_body='';
+        for(;;){
+            $error = $http->ReadReplyBody($body,10000);
+            if($error != "" || strlen($body)==0) break;
+            $full_body .= $body;
+        }
+        $updateinfo=json_decode($full_body,true);
+        if ($http->response_status!='200')
+        {
+            $updateinfo['errorcode']=$http->response_status;
+            $updateinfo['errorhtml']=$full_body;
+        }
+    }
+    else
+    {
+        $updateinfo['errorcode']=$error;
+        $updateinfo['errorhtml']=$error;
+    }
+    unset( $http );
+    return $updateinfo;
+}
+
+
+
+/**
+* This function updates the actual global variables if an update is available after using GetUpdateInfo
+* @return Array with update or error information
+*/
+function updatecheck()
+{
+    global $buildnumber;
+    $updateinfo=GetUpdateInfo();
+    if (isset($updateinfo['Targetversion']['build']) && (int)$updateinfo['Targetversion']['build']>(int)$buildnumber && trim($buildnumber)!='')
+    {
+        setGlobalSetting('updateavailable',1);
+        setGlobalSetting('updatebuild',$updateinfo['Targetversion']['build']);
+        setGlobalSetting('updateversion',$updateinfo['Targetversion']['versionnumber']);
+    }
+    else
+    {
+        setGlobalSetting('updateavailable',0);
+    }
+    setGlobalSetting('updatelastcheck',date('Y-m-d H:i:s'));
+    return $updateinfo;
+}
+
+/**
+* This function removes a directory recursively
+*
+* @param mixed $dirname
+* @return bool
+*/
+function rmdirr($dirname)
+{
+    // Sanity check
+    if (!file_exists($dirname)) {
+        return false;
+    }
+
+    // Simple delete for a file
+    if (is_file($dirname) || is_link($dirname)) {
+        return @unlink($dirname);
+    }
+
+    // Loop through the folder
+    $dir = dir($dirname);
+    while (false !== $entry = $dir->read()) {
+        // Skip pointers
+        if ($entry == '.' || $entry == '..') {
+            continue;
+        }
+
+        // Recurse
+        rmdirr($dirname . DIRECTORY_SEPARATOR . $entry);
+    }
+
+    // Clean up
+    $dir->close();
+    return @rmdir($dirname);
+}
+
+function getTokenData($surveyid, $token)
+{
+    global $dbprefix, $connect;
+    $query = "SELECT * FROM ".db_table_name('tokens_'.$surveyid)." WHERE token='".db_quote($token)."'";
+    $result = db_execute_assoc($query) or safe_die("Couldn't get token info in getTokenData()<br />".$query."<br />".$connect->ErrorMsg());    //Checked
+    $thistoken=array(); // so has default value
+    while($row=$result->FetchRow())
+    {
+        $thistoken=array("firstname"=>$row['firstname'],
+        "lastname"=>$row['lastname'],
+        "email"=>$row['email'],
+        "language" =>$row['language'],
+        "usesleft" =>$row['usesleft'],
+        );
+        $attrfieldnames=GetAttributeFieldnames($surveyid);
+        foreach ($attrfieldnames as $attr_name)
+        {
+            $thistoken[$attr_name]=$row[$attr_name];
+        }
+    } // while
+    return $thistoken;
+}
+
+
+/**
+* This function returns the complete directory path to a given template name
+*
+* @param mixed $sTemplateName
+*/
+function sGetTemplatePath($sTemplateName)
+{
+    global $standardtemplaterootdir, $usertemplaterootdir, $defaulttemplate;
+    if (isStandardTemplate($sTemplateName))
+    {
+        return $standardtemplaterootdir.'/'.$sTemplateName;
+    }
+    else
+    {
+        if (file_exists($usertemplaterootdir.'/'.$sTemplateName))
+        {
+            return $usertemplaterootdir.'/'.$sTemplateName;
+        }
+        elseif (file_exists($usertemplaterootdir.'/'.$defaulttemplate))
+        {
+            return $usertemplaterootdir.'/'.$defaulttemplate;
+        }
+        elseif (file_exists($standardtemplaterootdir.'/'.$defaulttemplate))
+        {
+            return $standardtemplaterootdir.'/'.$defaulttemplate;
+        }
+        else
+        {
+            return $standardtemplaterootdir.'/default';
+        }
+    }
+}
+
+/**
+* This function returns the complete URL path to a given template name
+*
+* @param mixed $sTemplateName
+*/
+function sGetTemplateURL($sTemplateName)
+{
+    global $standardtemplaterooturl, $standardtemplaterootdir, $usertemplaterooturl, $usertemplaterootdir, $defaulttemplate;
+    if (isStandardTemplate($sTemplateName))
+    {
+        return $standardtemplaterooturl.'/'.$sTemplateName;
+    }
+    else
+    {
+        if (file_exists($usertemplaterootdir.'/'.$sTemplateName))
+        {
+            return $usertemplaterooturl.'/'.$sTemplateName;
+        }
+        elseif (file_exists($usertemplaterootdir.'/'.$defaulttemplate))
+        {
+            return $usertemplaterooturl.'/'.$defaulttemplate;
+        }
+        elseif (file_exists($standardtemplaterootdir.'/'.$defaulttemplate))
+        {
+            return $standardtemplaterooturl.'/'.$defaulttemplate;
+        }
+        else
+        {
+            return $standardtemplaterooturl.'/default';
+        }
+    }
+}
+
+/**
+* Return the goodchars to be used when filtering input for numbers.
+*
+* @param $lang 	string	language used, for localisation
+* @param $integer	bool	use only integer
+* @param $negative	bool	allow negative values
+*/
+function getNumericalFormat($lang = 'en', $integer = false, $negative = true) {
+    $goodchars = "0123456789";
+    if ($integer === false) $goodchars .= ".";    //Todo, add localisation
+    if ($negative === true) $goodchars .= "-";    //Todo, check databases
+    return $goodchars;
+}
+
+/**
+* Return an array of subquestions for a given sid/qid
+*
+* @param int $sid
+* @param int $qid
+* @param $sLanguage Language of the subquestion text
+*/
+function getSubQuestions($sid, $qid, $sLanguage) {
+    global $dbprefix, $connect, $clang;
+    static $subquestions;
+
+    if (!isset($subquestions[$sid])) {
+	    $sid = sanitize_int($sid);
+	    $query = "SELECT sq.*, q.other FROM {$dbprefix}questions as sq, {$dbprefix}questions as q"
+	            ." WHERE sq.parent_qid=q.qid AND q.sid=$sid"
+	            ." AND sq.language='".$sLanguage. "' "
+	            ." AND q.language='".$sLanguage. "' "
+	            ." ORDER BY sq.parent_qid, q.question_order,sq.scale_id , sq.question_order";
+	    $result=db_execute_assoc($query) or safe_die ("Couldn't get perform answers query<br />$query<br />".$connect->ErrorMsg());    //Checked
+        $resultset=array();
+	    while ($row=$result->FetchRow())
+	    {
+	        $resultset[$row['parent_qid']][] = $row;
+	    }
+	    $subquestions[$sid] = $resultset;
+    }
+    if (isset($subquestions[$sid][$qid])) return $subquestions[$sid][$qid];
+    return array();
+}
+
+/**
+* Wrapper function to retrieve an xmlwriter object and do error handling if it is not compiled
+* into PHP
+*/
+function getXMLWriter() {
+    if (!extension_loaded('xmlwriter')) {
+        safe_die('XMLWriter class not compiled into PHP, please contact your system administrator');
+    } else {
+        $xmlwriter = new XMLWriter();
+    }
+    return $xmlwriter;
+}
+
+
+
+/*
+* Return a sql statement for renaming a table
+*/
+function db_rename_table($oldtable, $newtable)
+{
+    global $connect;
+
+    $dict = NewDataDictionary($connect);
+    $result=$dict->RenameTableSQL($oldtable, $newtable);
+    return $result[0];
+}
+
+/**
+* Returns true when a token can not be used (either doesn't exist or has less then one usage left
+*
+* @param mixed $tid Token
+*/
+function usedTokens($token)
+{
+    global $dbprefix, $surveyid;
+
+    $utresult = true;
+    $query = "SELECT tid, usesleft from {$dbprefix}tokens_$surveyid WHERE token=".db_quoteall($token);
+
+    $result=db_execute_assoc($query,null,true);
+    if ($result !== false) {
+        $row=$result->FetchRow();
+        if ($row['usesleft']>0) $utresult = false;
+    }
+    return $utresult;
+}
+
+
+
+/**
+* redirect() generates a redirect URL for the apporpriate SSL mode then applies it.
+*
+* @param $ssl_mode string 's' or '' (empty).
+*/
+function redirect($ssl_mode)
+{
+    $url = 'http'.$ssl_mode.'://'.$_SERVER['HTTP_HOST'].$_SERVER['REQUEST_URI'];
+    if (!headers_sent())
+    {	// If headers not sent yet... then do php redirect
+        ob_clean();
+	    header('Location: '.$url);
+	    ob_flush();
+	    exit;
+    };
+};
+
+/**
+* SSL_mode() $force_ssl is on or off, it checks if the current
+* request is to HTTPS (or not). If $force_ssl is on, and the
+* request is not to HTTPS, it redirects the request to the HTTPS
+* version of the URL, if the request is to HTTPS, it rewrites all
+* the URL variables so they also point to HTTPS.
+*/
+function SSL_mode()
+{
+    global $rooturl , $homeurl , $publicurl , $tempurl , $imageurl , $uploadurl;
+    global $usertemplaterooturl , $standardtemplaterooturl;
+    global $parsedurl , $relativeurl , $fckeditordir , $ssl_emergency_override;
+
+    $https = isset($_SERVER['HTTPS'])?$_SERVER['HTTPS']:'';
+    if($ssl_emergency_override !== true )
+    {
+        $force_ssl = strtolower(getGlobalSetting('force_ssl'));
+    }
+    else
+    {
+        $force_ssl = 'off';
+    };
+    if( $force_ssl == 'on' && $https == '' )
+    {
+                redirect('s');
+    }
+    if( $force_ssl == 'off' && $https != '')
+    {
+                redirect('');
+    };
+};
+
+
+/**
+* Creates an array with details on a particular response for display purposes
+* Used in Print answers (done), Detailed response view (Todo:)and Detailed admin notification email (done)
+*
+* @param mixed $iSurveyID
+* @param mixed $iResponseID
+* @param mixed $sLanguageCode
+* @param boolean $bHonorConditions Apply conditions
+*/
+function aGetFullResponseTable($iSurveyID, $iResponseID, $sLanguageCode, $bHonorConditions=false)
+{
+    global $connect;
+    $aFieldMap = createFieldMap($iSurveyID,'full',false,false,$sLanguageCode);
+    //Get response data
+    $idquery = "SELECT * FROM ".db_table_name('survey_'.$iSurveyID)." WHERE id=".$iResponseID;
+    $idrow=$connect->GetRow($idquery) or safe_die ("Couldn't get entry<br />\n$idquery<br />\n".$connect->ErrorMsg()); //Checked
+
+    // Create array of non-null values - those are the relevant ones
+    $aRelevantFields = array();
+
+    foreach ($aFieldMap as $sKey=>$fname)
+    {
+        if (!is_null($idrow[$fname['fieldname']]))
+        {
+            $aRelevantFields[$sKey]=$fname;
+        }
+    }
+
+    $aResultTable=array();
+
+    $oldgid = 0;
+    $oldqid = 0;
+    foreach ($aRelevantFields as $sKey=>$fname)
+    {
+        if (!empty($fname['qid']))
+        {
+            $attributes = getQuestionAttributes($fname['qid']);
+            if (getQuestionAttributeValue($attributes, 'hidden') == 1)
+            {
+                continue;
+            }
+        }
+        $question = $fname['question'];
+        $subquestion='';
+        if (isset($fname['gid']) && !empty($fname['gid'])) {
+            //Check to see if gid is the same as before. if not show group name
+            if ($oldgid !== $fname['gid'])
+            {
+                $oldgid = $fname['gid'];
+                $aResultTable['gid_'.$fname['gid']]=array($fname['group_name']);
+            }
+        }
+        if (isset($fname['qid']) && !empty($fname['qid']))
+        {
+            if ($oldqid !== $fname['qid'])
+            {
+                $oldqid = $fname['qid'];
+                if (($bHonorConditions && LimeExpressionManager::QuestionIsRelevant($fname['qid'])) || !$bHonorConditions)
+                {
+                if (isset($fname['subquestion']) || isset($fname['subquestion1']) || isset($fname['subquestion2']))
+                {
+                    $aResultTable['qid_'.$fname['sid'].'X'.$fname['gid'].'X'.$fname['qid']]=array($fname['question'],'','');
+                }
+                else
+                {
+                    $answer=getextendedanswer($fname['fieldname'], $idrow[$fname['fieldname']]);
+                    $aResultTable[$fname['fieldname']]=array($question,'',$answer);
+                    continue;
+                }
+
+            }
+                else
+                {
+                    continue;
+        }
+
+            }
+        }
+        else
+        {
+            $answer=getextendedanswer($fname['fieldname'], $idrow[$fname['fieldname']]);
+            $aResultTable[$fname['fieldname']]=array($question,'',$answer);
+            continue;
+        }
+        if (isset($fname['subquestion']))
+        $subquestion = "{$fname['subquestion']}";
+
+        if (isset($fname['subquestion1']))
+        $subquestion = "{$fname['subquestion1']}";
+
+        if (isset($fname['subquestion2']))
+        $subquestion .= "[{$fname['subquestion2']}]";
+
+        $answer=getextendedanswer($fname['fieldname'], $idrow[$fname['fieldname']]);
+        $aResultTable[$fname['fieldname']]=array('',$subquestion,$answer);
+    }
+    return $aResultTable;
+}
+
+
+
+/**
+* Check if $str is an integer, or string representation of an integer
+*
+* @param mixed $mStr
+*/
+function bIsNumericInt($mStr)
+{
+    if(is_int($mStr))
+        return true;
+    elseif(is_string($mStr))
+        return preg_match("/^[0-9]+$/", $mStr);
+    return false;
+}
+
+/**
+* Invert key/values of an associative array, preserving multiple values in
+* the source array as a single key with multiple values in the resulting
+* array.
+*
+* This is not the same as array_flip(), which flattens the structure of the
+* source array.
+*
+* @param array $aArr
+*/
+function aArrayInvert($aArr)
+{
+    $aRet = array();
+    foreach($aArr as $k => $v)
+        $aRet[$v][] = $k;
+    return $aRet;
+}
+
+/**
+* Include Keypad headers
+*/
+function vIncludeKeypad()
+{
+    global $js_header_includes, $css_header_includes, $clang;
+
+    $js_header_includes[] = '/scripts/jquery/jquery.keypad.min.js';
+    if ($clang->langcode !== 'en')
+    {
+        $js_header_includes[] = '/scripts/jquery/locale/jquery.ui.keypad-'.$clang->langcode.'.js';
+    }
+    $css_header_includes[] = '/scripts/jquery/css/jquery.keypad.alt.css';
+}
+
+/**
+* Strips the DB prefix from a string - does not verify just strips the according number of characters
+*
+* @param mixed $sTableName
+* @return string
+*/
+function sStripDBPrefix($sTableName)
+{
+    global $dbprefix;
+    return substr($sTableName,strlen($dbprefix));
+}
+
+/*
+* Emit the standard (last) onsubmit handler for the survey.
+*
+* This code in injected in the three questionnaire modes right after the <form> element,
+* before the individual questions emit their own onsubmit replacement code.
+*/
+function sDefaultSubmitHandler()
+{
+    return <<<EOS
+    <script type='text/javascript'>
+    <!--
+        // register the standard (last) onsubmit handler *first*
+        document.limesurvey.onsubmit = std_onsubmit_handler;
+    -->
+    </script>
+EOS;
+}
+
+/**
+* This function fixes the group ID and type on all subquestions
+*
+*/
+function fixSubquestions()
+{
+    $surveyidresult=db_select_limit_assoc("select sq.qid, sq.parent_qid, sq.gid as sqgid, q.gid, sq.type as sqtype, q.type
+    from ".db_table_name('questions')." sq JOIN ".db_table_name('questions')." q on sq.parent_qid=q.qid
+    where sq.parent_qid>0 and  (sq.gid!=q.gid or sq.type!=q.type)",1000);
+    while ($sv = $surveyidresult->FetchRow())
+    {
+        db_execute_assoc('update '.db_table_name('questions')." set type='{$sv['type']}', gid={$sv['gid']} where qid={$sv['qid']}");
+    }
+
+}
+
+
+// Closing PHP tag intentionally omitted - yes, it is okay