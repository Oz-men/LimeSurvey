/*
 * JavaScript functions in survey taking
 *
 * This file is part of LimeSurvey
 * Copyright (C) 2007-2013 The LimeSurvey Project Team
 * All rights reserved.
 * License: GNU/GPL License v2 or later, see LICENSE.php
 * LimeSurvey is free software. This version may have been modified pursuant
 * to the GNU General Public License, and as distributed it includes or
 * is derivative of works licensed under the GNU General Public License or
 * other free or open source software licenses.
 * See COPYRIGHT.php for copyright notices and details.
 */

// Some function can be launch before document ready (and seems intersting)
// But put it in ready : allowing update by template.js (before moving at end of HTML : best place */
$(document).on('ready pjax:scriptcomplete',function()
{
    tableCellAdapters();
    doToolTipTable();

    if (typeof LEMsetTabIndexes === 'function') { LEMsetTabIndexes(); }
    if (typeof checkconditions!='undefined') checkconditions();
    if (typeof template_onload!='undefined') template_onload();
    if (typeof(focus_element) != 'undefined')
    {
        $(focus_element).focus();
    }

    // Keypad functions
    var kp = $("input.num-keypad");
    if(kp.length)
    {
        kp.keypad({
            showAnim: 'fadeIn', keypadOnly: false,
            onKeypress: function(key, value, inst) {
                $(this).trigger('keyup');
            }
        });
    }
    kp = $(".text-keypad");
    if(kp.length)
    {
        var spacer = $.keypad.HALF_SPACE;
        for(var i = 0; i != 8; ++i) spacer += $.keypad.SPACE;
        kp.keypad({
            showAnim: 'fadeIn',
            keypadOnly: false,
            layout: [
                spacer + $.keypad.CLEAR + $.keypad.CLOSE, $.keypad.SPACE,
                '!@#$%^&*()_=' + $.keypad.HALF_SPACE + $.keypad.BACK,
                $.keypad.HALF_SPACE + '`~[]{}<>\\|/' + $.keypad.SPACE + $.keypad.SPACE + '789',
                'qwertyuiop\'"' + $.keypad.HALF_SPACE + $.keypad.SPACE + '456',
                $.keypad.HALF_SPACE + 'asdfghjkl;:' + $.keypad.SPACE + $.keypad.SPACE + '123',
                $.keypad.SPACE + 'zxcvbnm,.?' + $.keypad.SPACE + $.keypad.SPACE + $.keypad.HALF_SPACE + '-0+',
                $.keypad.SHIFT + $.keypad.SPACE_BAR + $.keypad.ENTER],
                onKeypress: function(key, value, inst) {
                    $(this).trigger('keyup');
                }
            });
    }

    // Maxlength for textareas TODO limit to not CSS3 compatible browser
    maxlengthtextarea();

});

/**
 * setJsVar : Get all global used var
 * @deprecated in 3.0.0 not lauched under certain condition … …
 */
function setJsVar(){
    bFixNumAuto=LSvar.bFixNumAuto;
    bNumRealValue=LSvar.bNumRealValue;
    LEMradix=LSvar.sLEMradix;
    numRegex = new RegExp('[^-\.,0-9]','g');
    intRegex = new RegExp('[^-0-9]','g');
}

/**
<<<<<<< HEAD
=======
 * checkconditions : javascript function attach to some element
 * Launch ExprMgr_process_relevance_and_tailoring with good value
 */
function checkconditions(value, name, type, evt_type)
{
    if (typeof evt_type === 'undefined')
    {
        evt_type = 'onchange';
    }
    if (type == 'radio' || type == 'select-one')
    {
        $('#java'+name).val(value);
    }
    else if (type == 'checkbox')
    {
        if ($('#answer'+name).is(':checked'))
        {
            $('#java'+name).val('Y');
        } else
        {
            $('#java'+name).val('');
        }
    }
    else if (type == 'text' && name.match(/other$/))
    {
        $('#java'+name).val(value);
    }

    aQuestionsWithDependencies = $('#aQuestionsWithDependencies').data('qids');

    var questionCode;
    if(typeof name !== 'undefined') {
        var parts = name.split('X');
        questionCode = parts[2];
        var LEMvarNameAttr = LEMvarNameAttr || {};
        if (LEMvarNameAttr['java' + name] != undefined) {
            questionCode = '' + LEMvarNameAttr['java' + name].qid;
        }
    }

    /*
    // STILL NOT WORKING !!!!!
    // But we're getting closer... 
    var $isRelevant = $.inArray(questionCode, aQuestionsWithDependencies);// NEED TO ADD THE QUESTIONS WITH CONDITIONS BEFORE WE CAN USE IT !!!!
    if($.isFunction(window.ExprMgr_process_relevance_and_tailoring ) && $isRelevant!=-1) {
        ExprMgr_process_relevance_and_tailoring(evt_type,name,type);
    }*/
    try{
        ExprMgr_process_relevance_and_tailoring(evt_type,name,type);
    } catch(e) { console.ls.error(e); }
}

/**
 * fixnum_checkconditions : javascript function attach to some element
 * Update the answer of the user to be numeric and launch checkconditions
 *
 * Also checks if any of the arrow keys is pressed to avoid unecessary hassle.
 */
function fixnum_checkconditions(value, name, type, evt_type, intonly)
{
    if(window.event){
    var keyPressed =  window.event.keyCode || 0;
    if(
            keyPressed == 37 //left arrow
        ||  keyPressed == 39 //right arrow
    ){return false; }
    }
    var decimalValue;
    var newval = new String(value);
    var checkNumericRegex = new RegExp(/^(-)?[0-9]*(,|\.|)[0-9]*$/);
    var cleansedValue = newval.replace(numRegex,'');
    /**
    * If have to use parsed value.
    */
    if(!LSvar.bNumRealValue)
    {
        if(checkNumericRegex.test(value)) {
            try{
                decimalValue = new Decimal(cleansedValue);
            } catch(e){
                try{
                    decimalValue = new Decimal(cleansedValue.replace(',','.'));
                } catch(e){
                    decimalValue = new Decimal(NaN);
                }
            }

            if (typeof intonly !=='undefined' && intonly==1) {
                newval = decimalValue.trunc();
            }
        } else {
            newval = cleansedValue;
        }
    }

    /**
     * If have to fix numbers automatically.
     */
    if(LSvar.bFixNumAuto)
    {
        if(window.correctNumberField!=null) {
            clearTimeout(window.correctNumberField);
            window.correctNumberField = null;
        }

        var addition = "";
        if(cleansedValue && cleansedValue.split("").pop().match(/(,)|(\.)/)){
            addition = cleansedValue.split("").pop();
        }

        var matchFollowingZeroes =  cleansedValue.match(/^-?([0-9])*(,|\.)(0+)$/);
        if(matchFollowingZeroes){
            addition = LEMradix+matchFollowingZeroes[3];
        }
        if(decimalValue == undefined){
            try{
                decimalValue = new Decimal(cleansedValue);
            } catch(e){
                try{
                    decimalValue = new Decimal(cleansedValue.replace(',','.'));
                } catch(e){
                    decimalValue = new Decimal(NaN);
                }
            }
        }

        /**
         * Work on length of the number
         * Avoid numbers longer than 20 characters before the decimal separator and 10 after the decimal separator.
         */
        // Treat decimal part, if there is one.
        // Trim after 10th decimal if larger than 10 decimals.
        if(decimalValue.dp()>10){
            decimalValue.toDecimalPlaces(10);
        }

        /**
         * Set display value
         */
        displayVal = decimalValue.toString();
        if (displayVal=='NaN')
        {
            newval=displayVal;
            if(cleansedValue == '') {
                window.correctNumberField = setTimeout(function(){$('#answer'+name).val(cleansedValue).trigger("keyup");}, 400);
            }
        }
        else{
            if(LEMradix==",")
                displayVal = displayVal.replace(/\./,',');

            newval = displayVal+addition

            if (name.match(/other$/)) {
                if($('#answer'+name+'text').val() != newval){
                    $('#answer'+name+'text').val(newval).trigger("keyup");
                }
            }

            if($('#answer'+name).val() != newval){
                window.correctNumberField = setTimeout(function(){$('#answer'+name).val(newval).trigger("keyup");}, 400);
            }
        }
    }

    /**
     * Check conditions
     */
    if (typeof evt_type === 'undefined')
    {
        evt_type = 'onchange';
    }
    checkconditions(newval, name, type, evt_type);
}


/**
>>>>>>> 2cfdd952
 * Adapt cell to have a click on cell do a click on input:radio or input:checkbox (if unique)
 * Using delegate the can be outside document.ready (using .on is possible but on $(document) then : less readbale
 * @author Denis Chenu / Shnoulle
 */
function tableCellAdapters()
{
    $(".ls-answers tbody").on('click',' td',function(event) {// 'table.question tbody td' or 'td.radio-item,td.checkbox-item': maybe less js here
        var eventTarget=$(event.target).prop("tagName");// Alternative us data
        var eventActivate=$(this).find("input:radio,input:checkbox");
        if(eventActivate.length==1 && (eventTarget!='INPUT' && eventTarget!='LABEL' ) )
        {
            $(eventActivate).click();
            $(eventActivate).triggerHandler("click");
            // Why not use trigger('click'); only ?
        }
    });
}

Array.prototype.push = function()
{
    var n = this.length >>> 0;
    for (var i = 0; i < arguments.length; i++)
    {
        this[n] = arguments[i];
        n = n + 1 >>> 0;
    }
    this.length = n;
    return n;
};

Array.prototype.pop = function() {
    var n = this.length >>> 0, value;
    if (n) {
        value = this[--n];
        delete this[n];
    }
    this.length = n;
    return value;
};


//defined in group.php & question.php & survey.php, but a static function
function inArray(needle, haystack)
{
    for (h in haystack)
    {
        if (haystack[h] == needle)
        {
            return true;
        }
    }
    return false;
}

//defined in group.php & survey.php, but a static function
function match_regex(testedstring,str_regexp)
{
    // Regular expression test
    if (str_regexp == '' || testedstring == '') return false;
    pattern = new RegExp(str_regexp);
    return pattern.test(testedstring)
}

function addHiddenField(theform,thename,thevalue)
{
    var myel = document.createElement('input');
    myel.type = 'hidden';
    myel.name = thename;
    theform.appendChild(myel);
    myel.value = thevalue;
}

function cancelBubbleThis(eventObject)
{
    if (!eventObject) var eventObject = window.event;
    eventObject.cancelBubble = true;
    if (eventObject && eventObject.stopPropagation) {
        eventObject.stopPropagation();
    }
}

function cancelEvent(e)
{
  e = e ? e : window.event;
  if(e.stopPropagation)
    e.stopPropagation();
  if(e.preventDefault)
    e.preventDefault();
  e.cancelBubble = true;
  e.cancel = true;
  e.returnValue = false;
  return false;
}

function hookEvent(element, eventName, callback)
{
  if(typeof(element) == "string")
    element = document.getElementById(element);
  if(element == null)
    return;
  if(element.addEventListener)
  {
    if(eventName == 'mousewheel')
      element.addEventListener('DOMMouseScroll', callback, false);
    element.addEventListener(eventName, callback, false);
  }
  else if(element.attachEvent)
    element.attachEvent("on" + eventName, callback);
}

function noScroll(e)
{
  e = e ? e : window.event;
  cancelEvent(e);
}


function getkey(e)
{
   if (window.event) return window.event.keyCode;
    else if (e) return e.which; else return null;
}

function goodchars(e, goods)
{
    var key, keychar;
    key = getkey(e);
    if (key == null) return true;

    // get character
    keychar = String.fromCharCode(key);
    keychar = keychar.toLowerCase();
    goods = goods.toLowerCase();

   // check goodkeys
    if (goods.indexOf(keychar) != -1)
        return true;

    // control keys
    if ( key==null || key==0 || key==8 || key==9  || key==27 )
      return true;

    // else return false
    return false;
}

function show_hide_group(group_id)
{
    var questionCount;

    // First let's show the group description, otherwise, all its childs would have the hidden status
    $("#group-" + group_id).show();
    // If all questions in this group are conditionnal
    // Count visible questions in this group
        questionCount=$("div#group-" + group_id).find("div[id^='question']:visible").size();

        if( questionCount == 0 )
        {
            $("#group-" + group_id).hide();
        }
}

// round function from phpjs.org
function round (value, precision, mode) {
    // http://kevin.vanzonneveld.net
    var m, f, isHalf, sgn; // helper variables
    precision |= 0; // making sure precision is integer
    m = Math.pow(10, precision);
    value *= m;
    sgn = (value > 0) | -(value < 0); // sign of the number
    isHalf = value % 1 === 0.5 * sgn;
    f = Math.floor(value);

    if (isHalf) {
        switch (mode) {
        case 'PHP_ROUND_HALF_DOWN':
            value = f + (sgn < 0); // rounds .5 toward zero
            break;
        case 'PHP_ROUND_HALF_EVEN':
            value = f + (f % 2 * sgn); // rouds .5 towards the next even integer
            break;
        case 'PHP_ROUND_HALF_ODD':
            value = f + !(f % 2); // rounds .5 towards the next odd integer
            break;
        default:
            value = f + (sgn > 0); // rounds .5 away from zero
        }
    }

    return (isHalf ? value : Math.round(value)) / m;
}

/* Maxlengt on textarea */
function maxlengthtextarea(){
    // Calling this function at document.ready : use maxlength attribute on textarea
    // Can be replaced by inline javascript
    $("textarea[maxlength]").change(function(){ // global solution
        var maxlen=$(this).attr("maxlength");
        if ($(this).val().length > maxlen) {
            $(this).val($(this).val().substring(0, maxlen));
        }
    });
    $("textarea[maxlength]").keyup(function(){ // For copy/paste (not for all browser)
        var maxlen=$(this).attr("maxlength");
        if ($(this).val().length > maxlen) {
            $(this).val($(this).val().substring(0, maxlen));
        }
    });
    $("textarea[maxlength]").keydown(function(event){ // No new key after maxlength
        var maxlen=$(this).attr("maxlength");
        var k =event.keyCode;
        if (($(this).val().length >= maxlen) &&
         !(k == null ||k==0||k==8||k==9||k==13||k==27||k==37||k==38||k==39||k==40||k==46)) {
            // Don't accept new key except NULL,Backspace,Tab,Enter,Esc,arrows,Delete
            return false;
        }
    });
}
/**
 * Add a title on cell with answer
 * Title must be updated because label can be updated by expression : mouseover do it only if needed. Accessibility must use aria-labelledby
 **/
function doToolTipTable()
{
    $(document).on("mouseover"," td.answer-item",function() {
        var text = $(this).find('label').text().trim();
        if(text!==""){
            $(this).attr('title', text);
        }else{
            $(this).removeAttr('title');
        }
    });
}<|MERGE_RESOLUTION|>--- conflicted
+++ resolved
@@ -78,186 +78,6 @@
 }
 
 /**
-<<<<<<< HEAD
-=======
- * checkconditions : javascript function attach to some element
- * Launch ExprMgr_process_relevance_and_tailoring with good value
- */
-function checkconditions(value, name, type, evt_type)
-{
-    if (typeof evt_type === 'undefined')
-    {
-        evt_type = 'onchange';
-    }
-    if (type == 'radio' || type == 'select-one')
-    {
-        $('#java'+name).val(value);
-    }
-    else if (type == 'checkbox')
-    {
-        if ($('#answer'+name).is(':checked'))
-        {
-            $('#java'+name).val('Y');
-        } else
-        {
-            $('#java'+name).val('');
-        }
-    }
-    else if (type == 'text' && name.match(/other$/))
-    {
-        $('#java'+name).val(value);
-    }
-
-    aQuestionsWithDependencies = $('#aQuestionsWithDependencies').data('qids');
-
-    var questionCode;
-    if(typeof name !== 'undefined') {
-        var parts = name.split('X');
-        questionCode = parts[2];
-        var LEMvarNameAttr = LEMvarNameAttr || {};
-        if (LEMvarNameAttr['java' + name] != undefined) {
-            questionCode = '' + LEMvarNameAttr['java' + name].qid;
-        }
-    }
-
-    /*
-    // STILL NOT WORKING !!!!!
-    // But we're getting closer... 
-    var $isRelevant = $.inArray(questionCode, aQuestionsWithDependencies);// NEED TO ADD THE QUESTIONS WITH CONDITIONS BEFORE WE CAN USE IT !!!!
-    if($.isFunction(window.ExprMgr_process_relevance_and_tailoring ) && $isRelevant!=-1) {
-        ExprMgr_process_relevance_and_tailoring(evt_type,name,type);
-    }*/
-    try{
-        ExprMgr_process_relevance_and_tailoring(evt_type,name,type);
-    } catch(e) { console.ls.error(e); }
-}
-
-/**
- * fixnum_checkconditions : javascript function attach to some element
- * Update the answer of the user to be numeric and launch checkconditions
- *
- * Also checks if any of the arrow keys is pressed to avoid unecessary hassle.
- */
-function fixnum_checkconditions(value, name, type, evt_type, intonly)
-{
-    if(window.event){
-    var keyPressed =  window.event.keyCode || 0;
-    if(
-            keyPressed == 37 //left arrow
-        ||  keyPressed == 39 //right arrow
-    ){return false; }
-    }
-    var decimalValue;
-    var newval = new String(value);
-    var checkNumericRegex = new RegExp(/^(-)?[0-9]*(,|\.|)[0-9]*$/);
-    var cleansedValue = newval.replace(numRegex,'');
-    /**
-    * If have to use parsed value.
-    */
-    if(!LSvar.bNumRealValue)
-    {
-        if(checkNumericRegex.test(value)) {
-            try{
-                decimalValue = new Decimal(cleansedValue);
-            } catch(e){
-                try{
-                    decimalValue = new Decimal(cleansedValue.replace(',','.'));
-                } catch(e){
-                    decimalValue = new Decimal(NaN);
-                }
-            }
-
-            if (typeof intonly !=='undefined' && intonly==1) {
-                newval = decimalValue.trunc();
-            }
-        } else {
-            newval = cleansedValue;
-        }
-    }
-
-    /**
-     * If have to fix numbers automatically.
-     */
-    if(LSvar.bFixNumAuto)
-    {
-        if(window.correctNumberField!=null) {
-            clearTimeout(window.correctNumberField);
-            window.correctNumberField = null;
-        }
-
-        var addition = "";
-        if(cleansedValue && cleansedValue.split("").pop().match(/(,)|(\.)/)){
-            addition = cleansedValue.split("").pop();
-        }
-
-        var matchFollowingZeroes =  cleansedValue.match(/^-?([0-9])*(,|\.)(0+)$/);
-        if(matchFollowingZeroes){
-            addition = LEMradix+matchFollowingZeroes[3];
-        }
-        if(decimalValue == undefined){
-            try{
-                decimalValue = new Decimal(cleansedValue);
-            } catch(e){
-                try{
-                    decimalValue = new Decimal(cleansedValue.replace(',','.'));
-                } catch(e){
-                    decimalValue = new Decimal(NaN);
-                }
-            }
-        }
-
-        /**
-         * Work on length of the number
-         * Avoid numbers longer than 20 characters before the decimal separator and 10 after the decimal separator.
-         */
-        // Treat decimal part, if there is one.
-        // Trim after 10th decimal if larger than 10 decimals.
-        if(decimalValue.dp()>10){
-            decimalValue.toDecimalPlaces(10);
-        }
-
-        /**
-         * Set display value
-         */
-        displayVal = decimalValue.toString();
-        if (displayVal=='NaN')
-        {
-            newval=displayVal;
-            if(cleansedValue == '') {
-                window.correctNumberField = setTimeout(function(){$('#answer'+name).val(cleansedValue).trigger("keyup");}, 400);
-            }
-        }
-        else{
-            if(LEMradix==",")
-                displayVal = displayVal.replace(/\./,',');
-
-            newval = displayVal+addition
-
-            if (name.match(/other$/)) {
-                if($('#answer'+name+'text').val() != newval){
-                    $('#answer'+name+'text').val(newval).trigger("keyup");
-                }
-            }
-
-            if($('#answer'+name).val() != newval){
-                window.correctNumberField = setTimeout(function(){$('#answer'+name).val(newval).trigger("keyup");}, 400);
-            }
-        }
-    }
-
-    /**
-     * Check conditions
-     */
-    if (typeof evt_type === 'undefined')
-    {
-        evt_type = 'onchange';
-    }
-    checkconditions(newval, name, type, evt_type);
-}
-
-
-/**
->>>>>>> 2cfdd952
  * Adapt cell to have a click on cell do a click on input:radio or input:checkbox (if unique)
  * Using delegate the can be outside document.ready (using .on is possible but on $(document) then : less readbale
  * @author Denis Chenu / Shnoulle
