--- conflicted
+++ resolved
@@ -43,36 +43,20 @@
     element.css('background-color', '#F0F0F0');
     element.css('padding', '5px');
     element.css('text-align', 'center');
-<<<<<<< HEAD
 
-    $('<button/>').text(surveyThemeEditorLanguageData.undo).attr('type', 'button').addClass('btn btn-default').appendTo(element).on('click', function()
+    $('<button/>').text(surveyThemeEditorLanguageData.undo).attr('type', 'button').addClass('btn btn-outline-secondary').appendTo(element).on('click', function()
     {
         editor.commands.exec('undo', editor);
     });
-    $('<button/>').text(surveyThemeEditorLanguageData.redo).attr('type', 'button').addClass('btn btn-default').appendTo(element).on('click', function()
+    $('<button/>').text(surveyThemeEditorLanguageData.redo).attr('type', 'button').addClass('btn btn-outline-secondary').appendTo(element).on('click', function()
     {
         editor.commands.exec('redo', editor);
     });
-    $('<button/>').text(surveyThemeEditorLanguageData.find).attr('type', 'button').addClass('btn btn-default').appendTo(element).on('click', function()
+    $('<button/>').text(surveyThemeEditorLanguageData.find).attr('type', 'button').addClass('btn btn-outline-secondary').appendTo(element).on('click', function()
     {
         editor.commands.exec('find', editor);
     });
-    $('<button/>').text(surveyThemeEditorLanguageData.replace).attr('type', 'button').addClass('btn btn-default').appendTo(element).on('click', function()
-=======
-    $('<button/>').text('Undo (ctrl + Z)').attr('type', 'button').addClass('btn btn-outline-secondary').appendTo(element).on('click', function()
-    {
-        editor.commands.exec('undo', editor);
-    });
-    $('<button/>').text('Redo (ctrl + Y)').attr('type', 'button').addClass('btn btn-outline-secondary').appendTo(element).on('click', function()
-    {
-        editor.commands.exec('redo', editor);
-    });
-    $('<button/>').text('Find (ctrl + F)').attr('type', 'button').addClass('btn btn-outline-secondary').appendTo(element).on('click', function()
-    {
-        editor.commands.exec('find', editor);
-    });
-    $('<button/>').text('Replace (ctrl + H)').attr('type', 'button').addClass('btn btn-outline-secondary').appendTo(element).on('click', function()
->>>>>>> b4695ff5
+    $('<button/>').text(surveyThemeEditorLanguageData.replace).attr('type', 'button').addClass('btn btn-outline-secondary').appendTo(element).on('click', function()
     {
         editor.commands.exec('replace', editor);
     });
