// @flow
// @ts-check

/*
 * LimeSurvey (tm)
 * Copyright (C) 2012-2016 The LimeSurvey Project Team / Carsten Schmitz
 * All rights reserved.
 * License: GNU/GPL License v3 or later, see LICENSE.php
 * LimeSurvey is free software. This version may have been modified pursuant
 * to the GNU General Public License, and as distributed it includes or
 * is derivative of works licensed under the GNU General Public License or
 * other free or open source software licenses.
 * See COPYRIGHT.php for copyright notices and details.
 */

'use strict';

/**
 * To check with TypeScript:
 *   tsc --allowJs --noEmit --target ES6 assets/scripts/admin/decl.d.ts assets/scripts/admin/questionEditor.js
 * To check with Flow:
 *   flow check-contents < assets/scripts/admin/questionEditor.js
 * To check with jshint:
 *   jshint assets/scripts/admin/questionEditor.js
 *
 * Translations from PHP are fetched from application/views/admin/survey/Question/_subQuestionsAndAnwsersJsVariables.php.
 */

// Flow declarations. The TypeScript declaration are in decl.d.ts.
// flowlint unclear-type: off
/*flow-include
declare var $: any
declare var _: any
declare var LS: any
declare var CKEDITOR: any
*/
// flowlint unclear-type: error

// Globals for jshint.
/* globals $, _, alert, document, CKEDITOR */

// NB: All public functions are in LS.questionEditor.
var LS = LS || {};

/**
 * BELOW IS FROM LS3 assets/scripts/admin/subquestions.js
 */

// Wrap it in closure to avoid global variables.
// TODO: Use modules? https://developer.mozilla.org/en-US/docs/Web/JavaScript/Guide/Modules
// TODO: Include functions from assets/packages/adminbasics/src/pages/subquestionandanswers.js
// TODO: Use component for quick-add
// TODO: Use component for label sets
$(document).on('ready pjax:scriptcomplete', function () {

  // TODO: Routing?
  if (window.location.href.indexOf('questionAdministration') === -1) {
    return;
  }

  const isCopyMode = $('#form_copy_question').length > 0;

  // Initialice Ace editors if needed
  const aceInputs = $('.ace:not(.none)');
  if (aceInputs.length) {
    aceInputs.ace({
      'mode': 'javascript',
      'highlightActiveLine': false
    });
  }

  // TODO: Remove this when Vue topbar is removed.
  $('#vue-topbar-container').hide();

  // TODO: Does not work with pjax loading.
  /** @type {Object} */
  let languageJson;
  const value = $('input[name=translation-strings-json]').val();
  try {
    languageJson = JSON.parse(unescape(value));
  } catch (e) {
    console.error('Could not parse language JSON - not on question editor page?');
    return;
  }

  /** @type {boolean} Used in ajaxcheckdup */
  let check = true;

  /** @type {number} */
  const sid = parseInt($('input[name=sid]').val());
  if (isNaN(sid)) {
    console.error('No survey id found - not on question editor page?');
    return;
  }

  /*:: declare function updateRowProperties(): void */
  /**
   * Rebind onclick events for subquestions and answer options?
   *
   * @return {void}
   */
  function updateRowProperties() {
    var sID = $('input[name=sid]').val();
    var gID = $('[name=question\\[gid\\]]').val();
    var qID = $('[name=question\\[qid\\]]').val();
    sID = $.isNumeric(sID) ? sID : '';
    gID = $.isNumeric(gID) ? gID : '';
    qID = $.isNumeric(qID) ? qID : '';

    /**
     * This function adjusts the alternating table rows
     * if the list changed
     *
     * @param {object} $elm
     * @param {object} $attr
     * @param {object} $attrValue
     * @return {void}
     * @todo Define in function scope?
     */
    function updateIfEmpty($elm, $attr, $attrValue) {
      if ($elm.attr($attr) === '') {
        $elm.attr($attr, $attrValue);
      }
    }

    $('.answertable tbody').each(function loopTable() {
      const info = $(this).closest('table').attr('id').split('_');
      const language = info[1];
      const scaleId = info[2];
      $(this).children('tr').each(function loopTr() {
        const uniqueRowId = $(this).data('common-id').split('_').shift();

        if (!$(this).hasClass(`row_${uniqueRowId}`)) {
          $(this).addClass(`row_${uniqueRowId}`);
        }

        updateIfEmpty($(this).find('.oldcode'), 'name', `oldcode_${uniqueRowId}_${scaleId}`);
        updateIfEmpty($(this).find('.code'), 'id', `code_${uniqueRowId}_${scaleId}`);
        updateIfEmpty($(this).find('.code'), 'name', `code_${uniqueRowId}_${scaleId}`);
        updateIfEmpty($(this).find('.answer'), 'id', `answer_${language}_${uniqueRowId}_${scaleId}`);
        updateIfEmpty($(this).find('.answer'), 'name', `answer_${language}_${uniqueRowId}_${scaleId}`);
        updateIfEmpty($(this).find('.assessment'), 'id', `assessment_${uniqueRowId}_${scaleId}`);
        updateIfEmpty($(this).find('.assessment'), 'name', `assessment_${uniqueRowId}_${scaleId}`);
        // Newly inserted row editor button
        $(this).find('.editorLink').each(function() {
          var inputName = $(this).closest('.input-group').find('input[type=text]').first().attr('name');
          if (inputName) {
            $(this).attr(
              'href',
              `javascript:start_popup_editor(
                '${inputName}','[Answer:](${language})','${sID}','${gID}','${qID}','editanswer','editanswer'
              )`
            );
            $(this).attr('id', `${inputName}_ctrl`);
            $(this).find('.btneditanswerena').attr('id', `${inputName}_popupctrlena`);
            $(this).find('.btneditanswerena').attr('name', `${inputName}_popupctrlena`);
            $(this).find('.btneditanswerdis').attr('id', `${inputName}_popupctrldis`);
            $(this).find('.btneditanswerdis').attr('name', `${inputName}_popupctrldis`);
          }
        });
      });
    });
  }

  /**
   * TODO: Needed when sorting? Why?
   *
   * @param {event} event
   * @param {object} ui
   * @return {void}
   */
  function startmove(event, ui) {
    const $that = ui.item;
    const oldindex = Number($that.parent().children().index($that) + 1);
    $that.data('oldindex', oldindex);
  }

  /**
   * @return {void}
   */
  function endmove() {
    updateRowProperties();
  }

  /**
   * Bind relevance equation to expand on click (only once)
   *
   * @return {void}
   */
  function bindExpandRelevanceEquation() {
    $('.relevance').off('click').on('click', () => {
      $('#rel-eq-th').toggleClass('col-lg-1 col-lg-4', 'fast');
      $('.relevance').data('toggle', '').tooltip('destroy');
      $('.relevance').off('click');
    });
  }

  /**
   * @param {number} position
   * @param {string} source Either 'subquestions' or 'answeroptions'
   * @return {Promise<XMLHttpRequest>}
   */
  function fetchLabelSetPredefined(position /*: number */, source /*: string */) /*: Promise<XMLHttpRequest> */ {
    let $dataInput;
    if (source === 'subquestions') {
       $dataInput = $('#add-subquestion-input-javascript-datas');
    } else if (source === 'answeroptions') {
       $dataInput = $('#add-answer-option-input-javascript-datas');
    } else {
      alert('Internal error: source is not subquestions or answeroptions: ' + source);
      throw 'abort';
    }

    if ($dataInput.length === 0) {
      alert('Internal error: Found no data element in fetchLabelSetPredefined');
      throw 'abort';
    }

    const scaleId = $('#current_scale_id').val();
    // We build the datas for the request
    const datas = {
      surveyid: $dataInput.data('surveyid'),
      gid: $dataInput.data('gid'),
      codes: JSON.stringify({lbl_1: 'eins'}),  // jshint ignore:line
      scale_id: scaleId,  // jshint ignore:line
      position: position,
      type: 'subquestion',
      languages: JSON.stringify($dataInput.data('languages').join(';')),
    };
    // We get the HTML of the new row to insert
    return $.ajax({
      type: 'GET',
      contentType: 'json',
      url: $dataInput.data('url'),
      data: datas,
    });
  }
  /**
   * @return {boolean} true if relevance equation field is expanded
   */
  function relevanceIsExpanded() {
    return $('#rel-eq-th').hasClass('col-lg-4');
  }

  /**
   * Bind click to expand relevance equation
   * if not already expanded.
   *
   * @return {void}
   */
  function bindClickIfNotExpanded() {
    if (!relevanceIsExpanded()) {
      bindExpandRelevanceEquation();
      // Activate tooltip
      LS.doToolTip();
    }
  }

  /**
   * Get toolrip data for relevance equation.
   * If expanded, returns empty string
   *
   * @return {string}
   */
  //function getRelevanceToolTip() {
  //const relevanceTooltip = !relevanceIsExpanded() ? `data-bs-toggle="tooltip" data-title="${clickToExpand}"` : '';
  //return relevanceTooltip;
  //}

  /*:: declare function addinputQuickEdit({}, string, boolean, number, Array<string>, string): {} */
  /**
   * add addinputQuickEdit : for usage with the quickAdd Button
   *
   * @param {object} $currentTable
   * @param {string} language
   * @param {boolean} first
   * @param {number} scaleId
   * @param {array} _codes
   * @param {string} tableIdPrefix Either 'subquestions' or 'answeroptions'
   * @return {Promise}
   */
  function addinputQuickEdit($currentTable, language, first, scaleId, _codes, tableIdPrefix) {
    const codes = _codes || [];
    // This hidden element  on the page contains various datas for this function
    // TODO: Use class with state instead? `new QuickAdd('subquestions');`
    const dataInputId = $currentTable.data('input-data-id');
    if (dataInputId == null) {
      alert('Internal error: Missing data input id');
      throw 'abort';
    }
    const dataInput = document.getElementById(dataInputId);
    if (dataInput == null) {
      alert('Internal error: Could not find data input');
      throw 'abort';
    }
    const url = dataInput.dataset.quickurl;
    const errormessage = dataInput.dataset.errormessage;
    const $defer = $.Deferred();

    // We get all the subquestion codes currently displayed
    if ($currentTable.find('.code').length > 0) {
      $currentTable.find('.code').each(function () {
        codes.push($(this).val());
      });
    } else {
      $currentTable.find('.code-title').each(function () {
        codes.push($(this).text().trim());
      });
    }

    // We convert them to json for the request
    const codesJson = JSON.stringify(codes);
    // We build the datas for the request
    const datas = {
      codes: codesJson,
      // In $dataInput.data('scale-id') ?
      scale_id: scaleId,  // jshint ignore:line
      //type: 'subquestion',
      position: null,
      first,
      language,
    };

    // We get the HTML of the new row to insert
    $.ajax({
      // TODO: We don't update DB, no need post
      type: 'POST',
      url: url,
      data: datas,
      success(htmlrow) {
        const $langTable = $(`#${tableIdPrefix}_${language}_${scaleId}`);
        $defer.resolve({ lang: language, langtable: $langTable, html: htmlrow });
      },
      error(html, status) {
        alert('Internal error in quick add: ' + errormessage);
        $defer.reject([html, status, errormessage]);
      },
    });
    return $defer.promise();
  }

  /*:: declare function deleteSubquestionInput(Event): void */
  /**
   * Delete subquestion row.
   * Executed when user click "Delete" button.
   *
   * @param {event} e
   * @return {void}
   */
  function deleteSubquestionInput(e) {
    e.preventDefault();
    const target = e.target;
    // 1.) Check if there is at least one answe
    const countanswers = $(target).closest('tbody').children('tr').length; // Maybe use class is better
    if (countanswers > 1) {
      // NB: Only answer options use position. Subquestions use id.
      let position;
      const classes = $(target).closest('tr').attr('class').split(' ');
      _.forEach(classes, (curClass) => {
        if (curClass.substr(0, 3) === 'row') {
          position = curClass.substr(4);
        }
      });

      const info = $(target).closest('tr').attr('id').split('_');
      // TODO: use data-scaleid.
      const scaleId = info[3];
      const subquestionId = info[2];
      const languages = languageJson.langs.split(';');

      _.forEach(languages, (curLanguage, x) => {
        const $tablerow = $(`#row_${languages[x]}_${subquestionId}_${scaleId}`);
        if ($tablerow.length === 0) {
          alert('Internal error: Could not find row to delete');
          throw 'abort';
        }
        if (x === 0) {
          $tablerow.fadeTo(300, 0, function fadeAndRemove() {
            $tablerow.remove();
            updateRowProperties();
          });
        } else {
          $tablerow.remove();
        }
      });
    } else {
      // Do nothing, can't delete last row.
    }
    updateRowProperties();
  }

  /**
   * Delete answer option row.
   * Executed when user clicks "Delete" button.
   *
   * @param {event} e
   * @return {void}
   */
  function deleteAnswerOptionInput(e) {
    e.preventDefault();
    const target = e.target;
    // 1.) Check if there is at least one answe
    const countanswers = $(target).closest('tbody').children('tr').length; // Maybe use class is better
    if (countanswers > 1) {
      // NB: Only answer options use position. Subquestions use id.
      let position;
      const classes = $(target).closest('tr').attr('class').split(' ');
      _.forEach(classes, (curClass) => {
        if (curClass.substr(0, 3) === 'row') {
          position = curClass.substr(4);
        }
      });

      // Info is array like: ["row", lang, position, questionId, scale id].
      const info = $(target).closest('tr').attr('id').split('_');
      // TODO: use data-scaleid.
      const languages = languageJson.langs.split(';');

      _.forEach(languages, (curLanguage, x) => {
        // TODO: This is the only row that's different from deleteSubquestionInput().
        const rowId = `#row_${languages[x]}_${info[2]}_${info[3]}`;
        const $tablerow = $(rowId);
        if ($tablerow.length === 0) {
          console.error('info', info);
          alert('Internal error: Could not find row to delete with id ' + rowId);
          throw 'abort';
        }
        if (x === 0) {
          $tablerow.fadeTo(300, 0, function fadeAndRemove() {
            $tablerow.remove();
            updateRowProperties();
          });
        } else {
          $tablerow.remove();
        }
      });
    } else {
      // Do nothing, can't delete last row.
    }
    updateRowProperties();
  }

  /**
   * Helper function for addSubquestionInput and addAnswerOptionInput.
   *
   * @param {EventTarget} target
   * @param {Object} data Data from relevant <input> in the view.
   * @param {Function} rebindClickHandler
   * @return {void}
   */
  function addNewInputAux(target /*: EventTarget */, data /*: {[string]: string} */, rebindClickHandler /*: () => void */)
  {
    if (!(target instanceof HTMLElement)) {
      alert('Internal error: Target is expected to be HTMLElement');
      throw 'abort';
    }

    // The "add" button
    const $that = $(target);
    // The row containing the "add" button
    const $currentRow = $that.closest('.row-container');
    const $currentTable = $that.closest('.answertable');
    // The common id of this row in the other languages
    const commonId = $currentRow.data('common-id');
    // Url for the request
    const url = data.url;
    // the error message if the AJAX request failed
    const errormessage = data.errormessage;
    const languages = JSON.stringify(languageJson.langs);

    if ($currentTable.length === 0) {
      alert('Internal error: Found no answertable');
      throw 'abort';
    }

    // We get all the subquestion codes currently displayed
    const codes = [];
    $currentTable.find('.code').each(function (i, elem) {
      codes.push($(elem).val());
    });

    // We convert them to json for the request
    const codesJson = JSON.stringify(codes);

    // TODO: Why on earth is target sometimes <i>, sometimes <button>??
    let targetData = {};
    if (target.nodeName === 'BUTTON') {
      targetData = $(target).find('i').data();
    } else if (target.nodeName === 'I') {
      targetData = $(target).data();
    } else {
      alert('Internal error: Unknown nodeName: ' + target.nodeName);
      throw 'abort';
    }
    const scaleId = targetData.scaleId;

    if (scaleId === '' || scaleId === undefined) {
      alert('Internal error: Could not find scale_id');
      throw 'abort';
    }

    // We build the datas for the request
    // TODO: Use object instead of string.
    let datas = `surveyid=${data.surveyid}`;
    datas += `&gid=${data.gid}`;
    datas += `&qid=${data.qid}`;
    datas += `&codes=${codesJson}`;
    datas += `&scale_id=${scaleId}`;
    datas += '&position=0';
    datas += `&languages=${languages}`;

    // We get the HTML of the different rows to insert  (one by language)
    $.ajax({
      type: 'GET',
      url: url,
      data: datas,
      success(arrayofhtml) {
        // arrayofhtml is a json object containing the different HTML row by language
        // eg: {"en":"{the html of the en row}", "fr":{the html of the fr row}}

        // We insert each row for each language
        $.each(arrayofhtml, (lang, htmlRow) => {
          const $elRowToUpdate = $(`#row_${lang}_${commonId}`); // The row for the current language
          $elRowToUpdate.after(htmlRow); // We insert the HTML of the new row after this one
        });
        rebindClickHandler();
      },
      error() {
        alert(errormessage);
      },
    });
  }

  /*:: declare function addSubquestionInput(Event): void */
  /**
   * Add one subquestion row using Ajax.
   *
   * @param {Event} e
   * @return {void}
   */
  function addSubquestionInput(e) {
    e.preventDefault();
    const target = e.target;
    const data = $('#add-subquestion-input-javascript-datas').data();
    const rebindClickHandler = () => {
      $('.btnaddsubquestion').off('click.subquestions').on('click.subquestions', addSubquestionInput);
      $('.btndelsubquestion').off('click.subquestions').on('click.subquestions', deleteSubquestionInput);
    };
    addNewInputAux(target, data, rebindClickHandler);
  }

  /**
   * Add one answer option row using Ajax.
   *
   * @param {event} e
   * @return {void}
   */
  function addAnswerOptionInput(e) {
    e.preventDefault();
    const target = e.target;
    const data = $('#add-answer-option-input-javascript-datas').data();
    const rebindClickHandler = () => {
      $('.btnaddanswer').off('click.subquestions').on('click.subquestions', addAnswerOptionInput);
      $('.btndelanswer').off('click.subquestions').on('click.subquestions', deleteAnswerOptionInput);
    };
    addNewInputAux(target, data, rebindClickHandler);
  }

  //function updatecodes() {
  //}

  /**
   * @param {any} mixedVar
   * @return {boolean}
   */
  function isNumeric(mixedVar /*: mixed */) {
    return (typeof (mixedVar) === 'number' || typeof (mixedVar) === 'string') && mixedVar !== '' &&
      (typeof mixedVar === 'number' && !isNaN(mixedVar));
  }

  /**
   * @param {string} sSourceCode
   * @return {string}
   * @todo Used in label sets? But not in question editor?
   * @todo Remove
   */
  function getNextCode(sSourceCode) {  // jshint ignore: line
    const sourcecode = sSourceCode;
    let i = 1;
    let found = true;
    let foundnumber = -1;
    const sclength = sourcecode.length;
    while (i <= sclength && found === true) {
      found = isNumeric(sourcecode.substr(sclength - i, i));
      if (found) {
        foundnumber = parseInt(sourcecode.substr(sclength - i, i));
        i++;
      }
    }
    if (foundnumber === -1) {
      return sourcecode;
    }

    foundnumber++;
    const foundnumberString = foundnumber.toString();
    const result = sourcecode.substr(0, sclength - foundnumberString.length) + foundnumberString;
    return (result);
  }

  /**
   * @return {void}
   */
  //function popupeditor() {
  //const inputId = $(this).parent().find('.answer').attr('id');
  //start_popup_editor(inputId); // jshint ignore:line
  //}

  /**
   * Reset label set picker after hide.
   * @return {void}
   */
  function labelSetDestruct() {
    $('#labelsets').select2('destroy');
    $('#labelsetpreview').empty();
    $('#labelsetalert').hide();
  }

  /**
   * Previews the labels in a modal after selecting it in the select box
   *
   * @param {number} lid Label set id
   * @return {void}
   */
  function showLabelSetPreview(lid /*: number */) /*: void */ {
    $('#labelsetpreview').html($('#labelsetsLoader').html());
    hideLabelSetAlert();
    return $.ajax({
      url: languageJson.lsdetailurl,
      data: {sid, lid},
      cache: true,
        success(json /*: {success: bool, results: Array<{label_name: string, labels: Array<{code: string, title: string}>}>, languages: {}} */) {
        if (json.success !== true) {
          $('#labelsetpreview').empty();
          showLabelSetAlert(languageJson.labelSetNotFound, 'danger'); // This could mean the label set is not found or it has no languages
        } else {
          if (json.languages === []) {
            alert('Internal error: No languages');
            throw 'abort';
          }

          const $liTemplate = $('<li class="nav-item" role="presentation"></li>');
          const $aTemplate = $('<button type="button" role="tab" class="nav-link" data-bs-toggle="tab" data-bs-target=""></button>');
          const $tabTodyTemplate = $('<div></div>');
          const $listTemplate = $('<div class="list-group selector_label-list"></div>');
          const $listItemTemplate = $('<div class="row mb-3 selector_label-list-row"></div>');
          const $tabindex = $('<ul class="nav nav-tabs" role="tablist"></ul>');
          const $tabbody = $('<div class="tab-content" id="label-set-tab-content" style="max-height: 50vh; overflow:auto;"></div>');

          $('#labelsetpreview').empty();

          let hasInvalidCodes = false;
          let isEmpty = true;
          const source = $('#labelsetbrowserModal').data('source');
          let i = 0;
          $.each(json.languages, (language, languageName) => {
            const $linkItem = $aTemplate.clone();
            const $bodyItem = $tabTodyTemplate.clone();
            let $itemList = $listTemplate.clone();

            const classLink = i === 0 ? 'active' : '';
            const classBody = i === 0 ? 'tab-pane fade show active' : 'tab-pane fade';
            i++;

            $linkItem.addClass(classLink).attr('href', `#language_${language}`).text(languageName);
            $linkItem.data('bs-target', languageName);
            $liTemplate.clone().append($linkItem).appendTo($tabindex);

            $bodyItem.addClass(classBody).attr('id', `language_${language}`);
            $tabbody.append($bodyItem);

            const labelSet = json.results[language];

            $itemList = $listTemplate.clone();

            if (labelSet.labels) {
              isEmpty = false;
              labelSet.labels.forEach((label) => {
                // Label title is not concatenated directly because it may have non-encoded HTML
                const $labelTitleDiv = $('<div class="col-lg-7"></div>');
                $labelTitleDiv.text(label.title);
                const $listItem = $listItemTemplate.clone();
                $listItem.append(`<div class="col-lg-5 text-end" style="border-right: 4px solid #cdcdcd">${label.code}</div>`);
                $listItem.append($labelTitleDiv);
                $listItem.attr('data-label', JSON.stringify(label));
                $itemList.append($listItem);

                if (source === 'answeroptions' && label.code.length > 5) {
                  hasInvalidCodes = true;
                }
              });
            }

            $bodyItem.append(`<h4>${labelSet.label_name}</h4>`);  // jshint ignore: line
            $itemList.appendTo($bodyItem);
          });
          
          if (isEmpty) {
            showLabelSetAlert(languageJson.labelSetEmpty);
          } else {
            if (hasInvalidCodes) {
              showLabelSetAlert(languageJson.answeroptions.truncationWarning);
            }
            $('<div></div>').append($tabindex).append($tabbody).appendTo($('#labelsetpreview'));
            $tabindex.find('li').first().find('a').trigger('click');
          }
        }
      },
      error(jqXHR, textStatus, errorThrown) {
        $('#labelsetpreview').empty();
        showLabelSetAlert(languageJson.labelSetFail, 'danger');
        console.error(errorThrown);
      },
    });
  }

  /**
   * Shows an alert in the label set's modal
   *
   * @param {string} message The message to show
   * @param {?string} type Alert type (eg. 'danger')
   * @return {void}
   */
  function showLabelSetAlert(message /*: mixed */, type /*?: string */) /*: void */ {
    if (typeof message !== 'string') {
        throw 'expected string';
    }
    const alertType = type ?? 'warning';
    const alert = $('#labelsetalert');
    const alertHtml = '<div class="alert alert-' + alertType + ' ls-space margin bottom-0 top-15">' + message + '</div>';
    alert.html(alertHtml).show();
  }

  /**
   * Hides the alert in the label set's modal
   * 
   * @return {void}
   */
  function hideLabelSetAlert() /*: void */ {
    $('#labelsetalert').empty().hide();
  }

  /**
   * Initialise the "Save as label set" modal.
   *
   * @param {Event} e
   * @return {void}
   */
  function initLabelSetModal(e) {
    const target = e.target;
    if (!(target instanceof HTMLElement)) {
      alert('Internal error: target is expected to be HTMLElement');
      throw 'abort';
    }
    const scaleId = $(target).data('scale-id');
    if (scaleId == null) {
      alert('Internal error: No scale id in initLabelSetModal');
      throw 'abort';
    }

    $('#labelsetsModalContent').hide();
    $('#labelsetsLoader').show();

    // TODO: Send as input, not in DOM.
    if ($('#current_scale_id').length === 0) {
        $('body').append(`<input type="hidden" id="current_scale_id" value="${scaleId}" name="current_scale_id" />`);
    } else {
        $('#current_scale_id').val(scaleId);
    }

    $('#labelsets').select2({
        dropdownParent: $('#labelsetbrowserModal'),
        theme: 'bootstrap-5'
    });
    $('#labelsetpreview').html('');
    $('#labelsetsSelectorContainer').hide();
    hideLabelSetAlert();
    $.ajax({
      url: languageJson.lspickurl,
      data: {
        sid,
        match: 1,
        language: languageJson.langs.split(';')[0]
      },
      success(jsonString) {
        if (jsonString.success !== true) {
          showLabelSetAlert(languageJson.strNoLabelSet);
          $('#btnlsreplace').addClass('disabled');
          $('#btnlsinsert').addClass('disabled');
          $('#btnlsreplace').attr('disabled', 'disabled');
          $('#btnlsinsert').attr('disabled', 'disabled');
        } else {
          $('#labelsets').find('option').each((i, option) => { if ($(option).attr('value')) { $(option).remove(); } });
          jsonString.labelsets.forEach((item) => {
            const newOption = $(`<option value="${item.lid}">${item.label_name}</option>`);  // jshint ignore: line
            $('#labelsets').append(newOption).trigger('change');
          });
          $('#labelsetsSelectorContainer').show();
          $('#btnlsreplace').removeClass('disabled');
          $('#btnlsinsert').removeClass('disabled');
          $('#btnlsreplace').removeAttr('disabled');
          $('#btnlsinsert').removeAttr('disabled');
        }
      },
      error(jqXHR, textStatus, errorThrown) {
        showLabelSetAlert(languageJson.labelSetFail, 'danger');
        console.error(errorThrown);
      },
      complete() {
        $('#labelsetsLoader').hide();
        $('#labelsetsModalContent').show();
      }
    });

    // Label set select2 element.
    $('#labelsets').off('select2:select').on('select2:select', function () {
      const value = $(this).val();
      showLabelSetPreview(parseInt(value));
    });
  }

  /**
   * Transfer labels from preview to subquestions/answer options.
   *
   * @param {string} type 'replace' or 'add'
   * @param {string} source 'subquestions' or 'answeroptions'
   * @return {void}
   */
  function transferLabels(type /*: string */, source /*: string */) /*: void */ {
    //const languages = languageJson.langs.split(';');
    //const labels = [];
    const scaleId = $('#current_scale_id').val();

    /**
     * result is {lang: html} object.
     * Why copy both from preview modal and fetch HTML from server? Because row from server is empty.
     */
    fetchLabelSetPredefined(1, source).then((result) => {
      // Awkward solution to the problem with looping through langs.
      const langIds = {};

      const arr = Object.entries(result);
      arr.forEach(function(entry) {
        const lang = entry[0];
        const row = entry[1];
        /*
        if (!(row instanceof HTMLElement)) {
          alert('Internal error: row is not an HTMLElement but a ' + (typeof row));
          throw 'abort';
        }
        */

        // TODO: Answer options
        const tableId = `#${source}_${lang}_${scaleId}`;
        const $table = $(tableId);
        if ($table.length === 0) {
          alert('Internal error: Found no table to add labels to with id ' + tableId);
          throw 'abort';
        }

        var currentIds = [];
        if (type === 'replace') {
          $table.find('tbody').find('tr').each((i, tableRow) => {
            $(tableRow).remove();
          });
        } else {
          $table.find('tbody').find('tr').each((i, tableRow) => {
            currentIds.push($(tableRow).data('common-id').split('_').shift());
          });
        }

        // Answer option IDs are generated randomly, so they repeat sometimes.
        // We keep track of the generated numbers to make sure they don't repeat.
        var generatedIds = currentIds;

        // Loop the preview table and copy rows to destination (subquestions or answer options).
        $('#labelsetpreview').find(`#language_${lang}`).find('.selector_label-list').find('.selector_label-list-row')
        .each((i, item) => {
          try {
            const label /*: {code: string, title: string} */ = $(item).data('label');
            const $row = $(row);
            let $tr;
            // TODO: Use classes instead of if-statements.
            if (source === 'subquestions') {
              $tr = $row.eq(4);
            } else if (source === 'answeroptions') {
              $tr = $row.eq(2);

              // Make sure codes are limited to 5 characters
              label.code = label.code.substr(0, 5);
            } else {
              throw 'source is not subquestions or answeroptions: ' + source;
            }
            if ($tr.length === 0) {
              throw 'Found no $tr in transferLabels';
            }

            // Only define random ids the FIRST language we loop for.
            // Different translations still use the same question code in the input name.
            if (langIds[i] === undefined) {
              var randId = `new${Math.floor(Math.random() * 99999)}`;
              var tries = 1;
              while (generatedIds.includes(randId)) {
                if (tries > 100) {
                  throw 'Couldn\'t generate a unique ID';
                }
                randId = `new${Math.floor(Math.random() * 99999)}`;
                tries++;
              }
              generatedIds.push(randId);
              langIds[i] = randId;
            }

            $tr.attr('data-common-id', $tr.attr('data-common-id').replace(/new[0-9]{3,6}/, langIds[i]));
            $tr.attr('id', $tr.attr('id').replace(/new[0-9]{3,6}/, langIds[i]));

            $row.find('input').each((j /*: number */, inputField) => {
              $(inputField).attr('name', $(inputField).attr('name').replace(/new[0-9]{3,6}/, langIds[i]));
              $(inputField).attr('id', $(inputField).attr('id').replace(/new[0-9]{3,6}/, langIds[i]));
            });

            if ($row.find('td.code-title').find('input[type=text]').length > 0) {
              $row.find('td.code-title').find('input[type=text]').val(label.code);
            } else if ($row.find('td.code-title').length > 0) {
              $row.find('td.code-title').text(label.code);
            } else {
              throw 'Found nowhere to put label.code';
            }

            if ($row.find('td.relevance-equation').find('input[type=text]').length > 0) {
              $row.find('td.relevance-equation').find('input[type=text]').val(1);
            } else {
              // ??
            }

            $row.find('td.subquestion-text, td.answeroption-text').find('input[type=text]').val(label.title);
            $table.find('tbody').append($row);

            if (source === 'subquestions') {
              $table.find('.btnaddsubquestion').off('click.subquestions').on('click.subquestions', addSubquestionInput);
              $table.find('.btndelsubquestion').off('click.subquestions').on('click.subquestions', deleteSubquestionInput);
            } else {
              $table.find('.btnaddanswer').off('click.subquestions').on('click.subquestions', addAnswerOptionInput);
              $table.find('.btndelanswer').off('click.subquestions').on('click.subquestions', deleteAnswerOptionInput);
            }
          } catch (e) {
            alert('Internal error in transferLabels: ' + e);
            throw 'abort';
          }
        });

      });

      // NB: Fails with Error: cannot call methods on sortable prior to initialization; attempted to call method 'refresh'
      // Not needed?
      //$('.answertable tbody').sortable('refresh');

      updateRowProperties();
      $('#labelsetbrowserModal').modal('hide');
      $('#current_scale_id').remove();
    }).catch(error => console.error(error));
  }

  /**
   * @param {Array<string>} lsrows
   * @return {string}
   */
  function getSeparatorChar(lsrows) {
    if (lsrows[0].indexOf('\t') === -1) {
      return ';';
    } else {
      return '\t';
    }
  }

  /*:: declare function quickAddLabels(number, string, string): void */
  /**
   * Quick-add subquestions/answers
   *
   * @param {number} scaleId
   * @param {string} addOrReplace - Either 'add' or 'replace'
   * @param {string} tableId - suqbuestions_$lang_$scaleid or answeroptions_$lang_$scaleid
   * @return {void}
   * @todo Unit-test this? How? With classes?
   * @todo Factor out functions.
   */
  function quickAddLabels(scaleId /*: number */, addOrReplace /*: string */, tableId /*: string */) {
    //const sID = $('input[name=sid]').val();
    //const gID = $('input[name=gid]').val();
    //const qID = $('input[name=qid]').val();
    const codes = [];
    const $closestTable = $(`#${tableId}`);
    const tableIdPrefix = tableId.split('_')[0];
    const lsreplace = addOrReplace === 'replace';

    // Not needed, since we always delete all rows at save (when survey is not active).
    /*
    if (lsreplace) {
      $(`.answertable:eq(${scaleId}) tbody tr`).each(function () {
        const aRowInfo = this.id.split('_');
        const elem = $('#deletedqids');
        const previousVal = elem.val();
        const newVal = previousVal + ' ' + aRowInfo[2];
        elem.val(newVal);
      });
    }
    */

    var currentIds = [];
    if ($closestTable.find('.code').length < 0) {
      $closestTable.find('.code-title').each(function () {
        codes.push($(this).text());
      });
    } else {
      $closestTable.find('.code').each(function () {
        codes.push($(this).val());
        currentIds.push($(this).closest('tr').data('common-id').split('_').shift());
      });
    }

    const languages = languageJson.langs.split(';');
    const promises = [];
    // TODO: Doc answers
    const answers = {};
    const lsrows = $('#quickaddarea').val().split('\n');
    const allrows = $closestTable.find('tbody tr').length;
    const separatorchar = getSeparatorChar(lsrows);

    let numericSuffix = '';
    let n = 1;
    let numeric = true;
    let currentCharacter = 'A';
    const codeSigil = (codes[0] !== undefined ? codes[0].split('') : ('001').split(''));
    while (numeric === true && n <= codeSigil.length) {
      currentCharacter = codeSigil.pop(); // get the current character
      if (!isNaN(Number(currentCharacter))) // check if it's numerical
        {
          numericSuffix = `${currentCharacter}${numericSuffix}`; // store it in a string
          n++;
        } else {
          numeric = false; // At first non numeric character found, the loop is stoped
        }
    }
    // Sometimes "0" is interpreted as NaN so test if it's just a missing Zero
    if (isNaN(Number(currentCharacter))) {
      codeSigil.push(currentCharacter);
    }

    // Answer option IDs are generated randomly, so they repeat sometimes.
    // We keep track of the generated numbers to make sure they don't repeat.
    var generatedIds = currentIds;

    // TODO: Document value
    // NB: splitCSV is added to string prototype in adminbasics.
    lsrows.forEach((value /*: string & {splitCSV: string => Array<string>} */, k /*: number */) => {
      const thisrow = value.splitCSV(separatorchar);

      if (thisrow.length <= languages.length) {
        let numericCode = (parseInt(k) + 1);
        if (lsreplace === false) {
          numericCode += (parseInt(allrows));
        }
        let qCode = numericCode.toString();
        while (qCode.length < numericSuffix.length) {
          qCode = `0${qCode}`;
        }
        let prefix = codeSigil.slice(0, Math.max(0, 5 - qCode.length)).join('');
        thisrow.unshift(prefix + qCode);
      } else {
        thisrow[0] = thisrow[0].replace(/[^A-Za-z0-9]/g, '').substr(0, 20);
      }

      var quid = `new${Math.floor(Math.random() * 99999)}`;
      var tries = 1;
      while (generatedIds.includes(quid)) {
        if (tries > 100) {
          throw 'Couldn\'t generate a unique ID';
        }
        quid = `new${Math.floor(Math.random() * 99999)}`;
        tries++;
      }
      generatedIds.push(quid);

      // TODO: What's happening here?
      languages.forEach((language, x) => {
        if (typeof thisrow[parseInt(x) + 1] === 'undefined') {
          thisrow[parseInt(x) + 1] = thisrow[1];
        }

        if (!answers[language]) {
          answers[language] = [];
        }
        if (lsreplace) {
          if (tableId.indexOf('subquestion') > -1) {
            $(`#subquestions_${language}_${scaleId} tbody`).empty();
          } else {
            $(`#answeroptions_${language}_${scaleId} tbody`).empty();
          }
        }
        answers[language].push(
          { text: thisrow[(parseInt(x) + 1)], code: thisrow[0], quid },
        );
      });
    });

    // TODO: One call per language, really?
    languages.forEach((language, x) => {
      // NB: promises is an array with promises.
      // NB: addinputQuickEdit returns a promise.
      promises.push(
        addinputQuickEdit($closestTable, language, x === 0, scaleId, codes, tableIdPrefix)
      );
    });

    $.when.apply($, promises).done(
      function (...args) {
        /* $('#quickadd').dialog('close'); */
        // TODO: What is item here?
        args.forEach((item /*: {lang: string, langtable: {}, html: string} */) => {
          answers[item.lang].forEach((row /*: {quid: string, text: string, code: string} */) => {
            try {
              const { html } = item;
              const htmlQuid = html.replace(/{{quid_placeholder}}/g, row.quid);

              // Create HTMLElement from HTML string.
              const wrapper = document.createElement('tbody');
              wrapper.innerHTML = htmlQuid;
              const tableRow = wrapper.firstElementChild;
              if (!tableRow) {
                throw 'Could not find tableRow with id ' + htmlQuid;
              }
              if (!(tableRow instanceof HTMLElement)) {
                throw 'tableRow is not an HTMLElement';
              }

              // Insert value and text into HTML.
              const inputText = tableRow.querySelector('input.answer');
              if (!(inputText instanceof HTMLInputElement)) {
                throw 'inputText is not an HTMLInputElement';
              }
              inputText.value = row.text;
              const inputCode = tableRow.querySelector('input.code');
              if (inputCode instanceof HTMLInputElement) {
                inputCode.value = row.code;
              } else {
                // Ignore.
              }
              const relevanceEquation = tableRow.querySelector('td.relevance-equation input');
              if (relevanceEquation instanceof HTMLInputElement) {
                relevanceEquation.value = '1';
              } else {
                // Do nothing.
              }

              $(item.langtable).find('tbody').append(tableRow);
            } catch (e) {
              alert('Internal error in quickAddLabels:' + e);
              throw 'abort';
            }
          });
        });
        $('#quickaddarea').val('');
        $('.answertable tbody').sortable('refresh');
        updateRowProperties();
        $('#quickaddModal').modal('hide');
        bindClickIfNotExpanded();
      },
      function () {
        /* $('#quickadd').dialog('close'); */
        $('#quickaddarea').val('');
        $('.answertable tbody').sortable('refresh');
        updateRowProperties();
        $('#quickaddModal').modal('hide');
        bindClickIfNotExpanded();

        // Unbind and bind events.
        $(`.btnaddanswer`).off('click.subquestions');
        $(`.btndelanswer`).off('click.subquestions');
        $(`.btnaddsubquestion`).off('click.subquestions');
        $(`.btndelsubquestion`).off('click.subquestions');
        $(`.answer`).off('focus');
        $(`.btnaddanswer`).on('click.subquestions', addAnswerOptionInput);
        $(`.btndelanswer`).on('click.subquestions', deleteAnswerOptionInput);
        $(`.btnaddsubquestion`).on('click.subquestions', addSubquestionInput);
        $(`.btndelsubquestion`).on('click.subquestions', deleteSubquestionInput);
      },
    );
  }

  /**
   * @return {void}
   */
  function getLabel() {
    // TODO
    //const answer_table = $(this).parent().children().eq(0);
    //const scaleId = LS.removechars($(this).attr('id'));

    // $('#saveaslabel').dialog('open');
    updateRowProperties();
  }

  /**
   * Used for "Save as label set"
   *
   * @param {event} event
   * @return {void}
   */
  function saveAsLabelSetOptionClick(event /*: Event */) /*: void */ {
    const target = event.target;
    if (!(target instanceof HTMLElement)) {
      alert('target is not an HTMLElement');
      throw 'abort';
    }

    const template = document.createElement('template');
    let child;
    const targetParent = target.parentNode;
    if (!(targetParent instanceof HTMLElement)) {
      throw 'Internal error: targetParent is not an instance of HTMLElement';
    }

    // Cleanup any previous HTML.
    const lasets = document.getElementById('lasets');
    if (lasets) {
        lasets.remove();
    }
    const laname = document.getElementById('laname');
    if (laname) {
        laname.remove();
    }

    // TODO: Split each case into a function.
    switch (target.getAttribute('id')) {
        // Save as new label set.
        case 'newlabel':
            template.innerHTML = `<div id="lasets" class="mb-3 label-name-wrapper">
                 <label class="form-label" for="laname">${languageJson.sLabelSetName}:</label>
                 <input class="form-control"" type="text" name="laname" id="laname">
               </div>`;
            child = template.content.firstElementChild;
            if (child) {
              targetParent.after(child);
            }
            break;
        // Replace an existing label set.
        case 'replacelabel':
            template.innerHTML = `
              <div id="laname" class="mb-3 label-name-wrapper">
                <select class="form-select" name="laname">
                  <option value=""></option>
                </select>
              </div>' 
            `;
            // 
            child = template.content.firstElementChild;
            if (child) {
              targetParent.after(child);
            }
            //$('#lasets option[value=""]').remove();
            const select = document.querySelector('select[name="laname"]');
            if (!select) {
                alert('Found no <select>');
                throw 'abort';
            }
            $.getJSON(languageJson.lanameurl, (data) => {
              $.each(data, (key, val) => {
                if (typeof val === 'string') {
                  $(select).append(`<option value="${key}">${val}</option>`);
                } else {
                  throw 'val is not string';
                }
              });
            });
            break;
        default:
            alert('Internal error: Unsupported id in target (saveAsLabelSetOptionClick)');
            throw 'abort';
    }
  }

  /*:: declare function ajaxcheckdup(): Promise<mixed> */
  /**
   * TODO: Used where???
   *
   * @return {Promise}
   */
  function ajaxcheckdup() {
    check = true; // set check to true everytime on call
    return $.getJSON(languageJson.lanameurl, (data) => {
      $.each(data, (key, val) => {
        $('#saveaslabelModal').modal('hide');
        $('#dialog-confirm-replaceModal').modal('hide');

        if ($('#laname').val() === val) {
          if ($('#dialog-duplicate').is(':visible')) {
            $('#dialog-duplicate').effect('pulsate', { times: 3 }, 3000);
          } else {
            $('#dialog-duplicate').show();
          }
          check = false;
        }
      });
    });
  }

  /**
   * Called when saving new label set
   *
   * @param {Event} e
   * @param {string} tableClassName 'subquestions-table' or 'answeroptions-table'
   * @return {void}
   */
  function saveLabelSetAjax(e /*: Event */, tableClassName /*: string */) {
    // todo: scale id is not defined
    const scaleId = 1;
    const lasets = document.getElementById('lasets');
    let lid;
    if (lasets instanceof HTMLInputElement) {
      lid = lasets.value;
    } else {
      lid = 0;
    }

    // Get question/answer option codes for the current scale
    const codes = [];
    const table = document.querySelector('.' + tableClassName);
    if (table == null) {
      throw 'found no table with class .' + tableClassName;
    }

    const codeInputs = table.querySelectorAll('.code');
    if (codeInputs.length > 0) {
      // Deactivated survey
      codeInputs.forEach((codeInput) => {
        if (codeInput instanceof HTMLInputElement) {
          codes.push(codeInput.value);
        } else {
          throw 'codeInputs is not an HTMLInputElement';
        }
      });
    } else {
      // Activated survey
      // TODO
      $('.answertable input[name^="code_"]').each(function () {
        if ($(this).attr('name').substr(-1) === scaleId) {
            codes.push($(this).attr('value'));
        }
      });
    }

    const answers = {};

    const tables = document.querySelectorAll('.' + tableClassName);
    tables.forEach((table) => {
      table.querySelectorAll('.answer').forEach((answerInput) => {
        if (answerInput instanceof HTMLInputElement) {
          answers[answerInput.name] = answerInput.value;
        } else {
          throw 'answerInput is not an HTMLInputElement';
        }
      });
    });

    /*
    const token = $.ajaxSetup().data.YII_CSRF_TOKEN;
    const response = await fetch(
      languageJson.lasaveurl,
      {
        method: 'POST',
        headers: {
          //'Content-Type': 'application/json',
          'Content-Type': 'application/x-www-form-urlencoded;charset=UTF-8',
          'X-CSRFToken': token
        },
        // TODO: FormData here
        body: JSON.stringify(
          {
            laname: $('input[name=laname]').val(),
            lid: lid,
            code: codes,
            answers: answers,
            YII_CSRF_TOKEN: token,
            [languageJson.csrf.tokenName]: languageJson.csrf.token
          },
        ),
        //body: new URLSearchParams({
          //YII_CSRF_TOKEN: token
        //}).toString(),
        credentials: 'include'
      }
    );
    if (response.ok) {
    } else {
      alert('Internal error: Could not POST request: ' + response.status + ', ' + response.statusText);
      throw 'abort';
    }
    */

    // NB: "Save as new label set" uses <input>, update existing uses <select>.
    let laname = $('input[name=laname]').val();
    let url;
    let labelSetId;
    if (laname) {
      url = languageJson.lasaveurl;
    } else {
      laname = $('select[name=laname]').text();
      // TODO: Duplicated to lid?
      labelSetId = $('select[name=laname]').val();
      url = languageJson.laupdateurl;
    }

    $.ajax({
      url,
      method: 'POST',
      data: {
        laname,
        lid,
        answers,
        labelSetId,
        codes,
        languages: languageJson.langs.split(';')
      },
      /**
       * @param {any} data
       * @return {void}
       */
      success(successMessage) {
        LS.LsGlobalNotifier.createAlert(
          successMessage,
          'success'
        );
      },
      /**
       * @param {any} data
       * @return {void}
       */
      error(data) {
        if (data.responseJSON) {
          LS.LsGlobalNotifier.createAlert(
            data.responseJSON.message,
            'danger'
          );
        } else {
          alert('Internal eror from Ajax call');
          throw 'abort';
        }
      }
    });

     /*
   }).fail((xhr, textStatus, errorThrown) => {
     if (xhr.status === 500) {
       LS.LsGlobalNotifier.create(
         errorThrown,
         'card-body bg-danger text-center'
       );
     } else if (xhr.status === 401) {
       LS.LsGlobalNotifier.create(
         "Not logged in",
         'card-body bg-warning text-center'
       );
     } else {
       LS.LsGlobalNotifier.create(
         xhr.responseJSON.message,
         'card-body bg-danger text-center'
       );
     }
   }).complete((xhr) => {
   }).success((xhr) => {
   });;
   */
  }

  /**
   * Update translation of subquestion/answer option after sort.
   *
   * @param {event} event
   * @param {object} ui ??
   * @return {void}
   */
  function aftermove(event, ui) {
    // But first we have change the sortorder in translations, too
    const $that = ui.item;
    const newindex = Number($that.parent().children().index($that) + 1);
    const oldindex = $that.data('oldindex');
    const languages = languageJson.langs.split(';');

    languages.forEach((curLanguage, x) => {
      if (x > 0) {
        const tablebody = $(`#tabpage_${languages[x]}`).find('tbody');
        // 
        if (newindex < oldindex) {
          $(`#tabpage_${languages[x]} tbody tr:nth-child(${newindex})`).before($(`#tabpage_${languages[x]} tbody tr:nth-child(${oldindex})`));
        } else {
          $(`#tabpage_${languages[x]} tbody tr:nth-child(${newindex})`).after($(`#tabpage_${languages[x]} tbody tr:nth-child(${oldindex})`));
          tablebody.find('.row_'+newindex).after(tablebody.find('.row_'+oldindex));
        }
      }
    });
  }

  /**
   * @param {Event} event
   * @param {string} tableClassName 'subquestions-table' or 'answeroptions-table'
   * @return {void}
   */
  function onClickSaveLabelSet(event /*: Event */, tableClassName /*: string */) {
    // TODO: What is lid?
    // TODO: Where is lasets defined???
    const lid = $('#lasets').val() ? $('#lasets').val() : 0;
    if (lid === 0) {
      const response = ajaxcheckdup();
      response.then(() => {
        if (check) {
          saveLabelSetAjax(event, tableClassName);
        }
      });
    } else {
      const aLanguages = languageJson.langs.split(';');
      $.post(languageJson.sCheckLabelURL, { languages: aLanguages, lid, bCheckAssessments: 1 }, (data) => {
        $('#strReplaceMessage').html(data);
        const modal = new bootstrap.Modal(document.getElementById('dialog-confirm-replaceModal'), {});
        modal.show();
        $('#btnlconfirmreplace').click(() => {
          saveLabelSetAjax(event, tableClassName);
        });
      });
    }
  }

  /**
   * Check if table has any duplicated code.
   *
   * @param {HTMLElement} table
   * @return {boolean}
   * @todo Dual scale
   */
  function checkSubquestionCodeUnique(table /*: HTMLElement */, msg /*: string */) /*: boolean */ {
    const codeInputs = table.querySelectorAll('input.code');
    // Get all codes from code input node list.
    const codes = [...codeInputs].map((input) => {
      if (input instanceof HTMLInputElement) {
        return input.value;
      } else {
        throw 'input is not an HTMLInputElement';
      }
    });
    const duplicateCodes = codes.filter((value, index, self) => self.indexOf(value) !== index);
    codeInputs.forEach((input, key) => {
      if (input instanceof HTMLInputElement) {
        const parent = $(input.parentElement);
        if (duplicateCodes.includes(input.value)) {
          parent.addClass('has-error');
        } else {
          parent.removeClass('has-error');
        }
      }
    });
    return duplicateCodes.length == 0;
  }
  
  /**
   * Return a function that can be used to check code uniqueness.
   * Used by subquestions and answer options.
   *
   * @param {string} msg Error message to show.
   * @return {(HTMLInputElement) => boolean} HTMLInputElement is the table row or element.
   */
  function createCheckUniqueFunction(msg /*: string */) /*: (HTMLElement) => boolean */ {
    return (that) => {
      const table = that.closest('table');
      if (!(table instanceof HTMLElement)) {
        throw 'Found no table';
      }

      var hasError = false;

      // Check uniqueness.
      if (!checkSubquestionCodeUnique(table, msg)) {
        LS.LsGlobalNotifier.createAlert(
          msg,
          'danger'
        );
        hasError = true;
      }

      // Check too long subquestion code.
      // NB: Might not be input element when checking from "Save" button.
      // TODO: maxlength attribute
      if (that instanceof HTMLInputElement) {
        const code = that.value;
        if (code.length > 20) {
          $(that.parentElement).addClass('has-error');
          LS.LsGlobalNotifier.createAlert(
            // TODO: Translation
            'Subquestion code is too long. Maximal number of characters is: 20.',
            'danger'
          );
          hasError = true;
        }
      }

      if (hasError) {
        return false;
      }

      $(that.parentElement).removeClass('has-error duplicate-code');
      return true;
    };
  }

  /**
   * Makes the answer's table sortable
   */
  function makeAnswersTableSortable() /*: void */ {
    $('.answertable tbody').sortable({
      containment: 'parent',
      start: startmove,
      stop: endmove,
      update: aftermove,
      handle: '.move-icon',
      distance: 3,
    });
  }

  // Public functions for LS.questionEditor module.
  LS.questionEditor = {
    /**
     * Update question attributes (general and advanced settings) when selecting question type.
     * Used by question selector modal.
     *
     * @param {string} questionType - One-letter string of question type
     * @param {string} questionTheme - One-letter string of question type
     * @param {string} generalSettingsUrl - URL to controller to fetch new HTML for General Settings
     * @param {string} advancedSettingsUrl - URL to controller to fetch new HTML for Advanced Settings
     * @param {string} extraOptionsUrl - URL to controller to fetch new HTML for Extra Options (Subquestions/Answers)
     * @return {Promise}
     */
    // eslint-disable-next-line no-unused-vars
    updateQuestionAttributes: async function (questionType, questionTheme, generalSettingsUrl, advancedSettingsUrl, extraOptionsUrl) {  // jshint ignore:line
      // If same question type, do nothing.
      // Else, fetch new HTML from server.
      $('#ls-loading').show();

      const generalSettingsPromise = new Promise((resolve, reject) => {
        $.ajax({
          url: generalSettingsUrl,
          method: 'GET',
          data: { questionType, questionTheme },
          dataType: 'html',
          success: (data) => {
            resolve(data);
          },
          error: (data) => {
            reject(data);
          },
        });
      });
      const advancedSettingsPromise = new Promise((resolve, reject) => {
        $.ajax({
          url: advancedSettingsUrl,
          method: 'GET',
          data: { questionType, questionTheme },
          dataType: 'html',
          success: (data) => {
            resolve(data);
          },
          error: (data) => {
            reject(data);
          },
        });
      });
      const extraOptionsPromise = new Promise((resolve, reject) => {
        $.ajax({
          url: extraOptionsUrl,
          method: 'GET',
          data: { questionType },
          dataType: 'html',
          success: (data) => {
            resolve(data);
          },
          error: (data) => {
            reject(data);
          },
        });
      });
      try {
        const [generalSettingsHtml, advancedSettingsHtml, extraOptionsHtml] = await Promise.all([generalSettingsPromise, advancedSettingsPromise, extraOptionsPromise]);
        const currentGroup = $('#gid').children("option:selected").val();
        $('#general-settings').replaceWith(generalSettingsHtml);
        $('#gid').val(currentGroup);
        // TODO: Double check HTML injected here. Extra div?
        $('#advanced-options-container').replaceWith(advancedSettingsHtml);
        $('#extra-options-container').replaceWith(extraOptionsHtml);
        makeAnswersTableSortable();
        $('.question-option-help').hide();
        $('#ls-loading').hide();

        $('.lang-hide').hide();
        const languages = languageJson.langs.split(';');
        $('.lang-switch-button[data-lang="' + languages[0] + '"]').trigger('click');

        // TODO: Duplication.
        $('.btnaddsubquestion').on('click.subquestions', addSubquestionInput);
        $('.btndelsubquestion').on('click.subquestions', deleteSubquestionInput);
        $('.btnaddanswer').on('click.subquestions', addAnswerOptionInput);
        $('.btndelanswer').on('click.subquestions', deleteAnswerOptionInput);
      } catch (ex) {
        $('#ls-loading').hide();
        // TODO: How to show internal errors?
        // eslint-disable-next-line no-alert
        console.error(ex);
        alert(`Internal error in updateQuestionAttributes: ${ex}`);
      }
    },

    // Show summary page.
    showOverview: function () {
      $('#advanced-question-editor').hide();
      $('#question-create-edit-topbar').hide();
      $('#question-overview').show();
      $('#question-summary-topbar').show();
    },

    showEditor: function () {
      $('#question-overview').hide();
      $('#question-summary-topbar').hide();
      $('#advanced-question-editor').show();
      $('#question-create-edit-topbar').show();
    },

    /**
     * Used in onclick event in Twig template.
     *
     * @param {Event} event
     * @param {string} source
     */
    showLabelSetPicker: function(event /*: Event */, source /*: string */) {
      $('#btnlsreplace').off('click');
      $('#btnlsinsert').off('click');
      $('#btnlsreplace').on('click', (e) => {
        e.preventDefault();
        transferLabels('replace', source);
      });
      $('#btnlsinsert').on('click', (e) => {
        e.preventDefault();
        transferLabels('insert', source);
      });

      $('#labelsetbrowserModal').modal('show');

      initLabelSetModal(event);

      $('#labelsetbrowserModal').data('source', source);
    },

    /**
     * Used in onclick event in Twig template.
     *
     * @param {Event} event
     * @param {string} source
     */
    showLabelSetSaver: function(event /*: Event */, tableClassName /*: string */) {
      const button = document.getElementById('btnsavelabelset');
      if (button == null) {
        throw 'Found no btnsavelabelset';
      }
      button.onclick = () => {
        event.preventDefault();
        onClickSaveLabelSet(event, tableClassName);
      };
      $('#saveaslabelModal').modal('show');
    },

    /**
     * Check with Ajax if question code (title) is unique.
     *
     * @param {string} code
     * @param {number} qid Question id (0 when creating new question)
     * @return {void}
     */
    checkQuestionValidateTitle: function(code, qid) {
      $('#question-title-warning').text("");
      $('#question-title-warning').addClass('d-none');
      $.ajax({
        url: languageJson.checkQuestionValidateTitleURL,
        method: 'GET',
        data: {
          sid,
          qid,
          code
        },
        success: (data) => {
<<<<<<< HEAD
          if (data) {
            $('#question-title-warning').removeClass('d-none');
            $('#question-title-warning').text(data);
=======
          const message = data.message;
          if (message !== null) {
              $('#question-title-warning').text(message);
              $('#question-title-warning').removeClass('hidden');
>>>>>>> 4f1db999
          } else {
              // Continue
          }
        },
        error: (data) => {
          alert('Internal error in checkQuestionValidateTitle: ' + JSON.stringify(data));
          throw 'abort';
        }
      });
    },

    /**
     * When clicking save, first check if codes etc are valid.
     * Also post using Ajax.
     *
     * @param {Event} event
     * @param {string} tabQuestionEditor
     * @return {boolean}
     */
    checkIfSaveIsValid: function(event /*: Event */, tabQuestionEditor = 'editor') {
      event.preventDefault();
      const qid = parseInt($('input[name="question[qid]"]').val());
      const code = $('input[name="question[title]"]').val();
      const target = event.currentTarget;
      if (!(target instanceof HTMLElement)) {
        alert('Internal error in checkIfSaveIsValid: target is not an HTMLElement, but ' + typeof target);
        return false;
      }
      const saveWithAjax = target.dataset.saveWithAjax === 'true';

      const firstSubquestionRow = document.querySelector('.subquestions-table tr');
      if (firstSubquestionRow) {
        // This will show error message if subquestion code is not unique.
        if (!LS.questionEditor.showSubquestionCodeUniqueError(firstSubquestionRow)) {
          return false;
        }
      }

      const firstAnsweroptionRow = document.querySelector('.answeroptions-table tr');
      if (firstAnsweroptionRow) {
        // This will show error message if answer option code is not unique.
        if (!LS.questionEditor.showAnswerOptionCodeUniqueError(firstAnsweroptionRow)) {
          return false;
        }
      }

      const updateQuestionSummary = () => {
        const form = document.getElementById('edit-question-form');
        if (!(form instanceof HTMLFormElement)) {
          throw 'form is not HTMLFormElement';
        }
        $.ajax({
          url: form.dataset.summaryUrl,
          method: 'GET',
          data: {},
          dataType: 'html',
          success: (summaryHtml) => {
            const isVisible = $('#question-overview').is(':visible');
            const newSummary = $(summaryHtml);
            if (isVisible) {
              newSummary.show();
            } else {
              newSummary.hide();
            }
            $('#question-overview').replaceWith(newSummary);
            // Quick action buttons are hidden in the html, and normally made visible by panelsAnimation() function of adminbasics.js,
            // which is triggered on document ready or pjax:scriptcomplete. To avoid messing with other things, we just do the animation
            // again here.
            $('.card-body').each(function (i) {
              $(this).delay(i++ * 200).animate({
                opacity: 1,
                top: '0px'
              }, 200);
            });
          },
          error: (response) => {
            alert('Internal error in updateQuestionSummary: ' + response);
          },
        });
      };

      // Helper function after unique check.
      const saveFormWithAjax /*: (void) => (void) */ = () => {
        const data = {};
        const form = document.getElementById('edit-question-form');
        if (!(form instanceof HTMLFormElement)) {
          throw 'form is not HTMLFormElement';
        }

        try {
          for (let instanceName in CKEDITOR.instances) {
            CKEDITOR.instances[instanceName].updateElement();
          }
        } catch(e) {
          console.error('Seems no CKEDITOR4 is loaded');
        }

        $('#edit-question-form').serializeArray().forEach((x /*: {name: string, value: string} */) => {
          data[x.name] = x.value;
        });
        // Signal to controller that we're posting via Ajax.
        data.ajax = 1;

        // Show loading gif.
        $('#ls-loading').show();

        // Post complete form to controller.
        $.post({
          data,
          url: form.action,
          success: (response /*: string */, textStatus /*: string */) => {
            const json = JSON.parse(response);

            // Hide loading gif.
            $('#ls-loading').hide();

            // Update the side-bar.
            LS.EventBus.$emit('updateSideBar', {'updateQuestions': true});

            if (textStatus === 'success') {
              // Show confirm message.
              LS.LsGlobalNotifier.createAlert(
                json.message,
                'success'
              );
            } else {
              // Show error message.
              LS.LsGlobalNotifier.createAlert(
                json.message,
                'danger'
              );
            }
            updateQuestionSummary();
          },
          error: (data) => {
            $('#ls-loading').hide();
            if (data.responseJSON) {
              LS.LsGlobalNotifier.createAlert(
                data.responseJSON.message,
                'danger'
              );
            } else {
              alert('Internal error from saveFormWithAjax: no data.responseJSON found');
              throw 'abort';
            }
          }
        });
      };

      $.ajax({
        url: languageJson.checkQuestionValidateTitleURL,
        method: 'GET',
        data: {
          sid,
          qid,
          code
        },
        success: (data) => {
<<<<<<< HEAD
          if (data) {
              $('#question-title-warning').text(data);
              $('#question-title-warning').removeClass('d-none');
=======
          const message = data.message;
          if (message !== null) {
              $('#question-title-warning').text(message);
              $('#question-title-warning').removeClass('hidden');
>>>>>>> 4f1db999
          } else {
            // TODO: Check other things too.
            const button = document.getElementById('submit-create-question');
            if (button instanceof HTMLElement) {
              if(tabQuestionEditor === 'editor'){
                $('#tab-overview-editor-input').val('editor');
              }else{
                $('#tab-overview-editor-input').val('overview');
              }

              if (saveWithAjax) {
                saveFormWithAjax();
              } else {
                // Just submit form.
                button.click();
              }
            }
            $('#question-title-warning').removeClass('d-none');
          }
        },
        error: (response) => {
          alert('Internal error in checkQuestionValidateTitle: ' + response);
          throw 'abort';
        }
      });
      return false;
    },

    /**
     * Mark subquestion code as error if it's not unique.
     * Bound to subquestion code onfocusout.
     *
     * @param {HTMLElement} table
     * @return {void}
     * @todo Dual scale
     * @todo Check length of subquestion code.
     */
    showSubquestionCodeUniqueError: createCheckUniqueFunction(languageJson.subquestions.duplicatesubquestioncode),
    showAnswerOptionCodeUniqueError: createCheckUniqueFunction(languageJson.answeroptions.duplicateanswercode)
  };

  $("#questionCode").on('blur', function() {
    let qid = 0;
    if ($(this).data('qid')) {
      qid = $(this).data('qid');
    }
    LS.questionEditor.checkQuestionValidateTitle($(this).val(), qid);
  });

  function showConditionsWarning(e) {
    if (!$(this).data('hasConditions')) {
      return;
    }
    $('#general-setting-help-relevance').show();
  }

  function showSameScriptForAllLanguagesWarning() {
    if ($('#same_script').is(":checked")) {
      $('.same-script-alert').removeClass("d-none");
    } else {
      $('.same-script-alert').addClass("d-none");
    }
  }

  // Below, things run on pjax:scriptcomplete.

    makeAnswersTableSortable();

    $('.btnaddsubquestion').on('click.subquestions', addSubquestionInput);
    $('.btndelsubquestion').on('click.subquestions', deleteSubquestionInput);
    $('.btnaddanswer').on('click.subquestions', addAnswerOptionInput);
    $('.btndelanswer').on('click.subquestions', deleteAnswerOptionInput);

    $('#labelsetbrowserModal').on('hidden.bs.modal.', labelSetDestruct);

    $('#quickaddModal').on('show.bs.modal', (e) => {
      const scaleId = parseInt($(e.relatedTarget).data('scale-id'));
      const tableId = $(e.relatedTarget).closest('div.action-buttons').parent().find('table.answertable').attr('id');
      if (tableId === '') {
        alert('Internal error: Did not find tableId');
        throw 'abort';
      }

      $('#btnqainsert').off('click').on('click', () => {
        quickAddLabels(scaleId, 'add', tableId);
      });

      $('#btnqareplace').off('click').on('click', () => {
        quickAddLabels(scaleId, 'replace', tableId);
      });
    });

    $('.bthsaveaslabel').click(getLabel);
    $('input[name=savelabeloption]:radio').click(saveAsLabelSetOptionClick);
    updateRowProperties();

    bindExpandRelevanceEquation();

    // Since save button is not inside the form, we need to trigger it manually.
    $('#save-button').on('click', (ev) => {
      ev.preventDefault();
      $('#edit-question-form').submit();
      return false;
    });

    // Init Ace script editor.
    /*$('.ace:not(.none)').ace({
      mode: 'javascript',
    });*/

    // Hide help tips by default.
    $('.question-option-help').hide();

    // Check Answer Code is unique.
     $('#answerCode').focusout( () => {
        // Answer code
     });

    // Hide all language except the selected one.
    $('.lang-switch-button').on('click', function langSwitchOnClick(e) {
      e.preventDefault();
      const lang = $(this).data('lang');
      const langClass = `.lang-${lang}`;
      $('.lang-hide').hide();
      $(langClass).show();
      $('#language-dropdown-text').text($(this).text());
      // Mark the selected option
      $(this).closest('ul').find('li').each(function removeActiveClassFromLanguageListItems() {
        $(this).removeClass('active');
      });
      $(this).closest('li').addClass('active');
    });

    // Hide all languages except main.
    $('.lang-hide').hide();
    const languages = languageJson.langs.split(';');
    $('.lang-' + languages[0]).show();

    // Show 'Use for all languages' warning
    $('#same_script').on('change', showSameScriptForAllLanguagesWarning);
    showSameScriptForAllLanguagesWarning();

    // Land on summary page if qid != 0 (not new question).
    // TODO: Fix

    if (!isCopyMode) {
      const qidInput = document.querySelector('input[name="question[qid]"]');
      if (qidInput === null) {
        alert('Internal error: Could not find qidInput');
        throw 'abort';
      }
      if (qidInput instanceof HTMLInputElement) {
        if (parseInt(qidInput.value) === 0) {
          $('#question-create-edit-topbar').show();
        } else {
          if($('#tab-overview-editor-input').val() === 'editor'){
              $('#question-create-edit-topbar').show();
              $('#question-summary-topbar').hide();
          }else{
              $('#question-summary-topbar').show();
              $('#question-create-edit-topbar').hide();
          }
        }
      } else {
        alert('Internal error: qidInput is not an HTMLInputElement');
        throw 'abort';
      }
    }

    // Fix ace editor size for script fields
    $('textarea.ace:not(.none)').each(function() {
      var id = $(this).attr('id') + '__ace';
      var width = '100%';
      var height = 225;
      $('#' + id).width(width).height(height);
      $('#' + id).closest('.jquery-ace-wrapper').width(width).height(height);
    });
    
    $('#relevance').on('keyup', showConditionsWarning);
});<|MERGE_RESOLUTION|>--- conflicted
+++ resolved
@@ -1800,16 +1800,10 @@
           code
         },
         success: (data) => {
-<<<<<<< HEAD
-          if (data) {
-            $('#question-title-warning').removeClass('d-none');
-            $('#question-title-warning').text(data);
-=======
           const message = data.message;
           if (message !== null) {
+              $('#question-title-warning').removeClass('d-none');
               $('#question-title-warning').text(message);
-              $('#question-title-warning').removeClass('hidden');
->>>>>>> 4f1db999
           } else {
               // Continue
           }
@@ -1968,16 +1962,10 @@
           code
         },
         success: (data) => {
-<<<<<<< HEAD
-          if (data) {
-              $('#question-title-warning').text(data);
-              $('#question-title-warning').removeClass('d-none');
-=======
           const message = data.message;
           if (message !== null) {
+              $('#question-title-warning').removeClass('d-none');
               $('#question-title-warning').text(message);
-              $('#question-title-warning').removeClass('hidden');
->>>>>>> 4f1db999
           } else {
             // TODO: Check other things too.
             const button = document.getElementById('submit-create-question');
