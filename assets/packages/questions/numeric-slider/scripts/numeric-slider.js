--- conflicted
+++ resolved
@@ -23,17 +23,10 @@
         setPosition = options.setPosition || '',
         custom_handle = options.custom_handle || null,
         settings = {
-<<<<<<< HEAD
-            value: options.value || options.position || null,
-            min: options.min || '0',
-            max: options.max || '1',
-            step: options.step || '1',
-=======
             value: options.value || null,
             min: (typeof options.min != 'undefined') ? options.min : 0,
             max: (typeof options.max != 'undefined') ? options.max : 100,
             step: options.step || 1,
->>>>>>> b38fd980
             orientation: options.orientation || 'horizontal',
             handle: options.handle || '',
             tooltip: options.tooltip || '',
