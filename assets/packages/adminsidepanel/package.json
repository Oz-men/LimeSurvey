--- conflicted
+++ resolved
@@ -13,54 +13,37 @@
     "test": "jest"
   },
   "dependencies": {
-<<<<<<< HEAD
     "core-js": "^2.6.5",
     "jquery": "^3.6.0",
     "lodash": "^4.17.4",
     "node-sass": "^4.0.0",
     "vue": "^2.6.10",
     "vue-jest": "^3.0.7",
-=======
     "@babel/polyfill": "^7.4.4",
-    "core-js": "^2.6.5",
-    "lodash": "^4.17.4",
-    "node-sass": "^4.0.0",
-    "vue": "^2.6.10",
->>>>>>> 546ba827
     "vue-localstorage": "^0.5.0",
     "vuex": "^2.3.1",
     "vuex-persist": "^1.0.3"
   },
   "devDependencies": {
-<<<<<<< HEAD
     "@babel/core": "^7.16.0",
     "@babel/polyfill": "^7.4.4",
     "@babel/preset-env": "^7.16.0",
     "@testing-library/vue": "^5.8.2",
     "@vue/babel-preset-app": "^5.0.1",
-    "@vue/cli-plugin-babel": "^4.5.15",
-    "@vue/cli-plugin-eslint": "^4.5.15",
-    "@vue/cli-service": "^4.5.15",
     "@vue/test-utils": "^1.2.2",
     "@vue/vue2-jest": "^27.0.0-alpha.3",
-    "babel-eslint": "^10.0.1",
     "babel-jest": "^27.3.1",
     "core-js": "^3.21.0",
-    "eslint": "^6.7.2",
-    "eslint-plugin-vue": "^6.2.2",
     "jest": "^27.3.1",
     "jsdom": "^18.1.1",
     "jsdom-global": "^3.0.2",
     "lodash": "^4.17.4",
     "node-sass": "^7.0.1",
-    "rtlcss-webpack-plugin": "^4.0.3",
-    "sass-loader": "^10",
     "vue": "^3.2.31",
     "vue-localstorage": "^0.6.2",
     "vue-template-compiler": "^2.5.21",
     "vuex": "^4.0.2",
-    "vuex-persist": "^3.1.3"
-=======
+    "vuex-persist": "^3.1.3",
     "@vue/cli-plugin-babel": "^3.6.0",
     "@vue/cli-plugin-eslint": "^3.6.0",
     "@vue/cli-service": "^3.6.0",
@@ -69,8 +52,6 @@
     "eslint-plugin-vue": "^5.0.0",
     "rtlcss-webpack-plugin": "^4.0.3",
     "sass-loader": "^7.1.0",
-    "vue-template-compiler": "^2.5.21"
->>>>>>> 546ba827
   },
   "eslintConfig": {
     "root": true,
