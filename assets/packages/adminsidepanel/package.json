--- conflicted
+++ resolved
@@ -37,7 +37,6 @@
     "jsdom": "^18.1.1",
     "jsdom-global": "^3.0.2",
     "lodash": "^4.17.4",
-    "node-sass": "^7.0.1",
     "vue": "^3.2.31",
     "vue-localstorage": "^0.6.2",
     "vue-template-compiler": "^2.5.21",
@@ -50,13 +49,8 @@
     "eslint": "^5.16.0",
     "eslint-plugin-vue": "^5.0.0",
     "rtlcss-webpack-plugin": "^4.0.3",
-<<<<<<< HEAD
-    "sass-loader": "^7.1.0"
-=======
     "sass": "^1.49.8",
     "sass-loader": "^7.1.0",
-    "vue-template-compiler": "^2.5.21"
->>>>>>> 0e9cd618
   },
   "eslintConfig": {
     "root": true,
