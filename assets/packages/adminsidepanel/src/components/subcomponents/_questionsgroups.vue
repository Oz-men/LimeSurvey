--- conflicted
+++ resolved
@@ -40,7 +40,6 @@
                 ["asc"]
             );
         },
-<<<<<<< HEAD
         createQuestionAllowed() {
             return (
                 this.$store.state.questiongroups.length > 0
@@ -64,32 +63,6 @@
                 return 'disabled';
             }
         },
-=======
-		createQuestionAllowed() {
-			return (
-					this.$store.state.questiongroups.length > 0
-					&& (this.createQuestionLink != undefined
-							&& this.createQuestionLink.length > 1
-					)
-			);
-		},
- 
-		createQuestionAllowedClass() {
-			if (this.createQuestionAllowed) {
-				return '';
-			} else {
-				return 'disabled';
-			}
-		},
-		createQuestionGroupAllowedClass() {
-			if (this.createQuestionGroupLink != undefined
-					&& this.createQuestionGroupLink.length > 1) {
-				return '';
-			} else {
-				return 'disabled';
-			}
-		},
->>>>>>> 45b2bbcb
         createAllowance() {
             let createGroupAllowed =
                 this.createQuestionGroupLink != undefined &&
