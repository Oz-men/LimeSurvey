<script>
import _ from "lodash";
import ajaxMixin from "../mixins/runAjax.js";
import Questionexplorer from "./subcomponents/_questionsgroups.vue";
import SidebarStateToggle from "./subcomponents/_sidebarStateToggle.vue";
import Sidemenu from "./subcomponents/_sidemenu.vue";
import Quickmenu from "./subcomponents/_quickmenu.vue";

export default {
    props: {
        landOnTab: String,
    },
    components: {
        questionexplorer: Questionexplorer,
        sidemenu: Sidemenu,
        quickmenu: Quickmenu,
        SidebarStateToggle
    },
    mixins: [ajaxMixin],
    data() {
        return {
            activeMenuIndex: 0,
            openSubpanelId: 0,
            menues: [],
            collapsed: false,
            sideBarWidth: "315",
            initialPos: { x: 0, y: 0 },
            isMouseDown: false,
            isMouseDownTimeOut: null,
            sideBarHeight: "400px",
            showLoader: false,
            loading: true,
            hiddenStateToggleDisplay: 'flex',
            smallScreenHidden: false
        };
    },
    computed: {
        useMobileView() { return window.innerWidth < 768; },
        isActive(){ return window.SideMenuData.isActive; },
        questiongroups() { return this.$store.state.questiongroups },
        sidemenus: {
            get(){return this.$store.state.sidemenus; },
            set(newValue) { this.$store.commit("updateSidemenus", newValue); }
        },
        collapsedmenus: {
            get(){return this.$store.state.collapsedmenus; },
            set(newValue) { this.$store.commit("updateCollapsedmenus", newValue); }
        },
        currentTab: {
            get() { return this.$store.state.currentTab; },
            set(tab) { this.$store.commit("changeCurrentTab", tab); }
        },
        getSideBarWidth() {
            return this.$store.getters.isCollapsed ? "98" : this.sideBarWidth;
        },
        sortedMenus() {
            return LS.ld.orderBy(
                this.menues,
                a => {
                    return parseInt(a.order || 999999);
                },
                ["asc"]
            );
        },
        showSideMenu() {
            return (
                !this.$store.getters.isCollapsed &&
                this.currentTab == "settings"
            );
        },
        showQuestionTree() {
            return (
                !this.$store.getters.isCollapsed &&
                this.currentTab == "questiontree"
            );
        },
        calculateSideBarMenuHeight() {
            let currentSideBar = this.$store.state.sideBarHeight;
            return LS.ld.min(currentSideBar, Math.floor(screen.height * 2)) + "px";
        },
        getWindowHeight() {
            return screen.height * 2 + "px";
        },
        getloaderHeight() {
            return $("#sidebar").height();
        }
    },
    methods: {
        applyLoadingState(newState) {
            this.loading = newState;
        },
        calculateHeight(self) {
            self.$store.commit(
                "changeSideBarHeight",
                $("#in_survey_common").height()
            );
        },
        changedQuestionGroupOrder() {
            const self = this;
            const onlyGroupsArray = LS.ld.map(
                this.questiongroups,
                (questiongroup, count) => {
                    const questions = LS.ld.map(
                        questiongroup.questions,
                        (question, i) => {
                            return {
                                qid: question.qid,
                                question: question.question,
                                gid: question.gid,
                                question_order: question.question_order
                            };
                        }
                    );
                    return {
                        gid: questiongroup.gid,
                        group_name: questiongroup.group_name,
                        group_order: questiongroup.group_order,
                        questions: questions
                    };
                }
            );
            this.$log.log("QuestionGroup order changed");
            this.showLoader = true;
            this.post(window.SideMenuData.updateOrderLink, {
                grouparray: onlyGroupsArray,
                surveyid: this.$store.surveyid
            }).then(
                result => {
                    self.$log.log("questiongroups updated");
                    self.$store.dispatch('getQuestions').then(() => {
                        self.showLoader = false;
                    });
                },
                error => {
                    self.$log.error("questiongroups updating error!");
                    this.post(window.SideMenuData.updateOrderLink, {
                        surveyid: this.$store.surveyid
                    }).then(()=>{
                        self.getQuestions().then(() => {
                            self.showLoader = false;
                        });
                    });
                }
            );
        },
        controlActiveLink() {
            //get current location
            let currentUrl = window.location.href;

            //Check for corresponding menuItem
            let lastMenuItemObject = false;
            LS.ld.each(this.sidemenus, (itm, i) => {
                LS.ld.each(itm.entries, (itmm, j) => {
                    lastMenuItemObject = LS.ld.endsWith(currentUrl, itmm.link)
                        ? itmm
                        : lastMenuItemObject;
                });
            });

            //check for quickmenu menuLinks
            let lastQuickMenuItemObject = false;
            LS.ld.each(this.collapsedmenus, (itm, i) => {
                LS.ld.each(itm.entries, (itmm, j) => {
                    lastQuickMenuItemObject = LS.ld.endsWith(currentUrl, itmm.link)
                        ? itmm
                        : lastQuickMenuItemObject;
                });
            });

            //check for corresponding question group object
            let lastQuestionGroupObject = false;
            LS.ld.each(this.questiongroups, (itm, i) => {
                let regTest = new RegExp(
                    "questiongroups/sa/edit/surveyid/" +
                        itm.sid +
                        "/gid/" +
                        itm.gid
                );
                lastQuestionGroupObject =
                    regTest.test(currentUrl) || LS.ld.endsWith(currentUrl, itm.link)
                        ? itm
                        : lastQuestionGroupObject;
            });

            //check for corresponding question group
            let lastQuestionObject = false;
            LS.ld.each(this.questiongroups, (itm, i) => {
                LS.ld.each(itm.questions, (itmm, j) => {
                    let regTest = new RegExp(
                        "editquestion/surveyid/" +
                            itmm.sid +
                            "/gid/" +
                            itmm.gid +
                            "/qid/" +
                            itmm.qid
                    );
                    lastQuestionObject =
                        LS.ld.endsWith(currentUrl, itmm.link) ||
                        regTest.test(currentUrl)
                            ? itmm
                            : lastQuestionObject;
                });
            });

            //unload every selection
            this.$store.commit("closeAllMenus");
            if (
                lastMenuItemObject != false &&
                this.$store.getters.isCollapsed != true
            )
                this.$store.commit("lastMenuItemOpen", lastMenuItemObject);
            if (
                lastQuickMenuItemObject != false &&
                this.$store.getters.isCollapsed == true
            )
                this.$store.commit("lastMenuItemOpen", lastQuickMenuItemObject);
            if (lastQuestionObject != false)
                this.$store.commit("lastQuestionOpen", lastQuestionObject);
            if (lastQuestionGroupObject != false) {
                this.$store.commit(
                    "lastQuestionGroupOpen",
                    lastQuestionGroupObject
                );
                this.$store.commit(
                    "addToQuestionGroupOpenArray",
                    lastQuestionGroupObject
                );
            }
        },
        editEntity() {
            this.setActiveMenuIndex(null, "question");
        },
        openEntity() {
            this.setActiveMenuIndex(null, "question");
        },
        setActiveMenuIndex(index) {
            this.$store.commit("lastMenuItemOpen", index);
            this.activeMenuIndex = index;
        },
        setOpenSubpanel(sId) {
            this.openSubpanelId = sId;
            this.$store.commit("lastMenuOpen", sId);
            this.$emit("menuselected", sId);
        },
        toggleCollapse() {
            this.$store.getters.isCollapsed = !this.$store.getters.isCollapsed;
            this.$store.commit(
                "changeIsCollapsed",
                this.$store.getters.isCollapsed
            );
            if (this.$store.getters.isCollapsed) {
                this.sideBarWidth = "98";
            } else {
                this.sideBarWidth = this.$store.state.sidebarwidth;
            }
        },
        mousedown(e) {
            if(this.useMobileView) {
                this.$store.commit("changeIsCollapsed", false);
                this.smallScreenHidden = !this.smallScreenHidden;
            }

            this.isMouseDown = this.$store.getters.isCollapsed ? false : true;
            $("#sidebar").removeClass("transition-animate-width");
            $("#pjax-content").removeClass("transition-animate-width");
        },
        mouseup(e) {
            if (this.isMouseDown) {
                this.isMouseDown = false;
                this.$store.getters.isCollapsed = false;
                if (
                    parseInt(this.sideBarWidth) < 250 &&
                    !this.$store.getters.isCollapsed
                ) {
                    this.toggleCollapse();
                    this.$store.commit("changeSidebarwidth", "340");
                } else {
                    this.$store.commit("changeSidebarwidth", this.sideBarWidth);
                }
                $("#sidebar").addClass("transition-animate-width");
                $("#pjax-content").removeClass("transition-animate-width");
            }
        },
        mouseleave(e) {
            if (this.isMouseDown) {
                const self = this;
                this.isMouseDownTimeOut = setTimeout(() => {
                    self.mouseup(e);
                }, 1000);
            }
        },
        mousemove(e, self) {
            if (this.isMouseDown) {
                if(self.$store.getters.isRTL) {
                    if (e.screenX === 0 && e.screenY === 0) {
                        return;
                    }
                    if ((window.innerWidth-e.clientX) > screen.width / 2) {
                        this.$store.commit("maxSideBarWidth", true);
                        return;
                    }
                    self.sideBarWidth = (window.innerWidth-e.pageX) - 8 + "px";
                    this.$store.commit("changeSidebarwidth", self.sideBarWidth);
                    this.$store.commit("maxSideBarWidth", false);
                } else {
                    // prevent to emit unwanted value on dragend
                    if (e.screenX === 0 && e.screenY === 0) {
                        return;
                    }
                    if (e.clientX > screen.width / 2) {
                        this.$store.commit("maxSideBarWidth", true);
                        return;
                    }
                    self.sideBarWidth = e.pageX + 8 + "px";
                    this.$store.commit("changeSidebarwidth", self.sideBarWidth);
                    this.$store.commit("maxSideBarWidth", false);
                }
                
                window.clearTimeout(self.isMouseDownTimeOut);
                self.isMouseDownTimeOut = null;
            }
        },
        setBaseMenuPosition(entries, position){
            switch(position) {
                case 'side' : 
                    this.sidemenus = LS.ld.orderBy(
                        entries,
                        a => {
                            return parseInt(a.order || 999999);
                        },
                        ["desc"]
                    );
                    break;
                case 'collapsed':
                    this.collapsedmenus = LS.ld.orderBy(
                        entries,
                        a => {
                            return parseInt(a.order || 999999);
                        },
                        ["desc"]
                    );
                    break;
            };
        },
        changeCurrentTab(tab) {
            if (tab === 'structure') {
                tab = 'questiontree';
            } else {
                tab = 'settings';
            }

            this.currentTab = tab;
        }
    },
    created() {
        const self = this;
        if(window.innerWidth < 768) {
            this.$store.commit("changeIsCollapsed", false);
        }
        self.$store.commit('setSurveyActiveState', (parseInt(this.isActive)===1));
        // self.$log.debug(this.$store.state);
        this.activeMenuIndex = this.$store.state.lastMenuOpen;
        if (this.$store.getters.isCollapsed) {
            this.sideBarWidth = "98";
        } else {
            this.sideBarWidth = self.$store.state.sidebarwidth;
        }
        LS.ld.each(window.SideMenuData.basemenus, this.setBaseMenuPosition)
    },
    mounted() {
        const self = this;

        LS.EventBus.$on('updateSideBar', (payload) => {
            this.loading = true;
            const promises = [
                Promise.resolve()
            ];
            if(payload.updateQuestions) {
                promises.push(this.$store.dispatch('getQuestions'));
            }
            if(payload.collectMenus) {
                promises.push(this.$store.dispatch('collectMenus'));
            }
            if(payload.activeMenuIndex) {
                this.controlActiveLink();
                promises.push(Promise.resolve());
            }
            Promise.all(promises)
                .then((results) => {})
                .catch((errors) => {
                    this.$log.error(errors);
                })
                .finally(() => {
                    this.loading = false;
                })
        });


        $(document).trigger("sidebar:mounted");
        //Calculate the sidebar height and bin it to the resize event
        self.calculateHeight(self);
        window.addEventListener("resize", () => {
            self.calculateHeight(self);
        });
        

        $(document).on("vue-sidemenu-update-link", () => {
            this.controlActiveLink();
        });

        $(document).on("vue-reload-remote", () => {
            this.$log.log('vue-reload-remote');
            this.$store.dispatch('getQuestions');
            this.$store.dispatch('collectMenus');
            this.updatePjaxLinks();
        });

        $(document).on("vue-redraw", () => {
            this.$log.log('vue-redraw');
            this.$store.dispatch('getQuestions');
            this.$store.dispatch('collectMenus');
        });

        //control the active link
        this.controlActiveLink();
        this.updatePjaxLinks();
        $("body").on("mousemove", event => {
            self.mousemove(event, self);
        });

        if (this.landOnTab !== '') {
           this.changeCurrentTab(this.landOnTab);
        }
    }
};
</script>
<template>
<<<<<<< HEAD
    <div 
        id="sidebar" 
        class="ls-flex ls-ba ls-space padding left-0 col-md-4 nofloat transition-animate-width scoped-hide-on-small" 
        :class=" smallScreenHidden ? 'toggled' : ''"
        :style="{'max-height': $store.state.inSurveyViewHeight, 'display': hiddenStateToggleDisplay}" 
        @mouseleave="mouseleave" 
        @mouseup="mouseup"
    >
        <template v-if="(useMobileView && smallScreenHidden) || !useMobileView">
            <div key="dragaroundLoader" class="sidebar_loader" :style="{width: getSideBarWidth, height: getloaderHeight}" v-if="showLoader">
                <div class="ls-flex ls-flex-column fill align-content-center align-items-center">
                    <i class="fa fa-circle-o-notch fa-2x fa-spin"></i>
                </div>
            </div>
            <div class="col-12 fill-height ls-space padding all-0" style="height: 100%" key="mainContentContainer">
                <div class="mainMenu container-fluid col-12 ls-space padding right-0 fill-height">
                    <sidebar-state-toggle @collapse="toggleCollapse"/>
                    <transition name="slide-fade">
                        <sidemenu :loading="loading" @changeLoadingState="applyLoadingState" :style="{'min-height': calculateSideBarMenuHeight}" v-show="showSideMenu"></sidemenu>
                    </transition>
                    <transition name="slide-fade">
                        <questionexplorer :loading="loading" @changeLoadingState="applyLoadingState" :style="{'min-height': calculateSideBarMenuHeight}" v-show="showQuestionTree" v-on:openentity="openEntity" v-on:questiongrouporder="changedQuestionGroupOrder"></questionexplorer>
                    </transition>
                    <transition name="slide-fade">
                        <quickmenu :loading="loading" @changeLoadingState="applyLoadingState" :style="{'min-height': calculateSideBarMenuHeight}" v-show="$store.getters.isCollapsed"></quickmenu>
                    </transition>
                </div>
            </div>
        </template>
        <div class="resize-handle ls-flex-column" :style="{'height': calculateSideBarMenuHeight, 'max-height': getWindowHeight}" key="resizeHandle">
            <button v-show="!$store.getters.isCollapsed" class="btn btn-default" @mousedown="mousedown" @click.prevent="()=>{return false;}"><i class="fa fa-ellipsis-v"></i></button>
=======
    <div id="sidebar" 
         class="ls-flex ls-ba ls-space padding left-0 col-md-4 hidden-xs nofloat transition-animate-width" 
         :style="{'max-height': $store.state.inSurveyViewHeight}" 
         @mouseleave="mouseleave" 
         @mouseup="mouseup">
        <div class="sidebar_loader" 
             :style="{width: getSideBarWidth, height: getloaderHeight}" 
             v-if="showLoader">
            <div class="ls-flex ls-flex-column fill align-content-center align-items-center">
                <i class="fa fa-circle-o-notch fa-2x fa-spin"></i>
            </div>
        </div>
        <div class="col-12 fill-height ls-space padding all-0" style="height: 100%">
            <div class="mainMenu container-fluid col-12 ls-space padding right-0 fill-height">
                <sidebar-state-toggle @collapse="toggleCollapse"/>
                <transition name="slide-fade">
                    <sidemenu :loading="loading" 
                              @changeLoadingState="applyLoadingState" 
                              :style="{'min-height': calculateSideBarMenuHeight}" 
                              v-show="showSideMenu"></sidemenu>
                </transition>
                <transition name="slide-fade">
                    <questionexplorer :loading="loading" 
                                      @changeLoadingState="applyLoadingState" 
                                      :style="{'min-height': calculateSideBarMenuHeight}" 
                                      v-show="showQuestionTree" 
                                      v-on:openentity="openEntity" 
                                      v-on:questiongrouporder="changedQuestionGroupOrder"></questionexplorer>
                </transition>
                <transition name="slide-fade">
                    <quickmenu :loading="loading" 
                               @changeLoadingState="applyLoadingState" 
                               :style="{'min-height': calculateSideBarMenuHeight}" 
                               v-show="$store.state.isCollapsed"></quickmenu>
                </transition>
            </div>
        </div>
        <div class="resize-handle ls-flex-column" :style="{'height': calculateSideBarMenuHeight, 'max-height': getWindowHeight}">
            <button v-show="!$store.state.isCollapsed" 
                    class="btn btn-default" 
                    @mousedown="mousedown" 
                    @click.prevent="()=>{return false;}">
                    <i class="fa fa-ellipsis-v"></i>
            </button>
>>>>>>> 33490a57
        </div>
    </div>
    
</template>
<style lang="scss" scoped>
@media (max-width: 768px) {
    .scoped-hide-on-small {
        position: fixed;
        top: 110px;
        left:-77vw;
        background: white;
        width: 80vw;
        height:85vh;
        z-index: 10;
        &.toggled {
            left:0;
        }
    }
    #sidebar .resize-handle>button {
        width:18px;
        margin-top:10px;
        background: var(--LS-admintheme-basecolor);
    }
}

.sidebar_loader {
    height: 100%;
    position: absolute;
    width: 100%;
    background: rgba(231, 231, 231, 0.3);
    z-index: 4501;
    box-shadow: 8px 0px 15px rgba(231, 231, 231, 0.3);
    top: 0;
}
</style><|MERGE_RESOLUTION|>--- conflicted
+++ resolved
@@ -435,7 +435,6 @@
 };
 </script>
 <template>
-<<<<<<< HEAD
     <div 
         id="sidebar" 
         class="ls-flex ls-ba ls-space padding left-0 col-md-4 nofloat transition-animate-width scoped-hide-on-small" 
@@ -467,52 +466,6 @@
         </template>
         <div class="resize-handle ls-flex-column" :style="{'height': calculateSideBarMenuHeight, 'max-height': getWindowHeight}" key="resizeHandle">
             <button v-show="!$store.getters.isCollapsed" class="btn btn-default" @mousedown="mousedown" @click.prevent="()=>{return false;}"><i class="fa fa-ellipsis-v"></i></button>
-=======
-    <div id="sidebar" 
-         class="ls-flex ls-ba ls-space padding left-0 col-md-4 hidden-xs nofloat transition-animate-width" 
-         :style="{'max-height': $store.state.inSurveyViewHeight}" 
-         @mouseleave="mouseleave" 
-         @mouseup="mouseup">
-        <div class="sidebar_loader" 
-             :style="{width: getSideBarWidth, height: getloaderHeight}" 
-             v-if="showLoader">
-            <div class="ls-flex ls-flex-column fill align-content-center align-items-center">
-                <i class="fa fa-circle-o-notch fa-2x fa-spin"></i>
-            </div>
-        </div>
-        <div class="col-12 fill-height ls-space padding all-0" style="height: 100%">
-            <div class="mainMenu container-fluid col-12 ls-space padding right-0 fill-height">
-                <sidebar-state-toggle @collapse="toggleCollapse"/>
-                <transition name="slide-fade">
-                    <sidemenu :loading="loading" 
-                              @changeLoadingState="applyLoadingState" 
-                              :style="{'min-height': calculateSideBarMenuHeight}" 
-                              v-show="showSideMenu"></sidemenu>
-                </transition>
-                <transition name="slide-fade">
-                    <questionexplorer :loading="loading" 
-                                      @changeLoadingState="applyLoadingState" 
-                                      :style="{'min-height': calculateSideBarMenuHeight}" 
-                                      v-show="showQuestionTree" 
-                                      v-on:openentity="openEntity" 
-                                      v-on:questiongrouporder="changedQuestionGroupOrder"></questionexplorer>
-                </transition>
-                <transition name="slide-fade">
-                    <quickmenu :loading="loading" 
-                               @changeLoadingState="applyLoadingState" 
-                               :style="{'min-height': calculateSideBarMenuHeight}" 
-                               v-show="$store.state.isCollapsed"></quickmenu>
-                </transition>
-            </div>
-        </div>
-        <div class="resize-handle ls-flex-column" :style="{'height': calculateSideBarMenuHeight, 'max-height': getWindowHeight}">
-            <button v-show="!$store.state.isCollapsed" 
-                    class="btn btn-default" 
-                    @mousedown="mousedown" 
-                    @click.prevent="()=>{return false;}">
-                    <i class="fa fa-ellipsis-v"></i>
-            </button>
->>>>>>> 33490a57
         </div>
     </div>
     
