<<<<<<< HEAD
﻿/**
 * @license Copyright (c) 2003-2022, CKSource Holding sp. z o.o. All rights reserved.
 * For licensing, see LICENSE.md or https://ckeditor.com/legal/ckeditor-oss-license
 */

CKEDITOR.plugins.setLang( 'a11yhelp', 'de', {
	title: 'Barrierefreiheitinformationen',
	contents: 'Hilfeinhalt. Um den Dialog zu schliessen die Taste ESC drücken.',
	legend: [
		{
		name: 'Allgemein',
		items: [
			{
			name: 'Editorwerkzeugleiste',
			legend: 'Drücken Sie ${toolbarFocus} auf der Symbolleiste. Gehen Sie zur nächsten oder vorherigen Symbolleistengruppe mit TAB und SHIFT+TAB. Gehen Sie zur nächsten oder vorherigen Symbolleiste auf die Schaltfläche mit dem RECHTS- oder LINKS-Pfeil. Drücken Sie die Leertaste oder Eingabetaste, um die Schaltfläche in der Symbolleiste aktivieren.'
		},

			{
			name: 'Editordialog',
			legend:
				'Drücke innerhalb eines Dialogs TAB, um zum nächsten Element zu springen. Drücke SHIFT+TAB, um zum vorigen Element zu springen, drücke ENTER um das Formular im Dialog abzusenden, drücke ESC, um den Dialog zu schließen. Hat der Dialog mehrere Tabs, dann kannst du durch ALT+F10 die Tab-Liste aufrufen or mittels TAB als Teil der Dialog-Tab-Reihenfolge. Ist die Tab-Liste fokussiert, dann mithilfe der Pfeiltasten (LINKS und RECHTS) zwischen den Tabs gewechselt werden.'
		},

			{
			name: 'Editor-Kontextmenü',
			legend: 'Dürcken Sie ${contextMenu} oder die Anwendungstaste um das Kontextmenü zu öffnen. Man kann die Pfeiltasten zum Wechsel benutzen. Mit der Leertaste oder der Enter-Taste kann man den Menüpunkt aufrufen. Schliessen Sie das Kontextmenü mit der ESC-Taste.'
		},

			{
			name: 'Editor-Listenbox',
			legend: 'Innerhalb einer Listenbox kann man mit der TAB-Taste oder den Pfeilrunter-Taste den nächsten Menüeintrag wählen. Mit der SHIFT+TAB Tastenkombination oder der Pfeilhoch-Taste gelangt man zum vorherigen Menüpunkt. Mit der Leertaste oder Enter kann man den Menüpunkt auswählen. Drücken Sie ESC zum Verlassen des Menüs.'
		},

			{
			name: 'Editor-Elementpfadleiste',
			legend: 'Drücken Sie ${elementsPathFocus} um sich durch die Pfadleiste zu bewegen. Um zum nächsten Element zu gelangen drücken Sie TAB oder die Pfeilrechts-Taste. Zum vorherigen Element gelangen Sie mit der SHIFT+TAB oder der Pfeillinks-Taste. Drücken Sie die Leertaste oder Enter um das Element auszuwählen.'
		}
		]
	},
		{
		name: 'Befehle',
		items: [
			{
			name: 'Rückgängig-Befehl',
			legend: 'Drücken Sie ${undo}'
		},
			{
			name: 'Wiederherstellen-Befehl',
			legend: 'Drücken Sie ${redo}'
		},
			{
			name: 'Fettschrift-Befehl',
			legend: 'Drücken Sie ${bold}'
		},
			{
			name: 'Kursiv-Befehl',
			legend: 'Drücken Sie ${italic}'
		},
			{
			name: 'Unterstreichen-Befehl',
			legend: 'Drücken Sie ${underline}'
		},
			{
			name: 'Link-Befehl',
			legend: 'Drücken Sie ${link}'
		},
			{
			name: 'Werkzeugleiste einklappen-Befehl',
			legend: 'Drücken Sie ${toolbarCollapse}'
		},
			{
			name: 'Zugang bisheriger Fokussierung Raumbefehl ',
			legend: 'Drücken Sie ${accessPreviousSpace}  auf den am nächsten nicht erreichbar Fokus-Abstand vor die Einfügemarke zugreifen: zwei benachbarte HR-Elemente. Wiederholen Sie die Tastenkombination um entfernte Fokusräume zu erreichen. '
		},
			{
			name: 'Zugang nächster Schwerpunkt Raumbefehl ',
			legend: 'Drücken Sie $ { accessNextSpace }, um den nächsten unerreichbar Fokus Leerzeichen nach dem Cursor zum Beispiel auf: zwei benachbarten HR Elemente. Wiederholen Sie die Tastenkombination zum fernen Fokus Bereiche zu erreichen. '
		},
			{
			name: 'Eingabehilfen',
			legend: 'Drücken Sie ${a11yHelp}'
		},
			{
			name: 'Einfügen als unformatierter Text. ',
			legend: 'Drücke ${pastetext}',
			legendEdge: 'Drücke ${pastetext} und anschließend ${paste}'
		}
		]
	}
	],
	tab: 'Tab',
	pause: 'Pause',
	capslock: 'Feststell',
	escape: 'Escape',
	pageUp: 'Bild auf',
	pageDown: 'Bild ab',
	leftArrow: 'Linke Pfeiltaste',
	upArrow: 'Obere Pfeiltaste',
	rightArrow: 'Rechte Pfeiltaste',
	downArrow: 'Untere Pfeiltaste',
	insert: 'Einfügen',
	leftWindowKey: 'Linke Windowstaste',
	rightWindowKey: 'Rechte Windowstaste',
	selectKey: 'Taste auswählen',
	numpad0: 'Ziffernblock 0',
	numpad1: 'Ziffernblock 1',
	numpad2: 'Ziffernblock 2',
	numpad3: 'Ziffernblock 3',
	numpad4: 'Ziffernblock 4',
	numpad5: 'Ziffernblock 5',
	numpad6: 'Ziffernblock 6',
	numpad7: 'Ziffernblock 7',
	numpad8: 'Ziffernblock 8',
	numpad9: 'Ziffernblock 9',
	multiply: 'Multiplizieren',
	add: 'Addieren',
	subtract: 'Subtrahieren',
	decimalPoint: 'Punkt',
	divide: 'Dividieren',
	f1: 'F1',
	f2: 'F2',
	f3: 'F3',
	f4: 'F4',
	f5: 'F5',
	f6: 'F6',
	f7: 'F7',
	f8: 'F8',
	f9: 'F9',
	f10: 'F10',
	f11: 'F11',
	f12: 'F12',
	numLock: 'Ziffernblock feststellen',
	scrollLock: 'Rollen',
	semiColon: 'Semikolon',
	equalSign: 'Gleichheitszeichen',
	comma: 'Komma',
	dash: 'Bindestrich',
	period: 'Punkt',
	forwardSlash: 'Schrägstrich',
	graveAccent: 'Gravis',
	openBracket: 'Öffnende eckige Klammer',
	backSlash: 'Rückwärtsgewandter Schrägstrich',
	closeBracket: 'Schließende eckige Klammer',
	singleQuote: 'Einfaches Anführungszeichen'
} );
=======
﻿/*
 Copyright (c) 2003-2023, CKSource Holding sp. z o.o. All rights reserved.
 For licensing, see LICENSE.md or https://ckeditor.com/legal/ckeditor-oss-license
*/
CKEDITOR.plugins.setLang("a11yhelp","de",{title:"Barrierefreiheitinformationen",contents:"Hilfeinhalt. Um den Dialog zu schliessen die Taste ESC drücken.",legend:[{name:"Allgemein",items:[{name:"Editorwerkzeugleiste",legend:"Drücken Sie ${toolbarFocus} auf der Symbolleiste. Gehen Sie zur nächsten oder vorherigen Symbolleistengruppe mit TAB und SHIFT+TAB. Gehen Sie zur nächsten oder vorherigen Symbolleiste auf die Schaltfläche mit dem RECHTS- oder LINKS-Pfeil. Drücken Sie die Leertaste oder Eingabetaste, um die Schaltfläche in der Symbolleiste aktivieren."},
{name:"Editordialog",legend:"Drücke innerhalb eines Dialogs TAB, um zum nächsten Element zu springen. Drücke SHIFT+TAB, um zum vorigen Element zu springen, drücke ENTER um das Formular im Dialog abzusenden, drücke ESC, um den Dialog zu schließen. Hat der Dialog mehrere Tabs, dann kannst du durch ALT+F10 die Tab-Liste aufrufen or mittels TAB als Teil der Dialog-Tab-Reihenfolge. Ist die Tab-Liste fokussiert, dann mithilfe der Pfeiltasten (LINKS und RECHTS) zwischen den Tabs gewechselt werden."},{name:"Editor-Kontextmenü",
legend:"Dürcken Sie ${contextMenu} oder die Anwendungstaste um das Kontextmenü zu öffnen. Man kann die Pfeiltasten zum Wechsel benutzen. Mit der Leertaste oder der Enter-Taste kann man den Menüpunkt aufrufen. Schliessen Sie das Kontextmenü mit der ESC-Taste."},{name:"Editor-Listenbox",legend:"Innerhalb einer Listenbox kann man mit der TAB-Taste oder den Pfeilrunter-Taste den nächsten Menüeintrag wählen. Mit der SHIFT+TAB Tastenkombination oder der Pfeilhoch-Taste gelangt man zum vorherigen Menüpunkt. Mit der Leertaste oder Enter kann man den Menüpunkt auswählen. Drücken Sie ESC zum Verlassen des Menüs."},
{name:"Editor-Elementpfadleiste",legend:"Drücken Sie ${elementsPathFocus} um sich durch die Pfadleiste zu bewegen. Um zum nächsten Element zu gelangen drücken Sie TAB oder die Pfeilrechts-Taste. Zum vorherigen Element gelangen Sie mit der SHIFT+TAB oder der Pfeillinks-Taste. Drücken Sie die Leertaste oder Enter um das Element auszuwählen."}]},{name:"Befehle",items:[{name:"Rückgängig-Befehl",legend:"Drücken Sie ${undo}"},{name:"Wiederherstellen-Befehl",legend:"Drücken Sie ${redo}"},{name:"Fettschrift-Befehl",
legend:"Drücken Sie ${bold}"},{name:"Kursiv-Befehl",legend:"Drücken Sie ${italic}"},{name:"Unterstreichen-Befehl",legend:"Drücken Sie ${underline}"},{name:"Link-Befehl",legend:"Drücken Sie ${link}"},{name:"Werkzeugleiste einklappen-Befehl",legend:"Drücken Sie ${toolbarCollapse}"},{name:"Zugang bisheriger Fokussierung Raumbefehl ",legend:"Drücken Sie ${accessPreviousSpace}  auf den am nächsten nicht erreichbar Fokus-Abstand vor die Einfügemarke zugreifen: zwei benachbarte HR-Elemente. Wiederholen Sie die Tastenkombination um entfernte Fokusräume zu erreichen. "},
{name:"Zugang nächster Schwerpunkt Raumbefehl ",legend:"Drücken Sie $ { accessNextSpace }, um den nächsten unerreichbar Fokus Leerzeichen nach dem Cursor zum Beispiel auf: zwei benachbarten HR Elemente. Wiederholen Sie die Tastenkombination zum fernen Fokus Bereiche zu erreichen. "},{name:"Eingabehilfen",legend:"Drücken Sie ${a11yHelp}"},{name:"Einfügen als unformatierter Text. ",legend:"Drücke ${pastetext}",legendEdge:"Drücke ${pastetext} und anschließend ${paste}"}]}],tab:"Tab",pause:"Pause",capslock:"Feststell",
escape:"Escape",pageUp:"Bild auf",pageDown:"Bild ab",leftArrow:"Linke Pfeiltaste",upArrow:"Obere Pfeiltaste",rightArrow:"Rechte Pfeiltaste",downArrow:"Untere Pfeiltaste",insert:"Einfügen",leftWindowKey:"Linke Windowstaste",rightWindowKey:"Rechte Windowstaste",selectKey:"Taste auswählen",numpad0:"Ziffernblock 0",numpad1:"Ziffernblock 1",numpad2:"Ziffernblock 2",numpad3:"Ziffernblock 3",numpad4:"Ziffernblock 4",numpad5:"Ziffernblock 5",numpad6:"Ziffernblock 6",numpad7:"Ziffernblock 7",numpad8:"Ziffernblock 8",
numpad9:"Ziffernblock 9",multiply:"Multiplizieren",add:"Addieren",subtract:"Subtrahieren",decimalPoint:"Punkt",divide:"Dividieren",f1:"F1",f2:"F2",f3:"F3",f4:"F4",f5:"F5",f6:"F6",f7:"F7",f8:"F8",f9:"F9",f10:"F10",f11:"F11",f12:"F12",numLock:"Ziffernblock feststellen",scrollLock:"Rollen",semiColon:"Semikolon",equalSign:"Gleichheitszeichen",comma:"Komma",dash:"Bindestrich",period:"Punkt",forwardSlash:"Schrägstrich",graveAccent:"Gravis",openBracket:"Öffnende eckige Klammer",backSlash:"Rückwärtsgewandter Schrägstrich",
closeBracket:"Schließende eckige Klammer",singleQuote:"Einfaches Anführungszeichen"});
>>>>>>> 25daf0bd
<|MERGE_RESOLUTION|>--- conflicted
+++ resolved
@@ -1,150 +1,3 @@
-<<<<<<< HEAD
-﻿/**
- * @license Copyright (c) 2003-2022, CKSource Holding sp. z o.o. All rights reserved.
- * For licensing, see LICENSE.md or https://ckeditor.com/legal/ckeditor-oss-license
- */
-
-CKEDITOR.plugins.setLang( 'a11yhelp', 'de', {
-	title: 'Barrierefreiheitinformationen',
-	contents: 'Hilfeinhalt. Um den Dialog zu schliessen die Taste ESC drücken.',
-	legend: [
-		{
-		name: 'Allgemein',
-		items: [
-			{
-			name: 'Editorwerkzeugleiste',
-			legend: 'Drücken Sie ${toolbarFocus} auf der Symbolleiste. Gehen Sie zur nächsten oder vorherigen Symbolleistengruppe mit TAB und SHIFT+TAB. Gehen Sie zur nächsten oder vorherigen Symbolleiste auf die Schaltfläche mit dem RECHTS- oder LINKS-Pfeil. Drücken Sie die Leertaste oder Eingabetaste, um die Schaltfläche in der Symbolleiste aktivieren.'
-		},
-
-			{
-			name: 'Editordialog',
-			legend:
-				'Drücke innerhalb eines Dialogs TAB, um zum nächsten Element zu springen. Drücke SHIFT+TAB, um zum vorigen Element zu springen, drücke ENTER um das Formular im Dialog abzusenden, drücke ESC, um den Dialog zu schließen. Hat der Dialog mehrere Tabs, dann kannst du durch ALT+F10 die Tab-Liste aufrufen or mittels TAB als Teil der Dialog-Tab-Reihenfolge. Ist die Tab-Liste fokussiert, dann mithilfe der Pfeiltasten (LINKS und RECHTS) zwischen den Tabs gewechselt werden.'
-		},
-
-			{
-			name: 'Editor-Kontextmenü',
-			legend: 'Dürcken Sie ${contextMenu} oder die Anwendungstaste um das Kontextmenü zu öffnen. Man kann die Pfeiltasten zum Wechsel benutzen. Mit der Leertaste oder der Enter-Taste kann man den Menüpunkt aufrufen. Schliessen Sie das Kontextmenü mit der ESC-Taste.'
-		},
-
-			{
-			name: 'Editor-Listenbox',
-			legend: 'Innerhalb einer Listenbox kann man mit der TAB-Taste oder den Pfeilrunter-Taste den nächsten Menüeintrag wählen. Mit der SHIFT+TAB Tastenkombination oder der Pfeilhoch-Taste gelangt man zum vorherigen Menüpunkt. Mit der Leertaste oder Enter kann man den Menüpunkt auswählen. Drücken Sie ESC zum Verlassen des Menüs.'
-		},
-
-			{
-			name: 'Editor-Elementpfadleiste',
-			legend: 'Drücken Sie ${elementsPathFocus} um sich durch die Pfadleiste zu bewegen. Um zum nächsten Element zu gelangen drücken Sie TAB oder die Pfeilrechts-Taste. Zum vorherigen Element gelangen Sie mit der SHIFT+TAB oder der Pfeillinks-Taste. Drücken Sie die Leertaste oder Enter um das Element auszuwählen.'
-		}
-		]
-	},
-		{
-		name: 'Befehle',
-		items: [
-			{
-			name: 'Rückgängig-Befehl',
-			legend: 'Drücken Sie ${undo}'
-		},
-			{
-			name: 'Wiederherstellen-Befehl',
-			legend: 'Drücken Sie ${redo}'
-		},
-			{
-			name: 'Fettschrift-Befehl',
-			legend: 'Drücken Sie ${bold}'
-		},
-			{
-			name: 'Kursiv-Befehl',
-			legend: 'Drücken Sie ${italic}'
-		},
-			{
-			name: 'Unterstreichen-Befehl',
-			legend: 'Drücken Sie ${underline}'
-		},
-			{
-			name: 'Link-Befehl',
-			legend: 'Drücken Sie ${link}'
-		},
-			{
-			name: 'Werkzeugleiste einklappen-Befehl',
-			legend: 'Drücken Sie ${toolbarCollapse}'
-		},
-			{
-			name: 'Zugang bisheriger Fokussierung Raumbefehl ',
-			legend: 'Drücken Sie ${accessPreviousSpace}  auf den am nächsten nicht erreichbar Fokus-Abstand vor die Einfügemarke zugreifen: zwei benachbarte HR-Elemente. Wiederholen Sie die Tastenkombination um entfernte Fokusräume zu erreichen. '
-		},
-			{
-			name: 'Zugang nächster Schwerpunkt Raumbefehl ',
-			legend: 'Drücken Sie $ { accessNextSpace }, um den nächsten unerreichbar Fokus Leerzeichen nach dem Cursor zum Beispiel auf: zwei benachbarten HR Elemente. Wiederholen Sie die Tastenkombination zum fernen Fokus Bereiche zu erreichen. '
-		},
-			{
-			name: 'Eingabehilfen',
-			legend: 'Drücken Sie ${a11yHelp}'
-		},
-			{
-			name: 'Einfügen als unformatierter Text. ',
-			legend: 'Drücke ${pastetext}',
-			legendEdge: 'Drücke ${pastetext} und anschließend ${paste}'
-		}
-		]
-	}
-	],
-	tab: 'Tab',
-	pause: 'Pause',
-	capslock: 'Feststell',
-	escape: 'Escape',
-	pageUp: 'Bild auf',
-	pageDown: 'Bild ab',
-	leftArrow: 'Linke Pfeiltaste',
-	upArrow: 'Obere Pfeiltaste',
-	rightArrow: 'Rechte Pfeiltaste',
-	downArrow: 'Untere Pfeiltaste',
-	insert: 'Einfügen',
-	leftWindowKey: 'Linke Windowstaste',
-	rightWindowKey: 'Rechte Windowstaste',
-	selectKey: 'Taste auswählen',
-	numpad0: 'Ziffernblock 0',
-	numpad1: 'Ziffernblock 1',
-	numpad2: 'Ziffernblock 2',
-	numpad3: 'Ziffernblock 3',
-	numpad4: 'Ziffernblock 4',
-	numpad5: 'Ziffernblock 5',
-	numpad6: 'Ziffernblock 6',
-	numpad7: 'Ziffernblock 7',
-	numpad8: 'Ziffernblock 8',
-	numpad9: 'Ziffernblock 9',
-	multiply: 'Multiplizieren',
-	add: 'Addieren',
-	subtract: 'Subtrahieren',
-	decimalPoint: 'Punkt',
-	divide: 'Dividieren',
-	f1: 'F1',
-	f2: 'F2',
-	f3: 'F3',
-	f4: 'F4',
-	f5: 'F5',
-	f6: 'F6',
-	f7: 'F7',
-	f8: 'F8',
-	f9: 'F9',
-	f10: 'F10',
-	f11: 'F11',
-	f12: 'F12',
-	numLock: 'Ziffernblock feststellen',
-	scrollLock: 'Rollen',
-	semiColon: 'Semikolon',
-	equalSign: 'Gleichheitszeichen',
-	comma: 'Komma',
-	dash: 'Bindestrich',
-	period: 'Punkt',
-	forwardSlash: 'Schrägstrich',
-	graveAccent: 'Gravis',
-	openBracket: 'Öffnende eckige Klammer',
-	backSlash: 'Rückwärtsgewandter Schrägstrich',
-	closeBracket: 'Schließende eckige Klammer',
-	singleQuote: 'Einfaches Anführungszeichen'
-} );
-=======
 ﻿/*
  Copyright (c) 2003-2023, CKSource Holding sp. z o.o. All rights reserved.
  For licensing, see LICENSE.md or https://ckeditor.com/legal/ckeditor-oss-license
@@ -157,5 +10,4 @@
 {name:"Zugang nächster Schwerpunkt Raumbefehl ",legend:"Drücken Sie $ { accessNextSpace }, um den nächsten unerreichbar Fokus Leerzeichen nach dem Cursor zum Beispiel auf: zwei benachbarten HR Elemente. Wiederholen Sie die Tastenkombination zum fernen Fokus Bereiche zu erreichen. "},{name:"Eingabehilfen",legend:"Drücken Sie ${a11yHelp}"},{name:"Einfügen als unformatierter Text. ",legend:"Drücke ${pastetext}",legendEdge:"Drücke ${pastetext} und anschließend ${paste}"}]}],tab:"Tab",pause:"Pause",capslock:"Feststell",
 escape:"Escape",pageUp:"Bild auf",pageDown:"Bild ab",leftArrow:"Linke Pfeiltaste",upArrow:"Obere Pfeiltaste",rightArrow:"Rechte Pfeiltaste",downArrow:"Untere Pfeiltaste",insert:"Einfügen",leftWindowKey:"Linke Windowstaste",rightWindowKey:"Rechte Windowstaste",selectKey:"Taste auswählen",numpad0:"Ziffernblock 0",numpad1:"Ziffernblock 1",numpad2:"Ziffernblock 2",numpad3:"Ziffernblock 3",numpad4:"Ziffernblock 4",numpad5:"Ziffernblock 5",numpad6:"Ziffernblock 6",numpad7:"Ziffernblock 7",numpad8:"Ziffernblock 8",
 numpad9:"Ziffernblock 9",multiply:"Multiplizieren",add:"Addieren",subtract:"Subtrahieren",decimalPoint:"Punkt",divide:"Dividieren",f1:"F1",f2:"F2",f3:"F3",f4:"F4",f5:"F5",f6:"F6",f7:"F7",f8:"F8",f9:"F9",f10:"F10",f11:"F11",f12:"F12",numLock:"Ziffernblock feststellen",scrollLock:"Rollen",semiColon:"Semikolon",equalSign:"Gleichheitszeichen",comma:"Komma",dash:"Bindestrich",period:"Punkt",forwardSlash:"Schrägstrich",graveAccent:"Gravis",openBracket:"Öffnende eckige Klammer",backSlash:"Rückwärtsgewandter Schrägstrich",
-closeBracket:"Schließende eckige Klammer",singleQuote:"Einfaches Anführungszeichen"});
->>>>>>> 25daf0bd
+closeBracket:"Schließende eckige Klammer",singleQuote:"Einfaches Anführungszeichen"});