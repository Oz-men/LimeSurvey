<<<<<<< HEAD
﻿/**
 * @license Copyright (c) 2003-2022, CKSource Holding sp. z o.o. All rights reserved.
 * For licensing, see LICENSE.md or https://ckeditor.com/legal/ckeditor-oss-license
 */

CKEDITOR.plugins.setLang( 'a11yhelp', 'af', {
	title: 'Toeganglikheid instruksies',
	contents: 'Hulp inhoud. Druk ESC om toe te maak.',
	legend: [
		{
		name: 'Algemeen',
		items: [
			{
			name: 'Bewerker balk',
			legend: 'Druk ${toolbarFocus} om op die werkbalk te land. Beweeg na die volgende en voorige wekrbalkgroep met TAB and SHIFT+TAB. Beweeg na die volgende en voorige werkbalkknop met die regter of linker pyl. Druk SPASIE of ENTER om die knop te bevestig.'
		},

			{
			name: 'Bewerker dialoog',
			legend:
				'Inside a dialog, press TAB to navigate to the next dialog element, press SHIFT+TAB to move to the previous dialog element, press ENTER to submit the dialog, press ESC to cancel the dialog. When a dialog has multiple tabs, the tab list can be reached either with ALT+F10 or with TAB as part of the dialog tabbing order. With tab list focused, move to the next and previous tab with RIGHT and LEFT ARROW, respectively. Press ESC to discard changes and close the dialog. The focus will be moved back to the editing area upon leaving the dialog.'  // MISSING
		},

			{
			name: 'Bewerkerinhoudmenu',
			legend: 'Press ${contextMenu} or APPLICATION KEY to open context-menu. Then move to next menu option with TAB or DOWN ARROW. Move to previous option with SHIFT+TAB or UP ARROW. Press SPACE or ENTER to select the menu option. Open sub-menu of current option with SPACE or ENTER or RIGHT ARROW. Go back to parent menu item with ESC or LEFT ARROW. Close context menu with ESC.' // MISSING
		},

			{
			name: 'Editor List Box', // MISSING
			legend: 'Inside a list-box, move to next list item with TAB OR DOWN ARROW. Move to previous list item with SHIFT+TAB or UP ARROW. Press SPACE or ENTER to select the list option. Press ESC to close the list-box.' // MISSING
		},

			{
			name: 'Editor Element Path Bar', // MISSING
			legend: 'Press ${elementsPathFocus} to navigate to the elements path bar. Move to next element button with TAB or RIGHT ARROW. Move to previous button with SHIFT+TAB or LEFT ARROW. Press SPACE or ENTER to select the element in editor.' // MISSING
		}
		]
	},
		{
		name: 'Commands', // MISSING
		items: [
			{
			name: ' Undo command', // MISSING
			legend: 'Press ${undo}' // MISSING
		},
			{
			name: ' Redo command', // MISSING
			legend: 'Press ${redo}' // MISSING
		},
			{
			name: ' Bold command', // MISSING
			legend: 'Press ${bold}' // MISSING
		},
			{
			name: ' Italic command', // MISSING
			legend: 'Press ${italic}' // MISSING
		},
			{
			name: ' Underline command', // MISSING
			legend: 'Press ${underline}' // MISSING
		},
			{
			name: ' Link command', // MISSING
			legend: 'Press ${link}' // MISSING
		},
			{
			name: ' Toolbar Collapse command', // MISSING
			legend: 'Press ${toolbarCollapse}' // MISSING
		},
			{
			name: ' Access previous focus space command', // MISSING
			legend: 'Press ${accessPreviousSpace} to access the closest unreachable focus space before the caret, for example: two adjacent HR elements. Repeat the key combination to reach distant focus spaces.' // MISSING
		},
			{
			name: ' Access next focus space command', // MISSING
			legend: 'Press ${accessNextSpace} to access the closest unreachable focus space after the caret, for example: two adjacent HR elements. Repeat the key combination to reach distant focus spaces.' // MISSING
		},
			{
			name: ' Accessibility Help', // MISSING
			legend: 'Press ${a11yHelp}' // MISSING
		},
			{
			name: ' Paste as plain text', // MISSING
			legend: 'Press ${pastetext}', // MISSING
			legendEdge: 'Press ${pastetext}, followed by ${paste}' // MISSING
		}
		]
	}
	],
	tab: 'Tab', // MISSING
	pause: 'Pouse',
	capslock: 'Hoofletterslot',
	escape: 'Ontsnap',
	pageUp: 'Blaaiop',
	pageDown: 'Blaaiaf',
	leftArrow: 'Linkspyl',
	upArrow: 'Oppyl',
	rightArrow: 'Regterpyl',
	downArrow: 'Afpyl',
	insert: 'Toevoeg',
	leftWindowKey: 'Left Windows key', // MISSING
	rightWindowKey: 'Right Windows key', // MISSING
	selectKey: 'Select key', // MISSING
	numpad0: 'Nommerblok 0',
	numpad1: 'Nommerblok 1',
	numpad2: 'Nommerblok 2',
	numpad3: 'Nommerblok 3',
	numpad4: 'Nommerblok 4',
	numpad5: 'Nommerblok 5',
	numpad6: 'Nommerblok 6',
	numpad7: 'Nommerblok 7',
	numpad8: 'Nommerblok 8',
	numpad9: 'Nommerblok 9',
	multiply: 'Maal',
	add: 'Plus',
	subtract: 'Minus',
	decimalPoint: 'Desimaalepunt',
	divide: 'Gedeeldeur',
	f1: 'F1',
	f2: 'F2',
	f3: 'F3',
	f4: 'F4',
	f5: 'F5',
	f6: 'F6',
	f7: 'F7',
	f8: 'F8',
	f9: 'F9',
	f10: 'F10',
	f11: 'F11',
	f12: 'F12',
	numLock: 'Nommervergrendel',
	scrollLock: 'Rolvergrendel',
	semiColon: 'Kommapunt',
	equalSign: 'Isgelykaan',
	comma: 'Komma',
	dash: 'Koppelteken',
	period: 'Punt',
	forwardSlash: 'Skuinsstreep',
	graveAccent: 'Aksentteken',
	openBracket: 'Oopblokhakkie',
	backSlash: 'Trustreep',
	closeBracket: 'Toeblokhakkie',
	singleQuote: 'Enkelaanhaalingsteken'
} );
=======
﻿/*
 Copyright (c) 2003-2023, CKSource Holding sp. z o.o. All rights reserved.
 For licensing, see LICENSE.md or https://ckeditor.com/legal/ckeditor-oss-license
*/
CKEDITOR.plugins.setLang("a11yhelp","af",{title:"Toeganglikheid instruksies",contents:"Hulp inhoud. Druk ESC om toe te maak.",legend:[{name:"Algemeen",items:[{name:"Bewerker balk",legend:"Druk ${toolbarFocus} om op die werkbalk te land. Beweeg na die volgende en voorige wekrbalkgroep met TAB and SHIFT+TAB. Beweeg na die volgende en voorige werkbalkknop met die regter of linker pyl. Druk SPASIE of ENTER om die knop te bevestig."},{name:"Bewerker dialoog",legend:"Inside a dialog, press TAB to navigate to the next dialog element, press SHIFT+TAB to move to the previous dialog element, press ENTER to submit the dialog, press ESC to cancel the dialog. When a dialog has multiple tabs, the tab list can be reached either with ALT+F10 or with TAB as part of the dialog tabbing order. With tab list focused, move to the next and previous tab with RIGHT and LEFT ARROW, respectively. Press ESC to discard changes and close the dialog. The focus will be moved back to the editing area upon leaving the dialog."},
{name:"Bewerkerinhoudmenu",legend:"Press ${contextMenu} or APPLICATION KEY to open context-menu. Then move to next menu option with TAB or DOWN ARROW. Move to previous option with SHIFT+TAB or UP ARROW. Press SPACE or ENTER to select the menu option. Open sub-menu of current option with SPACE or ENTER or RIGHT ARROW. Go back to parent menu item with ESC or LEFT ARROW. Close context menu with ESC."},{name:"Editor List Box",legend:"Inside a list-box, move to next list item with TAB OR DOWN ARROW. Move to previous list item with SHIFT+TAB or UP ARROW. Press SPACE or ENTER to select the list option. Press ESC to close the list-box."},
{name:"Editor Element Path Bar",legend:"Press ${elementsPathFocus} to navigate to the elements path bar. Move to next element button with TAB or RIGHT ARROW. Move to previous button with SHIFT+TAB or LEFT ARROW. Press SPACE or ENTER to select the element in editor."}]},{name:"Commands",items:[{name:" Undo command",legend:"Press ${undo}"},{name:" Redo command",legend:"Press ${redo}"},{name:" Bold command",legend:"Press ${bold}"},{name:" Italic command",legend:"Press ${italic}"},{name:" Underline command",
legend:"Press ${underline}"},{name:" Link command",legend:"Press ${link}"},{name:" Toolbar Collapse command",legend:"Press ${toolbarCollapse}"},{name:" Access previous focus space command",legend:"Press ${accessPreviousSpace} to access the closest unreachable focus space before the caret, for example: two adjacent HR elements. Repeat the key combination to reach distant focus spaces."},{name:" Access next focus space command",legend:"Press ${accessNextSpace} to access the closest unreachable focus space after the caret, for example: two adjacent HR elements. Repeat the key combination to reach distant focus spaces."},
{name:" Accessibility Help",legend:"Press ${a11yHelp}"},{name:" Paste as plain text",legend:"Press ${pastetext}",legendEdge:"Press ${pastetext}, followed by ${paste}"}]}],tab:"Tab",pause:"Pouse",capslock:"Hoofletterslot",escape:"Ontsnap",pageUp:"Blaaiop",pageDown:"Blaaiaf",leftArrow:"Linkspyl",upArrow:"Oppyl",rightArrow:"Regterpyl",downArrow:"Afpyl",insert:"Toevoeg",leftWindowKey:"Left Windows key",rightWindowKey:"Right Windows key",selectKey:"Select key",numpad0:"Nommerblok 0",numpad1:"Nommerblok 1",
numpad2:"Nommerblok 2",numpad3:"Nommerblok 3",numpad4:"Nommerblok 4",numpad5:"Nommerblok 5",numpad6:"Nommerblok 6",numpad7:"Nommerblok 7",numpad8:"Nommerblok 8",numpad9:"Nommerblok 9",multiply:"Maal",add:"Plus",subtract:"Minus",decimalPoint:"Desimaalepunt",divide:"Gedeeldeur",f1:"F1",f2:"F2",f3:"F3",f4:"F4",f5:"F5",f6:"F6",f7:"F7",f8:"F8",f9:"F9",f10:"F10",f11:"F11",f12:"F12",numLock:"Nommervergrendel",scrollLock:"Rolvergrendel",semiColon:"Kommapunt",equalSign:"Isgelykaan",comma:"Komma",dash:"Koppelteken",
period:"Punt",forwardSlash:"Skuinsstreep",graveAccent:"Aksentteken",openBracket:"Oopblokhakkie",backSlash:"Trustreep",closeBracket:"Toeblokhakkie",singleQuote:"Enkelaanhaalingsteken"});
>>>>>>> 25daf0bd
<|MERGE_RESOLUTION|>--- conflicted
+++ resolved
@@ -1,150 +1,3 @@
-<<<<<<< HEAD
-﻿/**
- * @license Copyright (c) 2003-2022, CKSource Holding sp. z o.o. All rights reserved.
- * For licensing, see LICENSE.md or https://ckeditor.com/legal/ckeditor-oss-license
- */
-
-CKEDITOR.plugins.setLang( 'a11yhelp', 'af', {
-	title: 'Toeganglikheid instruksies',
-	contents: 'Hulp inhoud. Druk ESC om toe te maak.',
-	legend: [
-		{
-		name: 'Algemeen',
-		items: [
-			{
-			name: 'Bewerker balk',
-			legend: 'Druk ${toolbarFocus} om op die werkbalk te land. Beweeg na die volgende en voorige wekrbalkgroep met TAB and SHIFT+TAB. Beweeg na die volgende en voorige werkbalkknop met die regter of linker pyl. Druk SPASIE of ENTER om die knop te bevestig.'
-		},
-
-			{
-			name: 'Bewerker dialoog',
-			legend:
-				'Inside a dialog, press TAB to navigate to the next dialog element, press SHIFT+TAB to move to the previous dialog element, press ENTER to submit the dialog, press ESC to cancel the dialog. When a dialog has multiple tabs, the tab list can be reached either with ALT+F10 or with TAB as part of the dialog tabbing order. With tab list focused, move to the next and previous tab with RIGHT and LEFT ARROW, respectively. Press ESC to discard changes and close the dialog. The focus will be moved back to the editing area upon leaving the dialog.'  // MISSING
-		},
-
-			{
-			name: 'Bewerkerinhoudmenu',
-			legend: 'Press ${contextMenu} or APPLICATION KEY to open context-menu. Then move to next menu option with TAB or DOWN ARROW. Move to previous option with SHIFT+TAB or UP ARROW. Press SPACE or ENTER to select the menu option. Open sub-menu of current option with SPACE or ENTER or RIGHT ARROW. Go back to parent menu item with ESC or LEFT ARROW. Close context menu with ESC.' // MISSING
-		},
-
-			{
-			name: 'Editor List Box', // MISSING
-			legend: 'Inside a list-box, move to next list item with TAB OR DOWN ARROW. Move to previous list item with SHIFT+TAB or UP ARROW. Press SPACE or ENTER to select the list option. Press ESC to close the list-box.' // MISSING
-		},
-
-			{
-			name: 'Editor Element Path Bar', // MISSING
-			legend: 'Press ${elementsPathFocus} to navigate to the elements path bar. Move to next element button with TAB or RIGHT ARROW. Move to previous button with SHIFT+TAB or LEFT ARROW. Press SPACE or ENTER to select the element in editor.' // MISSING
-		}
-		]
-	},
-		{
-		name: 'Commands', // MISSING
-		items: [
-			{
-			name: ' Undo command', // MISSING
-			legend: 'Press ${undo}' // MISSING
-		},
-			{
-			name: ' Redo command', // MISSING
-			legend: 'Press ${redo}' // MISSING
-		},
-			{
-			name: ' Bold command', // MISSING
-			legend: 'Press ${bold}' // MISSING
-		},
-			{
-			name: ' Italic command', // MISSING
-			legend: 'Press ${italic}' // MISSING
-		},
-			{
-			name: ' Underline command', // MISSING
-			legend: 'Press ${underline}' // MISSING
-		},
-			{
-			name: ' Link command', // MISSING
-			legend: 'Press ${link}' // MISSING
-		},
-			{
-			name: ' Toolbar Collapse command', // MISSING
-			legend: 'Press ${toolbarCollapse}' // MISSING
-		},
-			{
-			name: ' Access previous focus space command', // MISSING
-			legend: 'Press ${accessPreviousSpace} to access the closest unreachable focus space before the caret, for example: two adjacent HR elements. Repeat the key combination to reach distant focus spaces.' // MISSING
-		},
-			{
-			name: ' Access next focus space command', // MISSING
-			legend: 'Press ${accessNextSpace} to access the closest unreachable focus space after the caret, for example: two adjacent HR elements. Repeat the key combination to reach distant focus spaces.' // MISSING
-		},
-			{
-			name: ' Accessibility Help', // MISSING
-			legend: 'Press ${a11yHelp}' // MISSING
-		},
-			{
-			name: ' Paste as plain text', // MISSING
-			legend: 'Press ${pastetext}', // MISSING
-			legendEdge: 'Press ${pastetext}, followed by ${paste}' // MISSING
-		}
-		]
-	}
-	],
-	tab: 'Tab', // MISSING
-	pause: 'Pouse',
-	capslock: 'Hoofletterslot',
-	escape: 'Ontsnap',
-	pageUp: 'Blaaiop',
-	pageDown: 'Blaaiaf',
-	leftArrow: 'Linkspyl',
-	upArrow: 'Oppyl',
-	rightArrow: 'Regterpyl',
-	downArrow: 'Afpyl',
-	insert: 'Toevoeg',
-	leftWindowKey: 'Left Windows key', // MISSING
-	rightWindowKey: 'Right Windows key', // MISSING
-	selectKey: 'Select key', // MISSING
-	numpad0: 'Nommerblok 0',
-	numpad1: 'Nommerblok 1',
-	numpad2: 'Nommerblok 2',
-	numpad3: 'Nommerblok 3',
-	numpad4: 'Nommerblok 4',
-	numpad5: 'Nommerblok 5',
-	numpad6: 'Nommerblok 6',
-	numpad7: 'Nommerblok 7',
-	numpad8: 'Nommerblok 8',
-	numpad9: 'Nommerblok 9',
-	multiply: 'Maal',
-	add: 'Plus',
-	subtract: 'Minus',
-	decimalPoint: 'Desimaalepunt',
-	divide: 'Gedeeldeur',
-	f1: 'F1',
-	f2: 'F2',
-	f3: 'F3',
-	f4: 'F4',
-	f5: 'F5',
-	f6: 'F6',
-	f7: 'F7',
-	f8: 'F8',
-	f9: 'F9',
-	f10: 'F10',
-	f11: 'F11',
-	f12: 'F12',
-	numLock: 'Nommervergrendel',
-	scrollLock: 'Rolvergrendel',
-	semiColon: 'Kommapunt',
-	equalSign: 'Isgelykaan',
-	comma: 'Komma',
-	dash: 'Koppelteken',
-	period: 'Punt',
-	forwardSlash: 'Skuinsstreep',
-	graveAccent: 'Aksentteken',
-	openBracket: 'Oopblokhakkie',
-	backSlash: 'Trustreep',
-	closeBracket: 'Toeblokhakkie',
-	singleQuote: 'Enkelaanhaalingsteken'
-} );
-=======
 ﻿/*
  Copyright (c) 2003-2023, CKSource Holding sp. z o.o. All rights reserved.
  For licensing, see LICENSE.md or https://ckeditor.com/legal/ckeditor-oss-license
@@ -155,5 +8,4 @@
 legend:"Press ${underline}"},{name:" Link command",legend:"Press ${link}"},{name:" Toolbar Collapse command",legend:"Press ${toolbarCollapse}"},{name:" Access previous focus space command",legend:"Press ${accessPreviousSpace} to access the closest unreachable focus space before the caret, for example: two adjacent HR elements. Repeat the key combination to reach distant focus spaces."},{name:" Access next focus space command",legend:"Press ${accessNextSpace} to access the closest unreachable focus space after the caret, for example: two adjacent HR elements. Repeat the key combination to reach distant focus spaces."},
 {name:" Accessibility Help",legend:"Press ${a11yHelp}"},{name:" Paste as plain text",legend:"Press ${pastetext}",legendEdge:"Press ${pastetext}, followed by ${paste}"}]}],tab:"Tab",pause:"Pouse",capslock:"Hoofletterslot",escape:"Ontsnap",pageUp:"Blaaiop",pageDown:"Blaaiaf",leftArrow:"Linkspyl",upArrow:"Oppyl",rightArrow:"Regterpyl",downArrow:"Afpyl",insert:"Toevoeg",leftWindowKey:"Left Windows key",rightWindowKey:"Right Windows key",selectKey:"Select key",numpad0:"Nommerblok 0",numpad1:"Nommerblok 1",
 numpad2:"Nommerblok 2",numpad3:"Nommerblok 3",numpad4:"Nommerblok 4",numpad5:"Nommerblok 5",numpad6:"Nommerblok 6",numpad7:"Nommerblok 7",numpad8:"Nommerblok 8",numpad9:"Nommerblok 9",multiply:"Maal",add:"Plus",subtract:"Minus",decimalPoint:"Desimaalepunt",divide:"Gedeeldeur",f1:"F1",f2:"F2",f3:"F3",f4:"F4",f5:"F5",f6:"F6",f7:"F7",f8:"F8",f9:"F9",f10:"F10",f11:"F11",f12:"F12",numLock:"Nommervergrendel",scrollLock:"Rolvergrendel",semiColon:"Kommapunt",equalSign:"Isgelykaan",comma:"Komma",dash:"Koppelteken",
-period:"Punt",forwardSlash:"Skuinsstreep",graveAccent:"Aksentteken",openBracket:"Oopblokhakkie",backSlash:"Trustreep",closeBracket:"Toeblokhakkie",singleQuote:"Enkelaanhaalingsteken"});
->>>>>>> 25daf0bd
+period:"Punt",forwardSlash:"Skuinsstreep",graveAccent:"Aksentteken",openBracket:"Oopblokhakkie",backSlash:"Trustreep",closeBracket:"Toeblokhakkie",singleQuote:"Enkelaanhaalingsteken"});