<template>
</template>
<script>
export default {
  name: 'AbstractRepresentation',
  data() {return {}},
  computed: {
    files() {
      return this.$store.state.fileList
    },
  },
  methods: {
    inTransit(file) {
      return file.inTransit;
    },
    selectAllFiles() {
      this.$store.commit("markAllFilesSelected");
    },
    fileClass(file) {
      let htmlClasses = "scoped-file-icon ";
      if (this.inDeletion(file)) {
        htmlClasses += "file-in-deletion ";
      }
      if (this.inTransit(file) === true ) {
        htmlClasses += "file-in-transit ";
        if (this.$store.state.transitType === "move") {
          htmlClasses += "move ";
        }
        if (this.$store.state.transitType === "copy") {
          htmlClasses += "copy ";
        }
      }
      if (file.selected) {
        htmlClasses += "selected ";
      }
      return htmlClasses;
    },
    inDeletion(file) {
      return this.fileInDeletion === file.path;
    },
    deleteFile(file) {
      this.$dialog
        .confirm(
          this.translate("You are sure you want to delete %s").replace(
            "%s",
            file.shortName
          )
        )
        .then(dialog => {
          this.loadingState = true;
          this.$store
            .dispatch("deleteFile", file)
            .then(
              result => {},
              error => {
                this.$log.error(error);
              }
            )
            .finally(() => {
              this.loadingState = false;
            });
        })
        .catch(() => {
          this.$log.log("Clicked on cancel");
        });
    },
    copyFile(file) {
      this.$store.commit("copyFiles");
      this.$set(file, 'inTransit', true);
<<<<<<< HEAD
=======
       $('[data-toggle="tooltip"]').tooltip('hide');
      //file.inTransit = true;
>>>>>>> 3cd6199c
    },
    moveFile(file) {
      this.$store.commit("moveFiles");
      this.$set(file, 'inTransit', true);
<<<<<<< HEAD
=======
      $('[data-toggle="tooltip"]').tooltip('hide');
      //file.inTransit = true;
>>>>>>> 3cd6199c
    },
    cancelTransit(file) {
      this.$set(file, 'inTransit', false);
      if (this.$store.getters.filesInTransit.length === 0) {
        this.$store.commit('noTransit');
        $('[data-toggle="tooltip"]').tooltip('hide');
      }
    }
  }
};
</script><|MERGE_RESOLUTION|>--- conflicted
+++ resolved
@@ -67,20 +67,14 @@
     copyFile(file) {
       this.$store.commit("copyFiles");
       this.$set(file, 'inTransit', true);
-<<<<<<< HEAD
-=======
        $('[data-toggle="tooltip"]').tooltip('hide');
       //file.inTransit = true;
->>>>>>> 3cd6199c
     },
     moveFile(file) {
       this.$store.commit("moveFiles");
       this.$set(file, 'inTransit', true);
-<<<<<<< HEAD
-=======
       $('[data-toggle="tooltip"]').tooltip('hide');
       //file.inTransit = true;
->>>>>>> 3cd6199c
     },
     cancelTransit(file) {
       this.$set(file, 'inTransit', false);
