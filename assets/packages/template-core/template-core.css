--- conflicted
+++ resolved
@@ -244,7 +244,6 @@
 }
 
 /* Hide the other content inside sr-only */
-<<<<<<< HEAD
 .radio-item label.ls-label-xs-visibility>*,
 .checkbox-item label.ls-label-xs-visibility>* {
     position: absolute;
@@ -262,87 +261,4 @@
 .dir-rtl .radio-item label.ls-label-xs-visibility>*,
 .dir-rtl .checkbox-item label.ls-label-xs-visibility>* {
     left: -10000px;
-}
-
-/* hide answers for text-display question */
-.boilerplate .answer-container {
-    display: none;
-=======
-.radio-item label.ls-label-xs-visibility > * ,.checkbox-item label.ls-label-xs-visibility > *{
-    position:absolute;
-    top:auto;
-    width:1px;
-    height:1px;
-    overflow:hidden;
-}
-.dir-ltr .radio-item label.ls-label-xs-visibility > * ,.dir-ltr .checkbox-item label.ls-label-xs-visibility > * {left:-10000px;}
-.dir-rtl .radio-item label.ls-label-xs-visibility > * ,.dir-rtl .checkbox-item label.ls-label-xs-visibility > * {left:-10000px;}
-
-/*
-Max width before this PARTICULAR table gets nasty
-For iPads specifically : add this : (min-device-width: 768px) and (max-device-width: 1024px)
-*/
-@media
-only screen and (max-width: 760px),
-(min-device-width: 768px) and (max-device-width: 1024px)  {
-    table.ls-answers,table.ls-answers thead,table.ls-answers tbody,table.ls-answers th,table.ls-answers td,table.ls-answers tr {display: block;}
-    .dir-ltr table.ls-answers,.dir-ltr table.ls-answers thead,.dir-ltr table.ls-answers tbody,.dir-ltr table.ls-answers th,.dir-ltr table.ls-answers td,table.ls-answers tr {text-align:left;}
-    .dir-rtl table.ls-answers,.dir-rtl table.ls-answers thead,.dir-rtl table.ls-answers tbody,.dir-rtl table.ls-answers th,.dir-rtl table.ls-answers td,table.ls-answers tr {text-align:right;}
-
-    table.ls-answers thead{display:none} /* We don't need it for accessibility : we already have the label */
-
-    table.ls-answers tbody td{text-align:left;}
-    table.ls-answers .information-item:empty{display:none}
-    .dir-rtl table.ls-answers tbody td{text-align:right;}
-    .ls-answers td.radio-item,.ls-answers td.checkbox-item{padding: 4px;}
-    .dir-ltr .ls-answers td.radio-item,.dir-ltr .ls-answers td.checkbox-item{padding-left: 24px;padding-right: 4px;}
-    .dir-rtl .ls-answers td.radio-item,.dir-rtl .ls-answers td.checkbox-item{padding-right: 24px;padding-left: 4px;}
-
-    table.ls-answers tbody .control-label{text-align:left}
-    .dir-rtl table.ls-answers tbody .control-label{text-align:right}
-    table.ls-answers .answertextright{text-align:right}
-    .dir-rtl table.ls-answers .answertextright{text-align:left}
-
-    /* Show the label */
-    table.ls-answers .ls-label-xs-visibility
-    {
-        display:block;
-        position:relative;
-        width: auto;
-        height: auto;
-        overflow:initial;
-        white-space: normal;
-    }
-    .dir-ltr table.ls-answers .ls-label-xs-visibility{left:auto;}
-    .dir-rtl table.ls-answers .ls-label-xs-visibility{right:auto;}
-
-    table.ls-answers .radio-item .ls-label-xs-visibility,table.ls-answers .checkbox-item .ls-label-xs-visibility{
-        line-height: initial;
-        text-indent: initial;
-    }
-    .dir-ltr table.ls-answers .radio-item .ls-label-xs-visibility,.dir-ltr table.ls-answers .checkbox-item .ls-label-xs-visibility{margin-left:0;}
-    .dir-rtl table.ls-answers .radio-item .ls-label-xs-visibility,.dir-rtl table.ls-answers .checkbox-item .ls-label-xs-visibility{margin-right:0;}
-
-    table.ls-answers .ls-label-xs-visibility > *
-    {
-        position:relative;
-        top:auto;
-        width:auto;
-        height:auto;
-        overflow:auto;
-    }
-    .dir-ltr table.ls-answers .ls-label-xs-visibility > * {left:auto;}
-    .dir-rtl table.ls-answers .ls-label-xs-visibility > * {right:auto;}
-
-    .dir-ltr table.ls-answers .radio-item label.ls-label-xs-visibility::before,.dir-ltr table.ls-answers .checkbox-item label.ls-label-xs-visibility::before {margin-left:-20px;}
-    .dir-rtl table.ls-answers .radio-item label.ls-label-xs-visibility::before,.dir-rtl table.ls-answers .checkbox-item label.ls-label-xs-visibility::before {margin-right:-20px;}
-    .dir-ltr table.ls-answers .radio-item label.ls-label-xs-visibility::after,.dir-ltr table.ls-answers .checkbox-item label.ls-label-xs-visibility::after {margin-left:-20px;}
-    .dir-rtl table.ls-answers .radio-item label.ls-label-xs-visibility::after,.dir-rtl table.ls-answers .checkbox-item label.ls-label-xs-visibility::after {margin-right:-20px;}
-
-    table.ls-answers > tbody > tr:hover {
-        background-color: transparent;
-    }
-    /* bs fix */
-    table.ls-answers td.visible-xs,table.ls-answers th.visible-xs{display:block !important}
->>>>>>> f7f5f885
 }