--- conflicted
+++ resolved
@@ -1,415 +1,4 @@
 @charset "UTF-8";
-.jcarousel-wrapper {
-  margin: 20px auto;
-  position: relative;
-  border: 10px solid #fff;
-  -webkit-border-radius: 5px;
-  -moz-border-radius: 5px;
-  border-radius: 5px;
-  -webkit-box-shadow: 0 0 2px #999;
-  -moz-box-shadow: 0 0 2px #999;
-  box-shadow: 0 0 2px #999;
-}
-
-/** Carousel **/
-.jcarousel {
-  position: relative;
-  overflow: hidden;
-  width: 100%;
-}
-
-.jcarousel ul {
-  width: 20000em;
-  position: relative;
-  list-style: none;
-  margin: 0;
-  padding: 0;
-}
-
-.jcarousel li {
-  width: 200px;
-  float: left;
-  border: 1px solid #fff;
-  -moz-box-sizing: border-box;
-  -webkit-box-sizing: border-box;
-  box-sizing: border-box;
-}
-
-.jcarousel img {
-  display: block;
-  max-width: 100%;
-  height: auto !important;
-}
-
-/** Carousel Controls **/
-.jcarousel-control-prev,
-.jcarousel-control-next {
-  position: absolute;
-  top: 50%;
-  margin-top: -15px;
-  width: 30px;
-  height: 30px;
-  text-align: center;
-  background: #4E443C;
-  color: #fff;
-  text-decoration: none;
-  text-shadow: 0 0 1px #000;
-  font: 24px/27px Arial, sans-serif;
-  -webkit-border-radius: 30px;
-  -moz-border-radius: 30px;
-  border-radius: 30px;
-  -webkit-box-shadow: 0 0 4px #F0EFE7;
-  -moz-box-shadow: 0 0 4px #F0EFE7;
-  box-shadow: 0 0 4px #F0EFE7;
-}
-
-.jcarousel-control-prev {
-  left: 15px;
-}
-
-.jcarousel-control-next {
-  right: 15px;
-}
-
-/** Carousel Pagination **/
-.jcarousel-pagination {
-  position: absolute;
-  bottom: -40px;
-  left: 50%;
-  -webkit-transform: translate(-50%, 0);
-  -ms-transform: translate(-50%, 0);
-  transform: translate(-50%, 0);
-  margin: 0;
-}
-
-.jcarousel-pagination a {
-  text-decoration: none;
-  display: inline-block;
-  font-size: 11px;
-  height: 10px;
-  width: 10px;
-  line-height: 10px;
-  background: #fff;
-  color: #4E443C;
-  border-radius: 10px;
-  text-indent: -9999px;
-  margin-right: 7px;
-  -webkit-box-shadow: 0 0 2px #4E443C;
-  -moz-box-shadow: 0 0 2px #4E443C;
-  box-shadow: 0 0 2px #4E443C;
-}
-
-.jcarousel-pagination a.active {
-  background: #4E443C;
-  color: #fff;
-  opacity: 1;
-  -webkit-box-shadow: 0 0 2px #F0EFE7;
-  -moz-box-shadow: 0 0 2px #F0EFE7;
-  box-shadow: 0 0 2px #F0EFE7;
-}
-
-.template-miniature {
-  cursor: pointer;
-}
-
-.item.inactive {
-  display: none;
-}
-
-#responses-column-filter-modal .checkbox label {
-  vertical-align: text-bottom;
-  white-space: nowrap;
-  overflow-x: hidden;
-}
-
-.responses-multiselect-checkboxes {
-  overflow-y: scroll;
-  height: 60vh;
-}
-
-.responses-column-filter-modal-checkbox-buttons {
-  text-align: left;
-  padding-bottom: 15px;
-}
-
-.draggable-container {
-  min-height: 300px;
-}
-
-#newcreated,
-#tokenattribute,
-#csvattribute,
-#centralattribute {
-  margin-left: 0.75%;
-  margin-right: 0.75%;
-  margin-bottom: 20px;
-}
-
-#tokenattribute {
-  margin-left: 1.5%;
-}
-
-#centralattribute {
-  margin-right: 1.5%;
-}
-
-#centralattribute .centralatt {
-  padding-bottom: 15px;
-}
-
-#newcreated .attribute-item input {
-  display: block;
-  margin: 2px auto;
-  width: 80%;
-}
-
-#centralattribute div.centralatt div.token-attribute {
-  margin-top: -5px;
-  min-height: 20px;
-}
-
-#newcreated,
-#tokenattribute {
-  height: 100%;
-}
-
-.heading {
-  height: auto;
-  padding-top: 7px;
-  font-weight: bold;
-}
-
-div.mappable-attribute-wrapper {
-  width: 80%;
-  margin: 6px auto;
-  padding: 6px;
-}
-
-div.attribute-item, .already-mapped-attribute {
-  width: 80%;
-  margin: 6px auto;
-  padding: 4px;
-  text-align: center;
-}
-
-#centralattribute .explanation {
-  width: 90%;
-  margin: 0 auto;
-  text-align: left;
-}
-
-#centralattribute .explanation-row {
-  display: table-row;
-}
-
-#centralattribute .explanation input,
-#centralattribute .explanation label {
-  display: table-cell;
-  padding-top: 4px;
-  padding-bottom: 4px;
-}
-
-#centralattribute .explanation label {
-  padding-left: 8px;
-}
-
-.attribute-item.draggable {
-  cursor: move;
-}
-
-div.mappable-attribute-wrapper.target-hover {
-  padding-bottom: 27px;
-}
-
-div.mappable-attribute-wrapper.paired.target-hover {
-  padding-bottom: 4px;
-}
-
-div.mappable-attribute-wrapper.paired.ui-state-disabled {
-  opacity: 1;
-  filter: alpha(opacity=100);
-}
-
-.draggable-container .attribute-column .ui-draggable-dragging {
-  z-index: 100;
-}
-
-/* Existing attribute column in CSV CPDB import */
-.centralatt {
-  min-height: 100px;
-}
-
-.grid-view .table td.button-column, .grid-view .table th.button-column {
-  white-space: nowrap;
-  text-align: initial;
-}
-
-.grid-view .table th > .sort-link .caret {
-  right: -10px;
-}
-
-.dropdown-menu.larger-dropdown {
-  min-width: 240px;
-}
-
-.dropdown-submenu {
-  position: relative;
-}
-
-.dropdown-submenu > .dropdown-menu {
-  top: 0;
-  left: 100%;
-  margin-top: -6px;
-  margin-left: -1px;
-  -webkit-border-radius: 0 6px 6px 6px;
-  -moz-border-radius: 0 6px 6px 6px;
-  border-radius: 0 6px 6px 6px;
-}
-
-.dropdown-submenu:hover > a:after {
-  border-left-color: #555;
-}
-
-.dropdown-submenu.pull-left {
-  float: none;
-}
-
-.dropdown-submenu.pull-left > .dropdown-menu {
-  left: -100%;
-  margin-left: 10px;
-  -webkit-border-radius: 6px 0 6px 6px;
-  -moz-border-radius: 6px 0 6px 6px;
-  border-radius: 6px 0 6px 6px;
-}
-
-#vue-apps-main-container {
-  min-height: 75vh;
-}
-
-.fa-stack.halfed {
-  height: 1em;
-  width: 1em;
-  line-height: 1em;
-}
-
-.fa-stack-1x.halfed {
-  font-size: 0.5em;
-}
-
-.fa-1x.halfed {
-  font-size: 0.5em;
-}
-
-.contain-pulse {
-  display: flex;
-  flex-flow: row wrap;
-  justify-content: center;
-  align-content: bottom;
-  height: 3em;
-}
-
-.square {
-  background: #0f3e12;
-  border-radius: 0.6em;
-  box-sizing: border-box;
-  height: 2em;
-  margin: 0.2em;
-  overflow: hidden;
-  padding: 0.5em;
-  width: 2em;
-}
-
-.animate-pulse .square:nth-of-type(1) {
-  animation: pulse ease-in-out 1.8s infinite 0.2s;
-}
-
-.animate-pulse .square:nth-of-type(2) {
-  animation: pulse ease-in-out 1.8s infinite 0.6s;
-}
-
-.animate-pulse .square:nth-of-type(3) {
-  animation: pulse ease-in-out 1.8s infinite 1.0s;
-}
-
-.animate-pulse .square:nth-of-type(4) {
-  animation: pulse ease-in-out 1.8s infinite 1.4s;
-}
-
-.simpleWrapper {
-  padding: 0;
-  margin: 0;
-  border: none;
-  display: inline-block;
-}
-
-#cpdbatt {
-  min-height: 100px;
-}
-
-#selectable .ui-selecting {
-  background: #8CCE00;
-}
-
-#selectable .ui-selected {
-  background: #C1DD7F;
-  color: #000000;
-}
-
-#selectable {
-  list-style-type: none;
-  margin: 2px;
-  padding: 0;
-  width: 90%;
-}
-
-#selectable li {
-  padding: 1em;
-  font-size: 1em;
-  height: 9px;
-  text-align: center;
-  margin: 4px;
-}
-
-.ui-icon.exporticon {
-  background-image: url("images/export.gif");
-}
-
-#feedback {
-  font-size: 1.4em;
-}
-
-#selectableadd .ui-selecting {
-  background: #0066CC;
-}
-
-#selectableadd .ui-selected {
-  background: #0066CC;
-  color: white;
-}
-
-#selectableadd {
-  list-style-type: none;
-  margin: 0;
-  padding: 0;
-  width: 90%;
-  text-align: center;
-}
-
-#selectableadd li {
-  margin: 3px;
-  padding: 0.4em;
-  font-size: 1 em;
-  height: 18px;
-  text-align: center;
-}
-
-.popupgroup {
-  border: 1px solid #DAE5F4;
-  padding: 10px;
-  border-radius: 3px;
-  margin: 8px;
-}
-
 /**
  * Lime Admin Common CSS File
  *
@@ -4417,10 +4006,376 @@
   margin-right: 20px;
 }
 
-<<<<<<< HEAD
 .custom.custom-margin-responsive.small.top-20 {
   margin-top: 20px;
-=======
+}
+
+.custom.custom-margin-responsive.small.bottom-20 {
+  margin-bottom: 20px;
+}
+
+.custom.custom-margin-responsive.small.add25 {
+  margin: 25px;
+}
+
+.custom.custom-margin-responsive.small.left-25 {
+  margin-left: 25px;
+}
+
+.custom.custom-margin-responsive.small.right-25 {
+  margin-right: 25px;
+}
+
+.custom.custom-margin-responsive.small.top-25 {
+  margin-top: 25px;
+}
+
+.custom.custom-margin-responsive.small.bottom-25 {
+  margin-bottom: 25px;
+}
+
+.custom.custom-margin-responsive.small.add30 {
+  margin: 30px;
+}
+
+.custom.custom-margin-responsive.small.left-30 {
+  margin-left: 30px;
+}
+
+.custom.custom-margin-responsive.small.right-30 {
+  margin-right: 30px;
+}
+
+.custom.custom-margin-responsive.small.top-30 {
+  margin-top: 30px;
+}
+
+.custom.custom-margin-responsive.small.bottom-30 {
+  margin-bottom: 30px;
+}
+
+.custom.custom-margin-responsive.small.add35 {
+  margin: 35px;
+}
+
+.custom.custom-margin-responsive.small.left-35 {
+  margin-left: 35px;
+}
+
+.custom.custom-margin-responsive.small.right-35 {
+  margin-right: 35px;
+}
+
+.custom.custom-margin-responsive.small.top-35 {
+  margin-top: 35px;
+}
+
+.custom.custom-margin-responsive.small.bottom-35 {
+  margin-bottom: 35px;
+}
+
+textarea.form-control.input-text {
+  /* Show a textarea not so big at starting */
+  height: 2.4em;
+}
+
+.template-files-delete-button {
+  margin: 1px 0 0 0;
+  padding: 0 5px;
+}
+
+.jcarousel-wrapper {
+  margin: 20px auto;
+  position: relative;
+  border: 10px solid #fff;
+  -webkit-border-radius: 5px;
+  -moz-border-radius: 5px;
+  border-radius: 5px;
+  -webkit-box-shadow: 0 0 2px #999;
+  -moz-box-shadow: 0 0 2px #999;
+  box-shadow: 0 0 2px #999;
+}
+
+/** Carousel **/
+.jcarousel {
+  position: relative;
+  overflow: hidden;
+  width: 100%;
+}
+
+.jcarousel ul {
+  width: 20000em;
+  position: relative;
+  list-style: none;
+  margin: 0;
+  padding: 0;
+}
+
+.jcarousel li {
+  width: 200px;
+  float: left;
+  border: 1px solid #fff;
+  -moz-box-sizing: border-box;
+  -webkit-box-sizing: border-box;
+  box-sizing: border-box;
+}
+
+.jcarousel img {
+  display: block;
+  max-width: 100%;
+  height: auto !important;
+}
+
+/** Carousel Controls **/
+.jcarousel-control-prev,
+.jcarousel-control-next {
+  position: absolute;
+  top: 50%;
+  margin-top: -15px;
+  width: 30px;
+  height: 30px;
+  text-align: center;
+  background: #4E443C;
+  color: #fff;
+  text-decoration: none;
+  text-shadow: 0 0 1px #000;
+  font: 24px/27px Arial, sans-serif;
+  -webkit-border-radius: 30px;
+  -moz-border-radius: 30px;
+  border-radius: 30px;
+  -webkit-box-shadow: 0 0 4px #F0EFE7;
+  -moz-box-shadow: 0 0 4px #F0EFE7;
+  box-shadow: 0 0 4px #F0EFE7;
+}
+
+.jcarousel-control-prev {
+  left: 15px;
+}
+
+.jcarousel-control-next {
+  right: 15px;
+}
+
+/** Carousel Pagination **/
+.jcarousel-pagination {
+  position: absolute;
+  bottom: -40px;
+  left: 50%;
+  -webkit-transform: translate(-50%, 0);
+  -ms-transform: translate(-50%, 0);
+  transform: translate(-50%, 0);
+  margin: 0;
+}
+
+.jcarousel-pagination a {
+  text-decoration: none;
+  display: inline-block;
+  font-size: 11px;
+  height: 10px;
+  width: 10px;
+  line-height: 10px;
+  background: #fff;
+  color: #4E443C;
+  border-radius: 10px;
+  text-indent: -9999px;
+  margin-right: 7px;
+  -webkit-box-shadow: 0 0 2px #4E443C;
+  -moz-box-shadow: 0 0 2px #4E443C;
+  box-shadow: 0 0 2px #4E443C;
+}
+
+.jcarousel-pagination a.active {
+  background: #4E443C;
+  color: #fff;
+  opacity: 1;
+  -webkit-box-shadow: 0 0 2px #F0EFE7;
+  -moz-box-shadow: 0 0 2px #F0EFE7;
+  box-shadow: 0 0 2px #F0EFE7;
+}
+
+.template-miniature {
+  cursor: pointer;
+}
+
+.item.inactive {
+  display: none;
+}
+
+#cpdbatt {
+  min-height: 100px;
+}
+
+.draggable-container {
+  min-height: 300px;
+}
+
+#newcreated,
+#tokenattribute,
+#csvattribute,
+#centralattribute {
+  margin-left: 0.75%;
+  margin-right: 0.75%;
+  margin-bottom: 20px;
+}
+
+#tokenattribute {
+  margin-left: 1.5%;
+}
+
+#centralattribute {
+  margin-right: 1.5%;
+}
+
+#centralattribute .centralatt {
+  padding-bottom: 15px;
+}
+
+#newcreated .attribute-item input {
+  display: block;
+  margin: 2px auto;
+  width: 80%;
+}
+
+#centralattribute div.centralatt div.token-attribute {
+  margin-top: -5px;
+  min-height: 20px;
+}
+
+#newcreated,
+#tokenattribute {
+  height: 100%;
+}
+
+.heading {
+  height: auto;
+  padding-top: 7px;
+  font-weight: bold;
+}
+
+div.mappable-attribute-wrapper {
+  width: 80%;
+  margin: 6px auto;
+  padding: 6px;
+}
+
+div.attribute-item, .already-mapped-attribute {
+  width: 80%;
+  margin: 6px auto;
+  padding: 4px;
+  text-align: center;
+}
+
+#centralattribute .explanation {
+  width: 90%;
+  margin: 0 auto;
+  text-align: left;
+}
+
+#centralattribute .explanation-row {
+  display: table-row;
+}
+
+#centralattribute .explanation input,
+#centralattribute .explanation label {
+  display: table-cell;
+  padding-top: 4px;
+  padding-bottom: 4px;
+}
+
+#centralattribute .explanation label {
+  padding-left: 8px;
+}
+
+.attribute-item.draggable {
+  cursor: move;
+}
+
+div.mappable-attribute-wrapper.target-hover {
+  padding-bottom: 27px;
+}
+
+div.mappable-attribute-wrapper.paired.target-hover {
+  padding-bottom: 4px;
+}
+
+div.mappable-attribute-wrapper.paired.ui-state-disabled {
+  opacity: 1;
+  filter: alpha(opacity=100);
+}
+
+.draggable-container .attribute-column .ui-draggable-dragging {
+  z-index: 100;
+}
+
+/* Existing attribute column in CSV CPDB import */
+.centralatt {
+  min-height: 100px;
+}
+
+#selectable .ui-selecting {
+  background: #8CCE00;
+}
+
+#selectable .ui-selected {
+  background: #C1DD7F;
+  color: #000000;
+}
+
+#selectable {
+  list-style-type: none;
+  margin: 2px;
+  padding: 0;
+  width: 90%;
+}
+
+#selectable li {
+  padding: 1em;
+  font-size: 1em;
+  height: 9px;
+  text-align: center;
+  margin: 4px;
+}
+
+.ui-icon.exporticon {
+  background-image: url("images/export.gif");
+}
+
+#feedback {
+  font-size: 1.4em;
+}
+
+#selectableadd .ui-selecting {
+  background: #0066CC;
+}
+
+#selectableadd .ui-selected {
+  background: #0066CC;
+  color: white;
+}
+
+#selectableadd {
+  list-style-type: none;
+  margin: 0;
+  padding: 0;
+  width: 90%;
+  text-align: center;
+}
+
+#selectableadd li {
+  margin: 3px;
+  padding: 0.4em;
+  font-size: 1 em;
+  height: 18px;
+  text-align: center;
+}
+
+.popupgroup {
+  border: 1px solid #DAE5F4;
+  padding: 10px;
+  border-radius: 3px;
+  margin: 8px;
+}
+
 #responses-column-filter-modal .checkbox label {
   vertical-align: text-bottom;
   white-space: nowrap;
@@ -4440,79 +4395,102 @@
 .grid-view .table td.button-column, .grid-view .table th.button-column {
   white-space: nowrap;
   text-align: initial;
->>>>>>> a06d0b46
-}
-
-.custom.custom-margin-responsive.small.bottom-20 {
-  margin-bottom: 20px;
-}
-
-.custom.custom-margin-responsive.small.add25 {
-  margin: 25px;
-}
-
-.custom.custom-margin-responsive.small.left-25 {
-  margin-left: 25px;
-}
-
-.custom.custom-margin-responsive.small.right-25 {
-  margin-right: 25px;
-}
-
-.custom.custom-margin-responsive.small.top-25 {
-  margin-top: 25px;
-}
-
-.custom.custom-margin-responsive.small.bottom-25 {
-  margin-bottom: 25px;
-}
-
-.custom.custom-margin-responsive.small.add30 {
-  margin: 30px;
-}
-
-.custom.custom-margin-responsive.small.left-30 {
-  margin-left: 30px;
-}
-
-.custom.custom-margin-responsive.small.right-30 {
-  margin-right: 30px;
-}
-
-.custom.custom-margin-responsive.small.top-30 {
-  margin-top: 30px;
-}
-
-.custom.custom-margin-responsive.small.bottom-30 {
-  margin-bottom: 30px;
-}
-
-.custom.custom-margin-responsive.small.add35 {
-  margin: 35px;
-}
-
-.custom.custom-margin-responsive.small.left-35 {
-  margin-left: 35px;
-}
-
-.custom.custom-margin-responsive.small.right-35 {
-  margin-right: 35px;
-}
-
-.custom.custom-margin-responsive.small.top-35 {
-  margin-top: 35px;
-}
-
-.custom.custom-margin-responsive.small.bottom-35 {
-  margin-bottom: 35px;
-}
-
-textarea.form-control.input-text {
-  /* Show a textarea not so big at starting */
-  height: 2.4em;
-}
-
-.template-files-delete-button {
-  margin: 1px 0 0 0;
-  padding: 0 5px;
+}
+
+.grid-view .table th > .sort-link .caret {
+  right: -10px;
+}
+
+.dropdown-menu.larger-dropdown {
+  min-width: 240px;
+}
+
+.dropdown-submenu {
+  position: relative;
+}
+
+.dropdown-submenu > .dropdown-menu {
+  top: 0;
+  left: 100%;
+  margin-top: -6px;
+  margin-left: -1px;
+  -webkit-border-radius: 0 6px 6px 6px;
+  -moz-border-radius: 0 6px 6px 6px;
+  border-radius: 0 6px 6px 6px;
+}
+
+.dropdown-submenu:hover > a:after {
+  border-left-color: #555;
+}
+
+.dropdown-submenu.pull-left {
+  float: none;
+}
+
+.dropdown-submenu.pull-left > .dropdown-menu {
+  left: -100%;
+  margin-left: 10px;
+  -webkit-border-radius: 6px 0 6px 6px;
+  -moz-border-radius: 6px 0 6px 6px;
+  border-radius: 6px 0 6px 6px;
+}
+
+#vue-apps-main-container {
+  min-height: 75vh;
+}
+
+.fa-stack.halfed {
+  height: 1em;
+  width: 1em;
+  line-height: 1em;
+}
+
+.fa-stack-1x.halfed {
+  font-size: 0.5em;
+}
+
+.fa-1x.halfed {
+  font-size: 0.5em;
+}
+
+.contain-pulse {
+  display: flex;
+  flex-flow: row wrap;
+  justify-content: center;
+  align-content: bottom;
+  height: 3em;
+}
+
+.square {
+  background: #0f3e12;
+  border-radius: 0.6em;
+  box-sizing: border-box;
+  height: 2em;
+  margin: 0.2em;
+  overflow: hidden;
+  padding: 0.5em;
+  width: 2em;
+}
+
+.animate-pulse .square:nth-of-type(1) {
+  animation: pulse ease-in-out 1.8s infinite 0.2s;
+}
+
+.animate-pulse .square:nth-of-type(2) {
+  animation: pulse ease-in-out 1.8s infinite 0.6s;
+}
+
+.animate-pulse .square:nth-of-type(3) {
+  animation: pulse ease-in-out 1.8s infinite 1.0s;
+}
+
+.animate-pulse .square:nth-of-type(4) {
+  animation: pulse ease-in-out 1.8s infinite 1.4s;
+}
+
+.simpleWrapper {
+  padding: 0;
+  margin: 0;
+  border: none;
+  display: inline-block;
 }