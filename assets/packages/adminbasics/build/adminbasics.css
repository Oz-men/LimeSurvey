@charset "UTF-8";
.draggable-container {
  min-height: 300px;
}

#newcreated,
#tokenattribute,
#csvattribute,
#centralattribute {
  margin-left: 0.75%;
  margin-right: 0.75%;
  margin-bottom: 20px;
}

#tokenattribute {
  margin-left: 1.5%;
}

#centralattribute {
  margin-right: 1.5%;
}

#centralattribute .centralatt {
  padding-bottom: 15px;
}

#newcreated .attribute-item input {
  display: block;
  margin: 2px auto;
  width: 80%;
}

#centralattribute div.centralatt div.token-attribute {
  margin-top: -5px;
  min-height: 20px;
}

#newcreated,
#tokenattribute {
  height: 100%;
}

.heading {
  height: auto;
  padding-top: 7px;
  font-weight: bold;
}

div.mappable-attribute-wrapper {
  width: 80%;
  margin: 6px auto;
  padding: 6px;
}

div.attribute-item, .already-mapped-attribute {
  width: 80%;
  margin: 6px auto;
  padding: 4px;
  text-align: center;
}

#centralattribute .explanation {
  width: 90%;
  margin: 0 auto;
  text-align: left;
}

#centralattribute .explanation-row {
  display: table-row;
}

#centralattribute .explanation input,
#centralattribute .explanation label {
  display: table-cell;
  padding-top: 4px;
  padding-bottom: 4px;
}

#centralattribute .explanation label {
  padding-left: 8px;
}

.attribute-item.draggable {
  cursor: move;
}

div.mappable-attribute-wrapper.target-hover {
  padding-bottom: 27px;
}

div.mappable-attribute-wrapper.paired.target-hover {
  padding-bottom: 4px;
}

div.mappable-attribute-wrapper.paired.ui-state-disabled {
  opacity: 1;
  filter: alpha(opacity=100);
}

.draggable-container .attribute-column .ui-draggable-dragging {
  z-index: 100;
}

/* Existing attribute column in CSV CPDB import */
.centralatt {
  min-height: 100px;
}

/**
 * Lime Admin Common CSS File
 *
 * This file contain all the common css definitions for the different admin theme.
 * It should not contain color definition (grey, blacks, and white are acceptable)
 */
/**
 * Custom variables for Bootstrap 5
 */
:root {
  --bs-blue: #0d6efd;
  --bs-indigo: #6610f2;
  --bs-purple: #6f42c1;
  --bs-pink: #d63384;
  --bs-red: #dc3545;
  --bs-orange: #fd7e14;
  --bs-yellow: #ffc107;
  --bs-green: #198754;
  --bs-teal: #20c997;
  --bs-cyan: #0dcaf0;
  --bs-white: #fff;
  --bs-gray: #6c757d;
  --bs-gray-dark: #343a40;
  --bs-gray-100: #f8f9fa;
  --bs-gray-200: #e9ecef;
  --bs-gray-300: #dee2e6;
  --bs-gray-400: #ced4da;
  --bs-gray-500: #adb5bd;
  --bs-gray-600: #6c757d;
  --bs-gray-700: #495057;
  --bs-gray-800: #343a40;
  --bs-gray-900: #212529;
  --bs-primary: #328637;
  --bs-secondary: #6C757D;
  --bs-success: #198754;
  --bs-info: #0DCAF0;
  --bs-warning: #FFC107;
  --bs-danger: #DC3545;
  --bs-light: #f8f9fa;
  --bs-dark: #212529;
  --bs-cancel: #E9ECEF;
  --bs-primary-rgb: 50, 134, 55;
  --bs-secondary-rgb: 108, 117, 125;
  --bs-success-rgb: 25, 135, 84;
  --bs-info-rgb: 13, 202, 240;
  --bs-warning-rgb: 255, 193, 7;
  --bs-danger-rgb: 220, 53, 69;
  --bs-light-rgb: 248, 249, 250;
  --bs-dark-rgb: 33, 37, 41;
  --bs-cancel-rgb: 233, 236, 239;
  --bs-white-rgb: 255, 255, 255;
  --bs-black-rgb: 0, 0, 0;
  --bs-body-color-rgb: 33, 37, 41;
  --bs-body-bg-rgb: 255, 255, 255;
  --bs-font-sans-serif: system-ui, -apple-system, "Segoe UI", Roboto, "Helvetica Neue", Arial, "Noto Sans", "Liberation Sans", sans-serif, "Apple Color Emoji", "Segoe UI Emoji", "Segoe UI Symbol", "Noto Color Emoji";
  --bs-font-monospace: SFMono-Regular, Menlo, Monaco, Consolas, "Liberation Mono", "Courier New", monospace;
  --bs-gradient: linear-gradient(180deg, rgba(255, 255, 255, 0.15), rgba(255, 255, 255, 0));
  --bs-root-font-size: 14px;
  --bs-body-font-family: var(--bs-font-sans-serif);
  --bs-body-font-size: 1rem;
  --bs-body-font-weight: 400;
  --bs-body-line-height: 1.5;
  --bs-body-color: #212529;
  --bs-body-bg: #fff;
}

html {
  font-size: 14px;
}

:root {
  --bs-info-rgb: 57, 153, 63;
}

a {
  text-decoration: none;
}

/*
 * btn-xs was removed from Bootstrap 4.
 * @see https://stackoverflow.com/questions/33911049/btn-xs-no-longer-a-valid-option-in-bootstrap-4
 */
.btn-group-xs > .btn, .btn-xs {
  padding: 1px 5px;
  font-size: 12px;
  line-height: 1.5;
  border-radius: 3px;
}

.page-item {
  border-radius: 25px;
  margin-right: 2px;
  margin-left: 2px;
}

#ls-loading {
  width: 100%;
  height: 100%;
  top: 0;
  left: 0;
  position: fixed;
  display: block;
  opacity: 0.7;
  background-color: #fff;
  z-index: 3501;
  text-align: center;
  display: none;
}

/* The font-awesome spinner */
#ls-loading-spinner {
  position: absolute;
  top: 30%;
}

#notif-container {
  position: fixed;
  top: 5%;
  left: 20%;
  width: 60%;
  z-index: 3500;
  background: rgba(255, 255, 255, 0.1);
  min-height: 0;
}

.bg-white {
  background: #fff;
}

.row-button-margin-bottom {
  margin-bottom: -5px;
}

.row-button-margin-bottom .btn {
  margin-bottom: 5px;
}

.ui-datepicker {
  width: 17em;
  padding: 0.2em 0.2em 0;
  display: none;
}

.ui-datepicker .ui-datepicker-header {
  position: relative;
  padding: 0.2em 0;
}

.ui-datepicker .ui-datepicker-next,
.ui-datepicker .ui-datepicker-prev {
  position: absolute;
  top: 2px;
  width: 1.8em;
  height: 1.8em;
}

.ui-datepicker .ui-datepicker-next-hover,
.ui-datepicker .ui-datepicker-prev-hover {
  top: 1px;
}

.ui-datepicker .ui-datepicker-prev {
  left: 2px;
}

.ui-datepicker .ui-datepicker-next {
  right: 10px;
}

.ui-datepicker .ui-datepicker-prev-hover {
  left: 1px;
}

.ui-datepicker .ui-datepicker-next-hover {
  right: 10px;
}

.ui-datepicker .ui-datepicker-next span,
.ui-datepicker .ui-datepicker-prev span {
  display: block;
  position: absolute;
  left: 50%;
  margin-left: -8px;
  top: 50%;
  margin-top: -8px;
}

.ui-datepicker .ui-datepicker-title {
  margin: 0 2.3em;
  line-height: 1.8em;
  text-align: center;
}

.ui-datepicker .ui-datepicker-title select {
  font-size: 1em;
  margin: 1px 0;
}

.ui-datepicker select.ui-datepicker-month,
.ui-datepicker select.ui-datepicker-year {
  width: 49%;
}

.ui-datepicker table {
  width: 100%;
  font-size: 0.9em;
  border-collapse: collapse;
  margin: 0 0 0.4em;
}

.ui-datepicker th {
  padding: 0.7em 0.3em;
  text-align: center;
  font-weight: 700;
  border: 0;
}

.ui-datepicker td {
  border: 0;
  padding: 1px;
}

.ui-datepicker td a,
.ui-datepicker td span {
  display: block;
  padding: 0.2em;
  text-align: right;
  text-decoration: none;
}

.ui-datepicker .ui-datepicker-buttonpane {
  background-image: none;
  margin: 0.7em 0 0;
  padding: 0 0.2em;
  border-left: 0;
  border-right: 0;
  border-bottom: 0;
}

.ui-datepicker .ui-datepicker-buttonpane button {
  float: right;
  margin: 0.5em 0.2em 0.4em;
  cursor: pointer;
  padding: 0.2em 0.6em 0.3em;
  width: auto;
  overflow: visible;
}

.ui-datepicker .ui-datepicker-buttonpane button.ui-datepicker-current,
.ui-datepicker-multi .ui-datepicker-group,
.ui-datepicker-rtl .ui-datepicker-buttonpane button {
  float: left;
}

.ui-datepicker.ui-datepicker-multi {
  width: auto;
}

.ui-datepicker-multi .ui-datepicker-group table {
  width: 95%;
  margin: 0 auto 0.4em;
}

.ui-datepicker-multi-2 .ui-datepicker-group {
  width: 50%;
}

.ui-datepicker-multi-3 .ui-datepicker-group {
  width: 33.3%;
}

.ui-datepicker-multi-4 .ui-datepicker-group {
  width: 25%;
}

.ui-datepicker-multi .ui-datepicker-group-last .ui-datepicker-header,
.ui-datepicker-multi .ui-datepicker-group-middle .ui-datepicker-header {
  border-left-width: 0;
}

.ui-datepicker-multi .ui-datepicker-buttonpane {
  clear: left;
}

.ui-datepicker-row-break {
  clear: both;
  width: 100%;
  font-size: 0;
}

.ui-datepicker-rtl {
  direction: rtl;
}

.ui-datepicker-rtl .ui-datepicker-prev {
  right: 2px;
  left: auto;
}

.ui-datepicker-rtl .ui-datepicker-next {
  left: 2px;
  right: auto;
}

.ui-datepicker-rtl .ui-datepicker-prev:hover {
  right: 1px;
  left: auto;
}

.ui-datepicker-rtl .ui-datepicker-next:hover {
  left: 1px;
  right: auto;
}

.ui-datepicker-rtl .ui-datepicker-buttonpane {
  clear: right;
}

.ui-datepicker-rtl .ui-datepicker-buttonpane button.ui-datepicker-current,
.ui-datepicker-rtl .ui-datepicker-group {
  float: right;
}

.ui-datepicker-rtl .ui-datepicker-group-last .ui-datepicker-header,
.ui-datepicker-rtl .ui-datepicker-group-middle .ui-datepicker-header {
  border-right-width: 0;
  border-left-width: 1px;
}

.side-body,
.full-page-wrapper {
  min-height: 100%;
  position: relative;
  margin-bottom: 65px;
}

.side-body h3,
.pagetitle,
.list-surveys h3 {
  position: relative;
  padding: 0.5em;
  margin-bottom: 1em;
}

body {
  font-size: 14px;
  line-height: 1.428571429;
  margin: 0;
}

.fa {
  line-height: inherit;
}

.jumbotron {
  text-align: center;
  background-color: transparent;
  padding: 48px 60px;
  border-radius: 6px;
  margin-bottom: 30px;
  margin-top: 14px;
}

.jumbotron h1,
.jumbotron .h1 {
  color: inherit;
}

.jumbotron p {
  margin-bottom: 15px;
  font-size: 21px;
}

.container .jumbotron {
  border-radius: 6px;
}

.jumbotron .container {
  max-width: 100%;
}

.jumbotron.message-box {
  margin-top: 1em;
}

html {
  font-family: Roboto;
  font-weight: 400;
  position: relative;
  min-height: 100%;
}

.main-container {
  padding-bottom: 100px;
}

#welcome-jumbotron {
  padding-top: 0;
  padding-bottom: 10px;
  background-color: transparent;
}

#welcome-jumbotron > img {
  width: 350px;
}

.surveymanagerbar {
  padding-top: 5px;
}

.surveymanagerbar .h3 {
  margin-top: 5px;
  font-weight: 300;
  font-size: 1.5em;
}

.menubar {
  position: relative;
}

.surveybar {
  width: 100%;
  padding: 13px 0 8px;
  margin: 0 auto 15px;
  box-shadow: 3px 3px 3px #35363f;
}

.surveybar .btn, .surveybar button {
  margin-bottom: 5px;
}

.btn.pull-right {
  margin-left: 5px;
}

.list-surveys {
  margin-top: 10px;
}

#fullpagebar {
  z-index: 100;
}

.tab-content {
  padding-top: 2em;
}

:focus {
  outline: none;
}

.navbar {
  border-radius: 0 !important;
  padding: 0;
}
.navbar .navbar-brand {
  font-weight: 400;
}
.navbar .navbar-toggler {
  margin: 0.5rem;
}
.navbar .nav-link {
  border: 1px solid #ffffff;
}
.navbar a {
  font-weight: 400;
}
.navbar .dropdown-menu > li > a {
  font-weight: 400;
}
.navbar .nav-icon-btn > a .label {
  font-size: 10px;
  padding: 0 3px;
  line-height: 15px;
  position: absolute;
  display: block;
  right: 5px;
  top: 10px;
}

.lime-icon {
  display: inline-block;
  height: 1em;
  width: 1em;
}

.mega-dropdown {
  position: static !important;
}

.mega-dropdown-menu {
  margin-left: auto;
  margin-right: auto;
  padding: 1.5rem var(--bs-gutter-x, 0.75rem);
  width: 100%;
}

.mega-dropdown-menu .dropdown-header {
  font-size: 18px;
  padding: 5px 60px 5px 5px;
  line-height: 30px;
}

.mega-dropdown__column > ul {
  padding: 0;
  margin: 0;
}

.mega-dropdown__column > ul > li {
  list-style: none;
}

.mega-dropdown__column .dropdown-item {
  padding: 0;
  white-space: unset;
}

.mega-dropdown__column > ul > li > a {
  display: block;
  padding: 3px 5px;
}

.mega-dropdown__column ul > li > a:hover {
  text-decoration: none;
}

.mega-dropdown__column ul > li > a:focus {
  text-decoration: none;
}

#mainmenu-dropdown {
  z-index: 20002;
}

.footer {
  z-index: 100;
  position: absolute;
  bottom: 0;
  display: block;
  width: 100%;
  height: 60px;
  padding-top: 1em;
}

.alert-security-update {
  margin: 0;
}

#update-container {
  margin-top: 10px;
  z-index: 999;
}

#update-container .alert {
  margin-bottom: 5px;
}

#ajaxupdaterLayoutLoading {
  text-align: center;
  margin-top: 200px;
  margin-bottom: 200px;
  display: none;
}

.box {
  border-radius: 3px;
  padding: 10px 25px;
  text-align: right;
  display: block;
  margin-top: 10px;
}

#info-header {
  font-size: 3em;
}

#info-footer {
  font-size: 2em;
}

.box-icon {
  border-radius: 50%;
  display: table;
  height: 50px;
  margin: 0 auto;
  width: 50px;
  margin-top: -31px;
}

.box-icon span {
  display: table-cell;
  text-align: center;
  vertical-align: middle;
}

@keyframes fadein {
  from {
    opacity: 0;
  }
  to {
    opacity: 1;
  }
}
@-moz-keyframes fadein {
  from {
    opacity: 0;
  }
  to {
    opacity: 1;
  }
}
@-webkit-keyframes fadein {
  from {
    opacity: 0;
  }
  to {
    opacity: 1;
  }
}
@-ms-keyframes fadein {
  from {
    opacity: 0;
  }
  to {
    opacity: 1;
  }
}
@-o-keyframes fadein {
  from {
    opacity: 0;
  }
  to {
    opacity: 1;
  }
}
@keyframes slidefromtop {
  from {
    top: -15px;
  }
  to {
    top: 0;
  }
}
@-moz-keyframes slidefromtop {
  from {
    top: -15px;
  }
  to {
    top: 0;
  }
}
@-webkit-keyframes slidefromtop {
  from {
    top: -15px;
  }
  to {
    top: 0;
  }
}
@-ms-keyframes slidefromtop {
  from {
    top: -15px;
  }
  to {
    top: 0;
  }
}
@-o-keyframes slidefromtop {
  from {
    top: -15px;
  }
  to {
    top: 0;
  }
}
.form-group {
  margin-bottom: 17px;
}

.cke_toolgroup {
  cursor: pointer;
  cursor: hand;
  border-radius: 0;
}

.message-box {
  position: relative;
  margin-top: 20px;
  animation: slidefromtop 1s;
}

.welcome #lime-logo {
  animation: fadein 1s;
}

.alert {
  position: relative;
  animation: slidefromtop 1s;
}

#welcomeModal {
  z-index: 20000;
}

@media screen and (min-width: 1280px) and (max-width: 1366px) {
  #add_user_btn {
    margin-top: 1.5em;
  }

  #user-control-table .form-group label {
    min-width: 80px;
  }
}
.htmleditorboot {
  padding-top: 2em;
}

#edit-question-body {
  min-height: 1200px;
}

.profile-img-card {
  margin-top: 32px;
}

#profile-img {
  height: auto;
  max-width: 21em;
}

@media screen and (min-width: 1280px) and (max-width: 1680px) {
  #profile-img {
    min-height: 0;
  }
}
.welcome .card {
  position: relative;
  top: 50px;
  opacity: 0;
}

.welcome .card-body {
  text-align: center;
  padding: 0px;
  height: 75%;
  width: 100%;
}

.welcome .card-body img {
  height: 4em;
  margin-bottom: 1em;
}

.welcome .card-body .row {
  margin-left: -21px;
  margin-right: -21px;
}

.welcome .login-panel .card-body img {
  margin-bottom: 0;
}

.welcome .card-header {
  height: 25%;
  display: flex;
  align-items: center;
  justify-content: center;
}

.welcome .card-title {
  font-weight: 500;
}

.welcome .card-body .card-body-ico,
.welcome .card-body .card-body-link {
  width: 100%;
  display: flex;
  align-items: center;
  justify-content: center;
}

.welcome .card-body .card-body-ico {
  height: 70%;
}

.welcome .card-body .card-body-link {
  height: 30%;
}

.login-panel {
  margin-top: 40px;
}

.login-content {
  text-align: left;
  padding: 1em;
}

.login-submit {
  text-align: right;
}

#s2id_loginlang {
  border: none;
  padding: 0;
}

.ui-state-default {
  background-image: none;
  background-color: transparent;
  background-image: none;
  background-color: transparent;
}

.ui-jqgrid .ui-jqgrid-bdiv {
  overflow: hidden;
}

.ui-jqgrid .ui-jqgrid-view .ui-jqgrid-toppager {
  background-image: none;
  background-color: transparent;
}

.ui-jqgrid .ui-jqgrid-htable th div {
  height: auto;
}

.ui-jqgrid .ui-jqgrid-htable th.ui-th-column div input {
  margin-top: 8px;
}

.ui-jqgrid .ui-jqgrid-htable th.ui-th-column div input.cbox {
  margin: 4px 0 0;
}

.ui-jqgrid td input.cbox {
  margin: 4px 0 0;
}

.ui-jqgrid tr.ui-row-ltr td {
  border: none;
}

#gs_completed {
  display: block;
  width: 100%;
  height: 34px;
  padding: 6px 12px;
  font-size: 14px;
  line-height: 1.428571429;
  background-image: none;
  border-radius: 4px;
  transition: border-color ease-in-out 0.15s, box-shadow ease-in-out 0.15s;
}

.ui-th-column {
  margin-top: 8px;
}

.info > p {
  padding-top: 10px;
  text-align: justify;
}

.checkbox label:after {
  padding-left: 4px;
  padding-top: 2px;
  font-size: 9px;
}

.survey-action .card-body img {
  height: 3em;
}

div.card.disabled {
  opacity: 0.5;
  border: none;
}

div.card.disabled * {
  opacity: 0.5;
  border: none;
}

div.card.disabled a {
  cursor: default;
}

#edit-group .tab-pane {
  padding: 1em;
}

.card-clickable:hover {
  cursor: pointer;
  cursor: hand;
}

.ui-widget-content .ui-state-default {
  background-image: none;
  background-color: transparent;
  background-image: none;
  background-color: transparent;
}

.ui-widget-header .ui-state-default {
  background-image: none;
  background-color: transparent;
  background-image: none;
  background-color: transparent;
}

.ui-search-toolbar th div {
  min-height: 40px;
}

.absolute-wrapper {
  position: fixed;
  left: 0;
  width: 300px;
  height: 100%;
}

.side-menu {
  position: absolute;
  width: 300px;
  padding: 0;
  left: 0;
}

.side-menu .navbar {
  border: none;
  box-shadow: none;
}

.side-menu .navbar-header {
  width: 100%;
}

.side-menu .navbar-nav li {
  display: block;
  width: 100%;
}

.side-menu .navbar-nav li a {
  padding: 15px;
}

.side-menu .navbar-nav li a .glyphicon {
  padding-right: 10px;
}

.side-menu .navbar-nav .question-link.active {
  background-color: transparent;
  padding: 15px 15px 15px 0px;
  margin-bottom: 5px;
  margin-right: -1px;
}

.side-menu .navbar-nav .question-link.active:hover {
  text-decoration: none;
  cursor: default;
}

.side-menu .navbar-nav .question-link {
  display: block;
  padding-left: 0px;
}

.side-menu .navbar-nav .question-link .question-collapse-title {
  padding-left: 25px;
}

.side-menu #dropdown {
  border: 0;
  margin-bottom: 0;
  border-radius: 0;
  background-color: transparent;
  box-shadow: none;
}

.side-menu #dropdown li:hover {
  font-weight: 700;
}

.side-menu #dropdown li.active:hover {
  cursor: default;
  background-color: transparent;
  margin-right: -1px;
}

.side-menu #dropdown li.disabled:hover {
  font-weight: 700;
  background-color: transparent;
}

.side-menu #dropdown .caret {
  float: right;
  margin: 9px 5px 0;
}

.side-menu #dropdown .indicator {
  float: right;
}

.side-menu #dropdown .card-body {
  padding: 0;
}

.side-menu #dropdown .card-body .navbar-nav {
  width: 100%;
}

.side-menu #dropdown .card-body .navbar-nav li {
  padding-left: 15px;
  border: none;
}

.side-menu #dropdown .card-body .navbar-nav li.card {
  margin-bottom: 0;
  background-color: transparent;
  border: none;
  border-radius: 0;
  box-shadow: none;
}

.side-menu #dropdown .card-body .navbar-nav li.card-default {
  padding-left: 15px;
  border: none;
}

.side-menu #dropdown .card-body .navbar-nav li:last-child {
  border-bottom: none;
}

.side-menu #dropdown .card-body .card-body {
  margin-left: -15px;
}

.side-menu #dropdown .card-body .card > a {
  margin-left: -20px;
  padding-left: 35px;
}

.side-menu #dropdown .question-group-collapse .caret {
  float: none;
  margin-bottom: 9px;
}

.side-menu .hide-button {
  border: 0;
  border-radius: 0;
  padding: 15px 18px;
}

.side-menu .brand-name-wrapper {
  min-height: 50px;
}

.side-menu .brand-name-wrapper .navbar-brand {
  display: block;
}

.side-menu #search {
  position: relative;
  z-index: 1000;
}

.side-menu #search .card-body {
  padding: 0;
}

.side-menu #search .card-body .navbar-form {
  padding: 0;
  padding-right: 50px;
  width: 100%;
  margin: 0;
  position: relative;
}

.side-menu #search .card-body .navbar-form .form-group {
  width: 100%;
  position: relative;
}

.side-menu #search .card-body .navbar-form input {
  border: 0;
  border-radius: 0;
  box-shadow: none;
  width: 100%;
  height: 50px;
}

.side-menu #search .card-body .navbar-form .btn {
  position: absolute;
  right: 0;
  top: 0;
  border: 0;
  border-radius: 0;
  padding: 15px 18px;
}

.side-menu #explorer-collapse .caret {
  float: none;
  margin-bottom: 9px;
}

#explorer {
  border: 0;
  margin-bottom: 0;
  border-radius: 0;
  background-color: transparent;
  box-shadow: none;
}

#explorer ul {
  font-size: 0.9em;
}

.dropdownstyle {
  border: 0;
  margin-bottom: 0;
  border-radius: 0;
  background-color: transparent;
  box-shadow: none;
}

#sideMenu {
  min-height: 700px;
  overflow: hidden;
}

#sideMenu a[aria-expanded=true] {
  font-weight: 700;
}

#sideMenu #dropdown li:hover {
  width: 100%;
  font-weight: 700;
}

#sideMenu #dropdown li:hover > a {
  width: 100%;
  font-weight: 700;
  border-bottom: none;
}

#sideMenu #dropdown li a[aria-expanded=true] {
  width: 100%;
  font-weight: 700;
}

#sideMenu #dropdown li .active a:hover {
  width: 100%;
  font-weight: 700;
}

#sideMenu #dropdown li > a:hover {
  width: 100%;
  font-weight: 700;
}

#sideMenu #dropdown #explorer li:hover {
  font-weight: 700;
}

#sideMenu #dropdown #explorer li:hover > a {
  font-weight: 700;
}

#sideMenu #dropdown #explorer li a[aria-expanded=true] {
  font-weight: 700;
}

#sideMenu #dropdown #explorer li .active a:hover {
  font-weight: 700;
}

#sideMenu #dropdown #explorer li > a:hover {
  font-weight: 700;
}

#sideMenu #dropdown #explorer .questiongroupdropdown li:hover {
  font-weight: 700;
}

#sideMenu #dropdown #explorer .questiongroupdropdown li:hover > a {
  font-weight: 700;
}

#sideMenu #dropdown #explorer .questiongroupdropdown li a[aria-expanded=true] {
  font-weight: 700;
}

#sideMenu #dropdown #explorer .questiongroupdropdown li .active a:hover {
  font-weight: 700;
}

#sideMenu #dropdown #explorer .questiongroupdropdown li > a:hover {
  font-weight: 700;
}

#sideMenu .navbar-default .navbar-nav > .active > a {
  background-color: transparent;
}

#sideMenu .side-menu .dropdownlvl1 > a:hover {
  font-weight: 700;
}

#sideMenu .sidemenuscontainer li:hover {
  font-weight: 700;
}

#sideMenu .sidemenuscontainer li:hover > a {
  font-weight: 700;
}

.side-menu-hidden {
  left: -250px;
}

.side-body {
  min-height: 800px;
}

.side-body-margin {
  margin-left: 70px;
}

.question-group-collapse-title {
  display: block;
  padding-left: 20px;
}

.question-collapse-title {
  display: block;
  padding-left: 30px;
}

.main-content-container {
  max-width: 95%;
  overflow-x: hidden;
  overflow-y: visible;
}

.ck-content {
  transition: height 400ms ease-in-out;
}

.ck-blurred {
  max-height: 35vh;
}

.ck-blurred:hover {
  max-height: initial;
}

.ckedit-nocollapse .ck-blurred {
  max-height: initial;
}

.ck-focused {
  max-height: initial;
}

@media screen and (max-width: 768px) {
  .main-content-container {
    max-width: 100%;
  }

  .side-menu {
    position: relative;
    width: 100%;
    height: 0;
    border-right: 0;
  }

  .side-menu .brand-name-wrapper .navbar-brand {
    display: inline-block;
  }

  @-moz-keyframes slidein {
    0% {
      left: -300px;
    }
    100% {
      left: 10px;
    }
  }
  @-webkit-keyframes slidein {
    0% {
      left: -300px;
    }
    100% {
      left: 10px;
    }
  }
  @keyframes slidein {
    0% {
      left: -300px;
    }
    100% {
      left: 10px;
    }
  }
  @-moz-keyframes slideout {
    0% {
      left: 0;
    }
    100% {
      left: -300px;
    }
  }
  @-webkit-keyframes slideout {
    0% {
      left: 0;
    }
    100% {
      left: -300px;
    }
  }
  @keyframes slideout {
    0% {
      left: 0;
    }
    100% {
      left: -300px;
    }
  }
  @-moz-keyframes bodyslidein {
    0% {
      left: 0;
    }
    100% {
      left: 300px;
    }
  }
  @-webkit-keyframes bodyslidein {
    0% {
      left: 0;
    }
    100% {
      left: 300px;
    }
  }
  @keyframes bodyslidein {
    0% {
      left: 0;
    }
    100% {
      left: 300px;
    }
  }
  @-moz-keyframes bodyslideout {
    0% {
      left: 300px;
    }
    100% {
      left: 0;
    }
  }
  @-webkit-keyframes bodyslideout {
    0% {
      left: 300px;
    }
    100% {
      left: 0;
    }
  }
  @keyframes bodyslideout {
    0% {
      left: 300px;
    }
    100% {
      left: 0;
    }
  }
  .side-body {
    margin-left: 5px;
    margin-top: 70px;
    position: relative;
    animation: bodyslideout 300ms forwards;
    transform-style: preserve-3d;
  }

  .body-slide-in {
    animation: bodyslidein 300ms forwards;
    transform-style: preserve-3d;
  }

  .navbar-toggle {
    border: 0;
    float: left;
    padding: 16px;
    margin: 0;
    border-radius: 0;
  }

  .navbar-header {
    position: fixed;
    top: 0;
    width: 100%;
    z-index: 3;
    background: white;
    border-bottom: 1px solid var(--LS-admintheme-basecolor);
  }

  .side-menu-container > .navbar-nav {
    position: fixed;
    left: -300px;
    width: 300px;
    top: 43px;
    height: 100%;
    animation: slideout 300ms forwards;
    transform-style: preserve-3d;
  }

  .side-menu-container > .navbar-nav.slide-in {
    animation: slidein 300ms forwards;
    transform-style: preserve-3d;
  }

  #search .card-body .navbar-form {
    border-bottom: 0;
  }

  #search .card-body .navbar-form .form-group {
    margin: 0;
  }

  #dropdown .card-body .navbar-nav {
    margin: 0;
  }
}
.toWhite a:hover {
  font-weight: 700;
}

.container-fluid .bootstrap-switch .bootstrap-switch-handle-on.bootstrap-switch-primary,
.bootstrap-switch .bootstrap-switch-handle-off.bootstrap-switch-primary {
  color: #fff;
}

.container-fluid .bootstrap-switch .bootstrap-switch-handle-off.bootstrap-switch-warning {
  color: #fff;
}

.btn-success:hover,
.btn-danger:hover,
.btn-warning:hover,
.btn-info:hover {
  color: #fff;
}

.icon-btn-row {
  display: flex;
}
.icon-btn-row .btn.btn-lg {
  width: 46px;
  padding-left: 0;
  padding-right: 0;
}
.icon-btn-row .btn {
  width: 34px;
  padding-left: 0;
  padding-right: 0;
}
.icon-btn-row .btn.btn-sm {
  width: 30px;
  padding-left: 0;
  padding-right: 0;
}
.icon-btn-row .btn.btn-xs {
  width: 22px;
  padding-left: 0;
  padding-right: 0;
}
.icon-btn-row :not(:first-child).btn, .icon-btn-row :not(:first-child) .btn {
  margin-left: 5px;
}
.icon-btn-row :not(:first-child).btn.btn-xs, .icon-btn-row :not(:first-child) .btn.btn-xs {
  margin-left: 3px;
}

/**
*  Radio / Check box buttons
*/
input[type=checkbox],
input[type=radio] {
  -webkit-box-sizing: border-box;
  -moz-box-sizing: border-box;
  box-sizing: border-box;
  padding: 0;
}

input[type=radio],
input[type=checkbox] {
  margin: 4px 0 0;
  margin-top: 1px \9 ;
  line-height: normal;
}

input[type=file]:focus,
input[type=radio]:focus,
input[type=checkbox]:focus {
  outline: thin dotted;
  outline: 5px auto -webkit-focus-ring-color;
  outline-offset: -2px;
}

.btn-group .btn-check {
  position: absolute;
}

.radio,
.checkbox {
  position: relative;
  display: block;
  margin-top: 10px;
  margin-bottom: 10px;
}

.radio label,
.checkbox label {
  min-height: 23px;
  padding-left: 20px;
  margin-bottom: 0;
  font-weight: normal;
  cursor: pointer;
}

.radio input[type=radio],
.radio-inline input[type=radio],
.checkbox input[type=checkbox],
.checkbox-inline input[type=checkbox] {
  position: absolute;
  margin-left: -20px;
  margin-top: 4px;
}

.radio + .radio,
.checkbox + .checkbox {
  margin-top: -5px;
}

.radio-inline,
.checkbox-inline {
  position: relative;
  display: inline-block;
  padding-left: 20px;
  margin-bottom: 0;
  vertical-align: middle;
  font-weight: normal;
  cursor: pointer;
}

.radio-inline + .radio-inline,
.checkbox-inline + .checkbox-inline {
  margin-top: 0;
  margin-left: 10px;
}

input[type=radio][disabled],
input[type=checkbox][disabled],
input[type=radio].disabled,
input[type=checkbox].disabled,
fieldset[disabled] input[type=radio],
fieldset[disabled] input[type=checkbox] {
  cursor: not-allowed;
}

.radio-inline.disabled,
.checkbox-inline.disabled,
fieldset[disabled] .radio-inline,
fieldset[disabled] .checkbox-inline {
  cursor: not-allowed;
}

.radio.disabled label,
.checkbox.disabled label,
fieldset[disabled] .radio label,
fieldset[disabled] .checkbox label {
  cursor: not-allowed;
}

.has-success .help-block,
.has-success .control-label,
.has-success .radio,
.has-success .checkbox,
.has-success .radio-inline,
.has-success .checkbox-inline,
.has-success.radio label,
.has-success.checkbox label,
.has-success.radio-inline label,
.has-success.checkbox-inline label {
  color: #4caf50;
}

.has-warning .help-block,
.has-warning .control-label,
.has-warning .radio,
.has-warning .checkbox,
.has-warning .radio-inline,
.has-warning .checkbox-inline,
.has-warning.radio label,
.has-warning.checkbox label,
.has-warning.radio-inline label,
.has-warning.checkbox-inline label {
  color: #ff9800;
}

.has-error .help-block,
.has-error .control-label,
.has-error .radio,
.has-error .checkbox,
.has-error .radio-inline,
.has-error .checkbox-inline,
.has-error.radio label,
.has-error.checkbox label,
.has-error.radio-inline label,
.has-error.checkbox-inline label {
  color: #e51c23;
}

@media screen and (min-width: 768px) {
  .form-inline .radio,
.form-inline .checkbox {
    display: inline-block;
    margin-top: 0;
    margin-bottom: 0;
    vertical-align: middle;
  }

  .form-inline .radio label,
.form-inline .checkbox label {
    padding-left: 0;
  }

  .form-inline .radio input[type=radio],
.form-inline .checkbox input[type=checkbox] {
    position: relative;
    margin-left: 0;
  }

  .form-inline .has-feedback .form-control-feedback {
    top: 0;
  }

  .navbar-form .radio,
.navbar-form .checkbox {
    display: inline-block;
    margin-top: 0;
    margin-bottom: 0;
    vertical-align: middle;
  }

  .navbar-form .radio label,
.navbar-form .checkbox label {
    padding-left: 0;
  }

  .navbar-form .radio input[type=radio],
.navbar-form .checkbox input[type=checkbox] {
    position: relative;
    margin-left: 0;
  }

  .navbar .navbar-nav .nav-link {
    padding: 1rem;
  }
  .navbar #small-screens-menus {
    display: none !important;
  }
}
.form-horizontal .radio,
.form-horizontal .checkbox,
.form-horizontal .radio-inline,
.form-horizontal .checkbox-inline {
  margin-top: 0;
  margin-bottom: 0;
  padding-top: 7px;
}

.form-horizontal .radio,
.form-horizontal .checkbox {
  min-height: 30px;
}

[data-toggle=buttons] > .btn input[type=radio],
[data-toggle=buttons] > .btn-group > .btn input[type=radio],
[data-toggle=buttons] > .btn input[type=checkbox],
[data-toggle=buttons] > .btn-group > .btn input[type=checkbox] {
  position: absolute;
  clip: rect(0, 0, 0, 0);
  pointer-events: none;
}

.input-group-addon input[type=radio],
.input-group-addon input[type=checkbox] {
  margin-top: 0;
}

.radio label,
.radio-inline label,
.checkbox label,
.checkbox-inline label {
  padding-left: 25px;
}

.radio input[type=radio],
.radio-inline input[type=radio],
.checkbox input[type=radio],
.checkbox-inline input[type=radio],
.radio input[type=checkbox],
.radio-inline input[type=checkbox],
.checkbox input[type=checkbox],
.checkbox-inline input[type=checkbox] {
  margin-left: -25px;
}

input[type=radio],
.radio input[type=radio],
.radio-inline input[type=radio] {
  position: relative;
  margin-top: 6px;
  margin-right: 4px;
  vertical-align: top;
  border: none;
  background-color: transparent;
  -webkit-appearance: none;
  appearance: none;
  cursor: pointer;
}

input[type=radio]:focus,
.radio input[type=radio]:focus,
.radio-inline input[type=radio]:focus {
  outline: none;
}

input[type=radio]:after,
.radio input[type=radio]:after,
.radio-inline input[type=radio]:after {
  position: relative;
  top: -3px;
  border: 2px solid #666666;
}

input[type=radio]:checked:after,
.radio input[type=radio]:checked:after,
.radio-inline input[type=radio]:checked:after {
  border-color: #2196f3;
}

input[type=radio]:disabled:after,
.radio input[type=radio]:disabled:after,
.radio-inline input[type=radio]:disabled:after,
input[type=radio]:disabled:checked:after,
.radio input[type=radio]:disabled:checked:after,
.radio-inline input[type=radio]:disabled:checked:after {
  border-color: #bbbbbb;
}

input[type=checkbox],
.checkbox input[type=checkbox],
.checkbox-inline input[type=checkbox] {
  position: relative;
  border: none;
  margin-bottom: -4px;
  -webkit-appearance: none;
  appearance: none;
  cursor: pointer;
}

input[type=checkbox]:focus,
.checkbox input[type=checkbox]:focus,
.checkbox-inline input[type=checkbox]:focus {
  outline: none;
}

input[type=checkbox]:focus:after,
.checkbox input[type=checkbox]:focus:after,
.checkbox-inline input[type=checkbox]:focus:after {
  border-color: #2196f3;
}

input[type=checkbox]:after,
.checkbox input[type=checkbox]:after,
.checkbox-inline input[type=checkbox]:after {
  content: "";
  display: block;
  width: 18px;
  height: 18px;
  margin-top: -2px;
  margin-right: 5px;
  border: 2px solid #666666;
  border-radius: 2px;
  -webkit-transition: 240ms;
  -o-transition: 240ms;
  transition: 240ms;
}

input[type=checkbox]:checked:before,
.checkbox input[type=checkbox]:checked:before,
.checkbox-inline input[type=checkbox]:checked:before {
  content: "";
  position: absolute;
  top: 0;
  left: 6px;
  display: table;
  width: 6px;
  height: 12px;
  border: 2px solid #fff;
  border-top-width: 0;
  border-left-width: 0;
  -webkit-transform: rotate(45deg);
  -ms-transform: rotate(45deg);
  -o-transform: rotate(45deg);
  transform: rotate(45deg);
}

input[type=checkbox]:indeterminate:before,
.checkbox input[type=checkbox]:indeterminate:before,
.checkbox-inline input[type=checkbox]:indeterminate:before {
  content: "";
  position: absolute;
  top: 6px;
  left: 2px;
  display: table;
  width: 12px;
  height: 0;
  border: 1px solid #fff;
}

input[type=checkbox]:disabled:after,
.checkbox input[type=checkbox]:disabled:after,
.checkbox-inline input[type=checkbox]:disabled:after {
  border-color: #bbbbbb;
}

input[type=checkbox]:disabled:checked:after,
.checkbox input[type=checkbox]:disabled:checked:after,
.checkbox-inline input[type=checkbox]:disabled:checked:after {
  background-color: #bbbbbb;
  border-color: transparent;
}

.has-warning input:not([type=checkbox]),
.has-warning .form-control,
.has-warning input.form-control[readonly],
.has-warning input[type=text][readonly],
.has-warning [type=text].form-control[readonly],
.has-warning input:not([type=checkbox]):focus,
.has-warning .form-control:focus {
  border-bottom: none;
  -webkit-box-shadow: inset 0 -2px 0 #ff9800;
  box-shadow: inset 0 -2px 0 #ff9800;
}

.has-error input:not([type=checkbox]),
.has-error .form-control,
.has-error input.form-control[readonly],
.has-error input[type=text][readonly],
.has-error [type=text].form-control[readonly],
.has-error input:not([type=checkbox]):focus,
.has-error .form-control:focus {
  border-bottom: none;
  -webkit-box-shadow: inset 0 -2px 0 #e51c23;
  box-shadow: inset 0 -2px 0 #e51c23;
}

.has-success input:not([type=checkbox]),
.has-success .form-control,
.has-success input.form-control[readonly],
.has-success input[type=text][readonly],
.has-success [type=text].form-control[readonly],
.has-success input:not([type=checkbox]):focus,
.has-success .form-control:focus {
  border-bottom: none;
  -webkit-box-shadow: inset 0 -2px 0 #4caf50;
  box-shadow: inset 0 -2px 0 #4caf50;
}

/* jqGrid */
.ui-widget-content {
  border: none;
  background: none;
  color: #404040;
}

.ui-jqgrid .ui-jqgrid-titlebar {
  padding: 1em;
}

.container-fluid .ui-widget-content .ui-state-default,
.container-fluid .ui-jqgrid .ui-jqgrid-bdiv {
  padding: 0.5em;
  /* Too much padding for tabs (both bootstrap and jquery ui) */
  padding-bottom: 0;
}

.ui-dialog,
.ui-jqdialog,
.ui-dialog.ui-widget.ui-widget-content.ui-corner-all.ui-front.ui-dialog-buttons.ui-draggable.ui-resizable {
  border-radius: 4px;
  padding: 1em;
  box-shadow: 0 2px 5px 0 rgba(0, 0, 0, 0.16), 0 2px 10px 0 rgba(0, 0, 0, 0.12);
}

.ui-jqdialog-titlebar {
  height: 2em;
  width: 100%;
}

.EditTable tr td {
  padding: 1em;
}

.ui-jqdialog-content input.FormElement {
  padding: 0.3em;
}

.ui-jqdialog-content input[type=checkbox].FormElement {
  padding: 0em;
}

.EditTable td select,
.EditTable td textarea {
  display: inline-block;
  width: auto;
  vertical-align: middle;
  display: block;
  width: 100%;
  height: 34px;
  padding: 6px 12px;
  font-size: 14px;
  line-height: 1.428571429;
  background-image: none;
  border-radius: 4px;
  -webkit-transition: border-color ease-in-out 0.15s, box-shadow ease-in-out 0.15s;
  transition: border-color ease-in-out 0.15s, box-shadow ease-in-out 0.15s;
  color: #636363;
  background-color: #ffffff;
  border: 1px solid #cccccc;
  box-shadow: inset 0 1px 1px rgba(0, 0, 0, 0.075);
}

.EditTable td input,
.EditTable td select,
.EditTable td textarea {
  margin: 0;
}

input[type=text],
input[type=password],
.ui-autocomplete-input,
textarea,
.uneditable-input {
  display: inline-block;
  font-size: 14px;
  line-height: 18px;
  border: 1px solid #ccc;
  -webkit-border-radius: 3px;
  -moz-border-radius: 3px;
  border-radius: 3px;
}

input:focus,
textarea:focus {
  outline: 0;
  border-color: rgba(82, 168, 236, 0.8);
  -webkit-box-shadow: inset 0 1px 3px rgba(0, 0, 0, 0.1), 0 0 8px rgba(82, 168, 236, 0.6);
  -moz-box-shadow: inset 0 1px 3px rgba(0, 0, 0, 0.1), 0 0 8px rgba(82, 168, 236, 0.6);
  box-shadow: inset 0 1px 3px rgba(0, 0, 0, 0.1), 0 0 8px rgba(82, 168, 236, 0.6);
}

#displayparticipants_firstname,
#displayparticipants_lastname,
#displayparticipants_owner_uid {
  padding-left: 40px;
}

#displayparticipants_language {
  padding-left: 50px;
}

#jqgh_displayparticipants_email {
  padding-left: 140px;
}

#displayparticipants_survey {
  padding-left: 20px;
}

.navtable {
  box-shadow: 0 2px 5px 0 rgba(0, 0, 0, 0.16), 0 2px 10px 0 rgba(0, 0, 0, 0.12);
}

.ui-jqgrid-title {
  padding: 1em 0em 1em 1em;
  font-style: italic;
  font-weight: 700;
}

.ui-pg-button {
  padding: 0.4em;
}

.ui-pg-button:hover {
  cursor: pointer;
}

.ui-state-disabled:hover {
  cursor: default;
}

.ui-jqgrid.ui-widget.ui-widget-content.ui-corner-all .ui-jqgrid.ui-widget.ui-widget-content.ui-corner-all {
  width: 100%;
  overflow: hidden;
  box-shadow: 0 2px 5px 0 rgba(0, 0, 0, 0.16), 0 2px 10px 0 rgba(0, 0, 0, 0.12);
}

.modal-22 {
  position: absolute;
  width: 600px;
}

.modal-22 .ui-jqdialog-titlebar .ui-jqdialog-title {
  width: 80%;
}

.modal-22 .ui-jqdialog-content {
  padding: 1em;
}

.ui-dialog-titlebar-close {
  border: 1px solid transparent;
  border-radius: 4px;
  float: right;
  color: #333;
  background-color: #fff;
  border-color: #ccc;
  display: inline-block;
  padding: 6px 12px;
  margin-bottom: 0;
  font-size: 14px;
  font-weight: 400;
  line-height: 1.42857143;
  text-align: center;
  white-space: nowrap;
  vertical-align: middle;
  -ms-touch-action: manipulation;
  touch-action: manipulation;
  cursor: pointer;
  -webkit-user-select: none;
  -moz-user-select: none;
  -ms-user-select: none;
  user-select: none;
  background-image: none;
  -webkit-appearance: button;
  cursor: pointer;
  overflow: visible;
  margin: 0;
  font: normal normal normal 14px/1 FontAwesome;
}

.ui-dialog-titlebar-close:before {
  content: "\f00d";
}

.em-expression {
  font-weight: bold;
}

.data-entry-tbl tr.odd td,
.data-entry-tbl tr.even td {
  padding: 20px 0 20px 0;
}

h3 .glyphicon-chevron-up,
h3 .glyphicon-chevron-down,
h3 .glyphicon-chevron-right {
  position: absolute;
  right: 1em;
  top: 10px;
}

h3 .glyphicon-chevron-up,
h3 .glyphicon-chevron-down,
h3 .glyphicon-chevron-right {
  cursor: pointer;
}

/**
 * Template selector
 */
#carousel-example-generic {
  margin-left: 20px;
}

#carousel-example-generic .carousel-control {
  font-size: 1em;
  top: -80px;
}

#carousel-example-generic .left.carousel-control {
  left: -20px;
}

#carousel-example-generic .right.carousel-control {
  right: -20px;
}

#carousel-example-generic .card-title {
  text-align: center;
  padding-top: 0px;
}

#carousel-example-generic .carousel-inner img {
  margin: auto;
  top: 9px;
  position: relative;
}

#carousel-example-generic .selectTemplate {
  display: inline-block;
  position: relative;
  left: 0px;
  top: 320px;
}

#carousel-example-generic .carousel-caption {
  width: 100%;
  left: 0;
  top: 0px;
  padding-top: 0px;
}

#carousel-example-generic,
#carousel-example-generic .carousel-inner {
  min-height: 150px;
}

#carousel-example-generic .carousel-indicators {
  top: 370px;
  width: 80%;
  left: 39%;
}

#carousel-example-generic .carousel-indicators li {
  margin: 0px;
  width: 8px;
  height: 8px;
}

.side-body #carousel-example-generic h3 {
  border: none;
}

#systemoverview {
  margin: 1em 0 1em 0;
}
#systemoverview dd {
  margin: 0;
}

#systemoverview .box__title {
  font-size: 14px;
  margin-top: 10px;
  margin-bottom: 10px;
  font-weight: 500;
  line-height: 1.1;
  color: inherit;
  text-align: center;
}

/**
 * Ajax loader
 * from : http://codepen.io/weaintplastic/pen/qEMZbx
 */
.preloader {
  position: absolute;
  top: 50%;
  left: 50%;
  font-size: 20px;
  display: block;
  width: 3.75em;
  height: 4.25em;
  margin-left: -1.875em;
  margin-top: -2.125em;
  transform-origin: center center;
  transform: rotateY(180deg) rotateZ(-60deg);
}

.preloader .slice {
  border-top: 1.125em solid transparent;
  border-right: none;
  border-bottom: 1em solid transparent;
  border-left: 1.875em solid #f7484e;
  position: absolute;
  top: 0px;
  left: 50%;
  transform-origin: left bottom;
  border-radius: 3px 3px 0 0;
}

.preloader .slice:nth-child(1) {
  transform: rotateZ(60deg) rotateY(0deg) rotateX(0);
  animation: 0.15s linear 0.82s preload-hide-1 both 1;
}

.preloader .slice:nth-child(2) {
  transform: rotateZ(120deg) rotateY(0deg) rotateX(0);
  animation: 0.15s linear 0.74s preload-hide-2 both 1;
}

.preloader .slice:nth-child(3) {
  transform: rotateZ(180deg) rotateY(0deg) rotateX(0);
  animation: 0.15s linear 0.66s preload-hide-3 both 1;
}

.preloader .slice:nth-child(4) {
  transform: rotateZ(240deg) rotateY(0deg) rotateX(0);
  animation: 0.15s linear 0.58s preload-hide-4 both 1;
}

.preloader .slice:nth-child(5) {
  transform: rotateZ(300deg) rotateY(0deg) rotateX(0);
  animation: 0.15s linear 0.5s preload-hide-5 both 1;
}

.preloader .slice:nth-child(6) {
  transform: rotateZ(360deg) rotateY(0deg) rotateX(0);
  animation: 0.15s linear 0.42s preload-hide-6 both 1;
}

.preloader.loading {
  animation: 2s preload-flip steps(2) infinite both;
}

.preloader.loading .slice:nth-child(1) {
  transform: rotateZ(60deg) rotateY(90deg) rotateX(0);
  animation: 2s preload-cycle-1 linear infinite both;
}

.preloader.loading .slice:nth-child(2) {
  transform: rotateZ(120deg) rotateY(90deg) rotateX(0);
  animation: 2s preload-cycle-2 linear infinite both;
}

.preloader.loading .slice:nth-child(3) {
  transform: rotateZ(180deg) rotateY(90deg) rotateX(0);
  animation: 2s preload-cycle-3 linear infinite both;
}

.preloader.loading .slice:nth-child(4) {
  transform: rotateZ(240deg) rotateY(90deg) rotateX(0);
  animation: 2s preload-cycle-4 linear infinite both;
}

.preloader.loading .slice:nth-child(5) {
  transform: rotateZ(300deg) rotateY(90deg) rotateX(0);
  animation: 2s preload-cycle-5 linear infinite both;
}

.preloader.loading .slice:nth-child(6) {
  transform: rotateZ(360deg) rotateY(90deg) rotateX(0);
  animation: 2s preload-cycle-6 linear infinite both;
}

/**
 * comfortUpdate
 */
#ajaxContainerLoading,
.ajaxLoading {
  height: 130px;
  text-align: center;
  margin-top: 70px;
  margin-bottom: 100px;
  display: none;
}

#comfortUpdateIcon {
  height: 1em;
  margin-right: 0.5em;
}

#comfortUpdateGeneralWrap h3.maintitle {
  background-color: transparent;
}

#comfortUpdateGeneralWrap .on {
  font-weight: bold;
  font-size: 1em;
  padding-left: 0.5em;
  padding-top: 0.5em;
}

#comfortUpdateGeneralWrap .on span {
  display: block;
  padding: 0.1em;
  padding-left: 0.5em;
  width: 40%;
}

#comfortUpdateGeneralWrap .off {
  font-size: 0.9em;
  padding-left: 0.5em;
  padding-top: 0.5em;
}

#comfortUpdateGeneralWrap #welcomeMessage,
#comfortUpdateGeneralWrap #btn-container {
  border-right: 1px solid #EEE;
}

#comfortUpdateGeneralWrap #key-actions {
  padding-left: 1em;
}

#update-alert.unstable-update {
  background-color: #fff;
  border: 1px solid #A0352F;
  color: #A0352F;
  margin-top: 1em;
}

html body .nav-tabs > li.active > a,
html body .nav-tabs > li.active > a:hover,
html body .nav-tabs > li.active > a:focus {
  border-bottom-color: transparent;
  cursor: default;
}

.answertable.table td {
  vertical-align: middle;
}

.btnaddanswer:hover,
.btndelanswer:hover {
  cursor: pointer;
}

span[data-tooltip] {
  display: inline-block;
}

.glyphicon-move:hover {
  cursor: pointer;
}

.answertable .glyphicon-pencil {
  margin-left: 3px;
}

#statisticsview .card {
  box-shadow: 0 2px 5px 0 rgba(0, 0, 0, 0.16), 0 2px 10px 0 rgba(0, 0, 0, 0.12);
}

#explorer-collapse {
  border-bottom: none;
}

#explorer-collapse:hover,
#sideMenu #dropdown li a#explorer-collapse[aria-expanded=true],
#sideMenu #dropdown li a.question-group-collapse[aria-expanded=true] {
  width: auto;
}

#sideMenu #dropdown #explorer li#questionexplorer-group-container,
#sideMenu #dropdown li#questionexplorer-group-container > a {
  line-height: 1.4;
}

#sideMenu #dropdown #explorer li#questionexplorer-group-container:hover,
#sideMenu #dropdown li#questionexplorer-group-container:hover > a {
  background-color: #fafafa;
  font-weight: 400;
  line-height: 1.4;
}

.explorer-group-title {
  margin-top: 1em;
  padding: 0em 0 1em 0;
}

.explorer-group-title a.explorer-group,
.question-collapse-title {
  color: #163c19;
}

#item-container,
#jcarousel-wrapper-container {
  width: 300px;
}

#item-container h4 {
  margin-bottom: 30px;
}

.selectTemplate {
  margin-top: 10px;
}

.imgSelectTemplate {
  cursor: pointer;
}

.template-img {
  padding: 1em;
}

#additional_languages {
  min-width: 200px;
}

#available_languages {
  min-width: 200px;
}

.modal-footer .btn {
  margin-bottom: 0;
}

#tokensidemenu {
  border-top: 1px solid #e3e3e3;
}

.question-item {
  padding: 1em;
  margin: 1em 0 1em 0;
  cursor: pointer;
}

/*
$color_deep_fir_approx: darken( $base-color, 20% );
$color_acapulco_approx: adjust-color($base-color, $hue: 24deg, $saturation: -22%, $lightness: 25%);
$color_aqua_forest_approx: adjust-color($base-color, $hue: 4deg, $saturation: -24%, $lightness: 14%);
$color_paradiso_approx:adjust-color($base-color, $lightness: 5%); ;
$color_norway_approx: adjust-color($base-color, $hue: 0deg, $saturation: -28%, $lightness: 31%);
*/
.placeholder {
  padding: 1em;
  margin: 1em 0 1em 0;
}

/* RTL stuff (right-to-left locale) */
.no-gutter > [class*=col-] {
  padding-right: 0;
  padding-left: 0;
}

.inputbuttons {
  width: 120px;
}

.inputbuttons-square {
  width: 20px;
  height: 16px;
  float: left;
}

/* Avoid numerical right aligned to be too close to word left aligned */
.jqgrid-tokens-number-padding {
  padding-right: 4px;
}

/* z-index fix */
.tooltip {
  position: fixed;
}

/** For survey participants table */
.scrolling-wrapper {
  overflow-x: scroll;
  overflow-y: hidden;
}

/** Search criteria pop-up for survey participants table */
#search {
  display: none;
  overflow-y: auto;
}

/** Popup when validating email template */
iframe#dialog {
  width: 100%;
  height: 100%;
}

/** Fixed pager width */
/* jqgrid table must take all place if avalaible, but header and footer must not be outside the screen */
/* Myabe use a pseudo fixd-y solution is a good idea */
.ui-jqgrid,
.ui-jqgrid-view,
.ui-jqgrid-titlebar,
.ui-jqgrid-toppager,
.ui-jqgrid-pager {
  min-width: 100%;
  max-width: 100%;
  margin-right: 0;
  margin-left: 0;
  box-sizing: border-box;
}

/** Needed for jQgrid pager to stay still while scrolling */
#pager {
  position: relative;
}

/** Stuff for CPDB participant export */
.ui-sortable-placeholder {
  color: #f00;
  background-color: #0f0;
  border: solid black 5px;
}

/** Arrow between mapped attributes in CPDB */
.tokenatt-arrow {
  position: absolute;
  right: -0.5em;
}

/** Arrow between mapped attributes in CPDB when doing CSV import */
.csvatt-arrow {
  position: absolute;
  right: -0.5em;
  top: 1em;
}

/** Help class to remove padding */
.no-padding {
  padding: 0;
}

/** */
.droppable-new,
.droppable-csv {
  min-height: 40px;
  height: 100%;
}

#labelsetpreview {
  overflow-x: hidden;
}

.question-filter-container {
  border: 1px solid #efefef;
  padding: 2em;
  margin: 0;
  min-width: 33%;
  max-width: 100%;
}

/* Subquestion */
td.subquestion-actions span:hover {
  cursor: pointer;
}

/* edit survey */
.template-img {
  padding-top: 0;
}

/* Accordion*/
.full-page-wrapper .handleAccordion {
  display: none;
}

/* Box in resopnses list need a little more space */
div#gview_displayresponses th#displayresponses_cb {
  width: 35px;
  /* Override jQgrid stuff */
}

/* View detail response, make sure left column is not too wide*/
.detailbrowsetable tr th {
  width: 50%;
}

.lead {
  font-weight: 300;
}

/* Make sure buttons is onw row */
.time-statistics-row-buttons,
.nowrap {
  white-space: nowrap;
}

/* Proper overflow */
.time-statistics-table {
  overflow: auto;
}

/* In survey permissions, make grey check icon if only partial permissions */
.mixed {
  opacity: 0.4;
}

#sidemenu-home {
  padding-left: 15px;
}

#quick-menu-container {
  position: absolute;
  width: 50px;
  right: 0;
  top: 50px;
}

.quick-icon-wrapper {
  padding: 15px;
  height: 50px;
}

#quick-menu-container .glyphicon {
  font-size: 18px;
}

#quick-menu-container .navbar-brand {
  padding: 0;
}

/* Needed for DateTimePicker in survey settings */
.card-group .card {
  overflow: visible;
}

a.explorer-group:hover,
a.explorer-group:focus {
  text-decoration: none;
}

.question-explorer-question {
  display: inline-block;
  max-width: 200px;
  overflow: hidden;
  text-overflow: ellipsis;
}

.question-explorer-group-name {
  display: inline-block;
  max-width: 140px;
  overflow: hidden;
  position: relative;
  top: 5px;
  text-overflow: ellipsis;
}

.question-explorer-add-question {
  position: relative;
  top: 5px;
}

.explorer-group-title a.disabled {
  opacity: 0.5;
}

.btn.readonly,
.btn.readonly:hover {
  cursor: not-allowed;
  opacity: 0.65;
  filter: alpha(opacity=65);
  -webkit-box-shadow: none;
  box-shadow: none;
  border: 1px solid #cccccc;
}

#displayResponsesContainer .ui-jqgrid-bdiv,
#gbox_displaytokens .ui-jqgrid-bdiv {
  overflow: hidden;
}

h1,
.h1 {
  font-size: 24px;
}

h2,
.h2 {
  font-size: 22px;
}

h3,
.h3 {
  font-size: 20px;
}

.statisticstable {
  word-wrap: break-word;
}

.summary-container,
.summary,
#massive-action-container,
#surveyListActions,
.listActions,
.pager-container ls-ba .pager,
.pager-container ls-ba .pager .pagination {
  margin: 0;
  margin-bottom: 20px;
}

.summary-container {
  text-align: right;
}

#massive-action-container,
#surveyListActions,
.listActions {
  padding-left: 0px;
  text-align: left;
}

.push-grid-pager {
  /* push the pager for massive action dropup */
  min-height: 25em;
}

.has-link {
  cursor: pointer;
}

.has-link a:hover {
  text-decoration: none;
}

.has-link a {
  color: black;
}

.hoverAction .table-striped > tbody > tr:hover > td {
  background-color: transparent;
}

.hoverAction .table-striped > tbody > tr:hover > td > a:not(.btn) {
  color: white;
}

.ui-priority-secondary {
  background-color: #f5f5f5;
}

#token-grid .table .filters > td .filter-container {
  padding: 0px;
}

#token-grid table.table {
  width: none;
  max-width: none;
}

#token-grid table thead tr #action {
  min-width: 150px;
}

#token-grid .filter-container {
  min-width: 50px;
}

#token-grid table thead tr th {
  /*white-space: nowrap;*/
}

#token-grid table tr.odd .blank_button {
  /*For older Browsers with compatibilty issues*/
  border-color: #f9f9f9;
  background-color: #f9f9f9;
  /*New CSS3 Style of doing it*/
  border-color: rgba(0, 0, 0, 0);
  background-color: rgba(0, 0, 0, 0);
}

#token-grid table tr .blank_button {
  border-color: white;
  background-color: white;
}

#token-grid table tr.selected .blank_button {
  border-color: #eee;
  /* from yiistrap.css*/
  background-color: #eee;
}

#token-grid .name {
  min-width: 150px;
}

#tokenListPager {
  position: relative;
}

.blank_button span {
  max-width: 12px;
}

#edittoken .tab-content #general .form-group .col-md-4 .col-md-4,
#edittoken .tab-content #general .form-group .col-md-4 .col-md-8 {
  padding: 0;
}

div[id^=alertmod_] {
  display: none;
}

/* Can be removed when jqGrid is replaced */
.ui-helper-clearfix {
  min-height: 0;
}

.ui-dialog .ui-dialog-buttonpane {
  background-image: none;
  border-width: 1px 0 0;
  margin-top: 0.5em;
  padding: 0.3em 1em 0.5em 0.4em;
  text-align: left;
}

.ui-helper-clearfix::before,
.ui-helper-clearfix::after {
  border-collapse: collapse;
  content: "";
  display: table;
}

.ui-helper-clearfix::after {
  clear: both;
}

.ui-helper-clearfix::before,
.ui-helper-clearfix::after {
  border-collapse: collapse;
  content: "";
  display: table;
}

.ui-dialog .ui-dialog-buttonpane .ui-dialog-buttonset {
  float: right;
}

.yiiLog {
  margin-bottom: 70px;
}

table#responsedetail tr td {
  max-width: 100px;
  word-wrap: break-word;
}

.in-title {
  position: relative;
  top: -65px;
  right: 15px;
}

.input-group-addon {
  padding: 5px 12px;
}

.multiselect-container > li > a > label > input[type=checkbox] {
  margin-left: 0;
}

.notification-list {
  top: 100%;
  left: 0;
  z-index: 1000;
  float: left;
  min-width: 160px;
  padding: 5px 0;
  margin: 2px 0 0;
  list-style: none;
  font-size: 14px;
  border-radius: 4px;
  background-clip: padding-box;
  overflow-y: auto;
}

.notification-list > li > a {
  display: block;
  padding: 3px 20px;
  clear: both;
  font-weight: normal;
  line-height: 1.428571429;
  white-space: nowrap;
}

.notification-list > li > a:hover,
.notification-list > li > a:focus {
  text-decoration: none;
}

.notification-list > .active > a,
.notification-list > .active > a:hover,
.notification-list > .active > a:focus {
  text-decoration: none;
  outline: 0;
}

.notification-list > .disabled > a:hover,
.notification-list > .disabled > a:focus {
  text-decoration: none;
  background-color: transparent;
  background-image: none;
  filter: progid:DXImageTransform.Microsoft.gradient(enabled=false);
  cursor: not-allowed;
}

#notification-outer-ul {
  height: 400px;
  width: 400px;
}

#notification-inner-ul {
  height: 340px;
  width: 390px;
}

/* Override fixed font in select2 CSS */
.select2-container--bootstrap .select2-selection {
  font-family: Roboto !important;
}

#responses-grid .table-condensed.upload-question {
  margin-bottom: 0;
  background-color: inherit;
}

#responses-grid .filter-container {
  min-width: 6em;
  /* defaut em is 13px : 75/13 = 5.76… */
}

.edit-participant-modal-body {
  max-height: 500px;
  overflow-y: auto;
}

/* Condition builder */
.scenario-heading {
  padding: 0;
}

.scenario-heading .delete-scenario-form {
  padding-top: 6px;
}

.condition-header-button {
  margin-top: -10px;
  margin-right: 10px;
}

/* Needed for buttons that are pulled right in the conditions bar */
.margin-left {
  margin-left: 5px;
}

.conditions-table {
  margin-bottom: 0;
}

.condition-and-or-or {
  margin-left: 20px;
}

/* Tabs used within form in condition designer */
#editconditions .tab-content,
#quick-add-conditions-form .tab-content {
  padding-top: 0;
}

#login-panel {
  max-width: 400px;
  margin-left: auto;
  margin-right: auto;
}

/*
 * Row with equal height columns
 * --------------------------------------------------
 */
.row-eq-height {
  display: -webkit-box;
  display: -webkit-flex;
  display: -ms-flexbox;
  display: flex;
  margin-bottom: 30px;
}

input[type=file].form-control {
  border: none;
  padding-left: 0px;
}

#insertmethod-container {
  display: none;
}

/* Some printing optimization */
@media print {
  html, body {
    margin: 0;
    padding: 0;
    max-width: none;
  }

  body {
    text-align: left;
    margin: 0;
    padding: 0;
    width: 100% !important;
  }

  .side-body {
    margin: 0;
    padding: 0;
  }

  #sidebar {
    display: none;
  }

  #browsermenubarid {
    display: none;
  }

  .surveymanagerbar {
    display: none;
  }

  #vue-apps-main-container #vue-sidebar-container {
    display: none;
  }

  #statisticsview .col-12 {
    float: none;
    width: 100%;
    display: block;
  }

  #pjax-content .side-body {
    float: none;
    width: 100%;
    display: block;
  }

  #pjax-content {
    max-width: none !important;
  }

  footer.footer {
    display: none;
  }

  /* Some stat specific */
  .statisticsbloc {
    float: none;
    width: auto;
    display: block;
  }

  .statisticstable {
    break-inside: avoid;
    page-break-inside: avoid;
    break-after: always;
    page-break-after: always;
  }

  .canvas-chart {
    break-inside: avoid;
    page-break-inside: avoid;
    max-width: 100%;
    height: auto;
  }

  /* Only for stat ? */
  .statisticsbrowsebutton {
    display: none;
  }

  body.onStatistics .btn {
    display: none;
  }

  /* Chartjs and legend width */
  body.onStatistics .chartjs-container {
    width: 70%;
    float: left;
  }

  body.onStatistics .legend {
    width: 30%;
    float: left;
  }

  body.onStatistics .legend .col-md-1 {
    display: inline-block;
    width: auto;
    padding: 0;
    padding-right: 3pt;
    padding-left: 3pt;
  }

  body.onStatistics .legend .col-md-10 {
    display: inline-block;
    width: auto;
    padding: 0;
  }

  /* Relaced in adminsidepanel */
  body.onStatistics .ls-flex,
body.onStatistics .ls-flex-column,
body.onStatistics .ls-flex-row {
    display: block;
  }

  body.onStatistics #sidebar {
    display: none;
  }

  body.onStatistics .ls-flex-column .col-11,
body.onStatistics .ls-flex-row .col-11,
body.onStatistics .ls-flex .col-11 {
    width: auto;
  }
}
.currentQuestionTypeImageContainer img {
  max-width: 100%;
}

#accordion-container .card-header > a {
  width: 100%;
  display: block;
}

#accordion_questionTypeSelector .card-title > a {
  width: 100%;
  display: block;
}

/*custom margin and padding*/
.custom.custom-no-padding {
  padding: 0;
}

.custom.custom-no-margin {
  padding: 0;
}

.custom.custom-padding.add5 {
  padding: 5px;
}

.custom.custom-padding.left-5 {
  padding-left: 5px;
}

.custom.custom-padding.right-5 {
  padding-right: 5px;
}

.custom.custom-padding.top-5 {
  padding-top: 5px;
}

.custom.custom-padding.bottom-5 {
  padding-bottom: 5px;
}

.custom.custom-padding.add10 {
  padding: 10px;
}

.custom.custom-padding.left-10 {
  padding-left: 10px;
}

.custom.custom-padding.right-10 {
  padding-right: 10px;
}

.custom.custom-padding.top-10 {
  padding-top: 10px;
}

.custom.custom-padding.bottom-10 {
  padding-bottom: 10px;
}

.custom.custom-padding.add15 {
  padding: 15px;
}

.custom.custom-padding.left-15 {
  padding-left: 15px;
}

.custom.custom-padding.right-15 {
  padding-right: 15px;
}

.custom.custom-padding.top-15 {
  padding-top: 15px;
}

.custom.custom-padding.bottom-15 {
  padding-bottom: 15px;
}

.custom.custom-padding.add20 {
  padding: 20px;
}

.custom.custom-padding.left-20 {
  padding-left: 20px;
}

.custom.custom-padding.right-20 {
  padding-right: 20px;
}

.custom.custom-padding.top-20 {
  padding-top: 20px;
}

.custom.custom-padding.bottom-20 {
  padding-bottom: 20px;
}

.custom.custom-padding.add25 {
  padding: 25px;
}

.custom.custom-padding.left-25 {
  padding-left: 25px;
}

.custom.custom-padding.right-25 {
  padding-right: 25px;
}

.custom.custom-padding.top-25 {
  padding-top: 25px;
}

.custom.custom-padding.bottom-25 {
  padding-bottom: 25px;
}

.custom.custom-padding.add30 {
  padding: 30px;
}

.custom.custom-padding.left-30 {
  padding-left: 30px;
}

.custom.custom-padding.right-30 {
  padding-right: 30px;
}

.custom.custom-padding.top-30 {
  padding-top: 30px;
}

.custom.custom-padding.bottom-30 {
  padding-bottom: 30px;
}

.custom.custom-padding.add35 {
  padding: 35px;
}

.custom.custom-padding.left-35 {
  padding-left: 35px;
}

.custom.custom-padding.right-35 {
  padding-right: 35px;
}

.custom.custom-padding.top-35 {
  padding-top: 35px;
}

.custom.custom-padding.bottom-35 {
  padding-bottom: 35px;
}

@media only screen and (min-width: 961px) {
  .custom.custom-padding-responsive.large.add5 {
    padding: 5px;
  }

  .custom.custom-padding-responsive.large.left-5 {
    padding-left: 5px;
  }

  .custom.custom-padding-responsive.large.right-5 {
    padding-right: 5px;
  }

  .custom.custom-padding-responsive.large.top-5 {
    padding-top: 5px;
  }

  .custom.custom-padding-responsive.large.bottom-5 {
    padding-bottom: 5px;
  }

  .custom.custom-padding-responsive.large.add10 {
    padding: 10px;
  }

  .custom.custom-padding-responsive.large.left-10 {
    padding-left: 10px;
  }

  .custom.custom-padding-responsive.large.right-10 {
    padding-right: 10px;
  }

  .custom.custom-padding-responsive.large.top-10 {
    padding-top: 10px;
  }

  .custom.custom-padding-responsive.large.bottom-10 {
    padding-bottom: 10px;
  }

  .custom.custom-padding-responsive.large.add15 {
    padding: 15px;
  }

  .custom.custom-padding-responsive.large.left-15 {
    padding-left: 15px;
  }

  .custom.custom-padding-responsive.large.right-15 {
    padding-right: 15px;
  }

  .custom.custom-padding-responsive.large.top-15 {
    padding-top: 15px;
  }

  .custom.custom-padding-responsive.large.bottom-15 {
    padding-bottom: 15px;
  }

  .custom.custom-padding-responsive.large.add20 {
    padding: 20px;
  }

  .custom.custom-padding-responsive.large.left-20 {
    padding-left: 20px;
  }

  .custom.custom-padding-responsive.large.right-20 {
    padding-right: 20px;
  }

  .custom.custom-padding-responsive.large.top-20 {
    padding-top: 20px;
  }

  .custom.custom-padding-responsive.large.bottom-20 {
    padding-bottom: 20px;
  }

  .custom.custom-padding-responsive.large.add25 {
    padding: 25px;
  }

  .custom.custom-padding-responsive.large.left-25 {
    padding-left: 25px;
  }

  .custom.custom-padding-responsive.large.right-25 {
    padding-right: 25px;
  }

  .custom.custom-padding-responsive.large.top-25 {
    padding-top: 25px;
  }

  .custom.custom-padding-responsive.large.bottom-25 {
    padding-bottom: 25px;
  }

  .custom.custom-padding-responsive.large.add30 {
    padding: 30px;
  }

  .custom.custom-padding-responsive.large.left-30 {
    padding-left: 30px;
  }

  .custom.custom-padding-responsive.large.right-30 {
    padding-right: 30px;
  }

  .custom.custom-padding-responsive.large.top-30 {
    padding-top: 30px;
  }

  .custom.custom-padding-responsive.large.bottom-30 {
    padding-bottom: 30px;
  }

  .custom.custom-padding-responsive.large.add35 {
    padding: 35px;
  }

  .custom.custom-padding-responsive.large.left-35 {
    padding-left: 35px;
  }

  .custom.custom-padding-responsive.large.right-35 {
    padding-right: 35px;
  }

  .custom.custom-padding-responsive.large.top-35 {
    padding-top: 35px;
  }

  .custom.custom-padding-responsive.large.bottom-35 {
    padding-bottom: 35px;
  }
}
@media only screen and (min-width: 769px) {
  .custom.custom-padding-responsive.medium.add5 {
    padding: 5px;
  }

  .custom.custom-padding-responsive.medium.left-5 {
    padding-left: 5px;
  }

  .custom.custom-padding-responsive.medium.right-5 {
    padding-right: 5px;
  }

  .custom.custom-padding-responsive.medium.top-5 {
    padding-top: 5px;
  }

  .custom.custom-padding-responsive.medium.bottom-5 {
    padding-bottom: 5px;
  }

  .custom.custom-padding-responsive.medium.add10 {
    padding: 10px;
  }

  .custom.custom-padding-responsive.medium.left-10 {
    padding-left: 10px;
  }

  .custom.custom-padding-responsive.medium.right-10 {
    padding-right: 10px;
  }

  .custom.custom-padding-responsive.medium.top-10 {
    padding-top: 10px;
  }

  .custom.custom-padding-responsive.medium.bottom-10 {
    padding-bottom: 10px;
  }

  .custom.custom-padding-responsive.medium.add15 {
    padding: 15px;
  }

  .custom.custom-padding-responsive.medium.left-15 {
    padding-left: 15px;
  }

  .custom.custom-padding-responsive.medium.right-15 {
    padding-right: 15px;
  }

  .custom.custom-padding-responsive.medium.top-15 {
    padding-top: 15px;
  }

  .custom.custom-padding-responsive.medium.bottom-15 {
    padding-bottom: 15px;
  }

  .custom.custom-padding-responsive.medium.add20 {
    padding: 20px;
  }

  .custom.custom-padding-responsive.medium.left-20 {
    padding-left: 20px;
  }

  .custom.custom-padding-responsive.medium.right-20 {
    padding-right: 20px;
  }

  .custom.custom-padding-responsive.medium.top-20 {
    padding-top: 20px;
  }

  .custom.custom-padding-responsive.medium.bottom-20 {
    padding-bottom: 20px;
  }

  .custom.custom-padding-responsive.medium.add25 {
    padding: 25px;
  }

  .custom.custom-padding-responsive.medium.left-25 {
    padding-left: 25px;
  }

  .custom.custom-padding-responsive.medium.right-25 {
    padding-right: 25px;
  }

  .custom.custom-padding-responsive.medium.top-25 {
    padding-top: 25px;
  }

  .custom.custom-padding-responsive.medium.bottom-25 {
    padding-bottom: 25px;
  }

  .custom.custom-padding-responsive.medium.add30 {
    padding: 30px;
  }

  .custom.custom-padding-responsive.medium.left-30 {
    padding-left: 30px;
  }

  .custom.custom-padding-responsive.medium.right-30 {
    padding-right: 30px;
  }

  .custom.custom-padding-responsive.medium.top-30 {
    padding-top: 30px;
  }

  .custom.custom-padding-responsive.medium.bottom-30 {
    padding-bottom: 30px;
  }

  .custom.custom-padding-responsive.medium.add35 {
    padding: 35px;
  }

  .custom.custom-padding-responsive.medium.left-35 {
    padding-left: 35px;
  }

  .custom.custom-padding-responsive.medium.right-35 {
    padding-right: 35px;
  }

  .custom.custom-padding-responsive.medium.top-35 {
    padding-top: 35px;
  }

  .custom.custom-padding-responsive.medium.bottom-35 {
    padding-bottom: 35px;
  }
}
.custom.custom-padding-responsive.small.add5 {
  padding: 5px;
}

.custom.custom-padding-responsive.small.left-5 {
  padding-left: 5px;
}

.custom.custom-padding-responsive.small.right-5 {
  padding-right: 5px;
}

.custom.custom-padding-responsive.small.top-5 {
  padding-top: 5px;
}

.custom.custom-padding-responsive.small.bottom-5 {
  padding-bottom: 5px;
}

.custom.custom-padding-responsive.small.add10 {
  padding: 10px;
}

.custom.custom-padding-responsive.small.left-10 {
  padding-left: 10px;
}

.custom.custom-padding-responsive.small.right-10 {
  padding-right: 10px;
}

.custom.custom-padding-responsive.small.top-10 {
  padding-top: 10px;
}

.custom.custom-padding-responsive.small.bottom-10 {
  padding-bottom: 10px;
}

.custom.custom-padding-responsive.small.add15 {
  padding: 15px;
}

.custom.custom-padding-responsive.small.left-15 {
  padding-left: 15px;
}

.custom.custom-padding-responsive.small.right-15 {
  padding-right: 15px;
}

.custom.custom-padding-responsive.small.top-15 {
  padding-top: 15px;
}

.custom.custom-padding-responsive.small.bottom-15 {
  padding-bottom: 15px;
}

.custom.custom-padding-responsive.small.add20 {
  padding: 20px;
}

.custom.custom-padding-responsive.small.left-20 {
  padding-left: 20px;
}

.custom.custom-padding-responsive.small.right-20 {
  padding-right: 20px;
}

.custom.custom-padding-responsive.small.top-20 {
  padding-top: 20px;
}

.custom.custom-padding-responsive.small.bottom-20 {
  padding-bottom: 20px;
}

.custom.custom-padding-responsive.small.add25 {
  padding: 25px;
}

.custom.custom-padding-responsive.small.left-25 {
  padding-left: 25px;
}

.custom.custom-padding-responsive.small.right-25 {
  padding-right: 25px;
}

.custom.custom-padding-responsive.small.top-25 {
  padding-top: 25px;
}

.custom.custom-padding-responsive.small.bottom-25 {
  padding-bottom: 25px;
}

.custom.custom-padding-responsive.small.add30 {
  padding: 30px;
}

.custom.custom-padding-responsive.small.left-30 {
  padding-left: 30px;
}

.custom.custom-padding-responsive.small.right-30 {
  padding-right: 30px;
}

.custom.custom-padding-responsive.small.top-30 {
  padding-top: 30px;
}

.custom.custom-padding-responsive.small.bottom-30 {
  padding-bottom: 30px;
}

.custom.custom-padding-responsive.small.add35 {
  padding: 35px;
}

.custom.custom-padding-responsive.small.left-35 {
  padding-left: 35px;
}

.custom.custom-padding-responsive.small.right-35 {
  padding-right: 35px;
}

.custom.custom-padding-responsive.small.top-35 {
  padding-top: 35px;
}

.custom.custom-padding-responsive.small.bottom-35 {
  padding-bottom: 35px;
}

.custom.custom-margin.add5 {
  margin: 5px;
}

.custom.custom-margin.left-5 {
  margin-left: 5px;
}

.custom.custom-margin.right-5 {
  margin-right: 5px;
}

.custom.custom-margin.top-5 {
  margin-top: 5px;
}

.custom.custom-margin.bottom-5 {
  margin-bottom: 5px;
}

.custom.custom-margin.add10 {
  margin: 10px;
}

.custom.custom-margin.left-10 {
  margin-left: 10px;
}

.custom.custom-margin.right-10 {
  margin-right: 10px;
}

.custom.custom-margin.top-10 {
  margin-top: 10px;
}

.custom.custom-margin.bottom-10 {
  margin-bottom: 10px;
}

.custom.custom-margin.add15 {
  margin: 15px;
}

.custom.custom-margin.left-15 {
  margin-left: 15px;
}

.custom.custom-margin.right-15 {
  margin-right: 15px;
}

.custom.custom-margin.top-15 {
  margin-top: 15px;
}

.custom.custom-margin.bottom-15 {
  margin-bottom: 15px;
}

.custom.custom-margin.add20 {
  margin: 20px;
}

.custom.custom-margin.left-20 {
  margin-left: 20px;
}

.custom.custom-margin.right-20 {
  margin-right: 20px;
}

.custom.custom-margin.top-20 {
  margin-top: 20px;
}

.custom.custom-margin.bottom-20 {
  margin-bottom: 20px;
}

.custom.custom-margin.add25 {
  margin: 25px;
}

.custom.custom-margin.left-25 {
  margin-left: 25px;
}

.custom.custom-margin.right-25 {
  margin-right: 25px;
}

.custom.custom-margin.top-25 {
  margin-top: 25px;
}

.custom.custom-margin.bottom-25 {
  margin-bottom: 25px;
}

.custom.custom-margin.add30 {
  margin: 30px;
}

.custom.custom-margin.left-30 {
  margin-left: 30px;
}

.custom.custom-margin.right-30 {
  margin-right: 30px;
}

.custom.custom-margin.top-30 {
  margin-top: 30px;
}

.custom.custom-margin.bottom-30 {
  margin-bottom: 30px;
}

.custom.custom-margin.add35 {
  margin: 35px;
}

.custom.custom-margin.left-35 {
  margin-left: 35px;
}

.custom.custom-margin.right-35 {
  margin-right: 35px;
}

.custom.custom-margin.top-35 {
  margin-top: 35px;
}

.custom.custom-margin.bottom-35 {
  margin-bottom: 35px;
}

.custom.custom-child-margin.left-to-right * {
  margin-left: 3px;
}

.custom.custom-child-margin.right-to-left * {
  margin-right: 3px;
}

@media only screen and (min-width: 961px) {
  .custom.custom-margin-responsive.large.add5 {
    margin: 5px;
  }

  .custom.custom-margin-responsive.large.left-5 {
    margin-left: 5px;
  }

  .custom.custom-margin-responsive.large.right-5 {
    margin-right: 5px;
  }

  .custom.custom-margin-responsive.large.top-5 {
    margin-top: 5px;
  }

  .custom.custom-margin-responsive.large.bottom-5 {
    margin-bottom: 5px;
  }

  .custom.custom-margin-responsive.large.add10 {
    margin: 10px;
  }

  .custom.custom-margin-responsive.large.left-10 {
    margin-left: 10px;
  }

  .custom.custom-margin-responsive.large.right-10 {
    margin-right: 10px;
  }

  .custom.custom-margin-responsive.large.top-10 {
    margin-top: 10px;
  }

  .custom.custom-margin-responsive.large.bottom-10 {
    margin-bottom: 10px;
  }

  .custom.custom-margin-responsive.large.add15 {
    margin: 15px;
  }

  .custom.custom-margin-responsive.large.left-15 {
    margin-left: 15px;
  }

  .custom.custom-margin-responsive.large.right-15 {
    margin-right: 15px;
  }

  .custom.custom-margin-responsive.large.top-15 {
    margin-top: 15px;
  }

  .custom.custom-margin-responsive.large.bottom-15 {
    margin-bottom: 15px;
  }

  .custom.custom-margin-responsive.large.add20 {
    margin: 20px;
  }

  .custom.custom-margin-responsive.large.left-20 {
    margin-left: 20px;
  }

  .custom.custom-margin-responsive.large.right-20 {
    margin-right: 20px;
  }

  .custom.custom-margin-responsive.large.top-20 {
    margin-top: 20px;
  }

  .custom.custom-margin-responsive.large.bottom-20 {
    margin-bottom: 20px;
  }

  .custom.custom-margin-responsive.large.add25 {
    margin: 25px;
  }

  .custom.custom-margin-responsive.large.left-25 {
    margin-left: 25px;
  }

  .custom.custom-margin-responsive.large.right-25 {
    margin-right: 25px;
  }

  .custom.custom-margin-responsive.large.top-25 {
    margin-top: 25px;
  }

  .custom.custom-margin-responsive.large.bottom-25 {
    margin-bottom: 25px;
  }

  .custom.custom-margin-responsive.large.add30 {
    margin: 30px;
  }

  .custom.custom-margin-responsive.large.left-30 {
    margin-left: 30px;
  }

  .custom.custom-margin-responsive.large.right-30 {
    margin-right: 30px;
  }

  .custom.custom-margin-responsive.large.top-30 {
    margin-top: 30px;
  }

  .custom.custom-margin-responsive.large.bottom-30 {
    margin-bottom: 30px;
  }

  .custom.custom-margin-responsive.large.add35 {
    margin: 35px;
  }

  .custom.custom-margin-responsive.large.left-35 {
    margin-left: 35px;
  }

  .custom.custom-margin-responsive.large.right-35 {
    margin-right: 35px;
  }

  .custom.custom-margin-responsive.large.top-35 {
    margin-top: 35px;
  }

  .custom.custom-margin-responsive.large.bottom-35 {
    margin-bottom: 35px;
  }
}
@media only screen and (min-width: 769px) {
  .custom.custom-margin-responsive.medium.add5 {
    margin: 5px;
  }

  .custom.custom-margin-responsive.medium.left-5 {
    margin-left: 5px;
  }

  .custom.custom-margin-responsive.medium.right-5 {
    margin-right: 5px;
  }

  .custom.custom-margin-responsive.medium.top-5 {
    margin-top: 5px;
  }

  .custom.custom-margin-responsive.medium.bottom-5 {
    margin-bottom: 5px;
  }

  .custom.custom-margin-responsive.medium.add10 {
    margin: 10px;
  }

  .custom.custom-margin-responsive.medium.left-10 {
    margin-left: 10px;
  }

  .custom.custom-margin-responsive.medium.right-10 {
    margin-right: 10px;
  }

  .custom.custom-margin-responsive.medium.top-10 {
    margin-top: 10px;
  }

  .custom.custom-margin-responsive.medium.bottom-10 {
    margin-bottom: 10px;
  }

  .custom.custom-margin-responsive.medium.add15 {
    margin: 15px;
  }

  .custom.custom-margin-responsive.medium.left-15 {
    margin-left: 15px;
  }

  .custom.custom-margin-responsive.medium.right-15 {
    margin-right: 15px;
  }

  .custom.custom-margin-responsive.medium.top-15 {
    margin-top: 15px;
  }

  .custom.custom-margin-responsive.medium.bottom-15 {
    margin-bottom: 15px;
  }

  .custom.custom-margin-responsive.medium.add20 {
    margin: 20px;
  }

  .custom.custom-margin-responsive.medium.left-20 {
    margin-left: 20px;
  }

  .custom.custom-margin-responsive.medium.right-20 {
    margin-right: 20px;
  }

  .custom.custom-margin-responsive.medium.top-20 {
    margin-top: 20px;
  }

  .custom.custom-margin-responsive.medium.bottom-20 {
    margin-bottom: 20px;
  }

  .custom.custom-margin-responsive.medium.add25 {
    margin: 25px;
  }

  .custom.custom-margin-responsive.medium.left-25 {
    margin-left: 25px;
  }

  .custom.custom-margin-responsive.medium.right-25 {
    margin-right: 25px;
  }

  .custom.custom-margin-responsive.medium.top-25 {
    margin-top: 25px;
  }

  .custom.custom-margin-responsive.medium.bottom-25 {
    margin-bottom: 25px;
  }

  .custom.custom-margin-responsive.medium.add30 {
    margin: 30px;
  }

  .custom.custom-margin-responsive.medium.left-30 {
    margin-left: 30px;
  }

  .custom.custom-margin-responsive.medium.right-30 {
    margin-right: 30px;
  }

  .custom.custom-margin-responsive.medium.top-30 {
    margin-top: 30px;
  }

  .custom.custom-margin-responsive.medium.bottom-30 {
    margin-bottom: 30px;
  }

  .custom.custom-margin-responsive.medium.add35 {
    margin: 35px;
  }

  .custom.custom-margin-responsive.medium.left-35 {
    margin-left: 35px;
  }

  .custom.custom-margin-responsive.medium.right-35 {
    margin-right: 35px;
  }

  .custom.custom-margin-responsive.medium.top-35 {
    margin-top: 35px;
  }

  .custom.custom-margin-responsive.medium.bottom-35 {
    margin-bottom: 35px;
  }
}
.custom.custom-margin-responsive.small.add5 {
  margin: 5px;
}

.custom.custom-margin-responsive.small.left-5 {
  margin-left: 5px;
}

.custom.custom-margin-responsive.small.right-5 {
  margin-right: 5px;
}

.custom.custom-margin-responsive.small.top-5 {
  margin-top: 5px;
}

.custom.custom-margin-responsive.small.bottom-5 {
  margin-bottom: 5px;
}

.custom.custom-margin-responsive.small.add10 {
  margin: 10px;
}

.custom.custom-margin-responsive.small.left-10 {
  margin-left: 10px;
}

.custom.custom-margin-responsive.small.right-10 {
  margin-right: 10px;
}

.custom.custom-margin-responsive.small.top-10 {
  margin-top: 10px;
}

.custom.custom-margin-responsive.small.bottom-10 {
  margin-bottom: 10px;
}

.custom.custom-margin-responsive.small.add15 {
  margin: 15px;
}

.custom.custom-margin-responsive.small.left-15 {
  margin-left: 15px;
}

.custom.custom-margin-responsive.small.right-15 {
  margin-right: 15px;
}

.custom.custom-margin-responsive.small.top-15 {
  margin-top: 15px;
}

.custom.custom-margin-responsive.small.bottom-15 {
  margin-bottom: 15px;
}

.custom.custom-margin-responsive.small.add20 {
  margin: 20px;
}

.custom.custom-margin-responsive.small.left-20 {
  margin-left: 20px;
}

.custom.custom-margin-responsive.small.right-20 {
  margin-right: 20px;
}

.custom.custom-margin-responsive.small.top-20 {
  margin-top: 20px;
}

.custom.custom-margin-responsive.small.bottom-20 {
  margin-bottom: 20px;
}

.custom.custom-margin-responsive.small.add25 {
  margin: 25px;
}

.custom.custom-margin-responsive.small.left-25 {
  margin-left: 25px;
}

.custom.custom-margin-responsive.small.right-25 {
  margin-right: 25px;
}

.custom.custom-margin-responsive.small.top-25 {
  margin-top: 25px;
}

.custom.custom-margin-responsive.small.bottom-25 {
  margin-bottom: 25px;
}

.custom.custom-margin-responsive.small.add30 {
  margin: 30px;
}

.custom.custom-margin-responsive.small.left-30 {
  margin-left: 30px;
}

.custom.custom-margin-responsive.small.right-30 {
  margin-right: 30px;
}

.custom.custom-margin-responsive.small.top-30 {
  margin-top: 30px;
}

.custom.custom-margin-responsive.small.bottom-30 {
  margin-bottom: 30px;
}

.custom.custom-margin-responsive.small.add35 {
  margin: 35px;
}

.custom.custom-margin-responsive.small.left-35 {
  margin-left: 35px;
}

.custom.custom-margin-responsive.small.right-35 {
  margin-right: 35px;
}

.custom.custom-margin-responsive.small.top-35 {
  margin-top: 35px;
}

.custom.custom-margin-responsive.small.bottom-35 {
  margin-bottom: 35px;
}

textarea.form-control.input-text {
  /* Show a textarea not so big at starting */
  height: 2.4em;
}

.template-files-delete-button {
  margin: 1px 0 0 0;
  padding: 0 5px;
}

/* Override sort icons for datatables */
table.dataTable thead .sorting:after,
table.dataTable thead .sorting_asc:after,
table.dataTable thead .sorting_desc:after,
table.dataTable thead .sorting_asc_disabled:after,
table.dataTable thead .sorting_desc_disabled:after {
  font-family: "FontAwesome" !important;
}

table.dataTable thead .sorting:after {
  content: "\f0dc" !important;
  /* sort */
}

table.dataTable thead .sorting_asc:after {
  content: "\f0de" !important;
  /* sort-by-attributes */
}

table.dataTable thead .sorting_desc:after {
  content: "\f0dd" !important;
  /* sort-by-attributes-alt */
}

.menubar.sticky {
  position: fixed;
  top: 0;
  margin-top: 0;
  z-index: 1030;
}

#sticky-topbar-placeholder {
  display: none;
}

.menubar.sticky + #sticky-topbar-placeholder {
  display: block;
}

.baseline-align > * {
  vertical-align: baseline;
}

.baseline-align > .form-group {
  display: inline-block;
}

/* Reduce margins for question editor */
/* Scrollable subquestion/answer tables*/
.subquestions-table-wrapper,
.answeroptions-table-wrapper {
  display: block;
  overflow: auto;
  margin-bottom: 20px;
}

.subquestions-table,
.answeroptions-table {
  margin-bottom: 0px;
}

.subquestions-table input.code,
.answeroptions-table input.code {
  min-width: 70px;
}

.subquestions-table > tbody > tr > td:first-of-type,
.answeroptions-table > tbody > tr > td:first-of-type {
  padding-left: 0;
}

.subquestions-table > tbody > tr > td:last-of-type,
.answeroptions-table > tbody > tr > td:last-of-type {
  padding-right: 0;
}

/** Surveys Grid View **/
#survey-grid {
  overflow-x: visible;
}

/* Fix text alignment on RTL */
html[dir=rtl] .dropdown-menu,
html[dir=rtl] th {
  text-align: initial;
}

<<<<<<< HEAD
.list-group-item.disabled {
  color: #777;
  cursor: not-allowed;
  background-color: #eee;
=======
/**
 * Ported from Bootstrap 5. Can be removed on migration.
 */
.w-100 {
  width: 100% !important;
}

#cpdbatt {
  min-height: 100px;
}

.jcarousel-wrapper {
  margin: 20px auto;
  position: relative;
  border: 10px solid #fff;
  -webkit-border-radius: 5px;
  -moz-border-radius: 5px;
  border-radius: 5px;
  -webkit-box-shadow: 0 0 2px #999;
  -moz-box-shadow: 0 0 2px #999;
  box-shadow: 0 0 2px #999;
}

/** Carousel **/
.jcarousel {
  position: relative;
  overflow: hidden;
  width: 100%;
}

.jcarousel ul {
  width: 20000em;
  position: relative;
  list-style: none;
  margin: 0;
  padding: 0;
}

.jcarousel li {
  width: 200px;
  float: left;
  border: 1px solid #fff;
  -moz-box-sizing: border-box;
  -webkit-box-sizing: border-box;
  box-sizing: border-box;
}

.jcarousel img {
  display: block;
  max-width: 100%;
  height: auto !important;
}

/** Carousel Controls **/
.jcarousel-control-prev,
.jcarousel-control-next {
  position: absolute;
  top: 50%;
  margin-top: -15px;
  width: 30px;
  height: 30px;
  text-align: center;
  background: #4E443C;
  color: #fff;
  text-decoration: none;
  text-shadow: 0 0 1px #000;
  font: 24px/27px Arial, sans-serif;
  -webkit-border-radius: 30px;
  -moz-border-radius: 30px;
  border-radius: 30px;
  -webkit-box-shadow: 0 0 4px #F0EFE7;
  -moz-box-shadow: 0 0 4px #F0EFE7;
  box-shadow: 0 0 4px #F0EFE7;
}

.jcarousel-control-prev {
  left: 15px;
}

.jcarousel-control-next {
  right: 15px;
}

/** Carousel Pagination **/
.jcarousel-pagination {
  position: absolute;
  bottom: -40px;
  left: 50%;
  -webkit-transform: translate(-50%, 0);
  -ms-transform: translate(-50%, 0);
  transform: translate(-50%, 0);
  margin: 0;
}

.jcarousel-pagination a {
  text-decoration: none;
  display: inline-block;
  font-size: 11px;
  height: 10px;
  width: 10px;
  line-height: 10px;
  background: #fff;
  color: #4E443C;
  border-radius: 10px;
  text-indent: -9999px;
  margin-right: 7px;
  -webkit-box-shadow: 0 0 2px #4E443C;
  -moz-box-shadow: 0 0 2px #4E443C;
  box-shadow: 0 0 2px #4E443C;
}

.jcarousel-pagination a.active {
  background: #4E443C;
  color: #fff;
  opacity: 1;
  -webkit-box-shadow: 0 0 2px #F0EFE7;
  -moz-box-shadow: 0 0 2px #F0EFE7;
  box-shadow: 0 0 2px #F0EFE7;
}

.template-miniature {
  cursor: pointer;
}

.item.inactive {
  display: none;
}

#responses-column-filter-modal .checkbox label {
  vertical-align: text-bottom;
  white-space: nowrap;
  overflow-x: hidden;
}

.responses-multiselect-checkboxes {
  overflow-y: scroll;
  height: 60vh;
}

.responses-column-filter-modal-checkbox-buttons {
  text-align: left;
  padding-bottom: 15px;
}

#selectable .ui-selecting {
  background: #8CCE00;
}

#selectable .ui-selected {
  background: #C1DD7F;
  color: #000000;
}

#selectable {
  list-style-type: none;
  margin: 2px;
  padding: 0;
  width: 90%;
}

#selectable li {
  padding: 1em;
  font-size: 1em;
  height: 9px;
  text-align: center;
  margin: 4px;
}

.ui-icon.exporticon {
  background-image: url("images/export.gif");
}

#feedback {
  font-size: 1.4em;
}

#selectableadd .ui-selecting {
  background: #0066CC;
}

#selectableadd .ui-selected {
  background: #0066CC;
  color: white;
}

#selectableadd {
  list-style-type: none;
  margin: 0;
  padding: 0;
  width: 90%;
  text-align: center;
}

#selectableadd li {
  margin: 3px;
  padding: 0.4em;
  font-size: 1 em;
  height: 18px;
  text-align: center;
}

.popupgroup {
  border: 1px solid #DAE5F4;
  padding: 10px;
  border-radius: 3px;
  margin: 8px;
}

.draggable-container {
  min-height: 300px;
}

#newcreated,
#tokenattribute,
#csvattribute,
#centralattribute {
  margin-left: 0.75%;
  margin-right: 0.75%;
  margin-bottom: 20px;
}

#tokenattribute {
  margin-left: 1.5%;
}

#centralattribute {
  margin-right: 1.5%;
}

#centralattribute .centralatt {
  padding-bottom: 15px;
}

#newcreated .attribute-item input {
  display: block;
  margin: 2px auto;
  width: 80%;
}

#centralattribute div.centralatt div.token-attribute {
  margin-top: -5px;
  min-height: 20px;
}

#newcreated,
#tokenattribute {
  height: 100%;
>>>>>>> e8369cd7
}

label {
  font-weight: bold;
}

.list-group-item.disabled {
  color: #777;
  cursor: not-allowed;
  background-color: #eee;
}

#cpdbatt {
  min-height: 100px;
}

<<<<<<< HEAD
.jcarousel-wrapper {
  margin: 20px auto;
  position: relative;
  border: 10px solid #fff;
  -webkit-border-radius: 5px;
  -moz-border-radius: 5px;
  border-radius: 5px;
  -webkit-box-shadow: 0 0 2px #999;
  -moz-box-shadow: 0 0 2px #999;
  box-shadow: 0 0 2px #999;
}

/** Carousel **/
.jcarousel {
  position: relative;
  overflow: hidden;
  width: 100%;
}

.jcarousel ul {
  width: 20000em;
  position: relative;
  list-style: none;
  margin: 0;
  padding: 0;
}

.jcarousel li {
  width: 200px;
  float: left;
  border: 1px solid #fff;
  -moz-box-sizing: border-box;
  -webkit-box-sizing: border-box;
  box-sizing: border-box;
}

.jcarousel img {
  display: block;
  max-width: 100%;
  height: auto !important;
}

/** Carousel Controls **/
.jcarousel-control-prev,
.jcarousel-control-next {
  position: absolute;
  top: 50%;
  margin-top: -15px;
  width: 30px;
  height: 30px;
  text-align: center;
  background: #4E443C;
  color: #fff;
  text-decoration: none;
  text-shadow: 0 0 1px #000;
  font: 24px/27px Arial, sans-serif;
  -webkit-border-radius: 30px;
  -moz-border-radius: 30px;
  border-radius: 30px;
  -webkit-box-shadow: 0 0 4px #F0EFE7;
  -moz-box-shadow: 0 0 4px #F0EFE7;
  box-shadow: 0 0 4px #F0EFE7;
}

.jcarousel-control-prev {
  left: 15px;
}

.jcarousel-control-next {
  right: 15px;
}

/** Carousel Pagination **/
.jcarousel-pagination {
  position: absolute;
  bottom: -40px;
  left: 50%;
  -webkit-transform: translate(-50%, 0);
  -ms-transform: translate(-50%, 0);
  transform: translate(-50%, 0);
  margin: 0;
}

.jcarousel-pagination a {
  text-decoration: none;
  display: inline-block;
  font-size: 11px;
  height: 10px;
  width: 10px;
  line-height: 10px;
  background: #fff;
  color: #4E443C;
  border-radius: 10px;
  text-indent: -9999px;
  margin-right: 7px;
  -webkit-box-shadow: 0 0 2px #4E443C;
  -moz-box-shadow: 0 0 2px #4E443C;
  box-shadow: 0 0 2px #4E443C;
}

.jcarousel-pagination a.active {
  background: #4E443C;
  color: #fff;
  opacity: 1;
  -webkit-box-shadow: 0 0 2px #F0EFE7;
  -moz-box-shadow: 0 0 2px #F0EFE7;
  box-shadow: 0 0 2px #F0EFE7;
}

.template-miniature {
  cursor: pointer;
}

.item.inactive {
  display: none;
}

#selectable .ui-selecting {
  background: #8CCE00;
}

#selectable .ui-selected {
  background: #C1DD7F;
  color: #000000;
}

#selectable {
  list-style-type: none;
  margin: 2px;
  padding: 0;
  width: 90%;
}

#selectable li {
  padding: 1em;
  font-size: 1em;
  height: 9px;
  text-align: center;
  margin: 4px;
}

#feedback {
  font-size: 1.4em;
}

#selectableadd .ui-selecting {
  background: #0066CC;
}

#selectableadd .ui-selected {
  background: #0066CC;
  color: white;
}

#selectableadd {
  list-style-type: none;
  margin: 0;
  padding: 0;
  width: 90%;
  text-align: center;
}

#selectableadd li {
  margin: 3px;
  padding: 0.4em;
  font-size: 1em;
  height: 18px;
  text-align: center;
}

.popupgroup {
  border: 1px solid #DAE5F4;
  padding: 10px;
  border-radius: 3px;
  margin: 8px;
}

#responses-column-filter-modal .checkbox label {
  vertical-align: text-bottom;
  white-space: nowrap;
  overflow-x: hidden;
}

.responses-multiselect-checkboxes {
  overflow-y: scroll;
  height: 60vh;
}

.responses-column-filter-modal-checkbox-buttons {
  text-align: left;
  padding-bottom: 15px;
}

=======
>>>>>>> e8369cd7
.translate > table {
  table-layout: fixed;
}

.translate td._from_ > .question-text-from {
  width: 100%;
  overflow: auto;
  word-wrap: break-word;
}

.grid-view .table td.button-column, .grid-view .table th.button-column, .grid-view-ls .table td.button-column, .grid-view-ls .table th.button-column {
  white-space: nowrap;
  text-align: initial;
}
.grid-view .table th > .sort-link .caret, .grid-view-ls .table th > .sort-link .caret {
  right: -10px;
}
.grid-view .table .filters > td .filter-container, .grid-view-ls .table .filters > td .filter-container {
  padding: 0;
}

.grid-view-ls .table td {
  vertical-align: middle;
}
.grid-view-ls .table td input[type=checkbox]:after {
  margin-top: -3px;
  margin-right: -3px;
}

.grid-view-ls .table .button-column {
  white-space: nowrap;
  text-align: initial;
  min-width: 50px;
}

.grid-view-ls .summary {
  color: #999999;
  font-size: 12px;
  text-align: right;
}

.grid-view-ls.grid-view-loading {
  background: url(../img/loader.gif) no-repeat 100% 10px;
}

.grid-view-ls.grid-view-loading .table {
  opacity: 0.5;
}

.grid-view-ls.grid-view-loading .table th > .sort-link .caret {
  display: none;
}

.dropdown-menu.larger-dropdown {
  min-width: 240px;
}

.dropdown-submenu {
  position: relative;
}
.dropdown-submenu > .dropdown-menu {
  top: 0;
  left: 100%;
  margin-top: -6px;
  margin-left: -1px;
  -webkit-border-radius: 0 6px 6px 6px;
  -moz-border-radius: 0 6px 6px 6px;
  border-radius: 0 6px 6px 6px;
}
.dropdown-submenu:hover > a:after {
  border-left-color: #555;
}
.dropdown-submenu.pull-left {
  float: none;
}
.dropdown-submenu.pull-left > .dropdown-menu {
  left: -100%;
  margin-left: 10px;
  -webkit-border-radius: 6px 0 6px 6px;
  -moz-border-radius: 6px 0 6px 6px;
  border-radius: 6px 0 6px 6px;
}

#vue-apps-main-container {
  min-height: 75vh;
}

.fa-stack.halfed {
  height: 1em;
  width: 1em;
  line-height: 1em;
}

.fa-stack-1x.halfed {
  font-size: 0.5em;
}

.fa-1x.halfed {
  font-size: 0.5em;
}

.contain-pulse {
  display: flex;
  flex-flow: row wrap;
  justify-content: center;
  align-content: bottom;
  height: 3em;
}

.square {
  background: #0f3e12;
  border-radius: 0.6em;
  box-sizing: border-box;
  height: 2em;
  margin: 0.2em;
  overflow: hidden;
  padding: 0.5em;
  width: 2em;
}

.animate-pulse .square:nth-of-type(1) {
  animation: pulse ease-in-out 1.8s infinite 0.2s;
}
.animate-pulse .square:nth-of-type(2) {
  animation: pulse ease-in-out 1.8s infinite 0.6s;
}
.animate-pulse .square:nth-of-type(3) {
  animation: pulse ease-in-out 1.8s infinite 1s;
}
.animate-pulse .square:nth-of-type(4) {
  animation: pulse ease-in-out 1.8s infinite 1.4s;
}

.simpleWrapper {
  padding: 0;
  margin: 0;
  border: none;
  display: inline-block;
}<|MERGE_RESOLUTION|>--- conflicted
+++ resolved
@@ -1,111 +1,4 @@
 @charset "UTF-8";
-.draggable-container {
-  min-height: 300px;
-}
-
-#newcreated,
-#tokenattribute,
-#csvattribute,
-#centralattribute {
-  margin-left: 0.75%;
-  margin-right: 0.75%;
-  margin-bottom: 20px;
-}
-
-#tokenattribute {
-  margin-left: 1.5%;
-}
-
-#centralattribute {
-  margin-right: 1.5%;
-}
-
-#centralattribute .centralatt {
-  padding-bottom: 15px;
-}
-
-#newcreated .attribute-item input {
-  display: block;
-  margin: 2px auto;
-  width: 80%;
-}
-
-#centralattribute div.centralatt div.token-attribute {
-  margin-top: -5px;
-  min-height: 20px;
-}
-
-#newcreated,
-#tokenattribute {
-  height: 100%;
-}
-
-.heading {
-  height: auto;
-  padding-top: 7px;
-  font-weight: bold;
-}
-
-div.mappable-attribute-wrapper {
-  width: 80%;
-  margin: 6px auto;
-  padding: 6px;
-}
-
-div.attribute-item, .already-mapped-attribute {
-  width: 80%;
-  margin: 6px auto;
-  padding: 4px;
-  text-align: center;
-}
-
-#centralattribute .explanation {
-  width: 90%;
-  margin: 0 auto;
-  text-align: left;
-}
-
-#centralattribute .explanation-row {
-  display: table-row;
-}
-
-#centralattribute .explanation input,
-#centralattribute .explanation label {
-  display: table-cell;
-  padding-top: 4px;
-  padding-bottom: 4px;
-}
-
-#centralattribute .explanation label {
-  padding-left: 8px;
-}
-
-.attribute-item.draggable {
-  cursor: move;
-}
-
-div.mappable-attribute-wrapper.target-hover {
-  padding-bottom: 27px;
-}
-
-div.mappable-attribute-wrapper.paired.target-hover {
-  padding-bottom: 4px;
-}
-
-div.mappable-attribute-wrapper.paired.ui-state-disabled {
-  opacity: 1;
-  filter: alpha(opacity=100);
-}
-
-.draggable-container .attribute-column .ui-draggable-dragging {
-  z-index: 100;
-}
-
-/* Existing attribute column in CSV CPDB import */
-.centralatt {
-  min-height: 100px;
-}
-
 /**
  * Lime Admin Common CSS File
  *
@@ -4485,21 +4378,20 @@
   text-align: initial;
 }
 
-<<<<<<< HEAD
 .list-group-item.disabled {
   color: #777;
   cursor: not-allowed;
   background-color: #eee;
-=======
-/**
- * Ported from Bootstrap 5. Can be removed on migration.
- */
-.w-100 {
-  width: 100% !important;
-}
-
-#cpdbatt {
-  min-height: 100px;
+}
+
+label {
+  font-weight: bold;
+}
+
+.list-group-item.disabled {
+  color: #777;
+  cursor: not-allowed;
+  background-color: #eee;
 }
 
 .jcarousel-wrapper {
@@ -4619,20 +4511,8 @@
   display: none;
 }
 
-#responses-column-filter-modal .checkbox label {
-  vertical-align: text-bottom;
-  white-space: nowrap;
-  overflow-x: hidden;
-}
-
-.responses-multiselect-checkboxes {
-  overflow-y: scroll;
-  height: 60vh;
-}
-
-.responses-column-filter-modal-checkbox-buttons {
-  text-align: left;
-  padding-bottom: 15px;
+#cpdbatt {
+  min-height: 100px;
 }
 
 #selectable .ui-selecting {
@@ -4659,10 +4539,6 @@
   margin: 4px;
 }
 
-.ui-icon.exporticon {
-  background-image: url("images/export.gif");
-}
-
 #feedback {
   font-size: 1.4em;
 }
@@ -4687,7 +4563,7 @@
 #selectableadd li {
   margin: 3px;
   padding: 0.4em;
-  font-size: 1 em;
+  font-size: 1em;
   height: 18px;
   text-align: center;
 }
@@ -4738,199 +4614,72 @@
 #newcreated,
 #tokenattribute {
   height: 100%;
->>>>>>> e8369cd7
-}
-
-label {
+}
+
+.heading {
+  height: auto;
+  padding-top: 7px;
   font-weight: bold;
 }
 
-.list-group-item.disabled {
-  color: #777;
-  cursor: not-allowed;
-  background-color: #eee;
-}
-
-#cpdbatt {
+div.mappable-attribute-wrapper {
+  width: 80%;
+  margin: 6px auto;
+  padding: 6px;
+}
+
+div.attribute-item, .already-mapped-attribute {
+  width: 80%;
+  margin: 6px auto;
+  padding: 4px;
+  text-align: center;
+}
+
+#centralattribute .explanation {
+  width: 90%;
+  margin: 0 auto;
+  text-align: left;
+}
+
+#centralattribute .explanation-row {
+  display: table-row;
+}
+
+#centralattribute .explanation input,
+#centralattribute .explanation label {
+  display: table-cell;
+  padding-top: 4px;
+  padding-bottom: 4px;
+}
+
+#centralattribute .explanation label {
+  padding-left: 8px;
+}
+
+.attribute-item.draggable {
+  cursor: move;
+}
+
+div.mappable-attribute-wrapper.target-hover {
+  padding-bottom: 27px;
+}
+
+div.mappable-attribute-wrapper.paired.target-hover {
+  padding-bottom: 4px;
+}
+
+div.mappable-attribute-wrapper.paired.ui-state-disabled {
+  opacity: 1;
+  filter: alpha(opacity=100);
+}
+
+.draggable-container .attribute-column .ui-draggable-dragging {
+  z-index: 100;
+}
+
+/* Existing attribute column in CSV CPDB import */
+.centralatt {
   min-height: 100px;
-}
-
-<<<<<<< HEAD
-.jcarousel-wrapper {
-  margin: 20px auto;
-  position: relative;
-  border: 10px solid #fff;
-  -webkit-border-radius: 5px;
-  -moz-border-radius: 5px;
-  border-radius: 5px;
-  -webkit-box-shadow: 0 0 2px #999;
-  -moz-box-shadow: 0 0 2px #999;
-  box-shadow: 0 0 2px #999;
-}
-
-/** Carousel **/
-.jcarousel {
-  position: relative;
-  overflow: hidden;
-  width: 100%;
-}
-
-.jcarousel ul {
-  width: 20000em;
-  position: relative;
-  list-style: none;
-  margin: 0;
-  padding: 0;
-}
-
-.jcarousel li {
-  width: 200px;
-  float: left;
-  border: 1px solid #fff;
-  -moz-box-sizing: border-box;
-  -webkit-box-sizing: border-box;
-  box-sizing: border-box;
-}
-
-.jcarousel img {
-  display: block;
-  max-width: 100%;
-  height: auto !important;
-}
-
-/** Carousel Controls **/
-.jcarousel-control-prev,
-.jcarousel-control-next {
-  position: absolute;
-  top: 50%;
-  margin-top: -15px;
-  width: 30px;
-  height: 30px;
-  text-align: center;
-  background: #4E443C;
-  color: #fff;
-  text-decoration: none;
-  text-shadow: 0 0 1px #000;
-  font: 24px/27px Arial, sans-serif;
-  -webkit-border-radius: 30px;
-  -moz-border-radius: 30px;
-  border-radius: 30px;
-  -webkit-box-shadow: 0 0 4px #F0EFE7;
-  -moz-box-shadow: 0 0 4px #F0EFE7;
-  box-shadow: 0 0 4px #F0EFE7;
-}
-
-.jcarousel-control-prev {
-  left: 15px;
-}
-
-.jcarousel-control-next {
-  right: 15px;
-}
-
-/** Carousel Pagination **/
-.jcarousel-pagination {
-  position: absolute;
-  bottom: -40px;
-  left: 50%;
-  -webkit-transform: translate(-50%, 0);
-  -ms-transform: translate(-50%, 0);
-  transform: translate(-50%, 0);
-  margin: 0;
-}
-
-.jcarousel-pagination a {
-  text-decoration: none;
-  display: inline-block;
-  font-size: 11px;
-  height: 10px;
-  width: 10px;
-  line-height: 10px;
-  background: #fff;
-  color: #4E443C;
-  border-radius: 10px;
-  text-indent: -9999px;
-  margin-right: 7px;
-  -webkit-box-shadow: 0 0 2px #4E443C;
-  -moz-box-shadow: 0 0 2px #4E443C;
-  box-shadow: 0 0 2px #4E443C;
-}
-
-.jcarousel-pagination a.active {
-  background: #4E443C;
-  color: #fff;
-  opacity: 1;
-  -webkit-box-shadow: 0 0 2px #F0EFE7;
-  -moz-box-shadow: 0 0 2px #F0EFE7;
-  box-shadow: 0 0 2px #F0EFE7;
-}
-
-.template-miniature {
-  cursor: pointer;
-}
-
-.item.inactive {
-  display: none;
-}
-
-#selectable .ui-selecting {
-  background: #8CCE00;
-}
-
-#selectable .ui-selected {
-  background: #C1DD7F;
-  color: #000000;
-}
-
-#selectable {
-  list-style-type: none;
-  margin: 2px;
-  padding: 0;
-  width: 90%;
-}
-
-#selectable li {
-  padding: 1em;
-  font-size: 1em;
-  height: 9px;
-  text-align: center;
-  margin: 4px;
-}
-
-#feedback {
-  font-size: 1.4em;
-}
-
-#selectableadd .ui-selecting {
-  background: #0066CC;
-}
-
-#selectableadd .ui-selected {
-  background: #0066CC;
-  color: white;
-}
-
-#selectableadd {
-  list-style-type: none;
-  margin: 0;
-  padding: 0;
-  width: 90%;
-  text-align: center;
-}
-
-#selectableadd li {
-  margin: 3px;
-  padding: 0.4em;
-  font-size: 1em;
-  height: 18px;
-  text-align: center;
-}
-
-.popupgroup {
-  border: 1px solid #DAE5F4;
-  padding: 10px;
-  border-radius: 3px;
-  margin: 8px;
 }
 
 #responses-column-filter-modal .checkbox label {
@@ -4949,8 +4698,6 @@
   padding-bottom: 15px;
 }
 
-=======
->>>>>>> e8369cd7
 .translate > table {
   table-layout: fixed;
 }
