@charset "UTF-8";
.jcarousel-wrapper {
  margin: 20px auto;
  position: relative;
  border: 10px solid #fff;
  -webkit-border-radius: 5px;
  -moz-border-radius: 5px;
  border-radius: 5px;
  -webkit-box-shadow: 0 0 2px #999;
  -moz-box-shadow: 0 0 2px #999;
  box-shadow: 0 0 2px #999;
}

/** Carousel **/
.jcarousel {
  position: relative;
  overflow: hidden;
  width: 100%;
}

.jcarousel ul {
  width: 20000em;
  position: relative;
  list-style: none;
  margin: 0;
  padding: 0;
}

.jcarousel li {
  width: 200px;
  float: right;
  border: 1px solid #fff;
  -moz-box-sizing: border-box;
  -webkit-box-sizing: border-box;
  box-sizing: border-box;
}

.jcarousel img {
  display: block;
  max-width: 100%;
  height: auto !important;
}

/** Carousel Controls **/
.jcarousel-control-prev,
.jcarousel-control-next {
  position: absolute;
  top: 50%;
  margin-top: -15px;
  width: 30px;
  height: 30px;
  text-align: center;
  background: #4E443C;
  color: #fff;
  text-decoration: none;
  text-shadow: 0 0 1px #000;
  font: 24px/27px Arial, sans-serif;
  -webkit-border-radius: 30px;
  -moz-border-radius: 30px;
  border-radius: 30px;
  -webkit-box-shadow: 0 0 4px #F0EFE7;
  -moz-box-shadow: 0 0 4px #F0EFE7;
  box-shadow: 0 0 4px #F0EFE7;
}

.jcarousel-control-prev {
  right: 15px;
}

.jcarousel-control-next {
  left: 15px;
}

/** Carousel Pagination **/
.jcarousel-pagination {
  position: absolute;
  bottom: -40px;
  right: 50%;
  -webkit-transform: translate(50%, 0);
  -ms-transform: translate(50%, 0);
  transform: translate(50%, 0);
  margin: 0;
}

.jcarousel-pagination a {
  text-decoration: none;
  display: inline-block;
  font-size: 11px;
  height: 10px;
  width: 10px;
  line-height: 10px;
  background: #fff;
  color: #4E443C;
  border-radius: 10px;
  text-indent: -9999px;
  margin-left: 7px;
  -webkit-box-shadow: 0 0 2px #4E443C;
  -moz-box-shadow: 0 0 2px #4E443C;
  box-shadow: 0 0 2px #4E443C;
}

.jcarousel-pagination a.active {
  background: #4E443C;
  color: #fff;
  opacity: 1;
  -webkit-box-shadow: 0 0 2px #F0EFE7;
  -moz-box-shadow: 0 0 2px #F0EFE7;
  box-shadow: 0 0 2px #F0EFE7;
}

.template-miniature {
  cursor: pointer;
}

.item.inactive {
  display: none;
}

<<<<<<< HEAD
=======
#cpdbatt {
  min-height: 100px;
}

>>>>>>> 4ee46ccf
.draggable-container {
  min-height: 300px;
}

#newcreated,
#tokenattribute,
#csvattribute,
#centralattribute {
  margin-right: 0.75%;
  margin-left: 0.75%;
  margin-bottom: 20px;
}

#tokenattribute {
  margin-right: 1.5%;
}

#centralattribute {
  margin-left: 1.5%;
}

#centralattribute .centralatt {
  padding-bottom: 15px;
}

#newcreated .attribute-item input {
  display: block;
  margin: 2px auto;
  width: 80%;
}

#centralattribute div.centralatt div.token-attribute {
  margin-top: -5px;
  min-height: 20px;
}

#newcreated,
#tokenattribute {
  height: 100%;
}

.heading {
  height: auto;
  padding-top: 7px;
  font-weight: bold;
}

div.mappable-attribute-wrapper {
  width: 80%;
  margin: 6px auto;
  padding: 6px;
}

div.attribute-item, .already-mapped-attribute {
  width: 80%;
  margin: 6px auto;
  padding: 4px;
  text-align: center;
}

#centralattribute .explanation {
  width: 90%;
  margin: 0 auto;
  text-align: right;
}

#centralattribute .explanation-row {
  display: table-row;
}

#centralattribute .explanation input,
#centralattribute .explanation label {
  display: table-cell;
  padding-top: 4px;
  padding-bottom: 4px;
}

#centralattribute .explanation label {
  padding-right: 8px;
}

.attribute-item.draggable {
  cursor: move;
}

div.mappable-attribute-wrapper.target-hover {
  padding-bottom: 27px;
}

div.mappable-attribute-wrapper.paired.target-hover {
  padding-bottom: 4px;
}

div.mappable-attribute-wrapper.paired.ui-state-disabled {
  opacity: 1;
  filter: alpha(opacity=100);
}

.draggable-container .attribute-column .ui-draggable-dragging {
  z-index: 100;
}

/* Existing attribute column in CSV CPDB import */
.centralatt {
  min-height: 100px;
}

#cpdbatt {
  min-height: 100px;
}

#selectable .ui-selecting {
  background: #8CCE00;
}

#selectable .ui-selected {
  background: #C1DD7F;
  color: #000000;
}

#selectable {
  list-style-type: none;
  margin: 2px;
  padding: 0;
  width: 90%;
}

#selectable li {
  padding: 1em;
  font-size: 1em;
  height: 9px;
  text-align: center;
  margin: 4px;
}

.ui-icon.exporticon {
  background-image: url("images/export.gif");
}

#feedback {
  font-size: 1.4em;
}

#selectableadd .ui-selecting {
  background: #0066CC;
}

#selectableadd .ui-selected {
  background: #0066CC;
  color: white;
}

#selectableadd {
  list-style-type: none;
  margin: 0;
  padding: 0;
  width: 90%;
  text-align: center;
}

#selectableadd li {
  margin: 3px;
  padding: 0.4em;
  font-size: 1 em;
  height: 18px;
  text-align: center;
}

.popupgroup {
  border: 1px solid #DAE5F4;
  padding: 10px;
  border-radius: 3px;
  margin: 8px;
}

<<<<<<< HEAD
#responses-column-filter-modal .checkbox label {
  vertical-align: text-bottom;
  white-space: nowrap;
  overflow-x: hidden;
}

.responses-multiselect-checkboxes {
  overflow-y: scroll;
  height: 60vh;
}

.responses-column-filter-modal-checkbox-buttons {
  text-align: right;
  padding-bottom: 15px;
}

=======
>>>>>>> 4ee46ccf
.grid-view .table td.button-column, .grid-view .table th.button-column {
  white-space: nowrap;
  text-align: initial;
}

.grid-view .table th > .sort-link .caret {
  left: -10px;
}

.dropdown-menu.larger-dropdown {
  min-width: 240px;
}

.dropdown-submenu {
  position: relative;
}

.dropdown-submenu > .dropdown-menu {
  top: 0;
  right: 100%;
  margin-top: -6px;
  margin-right: -1px;
  -webkit-border-radius: 6px 0 6px 6px;
  -moz-border-radius: 6px 0 6px 6px;
  border-radius: 6px 0 6px 6px;
}

.dropdown-submenu:hover > a:after {
  border-right-color: #555;
}

.dropdown-submenu.pull-left {
  float: none;
}

.dropdown-submenu.pull-left > .dropdown-menu {
  right: -100%;
  margin-right: 10px;
  -webkit-border-radius: 0 6px 6px 6px;
  -moz-border-radius: 0 6px 6px 6px;
  border-radius: 0 6px 6px 6px;
}

#vue-apps-main-container {
  min-height: 75vh;
}

.fa-stack.halfed {
  height: 1em;
  width: 1em;
  line-height: 1em;
}

.fa-stack-1x.halfed {
  font-size: 0.5em;
}

.fa-1x.halfed {
  font-size: 0.5em;
}

.contain-pulse {
  display: flex;
  flex-flow: row wrap;
  justify-content: center;
  align-content: bottom;
  height: 3em;
}

.square {
  background: #0f3e12;
  border-radius: 0.6em;
  box-sizing: border-box;
  height: 2em;
  margin: 0.2em;
  overflow: hidden;
  padding: 0.5em;
  width: 2em;
}

.animate-pulse .square:nth-of-type(1) {
  animation: pulse ease-in-out 1.8s infinite 0.2s;
}

.animate-pulse .square:nth-of-type(2) {
  animation: pulse ease-in-out 1.8s infinite 0.6s;
}

.animate-pulse .square:nth-of-type(3) {
  animation: pulse ease-in-out 1.8s infinite 1.0s;
}

.animate-pulse .square:nth-of-type(4) {
  animation: pulse ease-in-out 1.8s infinite 1.4s;
}

.simpleWrapper {
  padding: 0;
  margin: 0;
  border: none;
  display: inline-block;
}

<<<<<<< HEAD
=======
#responses-column-filter-modal .checkbox label {
  vertical-align: text-bottom;
  white-space: nowrap;
  overflow-x: hidden;
}

.responses-multiselect-checkboxes {
  overflow-y: scroll;
  height: 60vh;
}

.responses-column-filter-modal-checkbox-buttons {
  text-align: right;
  padding-bottom: 15px;
}

>>>>>>> 4ee46ccf
/**
 * Lime Admin Common CSS File
 *
 * This file contain all the common css definitions for the different admin theme.
 * It should not contain color definition (grey, blacks, and white are acceptable)
 */
#ls-loading {
  width: 100%;
  height: 100%;
  top: 0;
  right: 0;
  position: fixed;
  display: block;
  opacity: 0.7;
  background-color: #fff;
  z-index: 3501;
  text-align: center;
  display: none;
}

/* The font-awesome spinner */
#ls-loading-spinner {
  position: absolute;
  top: 30%;
}

#notif-container {
  position: fixed;
  top: 5%;
  right: 20%;
  width: 60%;
  z-index: 3500;
  background: rgba(255, 255, 255, 0.1);
}

.bg-white {
  background: #fff;
}

.row-button-margin-bottom {
  margin-bottom: -5px;
}

.row-button-margin-bottom .btn {
  margin-bottom: 5px;
}

.ui-datepicker {
  width: 17em;
  padding: .2em .2em 0;
  display: none;
}

.ui-datepicker .ui-datepicker-header {
  position: relative;
  padding: .2em 0;
}

.ui-datepicker .ui-datepicker-next,
.ui-datepicker .ui-datepicker-prev {
  position: absolute;
  top: 2px;
  width: 1.8em;
  height: 1.8em;
}

.ui-datepicker .ui-datepicker-next-hover,
.ui-datepicker .ui-datepicker-prev-hover {
  top: 1px;
}

.ui-datepicker .ui-datepicker-prev {
  right: 2px;
}

.ui-datepicker .ui-datepicker-next {
  left: 10px;
}

.ui-datepicker .ui-datepicker-prev-hover {
  right: 1px;
}

.ui-datepicker .ui-datepicker-next-hover {
  left: 10px;
}

.ui-datepicker .ui-datepicker-next span,
.ui-datepicker .ui-datepicker-prev span {
  display: block;
  position: absolute;
  right: 50%;
  margin-right: -8px;
  top: 50%;
  margin-top: -8px;
}

.ui-datepicker .ui-datepicker-title {
  margin: 0 2.3em;
  line-height: 1.8em;
  text-align: center;
}

.ui-datepicker .ui-datepicker-title select {
  font-size: 1em;
  margin: 1px 0;
}

.ui-datepicker select.ui-datepicker-month,
.ui-datepicker select.ui-datepicker-year {
  width: 49%;
}

.ui-datepicker table {
  width: 100%;
  font-size: .9em;
  border-collapse: collapse;
  margin: 0 0 .4em;
}

.ui-datepicker th {
  padding: .7em .3em;
  text-align: center;
  font-weight: 700;
  border: 0;
}

.ui-datepicker td {
  border: 0;
  padding: 1px;
}

.ui-datepicker td a,
.ui-datepicker td span {
  display: block;
  padding: .2em;
  text-align: left;
  text-decoration: none;
}

.ui-datepicker .ui-datepicker-buttonpane {
  background-image: none;
  margin: .7em 0 0;
  padding: 0 .2em;
  border-right: 0;
  border-left: 0;
  border-bottom: 0;
}

.ui-datepicker .ui-datepicker-buttonpane button {
  float: left;
  margin: .5em .2em .4em;
  cursor: pointer;
  padding: .2em .6em .3em;
  width: auto;
  overflow: visible;
}

.ui-datepicker .ui-datepicker-buttonpane button.ui-datepicker-current,
.ui-datepicker-multi .ui-datepicker-group,
.ui-datepicker-rtl .ui-datepicker-buttonpane button {
  float: right;
}

.ui-datepicker.ui-datepicker-multi {
  width: auto;
}

.ui-datepicker-multi .ui-datepicker-group table {
  width: 95%;
  margin: 0 auto .4em;
}

.ui-datepicker-multi-2 .ui-datepicker-group {
  width: 50%;
}

.ui-datepicker-multi-3 .ui-datepicker-group {
  width: 33.3%;
}

.ui-datepicker-multi-4 .ui-datepicker-group {
  width: 25%;
}

.ui-datepicker-multi .ui-datepicker-group-last .ui-datepicker-header,
.ui-datepicker-multi .ui-datepicker-group-middle .ui-datepicker-header {
  border-right-width: 0;
}

.ui-datepicker-multi .ui-datepicker-buttonpane {
  clear: right;
}

.ui-datepicker-row-break {
  clear: both;
  width: 100%;
  font-size: 0;
}

.ui-datepicker-rtl {
  direction: ltr;
}

.ui-datepicker-rtl .ui-datepicker-prev {
  left: 2px;
  right: auto;
}

.ui-datepicker-rtl .ui-datepicker-next {
  right: 2px;
  left: auto;
}

.ui-datepicker-rtl .ui-datepicker-prev:hover {
  left: 1px;
  right: auto;
}

.ui-datepicker-rtl .ui-datepicker-next:hover {
  right: 1px;
  left: auto;
}

.ui-datepicker-rtl .ui-datepicker-buttonpane {
  clear: left;
}

.ui-datepicker-rtl .ui-datepicker-buttonpane button.ui-datepicker-current,
.ui-datepicker-rtl .ui-datepicker-group {
  float: left;
}

.ui-datepicker-rtl .ui-datepicker-group-last .ui-datepicker-header,
.ui-datepicker-rtl .ui-datepicker-group-middle .ui-datepicker-header {
  border-left-width: 0;
  border-right-width: 1px;
}

.side-body,
.full-page-wrapper {
  min-height: 100%;
  position: relative;
  margin-bottom: 65px;
  padding: 0;
}

.side-body h3,
.pagetitle,
.list-surveys h3 {
  position: relative;
  padding: 0.5em;
  margin-bottom: 1em;
}

body {
  font-size: 14px;
  line-height: 1.428571429;
  margin: 0;
}

body .row {
  margin-left: 0;
  margin-right: 0;
}

.jumbotron {
  text-align: center;
}

.jumbotron.message-box {
  margin-top: 1em;
}

html {
  font-family: Roboto;
  font-weight: 400;
  position: relative;
  min-height: 100%;
}

.main-container {
  padding-bottom: 100px;
}

#welcome-jumbotron {
  padding-top: 0;
  padding-bottom: 10px;
  background-color: transparent;
}

#welcome-jumbotron > img {
  width: 350px;
}

.surveymanagerbar {
  margin-top: -20px;
  padding-top: 5px;
}

.surveymanagerbar .h3 {
  margin-top: 5px;
  font-weight: 300;
  font-size: 1.5em;
}

.surveybar {
  padding-top: 5px;
  padding-bottom: 5px;
  z-index: 1000;
}

.tab-content {
  padding-top: 2em;
}

:focus {
  outline: none;
}

.navbar-brand {
  font-weight: 400;
}

.navbar {
  border-radius: 0 !important;
}

.navbar a {
  font-weight: 400;
}

.navbar .dropdown-menu > li > a {
  font-weight: 400;
}

.navbar .nav-icon-btn > a .label {
  font-size: 10px;
  padding: 0 3px;
  line-height: 15px;
  position: absolute;
  display: block;
  left: 5px;
  top: 10px;
}

.lime-icon {
  display: inline-block;
  height: 1em;
  width: 1em;
}

.mega-dropdown {
  position: static !important;
}

.mega-dropdown-menu {
  padding: 20px 0;
  width: 100%;
}

.mega-dropdown-menu .dropdown-header {
  font-size: 18px;
  padding: 5px 5px 5px 60px;
  line-height: 30px;
}

.mega-dropdown-menu > li > ul {
  padding: 0;
  margin: 0;
}

.mega-dropdown-menu > li > ul > li {
  list-style: none;
}

.mega-dropdown-menu > li > ul > li > a {
  display: block;
  padding: 3px 5px;
}

.mega-dropdown-menu > li ul > li > a:hover {
  text-decoration: none;
}

.mega-dropdown-menu > li ul > li > a:focus {
  text-decoration: none;
}

#mainmenu-dropdown {
  z-index: 20002;
}

.footer {
  z-index: 100;
  position: absolute;
  bottom: 0;
  display: block;
  width: 100%;
  height: 60px;
  padding-top: 1em;
}

.alert-security-update {
  margin: 0;
}

#update-container {
  margin-top: 10px;
  z-index: 999;
}

#update-container .alert {
  margin-bottom: 5px;
}

#ajaxupdaterLayoutLoading {
  text-align: center;
  margin-top: 200px;
  margin-bottom: 200px;
  display: none;
}

.box {
  border-radius: 3px;
  padding: 10px 25px;
  text-align: left;
  display: block;
  margin-top: 10px;
}

#info-header {
  font-size: 3em;
}

#info-footer {
  font-size: 2em;
}

.box-icon {
  border-radius: 50%;
  display: table;
  height: 50px;
  margin: 0 auto;
  width: 50px;
  margin-top: -31px;
}

.box-icon span {
  display: table-cell;
  text-align: center;
  vertical-align: middle;
}

@keyframes fadein {
  from {
    opacity: 0;
  }
  to {
    opacity: 1;
  }
}

@-moz-keyframes fadein {
  from {
    opacity: 0;
  }
  to {
    opacity: 1;
  }
}

@-webkit-keyframes fadein {
  from {
    opacity: 0;
  }
  to {
    opacity: 1;
  }
}

@-ms-keyframes fadein {
  from {
    opacity: 0;
  }
  to {
    opacity: 1;
  }
}

@-o-keyframes fadein {
  from {
    opacity: 0;
  }
  to {
    opacity: 1;
  }
}

@keyframes slidefromtop {
  from {
    top: -15px;
  }
  to {
    top: 0;
  }
}

@-moz-keyframes slidefromtop {
  from {
    top: -15px;
  }
  to {
    top: 0;
  }
}

@-webkit-keyframes slidefromtop {
  from {
    top: -15px;
  }
  to {
    top: 0;
  }
}

@-ms-keyframes slidefromtop {
  from {
    top: -15px;
  }
  to {
    top: 0;
  }
}

@-o-keyframes slidefromtop {
  from {
    top: -15px;
  }
  to {
    top: 0;
  }
}

.form-group {
  margin-bottom: 17px;
}

.cke_contents {
  width: 650px;
}

.cke_toolgroup {
  cursor: pointer;
  cursor: hand;
  border-radius: 0;
}

.message-box {
  position: relative;
  margin-top: 20px;
  animation: slidefromtop 1s;
}

.welcome #lime-logo {
  animation: fadein 1s;
}

.welcome .panel {
  position: relative;
  top: 50px;
  opacity: 0;
}

.welcome .panel-body {
  text-align: center;
}

.welcome .panel-body img {
  height: 4em;
  margin-bottom: 1em;
}

.welcome .login-panel .panel-body img {
  margin-bottom: 0;
}

.alert {
  position: relative;
  animation: slidefromtop 1s;
}

@media screen and (min-width: 1280px) and (max-width: 1440px) {
  .welcome .panel {
    min-height: 188px;
  }
}

#welcomeModal {
  z-index: 20000;
}

@media screen and (min-width: 1280px) and (max-width: 1366px) {
  #add_user_btn {
    margin-top: 1.5em;
  }
  #user-control-table .form-group label {
    min-width: 80px;
  }
}

.htmleditorboot {
  padding-top: 2em;
}

#edit-question-body {
  min-height: 1200px;
}

.profile-img-card {
  margin-top: 32px;
}

#profile-img {
  min-height: 80px;
}

@media screen and (min-width: 1280px) and (max-width: 1680px) {
  #profile-img {
    min-height: 0;
  }
}

.login-panel {
  margin-top: 40px;
}

.login-content {
  text-align: right;
  padding: 1em;
}

.login-submit {
  text-align: left;
}

#s2id_loginlang {
  border: none;
  padding: 0;
}

.ui-state-default {
  background-image: none;
  background-color: transparent;
  background-image: none;
  background-color: transparent;
}

.ui-jqgrid .ui-jqgrid-bdiv {
  overflow: hidden;
}

.ui-jqgrid .ui-jqgrid-view .ui-jqgrid-toppager {
  background-image: none;
  background-color: transparent;
}

.ui-jqgrid .ui-jqgrid-htable th div {
  height: auto;
}

.ui-jqgrid .ui-jqgrid-htable th.ui-th-column div input {
  margin-top: 8px;
}

.ui-jqgrid .ui-jqgrid-htable th.ui-th-column div input.cbox {
  margin: 4px 0 0;
}

.ui-jqgrid td input.cbox {
  margin: 4px 0 0;
}

.ui-jqgrid tr.ui-row-ltr td {
  border: none;
}

#gs_completed {
  display: block;
  width: 100%;
  height: 34px;
  padding: 6px 12px;
  font-size: 14px;
  line-height: 1.428571429;
  background-image: none;
  border-radius: 4px;
  transition: border-color ease-in-out .15s, box-shadow ease-in-out .15s;
}

.ui-th-column {
  margin-top: 8px;
}

.info > p {
  padding-top: 10px;
  text-align: justify;
}

.checkbox label:after {
  padding-right: 4px;
  padding-top: 2px;
  font-size: 9px;
}

.survey-action .panel-body img {
  height: 3em;
}

div.panel.disabled {
  opacity: 0.5;
  border: none;
}

div.panel.disabled * {
  opacity: 0.5;
  border: none;
}

div.panel.disabled a {
  cursor: default;
}

#edit-group .tab-pane {
  padding: 1em;
}

.panel-clickable:hover {
  cursor: pointer;
  cursor: hand;
}

.ui-widget-content .ui-state-default {
  background-image: none;
  background-color: transparent;
  background-image: none;
  background-color: transparent;
}

.ui-widget-header .ui-state-default {
  background-image: none;
  background-color: transparent;
  background-image: none;
  background-color: transparent;
}

.ui-search-toolbar th div {
  min-height: 40px;
}

.absolute-wrapper {
  position: fixed;
  right: 0;
  width: 300px;
  height: 100%;
}

.side-menu {
  position: absolute;
  width: 300px;
  padding: 0;
  right: 0;
}

.side-menu .navbar {
  border: none;
  box-shadow: none;
}

.side-menu .navbar-header {
  width: 100%;
}

.side-menu .navbar-nav li {
  display: block;
  width: 100%;
}

.side-menu .navbar-nav li a {
  padding: 15px;
}

.side-menu .navbar-nav li a .glyphicon {
  padding-left: 10px;
}

.side-menu .navbar-nav .question-link.active {
  background-color: transparent;
  padding: 15px 0px 15px 15px;
  margin-bottom: 5px;
  margin-left: -1px;
}

.side-menu .navbar-nav .question-link.active:hover {
  text-decoration: none;
  cursor: default;
}

.side-menu .navbar-nav .question-link {
  display: block;
  padding-right: 0px;
}

.side-menu .navbar-nav .question-link .question-collapse-title {
  padding-right: 25px;
}

.side-menu #dropdown {
  border: 0;
  margin-bottom: 0;
  border-radius: 0;
  background-color: transparent;
  box-shadow: none;
}

.side-menu #dropdown li:hover {
  font-weight: 700;
}

.side-menu #dropdown li.active:hover {
  cursor: default;
  background-color: transparent;
  margin-left: -1px;
}

.side-menu #dropdown li.disabled:hover {
  font-weight: 700;
  background-color: transparent;
}

.side-menu #dropdown .caret {
  float: left;
  margin: 9px 5px 0;
}

.side-menu #dropdown .indicator {
  float: left;
}

.side-menu #dropdown .panel-body {
  padding: 0;
}

.side-menu #dropdown .panel-body .navbar-nav {
  width: 100%;
}

.side-menu #dropdown .panel-body .navbar-nav li {
  padding-right: 15px;
  border: none;
}

.side-menu #dropdown .panel-body .navbar-nav li.panel {
  margin-bottom: 0;
  background-color: transparent;
  border: none;
  border-radius: 0;
  box-shadow: none;
}

.side-menu #dropdown .panel-body .navbar-nav li.panel-default {
  padding-right: 15px;
  border: none;
}

.side-menu #dropdown .panel-body .navbar-nav li:last-child {
  border-bottom: none;
}

.side-menu #dropdown .panel-body .panel-body {
  margin-right: -15px;
}

.side-menu #dropdown .panel-body .panel > a {
  margin-right: -20px;
  padding-right: 35px;
}

.side-menu #dropdown .question-group-collapse .caret {
  float: none;
  margin-bottom: 9px;
}

.side-menu .hide-button {
  border: 0;
  border-radius: 0;
  padding: 15px 18px;
}

.side-menu .brand-name-wrapper {
  min-height: 50px;
}

.side-menu .brand-name-wrapper .navbar-brand {
  display: block;
}

.side-menu #search {
  position: relative;
  z-index: 1000;
}

.side-menu #search .panel-body {
  padding: 0;
}

.side-menu #search .panel-body .navbar-form {
  padding: 0;
  padding-left: 50px;
  width: 100%;
  margin: 0;
  position: relative;
}

.side-menu #search .panel-body .navbar-form .form-group {
  width: 100%;
  position: relative;
}

.side-menu #search .panel-body .navbar-form input {
  border: 0;
  border-radius: 0;
  box-shadow: none;
  width: 100%;
  height: 50px;
}

.side-menu #search .panel-body .navbar-form .btn {
  position: absolute;
  left: 0;
  top: 0;
  border: 0;
  border-radius: 0;
  padding: 15px 18px;
}

.side-menu #explorer-collapse .caret {
  float: none;
  margin-bottom: 9px;
}

#explorer {
  border: 0;
  margin-bottom: 0;
  border-radius: 0;
  background-color: transparent;
  box-shadow: none;
}

#explorer ul {
  font-size: 0.9em;
}

.dropdownstyle {
  border: 0;
  margin-bottom: 0;
  border-radius: 0;
  background-color: transparent;
  box-shadow: none;
}

#sideMenu {
  min-height: 700px;
  overflow: hidden;
}

#sideMenu a[aria-expanded="true"] {
  font-weight: 700;
}

#sideMenu #dropdown li:hover {
  width: 100%;
  font-weight: 700;
}

#sideMenu #dropdown li:hover > a {
  width: 100%;
  font-weight: 700;
  border-bottom: none;
}

#sideMenu #dropdown li a[aria-expanded="true"] {
  width: 100%;
  font-weight: 700;
}

#sideMenu #dropdown li .active a:hover {
  width: 100%;
  font-weight: 700;
}

#sideMenu #dropdown li > a:hover {
  width: 100%;
  font-weight: 700;
}

#sideMenu #dropdown #explorer li:hover {
  font-weight: 700;
}

#sideMenu #dropdown #explorer li:hover > a {
  font-weight: 700;
}

#sideMenu #dropdown #explorer li a[aria-expanded="true"] {
  font-weight: 700;
}

#sideMenu #dropdown #explorer li .active a:hover {
  font-weight: 700;
}

#sideMenu #dropdown #explorer li > a:hover {
  font-weight: 700;
}

#sideMenu #dropdown #explorer .questiongroupdropdown li:hover {
  font-weight: 700;
}

#sideMenu #dropdown #explorer .questiongroupdropdown li:hover > a {
  font-weight: 700;
}

#sideMenu #dropdown #explorer .questiongroupdropdown li a[aria-expanded="true"] {
  font-weight: 700;
}

#sideMenu #dropdown #explorer .questiongroupdropdown li .active a:hover {
  font-weight: 700;
}

#sideMenu #dropdown #explorer .questiongroupdropdown li > a:hover {
  font-weight: 700;
}

#sideMenu .navbar-default .navbar-nav > .active > a {
  background-color: transparent;
}

#sideMenu .side-menu .dropdownlvl1 > a:hover {
  font-weight: 700;
}

#sideMenu .sidemenuscontainer li:hover {
  font-weight: 700;
}

#sideMenu .sidemenuscontainer li:hover > a {
  font-weight: 700;
}

.side-menu-hidden {
  right: -250px;
}

.side-body {
  min-height: 800px;
}

.side-body-margin {
  margin-right: 70px;
}

.question-group-collapse-title {
  display: block;
  padding-right: 20px;
}

.question-collapse-title {
  display: block;
  padding-right: 30px;
}

.main-content-container {
  max-width: 95%;
  overflow-x: hidden;
  overflow-y: visible;
}

.ck-content {
  transition: height 400ms ease-in-out;
}

.ck-blurred {
  max-height: 35vh;
}

.ck-blurred:hover {
  max-height: initial;
}

.ckedit-nocollapse .ck-blurred {
  max-height: initial;
}

.ck-focused {
  max-height: initial;
}

@media (max-width: 768px) {
  .main-content-container {
    max-width: 100%;
  }
  .side-menu {
    position: relative;
    width: 100%;
    height: 0;
    border-left: 0;
  }
  .side-menu .brand-name-wrapper .navbar-brand {
    display: inline-block;
  }
  @-moz-keyframes slidein {
    0% {
      right: -300px;
    }
    100% {
      right: 10px;
    }
  }
  @-webkit-keyframes slidein {
    0% {
      right: -300px;
    }
    100% {
      right: 10px;
    }
  }
  @keyframes slidein {
    0% {
      right: -300px;
    }
    100% {
      right: 10px;
    }
  }
  @-moz-keyframes slideout {
    0% {
      right: 0;
    }
    100% {
      right: -300px;
    }
  }
  @-webkit-keyframes slideout {
    0% {
      right: 0;
    }
    100% {
      right: -300px;
    }
  }
  @keyframes slideout {
    0% {
      right: 0;
    }
    100% {
      right: -300px;
    }
  }
  @-moz-keyframes bodyslidein {
    0% {
      right: 0;
    }
    100% {
      right: 300px;
    }
  }
  @-webkit-keyframes bodyslidein {
    0% {
      right: 0;
    }
    100% {
      right: 300px;
    }
  }
  @keyframes bodyslidein {
    0% {
      right: 0;
    }
    100% {
      right: 300px;
    }
  }
  @-moz-keyframes bodyslideout {
    0% {
      right: 300px;
    }
    100% {
      right: 0;
    }
  }
  @-webkit-keyframes bodyslideout {
    0% {
      right: 300px;
    }
    100% {
      right: 0;
    }
  }
  @keyframes bodyslideout {
    0% {
      right: 300px;
    }
    100% {
      right: 0;
    }
  }
  .side-body {
    margin-right: 5px;
    margin-top: 70px;
    position: relative;
    animation: bodyslideout 300ms forwards;
    transform-style: preserve-3d;
  }
  .body-slide-in {
    animation: bodyslidein 300ms forwards;
    transform-style: preserve-3d;
  }
  .navbar-toggle {
    border: 0;
    float: right;
    padding: 16px;
    margin: 0;
    border-radius: 0;
  }
  .navbar-header {
    position: fixed;
    top: 0;
    width: 100%;
    z-index: 3;
    background: white;
    border-bottom: 1px solid var(--LS-admintheme-basecolor);
  }
  .side-menu-container > .navbar-nav {
    position: fixed;
    right: -300px;
    width: 300px;
    top: 43px;
    height: 100%;
    animation: slideout 300ms forwards;
    transform-style: preserve-3d;
  }
  .side-menu-container > .navbar-nav.slide-in {
    animation: slidein 300ms forwards;
    transform-style: preserve-3d;
  }
  #search .panel-body .navbar-form {
    border-bottom: 0;
  }
  #search .panel-body .navbar-form .form-group {
    margin: 0;
  }
  #dropdown .panel-body .navbar-nav {
    margin: 0;
  }
}

.content-right {
  padding-right: 0;
  padding-left: 0;
}

.content-right .col-lg-12 {
  padding-right: 0;
  padding-left: 0;
}

.toWhite a:hover {
  font-weight: 700;
}

.col-lg-12.content-right {
  padding-right: 0;
  padding-left: 0;
}

.container-fluid .bootstrap-switch .bootstrap-switch-handle-on.bootstrap-switch-primary,
.bootstrap-switch .bootstrap-switch-handle-off.bootstrap-switch-primary {
  color: #fff;
}

.container-fluid .bootstrap-switch .bootstrap-switch-handle-off.bootstrap-switch-warning {
  color: #fff;
}

.btn-success:hover,
.btn-danger:hover,
.btn-warning:hover,
.btn-info:hover {
  color: #fff;
}

/**
*  Radio / Check box buttons
*/
input[type="checkbox"],
input[type="radio"] {
  -webkit-box-sizing: border-box;
  -moz-box-sizing: border-box;
  box-sizing: border-box;
  padding: 0;
}

input[type="radio"],
input[type="checkbox"] {
  margin: 4px 0 0;
  margin-top: 1px \9;
  line-height: normal;
}

input[type="file"]:focus,
input[type="radio"]:focus,
input[type="checkbox"]:focus {
  outline: thin dotted;
  outline: 5px auto -webkit-focus-ring-color;
  outline-offset: -2px;
}

.radio,
.checkbox {
  position: relative;
  display: block;
  margin-top: 10px;
  margin-bottom: 10px;
}

.radio label,
.checkbox label {
  min-height: 23px;
  padding-right: 20px;
  margin-bottom: 0;
  font-weight: normal;
  cursor: pointer;
}

.radio input[type="radio"],
.radio-inline input[type="radio"],
.checkbox input[type="checkbox"],
.checkbox-inline input[type="checkbox"] {
  position: absolute;
  margin-right: -20px;
  margin-top: 4px \9;
}

.radio + .radio,
.checkbox + .checkbox {
  margin-top: -5px;
}

.radio-inline,
.checkbox-inline {
  position: relative;
  display: inline-block;
  padding-right: 20px;
  margin-bottom: 0;
  vertical-align: middle;
  font-weight: normal;
  cursor: pointer;
}

.radio-inline + .radio-inline,
.checkbox-inline + .checkbox-inline {
  margin-top: 0;
  margin-right: 10px;
}

input[type="radio"][disabled],
input[type="checkbox"][disabled],
input[type="radio"].disabled,
input[type="checkbox"].disabled,
fieldset[disabled] input[type="radio"],
fieldset[disabled] input[type="checkbox"] {
  cursor: not-allowed;
}

.radio-inline.disabled,
.checkbox-inline.disabled,
fieldset[disabled] .radio-inline,
fieldset[disabled] .checkbox-inline {
  cursor: not-allowed;
}

.radio.disabled label,
.checkbox.disabled label,
fieldset[disabled] .radio label,
fieldset[disabled] .checkbox label {
  cursor: not-allowed;
}

.has-success .help-block,
.has-success .control-label,
.has-success .radio,
.has-success .checkbox,
.has-success .radio-inline,
.has-success .checkbox-inline,
.has-success.radio label,
.has-success.checkbox label,
.has-success.radio-inline label,
.has-success.checkbox-inline label {
  color: #4caf50;
}

.has-warning .help-block,
.has-warning .control-label,
.has-warning .radio,
.has-warning .checkbox,
.has-warning .radio-inline,
.has-warning .checkbox-inline,
.has-warning.radio label,
.has-warning.checkbox label,
.has-warning.radio-inline label,
.has-warning.checkbox-inline label {
  color: #ff9800;
}

.has-error .help-block,
.has-error .control-label,
.has-error .radio,
.has-error .checkbox,
.has-error .radio-inline,
.has-error .checkbox-inline,
.has-error.radio label,
.has-error.checkbox label,
.has-error.radio-inline label,
.has-error.checkbox-inline label {
  color: #e51c23;
}

@media (min-width: 768px) {
  .form-inline .radio,
  .form-inline .checkbox {
    display: inline-block;
    margin-top: 0;
    margin-bottom: 0;
    vertical-align: middle;
  }
  .form-inline .radio label,
  .form-inline .checkbox label {
    padding-right: 0;
  }
  .form-inline .radio input[type="radio"],
  .form-inline .checkbox input[type="checkbox"] {
    position: relative;
    margin-right: 0;
  }
  .form-inline .has-feedback .form-control-feedback {
    top: 0;
  }
  .navbar-form .radio,
  .navbar-form .checkbox {
    display: inline-block;
    margin-top: 0;
    margin-bottom: 0;
    vertical-align: middle;
  }
  .navbar-form .radio label,
  .navbar-form .checkbox label {
    padding-right: 0;
  }
  .navbar-form .radio input[type="radio"],
  .navbar-form .checkbox input[type="checkbox"] {
    position: relative;
    margin-right: 0;
  }
}

.form-horizontal .radio,
.form-horizontal .checkbox,
.form-horizontal .radio-inline,
.form-horizontal .checkbox-inline {
  margin-top: 0;
  margin-bottom: 0;
  padding-top: 7px;
}

.form-horizontal .radio,
.form-horizontal .checkbox {
  min-height: 30px;
}

[data-toggle="buttons"] > .btn input[type="radio"],
[data-toggle="buttons"] > .btn-group > .btn input[type="radio"],
[data-toggle="buttons"] > .btn input[type="checkbox"],
[data-toggle="buttons"] > .btn-group > .btn input[type="checkbox"] {
  position: absolute;
  clip: rect(0, 0, 0, 0);
  pointer-events: none;
}

.input-group-addon input[type="radio"],
.input-group-addon input[type="checkbox"] {
  margin-top: 0;
}

.radio label,
.radio-inline label,
.checkbox label,
.checkbox-inline label {
  padding-right: 25px;
}

.radio input[type="radio"],
.radio-inline input[type="radio"],
.checkbox input[type="radio"],
.checkbox-inline input[type="radio"],
.radio input[type="checkbox"],
.radio-inline input[type="checkbox"],
.checkbox input[type="checkbox"],
.checkbox-inline input[type="checkbox"] {
  margin-right: -25px;
}

input[type="radio"],
.radio input[type="radio"],
.radio-inline input[type="radio"] {
  position: relative;
  margin-top: 6px;
  margin-left: 4px;
  vertical-align: top;
  border: none;
  background-color: transparent;
  -webkit-appearance: none;
  appearance: none;
  cursor: pointer;
}

input[type="radio"]:focus,
.radio input[type="radio"]:focus,
.radio-inline input[type="radio"]:focus {
  outline: none;
}

input[type="radio"]:before,
.radio input[type="radio"]:before,
.radio-inline input[type="radio"]:before,
input[type="radio"]:after,
.radio input[type="radio"]:after,
.radio-inline input[type="radio"]:after {
  content: "";
  display: block;
  width: 18px;
  height: 18px;
  border-radius: 50%;
  -webkit-transition: 240ms;
  -o-transition: 240ms;
  transition: 240ms;
}

input[type="radio"]:before,
.radio input[type="radio"]:before,
.radio-inline input[type="radio"]:before {
  position: absolute;
  right: 0;
  top: -3px;
  background-color: #2196f3;
  -webkit-transform: scale(0);
  -ms-transform: scale(0);
  -o-transform: scale(0);
  transform: scale(0);
}

input[type="radio"]:after,
.radio input[type="radio"]:after,
.radio-inline input[type="radio"]:after {
  position: relative;
  top: -3px;
  border: 2px solid #666666;
}

input[type="radio"]:checked:before,
.radio input[type="radio"]:checked:before,
.radio-inline input[type="radio"]:checked:before {
  -webkit-transform: scale(0.5);
  -ms-transform: scale(0.5);
  -o-transform: scale(0.5);
  transform: scale(0.5);
}

input[type="radio"]:disabled:checked:before,
.radio input[type="radio"]:disabled:checked:before,
.radio-inline input[type="radio"]:disabled:checked:before {
  background-color: #bbbbbb;
}

input[type="radio"]:checked:after,
.radio input[type="radio"]:checked:after,
.radio-inline input[type="radio"]:checked:after {
  border-color: #2196f3;
}

input[type="radio"]:disabled:after,
.radio input[type="radio"]:disabled:after,
.radio-inline input[type="radio"]:disabled:after,
input[type="radio"]:disabled:checked:after,
.radio input[type="radio"]:disabled:checked:after,
.radio-inline input[type="radio"]:disabled:checked:after {
  border-color: #bbbbbb;
}

input[type="checkbox"],
.checkbox input[type="checkbox"],
.checkbox-inline input[type="checkbox"] {
  position: relative;
  border: none;
  margin-bottom: -4px;
  -webkit-appearance: none;
  appearance: none;
  cursor: pointer;
}

input[type="checkbox"]:focus,
.checkbox input[type="checkbox"]:focus,
.checkbox-inline input[type="checkbox"]:focus {
  outline: none;
}

input[type="checkbox"]:focus:after,
.checkbox input[type="checkbox"]:focus:after,
.checkbox-inline input[type="checkbox"]:focus:after {
  border-color: #2196f3;
}

input[type="checkbox"]:after,
.checkbox input[type="checkbox"]:after,
.checkbox-inline input[type="checkbox"]:after {
  content: "";
  display: block;
  width: 18px;
  height: 18px;
  margin-top: -2px;
  margin-left: 5px;
  border: 2px solid #666666;
  border-radius: 2px;
  -webkit-transition: 240ms;
  -o-transition: 240ms;
  transition: 240ms;
}

input[type="checkbox"]:checked:before,
.checkbox input[type="checkbox"]:checked:before,
.checkbox-inline input[type="checkbox"]:checked:before {
  content: "";
  position: absolute;
  top: 0;
  right: 6px;
  display: table;
  width: 6px;
  height: 12px;
  border: 2px solid #fff;
  border-top-width: 0;
  border-right-width: 0;
  -webkit-transform: rotate(-45deg);
  -ms-transform: rotate(-45deg);
  -o-transform: rotate(-45deg);
  transform: rotate(-45deg);
}

input[type="checkbox"]:disabled:after,
.checkbox input[type="checkbox"]:disabled:after,
.checkbox-inline input[type="checkbox"]:disabled:after {
  border-color: #bbbbbb;
}

input[type="checkbox"]:disabled:checked:after,
.checkbox input[type="checkbox"]:disabled:checked:after,
.checkbox-inline input[type="checkbox"]:disabled:checked:after {
  background-color: #bbbbbb;
  border-color: transparent;
}

.has-warning input:not([type=checkbox]),
.has-warning .form-control,
.has-warning input.form-control[readonly],
.has-warning input[type=text][readonly],
.has-warning [type=text].form-control[readonly],
.has-warning input:not([type=checkbox]):focus,
.has-warning .form-control:focus {
  border-bottom: none;
  -webkit-box-shadow: inset 0 -2px 0 #ff9800;
  box-shadow: inset 0 -2px 0 #ff9800;
}

.has-error input:not([type=checkbox]),
.has-error .form-control,
.has-error input.form-control[readonly],
.has-error input[type=text][readonly],
.has-error [type=text].form-control[readonly],
.has-error input:not([type=checkbox]):focus,
.has-error .form-control:focus {
  border-bottom: none;
  -webkit-box-shadow: inset 0 -2px 0 #e51c23;
  box-shadow: inset 0 -2px 0 #e51c23;
}

.has-success input:not([type=checkbox]),
.has-success .form-control,
.has-success input.form-control[readonly],
.has-success input[type=text][readonly],
.has-success [type=text].form-control[readonly],
.has-success input:not([type=checkbox]):focus,
.has-success .form-control:focus {
  border-bottom: none;
  -webkit-box-shadow: inset 0 -2px 0 #4caf50;
  box-shadow: inset 0 -2px 0 #4caf50;
}

/* jqGrid */
.ui-widget-content {
  border: none;
  background: none;
  color: #404040;
}

.ui-jqgrid .ui-jqgrid-titlebar {
  padding: 1em;
}

.container-fluid .ui-widget-content .ui-state-default,
.container-fluid .ui-jqgrid .ui-jqgrid-bdiv {
  padding: 0.5em;
  /* Too much padding for tabs (both bootstrap and jquery ui) */
  padding-bottom: 0;
}

.ui-dialog,
.ui-jqdialog,
.ui-dialog.ui-widget.ui-widget-content.ui-corner-all.ui-front.ui-dialog-buttons.ui-draggable.ui-resizable {
  border-radius: 4px;
  padding: 1em;
  box-shadow: 0 2px 5px 0 rgba(0, 0, 0, 0.16), 0 2px 10px 0 rgba(0, 0, 0, 0.12);
}

.ui-jqdialog-titlebar {
  height: 2em;
  width: 100%;
}

.EditTable tr td {
  padding: 1em;
}

.ui-jqdialog-content input.FormElement {
  padding: .3em;
}

.ui-jqdialog-content input[type="checkbox"].FormElement {
  padding: 0em;
}

.EditTable td select,
.EditTable td textarea {
  display: inline-block;
  width: auto;
  vertical-align: middle;
  display: block;
  width: 100%;
  height: 34px;
  padding: 6px 12px;
  font-size: 14px;
  line-height: 1.428571429;
  background-image: none;
  border-radius: 4px;
  -webkit-transition: border-color ease-in-out .15s, box-shadow ease-in-out .15s;
  transition: border-color ease-in-out .15s, box-shadow ease-in-out .15s;
  color: #636363;
  background-color: #ffffff;
  border: 1px solid #cccccc;
  box-shadow: inset 0 1px 1px rgba(0, 0, 0, 0.075);
}

.EditTable td input,
.EditTable td select,
.EditTable td textarea {
  margin: 0;
}

input[type="text"],
input[type="password"],
.ui-autocomplete-input,
textarea,
.uneditable-input {
  display: inline-block;
  font-size: 14px;
  line-height: 18px;
  border: 1px solid #ccc;
  -webkit-border-radius: 3px;
  -moz-border-radius: 3px;
  border-radius: 3px;
}

input:focus,
textarea:focus {
  outline: 0;
  border-color: rgba(82, 168, 236, 0.8);
  -webkit-box-shadow: inset 0 1px 3px rgba(0, 0, 0, 0.1), 0 0 8px rgba(82, 168, 236, 0.6);
  -moz-box-shadow: inset 0 1px 3px rgba(0, 0, 0, 0.1), 0 0 8px rgba(82, 168, 236, 0.6);
  box-shadow: inset 0 1px 3px rgba(0, 0, 0, 0.1), 0 0 8px rgba(82, 168, 236, 0.6);
}

#displayparticipants_firstname,
#displayparticipants_lastname,
#displayparticipants_owner_uid {
  padding-right: 40px;
}

#displayparticipants_language {
  padding-right: 50px;
}

#jqgh_displayparticipants_email {
  padding-right: 140px;
}

#displayparticipants_survey {
  padding-right: 20px;
}

.navtable {
  box-shadow: 0 2px 5px 0 rgba(0, 0, 0, 0.16), 0 2px 10px 0 rgba(0, 0, 0, 0.12);
}

.ui-jqgrid-title {
  padding: 1em 1em 1em 0em;
  font-style: italic;
  font-weight: 700;
}

.ui-pg-button {
  padding: 0.4em;
}

.ui-pg-button:hover {
  cursor: pointer;
}

.ui-state-disabled:hover {
  cursor: default;
}

.ui-jqgrid.ui-widget.ui-widget-content.ui-corner-all .ui-jqgrid.ui-widget.ui-widget-content.ui-corner-all {
  width: 100%;
  overflow: hidden;
  box-shadow: 0 2px 5px 0 rgba(0, 0, 0, 0.16), 0 2px 10px 0 rgba(0, 0, 0, 0.12);
}

.modal-22 {
  position: absolute;
  width: 600px;
}

.modal-22 .ui-jqdialog-titlebar .ui-jqdialog-title {
  width: 80%;
}

.modal-22 .ui-jqdialog-content {
  padding: 1em;
}

.ui-dialog-titlebar-close {
  border: 1px solid transparent;
  border-radius: 4px;
  float: left;
  color: #333;
  background-color: #fff;
  border-color: #ccc;
  display: inline-block;
  padding: 6px 12px;
  margin-bottom: 0;
  font-size: 14px;
  font-weight: 400;
  line-height: 1.42857143;
  text-align: center;
  white-space: nowrap;
  vertical-align: middle;
  -ms-touch-action: manipulation;
  touch-action: manipulation;
  cursor: pointer;
  -webkit-user-select: none;
  -moz-user-select: none;
  -ms-user-select: none;
  user-select: none;
  background-image: none;
  -webkit-appearance: button;
  cursor: pointer;
  overflow: visible;
  margin: 0;
  font: normal normal normal 14px/1 FontAwesome;
}

.ui-dialog-titlebar-close:before {
  content: "\f00d";
}

.em-expression {
  font-weight: bold;
}

.data-entry-tbl tr.odd td,
.data-entry-tbl tr.even td {
  padding: 20px 0 20px 0;
}

h3 .glyphicon-chevron-up,
h3 .glyphicon-chevron-down,
h3 .glyphicon-chevron-right {
  position: absolute;
  left: 1em;
  top: 10px;
}

h3 .glyphicon-chevron-up,
h3 .glyphicon-chevron-down,
h3 .glyphicon-chevron-right {
  cursor: pointer;
}

/**
 * Template selector
 */
#carousel-example-generic {
  margin-right: 20px;
}

#carousel-example-generic .carousel-control {
  font-size: 1em;
  top: -80px;
}

#carousel-example-generic .left.carousel-control {
  right: -20px;
}

#carousel-example-generic .right.carousel-control {
  left: -20px;
}

#carousel-example-generic .panel-title {
  text-align: center;
  padding-top: 0px;
}

#carousel-example-generic .carousel-inner img {
  margin: auto;
  top: 9px;
  position: relative;
}

#carousel-example-generic .selectTemplate {
  display: inline-block;
  position: relative;
  right: 0px;
  top: 320px;
}

#carousel-example-generic .carousel-caption {
  width: 100%;
  right: 0;
  top: 0px;
  padding-top: 0px;
}

#carousel-example-generic,
#carousel-example-generic .carousel-inner {
  min-height: 150px;
}

#carousel-example-generic .carousel-indicators {
  top: 370px;
  width: 80%;
  right: 39%;
}

#carousel-example-generic .carousel-indicators li {
  margin: 0px;
  width: 8px;
  height: 8px;
}

.side-body #carousel-example-generic h3 {
  border: none;
}

#systemoverview {
  margin: 1em 0 1em 0;
}

#systemoverview .info div {
  font-size: 14px;
  margin-top: 10px;
  margin-bottom: 10px;
  font-weight: 500;
  line-height: 1.1;
  color: inherit;
  text-align: center;
}

/**
 * Ajax loader
 * from : http://codepen.io/weaintplastic/pen/qEMZbx
 */
.preloader {
  position: absolute;
  top: 50%;
  right: 50%;
  font-size: 20px;
  display: block;
  width: 3.75em;
  height: 4.25em;
  margin-right: -1.875em;
  margin-top: -2.125em;
  transform-origin: center center;
  transform: rotateY(180deg) rotateZ(60deg);
}

.preloader .slice {
  border-top: 1.125em solid transparent;
  border-left: none;
  border-bottom: 1em solid transparent;
  border-right: 1.875em solid #f7484e;
  position: absolute;
  top: 0px;
  right: 50%;
  transform-origin: right bottom;
  border-radius: 3px 3px 0 0;
}

.preloader .slice:nth-child(1) {
  transform: rotateZ(-60deg) rotateY(0deg) rotateX(0);
  animation: 0.15s linear 0.82s preload-hide-1 both 1;
}

.preloader .slice:nth-child(2) {
  transform: rotateZ(-120deg) rotateY(0deg) rotateX(0);
  animation: 0.15s linear 0.74s preload-hide-2 both 1;
}

.preloader .slice:nth-child(3) {
  transform: rotateZ(-180deg) rotateY(0deg) rotateX(0);
  animation: 0.15s linear 0.66s preload-hide-3 both 1;
}

.preloader .slice:nth-child(4) {
  transform: rotateZ(-240deg) rotateY(0deg) rotateX(0);
  animation: 0.15s linear 0.58s preload-hide-4 both 1;
}

.preloader .slice:nth-child(5) {
  transform: rotateZ(-300deg) rotateY(0deg) rotateX(0);
  animation: 0.15s linear 0.5s preload-hide-5 both 1;
}

.preloader .slice:nth-child(6) {
  transform: rotateZ(-360deg) rotateY(0deg) rotateX(0);
  animation: 0.15s linear 0.42s preload-hide-6 both 1;
}

.preloader.loading {
  animation: 2s preload-flip steps(2) infinite both;
}

.preloader.loading .slice:nth-child(1) {
  transform: rotateZ(-60deg) rotateY(90deg) rotateX(0);
  animation: 2s preload-cycle-1 linear infinite both;
}

.preloader.loading .slice:nth-child(2) {
  transform: rotateZ(-120deg) rotateY(90deg) rotateX(0);
  animation: 2s preload-cycle-2 linear infinite both;
}

.preloader.loading .slice:nth-child(3) {
  transform: rotateZ(-180deg) rotateY(90deg) rotateX(0);
  animation: 2s preload-cycle-3 linear infinite both;
}

.preloader.loading .slice:nth-child(4) {
  transform: rotateZ(-240deg) rotateY(90deg) rotateX(0);
  animation: 2s preload-cycle-4 linear infinite both;
}

.preloader.loading .slice:nth-child(5) {
  transform: rotateZ(-300deg) rotateY(90deg) rotateX(0);
  animation: 2s preload-cycle-5 linear infinite both;
}

.preloader.loading .slice:nth-child(6) {
  transform: rotateZ(-360deg) rotateY(90deg) rotateX(0);
  animation: 2s preload-cycle-6 linear infinite both;
}

/**
 * comfortUpdate
 */
#ajaxContainerLoading,
.ajaxLoading {
  height: 130px;
  text-align: center;
  margin-top: 70px;
  margin-bottom: 100px;
  display: none;
}

#comfortUpdateIcon {
  height: 1em;
  margin-left: 0.5em;
}

#comfortUpdateGeneralWrap h3.maintitle {
  background-color: transparent;
}

#comfortUpdateGeneralWrap .on {
  font-weight: bold;
  font-size: 1em;
  padding-right: 0.5em;
  padding-top: 0.5em;
}

#comfortUpdateGeneralWrap .on span {
  display: block;
  padding: 0.1em;
  padding-right: 0.5em;
  width: 40%;
}

#comfortUpdateGeneralWrap .off {
  font-size: 0.9em;
  padding-right: 0.5em;
  padding-top: 0.5em;
}

#comfortUpdateGeneralWrap #welcomeMessage,
#comfortUpdateGeneralWrap #btn-container {
  border-left: 1px solid #EEE;
}

#comfortUpdateGeneralWrap #key-actions {
  padding-right: 1em;
}

#update-alert.unstable-update {
  background-color: #fff;
  border: 1px solid #A0352F;
  color: #A0352F;
  margin-top: 1em;
}

html body .nav-tabs > li.active > a,
html body .nav-tabs > li.active > a:hover,
html body .nav-tabs > li.active > a:focus {
  border-bottom-color: transparent;
  cursor: default;
}

.answertable.table td {
  vertical-align: middle;
}

.btnaddanswer:hover,
.btndelanswer:hover {
  cursor: pointer;
}

.jumbotron p {
  font-weight: 300;
}

span[data-tooltip] {
  display: inline-block;
}

.glyphicon-move:hover {
  cursor: pointer;
}

.answertable .glyphicon-pencil {
  margin-right: 3px;
}

#statisticsview .panel {
  box-shadow: 0 2px 5px 0 rgba(0, 0, 0, 0.16), 0 2px 10px 0 rgba(0, 0, 0, 0.12);
}

#explorer-collapse {
  border-bottom: none;
}

#explorer-collapse:hover,
#sideMenu #dropdown li a#explorer-collapse[aria-expanded="true"],
#sideMenu #dropdown li a.question-group-collapse[aria-expanded="true"] {
  width: auto;
}

#sideMenu #dropdown #explorer li#questionexplorer-group-container,
#sideMenu #dropdown li#questionexplorer-group-container > a {
  line-height: 1.4;
}

#sideMenu #dropdown #explorer li#questionexplorer-group-container:hover,
#sideMenu #dropdown li#questionexplorer-group-container:hover > a {
  background-color: #fafafa;
  font-weight: 400;
  line-height: 1.4;
}

.explorer-group-title {
  margin-top: 1em;
  padding: 0em 0 1em 0;
}

.explorer-group-title a.explorer-group,
.question-collapse-title {
  color: #163c19;
}

#item-container,
#jcarousel-wrapper-container {
  width: 300px;
}

#item-container h4 {
  margin-bottom: 30px;
}

.selectTemplate {
  margin-top: 10px;
}

.imgSelectTemplate {
  cursor: pointer;
}

.template-img {
  padding: 1em;
}

#additional_languages {
  min-width: 200px;
}

#available_languages {
  min-width: 200px;
}

.modal {
  top: 50px;
}

#tokensidemenu {
  border-top: 1px solid #e3e3e3;
}

.question-item {
  padding: 1em;
  margin: 1em 0 1em 0;
  cursor: pointer;
}

/*
$color_deep_fir_approx: darken( $base-color, 20% );
$color_acapulco_approx: adjust-color($base-color, $hue: 24deg, $saturation: -22%, $lightness: 25%);
$color_aqua_forest_approx: adjust-color($base-color, $hue: 4deg, $saturation: -24%, $lightness: 14%);
$color_paradiso_approx:adjust-color($base-color, $lightness: 5%); ;
$color_norway_approx: adjust-color($base-color, $hue: 0deg, $saturation: -28%, $lightness: 31%);
*/
.placeholder {
  padding: 1em;
  margin: 1em 0 1em 0;
}

/* RTL stuff (right-to-left locale) */
.no-gutter > [class*='col-'] {
  padding-left: 0;
  padding-right: 0;
}

.inputbuttons {
  width: 120px;
}

.inputbuttons-square {
  width: 20px;
  height: 16px;
  float: right;
}

/* Avoid numerical right aligned to be too close to word left aligned */
.jqgrid-tokens-number-padding {
  padding-left: 4px;
}

/* z-index fix */
.tooltip {
  position: fixed;
}

/** For survey participants table */
.scrolling-wrapper {
  overflow-x: scroll;
  overflow-y: hidden;
}

/** Search criteria pop-up for survey participants table */
#search {
  display: none;
  overflow-y: auto;
}

/** Popup when validating email template */
iframe#dialog {
  width: 100%;
  height: 100%;
}

/** Fixed pager width */
/* jqgrid table must take all place if avalaible, but header and footer must not be outside the screen */
/* Myabe use a pseudo fixd-y solution is a good idea */
.ui-jqgrid,
.ui-jqgrid-view,
.ui-jqgrid-titlebar,
.ui-jqgrid-toppager,
.ui-jqgrid-pager {
  min-width: 100%;
  max-width: 100%;
  margin-left: 0;
  margin-right: 0;
  box-sizing: border-box;
}

/** Needed for jQgrid pager to stay still while scrolling */
#pager {
  position: relative;
}

/** Stuff for CPDB participant export */
.ui-sortable-placeholder {
  color: #f00;
  background-color: #0f0;
  border: solid black 5px;
}

/** Arrow between mapped attributes in CPDB */
.tokenatt-arrow {
  position: absolute;
  left: -0.5em;
}

/** Arrow between mapped attributes in CPDB when doing CSV import */
.csvatt-arrow {
  position: absolute;
  left: -0.5em;
  top: 1em;
}

/** Help class to remove padding */
.no-padding {
  padding: 0;
}

/** */
.droppable-new,
.droppable-csv {
  min-height: 40px;
  height: 100%;
}

#labelsetpreview {
  overflow-x: hidden;
}

#labelsetbrowserModal .modal-dialog {
  width: 80%;
}

.question-filter-container {
  border: 1px solid #efefef;
  padding: 2em;
  margin: 0;
  min-width: 33%;
  max-width: 100%;
}

/* Subquestion */
td.subquestion-actions span:hover {
  cursor: pointer;
}

/* edit survey */
.template-img {
  padding-top: 0;
}

/* Accordion*/
.full-page-wrapper .handleAccordion {
  display: none;
}

/* Box in resopnses list need a little more space */
div#gview_displayresponses th#displayresponses_cb {
  width: 35px;
  /* Override jQgrid stuff */
}

/* View detail response, make sure left column is not too wide*/
.detailbrowsetable tr th {
  width: 50%;
}

.lead {
  font-weight: 300;
}

/* Make sure buttons is onw row */
.time-statistics-row-buttons,
.nowrap {
  white-space: nowrap;
}

/* Proper overflow */
.time-statistics-table {
  overflow: auto;
}

/* In survey permissions, make grey check icon if only partial permissions */
.mixed {
  opacity: 0.4;
}

#sidemenu-home {
  padding-right: 15px;
}

#quick-menu-container {
  position: absolute;
  width: 50px;
  left: 0;
  top: 50px;
}

.quick-icon-wrapper {
  padding: 15px;
  height: 50px;
}

#quick-menu-container .glyphicon {
  font-size: 18px;
}

#quick-menu-container .navbar-brand {
  padding: 0;
}

/* Needed for DateTimePicker in survey settings */
.panel-group .panel {
  overflow: visible;
}

a.explorer-group:hover,
a.explorer-group:focus {
  text-decoration: none;
}

.question-explorer-question {
  display: inline-block;
  max-width: 200px;
  overflow: hidden;
  text-overflow: ellipsis;
}

.question-explorer-group-name {
  display: inline-block;
  max-width: 140px;
  overflow: hidden;
  position: relative;
  top: 5px;
  text-overflow: ellipsis;
}

.question-explorer-add-question {
  position: relative;
  top: 5px;
}

.explorer-group-title a.disabled {
  opacity: 0.5;
}

.btn.readonly,
.btn.readonly:hover {
  cursor: not-allowed;
  opacity: 0.65;
  filter: alpha(opacity=65);
  -webkit-box-shadow: none;
  box-shadow: none;
  border: 1px solid #cccccc;
}

#displayResponsesContainer .ui-jqgrid-bdiv,
#gbox_displaytokens .ui-jqgrid-bdiv {
  overflow: hidden;
}

h1,
.h1 {
  font-size: 24px;
}

h2,
.h2 {
  font-size: 22px;
}

h3,
.h3 {
  font-size: 20px;
}

.statisticstable {
  word-wrap: break-word;
}

.summary-container,
.summary,
#massive-action-container,
#surveyListActions,
.listActions,
.pager-container ls-ba .pager,
.pager-container ls-ba .pager .pagination {
  margin: 0;
  margin-bottom: 20px;
}

.summary-container {
  text-align: left;
}

#massive-action-container,
#surveyListActions,
.listActions {
  padding-right: 0px;
  text-align: right;
}

.push-grid-pager {
  /* push the pager for massive action dropup */
  min-height: 25em;
}

.has-link {
  cursor: pointer;
}

.has-link a:hover {
  text-decoration: none;
}

.has-link a {
  color: black;
}

.hoverAction .table-striped > tbody > tr:hover > td {
  background-color: transparent;
}

.hoverAction .table-striped > tbody > tr:hover > td > a:not(.btn) {
  color: white;
}

.ui-priority-secondary {
  background-color: #f5f5f5;
}

#token-grid .table .filters > td .filter-container {
  padding: 0px;
}

#token-grid table.table {
  width: none;
  max-width: none;
}

#token-grid table thead tr #action {
  min-width: 150px;
}

#token-grid .filter-container {
  min-width: 50px;
}

#token-grid table thead tr th {
  /*white-space: nowrap;*/
}

#token-grid table tr.odd .blank_button {
  /*For older Browsers with compatibilty issues*/
  border-color: #f9f9f9;
  background-color: #f9f9f9;
  /*New CSS3 Style of doing it*/
  border-color: rgba(0, 0, 0, 0);
  background-color: rgba(0, 0, 0, 0);
}

#token-grid table tr .blank_button {
  border-color: white;
  background-color: white;
}

#token-grid table tr.selected .blank_button {
  border-color: #eee;
  /* from yiistrap.css*/
  background-color: #eee;
}

#token-grid .name {
  min-width: 150px;
}

#tokenListPager {
  position: relative;
}

.blank_button span {
  max-width: 12px;
}

#edittoken .tab-content #general .form-group .col-sm-4 .col-sm-4,
#edittoken .tab-content #general .form-group .col-sm-4 .col-sm-8 {
  padding: 0;
}

div[id^="alertmod_"] {
  display: none;
}

/* Can be removed when jqGrid is replaced */
.ui-helper-clearfix {
  min-height: 0;
}

.ui-dialog .ui-dialog-buttonpane {
  background-image: none;
  border-width: 1px 0 0;
  margin-top: 0.5em;
  padding: 0.3em 0.4em 0.5em 1em;
  text-align: right;
}

.ui-helper-clearfix::before,
.ui-helper-clearfix::after {
  border-collapse: collapse;
  content: "";
  display: table;
}

.ui-helper-clearfix::after {
  clear: both;
}

.ui-helper-clearfix::before,
.ui-helper-clearfix::after {
  border-collapse: collapse;
  content: "";
  display: table;
}

.ui-dialog .ui-dialog-buttonpane .ui-dialog-buttonset {
  float: left;
}

.yiiLog {
  margin-bottom: 70px;
}

table#responsedetail tr td {
  max-width: 100px;
  word-wrap: break-word;
}

.in-title {
  position: relative;
  top: -65px;
  left: 15px;
}

.input-group-addon {
  padding: 5px 12px;
}

.multiselect-container > li > a > label > input[type="checkbox"] {
  margin-right: 0;
}

.notification-list {
  top: 100%;
  right: 0;
  z-index: 1000;
  float: right;
  min-width: 160px;
  padding: 5px 0;
  margin: 2px 0 0;
  list-style: none;
  font-size: 14px;
  border-radius: 4px;
  background-clip: padding-box;
  overflow-y: auto;
}

.notification-list > li > a {
  display: block;
  padding: 3px 20px;
  clear: both;
  font-weight: normal;
  line-height: 1.428571429;
  white-space: nowrap;
}

.notification-list > li > a:hover,
.notification-list > li > a:focus {
  text-decoration: none;
}

.notification-list > .active > a,
.notification-list > .active > a:hover,
.notification-list > .active > a:focus {
  text-decoration: none;
  outline: 0;
}

.notification-list > .disabled > a:hover,
.notification-list > .disabled > a:focus {
  text-decoration: none;
  background-color: transparent;
  background-image: none;
  filter: progid:DXImageTransform.Microsoft.gradient(enabled=false);
  cursor: not-allowed;
}

#notification-outer-ul {
  height: 400px;
  width: 400px;
}

#notification-inner-ul {
  height: 340px;
  width: 390px;
}

/* Override fixed font in select2 CSS */
.select2-container--bootstrap .select2-selection {
  font-family: Roboto !important;
}

#responses-grid .table-condensed.upload-question {
  margin-bottom: 0;
  background-color: inherit;
}

#responses-grid .filter-container {
  min-width: 6em;
  /* defaut em is 13px : 75/13 = 5.76… */
}

.edit-participant-modal-body {
  max-height: 500px;
  overflow-y: auto;
}

/* Condition builder */
.scenario-heading {
  padding: 0;
}

.scenario-heading .delete-scenario-form {
  padding-top: 6px;
}

.condition-header-button {
  margin-top: -10px;
  margin-left: 10px;
}

/* Needed for buttons that are pulled right in the conditions bar */
.margin-left {
  margin-right: 5px;
}

.conditions-table {
  margin-bottom: 0;
}

.condition-and-or-or {
  margin-right: 20px;
}

/* Tabs used within form in condition designer */
#editconditions .tab-content,
#quick-add-conditions-form .tab-content {
  padding-top: 0;
}

#quick-add-condition-modal .modal-dialog {
  width: 800px;
}

#login-panel {
  max-width: 400px;
  margin-right: auto;
  margin-left: auto;
}

/*
 * Row with equal height columns
 * --------------------------------------------------
 */
.row-eq-height {
  display: -webkit-box;
  display: -webkit-flex;
  display: -ms-flexbox;
  display: flex;
  margin-bottom: 30px;
}

.welcome .panel {
  height: 110%;
}

.welcome .panel-body {
  padding: 0px;
}

.welcome .panel-heading {
  height: 25%;
  display: flex;
  align-items: center;
  justify-content: center;
}

.welcome .panel-title {
  font-weight: 500;
}

.welcome .panel-body {
  height: 75%;
  width: 100%;
}

.welcome .panel-body .panel-body-ico,
.welcome .panel-body .panel-body-link {
  width: 100%;
  display: flex;
  align-items: center;
  justify-content: center;
}

.welcome .panel-body .panel-body-ico {
  height: 70%;
}

.welcome .panel-body .panel-body-link {
  height: 30%;
}

input[type="file"].form-control {
  border: none;
  padding-right: 0px;
}

#insertmethod-container {
  display: none;
}

/* To make Statistics printable really easy */
@media print {
  @page {
    size: A4 portrait;
    margin-right: 1.0cm;
    margin-left: 1.5cm;
    margin-top: 1.2cm;
    margin-bottom: 1cm;
    overflow: visible;
  }
  * {
    overflow: visible !important;
  }
  html,
  body {
    margin: 0;
    max-width: 0%;
  }
  body {
    text-align: right;
    margin: 0;
    padding: 0;
    overflow: visible;
    min-width: 19.0cm !important;
    min-height: 27.7cm;
    width: 100% !important;
    height: 100%;
  }
  body.onStatistics a:not(.printable),
  body.onStatistics p:not(.printable),
  body.onStatistics button:not(.printable),
  body.onStatistics nav:not(.printable),
  body.onStatistics form:not(.printable),
  body.onStatistics footer:not(.printable),
  body.onStatistics h1:not(.printable),
  body.onStatistics h2:not(.printable),
  body.onStatistics h3:not(.printable),
  body.onStatistics h4:not(.printable),
  body.onStatistics h5:not(.printable),
  body.onStatistics .jumbotron,
  body.onStatistics .menubar,
  body.onStatistics > div:not(#vue-apps-main-container),
  body.onStatistics div#vue-apps-main-container > div:not(#pjax-content),
  body.onStatistics div#vue-apps-main-container > div#pjax-content > div:not(#in_survey_common),
  body.onStatistics div#in_survey_common > div:not(#statisticsview) {
    display: none !important;
    visibility: hidden !important;
    overflow: hidden !important;
    padding: 0;
    position: absolute;
    right: -1000px;
    top: -1000px;
    margin: 0 !important;
    width: 0px !important;
  }
  body.onStatistics div.row {
    display: block !important;
    position: static;
  }
  body.onStatistics div[class^="col-"] {
    display: block !important;
    float: none !important;
    position: static;
  }
  body.onStatistics > div#vue-apps-main-container,
  body.onStatistics div#in_survey_common,
  body.onStatistics > div#vue-apps-main-container > div#pjax-content,
  body.onStatistics #statisticsview {
    display: block;
    position: static;
    width: 99% !important;
    max-width: 95% !important;
    min-width: 19.6cm !important;
    min-height: 29.7cm !important;
    height: 100% !important;
    overflow: visible;
    page-break-inside: auto;
    break-inside: auto;
  }
  body.onStatistics #statisticsview div,
  body.onStatistics #statisticsview table {
    position: static;
  }
  /*body.onStatistics td:not(.printable),
  body.onStatistics th:not(.printable),*/
  /*body.onStatistics table:not(.printable),*/
  body.onStatistics #statisticsview div:not(#statsContainerLoading) {
    width: 99% !important;
    max-width: 100% !important;
    float: none !important;
    display: block;
  }
  body.onStatistics #statisticsview a.printable,
  body.onStatistics #statisticsview p.printable,
  body.onStatistics #statisticsview span.printable,
  body.onStatistics #statisticsview table.printable,
  body.onStatistics #statisticsview table.statisticstable,
  body.onStatistics #statisticsview h1.printable,
  body.onStatistics #statisticsview h2.printable,
  body.onStatistics #statisticsview h3.printable,
  body.onStatistics #statisticsview h4.printable,
  body.onStatistics #statisticsview h5.printable {
    width: 95% !important;
    max-width: 100%;
    float: none;
    margin-right: 0 !important;
    margin-left: 0 !important;
    margin-top: 1cm;
    margin-bottom: 1cm;
    position: static;
  }
  body.onStatistics div.printable {
    position: static;
    page-break-after: auto;
    break-after: auto;
    page-break-inside: avoid;
    break-inside: avoid;
    margin-right: 0 !important;
    margin-left: 0 !important;
    margin-top: 1cm;
    margin-bottom: 1cm;
    padding: 0 !important;
  }
  body.onStatistics div.printable table {
    position: static;
    page-break-inside: avoid;
    break-inside: avoid;
    margin-right: 0 !important;
    margin-left: 0 !important;
    margin-top: 1cm;
    margin-bottom: 1cm;
    padding: 0 !important;
  }
  body.onStatistics table.printable thead,
  body.onStatistics table.printable tbody,
  body.onStatistics table.printable tr {
    width: 100% !important;
    margin: 0 !important;
    padding: 0 !important;
  }
  body.onStatistics table.printable * {
    page-break-after: avoid;
    break-after: avoid;
    page-break-before: avoid;
    break-before: avoid;
    page-break-inside: avoid;
    break-inside: avoid;
  }
  body.onStatistics .side-body {
    max-width: 100%;
    margin: 0 !important;
    padding: 0 !important;
  }
  body.onStatistics .side-menu {
    display: none !important;
    visibility: none !important;
    overflow: hidden !important;
    margin: 0 !important;
    padding: 0 !important;
    margin-right: 0 px !important;
  }
  body.onStatistics .absolute-wrapper {
    display: none !important;
    visibility: none !important;
    overflow: hidden !important;
    margin: 0 !important;
    padding: 0 !important;
  }
}

.currentQuestionTypeImageContainer img {
  max-width: 100%;
}

#accordion-container .panel-heading > a {
  width: 100%;
  display: block;
}

#accordion_questionTypeSelector .panel-title > a {
  width: 100%;
  display: block;
}

.small-screens-menus {
  padding-right: 28px;
}

/*custom margin and padding*/
.custom.custom-no-padding {
  padding: 0;
}

.custom.custom-no-margin {
  padding: 0;
}

.custom.custom-padding.add5 {
  padding: 5px;
}

.custom.custom-padding.left-5 {
  padding-right: 5px;
}

.custom.custom-padding.right-5 {
  padding-left: 5px;
}

.custom.custom-padding.top-5 {
  padding-top: 5px;
}

.custom.custom-padding.bottom-5 {
  padding-bottom: 5px;
}

.custom.custom-padding.add10 {
  padding: 10px;
}

.custom.custom-padding.left-10 {
  padding-right: 10px;
}

.custom.custom-padding.right-10 {
  padding-left: 10px;
}

.custom.custom-padding.top-10 {
  padding-top: 10px;
}

.custom.custom-padding.bottom-10 {
  padding-bottom: 10px;
}

.custom.custom-padding.add15 {
  padding: 15px;
}

.custom.custom-padding.left-15 {
  padding-right: 15px;
}

.custom.custom-padding.right-15 {
  padding-left: 15px;
}

.custom.custom-padding.top-15 {
  padding-top: 15px;
}

.custom.custom-padding.bottom-15 {
  padding-bottom: 15px;
}

.custom.custom-padding.add20 {
  padding: 20px;
}

.custom.custom-padding.left-20 {
  padding-right: 20px;
}

.custom.custom-padding.right-20 {
  padding-left: 20px;
}

.custom.custom-padding.top-20 {
  padding-top: 20px;
}

.custom.custom-padding.bottom-20 {
  padding-bottom: 20px;
}

.custom.custom-padding.add25 {
  padding: 25px;
}

.custom.custom-padding.left-25 {
  padding-right: 25px;
}

.custom.custom-padding.right-25 {
  padding-left: 25px;
}

.custom.custom-padding.top-25 {
  padding-top: 25px;
}

.custom.custom-padding.bottom-25 {
  padding-bottom: 25px;
}

.custom.custom-padding.add30 {
  padding: 30px;
}

.custom.custom-padding.left-30 {
  padding-right: 30px;
}

.custom.custom-padding.right-30 {
  padding-left: 30px;
}

.custom.custom-padding.top-30 {
  padding-top: 30px;
}

.custom.custom-padding.bottom-30 {
  padding-bottom: 30px;
}

.custom.custom-padding.add35 {
  padding: 35px;
}

.custom.custom-padding.left-35 {
  padding-right: 35px;
}

.custom.custom-padding.right-35 {
  padding-left: 35px;
}

.custom.custom-padding.top-35 {
  padding-top: 35px;
}

.custom.custom-padding.bottom-35 {
  padding-bottom: 35px;
}

@media only screen and (min-width: 961px) {
  .custom.custom-padding-responsive.large.add5 {
    padding: 5px;
  }
  .custom.custom-padding-responsive.large.left-5 {
    padding-right: 5px;
  }
  .custom.custom-padding-responsive.large.right-5 {
    padding-left: 5px;
  }
  .custom.custom-padding-responsive.large.top-5 {
    padding-top: 5px;
  }
  .custom.custom-padding-responsive.large.bottom-5 {
    padding-bottom: 5px;
  }
  .custom.custom-padding-responsive.large.add10 {
    padding: 10px;
  }
  .custom.custom-padding-responsive.large.left-10 {
    padding-right: 10px;
  }
  .custom.custom-padding-responsive.large.right-10 {
    padding-left: 10px;
  }
  .custom.custom-padding-responsive.large.top-10 {
    padding-top: 10px;
  }
  .custom.custom-padding-responsive.large.bottom-10 {
    padding-bottom: 10px;
  }
  .custom.custom-padding-responsive.large.add15 {
    padding: 15px;
  }
  .custom.custom-padding-responsive.large.left-15 {
    padding-right: 15px;
  }
  .custom.custom-padding-responsive.large.right-15 {
    padding-left: 15px;
  }
  .custom.custom-padding-responsive.large.top-15 {
    padding-top: 15px;
  }
  .custom.custom-padding-responsive.large.bottom-15 {
    padding-bottom: 15px;
  }
  .custom.custom-padding-responsive.large.add20 {
    padding: 20px;
  }
  .custom.custom-padding-responsive.large.left-20 {
    padding-right: 20px;
  }
  .custom.custom-padding-responsive.large.right-20 {
    padding-left: 20px;
  }
  .custom.custom-padding-responsive.large.top-20 {
    padding-top: 20px;
  }
  .custom.custom-padding-responsive.large.bottom-20 {
    padding-bottom: 20px;
  }
  .custom.custom-padding-responsive.large.add25 {
    padding: 25px;
  }
  .custom.custom-padding-responsive.large.left-25 {
    padding-right: 25px;
  }
  .custom.custom-padding-responsive.large.right-25 {
    padding-left: 25px;
  }
  .custom.custom-padding-responsive.large.top-25 {
    padding-top: 25px;
  }
  .custom.custom-padding-responsive.large.bottom-25 {
    padding-bottom: 25px;
  }
  .custom.custom-padding-responsive.large.add30 {
    padding: 30px;
  }
  .custom.custom-padding-responsive.large.left-30 {
    padding-right: 30px;
  }
  .custom.custom-padding-responsive.large.right-30 {
    padding-left: 30px;
  }
  .custom.custom-padding-responsive.large.top-30 {
    padding-top: 30px;
  }
  .custom.custom-padding-responsive.large.bottom-30 {
    padding-bottom: 30px;
  }
  .custom.custom-padding-responsive.large.add35 {
    padding: 35px;
  }
  .custom.custom-padding-responsive.large.left-35 {
    padding-right: 35px;
  }
  .custom.custom-padding-responsive.large.right-35 {
    padding-left: 35px;
  }
  .custom.custom-padding-responsive.large.top-35 {
    padding-top: 35px;
  }
  .custom.custom-padding-responsive.large.bottom-35 {
    padding-bottom: 35px;
  }
}

@media only screen and (min-width: 769px) {
  .custom.custom-padding-responsive.medium.add5 {
    padding: 5px;
  }
  .custom.custom-padding-responsive.medium.left-5 {
    padding-right: 5px;
  }
  .custom.custom-padding-responsive.medium.right-5 {
    padding-left: 5px;
  }
  .custom.custom-padding-responsive.medium.top-5 {
    padding-top: 5px;
  }
  .custom.custom-padding-responsive.medium.bottom-5 {
    padding-bottom: 5px;
  }
  .custom.custom-padding-responsive.medium.add10 {
    padding: 10px;
  }
  .custom.custom-padding-responsive.medium.left-10 {
    padding-right: 10px;
  }
  .custom.custom-padding-responsive.medium.right-10 {
    padding-left: 10px;
  }
  .custom.custom-padding-responsive.medium.top-10 {
    padding-top: 10px;
  }
  .custom.custom-padding-responsive.medium.bottom-10 {
    padding-bottom: 10px;
  }
  .custom.custom-padding-responsive.medium.add15 {
    padding: 15px;
  }
  .custom.custom-padding-responsive.medium.left-15 {
    padding-right: 15px;
  }
  .custom.custom-padding-responsive.medium.right-15 {
    padding-left: 15px;
  }
  .custom.custom-padding-responsive.medium.top-15 {
    padding-top: 15px;
  }
  .custom.custom-padding-responsive.medium.bottom-15 {
    padding-bottom: 15px;
  }
  .custom.custom-padding-responsive.medium.add20 {
    padding: 20px;
  }
  .custom.custom-padding-responsive.medium.left-20 {
    padding-right: 20px;
  }
  .custom.custom-padding-responsive.medium.right-20 {
    padding-left: 20px;
  }
  .custom.custom-padding-responsive.medium.top-20 {
    padding-top: 20px;
  }
  .custom.custom-padding-responsive.medium.bottom-20 {
    padding-bottom: 20px;
  }
  .custom.custom-padding-responsive.medium.add25 {
    padding: 25px;
  }
  .custom.custom-padding-responsive.medium.left-25 {
    padding-right: 25px;
  }
  .custom.custom-padding-responsive.medium.right-25 {
    padding-left: 25px;
  }
  .custom.custom-padding-responsive.medium.top-25 {
    padding-top: 25px;
  }
  .custom.custom-padding-responsive.medium.bottom-25 {
    padding-bottom: 25px;
  }
  .custom.custom-padding-responsive.medium.add30 {
    padding: 30px;
  }
  .custom.custom-padding-responsive.medium.left-30 {
    padding-right: 30px;
  }
  .custom.custom-padding-responsive.medium.right-30 {
    padding-left: 30px;
  }
  .custom.custom-padding-responsive.medium.top-30 {
    padding-top: 30px;
  }
  .custom.custom-padding-responsive.medium.bottom-30 {
    padding-bottom: 30px;
  }
  .custom.custom-padding-responsive.medium.add35 {
    padding: 35px;
  }
  .custom.custom-padding-responsive.medium.left-35 {
    padding-right: 35px;
  }
  .custom.custom-padding-responsive.medium.right-35 {
    padding-left: 35px;
  }
  .custom.custom-padding-responsive.medium.top-35 {
    padding-top: 35px;
  }
  .custom.custom-padding-responsive.medium.bottom-35 {
    padding-bottom: 35px;
  }
}

.custom.custom-padding-responsive.small.add5 {
  padding: 5px;
}

.custom.custom-padding-responsive.small.left-5 {
  padding-right: 5px;
}

.custom.custom-padding-responsive.small.right-5 {
  padding-left: 5px;
}

.custom.custom-padding-responsive.small.top-5 {
  padding-top: 5px;
}

.custom.custom-padding-responsive.small.bottom-5 {
  padding-bottom: 5px;
}

.custom.custom-padding-responsive.small.add10 {
  padding: 10px;
}

.custom.custom-padding-responsive.small.left-10 {
  padding-right: 10px;
}

.custom.custom-padding-responsive.small.right-10 {
  padding-left: 10px;
}

.custom.custom-padding-responsive.small.top-10 {
  padding-top: 10px;
}

.custom.custom-padding-responsive.small.bottom-10 {
  padding-bottom: 10px;
}

.custom.custom-padding-responsive.small.add15 {
  padding: 15px;
}

.custom.custom-padding-responsive.small.left-15 {
  padding-right: 15px;
}

.custom.custom-padding-responsive.small.right-15 {
  padding-left: 15px;
}

.custom.custom-padding-responsive.small.top-15 {
  padding-top: 15px;
}

.custom.custom-padding-responsive.small.bottom-15 {
  padding-bottom: 15px;
}

.custom.custom-padding-responsive.small.add20 {
  padding: 20px;
}

.custom.custom-padding-responsive.small.left-20 {
  padding-right: 20px;
}

.custom.custom-padding-responsive.small.right-20 {
  padding-left: 20px;
}

.custom.custom-padding-responsive.small.top-20 {
  padding-top: 20px;
}

.custom.custom-padding-responsive.small.bottom-20 {
  padding-bottom: 20px;
}

.custom.custom-padding-responsive.small.add25 {
  padding: 25px;
}

.custom.custom-padding-responsive.small.left-25 {
  padding-right: 25px;
}

.custom.custom-padding-responsive.small.right-25 {
  padding-left: 25px;
}

.custom.custom-padding-responsive.small.top-25 {
  padding-top: 25px;
}

.custom.custom-padding-responsive.small.bottom-25 {
  padding-bottom: 25px;
}

.custom.custom-padding-responsive.small.add30 {
  padding: 30px;
}

.custom.custom-padding-responsive.small.left-30 {
  padding-right: 30px;
}

.custom.custom-padding-responsive.small.right-30 {
  padding-left: 30px;
}

.custom.custom-padding-responsive.small.top-30 {
  padding-top: 30px;
}

.custom.custom-padding-responsive.small.bottom-30 {
  padding-bottom: 30px;
}

.custom.custom-padding-responsive.small.add35 {
  padding: 35px;
}

.custom.custom-padding-responsive.small.left-35 {
  padding-right: 35px;
}

.custom.custom-padding-responsive.small.right-35 {
  padding-left: 35px;
}

.custom.custom-padding-responsive.small.top-35 {
  padding-top: 35px;
}

.custom.custom-padding-responsive.small.bottom-35 {
  padding-bottom: 35px;
}

.custom.custom-margin.add5 {
  margin: 5px;
}

.custom.custom-margin.left-5 {
  margin-right: 5px;
}

.custom.custom-margin.right-5 {
  margin-left: 5px;
}

.custom.custom-margin.top-5 {
  margin-top: 5px;
}

.custom.custom-margin.bottom-5 {
  margin-bottom: 5px;
}

.custom.custom-margin.add10 {
  margin: 10px;
}

.custom.custom-margin.left-10 {
  margin-right: 10px;
}

.custom.custom-margin.right-10 {
  margin-left: 10px;
}

.custom.custom-margin.top-10 {
  margin-top: 10px;
}

.custom.custom-margin.bottom-10 {
  margin-bottom: 10px;
}

.custom.custom-margin.add15 {
  margin: 15px;
}

.custom.custom-margin.left-15 {
  margin-right: 15px;
}

.custom.custom-margin.right-15 {
  margin-left: 15px;
}

.custom.custom-margin.top-15 {
  margin-top: 15px;
}

.custom.custom-margin.bottom-15 {
  margin-bottom: 15px;
}

.custom.custom-margin.add20 {
  margin: 20px;
}

.custom.custom-margin.left-20 {
  margin-right: 20px;
}

.custom.custom-margin.right-20 {
  margin-left: 20px;
}

.custom.custom-margin.top-20 {
  margin-top: 20px;
}

.custom.custom-margin.bottom-20 {
  margin-bottom: 20px;
}

.custom.custom-margin.add25 {
  margin: 25px;
}

.custom.custom-margin.left-25 {
  margin-right: 25px;
}

.custom.custom-margin.right-25 {
  margin-left: 25px;
}

.custom.custom-margin.top-25 {
  margin-top: 25px;
}

.custom.custom-margin.bottom-25 {
  margin-bottom: 25px;
}

.custom.custom-margin.add30 {
  margin: 30px;
}

.custom.custom-margin.left-30 {
  margin-right: 30px;
}

.custom.custom-margin.right-30 {
  margin-left: 30px;
}

.custom.custom-margin.top-30 {
  margin-top: 30px;
}

.custom.custom-margin.bottom-30 {
  margin-bottom: 30px;
}

.custom.custom-margin.add35 {
  margin: 35px;
}

.custom.custom-margin.left-35 {
  margin-right: 35px;
}

.custom.custom-margin.right-35 {
  margin-left: 35px;
}

.custom.custom-margin.top-35 {
  margin-top: 35px;
}

.custom.custom-margin.bottom-35 {
  margin-bottom: 35px;
}

.custom.custom-child-margin.left-to-right * {
  margin-right: 3px;
}

.custom.custom-child-margin.right-to-left * {
  margin-left: 3px;
}

@media only screen and (min-width: 961px) {
  .custom.custom-margin-responsive.large.add5 {
    margin: 5px;
  }
  .custom.custom-margin-responsive.large.left-5 {
    margin-right: 5px;
  }
  .custom.custom-margin-responsive.large.right-5 {
    margin-left: 5px;
  }
  .custom.custom-margin-responsive.large.top-5 {
    margin-top: 5px;
  }
  .custom.custom-margin-responsive.large.bottom-5 {
    margin-bottom: 5px;
  }
  .custom.custom-margin-responsive.large.add10 {
    margin: 10px;
  }
  .custom.custom-margin-responsive.large.left-10 {
    margin-right: 10px;
  }
  .custom.custom-margin-responsive.large.right-10 {
    margin-left: 10px;
  }
  .custom.custom-margin-responsive.large.top-10 {
    margin-top: 10px;
  }
  .custom.custom-margin-responsive.large.bottom-10 {
    margin-bottom: 10px;
  }
  .custom.custom-margin-responsive.large.add15 {
    margin: 15px;
  }
  .custom.custom-margin-responsive.large.left-15 {
    margin-right: 15px;
  }
  .custom.custom-margin-responsive.large.right-15 {
    margin-left: 15px;
  }
  .custom.custom-margin-responsive.large.top-15 {
    margin-top: 15px;
  }
  .custom.custom-margin-responsive.large.bottom-15 {
    margin-bottom: 15px;
  }
  .custom.custom-margin-responsive.large.add20 {
    margin: 20px;
  }
  .custom.custom-margin-responsive.large.left-20 {
    margin-right: 20px;
  }
  .custom.custom-margin-responsive.large.right-20 {
    margin-left: 20px;
  }
  .custom.custom-margin-responsive.large.top-20 {
    margin-top: 20px;
  }
  .custom.custom-margin-responsive.large.bottom-20 {
    margin-bottom: 20px;
  }
  .custom.custom-margin-responsive.large.add25 {
    margin: 25px;
  }
  .custom.custom-margin-responsive.large.left-25 {
    margin-right: 25px;
  }
  .custom.custom-margin-responsive.large.right-25 {
    margin-left: 25px;
  }
  .custom.custom-margin-responsive.large.top-25 {
    margin-top: 25px;
  }
  .custom.custom-margin-responsive.large.bottom-25 {
    margin-bottom: 25px;
  }
  .custom.custom-margin-responsive.large.add30 {
    margin: 30px;
  }
  .custom.custom-margin-responsive.large.left-30 {
    margin-right: 30px;
  }
  .custom.custom-margin-responsive.large.right-30 {
    margin-left: 30px;
  }
  .custom.custom-margin-responsive.large.top-30 {
    margin-top: 30px;
  }
  .custom.custom-margin-responsive.large.bottom-30 {
    margin-bottom: 30px;
  }
  .custom.custom-margin-responsive.large.add35 {
    margin: 35px;
  }
  .custom.custom-margin-responsive.large.left-35 {
    margin-right: 35px;
  }
  .custom.custom-margin-responsive.large.right-35 {
    margin-left: 35px;
  }
  .custom.custom-margin-responsive.large.top-35 {
    margin-top: 35px;
  }
  .custom.custom-margin-responsive.large.bottom-35 {
    margin-bottom: 35px;
  }
}

@media only screen and (min-width: 769px) {
  .custom.custom-margin-responsive.medium.add5 {
    margin: 5px;
  }
  .custom.custom-margin-responsive.medium.left-5 {
    margin-right: 5px;
  }
  .custom.custom-margin-responsive.medium.right-5 {
    margin-left: 5px;
  }
  .custom.custom-margin-responsive.medium.top-5 {
    margin-top: 5px;
  }
  .custom.custom-margin-responsive.medium.bottom-5 {
    margin-bottom: 5px;
  }
  .custom.custom-margin-responsive.medium.add10 {
    margin: 10px;
  }
  .custom.custom-margin-responsive.medium.left-10 {
    margin-right: 10px;
  }
  .custom.custom-margin-responsive.medium.right-10 {
    margin-left: 10px;
  }
  .custom.custom-margin-responsive.medium.top-10 {
    margin-top: 10px;
  }
  .custom.custom-margin-responsive.medium.bottom-10 {
    margin-bottom: 10px;
  }
  .custom.custom-margin-responsive.medium.add15 {
    margin: 15px;
  }
  .custom.custom-margin-responsive.medium.left-15 {
    margin-right: 15px;
  }
  .custom.custom-margin-responsive.medium.right-15 {
    margin-left: 15px;
  }
  .custom.custom-margin-responsive.medium.top-15 {
    margin-top: 15px;
  }
  .custom.custom-margin-responsive.medium.bottom-15 {
    margin-bottom: 15px;
  }
  .custom.custom-margin-responsive.medium.add20 {
    margin: 20px;
  }
  .custom.custom-margin-responsive.medium.left-20 {
    margin-right: 20px;
  }
  .custom.custom-margin-responsive.medium.right-20 {
    margin-left: 20px;
  }
  .custom.custom-margin-responsive.medium.top-20 {
    margin-top: 20px;
  }
  .custom.custom-margin-responsive.medium.bottom-20 {
    margin-bottom: 20px;
  }
  .custom.custom-margin-responsive.medium.add25 {
    margin: 25px;
  }
  .custom.custom-margin-responsive.medium.left-25 {
    margin-right: 25px;
  }
  .custom.custom-margin-responsive.medium.right-25 {
    margin-left: 25px;
  }
  .custom.custom-margin-responsive.medium.top-25 {
    margin-top: 25px;
  }
  .custom.custom-margin-responsive.medium.bottom-25 {
    margin-bottom: 25px;
  }
  .custom.custom-margin-responsive.medium.add30 {
    margin: 30px;
  }
  .custom.custom-margin-responsive.medium.left-30 {
    margin-right: 30px;
  }
  .custom.custom-margin-responsive.medium.right-30 {
    margin-left: 30px;
  }
  .custom.custom-margin-responsive.medium.top-30 {
    margin-top: 30px;
  }
  .custom.custom-margin-responsive.medium.bottom-30 {
    margin-bottom: 30px;
  }
  .custom.custom-margin-responsive.medium.add35 {
    margin: 35px;
  }
  .custom.custom-margin-responsive.medium.left-35 {
    margin-right: 35px;
  }
  .custom.custom-margin-responsive.medium.right-35 {
    margin-left: 35px;
  }
  .custom.custom-margin-responsive.medium.top-35 {
    margin-top: 35px;
  }
  .custom.custom-margin-responsive.medium.bottom-35 {
    margin-bottom: 35px;
  }
}

.custom.custom-margin-responsive.small.add5 {
  margin: 5px;
}

.custom.custom-margin-responsive.small.left-5 {
  margin-right: 5px;
}

.custom.custom-margin-responsive.small.right-5 {
  margin-left: 5px;
}

.custom.custom-margin-responsive.small.top-5 {
  margin-top: 5px;
}

.custom.custom-margin-responsive.small.bottom-5 {
  margin-bottom: 5px;
}

.custom.custom-margin-responsive.small.add10 {
  margin: 10px;
}

.custom.custom-margin-responsive.small.left-10 {
  margin-right: 10px;
}

.custom.custom-margin-responsive.small.right-10 {
  margin-left: 10px;
}

.custom.custom-margin-responsive.small.top-10 {
  margin-top: 10px;
}

.custom.custom-margin-responsive.small.bottom-10 {
  margin-bottom: 10px;
}

.custom.custom-margin-responsive.small.add15 {
  margin: 15px;
}

.custom.custom-margin-responsive.small.left-15 {
  margin-right: 15px;
}

.custom.custom-margin-responsive.small.right-15 {
  margin-left: 15px;
}

.custom.custom-margin-responsive.small.top-15 {
  margin-top: 15px;
}

.custom.custom-margin-responsive.small.bottom-15 {
  margin-bottom: 15px;
}

.custom.custom-margin-responsive.small.add20 {
  margin: 20px;
}

.custom.custom-margin-responsive.small.left-20 {
  margin-right: 20px;
}

.custom.custom-margin-responsive.small.right-20 {
  margin-left: 20px;
}

.custom.custom-margin-responsive.small.top-20 {
  margin-top: 20px;
}

.custom.custom-margin-responsive.small.bottom-20 {
  margin-bottom: 20px;
}

.custom.custom-margin-responsive.small.add25 {
  margin: 25px;
}

.custom.custom-margin-responsive.small.left-25 {
  margin-right: 25px;
}

.custom.custom-margin-responsive.small.right-25 {
  margin-left: 25px;
}

.custom.custom-margin-responsive.small.top-25 {
  margin-top: 25px;
}

.custom.custom-margin-responsive.small.bottom-25 {
  margin-bottom: 25px;
}

.custom.custom-margin-responsive.small.add30 {
  margin: 30px;
}

.custom.custom-margin-responsive.small.left-30 {
  margin-right: 30px;
}

.custom.custom-margin-responsive.small.right-30 {
  margin-left: 30px;
}

.custom.custom-margin-responsive.small.top-30 {
  margin-top: 30px;
}

.custom.custom-margin-responsive.small.bottom-30 {
  margin-bottom: 30px;
}

.custom.custom-margin-responsive.small.add35 {
  margin: 35px;
}

.custom.custom-margin-responsive.small.left-35 {
  margin-right: 35px;
}

.custom.custom-margin-responsive.small.right-35 {
  margin-left: 35px;
}

.custom.custom-margin-responsive.small.top-35 {
  margin-top: 35px;
}

.custom.custom-margin-responsive.small.bottom-35 {
  margin-bottom: 35px;
}

textarea.form-control.input-text {
  /* Show a textarea not so big at starting */
  height: 2.4em;
}

.template-files-delete-button {
  margin: 1px 0 0 0;
  padding: 0 5px;
}<|MERGE_RESOLUTION|>--- conflicted
+++ resolved
@@ -116,13 +116,10 @@
   display: none;
 }
 
-<<<<<<< HEAD
-=======
 #cpdbatt {
   min-height: 100px;
 }
 
->>>>>>> 4ee46ccf
 .draggable-container {
   min-height: 300px;
 }
@@ -230,10 +227,6 @@
   min-height: 100px;
 }
 
-#cpdbatt {
-  min-height: 100px;
-}
-
 #selectable .ui-selecting {
   background: #8CCE00;
 }
@@ -298,25 +291,6 @@
   margin: 8px;
 }
 
-<<<<<<< HEAD
-#responses-column-filter-modal .checkbox label {
-  vertical-align: text-bottom;
-  white-space: nowrap;
-  overflow-x: hidden;
-}
-
-.responses-multiselect-checkboxes {
-  overflow-y: scroll;
-  height: 60vh;
-}
-
-.responses-column-filter-modal-checkbox-buttons {
-  text-align: right;
-  padding-bottom: 15px;
-}
-
-=======
->>>>>>> 4ee46ccf
 .grid-view .table td.button-column, .grid-view .table th.button-column {
   white-space: nowrap;
   text-align: initial;
@@ -420,8 +394,6 @@
   display: inline-block;
 }
 
-<<<<<<< HEAD
-=======
 #responses-column-filter-modal .checkbox label {
   vertical-align: text-bottom;
   white-space: nowrap;
@@ -438,7 +410,6 @@
   padding-bottom: 15px;
 }
 
->>>>>>> 4ee46ccf
 /**
  * Lime Admin Common CSS File
  *
