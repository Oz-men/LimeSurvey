--- conflicted
+++ resolved
@@ -1,434 +1,352 @@
 <?php
 
-
-
-
-
-
-
-
-
-
+/*
+ * This file is part of Composer.
+ *
+ * (c) Nils Adermann <naderman@naderman.de>
+ *     Jordi Boggiano <j.boggiano@seld.be>
+ *
+ * For the full copyright and license information, please view the LICENSE
+ * file that was distributed with this source code.
+ */
 
 namespace Composer;
 
 use Composer\Autoload\ClassLoader;
 use Composer\Semver\VersionParser;
 
-
-
-
-
-
+/**
+ * This class is copied in every Composer installed project and available to all
+ *
+ * See also https://getcomposer.org/doc/07-runtime.md#installed-versions
+ *
+ * To require its presence, you can require `composer-runtime-api ^2.0`
+ *
+ * @final
+ */
 class InstalledVersions
 {
-private static $installed = array (
-  'root' => 
-  array (
-    'pretty_version' => 'dev-master',
-    'version' => 'dev-master',
-    'aliases' => 
-    array (
-    ),
-<<<<<<< HEAD
-    'reference' => '88138c7540e9db94da367564233f182818e8079e',
-=======
-    'reference' => 'a71b463ecacc8912444df68b68cea66ec8927415',
->>>>>>> 396938a2
-    'name' => 'limesurvey/limesurvey',
-  ),
-  'versions' => 
-  array (
-    'apalfrey/select2-bootstrap-5-theme' => 
-    array (
-      'pretty_version' => '1.3.0',
-      'version' => '1.3.0.0',
-      'aliases' => 
-      array (
-      ),
-      'reference' => 'ab448b2ac36a6f7f90b162e384ca2b1469a3cc1f',
-    ),
-    'limesurvey/limesurvey' => 
-    array (
-      'pretty_version' => 'dev-master',
-      'version' => 'dev-master',
-      'aliases' => 
-      array (
-      ),
-<<<<<<< HEAD
-      'reference' => '88138c7540e9db94da367564233f182818e8079e',
-=======
-      'reference' => 'a71b463ecacc8912444df68b68cea66ec8927415',
->>>>>>> 396938a2
-    ),
-    'paragonie/constant_time_encoding' => 
-    array (
-      'pretty_version' => 'v2.5.0',
-      'version' => '2.5.0.0',
-      'aliases' => 
-      array (
-      ),
-      'reference' => '9229e15f2e6ba772f0c55dd6986c563b937170a8',
-    ),
-    'paragonie/random_compat' => 
-    array (
-      'pretty_version' => 'v9.99.100',
-      'version' => '9.99.100.0',
-      'aliases' => 
-      array (
-      ),
-      'reference' => '996434e5492cb4c3edcb9168db6fbb1359ef965a',
-    ),
-    'paragonie/sodium_compat' => 
-    array (
-      'pretty_version' => 'v1.17.1',
-      'version' => '1.17.1.0',
-      'aliases' => 
-      array (
-      ),
-      'reference' => 'ac994053faac18d386328c91c7900f930acadf1e',
-    ),
-    'phpseclib/bcmath_compat' => 
-    array (
-      'pretty_version' => '2.0.1',
-      'version' => '2.0.1.0',
-      'aliases' => 
-      array (
-      ),
-      'reference' => '2ffea8bfe1702b4535a7b3c2649c4301968e9a3c',
-    ),
-    'phpseclib/phpseclib' => 
-    array (
-<<<<<<< HEAD
-      'pretty_version' => '3.0.13',
-      'version' => '3.0.13.0',
-      'aliases' => 
-      array (
-      ),
-      'reference' => '1443ab79364eea48665fa8c09ac67f37d1025f7e',
-=======
-      'pretty_version' => '3.0.14',
-      'version' => '3.0.14.0',
-      'aliases' => 
-      array (
-      ),
-      'reference' => '2f0b7af658cbea265cbb4a791d6c29a6613f98ef',
->>>>>>> 396938a2
-    ),
-    'select2/select2' => 
-    array (
-<<<<<<< HEAD
-      'pretty_version' => '4.0.13',
-      'version' => '4.0.13.0',
-      'aliases' => 
-      array (
-      ),
-      'reference' => '45f2b83ceed5231afa7b3d5b12b58ad335edd82e',
-=======
-      'pretty_version' => 'v1.26.0',
-      'version' => '1.26.0.0',
-      'aliases' => 
-      array (
-      ),
-      'reference' => '6fd1b9a79f6e3cf65f9e679b23af304cd9e010d4',
->>>>>>> 396938a2
-    ),
-    'symfony/polyfill-ctype' => 
-    array (
-<<<<<<< HEAD
-      'pretty_version' => 'v1.25.0',
-      'version' => '1.25.0.0',
-      'aliases' => 
-      array (
-      ),
-      'reference' => '30885182c981ab175d4d034db0f6f469898070ab',
-=======
-      'pretty_version' => 'v1.26.0',
-      'version' => '1.26.0.0',
-      'aliases' => 
-      array (
-      ),
-      'reference' => '9344f9cb97f3b19424af1a21a3b0e75b0a7d8d7e',
->>>>>>> 396938a2
-    ),
-    'tiamo/spss' => 
-    array (
-      'pretty_version' => '2.2.2',
-      'version' => '2.2.2.0',
-      'aliases' => 
-      array (
-      ),
-      'reference' => '8fe40261cdf4980aab0913f64f8bca7aeb0937b0',
-    ),
-    'twbs/bootstrap' => 
-    array (
-      'pretty_version' => 'v5.1.3',
-      'version' => '5.1.3.0',
-      'aliases' => 
-      array (
-      ),
-      'reference' => '1a6fdfae6be09b09eaced8f0e442ca6f7680a61e',
-    ),
-    'twig/twig' => 
-    array (
-      'pretty_version' => 'v1.44.2',
-      'version' => '1.44.2.0',
-      'aliases' => 
-      array (
-      ),
-      'reference' => '138c493c5b8ee7cff3821f80b8896d371366b5fe',
-    ),
-    'twitter/bootstrap' => 
-    array (
-      'replaced' => 
-      array (
-        0 => 'v5.1.3',
-      ),
-    ),
-    'yiiext/twig-renderer' => 
-    array (
-      'pretty_version' => 'dev-master',
-      'version' => 'dev-master',
-      'aliases' => 
-      array (
-        0 => '9999999-dev',
-      ),
-      'reference' => '3cb9b60a0d579855c17d7830d5015b74705c9fdd',
-    ),
-  ),
-);
-private static $canGetVendors;
-private static $installedByVendor = array();
-
-
-
-
-
-
-
-public static function getInstalledPackages()
-{
-$packages = array();
-foreach (self::getInstalled() as $installed) {
-$packages[] = array_keys($installed['versions']);
-}
-
-
-if (1 === \count($packages)) {
-return $packages[0];
-}
-
-return array_keys(array_flip(\call_user_func_array('array_merge', $packages)));
-}
-
-
-
-
-
-
-
-
-
-public static function isInstalled($packageName)
-{
-foreach (self::getInstalled() as $installed) {
-if (isset($installed['versions'][$packageName])) {
-return true;
-}
-}
-
-return false;
-}
-
-
-
-
-
-
-
-
-
-
-
-
-
-
-public static function satisfies(VersionParser $parser, $packageName, $constraint)
-{
-$constraint = $parser->parseConstraints($constraint);
-$provided = $parser->parseConstraints(self::getVersionRanges($packageName));
-
-return $provided->matches($constraint);
-}
-
-
-
-
-
-
-
-
-
-
-public static function getVersionRanges($packageName)
-{
-foreach (self::getInstalled() as $installed) {
-if (!isset($installed['versions'][$packageName])) {
-continue;
-}
-
-$ranges = array();
-if (isset($installed['versions'][$packageName]['pretty_version'])) {
-$ranges[] = $installed['versions'][$packageName]['pretty_version'];
-}
-if (array_key_exists('aliases', $installed['versions'][$packageName])) {
-$ranges = array_merge($ranges, $installed['versions'][$packageName]['aliases']);
-}
-if (array_key_exists('replaced', $installed['versions'][$packageName])) {
-$ranges = array_merge($ranges, $installed['versions'][$packageName]['replaced']);
-}
-if (array_key_exists('provided', $installed['versions'][$packageName])) {
-$ranges = array_merge($ranges, $installed['versions'][$packageName]['provided']);
-}
-
-return implode(' || ', $ranges);
-}
-
-throw new \OutOfBoundsException('Package "' . $packageName . '" is not installed');
-}
-
-
-
-
-
-public static function getVersion($packageName)
-{
-foreach (self::getInstalled() as $installed) {
-if (!isset($installed['versions'][$packageName])) {
-continue;
-}
-
-if (!isset($installed['versions'][$packageName]['version'])) {
-return null;
-}
-
-return $installed['versions'][$packageName]['version'];
-}
-
-throw new \OutOfBoundsException('Package "' . $packageName . '" is not installed');
-}
-
-
-
-
-
-public static function getPrettyVersion($packageName)
-{
-foreach (self::getInstalled() as $installed) {
-if (!isset($installed['versions'][$packageName])) {
-continue;
-}
-
-if (!isset($installed['versions'][$packageName]['pretty_version'])) {
-return null;
-}
-
-return $installed['versions'][$packageName]['pretty_version'];
-}
-
-throw new \OutOfBoundsException('Package "' . $packageName . '" is not installed');
-}
-
-
-
-
-
-public static function getReference($packageName)
-{
-foreach (self::getInstalled() as $installed) {
-if (!isset($installed['versions'][$packageName])) {
-continue;
-}
-
-if (!isset($installed['versions'][$packageName]['reference'])) {
-return null;
-}
-
-return $installed['versions'][$packageName]['reference'];
-}
-
-throw new \OutOfBoundsException('Package "' . $packageName . '" is not installed');
-}
-
-
-
-
-
-public static function getRootPackage()
-{
-$installed = self::getInstalled();
-
-return $installed[0]['root'];
-}
-
-
-
-
-
-
-
-public static function getRawData()
-{
-return self::$installed;
-}
-
-
-
-
-
-
-
-
-
-
-
-
-
-
-
-
-
-
-
-public static function reload($data)
-{
-self::$installed = $data;
-self::$installedByVendor = array();
-}
-
-
-
-
-private static function getInstalled()
-{
-if (null === self::$canGetVendors) {
-self::$canGetVendors = method_exists('Composer\Autoload\ClassLoader', 'getRegisteredLoaders');
-}
-
-$installed = array();
-
-if (self::$canGetVendors) {
-foreach (ClassLoader::getRegisteredLoaders() as $vendorDir => $loader) {
-if (isset(self::$installedByVendor[$vendorDir])) {
-$installed[] = self::$installedByVendor[$vendorDir];
-} elseif (is_file($vendorDir.'/composer/installed.php')) {
-$installed[] = self::$installedByVendor[$vendorDir] = require $vendorDir.'/composer/installed.php';
-}
-}
-}
-
-$installed[] = self::$installed;
-
-return $installed;
-}
+    /**
+     * @var mixed[]|null
+     * @psalm-var array{root: array{name: string, pretty_version: string, version: string, reference: string|null, type: string, install_path: string, aliases: string[], dev: bool}, versions: array<string, array{pretty_version?: string, version?: string, reference?: string|null, type?: string, install_path?: string, aliases?: string[], dev_requirement: bool, replaced?: string[], provided?: string[]}>}|array{}|null
+     */
+    private static $installed;
+
+    /**
+     * @var bool|null
+     */
+    private static $canGetVendors;
+
+    /**
+     * @var array[]
+     * @psalm-var array<string, array{root: array{name: string, pretty_version: string, version: string, reference: string|null, type: string, install_path: string, aliases: string[], dev: bool}, versions: array<string, array{pretty_version?: string, version?: string, reference?: string|null, type?: string, install_path?: string, aliases?: string[], dev_requirement: bool, replaced?: string[], provided?: string[]}>}>
+     */
+    private static $installedByVendor = array();
+
+    /**
+     * Returns a list of all package names which are present, either by being installed, replaced or provided
+     *
+     * @return string[]
+     * @psalm-return list<string>
+     */
+    public static function getInstalledPackages()
+    {
+        $packages = array();
+        foreach (self::getInstalled() as $installed) {
+            $packages[] = array_keys($installed['versions']);
+        }
+
+        if (1 === \count($packages)) {
+            return $packages[0];
+        }
+
+        return array_keys(array_flip(\call_user_func_array('array_merge', $packages)));
+    }
+
+    /**
+     * Returns a list of all package names with a specific type e.g. 'library'
+     *
+     * @param  string   $type
+     * @return string[]
+     * @psalm-return list<string>
+     */
+    public static function getInstalledPackagesByType($type)
+    {
+        $packagesByType = array();
+
+        foreach (self::getInstalled() as $installed) {
+            foreach ($installed['versions'] as $name => $package) {
+                if (isset($package['type']) && $package['type'] === $type) {
+                    $packagesByType[] = $name;
+                }
+            }
+        }
+
+        return $packagesByType;
+    }
+
+    /**
+     * Checks whether the given package is installed
+     *
+     * This also returns true if the package name is provided or replaced by another package
+     *
+     * @param  string $packageName
+     * @param  bool   $includeDevRequirements
+     * @return bool
+     */
+    public static function isInstalled($packageName, $includeDevRequirements = true)
+    {
+        foreach (self::getInstalled() as $installed) {
+            if (isset($installed['versions'][$packageName])) {
+                return $includeDevRequirements || empty($installed['versions'][$packageName]['dev_requirement']);
+            }
+        }
+
+        return false;
+    }
+
+    /**
+     * Checks whether the given package satisfies a version constraint
+     *
+     * e.g. If you want to know whether version 2.3+ of package foo/bar is installed, you would call:
+     *
+     *   Composer\InstalledVersions::satisfies(new VersionParser, 'foo/bar', '^2.3')
+     *
+     * @param  VersionParser $parser      Install composer/semver to have access to this class and functionality
+     * @param  string        $packageName
+     * @param  string|null   $constraint  A version constraint to check for, if you pass one you have to make sure composer/semver is required by your package
+     * @return bool
+     */
+    public static function satisfies(VersionParser $parser, $packageName, $constraint)
+    {
+        $constraint = $parser->parseConstraints($constraint);
+        $provided = $parser->parseConstraints(self::getVersionRanges($packageName));
+
+        return $provided->matches($constraint);
+    }
+
+    /**
+     * Returns a version constraint representing all the range(s) which are installed for a given package
+     *
+     * It is easier to use this via isInstalled() with the $constraint argument if you need to check
+     * whether a given version of a package is installed, and not just whether it exists
+     *
+     * @param  string $packageName
+     * @return string Version constraint usable with composer/semver
+     */
+    public static function getVersionRanges($packageName)
+    {
+        foreach (self::getInstalled() as $installed) {
+            if (!isset($installed['versions'][$packageName])) {
+                continue;
+            }
+
+            $ranges = array();
+            if (isset($installed['versions'][$packageName]['pretty_version'])) {
+                $ranges[] = $installed['versions'][$packageName]['pretty_version'];
+            }
+            if (array_key_exists('aliases', $installed['versions'][$packageName])) {
+                $ranges = array_merge($ranges, $installed['versions'][$packageName]['aliases']);
+            }
+            if (array_key_exists('replaced', $installed['versions'][$packageName])) {
+                $ranges = array_merge($ranges, $installed['versions'][$packageName]['replaced']);
+            }
+            if (array_key_exists('provided', $installed['versions'][$packageName])) {
+                $ranges = array_merge($ranges, $installed['versions'][$packageName]['provided']);
+            }
+
+            return implode(' || ', $ranges);
+        }
+
+        throw new \OutOfBoundsException('Package "' . $packageName . '" is not installed');
+    }
+
+    /**
+     * @param  string      $packageName
+     * @return string|null If the package is being replaced or provided but is not really installed, null will be returned as version, use satisfies or getVersionRanges if you need to know if a given version is present
+     */
+    public static function getVersion($packageName)
+    {
+        foreach (self::getInstalled() as $installed) {
+            if (!isset($installed['versions'][$packageName])) {
+                continue;
+            }
+
+            if (!isset($installed['versions'][$packageName]['version'])) {
+                return null;
+            }
+
+            return $installed['versions'][$packageName]['version'];
+        }
+
+        throw new \OutOfBoundsException('Package "' . $packageName . '" is not installed');
+    }
+
+    /**
+     * @param  string      $packageName
+     * @return string|null If the package is being replaced or provided but is not really installed, null will be returned as version, use satisfies or getVersionRanges if you need to know if a given version is present
+     */
+    public static function getPrettyVersion($packageName)
+    {
+        foreach (self::getInstalled() as $installed) {
+            if (!isset($installed['versions'][$packageName])) {
+                continue;
+            }
+
+            if (!isset($installed['versions'][$packageName]['pretty_version'])) {
+                return null;
+            }
+
+            return $installed['versions'][$packageName]['pretty_version'];
+        }
+
+        throw new \OutOfBoundsException('Package "' . $packageName . '" is not installed');
+    }
+
+    /**
+     * @param  string      $packageName
+     * @return string|null If the package is being replaced or provided but is not really installed, null will be returned as reference
+     */
+    public static function getReference($packageName)
+    {
+        foreach (self::getInstalled() as $installed) {
+            if (!isset($installed['versions'][$packageName])) {
+                continue;
+            }
+
+            if (!isset($installed['versions'][$packageName]['reference'])) {
+                return null;
+            }
+
+            return $installed['versions'][$packageName]['reference'];
+        }
+
+        throw new \OutOfBoundsException('Package "' . $packageName . '" is not installed');
+    }
+
+    /**
+     * @param  string      $packageName
+     * @return string|null If the package is being replaced or provided but is not really installed, null will be returned as install path. Packages of type metapackages also have a null install path.
+     */
+    public static function getInstallPath($packageName)
+    {
+        foreach (self::getInstalled() as $installed) {
+            if (!isset($installed['versions'][$packageName])) {
+                continue;
+            }
+
+            return isset($installed['versions'][$packageName]['install_path']) ? $installed['versions'][$packageName]['install_path'] : null;
+        }
+
+        throw new \OutOfBoundsException('Package "' . $packageName . '" is not installed');
+    }
+
+    /**
+     * @return array
+     * @psalm-return array{name: string, pretty_version: string, version: string, reference: string|null, type: string, install_path: string, aliases: string[], dev: bool}
+     */
+    public static function getRootPackage()
+    {
+        $installed = self::getInstalled();
+
+        return $installed[0]['root'];
+    }
+
+    /**
+     * Returns the raw installed.php data for custom implementations
+     *
+     * @deprecated Use getAllRawData() instead which returns all datasets for all autoloaders present in the process. getRawData only returns the first dataset loaded, which may not be what you expect.
+     * @return array[]
+     * @psalm-return array{root: array{name: string, pretty_version: string, version: string, reference: string|null, type: string, install_path: string, aliases: string[], dev: bool}, versions: array<string, array{pretty_version?: string, version?: string, reference?: string|null, type?: string, install_path?: string, aliases?: string[], dev_requirement: bool, replaced?: string[], provided?: string[]}>}
+     */
+    public static function getRawData()
+    {
+        @trigger_error('getRawData only returns the first dataset loaded, which may not be what you expect. Use getAllRawData() instead which returns all datasets for all autoloaders present in the process.', E_USER_DEPRECATED);
+
+        if (null === self::$installed) {
+            // only require the installed.php file if this file is loaded from its dumped location,
+            // and not from its source location in the composer/composer package, see https://github.com/composer/composer/issues/9937
+            if (substr(__DIR__, -8, 1) !== 'C') {
+                self::$installed = include __DIR__ . '/installed.php';
+            } else {
+                self::$installed = array();
+            }
+        }
+
+        return self::$installed;
+    }
+
+    /**
+     * Returns the raw data of all installed.php which are currently loaded for custom implementations
+     *
+     * @return array[]
+     * @psalm-return list<array{root: array{name: string, pretty_version: string, version: string, reference: string|null, type: string, install_path: string, aliases: string[], dev: bool}, versions: array<string, array{pretty_version?: string, version?: string, reference?: string|null, type?: string, install_path?: string, aliases?: string[], dev_requirement: bool, replaced?: string[], provided?: string[]}>}>
+     */
+    public static function getAllRawData()
+    {
+        return self::getInstalled();
+    }
+
+    /**
+     * Lets you reload the static array from another file
+     *
+     * This is only useful for complex integrations in which a project needs to use
+     * this class but then also needs to execute another project's autoloader in process,
+     * and wants to ensure both projects have access to their version of installed.php.
+     *
+     * A typical case would be PHPUnit, where it would need to make sure it reads all
+     * the data it needs from this class, then call reload() with
+     * `require $CWD/vendor/composer/installed.php` (or similar) as input to make sure
+     * the project in which it runs can then also use this class safely, without
+     * interference between PHPUnit's dependencies and the project's dependencies.
+     *
+     * @param  array[] $data A vendor/composer/installed.php data set
+     * @return void
+     *
+     * @psalm-param array{root: array{name: string, pretty_version: string, version: string, reference: string|null, type: string, install_path: string, aliases: string[], dev: bool}, versions: array<string, array{pretty_version?: string, version?: string, reference?: string|null, type?: string, install_path?: string, aliases?: string[], dev_requirement: bool, replaced?: string[], provided?: string[]}>} $data
+     */
+    public static function reload($data)
+    {
+        self::$installed = $data;
+        self::$installedByVendor = array();
+    }
+
+    /**
+     * @return array[]
+     * @psalm-return list<array{root: array{name: string, pretty_version: string, version: string, reference: string|null, type: string, install_path: string, aliases: string[], dev: bool}, versions: array<string, array{pretty_version?: string, version?: string, reference?: string|null, type?: string, install_path?: string, aliases?: string[], dev_requirement: bool, replaced?: string[], provided?: string[]}>}>
+     */
+    private static function getInstalled()
+    {
+        if (null === self::$canGetVendors) {
+            self::$canGetVendors = method_exists('Composer\Autoload\ClassLoader', 'getRegisteredLoaders');
+        }
+
+        $installed = array();
+
+        if (self::$canGetVendors) {
+            foreach (ClassLoader::getRegisteredLoaders() as $vendorDir => $loader) {
+                if (isset(self::$installedByVendor[$vendorDir])) {
+                    $installed[] = self::$installedByVendor[$vendorDir];
+                } elseif (is_file($vendorDir.'/composer/installed.php')) {
+                    $installed[] = self::$installedByVendor[$vendorDir] = require $vendorDir.'/composer/installed.php';
+                    if (null === self::$installed && strtr($vendorDir.'/composer', '\\', '/') === strtr(__DIR__, '\\', '/')) {
+                        self::$installed = $installed[count($installed) - 1];
+                    }
+                }
+            }
+        }
+
+        if (null === self::$installed) {
+            // only require the installed.php file if this file is loaded from its dumped location,
+            // and not from its source location in the composer/composer package, see https://github.com/composer/composer/issues/9937
+            if (substr(__DIR__, -8, 1) !== 'C') {
+                self::$installed = require __DIR__ . '/installed.php';
+            } else {
+                self::$installed = array();
+            }
+        }
+        $installed[] = self::$installed;
+
+        return $installed;
+    }
 }