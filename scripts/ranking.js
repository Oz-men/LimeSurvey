--- conflicted
+++ resolved
@@ -57,12 +57,6 @@
     }
   });
   loadDragDropRank(qID);
-  
-  var sortableDelay = 200;
-  if (!$.support.leadingWhitespace) {
-    // IE 7 and 8 (bug 08019)
-	sortableDelay = 0;
-  }
 
   // Set up the connected sortable			
   $('#sortable-choice-'+qID+', #sortable-rank-'+qID+'').sortable({
@@ -71,11 +65,7 @@
     forcePlaceholderSize: true,
     placeholder: 'ui-sortable-placeholder',
     helper: 'clone',
-<<<<<<< HEAD
-    delay: sortableDelay,
-=======
     delay: 200,
->>>>>>> a2ab567d
     revert: 50,
     receive: function(event, ui) {
       if($(this).attr("id")=='sortable-rank-'+qID && $(maxanswers>0 && '#sortable-rank-'+qID+' li').length > maxanswers) {
@@ -93,27 +83,16 @@
   fixChoiceListHeight(qID,samechoiceheight,samelistheight);
   // Allow users to double click to move to selections from list to list
     $('#sortable-choice-'+qID).delegate('li','dblclick', function() {
-<<<<<<< HEAD
-        if($(maxanswers>0 && '#sortable-rank-'+qID+' li').length >= maxanswers) {
-          sortableAlert (qID,showpopups,maxanswers);
-          if(showpopups){return false;}
-=======
       if($(maxanswers>0 && '#sortable-rank-'+qID+' li').length >= maxanswers) {
         sortableAlert (qID,showpopups,maxanswers);
         if(showpopups){return false;}
->>>>>>> a2ab567d
       }
       else {
         $(this).appendTo('#sortable-rank-'+qID+'');
         $('#sortable-choice-'+qID+'').sortable('refresh');
         $('#sortable-rank-'+qID+'').sortable('refresh');
-<<<<<<< HEAD
-        updateDragDropRank(qID);
-      }
-=======
       }
       updateDragDropRank(qID);
->>>>>>> a2ab567d
     });
     $('#sortable-rank-'+qID).delegate('li','dblclick', function() {
       $(this).appendTo('#sortable-choice-'+qID+'');
@@ -122,14 +101,8 @@
       updateDragDropRank(qID);
     });
   $(function() { // Update height for IE7, maybe for other function too
-<<<<<<< HEAD
-    if(samechoiceheight){fixChoiceHeight(qID);}
-    if(samelistheight){fixListHeight(qID);}
-  });
-=======
     fixChoiceListHeight(qID,samechoiceheight,samelistheight);
   }); 
->>>>>>> a2ab567d
   }
 
 function updateDragDropRank(qID){
@@ -183,26 +156,6 @@
   $('#sortable-rank-'+qID+' li:gt('+(maxanswers*1-1)+')').addClass("error");
 }
 
-<<<<<<< HEAD
-// All choice at same height
-function fixChoiceHeight(qID){
-  maxHeight=0;
-  $('.connectedSortable'+qID+' li').each(function(){
-    if ($(this).actual('height')>maxHeight){
-      maxHeight=$(this).actual('height');
-    }
-  });
-  $('.connectedSortable'+qID+' li').height(maxHeight);
-}
-// Make the 2 list at maximum height
-function fixListHeight(qID){
-  totalHeight=0;
-  $('.connectedSortable'+qID+' li').each(function(){
-    totalHeight=totalHeight+$(this).actual('outerHeight',{includeMargin:true});
-  });
-  $('.connectedSortable'+qID).height(totalHeight);
-
-=======
 // Fix choix and list heigth according to parameter
 function fixChoiceListHeight(qID,samechoiceheight,samelistheight){
   if(samechoiceheight)
@@ -223,6 +176,5 @@
     });
     $('.connectedSortable'+qID).height(totalHeight);
   }
->>>>>>> a2ab567d
 }
 
