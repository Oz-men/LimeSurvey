/*
 * This file is part of LimeSurvey
 * Copyright (C) 2007-2013 The LimeSurvey Project Team / Carsten Schmitz
 * All rights reserved.
 * License: GNU/GPL License v2 or later, see LICENSE.php
 * LimeSurvey is free software. This version may have been modified pursuant
 * to the GNU General Public License, and as distributed it includes or
 * is derivative of works licensed under the GNU General Public License or
 * other free or open source software licenses.
 * See COPYRIGHT.php for copyright notices and details.
 *
 * Core JavaScript functions needed by ExpressionManager
 * @author Thomas M. White (TMSWhite)
 * @author Denis Chenu (Shnoulle)
 *
 * Portion from php.js licensed under the MIT licenses.
 * Copyright (c) 2013 Kevin van Zonneveld (http://kvz.io)
 * and Contributors (http://phpjs.org/authors)
 */

/* Default event to trigger on answer part
 * see https://manual.limesurvey.org/Project_ideas_for_GSoC_2015#Expression_Manager_JavaScript_optimizations
 * Actually only for list with comment and select in ranking
 **/
$(document).on("keyup",".answer-item textarea:not([onkeyup]),.answer-item :text:not([onkeyup])",function(event){
    // 'keyup' can be replaced by event.type (but not really needed)
    // 'text' can be replaced by $(this)[0].type ('textarea' here) (but not really needed)
    if($(this).data("number"))// data-type ?
    {
        fixnum_checkconditions($(this).val(), $(this).attr('name'), 'text', 'keyup', $(this).data("integer"))
    }
    else
    {
        checkconditions($(this).val(), $(this).attr('name'), 'text', 'keyup')
    }
});
$(document).on("change",".select-item select:not([onchange]),.dropdown-item select:not([onchange])",function(event){
    checkconditions($(this).val(), $(this).attr('name'), 'select-one', 'change')
    //~ if($.isFunction(window.ExprMgr_process_relevance_and_tailoring )){
        //~ ExprMgr_process_relevance_and_tailoring("onchange",$(this).attr("name"),"select-one");
    //~ }
});
$(document).on("change",".radio-item :radio:not([onclick]),.button-item :radio:not([onclick])",function(event){
    checkconditions($(this).val(), $(this).attr('name'), 'radio', 'click')
    //~ $('#java'+$(this).attr("name")).val($(this).val());
    //~ if($.isFunction(window.ExprMgr_process_relevance_and_tailoring )){
        //~ ExprMgr_process_relevance_and_tailoring("click",$(this).attr("name"),"radio");
    //~ }
});
function LEMcount()
{
    // takes variable number of arguments - returns count of those arguments that are not null/empty
    var result=0;
    for (i=0;i<arguments.length;++i) {
        var arg = arguments[i];
        if (arg !== '') {
            ++result;
        }
    }
    return result;
}

function LEMunique()
{
    var uniqs = new Array();
    for (i=0;i<arguments.length;++i) {
        var arg = arguments[i];
        if (trim(arg)=='')
            continue;
        if (typeof uniqs[arg] !== 'undefined')
            return false;
        uniqs[arg] = 1;
    }
    return true;
}

function LEMcountif()
{
    // takes variable number of arguments - returns count of those arguments that match the first parameter
    var result=0;
    var match=arguments[0];
    for (i=1;i<arguments.length;++i) {
        var arg = arguments[i];
        if (arg == match) {
            ++result;
        }
    }
    return result;
}

function LEMcountifop()
{
    // takes variable number of arguments - returns count of answered questions which meet the criteria (arg op value)
    var result=0;
    var op=arguments[0];
    var value=arguments[1];
    if (op == 'RX') {
        var reg = new RegExp(value.substr(1,value.length-2));
    }
    for (i=2;i<arguments.length;++i) {
        var arg = arguments[i];
        switch(op)
        {
            case '==': case 'eq': if (arg == value) { ++result; } break;
            case '>=': case 'ge': if (arg >= value) { ++result; } break;
            case '>':  case 'gt': if (arg > value) { ++result; } break;
            case '<=': case 'le': if (arg <= value) { ++result; } break;
            case '<':  case 'lt': if (arg < value) { ++result; } break;
            case '!=': case 'ne': if (arg != value) { ++result; } break;
            case 'RX': {
                try {
                    if (reg.test(arg)) {
                        ++result;
                    }
                }
                catch (err) {
                    return false;
                }
            }
        }
    }
    return result;
}

function LEMsumifop()
{
    // takes variable number of arguments - returns sum of answered questions which meet the criteria (arg op value)
    var result=0;
    var op=arguments[0];
    var value=arguments[1];
    if (op == 'RX') {
        var reg = new RegExp(value.substr(1,value.length-2));
    }
    for (i=2;i<arguments.length;++i) {
        var arg = arguments[i];
        switch(op)
        {
            case '==': case 'eq': if (arg == value) { result += arg; } break;
            case '>=': case 'ge': if (arg >= value) { result += arg; } break;
            case '>':  case 'gt': if (arg > value) { result += arg; } break;
            case '<=': case 'le': if (arg <= value) { result += arg; } break;
            case '<':  case 'lt': if (arg < value) { result += arg; } break;
            case '!=': case 'ne': if (arg != value) { result += arg; } break;
            case 'RX': {
                try {
                    if (reg.test(arg)) {
                        result += arg;
                    }
                }
                catch (err) {
                    return false;
                }
            }
        }
    }
    return result;
}

function LEMpi()
{
    return Math.PI;
}

function LEMsum()
{
    // takes variable number of arguments, returns their sum
    var result=0;
    for (i=0;i<arguments.length;++i) {
        var arg = arguments[i];
        if (!isNaN(arg)) {
            result += (+arg);
        }
    }
    return result;
}

function LEMintval(a)
{
    if (isNaN(a)) {
        return NaN;
    }
    return Math.floor(+a);
}

function LEMis_null(a)
{
    return (a == null);
}

function LEMis_float(a)
{
    if (!LEMis_numeric(a))
    {
        return false;
    }
    var num = new Number(a);
    // should this only return true if there is a non-zero decimal part to the number?
    return (Math.floor(num) != num);
}

/**
 * Test if mixed_var is_int same way than PHP
 * From: http://phpjs.org/functions/is_int/
 */
function LEMis_int(mixed_var)
{
  return mixed_var === +mixed_var && isFinite(mixed_var) && !(mixed_var % 1);
}
/**
 * Test if mixed_var is a PHP numeric value
 * From: http://phpjs.org/functions/is_numeric/
 */
function LEMis_numeric(mixed_var)
{
    var whitespace = " \n\r\t\f\x0b\xa0\u2000\u2001\u2002\u2003\u2004\u2005\u2006\u2007\u2008\u2009\u200a\u200b\u2028\u2029\u3000";
    return (typeof mixed_var === 'number' || (typeof mixed_var === 'string' && whitespace.indexOf(mixed_var.slice(-1)) === -1)) && mixed_var !== '' && !isNaN(mixed_var);
}

function LEMis_string(a)
{
    return isNaN(a);
}

/**
 * Find the closest matching numerical input values in a list an replace it by the
 * corresponding value within another list
 *
 * @author Johannes Weberhofer, 2013
 *
 * @param numeric fValueToReplace
 * @param numeric iStrict - 1 for exact matches only otherwise interpolation the
 * 		  closest value should be returned
 * @param string sTranslateFromList - comma seperated list of values to translate from
 * @param string sTranslateToList - comma seperated list of values to translate to
 * @return numeric
 */
function LEMconvert_value( fValueToReplace, iStrict, sTranslateFromList, sTranslateToList)
{
    if ( isNaN(fValueToReplace) || (iStrict==null) || (sTranslateFromList==null) || (sTranslateToList==null) )
    {
        return null;
    }
    aFromValues = sTranslateFromList.split(",");
    aToValues = sTranslateToList.split(",");
    if ( (aFromValues.length > 0)  && (aFromValues.length == aToValues.length) )
    {
        fMinimumDiff = null;
        iNearestIndex = 0;
        for ( i = 0; i < aFromValues.length; i++) {
            if ( isNaN(aFromValues[i]) ) {
                // break processing when non-numeric variables are about to be processed
                return null;
            }
            fCurrentDiff = Math.abs(aFromValues[i] - fValueToReplace);
            if (fCurrentDiff === 0) {
                return aToValues[i];
            } else if (i === 0) {
                fMinimumDiff = fCurrentDiff;
            } else if ( fMinimumDiff > fCurrentDiff ) {
                fMinimumDiff = fCurrentDiff;
                iNearestIndex = i;
            }
        }
        if ( iStrict != 1 ) {
            return aToValues[iNearestIndex];
        }
    }
    return null;
}

function LEMif(a,b,c)
{
    // implements conditional logic.  Note double negation of a to ensure it is cast to Boolean
    if (a === '0') { return c; }    // so consistent with PHP
    return (!!a) ? b : c;
}

/**
 *  Returns comma separated list of non-null values
 */

function LEMlist()
{
    // takes variable number of arguments
    var result="";
    var joiner = ', ';
    j=1;    // keep track of how many non-null values seen
    for (i=0;i<arguments.length;++i) {
        var arg = arguments[i];
        if (arg !== '') {
            if (j > 1) {
                result += joiner + arg;
            }
            else {
                result += arg;
            }
            ++j;
        }
    }
    return result;
}

/**
 *  Returns Natural logarithm of a number
 */

function LEMlog()
{
    // takes variable number of arguments
    if (arguments.length < 1) {
        return NaN;
    }
    var base=Math.exp(1);
    if(arguments.length>1){
        base = arguments[1];
        if (isNaN(base)) { return NaN;}
        if (base<=0 ) { return NaN;}
        base=Math.abs(parseFloat(arguments[1]));
    }
    if(base==Math.exp(1)){// Not needed
        return Math.log(arguments[0]);
    }else{
        return Math.log(arguments[0])/Math.log(base);
    }
}

 /**
 * Returns concatenates list
 */
function LEMjoin()
{
    var result="";
    for (i=0;i<arguments.length;++i) {
        result += arguments[i];
    }
    return result;
}

/**
 * Returns concatenates list with first argument as the separator
 */
function LEMimplode()
{
    // takes variable number of arguments
    var result="";
    if (arguments.length <= 1) {
        return "";
    }
    var joiner = arguments[0];
    for (i=1;i<arguments.length;++i) {
        var arg = arguments[i];
        if (i > 1) {
            result += joiner + arg;
        }
        else {
            result += arg;
        }
    }
    return result;
}

/*
 * Returns true if within matches the pattern.  Pattern must start and end with the '/' character
 */
function LEMregexMatch(pattern,within)
{
    try {
        var reg = new RegExp(pattern.substr(1,pattern.length-2));
        return reg.test(within);
    }
    catch (err) {
        return false;
    }
}

function LEMstrlen(a)
{
    var  str = new String(a);
    return str.length;
}

function LEMstr_replace (search, replace, subject) {
  // Copied From: http://phpjs.org/functions
  var i = 0,
    j = 0,
    temp = '',
    repl = '',
    sl = 0,
    fl = 0,
    f = [].concat(search),
    r = [].concat(replace),
    s = subject,
    ra = Object.prototype.toString.call(r) === '[object Array]',
    sa = Object.prototype.toString.call(s) === '[object Array]';
    s = [].concat(s);
  for (i = 0, sl = s.length; i < sl; i++) {
    if (s[i] === '') {
      continue;
    }
    for (j = 0, fl = f.length; j < fl; j++) {
      temp = s[i] + '';
      repl = ra ? (r[j] !== undefined ? r[j] : '') : r[0];
      s[i] = (temp).split(f[j]).join(repl);
    }
  }
  return sa ? s : s[0];
}



function LEMstrpos(haystack,needle,offset)
{
    var haystack = haystack + '';
    var needle = needle + '';
    var index = 0;
    if ((index = haystack.indexOf(needle, offset)) !== -1) {
        return index;
    }
    return false;
}

function LEMempty(v)
{
    if (v === "" || v === false) {
        return true;
    }
    return false;
}

function LEMbool(v)
{
    bool = new Boolean(v);
    if (v.valueOf() && v != 'false') {
        return true;    // fix for JavaScript native processing that considers the value "false" to be true
    }
    return false;
}

/**
 * Match even if different types - especially true vs. 1, and false vs. 0 or blank
 */
function LEMeq(a,b)
{
    if ((a==="true" && b==="1") || (a==="1" && b==="true")) {
        return true;
    }
    if ((a==="false" && (b==="0" || b==="")) || ((a==="0" || a==="") && b ==="false")) {
        return true;
    }
    return a==b;
}

/**
 * Return the value for data element jsName, treating it as blank if its question is irrelevant on the current page.
 * Also convert the string 'false' to '' to cope with a JavaScript type casting issue
 */
function LEMval(alias)
{
    // first find out whether it is using a suffix
    var str = new String(alias);
    var varName = alias;
    var suffix = 'code';    // the default
    var value = "";
    if(typeof bNumRealValue == 'undefined'){bNumRealValue=false;} // Allow to update {QCODE} even with text

    /* If passed a number, return that number */
    if (str == '') return '';
    newval = str;
    if (LEMradix === ',') {
        newval = str.split(',').join('.');
    }

    if (newval == parseFloat(newval)) {
        if (newval.length > 0 && newval[0]==0) {
            return newval;   // so keep 0 prefixes on numbers
        }
        return +newval;
    }

    if (str.match(/^INSERTANS:/)) {
        suffix = 'shown';
        varName = varName.substr(10);
    }
    else if (str.match(/\.(code|gid|grelevance|gseq|jsName|mandatory|NAOK|qid|qseq|question|readWrite|relevanceStatus|relevance|rowdivid|sgqa|shown|type|valueNAOK|value)$/)) {
        varName = str.replace(/\.(code|gid|grelevance|gseq|jsName|mandatory|NAOK|qid|qseq|question|readWrite|relevanceStatus|relevance|rowdivid|sgqa|shown|type|valueNAOK|value)$/,'')
        suffix = str.replace(/^(.+)\./,'');
    }

    jsName = LEMalias2varName[varName];
    attr = LEMvarNameAttr[jsName];
    if ((suffix.match(/^code|NAOK|shown|valueNAOK|value$/)) && attr.qid!='') {
        if (!LEMval(varName + '.relevanceStatus')) {
            return '';
        }
    }
    var whichJsName; // correct name whether on- or off-page
    var onSamePage; // Tag if value is on same page or not (
    if (LEMmode=='survey' || (LEMmode=='group' && attr.gseq == LEMgseq) || (LEMmode=='question' && attr.qid == LEMqid))
    {
        whichJsName = (typeof attr.jsName_on === 'undefined') ? attr.jsName : attr.jsName_on;
        onSamePage=true;
    }
    else
    {
        whichJsName = attr.jsName;
        onSamePage=false;
    }

    if (whichJsName === null || typeof document.getElementById(whichJsName) === 'undefined' || document.getElementById(whichJsName) === null) {
        an_error = true;    // this line is here to make debugging easier
        return '';
    }

    // values should always be stored encoded with htmlspecialchars()
    switch (suffix) {
        case 'relevanceStatus': {
            grel = qrel = sgqarel = 1;
            if (!(typeof attr.gseq === 'undefined') && !(document.getElementById('relevanceG' + attr.gseq) === null)) {
                if(typeof attr.type === 'undefined' || attr.type!="*")// Equation question don't test visibility of group ( child of bug #08315).
                    grel = parseInt(document.getElementById('relevanceG' + attr.gseq).value);
            }
            if (!(typeof attr.qid === 'undefined') && !(document.getElementById('relevance' + attr.qid) === null)) {
                qrel = parseInt(document.getElementById('relevance' + attr.qid).value);
            }
            if (!(typeof attr.rowdivid === 'undefined') && !(document.getElementById('relevance' + attr.rowdivid) === null)) {
                sgqarel = parseInt(document.getElementById('relevance' + attr.rowdivid).value);
            }
            return (grel && qrel && sgqarel);
        }
        case 'shown': {
            value = htmlspecialchars_decode(document.getElementById(whichJsName).value);
            switch(attr.type)
            {
                case 'G': //GENDER drop-down list
                case 'Y': //YES/NO radio-buttons
                case 'C': //ARRAY (YES/UNCERTAIN/NO) radio-buttons
                case 'E': //ARRAY (Increase/Same/Decrease) radio-buttons
                    shown = (typeof attr.answers[value] === 'undefined') ? '' : attr.answers[value];
                    break;
                case '!': //List - dropdown
                case 'L': //LIST drop-down/radio-button list
                case 'O': //LIST WITH COMMENT drop-down/radio-button list + textarea
                case 'H': //ARRAY (Flexible) - Column Format
                case 'F': //ARRAY (Flexible) - Row Format
                case 'R': //RANKING STYLE
                    if (attr.type == 'O' && varName.match(/comment$/)) {
                        answer = value;
                    }
                    else if ((attr.type == 'L' || attr.type == '!') && varName.match(/_other$/)) {
                        answer = value;
                    }
                    else {
                        which_ans = '0~' + value;
                        if (typeof attr.answers[which_ans] === 'undefined') {
                            answer = value;
                        }
                        else {
                            answerParts = attr.answers[which_ans].split('|');
                            answerParts.shift();    // remove the first element
                            answer = answerParts.join('|');
                        }
                    }
                    shown = answer;
                    break;
                case '1': //Array (Flexible Labels) dual scale  // need scale
                    prefix = (attr.jsName.match(/_1$/)) ? '1' : '0';
                    which_ans = prefix + '~' + value;
                    if (typeof attr.answers[which_ans] === 'undefined') {
                        answer = '';
                    }
                    else {
                        answerParts = attr.answers[which_ans].split('|');
                        answerParts.shift();    // remove the first element
                        answer = answerParts.join('|');
                    }
                    shown = answer;
                    break;
                case 'A': //ARRAY (5 POINT CHOICE) radio-buttons
                case 'B': //ARRAY (10 POINT CHOICE) radio-buttons
                case ':': //ARRAY (Multi Flexi) 1 to 10
                case '5': //5 POINT CHOICE radio-buttons
                case 'N': //NUMERICAL QUESTION TYPE
                case 'K': //MULTIPLE NUMERICAL QUESTION
                case 'Q': //MULTIPLE SHORT TEXT
                case ';': //ARRAY (Multi Flexi) Text
                case 'S': //SHORT FREE TEXT
                case 'T': //LONG FREE TEXT
                case 'U': //HUGE FREE TEXT
                case 'D': //DATE
                case '*': //Equation
                case 'I': //Language Question
                case '|': //File Upload
                case 'X': //BOILERPLATE QUESTION
                    var numtest = new Decimal(value);
                    if(!numtest.isNaN()){
                        return parseFloat(numtest.valueOf());
                    } else {
                        shown = value; // what about "no answer"?
                    }
                    break;
                case 'M': //Multiple choice checkbox
                case 'P': //Multiple choice with comments checkbox + text
                    if (typeof attr.question === 'undefined' || value == '') {
                        shown = '';
                    }
                    else {
                        if (attr.type == 'P' && varName.match(/comment$/)) {
                            var numtest = new Decimal(value);
                            if(!numtest.isNaN()){
                                shown = parseFloat(numtest.valueOf());
                            } else {
                                shown = value; // what about "no answer"?
                            }
                        }
                        else {
                            shown = htmlspecialchars_decode(attr.question);
                        }
                    }
                    break;
            }
        }
            return htmlspecialchars_decode(shown);
        case 'gid':
            return attr.gid;
        case 'grelevance':
            return attr.grelevance;
        case 'mandatory':
            return attr.mandatory;
        case 'qid':
            return attr.qid;
        case 'question':
            return htmlspecialchars_decode(attr.question);
        case 'readWrite':
            return attr.readWrite;
        case 'relevance':
            return htmlspecialchars_decode(attr.relevance);
        case 'sgqa':
            return attr.sgqa;
        case 'type':
            return attr.type;
        case 'gseq':
            return attr.gseq;
        case 'qseq':
            return attr.qseq;
        case 'jsName':
            return whichJsName;
        case 'code':
        case 'NAOK':
        case 'value':
        case 'valueNAOK':
        {
            value = htmlspecialchars_decode(document.getElementById(whichJsName).value);
            if (value === '') {
                return '';
            }

            if (suffix == 'value' || suffix == 'valueNAOK') {
                // if in assessment mode, this returns the assessment value
                // in non-assessment mode, this is identical to .code
                switch (attr.type) {
                    case '!': //List - dropdown
                    case 'L': //LIST drop-down/radio-button list
                    case 'O': //LIST WITH COMMENT drop-down/radio-button list + textarea
                    case 'H': //ARRAY (Flexible) - Column Format
                    case 'F': //ARRAY (Flexible) - Row Format
                    case 'R': //RANKING STYLE
                        if (attr.type == 'O' && varName.match(/comment$/)) {
//                            value = value;
                        }
                        else if ((attr.type == 'L' || attr.type == '!') && varName.match(/_other$/)) {
//                            value = value;
                        }
                        else {
                            which_ans = '0~' + value;
                            if (typeof attr.answers[which_ans] === 'undefined') {
                                value = '';
                            }
                            else {
                                answerParts = attr.answers[which_ans].split('|');
                                value = answerParts[0];
                            }
                        }
                        break;
                    case '1': //Array (Flexible Labels) dual scale  // need scale
                        prefix = (attr.jsName.match(/_1$/)) ? '1' : '0';
                        which_ans = prefix + '~' + value;
                        if (typeof attr.answers[which_ans] === 'undefined') {
                            value = '';
                        }
                        else {
                            answerParts = attr.answers[which_ans].split('|');
                            value = answerParts[0];
                        }
                        break;
                }
            }

            if (typeof attr.onlynum !== 'undefined' && attr.onlynum==1) {
                if(value=="")
                {
                    return "";
                }
                // If value is on same page : value use LEMradix, else use . (dot) : bug #10001
                if (LEMradix === ',' && onSamePage )
                {
                    var regValidateNum = /^-?\d*\,?\d*$/;
                }
                else
                {
                    var regValidateNum = /^-?\d*\.?\d*$/;
                }
                if(!regValidateNum.test(value))
                {
                    if(bNumRealValue)
                    {
                        return parseFloat(new Decimal(value).valueOf());
                    }
                    else
                    {
                        return '';
                    }
                }
                newval=value;
                if (LEMradix === ',') {
                    newval = value.split(',').join('.');
                }
//                Already sone with regValidateNum.test(value)
//                if (newval != parseFloat(newval)) {
//                   return '';
//                }
                return parseFloat(new Decimal(newval).valueOf());
            }

            // convert content in date questions to standard format yy-mm-dd to facilitate use in EM (comparisons, min/max etc.)
            else if (attr.type=='D')  {
                // get date format pattern of referenced question
                var sdatetimePattern=$(jsName.replace(/java/g, '#dateformat')).attr('value');

                // if undefined (eg., variable on a previous page), set default format yy-mm-dd HH:MM
                sdatetimePattern =typeof sdatetimePattern == 'undefined'? 'YYYY-MM-DD HH:mm': sdatetimePattern;

                if (sdatetimePattern==null) {
                    sdatetimePattern="";
                }
                if (value=='INVALID') {
                    value="";
                }
                else {
<<<<<<< HEAD
                    value= moment(value,sdatetimePattern).format(sdatetimePattern);
=======
                    value= moment(value,sdatetimePattern).format('YYYY-MM-DD HH:mm');
>>>>>>> 8341e9fe
                }
                return value;
            }
            else if (isNaN(value)) {
                if (value==='false') {
                    return '';  // so Boolean operations will treat it as false. In JavaScript, Boolean("false") is true since "false" is not a zero-length string
                }
                return value;
            }
            else {
                // If it's not a decimal number, just return value
                try {
                    var decimal_safe = new Decimal(value);
                    return parseFloat(decimal_safe.valueOf());
                }
                catch (ex) {
                    return value;
                }
            }
        }
        case 'rowdivid':
            if (typeof attr.rowdivid === 'undefined' || attr.rowdivid == '') {
                return '';
            }
            return attr.rowdivid;
        default:
            return 'Unknown Attribute: ' . suffix;
    }
}

/** Display number with comma as radix separator, if needed
 */
function LEMfixnum(value)
{
    if (LEMradix===',') {
        var newval = String(value);
        if (parseFloat(newval) != value) {
            return value;   // unchanged
        }
        newval= newval.split('.').join(',');
        return newval;
    }
    return value;
}

/*
 * Remove HTML and PHP tags from string
 */
function LEMstrip_tags(htmlString)
{
   var tmp = document.createElement("DIV");
   tmp.innerHTML = htmlString;
   return tmp.textContent||tmp.innerText;
}

/**
 * Compute sample standard deviation of the input variables
 */
function LEMstddev()
{
    vals = new Array();
    j = 0;
    for (i=0;i<arguments.length;++i) {
        if (LEMis_numeric(arguments[i])) {
            vals[j++] = arguments[i];
        }
    }
    count = vals.length;
    if (count <= 1) {
        return 0;   // what should default value be?
    }
    sum = 0;
    for (i=0;i<vals.length;++i) {
        sum += vals[i];
    }
    mean = sum / count;

    sumsqmeans = 0;
    for (i=0;i<vals.length;++i) {
        sumsqmeans += (vals[i] - mean) * (vals[i] - mean);
    }
    stddev = Math.sqrt(sumsqmeans / (count-1));
    return stddev;
}

function LEMstrtoupper(s)
{
    return s.toUpperCase();
}

function LEMstrtolower(s)
{
    return s.toLowerCase();
}

/*
 * return true if any of the arguments are not relevant
 */
function LEManyNA()
{
    for (i=0;i<arguments.length;++i) {
        var arg = arguments[i];
        if (arg.match(/\.NAOK$/)) {
            continue;
        }
        if (typeof LEMalias2varName[arg] === 'undefined') {
            continue;   // default is OK (e.g. for questions with dot notation suffix
        }
        jsName = LEMalias2varName[arg];
        if (typeof LEMvarNameAttr[jsName] === 'undefined') {
            continue;   // default is OK (e.g. for questions with dot notation suffix)
        }
        attr = LEMvarNameAttr[jsName];
        if (!LEMval(attr.sgqa + '.relevanceStatus')) {
            return true;
        }
    }
    return false;
}

/* Set the tabIndex for all potentially visible form elements, and capture the TAB and SHIFT-TAB keys so can
 * control navigation when elements appear and disappear.
 */
function  LEMsetTabIndexes()
{
    if (typeof tabIndexesSet == 'undefined') {
        $(document).on('keydown',"#limesurvey :input[type!=hidden][id!=runonce]",function(event){
            var keyCode = event.keyCode || event.which;
            if (keyCode == 9) {
                // see bug #08590 : lauch checkcondition only for text input. Not needed for radio or checkbox
                // Not sure it's really needed actually, it's a blur event for text and change for select
                // Can use $(this)[0].type
                if($(this).attr('type')=="text")
                {
                    $(this).triggerHandler("keyup");
                }
                if($(this).is('select'))
                {
                    $(this).triggerHandler("change");
                }
                $(this).focus();
                return true;
            }
        });
        tabIndexesSet = true;
    }
}

/** Function to set color coding for Other option in multiple choice questions so that it gets filled in if selected
 */
function LEMflagMandOther(sgqa,checked)
{
    if (checked) {
        if ($.trim($('#java'+sgqa).val()) == '') {
            $('#answer'+sgqa).addClass('em_sq_validation error').removeClass('good');
        }
        else {
            $('#answer'+sgqa).addClass('em_sq_validation good').removeClass('error');
        }
    }
    else {
        $('#answer'+sgqa).addClass('em_sq_validation good').removeClass('error');
    }
}

/* The following functions are courtesy of phpjs.org */
/*
 * More info at: http://phpjs.org
 *
 * This is version: 3.26
 * php.js is copyright 2011 Kevin van Zonneveld.
 *
 * Portions copyright Brett Zamir (http://brett-zamir.me), Kevin van Zonneveld
 * (http://kevin.vanzonneveld.net), Onno Marsman, Theriault, Michael White
 * (http://getsprink.com), Waldo Malqui Silva, Paulo Freitas, Jack, Jonas
 * Raoni Soares Silva (http://www.jsfromhell.com), Philip Peterson, Legaev
 * Andrey, Ates Goral (http://magnetiq.com), Alex, Ratheous, Martijn Wieringa,
 * Rafal Kukawski (http://blog.kukawski.pl), lmeyrick
 * (https://sourceforge.net/projects/bcmath-js/), Nate, Philippe Baumann,
 * Enrique Gonzalez, Webtoolkit.info (http://www.webtoolkit.info/), Carlos R.
 * L. Rodrigues (http://www.jsfromhell.com), Ash Searle
 * (http://hexmen.com/blog/), Jani Hartikainen, travc, Ole Vrijenhoek,
 * Erkekjetter, Michael Grier, Rafal Kukawski (http://kukawski.pl), Johnny
 * Mast (http://www.phpvrouwen.nl), T.Wild, d3x,
 * http://stackoverflow.com/questions/57803/how-to-convert-decimal-to-hex-in-javascript,
 * Rafal Kukawski (http://blog.kukawski.pl/), stag019, pilus, WebDevHobo
 * (http://webdevhobo.blogspot.com/), marrtins, GeekFG
 * (http://geekfg.blogspot.com), Andrea Giammarchi
 * (http://webreflection.blogspot.com), Arpad Ray (mailto:arpad@php.net),
 * gorthaur, Paul Smith, Tim de Koning (http://www.kingsquare.nl), Joris, Oleg
 * Eremeev, Steve Hilder, majak, gettimeofday, KELAN, Josh Fraser
 * (http://onlineaspect.com/2007/06/08/auto-detect-a-time-zone-with-javascript/),
 * Marc Palau, Kevin van Zonneveld (http://kevin.vanzonneveld.net/), Martin
 * (http://www.erlenwiese.de/), Breaking Par Consulting Inc
 * (http://www.breakingpar.com/bkp/home.nsf/0/87256B280015193F87256CFB006C45F7),
 * Chris, Mirek Slugen, saulius, Alfonso Jimenez
 * (http://www.alfonsojimenez.com), Diplom@t (http://difane.com/), felix,
 * Mailfaker (http://www.weedem.fr/), Tyler Akins (http://rumkin.com), Caio
 * Ariede (http://caioariede.com), Robin, Kankrelune
 * (http://www.webfaktory.info/), Karol Kowalski, Imgen Tata
 * (http://www.myipdf.com/), mdsjack (http://www.mdsjack.bo.it), Dreamer,
 * Felix Geisendoerfer (http://www.debuggable.com/felix), Lars Fischer, AJ,
 * David, Aman Gupta, Michael White, Public Domain
 * (http://www.json.org/json2.js), Steven Levithan
 * (http://blog.stevenlevithan.com), Sakimori, Pellentesque Malesuada,
 * Thunder.m, Dj (http://phpjs.org/functions/htmlentities:425#comment_134018),
 * Steve Clay, David James, Francois, class_exists, nobbler, T. Wild, Itsacon
 * (http://www.itsacon.net/), date, Ole Vrijenhoek (http://www.nervous.nl/),
 * Fox, Raphael (Ao RUDLER), Marco, noname, Mateusz "loonquawl" Zalega, Frank
 * Forte, Arno, ger, mktime, john (http://www.jd-tech.net), Nick Kolosov
 * (http://sammy.ru), marc andreu, Scott Cariss, Douglas Crockford
 * (http://javascript.crockford.com), madipta, Slawomir Kaniecki,
 * ReverseSyntax, Nathan, Alex Wilson, kenneth, Bayron Guevara, Adam Wallner
 * (http://web2.bitbaro.hu/), paulo kuong, jmweb, Lincoln Ramsay, djmix,
 * Pyerre, Jon Hohle, Thiago Mata (http://thiagomata.blog.com), lmeyrick
 * (https://sourceforge.net/projects/bcmath-js/this.), Linuxworld, duncan,
 * Gilbert, Sanjoy Roy, Shingo, sankai, Oskar Larsson Högfeldt
 * (http://oskar-lh.name/), Denny Wardhana, 0m3r, Everlasto, Subhasis Deb,
 * josh, jd, Pier Paolo Ramon (http://www.mastersoup.com/), P, merabi, Soren
 * Hansen, Eugene Bulkin (http://doubleaw.com/), Der Simon
 * (http://innerdom.sourceforge.net/), echo is bad, Ozh, XoraX
 * (http://www.xorax.info), EdorFaus, JB, J A R, Marc Jansen, Francesco, LH,
 * Stoyan Kyosev (http://www.svest.org/), nord_ua, omid
 * (http://phpjs.org/functions/380:380#comment_137122), Brad Touesnard, MeEtc
 * (http://yass.meetcweb.com), Peter-Paul Koch
 * (http://www.quirksmode.org/js/beat.html), Olivier Louvignes
 * (http://mg-crea.com/), T0bsn, Tim Wiel, Bryan Elliott, Jalal Berrami,
 * Martin, JT, David Randall, Thomas Beaucourt (http://www.webapp.fr), taith,
 * vlado houba, Pierre-Luc Paour, Kristof Coomans (SCK-CEN Belgian Nucleair
 * Research Centre), Martin Pool, Kirk Strobeck, Rick Waldron, Brant Messenger
 * (http://www.brantmessenger.com/), Devan Penner-Woelk, Saulo Vallory, Wagner
 * B. Soares, Artur Tchernychev, Valentina De Rosa, Jason Wong
 * (http://carrot.org/), Christoph, Daniel Esteban, strftime, Mick@el, rezna,
 * Simon Willison (http://simonwillison.net), Anton Ongson, Gabriel Paderni,
 * Marco van Oort, penutbutterjelly, Philipp Lenssen, Bjorn Roesbeke
 * (http://www.bjornroesbeke.be/), Bug?, Eric Nagel, Tomasz Wesolowski,
 * Evertjan Garretsen, Bobby Drake, Blues (http://tech.bluesmoon.info/), Luke
 * Godfrey, Pul, uestla, Alan C, Ulrich, Rafal Kukawski, Yves Sucaet,
 * sowberry, Norman "zEh" Fuchs, hitwork, Zahlii, johnrembo, Nick Callen,
 * Steven Levithan (stevenlevithan.com), ejsanders, Scott Baker, Brian Tafoya
 * (http://www.premasolutions.com/), Philippe Jausions
 * (http://pear.php.net/user/jausions), Aidan Lister
 * (http://aidanlister.com/), Rob, e-mike, HKM, ChaosNo1, metjay, strcasecmp,
 * strcmp, Taras Bogach, jpfle, Alexander Ermolaev
 * (http://snippets.dzone.com/user/AlexanderErmolaev), DxGx, kilops, Orlando,
 * dptr1988, Le Torbi, James (http://www.james-bell.co.uk/), Pedro Tainha
 * (http://www.pedrotainha.com), James, Arnout Kazemier
 * (http://www.3rd-Eden.com), Chris McMacken, gabriel paderni, Yannoo,
 * FGFEmperor, baris ozdil, Tod Gentille, Greg Frazier, jakes, 3D-GRAF, Allan
 * Jensen (http://www.winternet.no), Howard Yeend, Benjamin Lupton, davook,
 * daniel airton wermann (http://wermann.com.br), Atli Þór, Maximusya, Ryan
 * W Tenney (http://ryan.10e.us), Alexander M Beedie, fearphage
 * (http://http/my.opera.com/fearphage/), Nathan Sepulveda, Victor, Matteo,
 * Billy, stensi, Cord, Manish, T.J. Leahy, Riddler
 * (http://www.frontierwebdev.com/), Rafal Kukawski, FremyCompany, Matt
 * Bradley, Tim de Koning, Luis Salazar (http://www.freaky-media.com/), Diogo
 * Resende, Rival, Andrej Pavlovic, Garagoth, Le Torbi
 * (http://www.letorbi.de/), Dino, Josep Sanz (http://www.ws3.es/), rem,
 * Russell Walker (http://www.nbill.co.uk/), Jamie Beck
 * (http://www.terabit.ca/), setcookie, Michael, YUI Library:
 * http://developer.yahoo.com/yui/docs/YAHOO.util.DateLocale.html, Blues at
 * http://hacks.bluesmoon.info/strftime/strftime.js, Ben
 * (http://benblume.co.uk/), DtTvB
 * (http://dt.in.th/2008-09-16.string-length-in-bytes.html), Andreas, William,
 * meo, incidence, Cagri Ekin, Amirouche, Amir Habibi
 * (http://www.residence-mixte.com/), Luke Smith (http://lucassmith.name),
 * Kheang Hok Chin (http://www.distantia.ca/), Jay Klehr, Lorenzo Pisani,
 * Tony, Yen-Wei Liu, Greenseed, mk.keck, Leslie Hoare, dude, booeyOH, Ben
 * Bryan
 *
 * Dual licensed under the MIT (MIT-LICENSE.txt)
 * and GPL (GPL-LICENSE.txt) licenses.
 *
 * Permission is hereby granted, free of charge, to any person obtaining a
 * copy of this software and associated documentation files (the
 * "Software"), to deal in the Software without restriction, including
 * without limitation the rights to use, copy, modify, merge, publish,
 * distribute, sublicense, and/or sell copies of the Software, and to
 * permit persons to whom the Software is furnished to do so, subject to
 * the following conditions:
 *
 * The above copyright notice and this permission notice shall be included
 * in all copies or substantial portions of the Software.
 *
 * THE SOFTWARE IS PROVIDED "AS IS", WITHOUT WARRANTY OF ANY KIND, EXPRESS
 * OR IMPLIED, INCLUDING BUT NOT LIMITED TO THE WARRANTIES OF
 * MERCHANTABILITY, FITNESS FOR A PARTICULAR PURPOSE AND NONINFRINGEMENT.
 * IN NO EVENT SHALL KEVIN VAN ZONNEVELD BE LIABLE FOR ANY CLAIM, DAMAGES
 * OR OTHER LIABILITY, WHETHER IN AN ACTION OF CONTRACT, TORT OR OTHERWISE,
 * ARISING FROM, OUT OF OR IN CONNECTION WITH THE SOFTWARE OR THE USE OR
 * OTHER DEALINGS IN THE SOFTWARE.
 */

function is_bool (mixed_var) {
    // Returns true if variable is a boolean
    //
    // version: 1107.2516
    // discuss at: http://phpjs.org/functions/is_bool
    // +   original by: Onno Marsman
    // *     example 1: is_bool(false);
    // *     returns 1: true
    // *     example 2: is_bool(0);
    // *     returns 2: false
    return (typeof mixed_var === 'boolean');
}

function addslashes (str) {
    // Escapes single quote, double quotes and backslash characters in a string with backslashes
    //
    // version: 1107.2516
    // discuss at: http://phpjs.org/functions/addslashes
    // +   original by: Kevin van Zonneveld (http://kevin.vanzonneveld.net)
    // +   improved by: Ates Goral (http://magnetiq.com)
    // +   improved by: marrtins
    // +   improved by: Nate
    // +   improved by: Onno Marsman
    // +   input by: Denny Wardhana
    // +   improved by: Brett Zamir (http://brett-zamir.me)
    // +   improved by: Oskar Larsson Högfeldt (http://oskar-lh.name/)
    // *     example 1: addslashes("kevin's birthday");
    // *     returns 1: 'kevin\'s birthday'
    return (str + '').replace(/[\\"']/g, '\\$&').replace(/\u0000/g, '\\0');
}

function html_entity_decode (string, quote_style) {
    // Convert all HTML entities to their applicable characters
    //
    // version: 1107.2516
    // discuss at: http://phpjs.org/functions/html_entity_decode
    // +   original by: john (http://www.jd-tech.net)
    // +      input by: ger
    // +   improved by: Kevin van Zonneveld (http://kevin.vanzonneveld.net)
    // +    revised by: Kevin van Zonneveld (http://kevin.vanzonneveld.net)
    // +   bugfixed by: Onno Marsman
    // +   improved by: marc andreu
    // +    revised by: Kevin van Zonneveld (http://kevin.vanzonneveld.net)
    // +      input by: Ratheous
    // +   bugfixed by: Brett Zamir (http://brett-zamir.me)
    // +      input by: Nick Kolosov (http://sammy.ru)
    // +   bugfixed by: Fox
    // -    depends on: get_html_translation_table
    // *     example 1: html_entity_decode('Kevin &amp; van Zonneveld');
    // *     returns 1: 'Kevin & van Zonneveld'
    // *     example 2: html_entity_decode('&amp;lt;');
    // *     returns 2: '&lt;'
    var hash_map = {},
        symbol = '',
        tmp_str = '',
        entity = '';
    tmp_str = string.toString();

    if (false === (hash_map = this.get_html_translation_table('HTML_ENTITIES', quote_style))) {
        return false;
    }

    // fix &amp; problem
    // http://phpjs.org/functions/get_html_translation_table:416#comment_97660
    delete(hash_map['&']);
    hash_map['&'] = '&amp;';

    for (symbol in hash_map) {
        entity = hash_map[symbol];
        tmp_str = tmp_str.split(entity).join(symbol);
    }
    tmp_str = tmp_str.split('&#039;').join("'");

    return tmp_str;
}

function htmlentities (string, quote_style, charset, double_encode) {
    // Convert all applicable characters to HTML entities
    //
    // version: 1107.2516
    // discuss at: http://phpjs.org/functions/htmlentities
    // +   original by: Kevin van Zonneveld (http://kevin.vanzonneveld.net)
    // +    revised by: Kevin van Zonneveld (http://kevin.vanzonneveld.net)
    // +   improved by: nobbler
    // +    tweaked by: Jack
    // +   bugfixed by: Onno Marsman
    // +    revised by: Kevin van Zonneveld (http://kevin.vanzonneveld.net)
    // +    bugfixed by: Brett Zamir (http://brett-zamir.me)
    // +      input by: Ratheous
    // +   improved by: Rafał Kukawski (http://blog.kukawski.pl)
    // -    depends on: get_html_translation_table
    // *     example 1: htmlentities('Kevin & van Zonneveld');
    // *     returns 1: 'Kevin &amp; van Zonneveld'
    // *     example 2: htmlentities("foo'bar","ENT_QUOTES");
    // *     returns 2: 'foo&#039;bar'
    var hash_map = {},
        symbol = '',
        entity = '',
        self = this;
    string += '';
    double_encode = !!double_encode || double_encode == null;

    if (false === (hash_map = this.get_html_translation_table('HTML_ENTITIES', quote_style))) {
        return false;
    }
    hash_map["'"] = '&#039;';

    if (double_encode) {
        for (symbol in hash_map) {
            entity = hash_map[symbol];
            string = string.split(symbol).join(entity);
        }
    } else {
        string = string.replace(/([\s\S]*?)(&(?:#\d+|#x[\da-f]+|[a-z][\da-z]*);|$)/g, function (ignore, text, entity) {
            return self.htmlentities(text, quote_style, charset) + entity;
        });
    }

    return string;
}

function get_html_translation_table (table, quote_style) {
    // Returns the internal translation table used by htmlspecialchars and htmlentities
    //
    // version: 1107.2516
    // discuss at: http://phpjs.org/functions/get_html_translation_table
    // +   original by: Philip Peterson
    // +    revised by: Kevin van Zonneveld (http://kevin.vanzonneveld.net)
    // +   bugfixed by: noname
    // +   bugfixed by: Alex
    // +   bugfixed by: Marco
    // +   bugfixed by: madipta
    // +   improved by: KELAN
    // +   improved by: Brett Zamir (http://brett-zamir.me)
    // +   bugfixed by: Brett Zamir (http://brett-zamir.me)
    // +      input by: Frank Forte
    // +   bugfixed by: T.Wild
    // +      input by: Ratheous
    // %          note: It has been decided that we're not going to add global
    // %          note: dependencies to php.js, meaning the constants are not
    // %          note: real constants, but strings instead. Integers are also supported if someone
    // %          note: chooses to create the constants themselves.
    // *     example 1: get_html_translation_table('HTML_SPECIALCHARS');
    // *     returns 1: {'"': '&quot;', '&': '&amp;', '<': '&lt;', '>': '&gt;'}
    var entities = {},
        hash_map = {},
        decimal = 0,
        symbol = '';
    var constMappingTable = {},
        constMappingQuoteStyle = {};
    var useTable = {},
        useQuoteStyle = {};

    // Translate arguments
    constMappingTable[0] = 'HTML_SPECIALCHARS';
    constMappingTable[1] = 'HTML_ENTITIES';
    constMappingQuoteStyle[0] = 'ENT_NOQUOTES';
    constMappingQuoteStyle[2] = 'ENT_COMPAT';
    constMappingQuoteStyle[3] = 'ENT_QUOTES';

    useTable = !isNaN(table) ? constMappingTable[table] : table ? table.toUpperCase() : 'HTML_SPECIALCHARS';
    useQuoteStyle = !isNaN(quote_style) ? constMappingQuoteStyle[quote_style] : quote_style ? quote_style.toUpperCase() : 'ENT_COMPAT';

    if (useTable !== 'HTML_SPECIALCHARS' && useTable !== 'HTML_ENTITIES') {
        throw new Error("Table: " + useTable + ' not supported');
        // return false;
    }

    entities['38'] = '&amp;';
    if (useTable === 'HTML_ENTITIES') {
        entities['160'] = '&nbsp;';
        entities['161'] = '&iexcl;';
        entities['162'] = '&cent;';
        entities['163'] = '&pound;';
        entities['164'] = '&curren;';
        entities['165'] = '&yen;';
        entities['166'] = '&brvbar;';
        entities['167'] = '&sect;';
        entities['168'] = '&uml;';
        entities['169'] = '&copy;';
        entities['170'] = '&ordf;';
        entities['171'] = '&laquo;';
        entities['172'] = '&not;';
        entities['173'] = '&shy;';
        entities['174'] = '&reg;';
        entities['175'] = '&macr;';
        entities['176'] = '&deg;';
        entities['177'] = '&plusmn;';
        entities['178'] = '&sup2;';
        entities['179'] = '&sup3;';
        entities['180'] = '&acute;';
        entities['181'] = '&micro;';
        entities['182'] = '&para;';
        entities['183'] = '&middot;';
        entities['184'] = '&cedil;';
        entities['185'] = '&sup1;';
        entities['186'] = '&ordm;';
        entities['187'] = '&raquo;';
        entities['188'] = '&frac14;';
        entities['189'] = '&frac12;';
        entities['190'] = '&frac34;';
        entities['191'] = '&iquest;';
        entities['192'] = '&Agrave;';
        entities['193'] = '&Aacute;';
        entities['194'] = '&Acirc;';
        entities['195'] = '&Atilde;';
        entities['196'] = '&Auml;';
        entities['197'] = '&Aring;';
        entities['198'] = '&AElig;';
        entities['199'] = '&Ccedil;';
        entities['200'] = '&Egrave;';
        entities['201'] = '&Eacute;';
        entities['202'] = '&Ecirc;';
        entities['203'] = '&Euml;';
        entities['204'] = '&Igrave;';
        entities['205'] = '&Iacute;';
        entities['206'] = '&Icirc;';
        entities['207'] = '&Iuml;';
        entities['208'] = '&ETH;';
        entities['209'] = '&Ntilde;';
        entities['210'] = '&Ograve;';
        entities['211'] = '&Oacute;';
        entities['212'] = '&Ocirc;';
        entities['213'] = '&Otilde;';
        entities['214'] = '&Ouml;';
        entities['215'] = '&times;';
        entities['216'] = '&Oslash;';
        entities['217'] = '&Ugrave;';
        entities['218'] = '&Uacute;';
        entities['219'] = '&Ucirc;';
        entities['220'] = '&Uuml;';
        entities['221'] = '&Yacute;';
        entities['222'] = '&THORN;';
        entities['223'] = '&szlig;';
        entities['224'] = '&agrave;';
        entities['225'] = '&aacute;';
        entities['226'] = '&acirc;';
        entities['227'] = '&atilde;';
        entities['228'] = '&auml;';
        entities['229'] = '&aring;';
        entities['230'] = '&aelig;';
        entities['231'] = '&ccedil;';
        entities['232'] = '&egrave;';
        entities['233'] = '&eacute;';
        entities['234'] = '&ecirc;';
        entities['235'] = '&euml;';
        entities['236'] = '&igrave;';
        entities['237'] = '&iacute;';
        entities['238'] = '&icirc;';
        entities['239'] = '&iuml;';
        entities['240'] = '&eth;';
        entities['241'] = '&ntilde;';
        entities['242'] = '&ograve;';
        entities['243'] = '&oacute;';
        entities['244'] = '&ocirc;';
        entities['245'] = '&otilde;';
        entities['246'] = '&ouml;';
        entities['247'] = '&divide;';
        entities['248'] = '&oslash;';
        entities['249'] = '&ugrave;';
        entities['250'] = '&uacute;';
        entities['251'] = '&ucirc;';
        entities['252'] = '&uuml;';
        entities['253'] = '&yacute;';
        entities['254'] = '&thorn;';
        entities['255'] = '&yuml;';
    }

    if (useQuoteStyle !== 'ENT_NOQUOTES') {
        entities['34'] = '&quot;';
    }
    if (useQuoteStyle === 'ENT_QUOTES') {
        entities['39'] = '&#39;';
    }
    entities['60'] = '&lt;';
    entities['62'] = '&gt;';


    // ascii decimals to real symbols
    for (decimal in entities) {
        symbol = String.fromCharCode(decimal);
        hash_map[symbol] = entities[decimal];
    }

    return hash_map;
}

function htmlspecialchars (string, quote_style, charset, double_encode) {
    // Convert special characters to HTML entities
    //
    // version: 1107.2516
    // discuss at: http://phpjs.org/functions/htmlspecialchars
    // +   original by: Mirek Slugen
    // +   improved by: Kevin van Zonneveld (http://kevin.vanzonneveld.net)
    // +   bugfixed by: Nathan
    // +   bugfixed by: Arno
    // +    revised by: Kevin van Zonneveld (http://kevin.vanzonneveld.net)
    // +    bugfixed by: Brett Zamir (http://brett-zamir.me)
    // +      input by: Ratheous
    // +      input by: Mailfaker (http://www.weedem.fr/)
    // +      reimplemented by: Brett Zamir (http://brett-zamir.me)
    // +      input by: felix
    // +    bugfixed by: Brett Zamir (http://brett-zamir.me)
    // %        note 1: charset argument not supported
    // *     example 1: htmlspecialchars("<a href='test'>Test</a>", 'ENT_QUOTES');
    // *     returns 1: '&lt;a href=&#039;test&#039;&gt;Test&lt;/a&gt;'
    // *     example 2: htmlspecialchars("ab\"c'd", ['ENT_NOQUOTES', 'ENT_QUOTES']);
    // *     returns 2: 'ab"c&#039;d'
    // *     example 3: htmlspecialchars("my "&entity;" is still here", null, null, false);
    // *     returns 3: 'my &quot;&entity;&quot; is still here'
    var optTemp = 0,
        i = 0,
        noquotes = false;
    if (typeof quote_style === 'undefined' || quote_style === null) {
        quote_style = 3;    // default for PHP is 2 - using 3 as default for LimeSurvey
    }
    string = string.toString();
    if (double_encode !== false) { // Put this first to avoid double-encoding
        string = string.replace(/&/g, '&amp;');
    }
    string = string.replace(/</g, '&lt;').replace(/>/g, '&gt;');

    var OPTS = {
        'ENT_NOQUOTES': 0,
        'ENT_HTML_QUOTE_SINGLE': 1,
        'ENT_HTML_QUOTE_DOUBLE': 2,
        'ENT_COMPAT': 2,
        'ENT_QUOTES': 3,
        'ENT_IGNORE': 4
    };
    if (quote_style === 0) {
        noquotes = true;
    }
    if (typeof quote_style !== 'number') { // Allow for a single string or an array of string flags
        quote_style = [].concat(quote_style);
        for (i = 0; i < quote_style.length; i++) {
            // Resolve string input to bitwise e.g. 'ENT_IGNORE' becomes 4
            if (OPTS[quote_style[i]] === 0) {
                noquotes = true;
            }
            else if (OPTS[quote_style[i]]) {
                optTemp = optTemp | OPTS[quote_style[i]];
            }
        }
        quote_style = optTemp;
    }
    if (quote_style & OPTS.ENT_HTML_QUOTE_SINGLE) {
        string = string.replace(/'/g, '&#039;');
    }
    if (!noquotes) {
        string = string.replace(/"/g, '&quot;');
    }

    return string;
}

function htmlspecialchars_decode (string, quote_style) {
    // Convert special HTML entities back to characters
    //
    // version: 1107.2516
    // discuss at: http://phpjs.org/functions/htmlspecialchars_decode
    // +   original by: Mirek Slugen
    // +   improved by: Kevin van Zonneveld (http://kevin.vanzonneveld.net)
    // +   bugfixed by: Mateusz "loonquawl" Zalega
    // +      input by: ReverseSyntax
    // +      input by: Slawomir Kaniecki
    // +      input by: Scott Cariss
    // +      input by: Francois
    // +   bugfixed by: Onno Marsman
    // +    revised by: Kevin van Zonneveld (http://kevin.vanzonneveld.net)
    // +   bugfixed by: Brett Zamir (http://brett-zamir.me)
    // +      input by: Ratheous
    // +      input by: Mailfaker (http://www.weedem.fr/)
    // +      reimplemented by: Brett Zamir (http://brett-zamir.me)
    // +    bugfixed by: Brett Zamir (http://brett-zamir.me)
    // *     example 1: htmlspecialchars_decode("<p>this -&gt; &quot;</p>", 'ENT_NOQUOTES');
    // *     returns 1: '<p>this -> &quot;</p>'
    // *     example 2: htmlspecialchars_decode("&amp;quot;");
    // *     returns 2: '&quot;'
    var optTemp = 0,
        i = 0,
        noquotes = false;
    if (typeof quote_style === 'undefined') {
        quote_style = 3;    // default for PHP is 2 - using 3 as default for LimeSurvey
    }
    string = string.toString().replace(/&lt;/g, '<').replace(/&gt;/g, '>');
    var OPTS = {
        'ENT_NOQUOTES': 0,
        'ENT_HTML_QUOTE_SINGLE': 1,
        'ENT_HTML_QUOTE_DOUBLE': 2,
        'ENT_COMPAT': 2,
        'ENT_QUOTES': 3,
        'ENT_IGNORE': 4
    };
    if (quote_style === 0) {
        noquotes = true;
    }
    if (typeof quote_style !== 'number') { // Allow for a single string or an array of string flags
        quote_style = [].concat(quote_style);
        for (i = 0; i < quote_style.length; i++) {
            // Resolve string input to bitwise e.g. 'PATHINFO_EXTENSION' becomes 4
            if (OPTS[quote_style[i]] === 0) {
                noquotes = true;
            } else if (OPTS[quote_style[i]]) {
                optTemp = optTemp | OPTS[quote_style[i]];
            }
        }
        quote_style = optTemp;
    }
    if (quote_style & OPTS.ENT_HTML_QUOTE_SINGLE) {
        string = string.replace(/&#0*39;/g, "'"); // PHP doesn't currently escape if more than one 0, but it should
        // string = string.replace(/&apos;|&#x0*27;/g, "'"); // This would also be useful here, but not a part of PHP
    }
    if (!noquotes) {
        string = string.replace(/&quot;/g, '"');
    }
    // Put this in last place to avoid escape being double-decoded
    string = string.replace(/&amp;/g, '&');

    return string;
}

function ltrim (str, charlist) {
    // Strips whitespace from the beginning of a string
    //
    // version: 1107.2516
    // discuss at: http://phpjs.org/functions/ltrim
    // +   original by: Kevin van Zonneveld (http://kevin.vanzonneveld.net)
    // +      input by: Erkekjetter
    // +   improved by: Kevin van Zonneveld (http://kevin.vanzonneveld.net)
    // +   bugfixed by: Onno Marsman
    // *     example 1: ltrim('    Kevin van Zonneveld    ');
    // *     returns 1: 'Kevin van Zonneveld    '
    charlist = !charlist ? ' \\s\u00A0' : (charlist + '').replace(/([\[\]\(\)\.\?\/\*\{\}\+\$\^\:])/g, '$1');
    var re = new RegExp('^[' + charlist + ']+', 'g');
    return (str + '').replace(re, '');
}

function nl2br(str, is_xhtml) {
  //  discuss at: http://phpjs.org/functions/nl2br/
  // original by: Kevin van Zonneveld (http://kevin.vanzonneveld.net)
  // improved by: Philip Peterson
  // improved by: Onno Marsman
  // improved by: Atli Þór
  // improved by: Brett Zamir (http://brett-zamir.me)
  // improved by: Maximusya
  // bugfixed by: Onno Marsman
  // bugfixed by: Kevin van Zonneveld (http://kevin.vanzonneveld.net)
  //    input by: Brett Zamir (http://brett-zamir.me)
  //   example 1: nl2br('Kevin\nvan\nZonneveld');
  //   returns 1: 'Kevin<br />\nvan<br />\nZonneveld'
  //   example 2: nl2br("\nOne\nTwo\n\nThree\n", false);
  //   returns 2: '<br>\nOne<br>\nTwo<br>\n<br>\nThree<br>\n'
  //   example 3: nl2br("\nOne\nTwo\n\nThree\n", true);
  //   returns 3: '<br />\nOne<br />\nTwo<br />\n<br />\nThree<br />\n'

  var breakTag = (is_xhtml || typeof is_xhtml === 'undefined') ? '<br ' + '/>' : '<br>'; // Adjust comment to avoid issue on phpjs.org display

  return (str + '')
    .replace(/([^>\r\n]?)(\r\n|\n\r|\r|\n)/g, '$1' + breakTag + '$2');
}

function number_format (number, decimals, dec_point, thousands_sep) {
    // http://kevin.vanzonneveld.net
    // +   original by: Jonas Raoni Soares Silva (http://www.jsfromhell.com)
    // +   improved by: Kevin van Zonneveld (http://kevin.vanzonneveld.net)
    // +     bugfix by: Michael White (http://getsprink.com)
    // +     bugfix by: Benjamin Lupton
    // +     bugfix by: Allan Jensen (http://www.winternet.no)
    // +    revised by: Jonas Raoni Soares Silva (http://www.jsfromhell.com)
    // +     bugfix by: Howard Yeend
    // +    revised by: Luke Smith (http://lucassmith.name)
    // +     bugfix by: Diogo Resende
    // +     bugfix by: Rival
    // +      input by: Kheang Hok Chin (http://www.distantia.ca/)
    // +   improved by: davook
    // +   improved by: Brett Zamir (http://brett-zamir.me)
    // +      input by: Jay Klehr
    // +   improved by: Brett Zamir (http://brett-zamir.me)
    // +      input by: Amir Habibi (http://www.residence-mixte.com/)
    // +     bugfix by: Brett Zamir (http://brett-zamir.me)
    // +   improved by: Theriault
    // +      input by: Amirouche
    // +   improved by: Kevin van Zonneveld (http://kevin.vanzonneveld.net)
    // *     example 1: number_format(1234.56);
    // *     returns 1: '1,235'
    // *     example 2: number_format(1234.56, 2, ',', ' ');
    // *     returns 2: '1 234,56'
    // *     example 3: number_format(1234.5678, 2, '.', '');
    // *     returns 3: '1234.57'
    // *     example 4: number_format(67, 2, ',', '.');
    // *     returns 4: '67,00'
    // *     example 5: number_format(1000);
    // *     returns 5: '1,000'
    // *     example 6: number_format(67.311, 2);
    // *     returns 6: '67.31'
    // *     example 7: number_format(1000.55, 1);
    // *     returns 7: '1,000.6'
    // *     example 8: number_format(67000, 5, ',', '.');
    // *     returns 8: '67.000,00000'
    // *     example 9: number_format(0.9, 0);
    // *     returns 9: '1'
    // *    example 10: number_format('1.20', 2);
    // *    returns 10: '1.20'
    // *    example 11: number_format('1.20', 4);
    // *    returns 11: '1.2000'
    // *    example 12: number_format('1.2000', 3);
    // *    returns 12: '1.200'
    // *    example 13: number_format('1 000,50', 2, '.', ' ');
    // *    returns 13: '100 050.00'
    // Strip all characters but numerical ones.
    number = (number + '').replace(/[^0-9+\-Ee.]/g, '');
    var n = !isFinite(+number) ? 0 : +number,
        prec = !isFinite(+decimals) ? 0 : Math.abs(decimals),
        sep = (typeof thousands_sep === 'undefined') ? ',' : thousands_sep,
        dec = (typeof dec_point === 'undefined') ? '.' : dec_point,
        s = '',
        toFixedFix = function (n, prec) {
            var k = Math.pow(10, prec);
            return '' + Math.round(n * k) / k;
        };
    // Fix for IE parseFloat(0.55).toFixed(0) = 0;
    s = (prec ? toFixedFix(n, prec) : '' + Math.round(n)).split('.');
    if (s[0].length > 3) {
        s[0] = s[0].replace(/\B(?=(?:\d{3})+(?!\d))/g, sep);
    }
    if ((s[1] || '').length < prec) {
        s[1] = s[1] || '';
        s[1] += new Array(prec - s[1].length + 1).join('0');
    }
    return s.join(dec);
}

function quoted_printable_decode (str) {
    // Convert a quoted-printable string to an 8 bit string
    //
    // version: 1107.2516
    // discuss at: http://phpjs.org/functions/quoted_printable_decode
    // +   original by: Ole Vrijenhoek
    // +   bugfixed by: Brett Zamir (http://brett-zamir.me)
    // +   reimplemented by: Theriault
    // +   improved by: Brett Zamir (http://brett-zamir.me)
    // +   bugfixed by: Theriault
    // *     example 1: quoted_printable_decode('a=3Db=3Dc');
    // *     returns 1: 'a=b=c'
    // *     example 2: quoted_printable_decode('abc  =20\r\n123  =20\r\n');
    // *     returns 2: 'abc   \r\n123   \r\n'
    // *     example 3: quoted_printable_decode('012345678901234567890123456789012345678901234567890123456789012345678901234=\r\n56789');
    // *     returns 3: '01234567890123456789012345678901234567890123456789012345678901234567890123456789'
    // *    example 4: quoted_printable_decode("Lorem ipsum dolor sit amet=23, consectetur adipisicing elit");
    // *    returns 4: Lorem ipsum dolor sit amet#, consectetur adipisicing elit
    // Removes softline breaks
    var RFC2045Decode1 = /=\r\n/gm,
        // Decodes all equal signs followed by two hex digits
        RFC2045Decode2IN = /=([0-9A-F]{2})/gim,
        // the RFC states against decoding lower case encodings, but following apparent PHP behavior
        // RFC2045Decode2IN = /=([0-9A-F]{2})/gm,
        RFC2045Decode2OUT = function (sMatch, sHex) {
            return String.fromCharCode(parseInt(sHex, 16));
        };
    return str.replace(RFC2045Decode1, '').replace(RFC2045Decode2IN, RFC2045Decode2OUT);
}

function quoted_printable_encode (str) {
    // +   original by: Theriault
    // +   improved by: Brett Zamir (http://brett-zamir.me)
    // +   improved by: Theriault
    // *     example 1: quoted_printable_encode('a=b=c');
    // *     returns 1: 'a=3Db=3Dc'
    // *     example 2: quoted_printable_encode('abc   \r\n123   \r\n');
    // *     returns 2: 'abc  =20\r\n123  =20\r\n'
    // *     example 3: quoted_printable_encode('0123456789012345678901234567890123456789012345678901234567890123456789012345');
    // *     returns 3: '012345678901234567890123456789012345678901234567890123456789012345678901234=\r\n5'
    // RFC 2045: 6.7.2: Octets with decimal values of 33 through 60 (bang to less-than) inclusive, and 62 through 126 (greater-than to tilde), inclusive, MAY be represented as the US-ASCII characters
    // PHP does not encode any of the above; as does this function.
    // RFC 2045: 6.7.3: Octets with values of 9 and 32 MAY be represented as US-ASCII TAB (HT) and SPACE characters, respectively, but MUST NOT be so represented at the end of an encoded line
    // PHP does not encode spaces (octet 32) except before a CRLF sequence as stated above. PHP always encodes tabs (octet 9). This function replicates PHP.
    // RFC 2045: 6.7.4: A line break in a text body, represented as a CRLF sequence in the text canonical form, must be represented by a (RFC 822) line break
    // PHP does not encode a CRLF sequence, as does this function.
    // RFC 2045: 6.7.5: The Quoted-Printable encoding REQUIRES that encoded lines be no more than 76 characters long. If longer lines are to be encoded with the Quoted-Printable encoding, "soft" line breaks must be used.
    // PHP breaks lines greater than 76 characters; as does this function.
    var hexChars = ['0', '1', '2', '3', '4', '5', '6', '7', '8', '9', 'A', 'B', 'C', 'D', 'E', 'F'],
        RFC2045Encode1IN = / \r\n|\r\n|[^!-<>-~ ]/gm,
        RFC2045Encode1OUT = function (sMatch) {
            // Encode space before CRLF sequence to prevent spaces from being stripped
            // Keep hard line breaks intact; CRLF sequences
            if (sMatch.length > 1) {
                return sMatch.replace(' ', '=20');
            }
            // Encode matching character
            var chr = sMatch.charCodeAt(0);
            return '=' + hexChars[((chr >>> 4) & 15)] + hexChars[(chr & 15)];
        },
        // Split lines to 75 characters; the reason it's 75 and not 76 is because softline breaks are preceeded by an equal sign; which would be the 76th character.
        // However, if the last line/string was exactly 76 characters, then a softline would not be needed. PHP currently softbreaks anyway; so this function replicates PHP.
        RFC2045Encode2IN = /.{1,72}(?!\r\n)[^=]{0,3}/g,
        RFC2045Encode2OUT = function (sMatch) {
            if (sMatch.substr(sMatch.length - 2) === '\r\n') {
                return sMatch;
            }
            return sMatch + '=\r\n';
        };
    str = str.replace(RFC2045Encode1IN, RFC2045Encode1OUT).replace(RFC2045Encode2IN, RFC2045Encode2OUT);
    // Strip last softline break
    return str.substr(0, str.length - 3);
}

function quotemeta (str) {
    // Quotes meta characters
    //
    // version: 1107.2516
    // discuss at: http://phpjs.org/functions/quotemeta
    // +   original by: Paulo Freitas
    // *     example 1: quotemeta(". + * ? ^ ( $ )");
    // *     returns 1: '\. \+ \* \? \^ \( \$ \)'
    return (str + '').replace(/([\.\\\+\*\?\[\^\]\$\(\)])/g, '\\$1');
}

function round (value, precision, mode) {
    // http://kevin.vanzonneveld.net
    // +   original by: Philip Peterson
    // +    revised by: Onno Marsman
    // +      input by: Greenseed
    // +    revised by: T.Wild
    // +      input by: meo
    // +      input by: William
    // +   bugfixed by: Brett Zamir (http://brett-zamir.me)
    // +      input by: Josep Sanz (http://www.ws3.es/)
    // +    revised by: Rafał Kukawski (http://blog.kukawski.pl/)
    // %        note 1: Great work. Ideas for improvement:
    // %        note 1:  - code more compliant with developer guidelines
    // %        note 1:  - for implementing PHP constant arguments look at
    // %        note 1:  the pathinfo() function, it offers the greatest
    // %        note 1:  flexibility & compatibility possible
    // *     example 1: round(1241757, -3);
    // *     returns 1: 1242000
    // *     example 2: round(3.6);
    // *     returns 2: 4
    // *     example 3: round(2.835, 2);
    // *     returns 3: 2.84
    // *     example 4: round(1.1749999999999, 2);
    // *     returns 4: 1.17
    // *     example 5: round(58551.799999999996, 2);
    // *     returns 5: 58551.8
    var m, f, isHalf, sgn; // helper variables
    precision |= 0; // making sure precision is integer
    m = Math.pow(10, precision);
    value *= m;
    sgn = (value > 0) | -(value < 0); // sign of the number
    isHalf = value % 1 === 0.5 * sgn;
    f = Math.floor(value);

    if (isHalf) {
        switch (mode) {
        case 'PHP_ROUND_HALF_DOWN':
            value = f + (sgn < 0); // rounds .5 toward zero
            break;
        case 'PHP_ROUND_HALF_EVEN':
            value = f + (f % 2 * sgn); // rouds .5 towards the next even integer
            break;
        case 'PHP_ROUND_HALF_ODD':
            value = f + !(f % 2); // rounds .5 towards the next odd integer
            break;
        default:
            value = f + (sgn > 0); // rounds .5 away from zero
        }
    }

    return (isHalf ? value : Math.round(value)) / m;
}

function rtrim (str, charlist) {
    // Removes trailing whitespace
    //
    // version: 1107.2516
    // discuss at: http://phpjs.org/functions/rtrim
    // +   original by: Kevin van Zonneveld (http://kevin.vanzonneveld.net)
    // +      input by: Erkekjetter
    // +   improved by: Kevin van Zonneveld (http://kevin.vanzonneveld.net)
    // +   bugfixed by: Onno Marsman
    // +   input by: rem
    // +   bugfixed by: Brett Zamir (http://brett-zamir.me)
    // *     example 1: rtrim('    Kevin van Zonneveld    ');
    // *     returns 1: '    Kevin van Zonneveld'
    charlist = !charlist ? ' \\s\u00A0' : (charlist + '').replace(/([\[\]\(\)\.\?\/\*\{\}\+\$\^\:])/g, '\\$1');
    var re = new RegExp('[' + charlist + ']+$', 'g');
    return (str + '').replace(re, '');
}

function sprintf () {
    // Return a formatted string
    //
    // version: 1107.2516
    // discuss at: http://phpjs.org/functions/sprintf
    // +   original by: Ash Searle (http://hexmen.com/blog/)
    // + namespaced by: Michael White (http://getsprink.com)
    // +    tweaked by: Jack
    // +   improved by: Kevin van Zonneveld (http://kevin.vanzonneveld.net)
    // +      input by: Paulo Freitas
    // +   improved by: Kevin van Zonneveld (http://kevin.vanzonneveld.net)
    // +      input by: Brett Zamir (http://brett-zamir.me)
    // +   improved by: Kevin van Zonneveld (http://kevin.vanzonneveld.net)
    // *     example 1: sprintf("%01.2f", 123.1);
    // *     returns 1: 123.10
    // *     example 2: sprintf("[%10s]", 'monkey');
    // *     returns 2: '[    monkey]'
    // *     example 3: sprintf("[%'#10s]", 'monkey');
    // *     returns 3: '[####monkey]'
    var regex = /%%|%(\d+\$)?([-+\'#0 ]*)(\*\d+\$|\*|\d+)?(\.(\*\d+\$|\*|\d+))?([scboxXuidfegEG])/g;
    var a = arguments,
        i = 0,
        format = a[i++];

    // pad()
    var pad = function (str, len, chr, leftJustify) {
        if (!chr) {
            chr = ' ';
        }
        var padding = (str.length >= len) ? '' : Array(1 + len - str.length >>> 0).join(chr);
        return leftJustify ? str + padding : padding + str;
    };

    // justify()
    var justify = function (value, prefix, leftJustify, minWidth, zeroPad, customPadChar) {
        var diff = minWidth - value.length;
        if (diff > 0) {
            if (leftJustify || !zeroPad) {
                value = pad(value, minWidth, customPadChar, leftJustify);
            } else {
                value = value.slice(0, prefix.length) + pad('', diff, '0', true) + value.slice(prefix.length);
            }
        }
        return value;
    };

    // formatBaseX()
    var formatBaseX = function (value, base, prefix, leftJustify, minWidth, precision, zeroPad) {
        // Note: casts negative numbers to positive ones
        var number = value >>> 0;
        prefix = prefix && number && {
            '2': '0b',
            '8': '0',
            '16': '0x'
        }[base] || '';
        value = prefix + pad(number.toString(base), precision || 0, '0', false);
        return justify(value, prefix, leftJustify, minWidth, zeroPad);
    };

    // formatString()
    var formatString = function (value, leftJustify, minWidth, precision, zeroPad, customPadChar) {
        if (precision != null) {
            value = value.slice(0, precision);
        }
        return justify(value, '', leftJustify, minWidth, zeroPad, customPadChar);
    };

    // doFormat()
    var doFormat = function (substring, valueIndex, flags, minWidth, _, precision, type) {
        var number;
        var prefix;
        var method;
        var textTransform;
        var value;

        if (substring == '%%') {
            return '%';
        }

        // parse flags
        var leftJustify = false,
            positivePrefix = '',
            zeroPad = false,
            prefixBaseX = false,
            customPadChar = ' ';
        var flagsl = flags.length;
        for (var j = 0; flags && j < flagsl; j++) {
            switch (flags.charAt(j)) {
            case ' ':
                positivePrefix = ' ';
                break;
            case '+':
                positivePrefix = '+';
                break;
            case '-':
                leftJustify = true;
                break;
            case "'":
                customPadChar = flags.charAt(j + 1);
                break;
            case '0':
                zeroPad = true;
                break;
            case '#':
                prefixBaseX = true;
                break;
            }
        }

        // parameters may be null, undefined, empty-string or real valued
        // we want to ignore null, undefined and empty-string values
        if (!minWidth) {
            minWidth = 0;
        } else if (minWidth == '*') {
            minWidth = +a[i++];
        } else if (minWidth.charAt(0) == '*') {
            minWidth = +a[minWidth.slice(1, -1)];
        } else {
            minWidth = +minWidth;
        }

        // Note: undocumented perl feature:
        if (minWidth < 0) {
            minWidth = -minWidth;
            leftJustify = true;
        }

        if (!isFinite(minWidth)) {
            throw new Error('sprintf: (minimum-)width must be finite');
        }

        if (!precision) {
            precision = 'fFeE'.indexOf(type) > -1 ? 6 : (type == 'd') ? 0 : undefined;
        } else if (precision == '*') {
            precision = +a[i++];
        } else if (precision.charAt(0) == '*') {
            precision = +a[precision.slice(1, -1)];
        } else {
            precision = +precision;
        }

        // grab value using valueIndex if required?
        value = valueIndex ? a[valueIndex.slice(0, -1)] : a[i++];

        switch (type) {
        case 's':
            return formatString(String(value), leftJustify, minWidth, precision, zeroPad, customPadChar);
        case 'c':
            return formatString(String.fromCharCode(+value), leftJustify, minWidth, precision, zeroPad);
        case 'b':
            return formatBaseX(value, 2, prefixBaseX, leftJustify, minWidth, precision, zeroPad);
        case 'o':
            return formatBaseX(value, 8, prefixBaseX, leftJustify, minWidth, precision, zeroPad);
        case 'x':
            return formatBaseX(value, 16, prefixBaseX, leftJustify, minWidth, precision, zeroPad);
        case 'X':
            return formatBaseX(value, 16, prefixBaseX, leftJustify, minWidth, precision, zeroPad).toUpperCase();
        case 'u':
            return formatBaseX(value, 10, prefixBaseX, leftJustify, minWidth, precision, zeroPad);
        case 'i':
        case 'd':
            number = (+value) | 0;
            prefix = number < 0 ? '-' : positivePrefix;
            value = prefix + pad(String(Math.abs(number)), precision, '0', false);
            return justify(value, prefix, leftJustify, minWidth, zeroPad);
        case 'e':
        case 'E':
        case 'f':
        case 'F':
        case 'g':
        case 'G':
            number = +value;
            prefix = number < 0 ? '-' : positivePrefix;
            method = ['toExponential', 'toFixed', 'toPrecision']['efg'.indexOf(type.toLowerCase())];
            textTransform = ['toString', 'toUpperCase']['eEfFgG'.indexOf(type) % 2];
            value = prefix + Math.abs(number)[method](precision);
            return justify(value, prefix, leftJustify, minWidth, zeroPad)[textTransform]();
        default:
            return substring;
        }
    };

    return format.replace(regex, doFormat);
}

function str_pad (input, pad_length, pad_string, pad_type) {
    // Returns input string padded on the left or right to specified length with pad_string
    //
    // version: 1107.2516
    // discuss at: http://phpjs.org/functions/str_pad
    // +   original by: Kevin van Zonneveld (http://kevin.vanzonneveld.net)
    // + namespaced by: Michael White (http://getsprink.com)
    // +      input by: Marco van Oort
    // +   bugfixed by: Brett Zamir (http://brett-zamir.me)
    // *     example 1: str_pad('Kevin van Zonneveld', 30, '-=', 'STR_PAD_LEFT');
    // *     returns 1: '-=-=-=-=-=-Kevin van Zonneveld'
    // *     example 2: str_pad('Kevin van Zonneveld', 30, '-', 'STR_PAD_BOTH');
    // *     returns 2: '------Kevin van Zonneveld-----'
    var half = '',
        pad_to_go;

    var str_pad_repeater = function (s, len) {
        var collect = '',
            i;

        while (collect.length < len) {
            collect += s;
        }
        collect = collect.substr(0, len);

        return collect;
    };

    input += '';
    pad_string = pad_string !== undefined ? pad_string : ' ';

    if (pad_type != 'STR_PAD_LEFT' && pad_type != 'STR_PAD_RIGHT' && pad_type != 'STR_PAD_BOTH') {
        pad_type = 'STR_PAD_RIGHT';
    }
    if ((pad_to_go = pad_length - input.length) > 0) {
        if (pad_type == 'STR_PAD_LEFT') {
            input = str_pad_repeater(pad_string, pad_to_go) + input;
        } else if (pad_type == 'STR_PAD_RIGHT') {
            input = input + str_pad_repeater(pad_string, pad_to_go);
        } else if (pad_type == 'STR_PAD_BOTH') {
            half = str_pad_repeater(pad_string, Math.ceil(pad_to_go / 2));
            input = half + input + half;
            input = input.substr(0, pad_length);
        }
    }

    return input;
}

function str_repeat (input, multiplier) {
    // Returns the input string repeat mult times
    //
    // version: 1107.2516
    // discuss at: http://phpjs.org/functions/str_repeat
    // +   original by: Kevin van Zonneveld (http://kevin.vanzonneveld.net)
    // +   improved by: Jonas Raoni Soares Silva (http://www.jsfromhell.com)
    // *     example 1: str_repeat('-=', 10);
    // *     returns 1: '-=-=-=-=-=-=-=-=-=-='
    return new Array(multiplier + 1).join(input);
}

function strcasecmp (f_string1, f_string2) {
    // Binary safe case-insensitive string comparison
    //
    // version: 1107.2516
    // discuss at: http://phpjs.org/functions/strcasecmp
    // +     original by: Martijn Wieringa
    // +     bugfixed by: Onno Marsman
    // *         example 1: strcasecmp('Hello', 'hello');
    // *         returns 1: 0
    var string1 = (f_string1 + '').toLowerCase();
    var string2 = (f_string2 + '').toLowerCase();

    if (string1 > string2) {
        return 1;
    } else if (string1 == string2) {
        return 0;
    }

    return -1;
}

function strcmp (str1, str2) {
    // Binary safe string comparison
    //
    // version: 1107.2516
    // discuss at: http://phpjs.org/functions/strcmp
    // +   original by: Waldo Malqui Silva
    // +      input by: Steve Hilder
    // +   improved by: Kevin van Zonneveld (http://kevin.vanzonneveld.net)
    // +    revised by: gorthaur
    // *     example 1: strcmp( 'waldo', 'owald' );
    // *     returns 1: 1
    // *     example 2: strcmp( 'owald', 'waldo' );
    // *     returns 2: -1
    return ((str1 == str2) ? 0 : ((str1 > str2) ? 1 : -1));
}

function strip_tags (input, allowed) {
    // Strips HTML and PHP tags from a string
    //
    // version: 1107.2516
    // discuss at: http://phpjs.org/functions/strip_tags
    // +   original by: Kevin van Zonneveld (http://kevin.vanzonneveld.net)
    // +   improved by: Luke Godfrey
    // +      input by: Pul
    // +   bugfixed by: Kevin van Zonneveld (http://kevin.vanzonneveld.net)
    // +   bugfixed by: Onno Marsman
    // +      input by: Alex
    // +   bugfixed by: Kevin van Zonneveld (http://kevin.vanzonneveld.net)
    // +      input by: Marc Palau
    // +   improved by: Kevin van Zonneveld (http://kevin.vanzonneveld.net)
    // +      input by: Brett Zamir (http://brett-zamir.me)
    // +   bugfixed by: Kevin van Zonneveld (http://kevin.vanzonneveld.net)
    // +   bugfixed by: Eric Nagel
    // +      input by: Bobby Drake
    // +   bugfixed by: Kevin van Zonneveld (http://kevin.vanzonneveld.net)
    // +   bugfixed by: Tomasz Wesolowski
    // +      input by: Evertjan Garretsen
    // +    revised by: Rafał Kukawski (http://blog.kukawski.pl/)
    // *     example 1: strip_tags('<p>Kevin</p> <b>van</b> <i>Zonneveld</i>', '<i><b>');
    // *     returns 1: 'Kevin <b>van</b> <i>Zonneveld</i>'
    // *     example 2: strip_tags('<p>Kevin <img src="someimage.png" onmouseover="someFunction()">van <i>Zonneveld</i></p>', '<p>');
    // *     returns 2: '<p>Kevin van Zonneveld</p>'
    // *     example 3: strip_tags("<a href='http://kevin.vanzonneveld.net'>Kevin van Zonneveld</a>", "<a>");
    // *     returns 3: '<a href='http://kevin.vanzonneveld.net'>Kevin van Zonneveld</a>'
    // *     example 4: strip_tags('1 < 5 5 > 1');
    // *     returns 4: '1 < 5 5 > 1'
    // *     example 5: strip_tags('1 <br/> 1');
    // *     returns 5: '1  1'
    // *     example 6: strip_tags('1 <br/> 1', '<br>');
    // *     returns 6: '1  1'
    // *     example 7: strip_tags('1 <br/> 1', '<br><br/>');
    // *     returns 7: '1 <br/> 1'
    allowed = (((allowed || "") + "").toLowerCase().match(/<[a-z][a-z0-9]*>/g) || []).join(''); // making sure the allowed arg is a string containing only tags in lowercase (<a><b><c>)
    var tags = /<\/?([a-z][a-z0-9]*)\b[^>]*>/gi,
        commentsAndPhpTags = /<!--[\s\S]*?-->|<\?(?:php)?[\s\S]*?\?>/gi;
    return input.replace(commentsAndPhpTags, '').replace(tags, function ($0, $1) {
        return allowed.indexOf('<' + $1.toLowerCase() + '>') > -1 ? $0 : '';
    });
}

function stripslashes (str) {
    // +   original by: Kevin van Zonneveld (http://kevin.vanzonneveld.net)
    // +   improved by: Ates Goral (http://magnetiq.com)
    // +      fixed by: Mick@el
    // +   improved by: marrtins
    // +   bugfixed by: Onno Marsman
    // +   improved by: rezna
    // +   input by: Rick Waldron
    // +   reimplemented by: Brett Zamir (http://brett-zamir.me)
    // +   input by: Brant Messenger (http://www.brantmessenger.com/)
    // +   bugfixed by: Brett Zamir (http://brett-zamir.me)
    // *     example 1: stripslashes('Kevin\'s code');
    // *     returns 1: "Kevin's code"
    // *     example 2: stripslashes('Kevin\\\'s code');
    // *     returns 2: "Kevin\'s code"
    return (str + '').replace(/\\(.?)/g, function (s, n1) {
        switch (n1) {
        case '\\':
            return '\\';
        case '0':
            return '\u0000';
        case '':
            return '';
        default:
            return n1;
        }
    });
}

function stripos (f_haystack, f_needle, f_offset) {
    // Finds position of first occurrence of a string within another, case insensitive
    //
    // version: 1107.2516
    // discuss at: http://phpjs.org/functions/stripos
    // +     original by: Martijn Wieringa
    // +      revised by: Onno Marsman
    // *         example 1: stripos('ABC', 'a');
    // *         returns 1: 0
    var haystack = (f_haystack + '').toLowerCase();
    var needle = (f_needle + '').toLowerCase();
    var index = 0;

    if ((index = haystack.indexOf(needle, f_offset)) !== -1) {
        return index;
    }
    return false;
}

function stristr (haystack, needle, bool) {
    // Finds first occurrence of a string within another, case insensitive
    //
    // version: 1107.2516
    // discuss at: http://phpjs.org/functions/stristr
    // +   original by: Kevin van Zonneveld (http://kevin.vanzonneveld.net)
    // +   bugfxied by: Onno Marsman
    // *     example 1: stristr('Kevin van Zonneveld', 'Van');
    // *     returns 1: 'van Zonneveld'
    // *     example 2: stristr('Kevin van Zonneveld', 'VAN', true);
    // *     returns 2: 'Kevin '
    var pos = 0;

    haystack += '';
    pos = haystack.toLowerCase().indexOf((needle + '').toLowerCase());
    if (pos == -1) {
        return false;
    } else {
        if (bool) {
            return haystack.substr(0, pos);
        } else {
            return haystack.slice(pos);
        }
    }
}

function strrev (string) {
    // Reverse a string
    //
    // version: 1107.2516
    // discuss at: http://phpjs.org/functions/strrev
    // +   original by: Kevin van Zonneveld (http://kevin.vanzonneveld.net)
    // +   bugfixed by: Onno Marsman
    // +   reimplemented by: Brett Zamir (http://brett-zamir.me)
    // *     example 1: strrev('Kevin van Zonneveld');
    // *     returns 1: 'dlevennoZ nav niveK'
    // *     example 2: strrev('a\u0301haB') === 'Baha\u0301'; // combining
    // *     returns 2: true
    // *     example 3: strrev('A\uD87E\uDC04Z') === 'Z\uD87E\uDC04A'; // surrogates
    // *     returns 2: true
    string = string + '';

    // Performance will be enhanced with the next two lines of code commented
    //      out if you don't care about combining characters
    // Keep Unicode combining characters together with the character preceding
    //      them and which they are modifying (as in PHP 6)
    // See http://unicode.org/reports/tr44/#Property_Table (Me+Mn)
    // We also add the low surrogate range at the beginning here so it will be
    //      maintained with its preceding high surrogate
    var grapheme_extend = /(.)([\uDC00-\uDFFF\u0300-\u036F\u0483-\u0489\u0591-\u05BD\u05BF\u05C1\u05C2\u05C4\u05C5\u05C7\u0610-\u061A\u064B-\u065E\u0670\u06D6-\u06DC\u06DE-\u06E4\u06E7\u06E8\u06EA-\u06ED\u0711\u0730-\u074A\u07A6-\u07B0\u07EB-\u07F3\u0901-\u0903\u093C\u093E-\u094D\u0951-\u0954\u0962\u0963\u0981-\u0983\u09BC\u09BE-\u09C4\u09C7\u09C8\u09CB-\u09CD\u09D7\u09E2\u09E3\u0A01-\u0A03\u0A3C\u0A3E-\u0A42\u0A47\u0A48\u0A4B-\u0A4D\u0A51\u0A70\u0A71\u0A75\u0A81-\u0A83\u0ABC\u0ABE-\u0AC5\u0AC7-\u0AC9\u0ACB-\u0ACD\u0AE2\u0AE3\u0B01-\u0B03\u0B3C\u0B3E-\u0B44\u0B47\u0B48\u0B4B-\u0B4D\u0B56\u0B57\u0B62\u0B63\u0B82\u0BBE-\u0BC2\u0BC6-\u0BC8\u0BCA-\u0BCD\u0BD7\u0C01-\u0C03\u0C3E-\u0C44\u0C46-\u0C48\u0C4A-\u0C4D\u0C55\u0C56\u0C62\u0C63\u0C82\u0C83\u0CBC\u0CBE-\u0CC4\u0CC6-\u0CC8\u0CCA-\u0CCD\u0CD5\u0CD6\u0CE2\u0CE3\u0D02\u0D03\u0D3E-\u0D44\u0D46-\u0D48\u0D4A-\u0D4D\u0D57\u0D62\u0D63\u0D82\u0D83\u0DCA\u0DCF-\u0DD4\u0DD6\u0DD8-\u0DDF\u0DF2\u0DF3\u0E31\u0E34-\u0E3A\u0E47-\u0E4E\u0EB1\u0EB4-\u0EB9\u0EBB\u0EBC\u0EC8-\u0ECD\u0F18\u0F19\u0F35\u0F37\u0F39\u0F3E\u0F3F\u0F71-\u0F84\u0F86\u0F87\u0F90-\u0F97\u0F99-\u0FBC\u0FC6\u102B-\u103E\u1056-\u1059\u105E-\u1060\u1062-\u1064\u1067-\u106D\u1071-\u1074\u1082-\u108D\u108F\u135F\u1712-\u1714\u1732-\u1734\u1752\u1753\u1772\u1773\u17B6-\u17D3\u17DD\u180B-\u180D\u18A9\u1920-\u192B\u1930-\u193B\u19B0-\u19C0\u19C8\u19C9\u1A17-\u1A1B\u1B00-\u1B04\u1B34-\u1B44\u1B6B-\u1B73\u1B80-\u1B82\u1BA1-\u1BAA\u1C24-\u1C37\u1DC0-\u1DE6\u1DFE\u1DFF\u20D0-\u20F0\u2DE0-\u2DFF\u302A-\u302F\u3099\u309A\uA66F-\uA672\uA67C\uA67D\uA802\uA806\uA80B\uA823-\uA827\uA880\uA881\uA8B4-\uA8C4\uA926-\uA92D\uA947-\uA953\uAA29-\uAA36\uAA43\uAA4C\uAA4D\uFB1E\uFE00-\uFE0F\uFE20-\uFE26]+)/g;
    string = string.replace(grapheme_extend, '$2$1'); // Temporarily reverse
    return string.split('').reverse().join('');
}

function strstr (haystack, needle, bool) {
    // Finds first occurrence of a string within another
    //
    // version: 1107.2516
    // discuss at: http://phpjs.org/functions/strstr
    // +   original by: Kevin van Zonneveld (http://kevin.vanzonneveld.net)
    // +   bugfixed by: Onno Marsman
    // +   improved by: Kevin van Zonneveld (http://kevin.vanzonneveld.net)
    // *     example 1: strstr('Kevin van Zonneveld', 'van');
    // *     returns 1: 'van Zonneveld'
    // *     example 2: strstr('Kevin van Zonneveld', 'van', true);
    // *     returns 2: 'Kevin '
    // *     example 3: strstr('name@example.com', '@');
    // *     returns 3: '@example.com'
    // *     example 4: strstr('name@example.com', '@', true);
    // *     returns 4: 'name'
    var pos = 0;

    haystack += '';
    pos = haystack.indexOf(needle);
    if (pos == -1) {
        return false;
    } else {
        if (bool) {
            return haystack.substr(0, pos);
        } else {
            return haystack.slice(pos);
        }
    }
}

function strtotime (text, now) {
 //  discuss at: http://locutus.io/php/strtotime/
  // original by: Caio Ariede (http://caioariede.com)
  // improved by: Kevin van Zonneveld (http://kvz.io)
  // improved by: Caio Ariede (http://caioariede.com)
  // improved by: A. Matías Quezada (http://amatiasq.com)
  // improved by: preuter
  // improved by: Brett Zamir (http://brett-zamir.me)
  // improved by: Mirko Faber
  //    input by: David
  // bugfixed by: Wagner B. Soares
  // bugfixed by: Artur Tchernychev
  // bugfixed by: Stephan Bösch-Plepelits (http://github.com/plepe)
  //      note 1: Examples all have a fixed timestamp to prevent
  //      note 1: tests to fail because of variable time(zones)
  //   example 1: strtotime('+1 day', 1129633200)
  //   returns 1: 1129719600
  //   example 2: strtotime('+1 week 2 days 4 hours 2 seconds', 1129633200)
  //   returns 2: 1130425202
  //   example 3: strtotime('last month', 1129633200)
  //   returns 3: 1127041200
  //   example 4: strtotime('2009-05-04 08:30:00 GMT')
  //   returns 4: 1241425800
  //   example 5: strtotime('2009-05-04 08:30:00+00')
  //   returns 5: 1241425800
  //   example 6: strtotime('2009-05-04 08:30:00+02:00')
  //   returns 6: 1241418600
  //   example 7: strtotime('2009-05-04T08:30:00Z')
  //   returns 7: 1241425800

  var parsed
  var match
  var today
  var year
  var date
  var days
  var ranges
  var len
  var times
  var regex
  var i
  var fail = false

  if (!text) {
    return fail
  }

  // Unecessary spaces
  text = text.replace(/^\s+|\s+$/g, '')
    .replace(/\s{2,}/g, ' ')
    .replace(/[\t\r\n]/g, '')
    .toLowerCase()

  // in contrast to php, js Date.parse function interprets:
  // dates given as yyyy-mm-dd as in timezone: UTC,
  // dates with "." or "-" as MDY instead of DMY
  // dates with two-digit years differently
  // etc...etc...
  // ...therefore we manually parse lots of common date formats
  var pattern = new RegExp([
    '^(\\d{1,4})',
    '([\\-\\.\\/:])',
    '(\\d{1,2})',
    '([\\-\\.\\/:])',
    '(\\d{1,4})',
    '(?:\\s(\\d{1,2}):(\\d{2})?:?(\\d{2})?)?',
    '(?:\\s([A-Z]+)?)?$'
  ].join(''))
  match = text.match(pattern)

  if (match && match[2] === match[4]) {
    if (match[1] > 1901) {
      switch (match[2]) {
        case '-':
          // YYYY-M-D
          if (match[3] > 12 || match[5] > 31) {
            return fail
          }

          return new Date(match[1], parseInt(match[3], 10) - 1, match[5],
          match[6] || 0, match[7] || 0, match[8] || 0, match[9] || 0) / 1000
        case '.':
          // YYYY.M.D is not parsed by strtotime()
          return fail
        case '/':
          // YYYY/M/D
          if (match[3] > 12 || match[5] > 31) {
            return fail
          }

          return new Date(match[1], parseInt(match[3], 10) - 1, match[5],
          match[6] || 0, match[7] || 0, match[8] || 0, match[9] || 0) / 1000
      }
    } else if (match[5] > 1901) {
      switch (match[2]) {
        case '-':
          // D-M-YYYY
          if (match[3] > 12 || match[1] > 31) {
            return fail
          }

          return new Date(match[5], parseInt(match[3], 10) - 1, match[1],
          match[6] || 0, match[7] || 0, match[8] || 0, match[9] || 0) / 1000
        case '.':
          // D.M.YYYY
          if (match[3] > 12 || match[1] > 31) {
            return fail
          }

          return new Date(match[5], parseInt(match[3], 10) - 1, match[1],
          match[6] || 0, match[7] || 0, match[8] || 0, match[9] || 0) / 1000
        case '/':
          // M/D/YYYY
          if (match[1] > 12 || match[3] > 31) {
            return fail
          }

          return new Date(match[5], parseInt(match[1], 10) - 1, match[3],
          match[6] || 0, match[7] || 0, match[8] || 0, match[9] || 0) / 1000
      }
    } else {
      switch (match[2]) {
        case '-':
          // YY-M-D
          if (match[3] > 12 || match[5] > 31 || (match[1] < 70 && match[1] > 38)) {
            return fail
          }

          year = match[1] >= 0 && match[1] <= 38 ? +match[1] + 2000 : match[1]
          return new Date(year, parseInt(match[3], 10) - 1, match[5],
          match[6] || 0, match[7] || 0, match[8] || 0, match[9] || 0) / 1000
        case '.':
          // D.M.YY or H.MM.SS
          if (match[5] >= 70) {
            // D.M.YY
            if (match[3] > 12 || match[1] > 31) {
              return fail
            }

            return new Date(match[5], parseInt(match[3], 10) - 1, match[1],
            match[6] || 0, match[7] || 0, match[8] || 0, match[9] || 0) / 1000
          }
          if (match[5] < 60 && !match[6]) {
            // H.MM.SS
            if (match[1] > 23 || match[3] > 59) {
              return fail
            }

            today = new Date()
            return new Date(today.getFullYear(), today.getMonth(), today.getDate(),
            match[1] || 0, match[3] || 0, match[5] || 0, match[9] || 0) / 1000
          }

          // invalid format, cannot be parsed
          return fail
        case '/':
          // M/D/YY
          if (match[1] > 12 || match[3] > 31 || (match[5] < 70 && match[5] > 38)) {
            return fail
          }

          year = match[5] >= 0 && match[5] <= 38 ? +match[5] + 2000 : match[5]
          return new Date(year, parseInt(match[1], 10) - 1, match[3],
          match[6] || 0, match[7] || 0, match[8] || 0, match[9] || 0) / 1000
        case ':':
          // HH:MM:SS
          if (match[1] > 23 || match[3] > 59 || match[5] > 59) {
            return fail
          }

          today = new Date()
          return new Date(today.getFullYear(), today.getMonth(), today.getDate(),
          match[1] || 0, match[3] || 0, match[5] || 0) / 1000
      }
    }
  }

  // other formats and "now" should be parsed by Date.parse()
  if (text === 'now') {
    return now === null || isNaN(now)
      ? new Date().getTime() / 1000 | 0
      : now | 0
  }
  if (!isNaN(parsed = Date.parse(text))) {
    return parsed / 1000 | 0
  }
  // Browsers !== Chrome have problems parsing ISO 8601 date strings, as they do
  // not accept lower case characters, space, or shortened time zones.
  // Therefore, fix these problems and try again.
  // Examples:
  //   2015-04-15 20:33:59+02
  //   2015-04-15 20:33:59z
  //   2015-04-15t20:33:59+02:00
  pattern = new RegExp([
    '^([0-9]{4}-[0-9]{2}-[0-9]{2})',
    '[ t]',
    '([0-9]{2}:[0-9]{2}:[0-9]{2}(\\.[0-9]+)?)',
    '([\\+-][0-9]{2}(:[0-9]{2})?|z)'
  ].join(''))
  match = text.match(pattern)
  if (match) {
    // @todo: time zone information
    if (match[4] === 'z') {
      match[4] = 'Z'
    } else if (match[4].match(/^([\+-][0-9]{2})$/)) {
      match[4] = match[4] + ':00'
    }

    if (!isNaN(parsed = Date.parse(match[1] + 'T' + match[2] + match[4]))) {
      return parsed / 1000 | 0
    }
  }

  date = now ? new Date(now * 1000) : new Date()
  days = {
    'sun': 0,
    'mon': 1,
    'tue': 2,
    'wed': 3,
    'thu': 4,
    'fri': 5,
    'sat': 6
  }
  ranges = {
    'yea': 'FullYear',
    'mon': 'Month',
    'day': 'Date',
    'hou': 'Hours',
    'min': 'Minutes',
    'sec': 'Seconds'
  }

  function lastNext (type, range, modifier) {
    var diff
    var day = days[range]

    if (typeof day !== 'undefined') {
      diff = day - date.getDay()

      if (diff === 0) {
        diff = 7 * modifier
      } else if (diff > 0 && type === 'last') {
        diff -= 7
      } else if (diff < 0 && type === 'next') {
        diff += 7
      }

      date.setDate(date.getDate() + diff)
    }
  }

  function process (val) {
    // @todo: Reconcile this with regex using \s, taking into account
    // browser issues with split and regexes
    var splt = val.split(' ')
    var type = splt[0]
    var range = splt[1].substring(0, 3)
    var typeIsNumber = /\d+/.test(type)
    var ago = splt[2] === 'ago'
    var num = (type === 'last' ? -1 : 1) * (ago ? -1 : 1)

    if (typeIsNumber) {
      num *= parseInt(type, 10)
    }

    if (ranges.hasOwnProperty(range) && !splt[1].match(/^mon(day|\.)?$/i)) {
      return date['set' + ranges[range]](date['get' + ranges[range]]() + num)
    }

    if (range === 'wee') {
      return date.setDate(date.getDate() + (num * 7))
    }

    if (type === 'next' || type === 'last') {
      lastNext(type, range, num)
    } else if (!typeIsNumber) {
      return false
    }

    return true
  }

  times = '(years?|months?|weeks?|days?|hours?|minutes?|min|seconds?|sec' +
    '|sunday|sun\\.?|monday|mon\\.?|tuesday|tue\\.?|wednesday|wed\\.?' +
    '|thursday|thu\\.?|friday|fri\\.?|saturday|sat\\.?)'
  regex = '([+-]?\\d+\\s' + times + '|' + '(last|next)\\s' + times + ')(\\sago)?'

  match = text.match(new RegExp(regex, 'gi'))
  if (!match) {
    return fail
  }

  for (i = 0, len = match.length; i < len; i++) {
    if (!process(match[i])) {
      return fail
    }
  }

  return (date.getTime() / 1000)
}

function substr (str, start, len) {
    // Returns part of a string
    //
    // version: 909.322
    // discuss at: http://phpjs.org/functions/substr
    // +     original by: Martijn Wieringa
    // +     bugfixed by: T.Wild
    // +      tweaked by: Onno Marsman
    // +      revised by: Theriault
    // +      improved by: Brett Zamir (http://brett-zamir.me)
    // %    note 1: Handles rare Unicode characters if 'unicode.semantics' ini (PHP6) is set to 'on'
    // *       example 1: substr('abcdef', 0, -1);
    // *       returns 1: 'abcde'
    // *       example 2: substr(2, 0, -6);
    // *       returns 2: false
    // *       example 3: ini_set('unicode.semantics',  'on');
    // *       example 3: substr('a\uD801\uDC00', 0, -1);
    // *       returns 3: 'a'
    // *       example 4: ini_set('unicode.semantics',  'on');
    // *       example 4: substr('a\uD801\uDC00', 0, 2);
    // *       returns 4: 'a\uD801\uDC00'
    // *       example 5: ini_set('unicode.semantics',  'on');
    // *       example 5: substr('a\uD801\uDC00', -1, 1);
    // *       returns 5: '\uD801\uDC00'
    // *       example 6: ini_set('unicode.semantics',  'on');
    // *       example 6: substr('a\uD801\uDC00z\uD801\uDC00', -3, 2);
    // *       returns 6: '\uD801\uDC00z'
    // *       example 7: ini_set('unicode.semantics',  'on');
    // *       example 7: substr('a\uD801\uDC00z\uD801\uDC00', -3, -1)
    // *       returns 7: '\uD801\uDC00z'
    // Add: (?) Use unicode.runtime_encoding (e.g., with string wrapped in "binary" or "Binary" class) to
    // allow access of binary (see file_get_contents()) by: charCodeAt(x) & 0xFF (see https://developer.mozilla.org/En/Using_XMLHttpRequest ) or require conversion first?
    var i = 0,
        allBMP = true,
        es = 0,
        el = 0,
        se = 0,
        ret = '';
    str += '';
    var end = str.length;

    // BEGIN REDUNDANT
    this.php_js = this.php_js || {};
    this.php_js.ini = this.php_js.ini || {};
    // END REDUNDANT
    switch ((this.php_js.ini['unicode.semantics'] && this.php_js.ini['unicode.semantics'].local_value.toLowerCase())) {
    case 'on':
        // Full-blown Unicode including non-Basic-Multilingual-Plane characters
        // strlen()
        for (i = 0; i < str.length; i++) {
            if (/[\uD800-\uDBFF]/.test(str.charAt(i)) && /[\uDC00-\uDFFF]/.test(str.charAt(i + 1))) {
                allBMP = false;
                break;
            }
        }

        if (!allBMP) {
            if (start < 0) {
                for (i = end - 1, es = (start += end); i >= es; i--) {
                    if (/[\uDC00-\uDFFF]/.test(str.charAt(i)) && /[\uD800-\uDBFF]/.test(str.charAt(i - 1))) {
                        start--;
                        es--;
                    }
                }
            } else {
                var surrogatePairs = /[\uD800-\uDBFF][\uDC00-\uDFFF]/g;
                while ((surrogatePairs.exec(str)) != null) {
                    var li = surrogatePairs.lastIndex;
                    if (li - 2 < start) {
                        start++;
                    } else {
                        break;
                    }
                }
            }

            if (start >= end || start < 0) {
                return false;
            }
            if (len < 0) {
                for (i = end - 1, el = (end += len); i >= el; i--) {
                    if (/[\uDC00-\uDFFF]/.test(str.charAt(i)) && /[\uD800-\uDBFF]/.test(str.charAt(i - 1))) {
                        end--;
                        el--;
                    }
                }
                if (start > end) {
                    return false;
                }
                return str.slice(start, end);
            } else {
                se = start + len;
                for (i = start; i < se; i++) {
                    ret += str.charAt(i);
                    if (/[\uD800-\uDBFF]/.test(str.charAt(i)) && /[\uDC00-\uDFFF]/.test(str.charAt(i + 1))) {
                        se++; // Go one further, since one of the "characters" is part of a surrogate pair
                    }
                }
                return ret;
            }
            break;
        }
        // Fall-through
    case 'off':
        // assumes there are no non-BMP characters;
        //    if there may be such characters, then it is best to turn it on (critical in true XHTML/XML)
    default:
        if (start < 0) {
            start += end;
        }
        end = typeof len === 'undefined' ? end : (len < 0 ? len + end : len + start);
        // PHP returns false if start does not fall within the string.
        // PHP returns false if the calculated end comes before the calculated start.
        // PHP returns an empty string if start and end are the same.
        // Otherwise, PHP returns the portion of the string from start to end.
        return start >= str.length || start < 0 || start > end ? !1 : str.slice(start, end);
    }
    return undefined; // Please Netbeans
}

function trim (str, charlist) {
// Strips whitespace from the beginning and end of a string
//
// version: 1107.2516
// discuss at: http://phpjs.org/functions/trim
// +   original by: Kevin van Zonneveld (http://kevin.vanzonneveld.net)
// +   improved by: mdsjack (http://www.mdsjack.bo.it)
// +   improved by: Alexander Ermolaev (http://snippets.dzone.com/user/AlexanderErmolaev)
// +      input by: Erkekjetter
// +   improved by: Kevin van Zonneveld (http://kevin.vanzonneveld.net)
// +      input by: DxGx
// +   improved by: Steven Levithan (http://blog.stevenlevithan.com)
// +    tweaked by: Jack
// +   bugfixed by: Onno Marsman
// *     example 1: trim('    Kevin van Zonneveld    ');
// *     returns 1: 'Kevin van Zonneveld'
// *     example 2: trim('Hello World', 'Hdle');
// *     returns 2: 'o Wor'
// *     example 3: trim(16, 1);
// *     returns 3: 6
var whitespace, l = 0,
i = 0;
str += '';

if (!charlist) {
// default list
whitespace = " \n\r\t\f\x0b\xa0\u2000\u2001\u2002\u2003\u2004\u2005\u2006\u2007\u2008\u2009\u200a\u200b\u2028\u2029\u3000";
} else {
// preg_quote custom list
charlist += '';
whitespace = charlist.replace(/([\[\]\(\)\.\?\/\*\{\}\+\$\^\:])/g, '$1');
}

l = str.length;
for (i = 0; i < l; i++) {
if (whitespace.indexOf(str.charAt(i)) === -1) {
str = str.substring(i);
break;
}
}

l = str.length;
for (i = l - 1; i >= 0; i--) {
if (whitespace.indexOf(str.charAt(i)) === -1) {
str = str.substring(0, i + 1);
break;
}
}

return whitespace.indexOf(str.charAt(0)) === -1 ? str : '';
}

function ucwords (str) {
    // Uppercase the first character of every word in a string
    //
    // version: 1107.2516
    // discuss at: http://phpjs.org/functions/ucwords
    // +   original by: Jonas Raoni Soares Silva (http://www.jsfromhell.com)
    // +   improved by: Waldo Malqui Silva
    // +   bugfixed by: Onno Marsman
    // +   improved by: Robin
    // +      input by: James (http://www.james-bell.co.uk/)
    // +   improved by: Kevin van Zonneveld (http://kevin.vanzonneveld.net)
    // *     example 1: ucwords('kevin van  zonneveld');
    // *     returns 1: 'Kevin Van  Zonneveld'
    // *     example 2: ucwords('HELLO WORLD');
    // *     returns 2: 'HELLO WORLD'
    return (str + '').replace(/^([a-z])|\s+([a-z])/g, function ($1) {
        return $1.toUpperCase();
    });
}

function checkdate (m, d, y) {
    // Returns true(1) if it is a valid date in gregorian calendar
    //
    // version: 1107.2516
    // discuss at: http://phpjs.org/functions/checkdate
    // +   original by: Kevin van Zonneveld (http://kevin.vanzonneveld.net)
    // +   improved by: Pyerre
    // +   improved by: Theriault
    // *     example 1: checkdate(12, 31, 2000);
    // *     returns 1: true
    // *     example 2: checkdate(2, 29, 2001);
    // *     returns 2: false
    // *     example 3: checkdate(3, 31, 2008);
    // *     returns 3: true
    // *     example 4: checkdate(1, 390, 2000);
    // *     returns 4: false
    return m > 0 && m < 13 && y > 0 && y < 32768 && d > 0 && d <= (new Date(y, m, 0)).getDate();
}

function date (format, timestamp) {
    // http://kevin.vanzonneveld.net
    // +   original by: Carlos R. L. Rodrigues (http://www.jsfromhell.com)
    // +      parts by: Peter-Paul Koch (http://www.quirksmode.org/js/beat.html)
    // +   improved by: Kevin van Zonneveld (http://kevin.vanzonneveld.net)
    // +   improved by: MeEtc (http://yass.meetcweb.com)
    // +   improved by: Brad Touesnard
    // +   improved by: Tim Wiel
    // +   improved by: Bryan Elliott
    //
    // +   improved by: Brett Zamir (http://brett-zamir.me)
    // +   improved by: David Randall
    // +      input by: Brett Zamir (http://brett-zamir.me)
    // +   bugfixed by: Kevin van Zonneveld (http://kevin.vanzonneveld.net)
    // +   improved by: Brett Zamir (http://brett-zamir.me)
    // +   improved by: Brett Zamir (http://brett-zamir.me)
    // +   improved by: Theriault
    // +  derived from: gettimeofday
    // +      input by: majak
    // +   bugfixed by: majak
    // +   bugfixed by: Kevin van Zonneveld (http://kevin.vanzonneveld.net)
    // +      input by: Alex
    // +   bugfixed by: Brett Zamir (http://brett-zamir.me)
    // +   improved by: Theriault
    // +   improved by: Brett Zamir (http://brett-zamir.me)
    // +   improved by: Theriault
    // +   improved by: Thomas Beaucourt (http://www.webapp.fr)
    // +   improved by: JT
    // +   improved by: Theriault
    // +   improved by: Rafał Kukawski (http://blog.kukawski.pl)
    // +      input by: Martin
    // +      input by: Alex Wilson
    // %        note 1: Uses global: php_js to store the default timezone
    // %        note 2: Although the function potentially allows timezone info (see notes), it currently does not set
    // %        note 2: per a timezone specified by date_default_timezone_set(). Implementers might use
    // %        note 2: this.php_js.currentTimezoneOffset and this.php_js.currentTimezoneDST set by that function
    // %        note 2: in order to adjust the dates in this function (or our other date functions!) accordingly
    // *     example 1: date('H:m:s \\m \\i\\s \\m\\o\\n\\t\\h', 1062402400);
    // *     returns 1: '09:09:40 m is month'
    // *     example 2: date('F j, Y, g:i a', 1062462400);
    // *     returns 2: 'September 2, 2003, 2:26 am'
    // *     example 3: date('Y W o', 1062462400);
    // *     returns 3: '2003 36 2003'
    // *     example 4: x = date('Y m d', (new Date()).getTime()/1000);
    // *     example 4: (x+'').length == 10 // 2009 01 09
    // *     returns 4: true
    // *     example 5: date('W', 1104534000);
    // *     returns 5: '53'
    // *     example 6: date('B t', 1104534000);
    // *     returns 6: '999 31'
    // *     example 7: date('W U', 1293750000.82); // 2010-12-31
    // *     returns 7: '52 1293750000'
    // *     example 8: date('W', 1293836400); // 2011-01-01
    // *     returns 8: '52'
    // *     example 9: date('W Y-m-d', 1293974054); // 2011-01-02
    // *     returns 9: '52 2011-01-02'
    var that = this,
        jsdate, f, formatChr = /\\?([a-z])/gi,
        formatChrCb,
        // Keep this here (works, but for code commented-out
        // below for file size reasons)
        //, tal= [],
        _pad = function (n, c) {
            if ((n = n + '').length < c) {
                return new Array((++c) - n.length).join('0') + n;
            }
            return n;
        },
        txt_words = ["Sun", "Mon", "Tues", "Wednes", "Thurs", "Fri", "Satur", "January", "February", "March", "April", "May", "June", "July", "August", "September", "October", "November", "December"];
    formatChrCb = function (t, s) {
        return f[t] ? f[t]() : s;
    };
    f = {
        // Day
        d: function () { // Day of month w/leading 0; 01..31
            return _pad(f.j(), 2);
        },
        D: function () { // Shorthand day name; Mon...Sun
            return f.l().slice(0, 3);
        },
        j: function () { // Day of month; 1..31
            return jsdate.getDate();
        },
        l: function () { // Full day name; Monday...Sunday
            return txt_words[f.w()] + 'day';
        },
        N: function () { // ISO-8601 day of week; 1[Mon]..7[Sun]
            return f.w() || 7;
        },
        S: function () { // Ordinal suffix for day of month; st, nd, rd, th
            var j = f.j();
            return j > 4 || j < 21 ? 'th' : {1: 'st', 2: 'nd', 3: 'rd'}[j % 10] || 'th';
        },
        w: function () { // Day of week; 0[Sun]..6[Sat]
            return jsdate.getDay();
        },
        z: function () { // Day of year; 0..365
            var a = new Date(f.Y(), f.n() - 1, f.j()),
                b = new Date(f.Y(), 0, 1);
            return Math.round((a - b) / 864e5) + 1;
        },

        // Week
        W: function () { // ISO-8601 week number
            var a = new Date(f.Y(), f.n() - 1, f.j() - f.N() + 3),
                b = new Date(a.getFullYear(), 0, 4);
            return _pad(1 + Math.round((a - b) / 864e5 / 7), 2);
        },

        // Month
        F: function () { // Full month name; January...December
            return txt_words[6 + f.n()];
        },
        m: function () { // Month w/leading 0; 01...12
            return _pad(f.n(), 2);
        },
        M: function () { // Shorthand month name; Jan...Dec
            return f.F().slice(0, 3);
        },
        n: function () { // Month; 1...12
            return jsdate.getMonth() + 1;
        },
        t: function () { // Days in month; 28...31
            return (new Date(f.Y(), f.n(), 0)).getDate();
        },

        // Year
        L: function () { // Is leap year?; 0 or 1
            return new Date(f.Y(), 1, 29).getMonth() === 1 | 0;
        },
        o: function () { // ISO-8601 year
            var n = f.n(),
                W = f.W(),
                Y = f.Y();
            return Y + (n === 12 && W < 9 ? -1 : n === 1 && W > 9);
        },
        Y: function () { // Full year; e.g. 1980...2010
            return jsdate.getFullYear();
        },
        y: function () { // Last two digits of year; 00...99
            return (f.Y() + "").slice(-2);
        },

        // Time
        a: function () { // am or pm
            return jsdate.getHours() > 11 ? "pm" : "am";
        },
        A: function () { // AM or PM
            return f.a().toUpperCase();
        },
        B: function () { // Swatch Internet time; 000..999
            var H = jsdate.getUTCHours() * 36e2,
                // Hours
                i = jsdate.getUTCMinutes() * 60,
                // Minutes
                s = jsdate.getUTCSeconds(); // Seconds
            return _pad(Math.floor((H + i + s + 36e2) / 86.4) % 1e3, 3);
        },
        g: function () { // 12-Hours; 1..12
            return f.G() % 12 || 12;
        },
        G: function () { // 24-Hours; 0..23
            return jsdate.getHours();
        },
        h: function () { // 12-Hours w/leading 0; 01..12
            return _pad(f.g(), 2);
        },
        H: function () { // 24-Hours w/leading 0; 00..23
            return _pad(f.G(), 2);
        },
        i: function () { // Minutes w/leading 0; 00..59
            return _pad(jsdate.getMinutes(), 2);
        },
        s: function () { // Seconds w/leading 0; 00..59
            return _pad(jsdate.getSeconds(), 2);
        },
        u: function () { // Microseconds; 000000-999000
            return _pad(jsdate.getMilliseconds() * 1000, 6);
        },

        // Timezone
        e: function () { // Timezone identifier; e.g. Atlantic/Azores, ...
            // The following works, but requires inclusion of the very large
            // timezone_abbreviations_list() function.
/*              return this.date_default_timezone_get();
*/
            throw 'Not supported (see source code of date() for timezone on how to add support)';
        },
        I: function () { // DST observed?; 0 or 1
            // Compares Jan 1 minus Jan 1 UTC to Jul 1 minus Jul 1 UTC.
            // If they are not equal, then DST is observed.
            var a = new Date(f.Y(), 0),
                // Jan 1
                c = Date.UTC(f.Y(), 0),
                // Jan 1 UTC
                b = new Date(f.Y(), 6),
                // Jul 1
                d = Date.UTC(f.Y(), 6); // Jul 1 UTC
            return 0 + ((a - c) !== (b - d));
        },
        O: function () { // Difference to GMT in hour format; e.g. +0200
            var a = jsdate.getTimezoneOffset();
            return (a > 0 ? "-" : "+") + _pad(Math.abs(a / 60 * 100), 4);
        },
        P: function () { // Difference to GMT w/colon; e.g. +02:00
            var O = f.O();
            return (O.substr(0, 3) + ":" + O.substr(3, 2));
        },
        T: function () { // Timezone abbreviation; e.g. EST, MDT, ...
            // The following works, but requires inclusion of the very
            // large timezone_abbreviations_list() function.
/*              var abbr = '', i = 0, os = 0, default = 0;
            if (!tal.length) {
                tal = that.timezone_abbreviations_list();
            }
            if (that.php_js && that.php_js.default_timezone) {
                default = that.php_js.default_timezone;
                for (abbr in tal) {
                    for (i=0; i < tal[abbr].length; i++) {
                        if (tal[abbr][i].timezone_id === default) {
                            return abbr.toUpperCase();
                        }
                    }
                }
            }
            for (abbr in tal) {
                for (i = 0; i < tal[abbr].length; i++) {
                    os = -jsdate.getTimezoneOffset() * 60;
                    if (tal[abbr][i].offset === os) {
                        return abbr.toUpperCase();
                    }
                }
            }
*/
            return 'UTC';
        },
        Z: function () { // Timezone offset in seconds (-43200...50400)
            return -jsdate.getTimezoneOffset() * 60;
        },

        // Full Date/Time
        c: function () { // ISO-8601 date.
            return 'Y-m-d\\Th:i:sP'.replace(formatChr, formatChrCb);
        },
        r: function () { // RFC 2822
            return 'D, d M Y H:i:s O'.replace(formatChr, formatChrCb);
        },
        U: function () { // Seconds since UNIX epoch
            return jsdate.getTime() / 1000 | 0;
        }
    };
    this.date = function (format, timestamp) {
        that = this;
        jsdate = ((typeof timestamp === 'undefined') ? new Date() : // Not provided
        (timestamp instanceof Date) ? new Date(timestamp) : // JS Date()
        new Date(timestamp * 1000) // UNIX timestamp (auto-convert to int)
        );
        return format.replace(formatChr, formatChrCb);
    };
    return this.date(format, timestamp);
}

function gmdate (format, timestamp) {
    // Format a GMT date/time
    //
    // version: 1107.2516
    // discuss at: http://phpjs.org/functions/gmdate
    // +   original by: Brett Zamir (http://brett-zamir.me)
    // +   input by: Alex
    // +   bugfixed by: Brett Zamir (http://brett-zamir.me)
    // -    depends on: date
    // *     example 1: gmdate('H:m:s \\m \\i\\s \\m\\o\\n\\t\\h', 1062402400); // Return will depend on your timezone
    // *     returns 1: '07:09:40 m is month'
    var dt = typeof timestamp === 'undefined' ? new Date() : // Not provided
                        typeof timestamp === 'object' ? new Date(timestamp) : // Javascript Date()
                        new Date(timestamp * 1000); // UNIX timestamp (auto-convert to int)
    timestamp = Date.parse(dt.toUTCString().slice(0, -4)) / 1000;
    return this.date(format, timestamp);
}

function idate (format, timestamp) {
    // Format a local time/date as integer
    //
    // version: 1107.2516
    // discuss at: http://phpjs.org/functions/idate
    // +   original by: Brett Zamir (http://brett-zamir.me)
    // +      input by: Alex
    // +   bugfixed by: Brett Zamir (http://brett-zamir.me)
    // +   improved by: Theriault
    // +  derived from: date
    // +  derived from: gettimeofday
    // *     example 1: idate('y');
    // *     returns 1: 9
    if (format === undefined) {
        throw 'idate() expects at least 1 parameter, 0 given';
    }
    if (!format.length || format.length > 1) {
        throw 'idate format is one char';
    }

    // Fix: Need to allow date_default_timezone_set() (check for this.php_js.default_timezone and use)
    var date = ((typeof timestamp === 'undefined') ? new Date() : // Not provided
    (timestamp instanceof Date) ? new Date(timestamp) : // Javascript Date()
    new Date(timestamp * 1000) // UNIX timestamp (auto-convert to int)
    ),
        a;

    switch (format) {
    case 'B':
        return Math.floor(((date.getUTCHours() * 36e2) + (date.getUTCMinutes() * 60) + date.getUTCSeconds() + 36e2) / 86.4) % 1e3;
    case 'd':
        return date.getDate();
    case 'h':
        return date.getHours() % 12 || 12;
    case 'H':
        return date.getHours();
    case 'i':
        return date.getMinutes();
    case 'I':
        // capital 'i'
        // Logic derived from getimeofday().
        // Compares Jan 1 minus Jan 1 UTC to Jul 1 minus Jul 1 UTC.
        // If they are not equal, then DST is observed.
        a = date.getFullYear();
        return 0 + (((new Date(a, 0)) - Date.UTC(a, 0)) !== ((new Date(a, 6)) - Date.UTC(a, 6)));
    case 'L':
        a = date.getFullYear();
        return (!(a & 3) && (a % 1e2 || !(a % 4e2))) ? 1 : 0;
    case 'm':
        return date.getMonth() + 1;
    case 's':
        return date.getSeconds();
    case 't':
        return (new Date(date.getFullYear(), date.getMonth() + 1, 0)).getDate();
    case 'U':
        return Math.round(date.getTime() / 1000);
    case 'w':
        return date.getDay();
    case 'W':
        a = new Date(date.getFullYear(), date.getMonth(), date.getDate() - (date.getDay() || 7) + 3);
        return 1 + Math.round((a - (new Date(a.getFullYear(), 0, 4))) / 864e5 / 7);
    case 'y':
        return parseInt((date.getFullYear() + '').slice(2), 10); // This function returns an integer, unlike date()
    case 'Y':
        return date.getFullYear();
    case 'z':
        return Math.floor((date - new Date(date.getFullYear(), 0, 1)) / 864e5);
    case 'Z':
        return -date.getTimezoneOffset() * 60;
    default:
        throw 'Unrecognized date format token';
    }
}

function mktime () {
    // Get UNIX timestamp for a date
    //
    // version: 1107.2516
    // discuss at: http://phpjs.org/functions/mktime
    // +   original by: Kevin van Zonneveld (http://kevin.vanzonneveld.net)
    // +   improved by: baris ozdil
    // +      input by: gabriel paderni
    // +   improved by: Kevin van Zonneveld (http://kevin.vanzonneveld.net)
    // +   improved by: FGFEmperor
    // +      input by: Yannoo
    // +   bugfixed by: Kevin van Zonneveld (http://kevin.vanzonneveld.net)
    // +      input by: jakes
    // +   bugfixed by: Kevin van Zonneveld (http://kevin.vanzonneveld.net)
    // +   bugfixed by: Marc Palau
    // +   improved by: Brett Zamir (http://brett-zamir.me)
    // +      input by: 3D-GRAF
    // +   bugfixed by: Brett Zamir (http://brett-zamir.me)
    // +      input by: Chris
    // +    revised by: Theriault
    // %        note 1: The return values of the following examples are
    // %        note 1: received only if your system's timezone is UTC.
    // *     example 1: mktime(14, 10, 2, 2, 1, 2008);
    // *     returns 1: 1201875002
    // *     example 2: mktime(0, 0, 0, 0, 1, 2008);
    // *     returns 2: 1196467200
    // *     example 3: make = mktime();
    // *     example 3: td = new Date();
    // *     example 3: real = Math.floor(td.getTime() / 1000);
    // *     example 3: diff = (real - make);
    // *     results 3: diff < 5
    // *     example 4: mktime(0, 0, 0, 13, 1, 1997)
    // *     returns 4: 883612800
    // *     example 5: mktime(0, 0, 0, 1, 1, 1998)
    // *     returns 5: 883612800
    // *     example 6: mktime(0, 0, 0, 1, 1, 98)
    // *     returns 6: 883612800
    // *     example 7: mktime(23, 59, 59, 13, 0, 2010)
    // *     returns 7: 1293839999
    // *     example 8: mktime(0, 0, -1, 1, 1, 1970)
    // *     returns 8: -1
    var d = new Date(),
        r = arguments,
        i = 0,
        e = ['Hours', 'Minutes', 'Seconds', 'Month', 'Date', 'FullYear'];

    for (i = 0; i < e.length; i++) {
        if (typeof r[i] === 'undefined') {
            r[i] = d['get' + e[i]]();
            r[i] += (i === 3); // +1 to fix JS months.
        } else {
            r[i] = parseInt(r[i], 10);
            if (isNaN(r[i])) {
                return false;
            }
        }
    }

    // Map years 0-69 to 2000-2069 and years 70-100 to 1970-2000.
    r[5] += (r[5] >= 0 ? (r[5] <= 69 ? 2e3 : (r[5] <= 100 ? 1900 : 0)) : 0);

    // Set year, month (-1 to fix JS months), and date.
    // !This must come before the call to setHours!
    d.setFullYear(r[5], r[3] - 1, r[4]);

    // Set hours, minutes, and seconds.
    d.setHours(r[0], r[1], r[2]);

    // Divide milliseconds by 1000 to return seconds and drop decimal.
    // Add 1 second if negative or it'll be off from PHP by 1 second.
    return (d.getTime() / 1e3 >> 0) - (d.getTime() < 0);
}

function rand (min, max) {
    // http://kevin.vanzonneveld.net
    // +   original by: Leslie Hoare
    // +   bugfixed by: Onno Marsman
    // %          note 1: See the commented out code below for a version which will work with our experimental (though probably unnecessary) srand() function)
    // *     example 1: rand(1, 1);
    // *     returns 1: 1
    var argc = arguments.length;
    if (argc === 0) {
        min = 0;
        max = 2147483647;
    } else if (argc === 1) {
        throw new Error('Warning: rand() expects exactly 2 parameters, 1 given');
    }
    return Math.floor(Math.random() * (max - min + 1)) + min;
}

function time () {
    // Return current UNIX timestamp
    //
    // version: 1107.2516
    // discuss at: http://phpjs.org/functions/time
    // +   original by: GeekFG (http://geekfg.blogspot.com)
    // +   improved by: Kevin van Zonneveld (http://kevin.vanzonneveld.net)
    // +   improved by: metjay
    // +   improved by: HKM
    // *     example 1: timeStamp = time();
    // *     results 1: timeStamp > 1000000000 && timeStamp < 2000000000
    return Math.floor(new Date().getTime() / 1000);
}

// updates the repeated headings in a dynamic table
function updateHeadings(tab, rep)
{
    tab.find('.repeat').remove();
    var header = tab.find('thead>tr');
    var trs = tab.find('tr:visible');
    trs.each(function(i, tr)
    {
        // add heading but not for the first and the last rows
        if(i != 0 && i % rep == 0 && i != trs.length-1)
        {
            header.clone().addClass('repeat').addClass('headings').insertAfter(tr);
        }
    });
}

// updates the colors in a dynamic table
function updateColors(tab)
{
    $(tab).find('tr:not(.ls-heading):visible').each(function(i, tr)
    {
        console.log($(tr));
        // fix line colors
        $(tr).removeClass('ls-odd ls-even').addClass(((i+1)%2 == 0) ? "ls-odd" : "ls-even");
    });
}<|MERGE_RESOLUTION|>--- conflicted
+++ resolved
@@ -746,11 +746,7 @@
                     value="";
                 }
                 else {
-<<<<<<< HEAD
                     value= moment(value,sdatetimePattern).format(sdatetimePattern);
-=======
-                    value= moment(value,sdatetimePattern).format('YYYY-MM-DD HH:mm');
->>>>>>> 8341e9fe
                 }
                 return value;
             }
