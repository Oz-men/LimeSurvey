/*
 * JavaScript functions in survey taking
 *
 * This file is part of LimeSurvey
 * Copyright (C) 2007-2013 The LimeSurvey Project Team
 * All rights reserved.
 * License: GNU/GPL License v2 or later, see LICENSE.php
 * LimeSurvey is free software. This version may have been modified pursuant
 * to the GNU General Public License, and as distributed it includes or
 * is derivative of works licensed under the GNU General Public License or
 * other free or open source software licenses.
 * See COPYRIGHT.php for copyright notices and details.
 */

// Some function can be launch before document ready (and seems intersting)
limesurveySubmitHandler();
needConfirmHandler();
tableCellAdapters();
activateLanguageChanger();
$(document).ready(function()
{
    doToolTipTable();
    navbuttonsJqueryUi();
    showStartPopups();
    addClassEmpty();
    noScrollOnSelect();
    doToolTipTable();

    if (typeof LEMsetTabIndexes === 'function') { LEMsetTabIndexes(); }
	if (typeof checkconditions!='undefined') checkconditions();
	if (typeof template_onload!='undefined') template_onload();
    if (typeof(focus_element) != 'undefined')
    {
        $(focus_element).focus();
    }

    // Keypad functions
    var kp = $("input.num-keypad");
    if(kp.length)
	{ 
		kp.keypad({
			showAnim: 'fadeIn', keypadOnly: false,
			onKeypress: function(key, value, inst) { 
				$(this).trigger('keyup');
			}
		});
	}
    kp = $(".text-keypad");
    if(kp.length)
    {
        var spacer = $.keypad.HALF_SPACE;
        for(var i = 0; i != 8; ++i) spacer += $.keypad.SPACE;
	    kp.keypad({
		    showAnim: 'fadeIn',
		    keypadOnly: false,
		    layout: [
                spacer + $.keypad.CLEAR + $.keypad.CLOSE, $.keypad.SPACE,
			    '!@#$%^&*()_=' + $.keypad.HALF_SPACE + $.keypad.BACK,
			    $.keypad.HALF_SPACE + '`~[]{}<>\\|/' + $.keypad.SPACE + $.keypad.SPACE + '789',
			    'qwertyuiop\'"' + $.keypad.HALF_SPACE + $.keypad.SPACE + '456',
			    $.keypad.HALF_SPACE + 'asdfghjkl;:' + $.keypad.SPACE + $.keypad.SPACE + '123',
			    $.keypad.SPACE + 'zxcvbnm,.?' + $.keypad.SPACE + $.keypad.SPACE + $.keypad.HALF_SPACE + '-0+',
			    $.keypad.SHIFT + $.keypad.SPACE_BAR + $.keypad.ENTER],
				onKeypress: function(key, value, inst) { 
					$(this).trigger('keyup');
				}
			});
    }

    // Maxlength for textareas TODO limit to not CSS3 compatible browser
    maxlengthtextarea();

});

/**
 * setJsVar : Get all global used var
 */
function setJsVar(){
    bFixNumAuto=LSvar.bFixNumAuto;
    bNumRealValue=LSvar.bNumRealValue;
    LEMradix=LSvar.sLEMradix;
    numRegex = new RegExp('[^-' + LEMradix + '0-9]','g');
    intRegex = new RegExp('[^-0-9]','g');
}
// Deactivate all other button on submit
function limesurveySubmitHandler(){
    // Return false disallow all other system
    $(document).on("click",".disabled",function(){return false});
    $(document).on("click",'.active',function(){return false;});// "[active]" don't seem to work with jquery-1.10.2

    $(document).on('click',"#limesurvey .button", function(event){
        if(!$("#limesurvey :invalid").length)
        {
            $(this).prop('active',true).addClass('active');
            $("#limesurvey .button.ui-button" ).not($(this)).button( "option", "disabled", true );
            $("#limesurvey .button").not($(this)).prop('disabled',true).addClass('disabled');
        }
    });
    if (document.all && !document.querySelector) { // IE7 or lower
        $(function() { 
            $("#defaultbtn").css('display','inline').css('width','0').css('height','0').css('padding','0').css('margin','0').css('overflow','hidden');
            $("#limesurvey [type='submit']").not("#defaultbtn").first().before($("#defaultbtn"));
        });
    }
}


// Ask confirmation on click on .needconfirm
function needConfirmHandler(){
    $(document).on('click',"[data-confirmedby]", function(event){
        text=$("label[for='"+$(this).data('confirmedby')+"']").text();
        if (confirm(text)) {
            $("#"+$(this).data('confirmedby')).prop('checked',true);
            return true;
        }
        $(".button.ui-button" ).button( "option", "disabled", false );
        $(".button").prop('disabled',false).removeClass('disabled');
        $(this).prop('active',false).removeClass('active');
        return false;
    });
}
/**
 * checkconditions : javascript function attach to some element 
 * Launch ExprMgr_process_relevance_and_tailoring with good value
 */
function checkconditions(value, name, type, evt_type)
{
    if (typeof evt_type === 'undefined')
    {
        evt_type = 'onchange';
    }
    if (type == 'radio' || type == 'select-one')
    {
        $('#java'+name).val(value);
    }
    else if (type == 'checkbox')
    {
        if ($('#answer'+name).is(':checked'))
        {
            $('#java'+name).val('Y');
        } else
        {
            $('#java'+name).val('');
        }
    }
    else if (type == 'text' && name.match(/other$/))
    {
        $('#java'+name).val(value);
    }
    if($.isFunction(window.ExprMgr_process_relevance_and_tailoring ))
        ExprMgr_process_relevance_and_tailoring(evt_type,name,type);
}

/**
 * fixnum_checkconditions : javascript function attach to some element 
 * Update the answer of the user to be numeric and launch checkconditions
 */
function fixnum_checkconditions(value, name, type, evt_type, intonly)
{
    newval = new String(value);

    /**
     * If have to use parsed value.
     */
    if(!bNumRealValue)
    {
        if (typeof intonly !=='undefined' && intonly==1) {
            newval = newval.replace(intRegex,'');
        }
        else {
            newval = newval.replace(numRegex,'');
        }
        aNewval = newval.split(LEMradix);
        if(aNewval.length>0){
            newval=aNewval[0];
        }
        if(aNewval.length>1){
            newval=newval+"."+aNewval[1];
        }
        if (newval != '-' && newval != '.' && newval != '-.' && newval != parseFloat(newval)) {// Todo : do it in reg
            newval = '';
        }
    }

    /**
     * If have to fix numbers automatically.
     */    
    if(bFixNumAuto)
    {

        /**
         * Work on length of the number
         * Avoid numbers longer than 20 characters before the decimal separator and 10 after the decimal separator. 
         */
        var midval = newval;
        var aNewval = midval.split('.');
        var newval = '';
        
        // Treat integer part            
        if (aNewval.length > 0) {                           
            var intpart = aNewval[0];
            newval = (intpart.length > 20) ? '99999999999999999999' : intpart;
        }

        // Treat decimal part, if there is one.             
        // Trim after 10th decimal if larger than 10 decimals.
        if (aNewval.length > 1) {                
            var decpart = aNewval[1];
            if (decpart.length > 10){       
                decpart = decpart.substr(0,10);
            }
            else {
                decpart = aNewval[1];                
            }
            newval = newval + "." + decpart;
        }

        /**
         * Set display value
         */ 
        displayVal = newval;
        if (LEMradix === ',') {
            displayVal = displayVal.split('.').join(',');
        }
        if (name.match(/other$/)) {
            $('#answer'+name+'text').val(displayVal);
        }
        $('#answer'+name).val(displayVal);
    }

    /**
     * Check conditions
     */
    if (typeof evt_type === 'undefined')
    {
        evt_type = 'onchange';
    }
    checkconditions(newval, name, type, evt_type);
}

// Set jquery-ui to LS Button
function navbuttonsJqueryUi(){
    $('[dir!="rtl"] #moveprevbtn').button({
    icons: {
        primary: 'ui-icon-triangle-1-w'
    }
    });
    $('[dir="rtl"] #moveprevbtn').button({
    icons: {
        secondary: 'ui-icon-triangle-1-e'
    }
    });
    $('[dir!="rtl"] #movenextbtn').button({
    icons: {
        secondary: 'ui-icon-triangle-1-e'
    }
    });
    $('[dir="rtl"] #movenextbtn').button({
    icons: {
        primary: 'ui-icon-triangle-1-w'
    }
    });
    $(".button").button();
    // TODO trigger handler activate/deactivate to update ui-button class
}
/**
 * showStartPopups : Take all message in startPopups json array and launch an alert with text
 */
function showStartPopups(){
    if(typeof showpopup=="undefined"){showpopup=1;}
    if(typeof startPopups=="undefined"){startPopups=[];}
    if(showpopup){
        $.each(startPopups,function(key, text){
            alert($("<div/>").html(text).text());// Parse HTML because of &#039;
        });
    }
}
/**
 * Update survey just when select a new language
 */
function activateLanguageChanger(){
    $(document).on('change','select.languagechanger', function() {
        if($(this).hasClass('previewmode'))
        {
            var target=$(this).data('targeturl');
            $('<form>', {
                "html": '<input type="hidden" name="lang" value="' + $(this).find('option:selected').val() + '" />',
                "action": target
            }).appendTo(document.body).submit();
            return false;
        }
        if(!$(this).closest('form').length){// If there are no form : we can't use it, we need to create and submit. This break no-js compatibility in some page (token for example).
            if($('form#limesurvey').length==1){ // The limesurvey form exist in document, move select and button inside and click
                $("form#limesurvey [name='lang']").remove();// Remove existing lang selector
                $("<input type='hidden']>").attr('name','lang').val($(this).find('option:selected').val()).appendTo($('form#limesurvey'));
                $("#changelangbtn").appendTo($('form#limesurvey'));
                $('#changelangbtn').click();
            }else{
                if($(this).data('targeturl')){
                    var target=$(this).data('targeturl');
                }else{
                    var target=document.location.href;
                }
                $('<form>', {
                    "html": '<input type="hidden" name="lang" value="' + $(this).find('option:selected').val() + '" />',
                    "action": target,
                    "method": 'post'
                }).appendTo(document.body).append($("input[name='YII_CSRF_TOKEN']")).submit();
            }
        }else{
            $(this).closest('form').find("[name='lang']").not($(this)).remove();// Remove other lang
            $('#changelangbtn').click();
        }
    });
    $(function(){
        $(".changelang.jshide").hide();
    });
}
/**
 * Manage the index
 */
function manageIndex(){
    $("#index .jshide").hide();
    $("#index").on('click','li,.row',function(e){ 
        if(!$(e.target).is('button')){
            $(this).children("[name='move']").click();
        }
    });
    $(function() {
        $(".outerframe").addClass("withindex");
        var idx = $("#index");
        var row = $("#index .row.current");
        if(row.length)
            idx.scrollTop(row.position().top - idx.height() / 2 - row.height() / 2);
    });
}
/**
 * Put a empty class on empty answer text item (limit to answers part) 
 * @author Denis Chenu / Shnoulle
 */
function addClassEmpty()
{
	$('.answer-item input.text[value=""]').addClass('empty');
	$('.answer-item input[type=text][value=""]').addClass('empty');
	$('.answer-item textarea').each(function(index) {
	if ($(this).val() == ""){
		$(this).addClass('empty');
	}
	});
	$("body").delegate(".answer-item input.text,.text-item input[type=text],.answer-item textarea","blur focusout",function(){
	if ($(this).val() == ""){
		$(this).addClass('empty');
	}else{
		$(this).removeClass('empty');
	}
	});
}

/**
 * Disable scroll on select, put it in function to allow update in template
 * 
 */
function noScrollOnSelect()
{
    $(".question").find("select").each(function () {
        hookEvent($(this).attr('id'),'mousewheel',noScroll);
    });
}
/**
 * Adapt cell to have a click on cell do a click on input:radio or input:checkbox (if unique)
 * Using delegate the can be outside document.ready (using .on is possible but on $(document) then : less readbale
 * @author Denis Chenu / Shnoulle
 */
function tableCellAdapters()
{
//	$('table.question').delegate('tbody td input:checkbox,tbody td input:radio,tbody td label',"click", function(e) {
//		e.stopPropagation();
//	});
	$(document).on('click','table.question tbody td',function(event) {// 'table.question tbody td' or 'td.radio-item,td.checkbox-item': maybe less js here
		var eventTarget=$(event.target).prop("tagName");// Alternative us data
		var eventActivate=$(this).find("input:radio,input:checkbox");
		if(eventActivate.length==1 && (eventTarget!='INPUT' && eventTarget!='LABEL' ) )
		{
			$(eventActivate).click();
			$(eventActivate).triggerHandler("click");
			// Why not use trigger('click'); only ?
		}
	});
}

Array.prototype.push = function()
{
	var n = this.length >>> 0;
	for (var i = 0; i < arguments.length; i++)
	{
		this[n] = arguments[i];
		n = n + 1 >>> 0;
	}
	this.length = n;
	return n;
};

Array.prototype.pop = function() {
	var n = this.length >>> 0, value;
	if (n) {
		value = this[--n];
		delete this[n];
	}
	this.length = n;
	return value;
};


//defined in group.php & question.php & survey.php, but a static function
function inArray(needle, haystack)
{
	for (h in haystack)
	{
		if (haystack[h] == needle)
		{
			return true;
		}
	}
	return false;
}

//defined in group.php & survey.php, but a static function
function match_regex(testedstring,str_regexp)
{
	// Regular expression test
	if (str_regexp == '' || testedstring == '') return false;
	pattern = new RegExp(str_regexp);
	return pattern.test(testedstring)
}

function addHiddenField(theform,thename,thevalue)
{
	var myel = document.createElement('input');
	myel.type = 'hidden';
	myel.name = thename;
	theform.appendChild(myel);
	myel.value = thevalue;
}

function cancelBubbleThis(eventObject)
{
	if (!eventObject) var eventObject = window.event;
	eventObject.cancelBubble = true;
	if (eventObject && eventObject.stopPropagation) {
		eventObject.stopPropagation();
	}
}

function cancelEvent(e)
{
  e = e ? e : window.event;
  if(e.stopPropagation)
    e.stopPropagation();
  if(e.preventDefault)
    e.preventDefault();
  e.cancelBubble = true;
  e.cancel = true;
  e.returnValue = false;
  return false;
}

function hookEvent(element, eventName, callback)
{
  if(typeof(element) == "string")
    element = document.getElementById(element);
  if(element == null)
    return;
  if(element.addEventListener)
  {
    if(eventName == 'mousewheel')
      element.addEventListener('DOMMouseScroll', callback, false);
    element.addEventListener(eventName, callback, false);
  }
  else if(element.attachEvent)
    element.attachEvent("on" + eventName, callback);
}

function noScroll(e)
{
  e = e ? e : window.event;
  cancelEvent(e);
}


function getkey(e)
{
   if (window.event) return window.event.keyCode;
    else if (e) return e.which; else return null;
}

function goodchars(e, goods)
{
    var key, keychar;
    key = getkey(e);
    if (key == null) return true;

    // get character
    keychar = String.fromCharCode(key);
    keychar = keychar.toLowerCase();
    goods = goods.toLowerCase();

   // check goodkeys
    if (goods.indexOf(keychar) != -1)
        return true;

    // control keys
    if ( key==null || key==0 || key==8 || key==9  || key==27 )
      return true;

    // else return false
    return false;
}

function show_hide_group(group_id)
{
	var questionCount;

	// First let's show the group description, otherwise, all its childs would have the hidden status
	$("#group-" + group_id).show();
	// If all questions in this group are conditionnal
	// Count visible questions in this group
		questionCount=$("div#group-" + group_id).find("div[id^='question']:visible").size();

		if( questionCount == 0 )
		{
			$("#group-" + group_id).hide();
		}
}

// round function from phpjs.org
function round (value, precision, mode) {
    // http://kevin.vanzonneveld.net
    var m, f, isHalf, sgn; // helper variables
    precision |= 0; // making sure precision is integer
    m = Math.pow(10, precision);
    value *= m;
    sgn = (value > 0) | -(value < 0); // sign of the number
    isHalf = value % 1 === 0.5 * sgn;
    f = Math.floor(value);

    if (isHalf) {
        switch (mode) {
        case 'PHP_ROUND_HALF_DOWN':
            value = f + (sgn < 0); // rounds .5 toward zero
            break;
        case 'PHP_ROUND_HALF_EVEN':
            value = f + (f % 2 * sgn); // rouds .5 towards the next even integer
            break;
        case 'PHP_ROUND_HALF_ODD':
            value = f + !(f % 2); // rounds .5 towards the next odd integer
            break;
        default:
            value = f + (sgn > 0); // rounds .5 away from zero
        }
    }

    return (isHalf ? value : Math.round(value)) / m;
}

/* Maxlengt on textarea */
function maxlengthtextarea(){
    // Calling this function at document.ready : use maxlength attribute on textarea
    // Can be replaced by inline javascript
    $("textarea[maxlength]").change(function(){ // global solution
        var maxlen=$(this).attr("maxlength");
        if ($(this).val().length > maxlen) {
            $(this).val($(this).val().substring(0, maxlen));
        }
    });
    $("textarea[maxlength]").keyup(function(){ // For copy/paste (not for all browser)
        var maxlen=$(this).attr("maxlength");
        if ($(this).val().length > maxlen) {
            $(this).val($(this).val().substring(0, maxlen));
        }
    });
    $("textarea[maxlength]").keydown(function(event){ // No new key after maxlength
        var maxlen=$(this).attr("maxlength");
        var k =event.keyCode;
        if (($(this).val().length >= maxlen) &&
         !(k == null ||k==0||k==8||k==9||k==13||k==27||k==37||k==38||k==39||k==40||k==46)) {
            // Don't accept new key except NULL,Backspace,Tab,Enter,Esc,arrows,Delete
            return false;
        }
    });
}
<<<<<<< HEAD
=======
/* add a title on cell with answer */
>>>>>>> 88c14fc1
function doToolTipTable()
{
   $(document).on("mouseover"," td.answer-item",function(){
        $( this).attr('title',$(this).find("label").text());
    });
}<|MERGE_RESOLUTION|>--- conflicted
+++ resolved
@@ -19,7 +19,6 @@
 activateLanguageChanger();
 $(document).ready(function()
 {
-    doToolTipTable();
     navbuttonsJqueryUi();
     showStartPopups();
     addClassEmpty();
@@ -588,10 +587,7 @@
         }
     });
 }
-<<<<<<< HEAD
-=======
 /* add a title on cell with answer */
->>>>>>> 88c14fc1
 function doToolTipTable()
 {
    $(document).on("mouseover"," td.answer-item",function(){
