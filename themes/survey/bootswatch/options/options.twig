{#
    LimeSurvey
    Copyright (C) 2007-2017 The LimeSurvey Project Team / Louis Gac
    All rights reserved.
    License: GNU/GPL License v2 or later, see LICENSE.php
    LimeSurvey is free software. This version may have been modified pursuant
    to the GNU General Public License, and as distributed it includes or
    is derivative of works licensed under the GNU General Public License or
    other free or open source software licenses.
    See COPYRIGHT.php for copyright notices and details.

    (¯`·._.·(¯`·._.· Default survey template options ._.·´¯)·._.·´¯)

    This is the form for the option parameters of the basic default template.

#}



{#
    The default template offers the variety of the basic bootswatch styles
#}

{% set bootswatchOption = '' %}

{% set brandlogofileOptions , brandlogofileInheritFilename, brandlogofileInheritPreview = '', '', '' %}

{# For surveyspecific settings add an inherit option #}
{% if templateConfiguration.sid is not empty or templateConfiguration.gsid is not empty %}
    {% set bootswatchOption = bootswatchOption ~ '<option value="inherit">'~ gT("Inherit")  ~' ['~ gT("inherited value:") ~'</option>' %}
{% endif %}
{# List of Bootswatch styles #}
{% set bootswatchOption %}
{{bootswatchOption}}
<option value="css/variations/basic.min.css">
    Basic Bootstrap</option>
<option value="css/variations/cerulean.min.css">
    Cerulean</option>
<option value="css/variations/cosmos.min.css">
    Cosmos</option>
<option value="css/variations/cyborg.min.css">
    Cyborg</option>
<option value="css/variations/darkly.min.css">
    Darkly</option>
<option value="css/variations/flatly.min.css">
    Flatly</option>
<option value="css/variations/journal.min.css">
    Journal</option>
<option value="css/variations/lumen.min.css">
    Lumen</option>
<option value="css/variations/paper.min.css">
    Paper</option>
<option value="css/variations/readable.min.css">
    Readable</option>
<option value="css/variations/sandstone.min.css">
    Sandstone</option>
<option value="css/variations/simplex.min.css">
    Simplex</option>
<option value="css/variations/slate.min.css">
    Slate</option>
<option value="css/variations/spacelab.min.css">
    Spacelab</option>
<option value="css/variations/superhero.min.css">
    Superhero</option>
<option value="css/variations/united.min.css">
    United</option>
<option value="css/variations/yeti.min.css">
    Yeti</option>
{% endset %}


{#
    The options page
#}
<div class="container-fluid" style="position:relative">
    {# Small loading animation to give the scripts time to parse and render the correct values #}
    <div class="" style="display:none;height:100%;width:100%;position:absolute;left:0;top:0;background:rgb(255,255,255);background:rgba(235,235,235,0.8);z-index:2000;">
        <div style="position:absolute; left:49%;top:35%;" class="text-center">
            <i class="fa fa-spinner fa-pulse fa-3x fa-fw"></i>
        </div>
    </div>
    <div class="row">
        {# Begin template option form #}
        <form class='form action_update_options_string_form' action=''>

            {# If this is a surveyspecific settings page, offer the possibility to do a full inheritance of the parent template #}
            {% if templateConfiguration.sid is not empty or templateConfiguration.gsid is not empty %}
                <div class='row' id="general_inherit_active">
                    <div class='form-group row'>
                        <label for='simple_edit_options_general_inherit' class='control-label'>{{gT("Inherit everything" )}}</label>
                        <div class='col-sm-12'>
                            <div class="btn-group" data-toggle="buttons">
                                <label class="btn btn-default">
                                    <input id="general_inherit_on" name='general_inherit' type='radio' value='on' class='selector_option_general_inherit ' data-id='simple_edit_options_general_inherit'/>
                                    {{ gT("Yes" ) }}
                                </label>
                                <label class="btn btn-default">
                                    <input id="general_inherit_off" name='general_inherit' type='radio' value='off' class='selector_option_general_inherit ' data-id='simple_edit_options_general_inherit'/>
                                    {{ gT("No") }}
                                </label>
                            </div>
                        </div>
                    </div>
                </div>
                <div class="row action_hide_on_inherit">
                    <hr/>
                </div>
            {% endif %}

            {# First settings row #}
            <div class='row action_hide_on_inherit'>
<<<<<<< HEAD
                <div class='col-sm-12 col-md-3 col-lg-3'>
                    {# Ajaxmode setting #}
                    <div class='form-group row'>
                        <label for='simple_edit_options_ajaxmode' class='control-label'>{{ gT("Ajax mode") }}</label>
                        <div class='col-sm-12'>
                            <div class="btn-group" data-toggle="buttons">
                                <label class="btn btn-default">
                                    <input name='ajaxmode' type='radio' value='on' class='selector_option_radio_field ' data-id='simple_edit_options_ajaxmode'/>
                                    {{ gT("Yes" ) }}
                                </label>
                                <label class="btn btn-default">
                                    <input name='ajaxmode' type='radio' value='off' class='selector_option_radio_field ' data-id='simple_edit_options_ajaxmode'/>
                                    {{ gT("No") }}
                                </label>
                                {# If this is a root template setting, don't show the inherit button #}
                                {% if templateConfiguration.sid is not empty or templateConfiguration.gsid is not empty %}
                                    <label class="btn btn-default">
                                        <input name='ajaxmode' type='radio' value='inherit' class='selector_option_radio_field ' data-id='simple_edit_options_ajaxmode'/>
                                        {{ gT("Inherit") }} [{{ oParentOptions.ajaxmode }}]
                                    </label>
                                {% endif %}
                            </div>
                        </div>
                    </div>
                </div>
=======
>>>>>>> d26da62e

                {# Show Clear And Exit #}
                <div class='col-sm-12 col-md-4 col-lg-3'>
                    <div class='form-group row'>
                        <label for='simple_edit_options_showclearall' class='control-label'> {{ gT("Show Clear All Button") }} </label>
                        <div class='col-sm-12'>
                            <div class="btn-group" data-toggle="buttons">
                                <label class="btn btn-default">
                                    <input type='radio' name='showclearall' value='on' class='selector_option_radio_field simple_edit_options_showclearall ' data-id='showclearall'/>
                                    {{ gT("Yes") }}
                                </label>
                                <label class="btn btn-default">
                                    <input type='radio' name='showclearall' value='off' class='selector_option_radio_field simple_edit_options_showclearall ' data-id='showclearall'/>
                                    {{ gT("No") }}
                                </label>
                                {# If this is a root template setting, don't show the inherit button #}
                                {% if templateConfiguration.sid is not empty or templateConfiguration.gsid is not empty %}
                                    <label class="btn btn-default" title="{{ gT("Inherited value:") }} ">
                                        <input type='radio' name='showclearall' value='inherit' class='selector_option_radio_field simple_edit_options_showclearall ' data-id='showclearall'/>
                                        {{ gT("Inherit") }} [{{ oParentOptions.showclearall }}]
                                    </label>
                                {% endif %}
                            </div>
                        </div>
                    </div>
                </div>

                {# questionhelptextposition #}
                <div class='col-sm-12 col-md-4 col-lg-3'>
                    <div class='form-group row'>
                        <label for='simple_edit_options_questionhelptextposition' class='control-label'>{{ gT("Question help text position") }}</label>
                        <div class='col-sm-12'>
                            <div class="btn-group" data-toggle="buttons">
                                <label class="btn btn-default">
                                    <input type='radio' name='questionhelptextposition' value='top' class='selector_option_radio_field simple_edit_options_questionhelptextposition ' data-id='questionhelptextposition'/>
                                    {{ gT("Top") }}
                                </label>
                                <label class="btn btn-default">
                                    <input type='radio' name='questionhelptextposition' value='bottom' class='selector_option_radio_field simple_edit_options_questionhelptextposition ' data-id='questionhelptextposition'/>
                                    {{ gT("Bottom") }}
                                </label>
                                {# If this is a root template setting, don't show the inherit button #}
                                {% if templateConfiguration.sid is not empty or templateConfiguration.gsid is not empty %}
                                    <label class="btn btn-default">
                                        <input type='radio' name='questionhelptextposition' value='inherit' class='selector_option_radio_field simple_edit_options_questionhelptextposition ' data-id='questionhelptextposition'/>
                                        {{ gT("Inherit") }} [{{ oParentOptions.questionhelptextposition }}]
                                    </label>
                                {% endif %}
                            </div>
                        </div>
                    </div>
                </div>

                <div class='col-sm-12 col-md-4 col-lg-4'>
                    {# Show popups #}
                    <div class='form-group row'>
                        <label for='simple_edit_options_showpopups' class='control-label' {{ showpopups_disabled_qtip }}>{{ gT("Show popups") }}</label>
                        <div class='col-sm-12'>
                            <div class="btn-group" data-toggle="buttons">
                                <label class="btn btn-default control-label" {{ showpopups_disabled }}>
                                        <input type='radio' name='showpopups' value='1' {{ showpopups_disabled }} class='selector_option_radio_field simple_edit_options_showpopups ' data-id='showpopups'/>
                                        {{ gT("Popup") }}
                                    </label>
                                    <label class="btn btn-default" {{ showpopups_disabled }}>
                                        <input type='radio' name='showpopups' value='0' {{ showpopups_disabled }} class='selector_option_radio_field simple_edit_options_showpopups ' data-id='showpopups'/>
                                        {{ gT("On page") }}
                                    </label>
                                    <label class="btn btn-default" {{ showpopups_disabled }}>
                                        <input type='radio' name='showpopups' value='-1' {{ showpopups_disabled }} class='selector_option_radio_field simple_edit_options_showpopups ' data-id='showpopups'/>
                                        {{ gT("No") }}
                                    </label>
                                    {# If this is a root template setting, don't show the inherit button #}
                                    {% if templateConfiguration.sid is not empty or templateConfiguration.gsid is not empty %}
                                        <label class="btn btn-default" {{ showpopups_disabled }}>
                                            <input type='radio' name='showpopups' value='inherit' class='selector_option_radio_field simple_edit_options_showpopups ' data-id='showpopups'/>
                                        {{ gT("Inherit") }} [{{ oParentOptions.showpopups }}]
                                        </label>
                                    {% endif %}
                            </div>
                        </div>
                    </div>
                </div>

                {# Fix num auto (and real num value) #}
                <div class='col-sm-12 col-md-4 col-lg-3'>
                    <div class='form-group row'>
                        <label for='simple_edit_options_fixnumauto' class='control-label'>{{ gT("Fix automatically numeric value") }}</label>
                        <div class='col-sm-12'>
                            <div class="btn-group" data-toggle="buttons">
                                <label class="btn btn-default">
                                    {# bFixNumAuto : 1 and bNumRealValue : 0 #}
                                    <input type='radio' name='fixnumauto' value='enable' class='selector_option_radio_field simple_edit_options_fixnumauto' data-id='fixnumauto'/>
                                    {{ gT("Yes") }}
                                </label>
                                <label class="btn btn-default">
                                    {# bFixNumAuto : 0 and bNumRealValue : 0 #}
                                    <input type='radio' name='fixnumauto' value='partial' class='selector_option_radio_field simple_edit_options_fixnumauto' data-id='fixnumauto'/>
                                    {{ gT("For expression") }}
                                </label>
                                <label class="btn btn-default">
                                    {# bFixNumAuto : 0 and bNumRealValue : 1 #}
                                    <input type='radio' name='fixnumauto' value='disable' class='selector_option_radio_field simple_edit_options_fixnumauto' data-id='fixnumauto'/>
                                    {{ gT("No") }}
                                </label>
                                {% if templateConfiguration.sid is not empty or templateConfiguration.gsid is not empty %}
                                    <label class="btn btn-default">
                                        <input type='radio' name='fixnumauto' value='inherit' class='selector_option_radio_field simple_edit_options_fixnumauto' data-id='fixnumauto'/>
                                        {{ gT("Inherit") }} [{{ oParentOptions.fixnumauto == gT("No") ? gT("Default") : oParentOptions.fixnumauto }}]
                                    </label>
                                {% else %}
                                    {# Since added after theme distribution and don't want reset : use empty value for leave default #}
                                    <label class="btn btn-default">
                                        <input type='radio' name='fixnumauto' value='off' class='selector_option_radio_field simple_edit_options_fixnumauto' data-id='fixnumauto'/>
                                        {{ gT("Default") }}
                                    </label>
                                {% endif %}
                            </div>
                        </div>
                    </div>
                </div>

                {# Container #}
                <div class='col-xs-12 col-sm-6 col-md-4 col-lg-3'>
                    <div class='form-group row'>
                        <label for='simple_edit_options_container' class='control-label'> {{ gT("Survey container") }} </label>
                        <div class='col-sm-12'>
                            <div class="btn-group" data-toggle="buttons">
                                <label class="btn btn-default">
                                    <input type='radio' name='container' value='on' class='selector_option_radio_field simple_edit_options_container ' data-id='container'/>
                                    {{ gT("Yes") }}
                                </label>
                                <label class="btn btn-default">
                                    <input type='radio' name='container' value='off' class='selector_option_radio_field simple_edit_options_container ' data-id='container'/>
                                    {{ gT("No") }}
                                </label>
                                {# If this is a root template setting, don't show the inherit button #}
                                {% if templateConfiguration.sid is not empty or templateConfiguration.gsid is not empty %}
                                    <label class="btn btn-default">
                                        <input type='radio' name='container' value='inherit' class='selector_option_radio_field simple_edit_options_container ' data-id='container'/>
                                        {{ gT("Inherit") }} [{{ oParentOptions.container }}]
                                    </label>
                                {% endif %}
                            </div>
                        </div>
                    </div>
                </div>

                {# hideprivacyinfo #}
                <div class='col-xs-12 col-sm-6 col-md-4 col-lg-3'>
                    <div class='form-group row'>
                        <label for='simple_edit_options_hideprivacyinfo' class='control-label'>{{ gT("Hide privacy info") }}</label>
                        <div class='col-sm-12'>
                            <div class="btn-group" data-toggle="buttons">
                                <label class="btn btn-default">
                                    <input type='radio' name='hideprivacyinfo' value='on' class='selector_option_radio_field simple_edit_options_hideprivacyinfo ' data-id='hideprivacyinfo'/>
                                    {{ gT("Yes") }}
                                </label>
                                <label class="btn btn-default">
                                    <input type='radio' name='hideprivacyinfo' value='off' class='selector_option_radio_field simple_edit_options_hideprivacyinfo ' data-id='hideprivacyinfo'/>
                                    {{ gT("No") }}
                                </label>
                                {# If this is a root template setting, don't show the inherit button #}
                                {% if templateConfiguration.sid is not empty or templateConfiguration.gsid is not empty %}
                                    <label class="btn btn-default">
                                        <input type='radio' name='hideprivacyinfo' value='inherit' class='selector_option_radio_field simple_edit_options_hideprivacyinfo ' data-id='hideprivacyinfo'/>
                                        {{ gT("Inherit") }} [{{ oParentOptions.hideprivacyinfo }}]
                                    </label>
                                {% endif %}
                            </div>
                        </div>
                    </div>
                </div>

            </div>
            <div class='row action_hide_on_inherit'>
                <hr/>
            </div>

            <!-- Brand Logo -->
            <div class='row action_hide_on_inherit'>
                <div class='col-sm-12 col-md-3'>
                    {# Brandlogo #}
                    <div class='form-group row'>
                        <label for='simple_edit_options_brandlogo' class='control-label'>Brandlogo</label>
                        <div class='col-sm-12'>
                            <div class="btn-group" data-toggle="buttons">
                                <label class="btn btn-default">
                                    <input type='radio' name='brandlogo' value='on' class='selector_option_radio_field ' data-id='simple_edit_options_brandlogo'/>
                                    {{ gT("Yes") }}
                                </label>
                                <label class="btn btn-default">
                                    <input type='radio' name='brandlogo' value='off' class='selector_option_radio_field ' data-id='simple_edit_options_brandlogo'/>
                                    {{ gT("No") }}
                                </label>
                                {# If this is a root template setting, don't show the inherit button #}
                                {% if templateConfiguration.sid is not empty or templateConfiguration.gsid is not empty %}
                                    <label class="btn btn-default">
                                        <input type='radio' name='brandlogo' value='inherit' class='selector_option_radio_field ' data-id='simple_edit_options_brandlogo'/>
                                        {{ gT("Inherit") }} [{{ oParentOptions.brandlogo }}]
                                    </label>
                                {% endif %}
                            </div>
                        </div>
                    </div>
                </div>
                <div class='col-sm-8 col-md-6'>
                    {#  Brandlogo file selector #}
                    <div class='form-group row'>
                        <label for='simple_edit_options_brandlogofile' class='control-label'>Brandlogo file</label>
                        <div class='col-sm-12'>
                            <select class='form-control selector_option_value_field selector_radio_childfield selector_image_selector' data-parent="brandlogo" id='simple_edit_options_brandlogofile' name='brandlogofile'>
                                {% set optgroup = '' %}
                                {% for image in templateConfiguration.imageFileList %}
                                    {% if image.group != optgroup %}
                                        {% if optgroup != '' %}
                                            {% set brandlogofileOptions = brandlogofileOptions ~ '</optgroup>' %}
                                        {% endif %}
                                        {% set brandlogofileOptions = brandlogofileOptions ~ '<optgroup label="' ~ image.group ~ '">'  %}
                                        {% set optgroup = image.group %}
                                    {% endif %}
                                    {% if oParentOptions.brandlogofile == image.filepath %} 
                                        {% set brandlogofileInheritPreview = brandlogofileInheritPreview ~ image.preview %} 
                                        {% set brandlogofileInheritFilename = brandlogofileInheritFilename ~ image.filename %} 
                                    {% endif %}
                                    {% set brandlogofileOptions = brandlogofileOptions ~ '<option data-lightbox-src="' ~ image.preview ~ '" value="' ~ image.filepath ~ '">' ~ image.filename ~ '</option>' %}
                                {% endfor %}
                                {% set brandlogofileOptions = brandlogofileOptions ~ '</optgroup>' %}
                                {% if templateConfiguration.sid is not empty or templateConfiguration.gsid is not empty %}
                                    {% set brandlogofileOptions = '<option data-lightbox-src="' ~ brandlogofileInheritPreview ~ '" value="inherit">' ~ gT("Inherit")~ ' [' ~ gT("inherited value:") ~ ' ' ~ brandlogofileInheritFilename ~ ']</option>' ~ brandlogofileOptions %}
                                {% endif %}
                                {{ brandlogofileOptions }}
                            </select>
                        </div>
                    </div>
                </div>
                <div class='col-sm-4 col-md-2'>
                    <br/>
                    <button class="btn btn-default selector__open_lightbox" data-target="#simple_edit_options_brandlogofile"> {{ gT('Preview image')}}</button>
                </div>
            </div>
            <div class='row ls-space margin top-15 bottom-15 '>
                <hr/>
            </div>
            <div class='row'>
                <div class='col-sm-12'>
                    <div class='panel panel-default'>
                        <div class='panel-heading'>Bootstrap theme</div>
                        <div class='panel-body'>
                            {# Bootstrap Bootswatch theme #}
                            <div class='form-group row'>
                                <label for='simple_edit_cssframework' class='control-label'>Bootswatch theme</label>
                                <div class='col-sm-12'>
                                    <select class='form-control selector_cssframework_value_field' id='simple_edit_cssframework' name='cssframework'>
                                        {{bootswatchOption}}
                                    </select>
                                </div>
                            </div>
                        </div>
                    </div>
                </div>
            </div>

        </form>
    </div>

    <div class='row action_hide_on_inherit'>
        {# Upload an image #}
        <div class="container-fluid ls-space margin bottom-15">
            <div class="row ls-space margin bottom-15">
                <div class="col-sm-6">
                    {{ sprintf( gT("Upload an image (maximum size: %d MB):"), (templateConfiguration.maxFileSize/1024/1024) ) }}
                </div>
                <div class="col-sm-6">
                {{ C.Html.form(createUrl('/admin/themes/sa/upload'), 'post', { 'id' : 'upload_frontend', 'name' : 'upload_frontend', 'enctype' :'multipart/form-data' }) }}
                    <span id="fileselector_frontend">
                        <label class="btn btn-default col-xs-8" for="upload_image_frontend">
                            <input class="hidden" id="upload_image_frontend" name="upload_image_frontend" type="file">
                            <i class="fa fa-upload ls-space margin right-10"></i>
                            {{ gT("Upload") }}
                        </label>
                    </span>

                        <input type='hidden' name='templatename' value='{{ templateConfiguration.template_name }}' />
                        <input type='hidden' name='templateconfig' value='{{ templateConfiguration.id }}' />
                        <input type='hidden' name='action' value='templateuploadimagefile' />
                    </form>
                </div>
            </div>
            <div class="row">
                <div class="progress">
                    <div id="upload_progress_frontend" class="progress-bar" role="progressbar" aria-valuenow="0" aria-valuemin="0" aria-valuemax="100" style="width: 0%;">
                        <span class="sr-only">0%</span>
                    </div>
                </div>
            </div>
        </div>
    </div>
</div>


<div class="modal fade" tabindex="-1" role="dialog" id="lightbox-modal">
    <div class="modal-dialog modal-lg" role="document">
        <div class="modal-content">
            <div class="modal-header">
                <button type="button" class="close" data-dismiss="modal" aria-label="Close">
                    <span aria-hidden="true">&times;</span></button>
                <h4 class="modal-title selector__title"> </h4>
            </div>
            <div class="modal-body">
                <div class="container-fluid">
                    <div class="row">
                        <div class="col-xs-12">
                            <img class="selector__image img-responsive" src="" alt="title"  />
                        </div>
                    </div>
                </div>
            </div>
        </div>
    </div>
</div><|MERGE_RESOLUTION|>--- conflicted
+++ resolved
@@ -109,34 +109,6 @@
 
             {# First settings row #}
             <div class='row action_hide_on_inherit'>
-<<<<<<< HEAD
-                <div class='col-sm-12 col-md-3 col-lg-3'>
-                    {# Ajaxmode setting #}
-                    <div class='form-group row'>
-                        <label for='simple_edit_options_ajaxmode' class='control-label'>{{ gT("Ajax mode") }}</label>
-                        <div class='col-sm-12'>
-                            <div class="btn-group" data-toggle="buttons">
-                                <label class="btn btn-default">
-                                    <input name='ajaxmode' type='radio' value='on' class='selector_option_radio_field ' data-id='simple_edit_options_ajaxmode'/>
-                                    {{ gT("Yes" ) }}
-                                </label>
-                                <label class="btn btn-default">
-                                    <input name='ajaxmode' type='radio' value='off' class='selector_option_radio_field ' data-id='simple_edit_options_ajaxmode'/>
-                                    {{ gT("No") }}
-                                </label>
-                                {# If this is a root template setting, don't show the inherit button #}
-                                {% if templateConfiguration.sid is not empty or templateConfiguration.gsid is not empty %}
-                                    <label class="btn btn-default">
-                                        <input name='ajaxmode' type='radio' value='inherit' class='selector_option_radio_field ' data-id='simple_edit_options_ajaxmode'/>
-                                        {{ gT("Inherit") }} [{{ oParentOptions.ajaxmode }}]
-                                    </label>
-                                {% endif %}
-                            </div>
-                        </div>
-                    </div>
-                </div>
-=======
->>>>>>> d26da62e
 
                 {# Show Clear And Exit #}
                 <div class='col-sm-12 col-md-4 col-lg-3'>
