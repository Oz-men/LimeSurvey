--- conflicted
+++ resolved
@@ -135,7 +135,6 @@
                     </div>
                 </div>
 
-<<<<<<< HEAD
                 {# Show Clear And Exit #}
                 <div class='col-sm-12 col-md-4 col-lg-3'>
                     <div class='form-group row'>
@@ -148,41 +147,20 @@
                                 </label>
                                 <label class="btn btn-default">
                                     <input type='radio' name='showclearall' value='off' class='selector_option_radio_field simple_edit_options_showclearall ' data-id='showclearall'/>
-=======
-                {# Container #}
-                <div class='col-sm-12 col-md-2'>
-                    <div class='form-group row'>
-                        <label for='simple_edit_options_container' class='control-label'> {{ gT("Survey container") }} </label>
-                        <div class='col-sm-12'>
-                            <div class="btn-group" data-toggle="buttons">
-                                <label class="btn btn-default">
-                                    <input type='radio' name='container' value='on' class='selector_option_radio_field simple_edit_options_container ' data-id='container'/>
-                                    {{ gT("Yes") }}
-                                </label>
-                                <label class="btn btn-default">
-                                    <input type='radio' name='container' value='off' class='selector_option_radio_field simple_edit_options_container ' data-id='container'/>
->>>>>>> a873e843
-                                    {{ gT("No") }}
-                                </label>
-                                {# If this is a root template setting, don't show the inherit button #}
-                                {% if templateConfiguration.sid is not empty or templateConfiguration.gsid is not empty %}
-<<<<<<< HEAD
+                                    {{ gT("No") }}
+                                </label>
+                                {# If this is a root template setting, don't show the inherit button #}
+                                {% if templateConfiguration.sid is not empty or templateConfiguration.gsid is not empty %}
                                     <label class="btn btn-default" title="{{ gT("Inherited value:") }} ">
                                         <input type='radio' name='showclearall' value='inherit' class='selector_option_radio_field simple_edit_options_showclearall ' data-id='showclearall'/>
                                         {{ gT("Inherit") }} [{{ oParentOptions.showclearall }}]
-=======
-                                    <label class="btn btn-default">
-                                        <input type='radio' name='container' value='inherit' class='selector_option_radio_field simple_edit_options_container ' data-id='container'/>
-                                        {{ gT("Inherit") }}
->>>>>>> a873e843
-                                    </label>
-                                {% endif %}
-                            </div>
-                        </div>
-                    </div>
-                </div>
-
-<<<<<<< HEAD
+                                    </label>
+                                {% endif %}
+                            </div>
+                        </div>
+                    </div>
+                </div>
+
                 {# questionhelptextposition #}
                 <div class='col-sm-12 col-md-4 col-lg-3'>
                     <div class='form-group row'>
@@ -196,44 +174,20 @@
                                 <label class="btn btn-default">
                                     <input type='radio' name='questionhelptextposition' value='bottom' class='selector_option_radio_field simple_edit_options_questionhelptextposition ' data-id='questionhelptextposition'/>
                                     {{ gT("Bottom") }}
-=======
-                {# hideprivacyinfo #}
-                <div class='col-sm-12 col-md-2'>
-                    <div class='form-group row'>
-                        <label for='simple_edit_options_hideprivacyinfo' class='control-label'>{{ gT("Hide privacy info") }}</label>
-                        <div class='col-sm-12'>
-                            <div class="btn-group" data-toggle="buttons">
-                                <label class="btn btn-default">
-                                    <input type='radio' name='hideprivacyinfo' value='on' class='selector_option_radio_field simple_edit_options_hideprivacyinfo ' data-id='hideprivacyinfo'/>
-                                    {{ gT("Yes") }}
-                                </label>
-                                <label class="btn btn-default">
-                                    <input type='radio' name='hideprivacyinfo' value='off' class='selector_option_radio_field simple_edit_options_hideprivacyinfo ' data-id='hideprivacyinfo'/>
-                                    {{ gT("No") }}
->>>>>>> a873e843
-                                </label>
-                                {# If this is a root template setting, don't show the inherit button #}
-                                {% if templateConfiguration.sid is not empty or templateConfiguration.gsid is not empty %}
-                                    <label class="btn btn-default">
-<<<<<<< HEAD
+                                </label>
+                                {# If this is a root template setting, don't show the inherit button #}
+                                {% if templateConfiguration.sid is not empty or templateConfiguration.gsid is not empty %}
+                                    <label class="btn btn-default">
                                         <input type='radio' name='questionhelptextposition' value='inherit' class='selector_option_radio_field simple_edit_options_questionhelptextposition ' data-id='questionhelptextposition'/>
                                         {{ gT("Inherit") }} [{{ oParentOptions.questionhelptextposition }}]
-=======
-                                        <input type='radio' name='hideprivacyinfo' value='inherit' class='selector_option_radio_field simple_edit_options_hideprivacyinfo ' data-id='hideprivacyinfo'/>
-                                        {{ gT("Inherit") }}
->>>>>>> a873e843
-                                    </label>
-                                {% endif %}
-                            </div>
-                        </div>
-                    </div>
-                </div>
-
-<<<<<<< HEAD
+                                    </label>
+                                {% endif %}
+                            </div>
+                        </div>
+                    </div>
+                </div>
+
                 <div class='col-sm-12 col-md-4 col-lg-4'>
-=======
-                <div class='col-sm-12 col-md-3 col-lg-3'>
->>>>>>> a873e843
                     {# Show popups #}
                     <div class='form-group row'>
                         <label for='simple_edit_options_showpopups' class='control-label' {{ showpopups_disabled_qtip }}>{{ gT("Show popups") }}</label>
@@ -294,6 +248,58 @@
                                     <label class="btn btn-default">
                                         <input type='radio' name='fixnumauto' value='off' class='selector_option_radio_field simple_edit_options_fixnumauto' data-id='fixnumauto'/>
                                         {{ gT("Default") }}
+                                    </label>
+                                {% endif %}
+                            </div>
+                        </div>
+                    </div>
+                </div>
+
+                {# Container #}
+                <div class='col-xs-12 col-sm-6 col-md-4 col-lg-3'>
+                    <div class='form-group row'>
+                        <label for='simple_edit_options_container' class='control-label'> {{ gT("Survey container") }} </label>
+                        <div class='col-sm-12'>
+                            <div class="btn-group" data-toggle="buttons">
+                                <label class="btn btn-default">
+                                    <input type='radio' name='container' value='on' class='selector_option_radio_field simple_edit_options_container ' data-id='container'/>
+                                    {{ gT("Yes") }}
+                                </label>
+                                <label class="btn btn-default">
+                                    <input type='radio' name='container' value='off' class='selector_option_radio_field simple_edit_options_container ' data-id='container'/>
+                                    {{ gT("No") }}
+                                </label>
+                                {# If this is a root template setting, don't show the inherit button #}
+                                {% if templateConfiguration.sid is not empty or templateConfiguration.gsid is not empty %}
+                                    <label class="btn btn-default">
+                                        <input type='radio' name='container' value='inherit' class='selector_option_radio_field simple_edit_options_container ' data-id='container'/>
+                                        {{ gT("Inherit") }} [{{ oParentOptions.container }}]
+                                    </label>
+                                {% endif %}
+                            </div>
+                        </div>
+                    </div>
+                </div>
+
+                {# hideprivacyinfo #}
+                <div class='col-xs-12 col-sm-6 col-md-4 col-lg-3'>
+                    <div class='form-group row'>
+                        <label for='simple_edit_options_hideprivacyinfo' class='control-label'>{{ gT("Hide privacy info") }}</label>
+                        <div class='col-sm-12'>
+                            <div class="btn-group" data-toggle="buttons">
+                                <label class="btn btn-default">
+                                    <input type='radio' name='hideprivacyinfo' value='on' class='selector_option_radio_field simple_edit_options_hideprivacyinfo ' data-id='hideprivacyinfo'/>
+                                    {{ gT("Yes") }}
+                                </label>
+                                <label class="btn btn-default">
+                                    <input type='radio' name='hideprivacyinfo' value='off' class='selector_option_radio_field simple_edit_options_hideprivacyinfo ' data-id='hideprivacyinfo'/>
+                                    {{ gT("No") }}
+                                </label>
+                                {# If this is a root template setting, don't show the inherit button #}
+                                {% if templateConfiguration.sid is not empty or templateConfiguration.gsid is not empty %}
+                                    <label class="btn btn-default">
+                                        <input type='radio' name='hideprivacyinfo' value='inherit' class='selector_option_radio_field simple_edit_options_hideprivacyinfo ' data-id='hideprivacyinfo'/>
+                                        {{ gT("Inherit") }} [{{ oParentOptions.hideprivacyinfo }}]
                                     </label>
                                 {% endif %}
                             </div>
