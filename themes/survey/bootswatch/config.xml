<?xml version="1.0" encoding="UTF-8"?>
<!--

    (¯`·._.·(¯`·._.· Bootswatch Theme Manifest  ·._.·´¯)·._.·´¯)

    Base configuration for Vanilla Theme.
    The content of this file is imported into DB when you install the template.

-->
<config>
    <!-- Those metadata are displayed in the theme configuration page.  -->
    <metadata>
        <name>bootswatch</name>
        <title>Bootswatch Theme</title>
        <type>theme</type>
        <creationDate>08/01/2016</creationDate>
        <author>Louis-Sébastien Gac Artigas</author>
        <authorEmail>louis.gac@limesurvey.org</authorEmail>
        <authorUrl>http://www.limesurvey.org</authorUrl>
        <copyright>Copyright (C) 2005 - 2016 LimeSurvey Gmbh, Inc. All rights reserved.</copyright>
        <license>GNU General Public License version 2 or later</license>
        <version>2.0</version>
        <apiVersion>3</apiVersion>
        <description><![CDATA[<strong>LimeSurvey Bootwatch Theme</strong><br>Based on BootsWatch Themes: <a href='https://bootswatch.com/3/'>Visit BootsWatch page</a> ]]></description>
        <lastUpdate>2017-11-29 19:28:00</lastUpdate>
        <extends>vanilla</extends>
    </metadata>

    <!--
        Here the list of the css/js files to add to the template package.
        About packages in Yii: http://www.yiiframework.com/doc/api/1.1/CClientScript#packages-detail

        NOTE: The "add" tag also count as a "replace" tag.
              Eg: You can't add a file with the same name as a file in the mother theme. It will always replace it. You must use a diffrent file name.
              Eg: Vanilla manifest already has "<add>css/theme.css</add>". So here, if you use "<add>css/theme.css</add>" it will replace the vanilla css/theme.css

        NOTE: If a file in a mother theme, you don't need to add it here again.
              Eg: css/ajaxify.css is already added in vanilla, this theme doesn't replace it, so ne need to add it here.
                  Even if no mention at all about  "css/ajaxify.css" is made here, it will be added because it's in the mother theme configuration

        NOTE: To easy test changes in config file, you can force the use of the XML file rather than DB. To do so, turn debug mode on, and in config.php config array, on bottom of debug mode, add:
              'force_xmlsettings_for_survey_rendering' => true,

              Then, you will not need anymore to reset your theme each time you change the config file.
              But, once turning the setting off, You will still must reset the theme to the changes are pushed to DB
    -->
    <files>
        <css>
            <replace>css/theme.css</replace>
            <replace>css/custom.css</replace>
        </css>
        <js>
            <replace>scripts/theme.js</replace>
            <replace>scripts/ajaxify.js</replace>
            <replace>scripts/custom.js</replace>
        </js>
        <print_css>
            <replace>css/print_theme.css</replace>
        </print_css>
    </files>

    <!-- You can add here any option you want. It will be available in twig file via aSurveyInfo.options.youroptionname -->
    <!-- eg: Ajaxmode: will be available with aSurveyInfo.options.ajaxmode -->
    <options>
        <ajaxmode>on</ajaxmode>
        <brandlogo>on</brandlogo>
        <brandlogofile>themes/survey/bootswatch/files/logo.png</brandlogofile>
        <container>on</container>
        <showpopups>1</showpopups>
<<<<<<< HEAD
        <showclearall>off</showclearall>
        <questionhelptextposition>top</questionhelptextposition>
=======
        <fixnumauto>off</fixnumauto>
>>>>>>> 2cfdd952
    </options>

    <!-- Here datas about how LimeSurvey should load the theme -->
    <engine>
        <!-- If empty, bootstrap css/js files will not be loaded. In the future, we may have more engines, like foundation -->
        <cssframework>
            <name>bootstrap</name>
            <css replace="css/bootstrap.css">css/variations/flatly.min.css</css>
        </cssframework>

        <!-- Path of the views files (can be different than pstpl -->
        <viewdirectory>views</viewdirectory>

        <!-- Asset manager will copy the whole template directory to tmp. So it's possible to refer any file in the files directory in CSS via relative path (e.g: '../files/foo.jpg')   -->
        <filesdirectory>files</filesdirectory>

        <!-- Here, you can publish packages set as third party extensions in application/config/third_party or  application/config/package -->
        <!-- If bootstrap is registered as a css framework, it will be loaded first -->
        <!-- Example: <packages>moment</packages> -->
        <packages>
            <add>pjax</add>
            <add>moment</add>
        </packages>

        <!--
            List of pages/files for tempalte editor
            When a user select a page, the related files will be offer in the editable files
        -->
        <template_editor>
            <screens>
                <question>
                    <file type="view" role="layout">layout_global.twig</file>
                    <file type="view" role="subview">./subviews/footer/footer.twig</file>
                    <file type="view" role="content">./subviews/content/main.twig</file>
                    <file type="view" role="subview">./subviews/messages/justsaved.twig</file>
                    <file type="view" role="subview">./subviews/survey/group.twig</file>
                    <file type="view" role="subview">./subviews/survey/group_subviews/group_container.twig</file>
                    <file type="view" role="subview">./subviews/survey/group_subviews/group_desc.twig</file>
                    <file type="view" role="subview">./subviews/survey/group_subviews/group_name.twig</file>
                    <file type="view" role="subview">./subviews/survey/question.twig</file>
                    <file type="view" role="subview">./subviews/survey/question_container.twig</file>
                    <file type="view" role="subview">./subviews/survey/question_subviews/question_text_container.twig</file>
                    <file type="view" role="subview">./subviews/survey/question_subviews/question_text_content.twig</file>
                    <file type="view" role="subview">./subviews/survey/question_subviews/answers.twig</file>
                    <file type="view" role="subview">./subviews/survey/question_subviews/survey_question_help.twig</file>
                    <file type="view" role="subview">./subviews/survey/question_subviews/valid_message_and_help.twig</file>
                    <file type="css">./css/theme.css</file>
                    <file type="js">./scripts/theme.js</file>
                    <file type="css">./css/custom.css</file>
                    <file type="js">./scripts/custom.js</file>
                </question>

                <surveylist>
                    <file type="view" role="layout">layout_survey_list.twig</file>
                    <file type="view" role="subview">./subviews/footer/footer.twig</file>
                    <file type="view" role="subview">./subviews/content/mainrow.twig</file>
                    <file type="view" role="subview">./subviews/content/outerframe.twig</file>
                    <file type="css">./css/theme.css</file>
                    <file type="js">./scripts/theme.js</file>
                    <file type="css">./css/custom.css</file>
                    <file type="js">./scripts/custom.js</file>
                </surveylist>

                <welcome>
                    <file type="view" role="layout">layout_global.twig</file>
                    <file type="view" role="subview">./subviews/footer/footer.twig</file>
                    <file type="view" role="subview">./subviews/content/mainrow.twig</file>
                    <file type="view" role="subview">./subviews/content/outerframe.twig</file>
                    <file type="view" role="content">./subviews/content/firstpage.twig</file>
                    <file type="view" role="subview">./subviews/header/head.twig</file>
                    <file type="view" role="subview">./subviews/header/custom_header.twig</file>
                    <file type="view" role="subview">./subviews/header/nav_bar.twig</file>
                    <file type="view" role="subview">./subviews/header/progress_bar.twig</file>
                    <file type="view" role="subview">./subviews/messages/welcome.twig</file>
                    <file type="view" role="subview">./subviews/messages/warnings.twig</file>
                    <file type="view" role="subview">./subviews/messages/no_js_alert.twig</file>
                    <file type="view" role="subview">./subviews/privacy/privacy.twig</file>
                    <file type="view" role="subview">./subviews/navigation/language_changer_first_page.twig</file>
                    <file type="css">./css/theme.css</file>
                    <file type="js">./scripts/theme.js</file>
                    <file type="css">./css/custom.css</file>
                    <file type="js">./scripts/custom.js</file>
                </welcome>

                <completed>
                    <file type="view" role="layout">layout_global.twig</file>
                    <file type="view" role="subview">./subviews/footer/footer.twig</file>
                    <file type="view" role="subview">./subviews/content/mainrow.twig</file>
                    <file type="view" role="subview">./subviews/content/outerframe.twig</file>
                    <file type="view" role="content">./subviews/content/submit.twig</file>
                    <file type="css">./css/theme.css</file>
                    <file type="js">./scripts/theme.js</file>
                    <file type="css">./css/custom.css</file>
                    <file type="js">./scripts/custom.js</file>
                </completed>

                <assessments>
                    <file type="view" role="layout">layout_global.twig</file>
                    <file type="view" role="subview">./subviews/footer/footer.twig</file>
                    <file type="view" role="subview">./subviews/content/mainrow.twig</file>
                    <file type="view" role="subview">./subviews/content/outerframe.twig</file>
                    <file type="view" role="content">./subviews/content/submit.twig</file>
                    <file type="view" role="subview">./subviews/messages/assessments.twig</file>
                    <file type="css">./css/theme.css</file>
                    <file type="js">./scripts/theme.js</file>
                    <file type="css">./css/custom.css</file>
                    <file type="js">./scripts/custom.js</file>
                </assessments>

                <error>
                    <file type="view" role="layout">layout_errors.twig</file>
                    <file type="view" role="subview">./subviews/footer/footer.twig</file>
                </error>

                <clearall>
                    <file type="view" role="layout">layout_global.twig</file>
                    <file type="view" role="subview">./subviews/footer/footer.twig</file>
                    <file type="view" role="subview">./subviews/content/mainrow.twig</file>
                    <file type="view" role="subview">./subviews/content/outerframe.twig</file>
                    <file type="view" role="content">./subviews/content/clearall.twig</file>
                    <file type="css">./css/theme.css</file>
                    <file type="js">./scripts/theme.js</file>
                    <file type="css">./css/custom.css</file>
                    <file type="js">./scripts/custom.js</file>
                </clearall>

                <load>
                    <file type="view" role="layout">layout_global.twig</file>
                    <file type="view" role="subview">./subviews/footer/footer.twig</file>
                    <file type="view" role="subview">./subviews/content/mainrow.twig</file>
                    <file type="view" role="subview">./subviews/content/outerframe.twig</file>
                    <file type="view" role="content">./subviews/content/load.twig</file>
                    <file type="css">./css/theme.css</file>
                    <file type="js">./scripts/theme.js</file>
                    <file type="css">./css/custom.css</file>
                    <file type="js">./scripts/custom.js</file>
                </load>

                <save>
                    <file type="view" role="layout">layout_global.twig</file>
                    <file type="view" role="subview">./subviews/footer/footer.twig</file>
                    <file type="view" role="subview">./subviews/content/mainrow.twig</file>
                    <file type="view" role="subview">./subviews/content/outerframe.twig</file>
                    <file type="view" role="content">./subviews/content/save.twig</file>
                    <file type="css">./css/theme.css</file>
                    <file type="js">./scripts/theme.js</file>
                    <file type="css">./css/custom.css</file>
                    <file type="js">./scripts/custom.js</file>
                </save>

                <register>
                    <file type="view" role="layout">layout_global.twig</file>
                    <file type="view" role="subview">./subviews/footer/footer.twig</file>
                    <file type="view" role="content">./subviews/content/register.twig</file>
                    <file type="view" role="subview">./subviews/registration/register_error.twig</file>
                    <file type="view" role="subview">./subviews/registration/register_head.twig</file>
                    <file type="view" role="subview">./subviews/registration/register_message.twig</file>
                    <file type="view" role="subview">./subviews/registration/register_success.twig</file>
                    <file type="view" role="subview">./subviews/registration/required.twig</file>
                </register>

                <printanswers>
                    <file type="view" role="layout">layout_printanswers.twig</file>
                    <file type="view" role="subview">./subviews/content/outerframe.twig</file>
                    <file type="view" role="content">./subviews/content/printanswers.twig</file>
                    <file type="view" role="subview">./subviews/printanswers/printanswers_head.twig</file>
                    <file type="view" role="subview">./subviews/printanswers/printanswers_table.twig</file>
                    <file type="view" role="subview">./subviews/printanswers/printanswers_question.twig</file>
                    <file type="view" role="subview">./subviews/printanswers/printanswers_foot.twig</file>
                </printanswers>

                <pdf>
                    <file type="view" role="layout">layout_print.twig</file>
                </pdf>

                <navigation>
                    <file type="view" role="layout">layout_global.twig</file>
                    <file type="view" role="subview">./subviews/footer/footer.twig</file>
                    <file type="view" role="content">./subviews/content/main.twig</file>
                    <file type="view" role="subview">./subviews/navigation/ajax_indicator.twig</file>
                    <file type="view" role="subview">./subviews/navigation/clearall_links.twig</file>
                    <file type="view" role="subview">./subviews/navigation/language_changer_top_menu.twig</file>
                    <file type="view" role="subview">./subviews/navigation/navigator.twig</file>
                    <file type="view" role="subview">./subviews/navigation/question_index_menu.twig</file>
                    <file type="view" role="subview">./subviews/navigation/save_links.twig</file>
                </navigation>

            </screens>
        </template_editor>
    </engine>

    <!-- Disable the updater system for core themes. -->
    <updaters disabled="disabled">
    </updaters>

</config><|MERGE_RESOLUTION|>--- conflicted
+++ resolved
@@ -67,12 +67,9 @@
         <brandlogofile>themes/survey/bootswatch/files/logo.png</brandlogofile>
         <container>on</container>
         <showpopups>1</showpopups>
-<<<<<<< HEAD
         <showclearall>off</showclearall>
         <questionhelptextposition>top</questionhelptextposition>
-=======
         <fixnumauto>off</fixnumauto>
->>>>>>> 2cfdd952
     </options>
 
     <!-- Here datas about how LimeSurvey should load the theme -->
