--- conflicted
+++ resolved
@@ -296,15 +296,12 @@
                     <file type="view" role="subview">./subviews/navigation/question_index_questions_buttons.twig</file>
                     <file type="view" role="subview">./subviews/navigation/question_index_groups_buttons.twig</file>
                 </navigation>
-<<<<<<< HEAD
 
                 <maintenance>
                     <file type="view" role="layout">layout_maintenance.twig</file>
                     <file type="view" role="subview">./subviews/footer/footer.twig</file>
                 </maintenance>
 
-=======
->>>>>>> eea2ad1d
             </screens>
 
             <!-- Data for preview in Theme Editor and Twig Cache command line generator  -->
