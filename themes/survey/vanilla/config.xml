<?xml version="1.0" encoding="UTF-8"?>

<!--

    (¯`·._.·(¯`·._.· Vanilla Theme Manifest  ·._.·´¯)·._.·´¯)

    Base configuration for Vanilla Theme.
    The content of this file is imported into DB when you install the template.

-->

<config>
    <!-- Those metadata are displayed in the theme configuration page.  -->
    <metadata>
        <name>vanilla</name>
        <title>Bootstrap Vanilla</title>
        <type>theme</type>
        <creationDate>16/10/2017</creationDate>
        <author>Louis-Sébastien Gac Artigas</author>
        <authorEmail>louis.gac@limesurvey.org</authorEmail>
        <authorUrl>http://www.limesurvey.org</authorUrl>
        <copyright>Copyright (C) 2005 - 2016 LimeSurvey Gmbh, Inc. All rights reserved.</copyright>
        <license>GNU General Public License version 2 or later</license>
        <version>3.0</version>
        <apiVersion>3</apiVersion>
        <description><![CDATA[<strong>LimeSurvey Bootstrap Vanilla Survey Theme</strong><br>A clean and simple base that can be used by developers to create their own Bootstrap based theme.]]></description>
        <lastUpdate>2018-04-11 17:00:00</lastUpdate>
    </metadata>

    <!--
        Here the list of the css/js files to add to the template package.
        About packages in Yii: http://www.yiiframework.com/doc/api/1.1/CClientScript#packages-detail

        NOTE: The "add" tag also count as a "replace" tag.
              Eg: You can't just "add" a file in the extended theme with the same name as a file here. It will always "replace" it. You must use a diffrent file name.
              Eg: Vanilla manifest already has "<add>css/theme.css</add>". So if you use "<add>css/theme.css</add>" in an extended theme, it will replace the vanilla css/theme.css

        NOTE: If an extended theme, if you don't change a file that is defined here, you don't need to add it again.
              Eg: css/ajaxify.css is already added in vanilla. Nor fruity nor bootswatch modify it, so ne need to add / replace it in fruity or bootswatch.
                  Even if no mention at all about  "css/ajaxify.css" is theme extending vanilla, it will still be added because it's added here

        NOTE: To easy test changes in config file, you can force the use of the XML file rather than DB. To do so, turn debug mode on, and in config.php config array, on bottom of debug mode, add:
              'force_xmlsettings_for_survey_rendering' => true,

              Then, you will not need anymore to reset your theme each time you change the config file.
              But, once turning the setting off, You will still must reset the theme to the changes are pushed to DB

    -->
    <files>
        <css>
            <add>css/base.css</add>
            <add>css/ajaxify.css</add>
            <add>css/theme.css</add>
            <add>css/noTablesOnMobile.css</add>
            <add>css/custom.css</add>
        </css>
        <js>
            <add>scripts/theme.js</add>
            <add>scripts/ajaxify.js</add>
            <add>scripts/custom.js</add>
        </js>
        <print_css>
            <add>css/print_theme.css</add>
        </print_css>
    </files>

    <!-- You can add here any option you want. It will be available in twig file via aSurveyInfo.options.youroptionname -->
    <!-- eg: Ajaxmode: will be available with aSurveyInfo.options.ajaxmode -->
    <options>
        <ajaxmode>on</ajaxmode>
        <animatebody>off</animatebody>
        <hideprivacyinfo>off</hideprivacyinfo>
        <container>on</container>
        <bodyanimation>fadeInRight</bodyanimation>
        <brandlogo>on</brandlogo>
        <brandlogofile>themes/survey/vanilla/files/logo.png</brandlogofile>
        <font>noto</font>
        <showpopups>1</showpopups>
<<<<<<< HEAD
        <showclearall>off</showclearall>
        <questionhelptextposition>top</questionhelptextposition>
=======
        <fixnumauto>off</fixnumauto>
>>>>>>> 2cfdd952
    </options>

    <!-- Here datas about how LimeSurvey should load the theme -->
    <engine>
        <!-- If empty, bootstrap css/js files will not be loaded. In the future, we may have more engines, like foundation -->
        <cssframework>
            <name>bootstrap</name>
        </cssframework>

        <!-- Path of the views files (can be different than views -->
        <viewdirectory>views</viewdirectory>

        <!-- Asset manager will copy the whole theme directory to tmp. So it's possible to refer any file in the files directory in CSS via relative path (e.g: '../files/foo.jpg')   -->
        <filesdirectory>files</filesdirectory>

        <!-- Here, you can publish packages set as third party extensions in application/config/third_party or  application/config/package -->
        <!-- If bootstrap is registered as a css framework, it will be loaded first -->
        <packages>
            <add>pjax</add>
            <add>moment</add>
            <add>font-noto</add>
        </packages>

        <!--
            List of pages/files for tempalte editor
            When a user select a page, the related files will be offer in the editable files
        -->
        <template_editor>
            <screens>
                <question>
                    <file type="view" role="layout">layout_global.twig</file>
                    <file type="view" role="subview">./subviews/footer/footer.twig</file>
                    <file type="view" role="content">./subviews/content/main.twig</file>
                    <file type="view" role="subview">./subviews/messages/justsaved.twig</file>
                    <file type="view" role="subview">./subviews/survey/group.twig</file>
                    <file type="view" role="subview">./subviews/survey/group_subviews/group_container.twig</file>
                    <file type="view" role="subview">./subviews/survey/group_subviews/group_desc.twig</file>
                    <file type="view" role="subview">./subviews/survey/group_subviews/group_name.twig</file>
                    <file type="view" role="subview">./subviews/survey/question.twig</file>
                    <file type="view" role="subview">./subviews/survey/question_container.twig</file>
                    <file type="view" role="subview">./subviews/survey/question_subviews/question_text_container.twig</file>
                    <file type="view" role="subview">./subviews/survey/question_subviews/question_text_content.twig</file>
                    <file type="view" role="subview">./subviews/survey/question_subviews/answers.twig</file>
                    <file type="view" role="subview">./subviews/survey/question_subviews/survey_question_help.twig</file>
                    <file type="view" role="subview">./subviews/survey/question_subviews/valid_message_and_help.twig</file>
                    <file type="css">./css/theme.css</file>
                    <file type="js">./scripts/theme.js</file>
                    <file type="css">./css/custom.css</file>
                    <file type="js">./scripts/custom.js</file>
                </question>

                <surveylist>
                    <file type="view" role="layout">layout_survey_list.twig</file>
                    <file type="view" role="subview">./subviews/footer/footer.twig</file>
                    <file type="view" role="subview">./subviews/content/mainrow.twig</file>
                    <file type="view" role="subview">./subviews/content/outerframe.twig</file>
                    <file type="view" role="subview">./subviews/navigation/language_changer_form.twig</file>
                    <file type="css">./css/theme.css</file>
                    <file type="js">./scripts/theme.js</file>
                    <file type="css">./css/custom.css</file>
                    <file type="js">./scripts/custom.js</file>
                </surveylist>

                <welcome>
                    <file type="view" role="layout">layout_global.twig</file>
                    <file type="view" role="subview">./subviews/footer/footer.twig</file>
                    <file type="view" role="subview">./subviews/content/mainrow.twig</file>
                    <file type="view" role="subview">./subviews/content/outerframe.twig</file>
                    <file type="view" role="content">./subviews/content/firstpage.twig</file>
                    <file type="view" role="subview">./subviews/header/head.twig</file>
                    <file type="view" role="subview">./subviews/header/custom_header.twig</file>
                    <file type="view" role="subview">./subviews/header/nav_bar.twig</file>
                    <file type="view" role="subview">./subviews/header/progress_bar.twig</file>
                    <file type="view" role="subview">./subviews/messages/welcome.twig</file>
                    <file type="view" role="subview">./subviews/messages/warnings.twig</file>
                    <file type="view" role="subview">./subviews/messages/no_js_alert.twig</file>
                    <file type="view" role="subview">./subviews/privacy/privacy.twig</file>
                    <file type="view" role="subview">./subviews/navigation/language_changer.twig</file>
                    <file type="view" role="subview">./subviews/logincomponents/captcha.twig</file>
                    <file type="view" role="subview">./subviews/logincomponents/token.twig</file>
                    <file type="css">./css/theme.css</file>
                    <file type="js">./scripts/theme.js</file>
                    <file type="css">./css/custom.css</file>
                    <file type="js">./scripts/custom.js</file>
                </welcome>

                <completed>
                    <file type="view" role="layout">layout_global.twig</file>
                    <file type="view" role="subview">./subviews/footer/footer.twig</file>
                    <file type="view" role="subview">./subviews/content/mainrow.twig</file>
                    <file type="view" role="subview">./subviews/content/outerframe.twig</file>
                    <file type="view" role="content">./subviews/content/submit.twig</file>
                    <file type="css">./css/theme.css</file>
                    <file type="js">./scripts/theme.js</file>
                    <file type="css">./css/custom.css</file>
                    <file type="js">./scripts/custom.js</file>
                </completed>

                <assessments>
                    <file type="view" role="layout">layout_global.twig</file>
                    <file type="view" role="subview">./subviews/footer/footer.twig</file>
                    <file type="view" role="subview">./subviews/content/mainrow.twig</file>
                    <file type="view" role="subview">./subviews/content/outerframe.twig</file>
                    <file type="view" role="content">./subviews/content/submit.twig</file>
                    <file type="view" role="subview">./subviews/messages/assessments.twig</file>
                    <file type="css">./css/theme.css</file>
                    <file type="js">./scripts/theme.js</file>
                    <file type="css">./css/custom.css</file>
                    <file type="js">./scripts/custom.js</file>
                </assessments>

                <error>
                    <file type="view" role="layout">layout_errors.twig</file>
                    <file type="view" role="subview">./subviews/footer/footer.twig</file>
                </error>

                <clearall>
                    <file type="view" role="layout">layout_global.twig</file>
                    <file type="view" role="subview">./subviews/footer/footer.twig</file>
                    <file type="view" role="subview">./subviews/content/mainrow.twig</file>
                    <file type="view" role="subview">./subviews/content/outerframe.twig</file>
                    <file type="view" role="content">./subviews/content/clearall.twig</file>
                    <file type="css">./css/theme.css</file>
                    <file type="js">./scripts/theme.js</file>
                    <file type="css">./css/custom.css</file>
                    <file type="js">./scripts/custom.js</file>
                </clearall>

                <load>
                    <file type="view" role="layout">layout_global.twig</file>
                    <file type="view" role="subview">./subviews/footer/footer.twig</file>
                    <file type="view" role="subview">./subviews/content/mainrow.twig</file>
                    <file type="view" role="subview">./subviews/content/outerframe.twig</file>
                    <file type="view" role="content">./subviews/content/load.twig</file>
                    <file type="css">./css/theme.css</file>
                    <file type="js">./scripts/theme.js</file>
                    <file type="css">./css/custom.css</file>
                    <file type="js">./scripts/custom.js</file>
                </load>

                <save>
                    <file type="view" role="layout">layout_global.twig</file>
                    <file type="view" role="subview">./subviews/footer/footer.twig</file>
                    <file type="view" role="subview">./subviews/content/mainrow.twig</file>
                    <file type="view" role="subview">./subviews/content/outerframe.twig</file>
                    <file type="view" role="content">./subviews/content/save.twig</file>
                    <file type="css">./css/theme.css</file>
                    <file type="js">./scripts/theme.js</file>
                    <file type="css">./css/custom.css</file>
                    <file type="js">./scripts/custom.js</file>
                </save>

                <register>
                    <file type="view" role="layout">layout_global.twig</file>
                    <file type="view" role="subview">./subviews/footer/footer.twig</file>
                    <file type="view" role="content">./subviews/content/register.twig</file>
                    <file type="view" role="subview">./subviews/registration/register_error.twig</file>
                    <file type="view" role="subview">./subviews/registration/register_head.twig</file>
                    <file type="view" role="subview">./subviews/registration/register_message.twig</file>
                    <file type="view" role="subview">./subviews/registration/register_success.twig</file>
                    <file type="view" role="subview">./subviews/registration/register_form.twig</file>
                    <file type="view" role="subview">./subviews/registration/required.twig</file>
                </register>

                <printanswers>
                    <file type="view" role="layout">layout_printanswers.twig</file>
                    <file type="view" role="subview">./subviews/content/outerframe.twig</file>
                    <file type="view" role="content">./subviews/content/printanswers.twig</file>
                    <file type="view" role="subview">./subviews/printanswers/printanswers_head.twig</file>
                    <file type="view" role="subview">./subviews/printanswers/printanswers_table.twig</file>
                    <file type="view" role="subview">./subviews/printanswers/printanswers_question.twig</file>
                    <file type="view" role="subview">./subviews/printanswers/printanswers_foot.twig</file>
                </printanswers>

                <pdf>
                    <file type="view" role="layout">layout_print.twig</file>
                </pdf>

                <navigation>
                    <file type="view" role="layout">layout_global.twig</file>
                    <file type="view" role="subview">./subviews/footer/footer.twig</file>
                    <file type="view" role="content">./subviews/content/main.twig</file>
                    <file type="view" role="subview">./subviews/navigation/ajax_indicator.twig</file>
                    <file type="view" role="subview">./subviews/navigation/clearall_links.twig</file>
                    <file type="view" role="subview">./subviews/navigation/save_links.twig</file>
                    <file type="view" role="subview">./subviews/navigation/language_changer_top_menu.twig</file>
                    <file type="view" role="subview">./subviews/navigation/language_changer.twig</file>
                    <file type="view" role="subview">./subviews/navigation/question_index_menu.twig</file>
                    <file type="view" role="subview">./subviews/navigation/navigator.twig</file>
                    <file type="view" role="subview">./subviews/navigation/navigator_complement.twig</file>
                    <file type="view" role="subview">./subviews/navigation/clearall_buttons.twig</file>
                    <file type="view" role="subview">./subviews/navigation/save_buttons.twig</file>
                    <file type="view" role="subview">./subviews/navigation/question_index_buttons.twig</file>
                    <file type="view" role="subview">./subviews/navigation/question_index_questions_buttons.twig</file>
                    <file type="view" role="subview">./subviews/navigation/question_index_groups_buttons.twig</file>
                </navigation>

            </screens>
        </template_editor>
    </engine>

    <!-- Disable the updater system for core themes. -->
    <updaters disabled="disabled">
    </updaters>
</config><|MERGE_RESOLUTION|>--- conflicted
+++ resolved
@@ -76,12 +76,9 @@
         <brandlogofile>themes/survey/vanilla/files/logo.png</brandlogofile>
         <font>noto</font>
         <showpopups>1</showpopups>
-<<<<<<< HEAD
         <showclearall>off</showclearall>
         <questionhelptextposition>top</questionhelptextposition>
-=======
         <fixnumauto>off</fixnumauto>
->>>>>>> 2cfdd952
     </options>
 
     <!-- Here datas about how LimeSurvey should load the theme -->
