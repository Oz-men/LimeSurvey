{#
    LimeSurvey
    Copyright (C) 2007-2017 The LimeSurvey Project Team / Louis Gac
    All rights reserved.
    License: GNU/GPL License v2 or later, see LICENSE.php
    LimeSurvey is free software. This version may have been modified pursuant
    to the GNU General Public License, and as distributed it includes or
    is derivative of works licensed under the GNU General Public License or
    other free or open source software licenses.
    See COPYRIGHT.php for copyright notices and details.

    (¯`·._.·(¯`·._.· Save page Content  ·._.·´¯)·._.·´¯)

    This file displays the page shown to a respondent when they save the survey to complete it later.

    Depending on survey config, a navigator allowing user to change his response can be shown, and a end url

    Form data are in: aSurveyInfo.aLoadForm (errors, css classes, captcha, etc)
    To show this data, turn debug mode on and copy the following line to the end of the <body> element in this file:
    {{ dump(aSurveyInfo.aLoadForm ) }} )

    (¯`·._.·(¯`·._.·  Advanced ·._.·´¯)·._.·´¯)

    The form is generated using the Yii function CHtml::form. You must keep it to get the CRSF token.
    Inputs are also generated using the Yii function CHtml. Eg: input textField is generated via CHtml::textField
    You can replace those inputs by pure Html (<input type="text" ... />), just be sure to use the correct options (id, classes, required, etc)
    @see: http://www.yiiframework.com/wiki/48/by-example-chtml/ , http://www.yiiframework.com/doc/api/1.1/CHtml

    NOTE: see layout_global.twig for more infos
    NOTE: This content is included inside mainrow.twig
#}

    {# This will display the script and the hidden inputs needed for ExpressionScript Engine #}
    {{ aSurveyInfo.EM.ScriptsAndHiddenInputs  }}

    <div class="{{ aSurveyInfo.class.savemessage }} well clearfix" {{ aSurveyInfo.attr.savemessage }}>
        <div class="{{ aSurveyInfo.class.savemessagetitle }} h2" {{ aSurveyInfo.attr.savemessagetitle }}>{{ gT("Load unfinished survey") }}</div>
        <div class="{{ aSurveyInfo.class.savemessagetext }} text-info" {{ aSurveyInfo.attr.savemessagetext }}>
            <p {{ aSurveyInfo.attr.savemessagetextp }} > {{ gT("You can load a survey that you have previously saved from this screen.") }} </p>
            <p {{ aSurveyInfo.attr.savemessagetextpb }} > {{ gT("Type in the 'name' you used to save the survey, and the password.") }} </p>
        </div>
    </div>

    <div class="{{ aSurveyInfo.class.loadform }}" {{ aSurveyInfo.attr.loadform }}>

        {% if count(aSurveyInfo.aLoadForm.aErrors) > 0 %}
            <ul class="{{ aSurveyInfo.class.loadformul }} alert alert-danger list-unstyled " {{ aSurveyInfo.attr.loadformul }} >
                {% for key,error in aSurveyInfo.aLoadForm.aErrors %}
                    <li {{ aSurveyInfo.attr.loadformulli }}>{{ error }}</li>
                {% endfor %}
            </ul>
        {% endif %}

        {#
            array of attributes of the form tag.
            To add a new attribute, just add an entry:
            'attribute' : 'value',
        #}
        {% set htmlOptions = {
                'id'          : 'form-load',
                'name'        : 'form-load',
                'class'       :  aSurveyInfo.class.loadformform,
            }
        %}

        {#
            It generates the opening form tag and the CRSF token
            It uses the Yii fuction CHtml::form
            @see: http://www.yiiframework.com/doc/api/1.1/CHtml#form-detail
        #}
        <!-- Save Form -->
        {{
            C.Html.form(
                ( aSurveyInfo.surveyUrl ),
                'post',
                (htmlOptions)
            )
        }}
            <!-- Hidden fields  -->
            {{  aSurveyInfo.aLoadForm.sHiddenField }}

            <!-- Name and Password -->
            <div class="{{ aSurveyInfo.class.saveform }}" {{ aSurveyInfo.attr.saveform }}>

                <!-- Saved name  -->
                <div class="{{ aSurveyInfo.class.saveformrow }} row form-group " {{ aSurveyInfo.attr.saveformrow }}>
                    <label class="{{ aSurveyInfo.class.saveformrowlabel }} control-label col-md-3 " {{ aSurveyInfo.attr.saveformrowlabel }}>
                        {{ gT("Saved name:") }}
                        <small class="{{ aSurveyInfo.class.saveformrowlabelsmall }} text-danger asterisk fa fa-asterisk pull-left small" {{ aSurveyInfo.attr.saveformrowlabelsmall }} ></small>
                        <span class="{{ aSurveyInfo.class.saveformrowlabelspan }} sr-only text-danger asterisk"  {{ aSurveyInfo.attr.saveformrowlabelspan }} >{{ gT("Mandatory") }}<span>
                    </label>
                    <div class="{{ aSurveyInfo.class.saveformrowcol }} col-md-7 input-cell" {{ aSurveyInfo.attr.saveformrowcol }}>
                        <input class="{{ aSurveyInfo.class.saveformrowcolinput }} form-control" {{ aSurveyInfo.attr.saveformrowcolinput }} id="{{ aSurveyInfo.id.saveformrowcolinput }}" >
                    </div>
                </div>

                <!-- Password -->
                <div class="{{ aSurveyInfo.class.passwordrow }} row form-group " {{ aSurveyInfo.attr.passwordrow }}>
                    <label class='{{ aSurveyInfo.class.passwordrowcol }} control-label col-md-3 '  {{ aSurveyInfo.attr.passwordrowcol }} >
                        {{ gT("Password:") }}
                        <small class="{{ aSurveyInfo.class.passwordrowcolsmall }} text-danger asterisk fa fa-asterisk pull-left small" {{ aSurveyInfo.attr.passwordrowcolsmall }}></small>
                        <span class="{{ aSurveyInfo.class.passwordrowcolspan }} sr-only text-danger asterisk" {{ aSurveyInfo.attr.passwordrowcolspan }}>{{ gT("Mandatory") }}<span>
                    </label>

                    <div class='{{ aSurveyInfo.class.passwordrowinput }} col-md-7'>
                        <input class='form-control' {{ aSurveyInfo.attr.passwordrowinputi }} >
                    </div>
                </div>

                {% if aSurveyInfo.aLoadForm.aCaptcha.show %}
                    <!-- Captcha -->
                    <div class='{{ aSurveyInfo.class.captcharow }} row form-group ' {{ aSurveyInfo.attr.captcharow }}>
                        <label class='{{ aSurveyInfo.class.captcharowlabel }} control-label col-md-3 '  {{ aSurveyInfo.attr.captcharowlabel }}>
                            {{ gT("Security question:") }}
                        </label>
                        <div class='{{ aSurveyInfo.class.captcharowcol }} col-md-7 ' {{ aSurveyInfo.attr.captcharowcol }}>
                            <div class='{{ aSurveyInfo.class.captcharowcoldiv }}' {{ aSurveyInfo.attr.captcharowcoldiv }}>
                                <div class='{{ aSurveyInfo.class.captcharowcoldivdiv }}' {{ aSurveyInfo.attr.captcharowcoldivdiv }} >
                                    <img src="{{ aSurveyInfo.aLoadForm.aCaptcha.sImageUrl }}" {{ aSurveyInfo.attr.captcharowcoldivdivimg }} />
                                </div>
                                <input id="{{ aSurveyInfo.id.captcharowcoldivinput }}" class='{{ aSurveyInfo.class.captcharowcoldivinput }} form-control' {{ aSurveyInfo.attr.captcharowcoldivinput }} />
                            </div>
                        </div>
                    </div>
                {% endif %}

                <!-- load button -->
                <div class='{{ aSurveyInfo.class.loadrow }} row form-group ' {{ aSurveyInfo.attr.loadrow }}>
<<<<<<< HEAD
                    <div class='{{ aSurveyInfo.class.loadrowcol }} col-sm-7 col-md-offset-3 ' {{ aSurveyInfo.attr.loadrowcol }}>
                        <button class='{{ aSurveyInfo.class.loadrowcolbutton }} btn btn-outline-secondary' {{ aSurveyInfo.attr.loadrowcolbutton }} >
=======
                    <div class='{{ aSurveyInfo.class.loadrowcol }} col-md-7 offset-lg-3 ' {{ aSurveyInfo.attr.loadrowcol }}>
                        <button class='{{ aSurveyInfo.class.loadrowcolbutton }} btn btn-default' {{ aSurveyInfo.attr.loadrowcolbutton }} >
>>>>>>> 5566f605
                            {{ gT("Load now") }}
                        </button>
                    </div>
                </div>
            </div>


        <div class='{{ aSurveyInfo.class.returntosurvey }}' {{ aSurveyInfo.attr.returntosurvey }}>
            <div class="{{ aSurveyInfo.class.returntosurveydiv }}" {{ aSurveyInfo.attr.returntosurveydiv }}>
                <a href="{{ aSurveyInfo.surveyUrl }}" class="{{ aSurveyInfo.class.returntosurveydiva }}" {{ aSurveyInfo.attr.returntosurveydiva }}  >{{ gT("Return to survey") }}</a>
            </div>
        </div>
    </div><|MERGE_RESOLUTION|>--- conflicted
+++ resolved
@@ -126,13 +126,8 @@
 
                 <!-- load button -->
                 <div class='{{ aSurveyInfo.class.loadrow }} row form-group ' {{ aSurveyInfo.attr.loadrow }}>
-<<<<<<< HEAD
-                    <div class='{{ aSurveyInfo.class.loadrowcol }} col-sm-7 col-md-offset-3 ' {{ aSurveyInfo.attr.loadrowcol }}>
+                    <div class='{{ aSurveyInfo.class.loadrowcol }} col-md-7 offset-lg-3 ' {{ aSurveyInfo.attr.loadrowcol }}>
                         <button class='{{ aSurveyInfo.class.loadrowcolbutton }} btn btn-outline-secondary' {{ aSurveyInfo.attr.loadrowcolbutton }} >
-=======
-                    <div class='{{ aSurveyInfo.class.loadrowcol }} col-md-7 offset-lg-3 ' {{ aSurveyInfo.attr.loadrowcol }}>
-                        <button class='{{ aSurveyInfo.class.loadrowcolbutton }} btn btn-default' {{ aSurveyInfo.attr.loadrowcolbutton }} >
->>>>>>> 5566f605
                             {{ gT("Load now") }}
                         </button>
                     </div>
