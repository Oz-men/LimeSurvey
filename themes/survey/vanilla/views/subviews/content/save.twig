--- conflicted
+++ resolved
@@ -213,13 +213,8 @@
 
                 <!-- save button -->
                 <div class='{{ aSurveyInfo.class.saveformsurveydivg }} form-group' {{ aSurveyInfo.attr.saveformsurveydivg }}>
-<<<<<<< HEAD
-                    <div class='{{ aSurveyInfo.class.saveformsurveydivgdiv }}  col-sm-7 col-md-offset-3' {{ aSurveyInfo.attr.saveformsurveydivgdiv }}>
+                    <div class='{{ aSurveyInfo.class.saveformsurveydivgdiv }}  col-md-7 offset-lg-3' {{ aSurveyInfo.attr.saveformsurveydivgdiv }}>
                         <button {{ aSurveyInfo.attr.saveformsurveydivgdivbutton }}  class='{{ aSurveyInfo.class.saveformsurveydivgdivbutton }} btn btn-outline-secondary' >
-=======
-                    <div class='{{ aSurveyInfo.class.saveformsurveydivgdiv }}  col-md-7 offset-lg-3' {{ aSurveyInfo.attr.saveformsurveydivgdiv }}>
-                        <button {{ aSurveyInfo.attr.saveformsurveydivgdivbutton }}  class='{{ aSurveyInfo.class.saveformsurveydivgdivbutton }} btn btn-default' >
->>>>>>> 5566f605
                             {{ gT("Save Now") }}
                         </button>
                     </div>
