--- conflicted
+++ resolved
@@ -47,11 +47,7 @@
 
                                     <tr  {{ aSurveyInfo.attr.assessmentstabletr }} >
                                         <td {{ aSurveyInfo.attr.assessmentstabletd }} >
-<<<<<<< HEAD
-                                            {{ str_replace( [ "{PERC}", "{TOTAL}", "{ASSESSMENT_CURRENT_TOTAL}", "{EMAIL}", "{FIRSTNAME}", "{LASTNAME}", "{TOKEN}" ], [ val, aAssessments.total_score, aAssessments.total_score, aAssessments.token.email, aAssessments.token.firstname, aAssessments.token.lastname, aAssessments.token.token ], assessed.message)  }}
-=======
                                             {{ str_replace( [ "{PERC}", "{TOTAL}", "{ASSESSMENT_CURRENT_TOTAL}", "{TOKEN:EMAIL}", "{TOKEN:FIRSTNAME}", "{TOKEN:LASTNAME}", "{TOKEN:TOKEN}" ], [ val, aAssessments.total_score, aAssessments.total_score, aAssessments.token.email, aAssessments.token.firstname, aAssessments.token.lastname, aAssessments.token.token ], assessed.message)  }}
->>>>>>> a6b553a7
                                         </td>
                                     </tr>
                                 </table>
@@ -77,11 +73,7 @@
                             </tr>
                             <tr {{ aSurveyInfo.attr.assessmentstablettr }}>
                                 <td {{ aSurveyInfo.attr.assessmentstablettd }}>
-<<<<<<< HEAD
-                                    {{ str_replace( [ "{PERC}", "{TOTAL}", "{ASSESSMENT_CURRENT_TOTAL}", "{EMAIL}", "{FIRSTNAME}", "{LASTNAME}", "{TOKEN}" ], [ val, aAssessments.total_score, aAssessments.total_score, aAssessments.token.email, aAssessments.token.firstname, aAssessments.token.lastname, aAssessments.token.token ], assessed.message)  }}
-=======
                                     {{ str_replace( [ "{PERC}", "{TOTAL}", "{ASSESSMENT_CURRENT_TOTAL}", "{TOKEN:EMAIL}", "{TOKEN:FIRSTNAME}", "{TOKEN:LASTNAME}", "{TOKEN:TOKEN}" ], [ val, aAssessments.total_score, aAssessments.total_score, aAssessments.token.email, aAssessments.token.firstname, aAssessments.token.lastname, aAssessments.token.token ], assessed.message)  }}
->>>>>>> a6b553a7
                                 </td>
                             </tr>
                         </table>
