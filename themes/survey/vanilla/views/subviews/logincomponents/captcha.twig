<div class="{{ aSurveyInfo.class.maincoldivdiva }} h3" {{ aSurveyInfo.attr.maincoldivdiva }}>
    {% block formheading %}
        {{ gT("Before you start, please prove you are human.") }}
    {% endblock %}
</div>
<div class="{{ aSurveyInfo.class.maincoldivdivb }} well container-fluid" {{ aSurveyInfo.attr.maincoldivdivb }}>

    {% block description %}
        
    {% endblock %}

    {% if  not empty(aSurveyInfo.aForm.aEnterErrors) %}
        <ul class='{{ aSurveyInfo.class.maincoldivdivbul }} alert alert-danger list-unstyled' {{ aSurveyInfo.attr.maincoldivdivbul }}>
            {% for  key, error in aSurveyInfo.aForm.aEnterErrors %}
                <li>{{ error }}</li>
            {% endfor %}
        </ul>
    {% endif %}

    <div class="form-{{ aSurveyInfo.aForm.sType }} {{ aSurveyInfo.class.maincoldivdivbdiv }}" {{ aSurveyInfo.attr.maincoldivdivbdiv }} >
        {#
            array of attributes of the form tag.
            To add a new attribute, just add an entry:
            'attribute' : 'value',
        #}
        {%
            set htmlOptions = {
                'id'          : 'form-' ~ aSurveyInfo.aForm.sType ,
                'name'        : 'limesurvey',
                'class'       : 'ls-form form form-horizontal',
            }
        %}

        {#  TOKEN FORM #}
        <!-- Start of the main Form-->
        {{
            C.Html.form(
                ( aSurveyInfo.surveyUrl ),
                    'post',
                    (htmlOptions)
                )
        }}

        {% block formcontent  %}

            <div class='{{ aSurveyInfo.class.maincolformdivb }}  form-group ' {{ aSurveyInfo.attr.maincolformdivb }}>

                <!-- Doesn't seems aria capable -->
                <label class='{{ aSurveyInfo.class.maincolformdivblabel }} control-label col-md-4' {{ aSurveyInfo.attr.maincolformdivblabel }} >
                    {{ gT("Please solve the following equation:") }}
                    <small class="{{ aSurveyInfo.class.maincolformdivblabelsmall }} text-danger asterisk fa fa-asterisk pull-left small"  {{ aSurveyInfo.attr.maincolformdivblabelsmall }} ></small>
                    <span  class="{{ aSurveyInfo.class.maincolformdivblabelspan }} sr-only text-danger asterisk" {{ aSurveyInfo.attr.maincolformdivblabelspan }}>
                        ( {{ gT("Mandatory") }} )
                    <span>
                </label>
                <div class="col-md-2">
                    <div class='{{ aSurveyInfo.class.maincolformdivbdivdivdiv }}' {{ aSurveyInfo.attr.maincolformdivbdivdivdiv }} >
                        {# see: LS_Twig_Extension::renderCaptcha() in application/core/LS_Twig_Extension.php #}
                        {{ renderCaptcha().renderOut() }}
                        <a href="#" class="btn btn-sm btn-outline-secondary" id="reloadCaptcha" title="{{ gT("Reload captcha") }}" data-toggle="captcha"><i class="fa fa-refresh"></i></a>
                    </div>
                </div>
                <div class='{{ aSurveyInfo.class.maincolformdivbdiv }} col-md-6' {{ aSurveyInfo.attr.maincolformdivbdiv }}>
                    <input class='form-control {{ aSurveyInfo.class.maincolformdivbdivdivinput }}' {{ aSurveyInfo.attr.maincolformdivbdivdivinput }} >
                </div>
            </div>

            <div class='{{ aSurveyInfo.class.maincolformdivc }} form-group ' {{ aSurveyInfo.attr.maincolformdivc }}>
<<<<<<< HEAD
                <div class='{{ aSurveyInfo.class.maincolformdivcdiv }} col-sm-7 col-md-offset-3 ' {{ aSurveyInfo.attr.maincolformdivcdiv }}>
                    <button class='{{ aSurveyInfo.class.maincolformdivcdivbutton }} btn btn-outline-secondary' {{ aSurveyInfo.attr.maincolformdivcdivbutton }}>
=======
                <div class='{{ aSurveyInfo.class.maincolformdivcdiv }} col-md-7 offset-lg-3 ' {{ aSurveyInfo.attr.maincolformdivcdiv }}>
                    <button class='{{ aSurveyInfo.class.maincolformdivcdivbutton }} btn btn-default' {{ aSurveyInfo.attr.maincolformdivcdivbutton }}>
>>>>>>> 5566f605
                        {{ gT("Continue") }}
                    </button>
                </div>
            </div>
        {% endblock %}
        </form>
    </div>
</div><|MERGE_RESOLUTION|>--- conflicted
+++ resolved
@@ -66,13 +66,8 @@
             </div>
 
             <div class='{{ aSurveyInfo.class.maincolformdivc }} form-group ' {{ aSurveyInfo.attr.maincolformdivc }}>
-<<<<<<< HEAD
-                <div class='{{ aSurveyInfo.class.maincolformdivcdiv }} col-sm-7 col-md-offset-3 ' {{ aSurveyInfo.attr.maincolformdivcdiv }}>
+                <div class='{{ aSurveyInfo.class.maincolformdivcdiv }} col-md-7 offset-lg-3 ' {{ aSurveyInfo.attr.maincolformdivcdiv }}>
                     <button class='{{ aSurveyInfo.class.maincolformdivcdivbutton }} btn btn-outline-secondary' {{ aSurveyInfo.attr.maincolformdivcdivbutton }}>
-=======
-                <div class='{{ aSurveyInfo.class.maincolformdivcdiv }} col-md-7 offset-lg-3 ' {{ aSurveyInfo.attr.maincolformdivcdiv }}>
-                    <button class='{{ aSurveyInfo.class.maincolformdivcdivbutton }} btn btn-default' {{ aSurveyInfo.attr.maincolformdivcdivbutton }}>
->>>>>>> 5566f605
                         {{ gT("Continue") }}
                     </button>
                 </div>
