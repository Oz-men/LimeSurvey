--- conflicted
+++ resolved
@@ -232,11 +232,7 @@
                 </div>
                 
                 {# Show popups #}
-<<<<<<< HEAD
                 <div class='col-sm-12 col-md-4 col-lg-4'>
-=======
-                <div class='col-sm-12 col-md-3'>
->>>>>>> 2cfdd952
                     <div class='form-group row'>
                         <label for='simple_edit_options_showpopups' class='control-label' {{ showpopups_disabled_qtip }}>{{ gT("Show popups") }}</label>
                         <div class='col-sm-12'>
@@ -266,7 +262,7 @@
                 </div>
 
                 {# Fix num auto (and real num value) #}
-                <div class='col-sm-12 col-md-3'>
+                <div class='col-sm-12 col-md-4 col-lg-3'>
                     <div class='form-group row'>
                         <label for='simple_edit_options_fixnumauto' class='control-label'>{{ gT("Fix automatically numeric value") }}</label>
                         <div class='col-sm-12'>
@@ -289,7 +285,7 @@
                                 {% if templateConfiguration.sid is not empty or templateConfiguration.gsid is not empty %}
                                     <label class="btn btn-default">
                                         <input type='radio' name='fixnumauto' value='inherit' class='selector_option_radio_field simple_edit_options_fixnumauto' data-id='fixnumauto'/>
-                                        {{ gT("Inherit") }}
+                                        {{ gT("Inherit") }} [{{ oParentOptions.fixnumauto == gT("No") ? gT("Default") : oParentOptions.fixnumauto }}]
                                     </label>
                                 {% else %}
                                     {# Since added after theme distribution and don't want reset : use empty value for leave default #}
