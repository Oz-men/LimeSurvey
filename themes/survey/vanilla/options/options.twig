--- conflicted
+++ resolved
@@ -299,35 +299,26 @@
                         <label for='simple_edit_options_brandlogofile' class='control-label'>Brandlogo file</label>
                         <div class='col-sm-12'>
                             <select class='form-control selector_option_value_field selector_radio_childfield selector_image_selector' data-parent="brandlogo" id='simple_edit_options_brandlogofile' name='brandlogofile'>
+                                {% set optgroup = '' %}
                                 {% for image in templateConfiguration.imageFileList %}
+                                    {% if image.group != optgroup %}
+                                        {% if optgroup != '' %}
+                                            {% set brandlogofileOptions = brandlogofileOptions ~ '</optgroup>' %}
+                                        {% endif %}
+                                        {% set brandlogofileOptions = brandlogofileOptions ~ '<optgroup label="' ~ image.group ~ '">'  %}
+                                        {% set optgroup = image.group %}
+                                    {% endif %}
                                     {% if oParentOptions.brandlogofile == image.filepath %} 
                                         {% set brandlogofileInheritPreview = brandlogofileInheritPreview ~ image.preview %} 
                                         {% set brandlogofileInheritFilename = brandlogofileInheritFilename ~ image.filename %} 
                                     {% endif %}
                                     {% set brandlogofileOptions = brandlogofileOptions ~ '<option data-lightbox-src="' ~ image.preview ~ '" value="' ~ image.filepath ~ '">' ~ image.filename ~ '</option>' %}
                                 {% endfor %}
-
+                                {% set brandlogofileOptions = brandlogofileOptions ~ '</optgroup>' %}
                                 {% if templateConfiguration.sid is not empty or templateConfiguration.gsid is not empty %}
                                     {% set brandlogofileOptions = '<option data-lightbox-src="' ~ brandlogofileInheritPreview ~ '" value="inherit">' ~ gT("Inherit")~ ' [' ~ gT("inherited value:") ~ ' ' ~ brandlogofileInheritFilename ~ ']</option>' ~ brandlogofileOptions %}
                                 {% endif %}
-<<<<<<< HEAD
-
                                 {{ brandlogofileOptions }}
-                                
-=======
-                                {% set optgroup = '' %}
-                                {% for image in templateConfiguration.imageFileList %}
-                                {% if image.group != optgroup %}
-                                {% if optgroup != '' %}
-                                    </optgroup>
-                                {% endif %}
-                                    <optgroup label="{{image.group}}">
-                                {% set optgroup = image.group %}
-                                {% endif %}
-                                        <option data-lightbox-src="{{image.preview}}" value="{{image.filepath}}">{{image.filename}}</option>
-                                {% endfor %}
-                                    </optgroup>
->>>>>>> 6dca4e62
                             </select>
                         </div>
                     </div>
