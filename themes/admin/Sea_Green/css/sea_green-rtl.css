@charset "UTF-8";
/**
 * Custom variables for Bootstrap 5
 */
:root {
  --bs-blue: #0d6efd;
  --bs-indigo: #6610f2;
  --bs-purple: #6f42c1;
  --bs-pink: #d63384;
  --bs-red: #dc3545;
  --bs-orange: #FFBA68;
  --bs-yellow: #ffc107;
  --bs-green: #198754;
  --bs-teal: #20c997;
  --bs-cyan: #0dcaf0;
  --bs-white: #fff;
  --bs-gray: #6c757d;
  --bs-gray-dark: #343a40;
  --bs-gray-100: #f8f9fa;
  --bs-gray-200: #e9ecef;
  --bs-gray-300: #dee2e6;
  --bs-gray-400: #ced4da;
  --bs-gray-500: #adb5bd;
  --bs-gray-600: #6c757d;
  --bs-gray-700: #495057;
  --bs-gray-800: #343a40;
  --bs-gray-900: #212529;
  --bs-primary: #14AE5C;
  --bs-secondary: #ACACAC;
  --bs-success: #4DD753;
  --bs-danger: #FF515F;
  --bs-warning: #FFE046;
  --bs-info: #8146F6;
  --bs-light: #EEEFF7;
  --bs-dark: #1E1E1E;
  --bs-black60: #666666;
  --bs-cancel: #ACACAC;
  --bs-primary-rgb: 20, 174, 92;
  --bs-secondary-rgb: 172, 172, 172;
  --bs-success-rgb: 77, 215, 83;
  --bs-danger-rgb: 255, 81, 95;
  --bs-warning-rgb: 255, 224, 70;
  --bs-info-rgb: 129, 70, 246;
  --bs-light-rgb: 238, 239, 247;
  --bs-dark-rgb: 30, 30, 30;
  --bs-black60-rgb: 102, 102, 102;
  --bs-cancel-rgb: 172, 172, 172;
  --bs-white-rgb: 255, 255, 255;
  --bs-black-rgb: 0, 0, 0;
  --bs-body-color-rgb: 33, 37, 41;
  --bs-body-bg-rgb: 255, 255, 255;
  --bs-font-sans-serif: system-ui, -apple-system, "Segoe UI", Roboto, "Helvetica Neue", Arial, "Noto Sans", "Liberation Sans", sans-serif, "Apple Color Emoji", "Segoe UI Emoji", "Segoe UI Symbol", "Noto Color Emoji";
  --bs-font-monospace: SFMono-Regular, Menlo, Monaco, Consolas, "Liberation Mono", "Courier New", monospace;
  --bs-gradient: linear-gradient(180deg, rgba(255, 255, 255, 0.15), rgba(255, 255, 255, 0));
  --bs-root-font-size: 14px;
  --bs-body-font-family: var(--bs-font-sans-serif);
  --bs-body-font-size: 1rem;
  --bs-body-font-weight: 400;
  --bs-body-line-height: 1.5;
  --bs-body-color: #212529;
  --bs-body-bg: #fff;
}

*,
*::before,
*::after {
  box-sizing: border-box;
}

:root {
  font-size: var(--bs-root-font-size);
}
@media (prefers-reduced-motion: no-preference) {
  :root {
    scroll-behavior: smooth;
  }
}

body {
  margin: 0;
  font-family: var(--bs-body-font-family);
  font-size: var(--bs-body-font-size);
  font-weight: var(--bs-body-font-weight);
  line-height: var(--bs-body-line-height);
  color: var(--bs-body-color);
  text-align: var(--bs-body-text-align);
  background-color: var(--bs-body-bg);
  -webkit-text-size-adjust: 100%;
  -webkit-tap-highlight-color: rgba(0, 0, 0, 0);
}

hr {
  margin: 1rem 0;
  color: inherit;
  background-color: currentColor;
  border: 0;
  opacity: 0.25;
}

hr:not([size]) {
  height: 1px;
}

h6, .h6, h5, .h5, h4, .h4, h3, .h3, h2, .h2, h1, .h1 {
  margin-top: 0;
  margin-bottom: 0.5rem;
  font-weight: 500;
  line-height: 1.2;
}

h1, .h1 {
  font-size: calc(1.375rem + 1.5vw);
}
@media (min-width: 1200px) {
  h1, .h1 {
    font-size: 2.5rem;
  }
}

h2, .h2 {
  font-size: calc(1.325rem + 0.9vw);
}
@media (min-width: 1200px) {
  h2, .h2 {
    font-size: 2rem;
  }
}

h3, .h3 {
  font-size: calc(1.3rem + 0.6vw);
}
@media (min-width: 1200px) {
  h3, .h3 {
    font-size: 1.75rem;
  }
}

h4, .h4 {
  font-size: calc(1.275rem + 0.3vw);
}
@media (min-width: 1200px) {
  h4, .h4 {
    font-size: 1.5rem;
  }
}

h5, .h5 {
  font-size: 1.25rem;
}

h6, .h6 {
  font-size: 1rem;
}

p {
  margin-top: 0;
  margin-bottom: 1rem;
}

abbr[title],
abbr[data-bs-original-title] {
  text-decoration: underline dotted;
  cursor: help;
  text-decoration-skip-ink: none;
}

address {
  margin-bottom: 1rem;
  font-style: normal;
  line-height: inherit;
}

ol,
ul {
  padding-right: 2rem;
}

ol,
ul,
dl {
  margin-top: 0;
  margin-bottom: 1rem;
}

ol ol,
ul ul,
ol ul,
ul ol {
  margin-bottom: 0;
}

dt {
  font-weight: 700;
}

dd {
  margin-bottom: 0.5rem;
  margin-right: 0;
}

blockquote {
  margin: 0 0 1rem;
}

b,
strong {
  font-weight: bolder;
}

small, .small {
  font-size: 0.875em;
}

mark, .mark {
  padding: 0.2em;
  background-color: #fcf8e3;
}

sub,
sup {
  position: relative;
  font-size: 0.75em;
  line-height: 0;
  vertical-align: baseline;
}

sub {
  bottom: -0.25em;
}

sup {
  top: -0.5em;
}

a {
  color: #14AE5C;
  text-decoration: none;
}
a:hover {
  color: #108b4a;
}

a:not([href]):not([class]), a:not([href]):not([class]):hover {
  color: inherit;
  text-decoration: none;
}

pre,
code,
kbd,
samp {
  font-family: var(--bs-font-monospace);
  font-size: 1em;
  direction: ltr ;
  unicode-bidi: bidi-override;
}

pre {
  display: block;
  margin-top: 0;
  margin-bottom: 1rem;
  overflow: auto;
  font-size: 0.875em;
}
pre code {
  font-size: inherit;
  color: inherit;
  word-break: normal;
}

code {
  font-size: 0.875em;
  color: #d63384;
  word-wrap: break-word;
}
a > code {
  color: inherit;
}

kbd {
  padding: 0.2rem 0.4rem;
  font-size: 0.875em;
  color: #fff;
  background-color: #212529;
  border-radius: 0.2rem;
}
kbd kbd {
  padding: 0;
  font-size: 1em;
  font-weight: 700;
}

figure {
  margin: 0 0 1rem;
}

img,
svg {
  vertical-align: middle;
}

table {
  caption-side: bottom;
  border-collapse: collapse;
}

caption {
  padding-top: 0.5rem;
  padding-bottom: 0.5rem;
  color: #6c757d;
  text-align: right;
}

th {
  text-align: inherit;
  text-align: -webkit-match-parent;
}

thead,
tbody,
tfoot,
tr,
td,
th {
  border-color: inherit;
  border-style: solid;
  border-width: 0;
}

label {
  display: inline-block;
}

button {
  border-radius: 0;
}

button:focus:not(:focus-visible) {
  outline: 0;
}

input,
button,
select,
optgroup,
textarea {
  margin: 0;
  font-family: inherit;
  font-size: inherit;
  line-height: inherit;
}

button,
select {
  text-transform: none;
}

[role=button] {
  cursor: pointer;
}

select {
  word-wrap: normal;
}
select:disabled {
  opacity: 1;
}

[list]::-webkit-calendar-picker-indicator {
  display: none;
}

button,
[type=button],
[type=reset],
[type=submit] {
  -webkit-appearance: button;
}
button:not(:disabled),
[type=button]:not(:disabled),
[type=reset]:not(:disabled),
[type=submit]:not(:disabled) {
  cursor: pointer;
}

::-moz-focus-inner {
  padding: 0;
  border-style: none;
}

textarea {
  resize: vertical;
}

fieldset {
  min-width: 0;
  padding: 0;
  margin: 0;
  border: 0;
}

legend {
  float: right;
  width: 100%;
  padding: 0;
  margin-bottom: 0.5rem;
  font-size: calc(1.275rem + 0.3vw);
  line-height: inherit;
}
@media (min-width: 1200px) {
  legend {
    font-size: 1.5rem;
  }
}
legend + * {
  clear: right;
}

::-webkit-datetime-edit-fields-wrapper,
::-webkit-datetime-edit-text,
::-webkit-datetime-edit-minute,
::-webkit-datetime-edit-hour-field,
::-webkit-datetime-edit-day-field,
::-webkit-datetime-edit-month-field,
::-webkit-datetime-edit-year-field {
  padding: 0;
}

::-webkit-inner-spin-button {
  height: auto;
}

[type=search] {
  outline-offset: -2px;
  -webkit-appearance: textfield;
}

[type="tel"],
[type="url"],
[type="email"],
[type="number"] {
  direction: ltr;
}
::-webkit-search-decoration {
  -webkit-appearance: none;
}

::-webkit-color-swatch-wrapper {
  padding: 0;
}

::file-selector-button {
  font: inherit;
}

::-webkit-file-upload-button {
  font: inherit;
  -webkit-appearance: button;
}

output {
  display: inline-block;
}

iframe {
  border: 0;
}

summary {
  display: list-item;
  cursor: pointer;
}

progress {
  vertical-align: baseline;
}

[hidden] {
  display: none !important;
}

.lead {
  font-size: 1.25rem;
  font-weight: 300;
}

.display-1 {
  font-size: calc(1.625rem + 4.5vw);
  font-weight: 300;
  line-height: 1.2;
}
@media (min-width: 1200px) {
  .display-1 {
    font-size: 5rem;
  }
}

.display-2 {
  font-size: calc(1.575rem + 3.9vw);
  font-weight: 300;
  line-height: 1.2;
}
@media (min-width: 1200px) {
  .display-2 {
    font-size: 4.5rem;
  }
}

.display-3 {
  font-size: calc(1.525rem + 3.3vw);
  font-weight: 300;
  line-height: 1.2;
}
@media (min-width: 1200px) {
  .display-3 {
    font-size: 4rem;
  }
}

.display-4 {
  font-size: calc(1.475rem + 2.7vw);
  font-weight: 300;
  line-height: 1.2;
}
@media (min-width: 1200px) {
  .display-4 {
    font-size: 3.5rem;
  }
}

.display-5 {
  font-size: calc(1.425rem + 2.1vw);
  font-weight: 300;
  line-height: 1.2;
}
@media (min-width: 1200px) {
  .display-5 {
    font-size: 3rem;
  }
}

.display-6 {
  font-size: calc(1.375rem + 1.5vw);
  font-weight: 300;
  line-height: 1.2;
}
@media (min-width: 1200px) {
  .display-6 {
    font-size: 2.5rem;
  }
}

.list-unstyled {
  padding-right: 0;
  list-style: none;
}

.list-inline {
  padding-right: 0;
  list-style: none;
}

.list-inline-item {
  display: inline-block;
}
.list-inline-item:not(:last-child) {
  margin-left: 0.5rem;
}

.initialism {
  font-size: 0.875em;
  text-transform: uppercase;
}

.blockquote {
  margin-bottom: 1rem;
  font-size: 1.25rem;
}
.blockquote > :last-child {
  margin-bottom: 0;
}

.blockquote-footer {
  margin-top: -1rem;
  margin-bottom: 1rem;
  font-size: 0.875em;
  color: #6c757d;
}
.blockquote-footer::before {
  content: "— ";
}

.img-fluid {
  max-width: 100%;
  height: auto;
}

.img-thumbnail {
  padding: 0.25rem;
  background-color: #fff;
  border: 1px solid #dee2e6;
  border-radius: 4px;
  max-width: 100%;
  height: auto;
}

.figure {
  display: inline-block;
}

.figure-img {
  margin-bottom: 0.5rem;
  line-height: 1;
}

.figure-caption {
  font-size: 0.875em;
  color: #6c757d;
}

.container,
.container-fluid,
.container-xxl,
.container-xl,
.container-lg,
.container-md,
.container-sm {
  width: 100%;
  padding-left: var(--bs-gutter-x, 0.75rem);
  padding-right: var(--bs-gutter-x, 0.75rem);
  margin-left: auto;
  margin-right: auto;
}

@media (min-width: 576px) {
  .container-sm, .container {
    max-width: 540px;
  }
}
@media (min-width: 768px) {
  .container-md, .container-sm, .container {
    max-width: 720px;
  }
}
@media (min-width: 992px) {
  .container-lg, .container-md, .container-sm, .container {
    max-width: 960px;
  }
}
@media (min-width: 1200px) {
  .container-xl, .container-lg, .container-md, .container-sm, .container {
    max-width: 1140px;
  }
}
@media (min-width: 1400px) {
  .container-xxl, .container-xl, .container-lg, .container-md, .container-sm, .container {
    max-width: 1320px;
  }
}
.row {
  --bs-gutter-x: 1.5rem;
  --bs-gutter-y: 0;
  display: flex;
  flex-wrap: wrap;
  margin-top: calc(-1 * var(--bs-gutter-y));
  margin-left: calc(-0.5 * var(--bs-gutter-x));
  margin-right: calc(-0.5 * var(--bs-gutter-x));
}
.row > * {
  flex-shrink: 0;
  width: 100%;
  max-width: 100%;
  padding-left: calc(var(--bs-gutter-x) * 0.5);
  padding-right: calc(var(--bs-gutter-x) * 0.5);
  margin-top: var(--bs-gutter-y);
}

.col {
  flex: 1 0 0%;
}

.row-cols-auto > * {
  flex: 0 0 auto;
  width: auto;
}

.row-cols-1 > * {
  flex: 0 0 auto;
  width: 100%;
}

.row-cols-2 > * {
  flex: 0 0 auto;
  width: 50%;
}

.row-cols-3 > * {
  flex: 0 0 auto;
  width: 33.3333333333%;
}

.row-cols-4 > * {
  flex: 0 0 auto;
  width: 25%;
}

.row-cols-5 > * {
  flex: 0 0 auto;
  width: 20%;
}

.row-cols-6 > * {
  flex: 0 0 auto;
  width: 16.6666666667%;
}

.col-auto {
  flex: 0 0 auto;
  width: auto;
}

.col-1 {
  flex: 0 0 auto;
  width: 8.33333333%;
}

.col-2 {
  flex: 0 0 auto;
  width: 16.66666667%;
}

.col-3 {
  flex: 0 0 auto;
  width: 25%;
}

.col-4 {
  flex: 0 0 auto;
  width: 33.33333333%;
}

.col-5 {
  flex: 0 0 auto;
  width: 41.66666667%;
}

.col-6 {
  flex: 0 0 auto;
  width: 50%;
}

.col-7 {
  flex: 0 0 auto;
  width: 58.33333333%;
}

.col-8 {
  flex: 0 0 auto;
  width: 66.66666667%;
}

.col-9 {
  flex: 0 0 auto;
  width: 75%;
}

.col-10 {
  flex: 0 0 auto;
  width: 83.33333333%;
}

.col-11 {
  flex: 0 0 auto;
  width: 91.66666667%;
}

.col-12 {
  flex: 0 0 auto;
  width: 100%;
}

.offset-1 {
  margin-right: 8.33333333%;
}

.offset-2 {
  margin-right: 16.66666667%;
}

.offset-3 {
  margin-right: 25%;
}

.offset-4 {
  margin-right: 33.33333333%;
}

.offset-5 {
  margin-right: 41.66666667%;
}

.offset-6 {
  margin-right: 50%;
}

.offset-7 {
  margin-right: 58.33333333%;
}

.offset-8 {
  margin-right: 66.66666667%;
}

.offset-9 {
  margin-right: 75%;
}

.offset-10 {
  margin-right: 83.33333333%;
}

.offset-11 {
  margin-right: 91.66666667%;
}

.g-0,
.gx-0 {
  --bs-gutter-x: 0;
}

.g-0,
.gy-0 {
  --bs-gutter-y: 0;
}

.g-1,
.gx-1 {
  --bs-gutter-x: 0.25rem;
}

.g-1,
.gy-1 {
  --bs-gutter-y: 0.25rem;
}

.g-2,
.gx-2 {
  --bs-gutter-x: 0.5rem;
}

.g-2,
.gy-2 {
  --bs-gutter-y: 0.5rem;
}

.g-3,
.gx-3 {
  --bs-gutter-x: 1rem;
}

.g-3,
.gy-3 {
  --bs-gutter-y: 1rem;
}

.g-4,
.gx-4 {
  --bs-gutter-x: 1.5rem;
}

.g-4,
.gy-4 {
  --bs-gutter-y: 1.5rem;
}

.g-5,
.gx-5 {
  --bs-gutter-x: 3rem;
}

.g-5,
.gy-5 {
  --bs-gutter-y: 3rem;
}

.g-6,
.gx-6 {
  --bs-gutter-x: 4.5rem;
}

.g-6,
.gy-6 {
  --bs-gutter-y: 4.5rem;
}

.g-7,
.gx-7 {
  --bs-gutter-x: 6rem;
}

.g-7,
.gy-7 {
  --bs-gutter-y: 6rem;
}

@media (min-width: 576px) {
  .col-sm {
    flex: 1 0 0%;
  }
  .row-cols-sm-auto > * {
    flex: 0 0 auto;
    width: auto;
  }
  .row-cols-sm-1 > * {
    flex: 0 0 auto;
    width: 100%;
  }
  .row-cols-sm-2 > * {
    flex: 0 0 auto;
    width: 50%;
  }
  .row-cols-sm-3 > * {
    flex: 0 0 auto;
    width: 33.3333333333%;
  }
  .row-cols-sm-4 > * {
    flex: 0 0 auto;
    width: 25%;
  }
  .row-cols-sm-5 > * {
    flex: 0 0 auto;
    width: 20%;
  }
  .row-cols-sm-6 > * {
    flex: 0 0 auto;
    width: 16.6666666667%;
  }
  .col-sm-auto {
    flex: 0 0 auto;
    width: auto;
  }
  .col-sm-1 {
    flex: 0 0 auto;
    width: 8.33333333%;
  }
  .col-sm-2 {
    flex: 0 0 auto;
    width: 16.66666667%;
  }
  .col-sm-3 {
    flex: 0 0 auto;
    width: 25%;
  }
  .col-sm-4 {
    flex: 0 0 auto;
    width: 33.33333333%;
  }
  .col-sm-5 {
    flex: 0 0 auto;
    width: 41.66666667%;
  }
  .col-sm-6 {
    flex: 0 0 auto;
    width: 50%;
  }
  .col-sm-7 {
    flex: 0 0 auto;
    width: 58.33333333%;
  }
  .col-sm-8 {
    flex: 0 0 auto;
    width: 66.66666667%;
  }
  .col-sm-9 {
    flex: 0 0 auto;
    width: 75%;
  }
  .col-sm-10 {
    flex: 0 0 auto;
    width: 83.33333333%;
  }
  .col-sm-11 {
    flex: 0 0 auto;
    width: 91.66666667%;
  }
  .col-sm-12 {
    flex: 0 0 auto;
    width: 100%;
  }
  .offset-sm-0 {
    margin-right: 0;
  }
  .offset-sm-1 {
    margin-right: 8.33333333%;
  }
  .offset-sm-2 {
    margin-right: 16.66666667%;
  }
  .offset-sm-3 {
    margin-right: 25%;
  }
  .offset-sm-4 {
    margin-right: 33.33333333%;
  }
  .offset-sm-5 {
    margin-right: 41.66666667%;
  }
  .offset-sm-6 {
    margin-right: 50%;
  }
  .offset-sm-7 {
    margin-right: 58.33333333%;
  }
  .offset-sm-8 {
    margin-right: 66.66666667%;
  }
  .offset-sm-9 {
    margin-right: 75%;
  }
  .offset-sm-10 {
    margin-right: 83.33333333%;
  }
  .offset-sm-11 {
    margin-right: 91.66666667%;
  }
  .g-sm-0,
  .gx-sm-0 {
    --bs-gutter-x: 0;
  }
  .g-sm-0,
  .gy-sm-0 {
    --bs-gutter-y: 0;
  }
  .g-sm-1,
  .gx-sm-1 {
    --bs-gutter-x: 0.25rem;
  }
  .g-sm-1,
  .gy-sm-1 {
    --bs-gutter-y: 0.25rem;
  }
  .g-sm-2,
  .gx-sm-2 {
    --bs-gutter-x: 0.5rem;
  }
  .g-sm-2,
  .gy-sm-2 {
    --bs-gutter-y: 0.5rem;
  }
  .g-sm-3,
  .gx-sm-3 {
    --bs-gutter-x: 1rem;
  }
  .g-sm-3,
  .gy-sm-3 {
    --bs-gutter-y: 1rem;
  }
  .g-sm-4,
  .gx-sm-4 {
    --bs-gutter-x: 1.5rem;
  }
  .g-sm-4,
  .gy-sm-4 {
    --bs-gutter-y: 1.5rem;
  }
  .g-sm-5,
  .gx-sm-5 {
    --bs-gutter-x: 3rem;
  }
  .g-sm-5,
  .gy-sm-5 {
    --bs-gutter-y: 3rem;
  }
  .g-sm-6,
  .gx-sm-6 {
    --bs-gutter-x: 4.5rem;
  }
  .g-sm-6,
  .gy-sm-6 {
    --bs-gutter-y: 4.5rem;
  }
  .g-sm-7,
  .gx-sm-7 {
    --bs-gutter-x: 6rem;
  }
  .g-sm-7,
  .gy-sm-7 {
    --bs-gutter-y: 6rem;
  }
}
@media (min-width: 768px) {
  .col-md {
    flex: 1 0 0%;
  }
  .row-cols-md-auto > * {
    flex: 0 0 auto;
    width: auto;
  }
  .row-cols-md-1 > * {
    flex: 0 0 auto;
    width: 100%;
  }
  .row-cols-md-2 > * {
    flex: 0 0 auto;
    width: 50%;
  }
  .row-cols-md-3 > * {
    flex: 0 0 auto;
    width: 33.3333333333%;
  }
  .row-cols-md-4 > * {
    flex: 0 0 auto;
    width: 25%;
  }
  .row-cols-md-5 > * {
    flex: 0 0 auto;
    width: 20%;
  }
  .row-cols-md-6 > * {
    flex: 0 0 auto;
    width: 16.6666666667%;
  }
  .col-md-auto {
    flex: 0 0 auto;
    width: auto;
  }
  .col-md-1 {
    flex: 0 0 auto;
    width: 8.33333333%;
  }
  .col-md-2 {
    flex: 0 0 auto;
    width: 16.66666667%;
  }
  .col-md-3 {
    flex: 0 0 auto;
    width: 25%;
  }
  .col-md-4 {
    flex: 0 0 auto;
    width: 33.33333333%;
  }
  .col-md-5 {
    flex: 0 0 auto;
    width: 41.66666667%;
  }
  .col-md-6 {
    flex: 0 0 auto;
    width: 50%;
  }
  .col-md-7 {
    flex: 0 0 auto;
    width: 58.33333333%;
  }
  .col-md-8 {
    flex: 0 0 auto;
    width: 66.66666667%;
  }
  .col-md-9 {
    flex: 0 0 auto;
    width: 75%;
  }
  .col-md-10 {
    flex: 0 0 auto;
    width: 83.33333333%;
  }
  .col-md-11 {
    flex: 0 0 auto;
    width: 91.66666667%;
  }
  .col-md-12 {
    flex: 0 0 auto;
    width: 100%;
  }
  .offset-md-0 {
    margin-right: 0;
  }
  .offset-md-1 {
    margin-right: 8.33333333%;
  }
  .offset-md-2 {
    margin-right: 16.66666667%;
  }
  .offset-md-3 {
    margin-right: 25%;
  }
  .offset-md-4 {
    margin-right: 33.33333333%;
  }
  .offset-md-5 {
    margin-right: 41.66666667%;
  }
  .offset-md-6 {
    margin-right: 50%;
  }
  .offset-md-7 {
    margin-right: 58.33333333%;
  }
  .offset-md-8 {
    margin-right: 66.66666667%;
  }
  .offset-md-9 {
    margin-right: 75%;
  }
  .offset-md-10 {
    margin-right: 83.33333333%;
  }
  .offset-md-11 {
    margin-right: 91.66666667%;
  }
  .g-md-0,
  .gx-md-0 {
    --bs-gutter-x: 0;
  }
  .g-md-0,
  .gy-md-0 {
    --bs-gutter-y: 0;
  }
  .g-md-1,
  .gx-md-1 {
    --bs-gutter-x: 0.25rem;
  }
  .g-md-1,
  .gy-md-1 {
    --bs-gutter-y: 0.25rem;
  }
  .g-md-2,
  .gx-md-2 {
    --bs-gutter-x: 0.5rem;
  }
  .g-md-2,
  .gy-md-2 {
    --bs-gutter-y: 0.5rem;
  }
  .g-md-3,
  .gx-md-3 {
    --bs-gutter-x: 1rem;
  }
  .g-md-3,
  .gy-md-3 {
    --bs-gutter-y: 1rem;
  }
  .g-md-4,
  .gx-md-4 {
    --bs-gutter-x: 1.5rem;
  }
  .g-md-4,
  .gy-md-4 {
    --bs-gutter-y: 1.5rem;
  }
  .g-md-5,
  .gx-md-5 {
    --bs-gutter-x: 3rem;
  }
  .g-md-5,
  .gy-md-5 {
    --bs-gutter-y: 3rem;
  }
  .g-md-6,
  .gx-md-6 {
    --bs-gutter-x: 4.5rem;
  }
  .g-md-6,
  .gy-md-6 {
    --bs-gutter-y: 4.5rem;
  }
  .g-md-7,
  .gx-md-7 {
    --bs-gutter-x: 6rem;
  }
  .g-md-7,
  .gy-md-7 {
    --bs-gutter-y: 6rem;
  }
}
@media (min-width: 992px) {
  .col-lg {
    flex: 1 0 0%;
  }
  .row-cols-lg-auto > * {
    flex: 0 0 auto;
    width: auto;
  }
  .row-cols-lg-1 > * {
    flex: 0 0 auto;
    width: 100%;
  }
  .row-cols-lg-2 > * {
    flex: 0 0 auto;
    width: 50%;
  }
  .row-cols-lg-3 > * {
    flex: 0 0 auto;
    width: 33.3333333333%;
  }
  .row-cols-lg-4 > * {
    flex: 0 0 auto;
    width: 25%;
  }
  .row-cols-lg-5 > * {
    flex: 0 0 auto;
    width: 20%;
  }
  .row-cols-lg-6 > * {
    flex: 0 0 auto;
    width: 16.6666666667%;
  }
  .col-lg-auto {
    flex: 0 0 auto;
    width: auto;
  }
  .col-lg-1 {
    flex: 0 0 auto;
    width: 8.33333333%;
  }
  .col-lg-2 {
    flex: 0 0 auto;
    width: 16.66666667%;
  }
  .col-lg-3 {
    flex: 0 0 auto;
    width: 25%;
  }
  .col-lg-4 {
    flex: 0 0 auto;
    width: 33.33333333%;
  }
  .col-lg-5 {
    flex: 0 0 auto;
    width: 41.66666667%;
  }
  .col-lg-6 {
    flex: 0 0 auto;
    width: 50%;
  }
  .col-lg-7 {
    flex: 0 0 auto;
    width: 58.33333333%;
  }
  .col-lg-8 {
    flex: 0 0 auto;
    width: 66.66666667%;
  }
  .col-lg-9 {
    flex: 0 0 auto;
    width: 75%;
  }
  .col-lg-10 {
    flex: 0 0 auto;
    width: 83.33333333%;
  }
  .col-lg-11 {
    flex: 0 0 auto;
    width: 91.66666667%;
  }
  .col-lg-12 {
    flex: 0 0 auto;
    width: 100%;
  }
  .offset-lg-0 {
    margin-right: 0;
  }
  .offset-lg-1 {
    margin-right: 8.33333333%;
  }
  .offset-lg-2 {
    margin-right: 16.66666667%;
  }
  .offset-lg-3 {
    margin-right: 25%;
  }
  .offset-lg-4 {
    margin-right: 33.33333333%;
  }
  .offset-lg-5 {
    margin-right: 41.66666667%;
  }
  .offset-lg-6 {
    margin-right: 50%;
  }
  .offset-lg-7 {
    margin-right: 58.33333333%;
  }
  .offset-lg-8 {
    margin-right: 66.66666667%;
  }
  .offset-lg-9 {
    margin-right: 75%;
  }
  .offset-lg-10 {
    margin-right: 83.33333333%;
  }
  .offset-lg-11 {
    margin-right: 91.66666667%;
  }
  .g-lg-0,
  .gx-lg-0 {
    --bs-gutter-x: 0;
  }
  .g-lg-0,
  .gy-lg-0 {
    --bs-gutter-y: 0;
  }
  .g-lg-1,
  .gx-lg-1 {
    --bs-gutter-x: 0.25rem;
  }
  .g-lg-1,
  .gy-lg-1 {
    --bs-gutter-y: 0.25rem;
  }
  .g-lg-2,
  .gx-lg-2 {
    --bs-gutter-x: 0.5rem;
  }
  .g-lg-2,
  .gy-lg-2 {
    --bs-gutter-y: 0.5rem;
  }
  .g-lg-3,
  .gx-lg-3 {
    --bs-gutter-x: 1rem;
  }
  .g-lg-3,
  .gy-lg-3 {
    --bs-gutter-y: 1rem;
  }
  .g-lg-4,
  .gx-lg-4 {
    --bs-gutter-x: 1.5rem;
  }
  .g-lg-4,
  .gy-lg-4 {
    --bs-gutter-y: 1.5rem;
  }
  .g-lg-5,
  .gx-lg-5 {
    --bs-gutter-x: 3rem;
  }
  .g-lg-5,
  .gy-lg-5 {
    --bs-gutter-y: 3rem;
  }
  .g-lg-6,
  .gx-lg-6 {
    --bs-gutter-x: 4.5rem;
  }
  .g-lg-6,
  .gy-lg-6 {
    --bs-gutter-y: 4.5rem;
  }
  .g-lg-7,
  .gx-lg-7 {
    --bs-gutter-x: 6rem;
  }
  .g-lg-7,
  .gy-lg-7 {
    --bs-gutter-y: 6rem;
  }
}
@media (min-width: 1200px) {
  .col-xl {
    flex: 1 0 0%;
  }
  .row-cols-xl-auto > * {
    flex: 0 0 auto;
    width: auto;
  }
  .row-cols-xl-1 > * {
    flex: 0 0 auto;
    width: 100%;
  }
  .row-cols-xl-2 > * {
    flex: 0 0 auto;
    width: 50%;
  }
  .row-cols-xl-3 > * {
    flex: 0 0 auto;
    width: 33.3333333333%;
  }
  .row-cols-xl-4 > * {
    flex: 0 0 auto;
    width: 25%;
  }
  .row-cols-xl-5 > * {
    flex: 0 0 auto;
    width: 20%;
  }
  .row-cols-xl-6 > * {
    flex: 0 0 auto;
    width: 16.6666666667%;
  }
  .col-xl-auto {
    flex: 0 0 auto;
    width: auto;
  }
  .col-xl-1 {
    flex: 0 0 auto;
    width: 8.33333333%;
  }
  .col-xl-2 {
    flex: 0 0 auto;
    width: 16.66666667%;
  }
  .col-xl-3 {
    flex: 0 0 auto;
    width: 25%;
  }
  .col-xl-4 {
    flex: 0 0 auto;
    width: 33.33333333%;
  }
  .col-xl-5 {
    flex: 0 0 auto;
    width: 41.66666667%;
  }
  .col-xl-6 {
    flex: 0 0 auto;
    width: 50%;
  }
  .col-xl-7 {
    flex: 0 0 auto;
    width: 58.33333333%;
  }
  .col-xl-8 {
    flex: 0 0 auto;
    width: 66.66666667%;
  }
  .col-xl-9 {
    flex: 0 0 auto;
    width: 75%;
  }
  .col-xl-10 {
    flex: 0 0 auto;
    width: 83.33333333%;
  }
  .col-xl-11 {
    flex: 0 0 auto;
    width: 91.66666667%;
  }
  .col-xl-12 {
    flex: 0 0 auto;
    width: 100%;
  }
  .offset-xl-0 {
    margin-right: 0;
  }
  .offset-xl-1 {
    margin-right: 8.33333333%;
  }
  .offset-xl-2 {
    margin-right: 16.66666667%;
  }
  .offset-xl-3 {
    margin-right: 25%;
  }
  .offset-xl-4 {
    margin-right: 33.33333333%;
  }
  .offset-xl-5 {
    margin-right: 41.66666667%;
  }
  .offset-xl-6 {
    margin-right: 50%;
  }
  .offset-xl-7 {
    margin-right: 58.33333333%;
  }
  .offset-xl-8 {
    margin-right: 66.66666667%;
  }
  .offset-xl-9 {
    margin-right: 75%;
  }
  .offset-xl-10 {
    margin-right: 83.33333333%;
  }
  .offset-xl-11 {
    margin-right: 91.66666667%;
  }
  .g-xl-0,
  .gx-xl-0 {
    --bs-gutter-x: 0;
  }
  .g-xl-0,
  .gy-xl-0 {
    --bs-gutter-y: 0;
  }
  .g-xl-1,
  .gx-xl-1 {
    --bs-gutter-x: 0.25rem;
  }
  .g-xl-1,
  .gy-xl-1 {
    --bs-gutter-y: 0.25rem;
  }
  .g-xl-2,
  .gx-xl-2 {
    --bs-gutter-x: 0.5rem;
  }
  .g-xl-2,
  .gy-xl-2 {
    --bs-gutter-y: 0.5rem;
  }
  .g-xl-3,
  .gx-xl-3 {
    --bs-gutter-x: 1rem;
  }
  .g-xl-3,
  .gy-xl-3 {
    --bs-gutter-y: 1rem;
  }
  .g-xl-4,
  .gx-xl-4 {
    --bs-gutter-x: 1.5rem;
  }
  .g-xl-4,
  .gy-xl-4 {
    --bs-gutter-y: 1.5rem;
  }
  .g-xl-5,
  .gx-xl-5 {
    --bs-gutter-x: 3rem;
  }
  .g-xl-5,
  .gy-xl-5 {
    --bs-gutter-y: 3rem;
  }
  .g-xl-6,
  .gx-xl-6 {
    --bs-gutter-x: 4.5rem;
  }
  .g-xl-6,
  .gy-xl-6 {
    --bs-gutter-y: 4.5rem;
  }
  .g-xl-7,
  .gx-xl-7 {
    --bs-gutter-x: 6rem;
  }
  .g-xl-7,
  .gy-xl-7 {
    --bs-gutter-y: 6rem;
  }
}
@media (min-width: 1400px) {
  .col-xxl {
    flex: 1 0 0%;
  }
  .row-cols-xxl-auto > * {
    flex: 0 0 auto;
    width: auto;
  }
  .row-cols-xxl-1 > * {
    flex: 0 0 auto;
    width: 100%;
  }
  .row-cols-xxl-2 > * {
    flex: 0 0 auto;
    width: 50%;
  }
  .row-cols-xxl-3 > * {
    flex: 0 0 auto;
    width: 33.3333333333%;
  }
  .row-cols-xxl-4 > * {
    flex: 0 0 auto;
    width: 25%;
  }
  .row-cols-xxl-5 > * {
    flex: 0 0 auto;
    width: 20%;
  }
  .row-cols-xxl-6 > * {
    flex: 0 0 auto;
    width: 16.6666666667%;
  }
  .col-xxl-auto {
    flex: 0 0 auto;
    width: auto;
  }
  .col-xxl-1 {
    flex: 0 0 auto;
    width: 8.33333333%;
  }
  .col-xxl-2 {
    flex: 0 0 auto;
    width: 16.66666667%;
  }
  .col-xxl-3 {
    flex: 0 0 auto;
    width: 25%;
  }
  .col-xxl-4 {
    flex: 0 0 auto;
    width: 33.33333333%;
  }
  .col-xxl-5 {
    flex: 0 0 auto;
    width: 41.66666667%;
  }
  .col-xxl-6 {
    flex: 0 0 auto;
    width: 50%;
  }
  .col-xxl-7 {
    flex: 0 0 auto;
    width: 58.33333333%;
  }
  .col-xxl-8 {
    flex: 0 0 auto;
    width: 66.66666667%;
  }
  .col-xxl-9 {
    flex: 0 0 auto;
    width: 75%;
  }
  .col-xxl-10 {
    flex: 0 0 auto;
    width: 83.33333333%;
  }
  .col-xxl-11 {
    flex: 0 0 auto;
    width: 91.66666667%;
  }
  .col-xxl-12 {
    flex: 0 0 auto;
    width: 100%;
  }
  .offset-xxl-0 {
    margin-right: 0;
  }
  .offset-xxl-1 {
    margin-right: 8.33333333%;
  }
  .offset-xxl-2 {
    margin-right: 16.66666667%;
  }
  .offset-xxl-3 {
    margin-right: 25%;
  }
  .offset-xxl-4 {
    margin-right: 33.33333333%;
  }
  .offset-xxl-5 {
    margin-right: 41.66666667%;
  }
  .offset-xxl-6 {
    margin-right: 50%;
  }
  .offset-xxl-7 {
    margin-right: 58.33333333%;
  }
  .offset-xxl-8 {
    margin-right: 66.66666667%;
  }
  .offset-xxl-9 {
    margin-right: 75%;
  }
  .offset-xxl-10 {
    margin-right: 83.33333333%;
  }
  .offset-xxl-11 {
    margin-right: 91.66666667%;
  }
  .g-xxl-0,
  .gx-xxl-0 {
    --bs-gutter-x: 0;
  }
  .g-xxl-0,
  .gy-xxl-0 {
    --bs-gutter-y: 0;
  }
  .g-xxl-1,
  .gx-xxl-1 {
    --bs-gutter-x: 0.25rem;
  }
  .g-xxl-1,
  .gy-xxl-1 {
    --bs-gutter-y: 0.25rem;
  }
  .g-xxl-2,
  .gx-xxl-2 {
    --bs-gutter-x: 0.5rem;
  }
  .g-xxl-2,
  .gy-xxl-2 {
    --bs-gutter-y: 0.5rem;
  }
  .g-xxl-3,
  .gx-xxl-3 {
    --bs-gutter-x: 1rem;
  }
  .g-xxl-3,
  .gy-xxl-3 {
    --bs-gutter-y: 1rem;
  }
  .g-xxl-4,
  .gx-xxl-4 {
    --bs-gutter-x: 1.5rem;
  }
  .g-xxl-4,
  .gy-xxl-4 {
    --bs-gutter-y: 1.5rem;
  }
  .g-xxl-5,
  .gx-xxl-5 {
    --bs-gutter-x: 3rem;
  }
  .g-xxl-5,
  .gy-xxl-5 {
    --bs-gutter-y: 3rem;
  }
  .g-xxl-6,
  .gx-xxl-6 {
    --bs-gutter-x: 4.5rem;
  }
  .g-xxl-6,
  .gy-xxl-6 {
    --bs-gutter-y: 4.5rem;
  }
  .g-xxl-7,
  .gx-xxl-7 {
    --bs-gutter-x: 6rem;
  }
  .g-xxl-7,
  .gy-xxl-7 {
    --bs-gutter-y: 6rem;
  }
}
.table {
  --bs-table-bg: transparent;
  --bs-table-accent-bg: transparent;
  --bs-table-striped-color: #212529;
  --bs-table-striped-bg: #f9f9f9;
  --bs-table-active-color: #212529;
  --bs-table-active-bg: rgba(0, 0, 0, 0.1);
  --bs-table-hover-color: #212529;
  --bs-table-hover-bg: #f5f5f5;
  width: 100%;
  margin-bottom: 1rem;
  color: #212529;
  vertical-align: top;
  border-color: #dee2e6;
}
.table > :not(caption) > * > * {
  padding: 0.5rem 0.5rem;
  background-color: var(--bs-table-bg);
  border-bottom-width: 1px;
  box-shadow: inset 0 0 0 9999px var(--bs-table-accent-bg);
}
.table > tbody {
  vertical-align: inherit;
}
.table > thead {
  vertical-align: bottom;
}
.table > :not(:first-child) {
  border-top: 2px solid currentColor;
}

.caption-top {
  caption-side: top;
}

.table-sm > :not(caption) > * > * {
  padding: 0.25rem 0.25rem;
}

.table-bordered > :not(caption) > * {
  border-width: 1px 0;
}
.table-bordered > :not(caption) > * > * {
  border-width: 0 1px;
}

.table-borderless > :not(caption) > * > * {
  border-bottom-width: 0;
}
.table-borderless > :not(:first-child) {
  border-top-width: 0;
}

.table-striped > tbody > tr:nth-of-type(odd) > * {
  --bs-table-accent-bg: var(--bs-table-striped-bg);
  color: var(--bs-table-striped-color);
}

.table-active {
  --bs-table-accent-bg: var(--bs-table-active-bg);
  color: var(--bs-table-active-color);
}

.table-hover > tbody > tr:hover > * {
  --bs-table-accent-bg: var(--bs-table-hover-bg);
  color: var(--bs-table-hover-color);
}

.table-primary {
  --bs-table-bg: #cfe2ff;
  --bs-table-striped-bg: #c5d7f2;
  --bs-table-striped-color: #000;
  --bs-table-active-bg: #bacbe6;
  --bs-table-active-color: #000;
  --bs-table-hover-bg: #bfd1ec;
  --bs-table-hover-color: #000;
  color: #000;
  border-color: #bacbe6;
}

.table-secondary {
  --bs-table-bg: #e2e3e5;
  --bs-table-striped-bg: #d7d8da;
  --bs-table-striped-color: #000;
  --bs-table-active-bg: #cbccce;
  --bs-table-active-color: #000;
  --bs-table-hover-bg: #d1d2d4;
  --bs-table-hover-color: #000;
  color: #000;
  border-color: #cbccce;
}

.table-success {
  --bs-table-bg: #dbf7dd;
  --bs-table-striped-bg: #d0ebd2;
  --bs-table-striped-color: #000;
  --bs-table-active-bg: #c5dec7;
  --bs-table-active-color: #000;
  --bs-table-hover-bg: #cbe4cc;
  --bs-table-hover-color: #000;
  color: #000;
  border-color: #c5dec7;
}

.table-info {
  --bs-table-bg: #cff4fc;
  --bs-table-striped-bg: #c5e8ef;
  --bs-table-striped-color: #000;
  --bs-table-active-bg: #badce3;
  --bs-table-active-color: #000;
  --bs-table-hover-bg: #bfe2e9;
  --bs-table-hover-color: #000;
  color: #000;
  border-color: #badce3;
}

.table-warning {
  --bs-table-bg: #fff9da;
  --bs-table-striped-bg: #f2edcf;
  --bs-table-striped-color: #000;
  --bs-table-active-bg: #e6e0c4;
  --bs-table-active-color: #000;
  --bs-table-hover-bg: #ece6ca;
  --bs-table-hover-color: #000;
  color: #000;
  border-color: #e6e0c4;
}

.table-danger {
  --bs-table-bg: #f8d7da;
  --bs-table-striped-bg: #eccccf;
  --bs-table-striped-color: #000;
  --bs-table-active-bg: #dfc2c4;
  --bs-table-active-color: #000;
  --bs-table-hover-bg: #e5c7ca;
  --bs-table-hover-color: #000;
  color: #000;
  border-color: #dfc2c4;
}

.table-light {
  --bs-table-bg: #f8f9fa;
  --bs-table-striped-bg: #ecedee;
  --bs-table-striped-color: #000;
  --bs-table-active-bg: #dfe0e1;
  --bs-table-active-color: #000;
  --bs-table-hover-bg: #e5e6e7;
  --bs-table-hover-color: #000;
  color: #000;
  border-color: #dfe0e1;
}

.table-dark {
  --bs-table-bg: #212529;
  --bs-table-striped-bg: #2c3034;
  --bs-table-striped-color: #fff;
  --bs-table-active-bg: #373b3e;
  --bs-table-active-color: #fff;
  --bs-table-hover-bg: #323539;
  --bs-table-hover-color: #fff;
  color: #fff;
  border-color: #373b3e;
}

.table-responsive {
  overflow-x: auto;
  -webkit-overflow-scrolling: touch;
}

@media (max-width: 575.98px) {
  .table-responsive-sm {
    overflow-x: auto;
    -webkit-overflow-scrolling: touch;
  }
}
@media (max-width: 767.98px) {
  .table-responsive-md {
    overflow-x: auto;
    -webkit-overflow-scrolling: touch;
  }
}
@media (max-width: 991.98px) {
  .table-responsive-lg {
    overflow-x: auto;
    -webkit-overflow-scrolling: touch;
  }
}
@media (max-width: 1199.98px) {
  .table-responsive-xl {
    overflow-x: auto;
    -webkit-overflow-scrolling: touch;
  }
}
@media (max-width: 1399.98px) {
  .table-responsive-xxl {
    overflow-x: auto;
    -webkit-overflow-scrolling: touch;
  }
}
.form-label {
  margin-bottom: 0.5rem;
}

.col-form-label {
  padding-top: calc(0.375rem + 1px);
  padding-bottom: calc(0.375rem + 1px);
  margin-bottom: 0;
  font-size: inherit;
  line-height: 1.5;
}

.col-form-label-lg {
  padding-top: calc(0.5rem + 1px);
  padding-bottom: calc(0.5rem + 1px);
  font-size: 1.25rem;
}

.col-form-label-sm {
  padding-top: calc(0.25rem + 1px);
  padding-bottom: calc(0.25rem + 1px);
  font-size: 0.875rem;
}

.form-text {
  margin-top: 0.25rem;
  font-size: 0.875em;
  color: #6c757d;
}

.form-control {
  display: block;
  width: 100%;
  padding: 0.375rem 0.75rem;
  font-size: 1rem;
  font-weight: 400;
  line-height: 1.5;
  color: #212529;
  background-color: #fff;
  background-clip: padding-box;
  border: 1px solid #ced4da;
  appearance: none;
  border-radius: 4px;
  transition: border-color 0.15s ease-in-out, box-shadow 0.15s ease-in-out;
}
@media (prefers-reduced-motion: reduce) {
  .form-control {
    transition: none;
  }
}
.form-control[type=file] {
  overflow: hidden;
}
.form-control[type=file]:not(:disabled):not([readonly]) {
  cursor: pointer;
}
.form-control:focus {
  color: #212529;
  background-color: #fff;
  border-color: #86b7fe;
  outline: 0;
  box-shadow: 0 0 0 0.25rem rgba(13, 110, 253, 0.25);
}
.form-control::-webkit-date-and-time-value {
  height: 1.5em;
}
.form-control::placeholder {
  color: #6c757d;
  opacity: 1;
}
.form-control:disabled, .form-control[readonly] {
  background-color: #e9ecef;
  opacity: 1;
}
.form-control::file-selector-button {
  padding: 0.375rem 0.75rem;
  margin: -0.375rem -0.75rem;
  margin-inline-end: 0.75rem;
  color: #212529;
  background-color: #e9ecef;
  pointer-events: none;
  border-color: inherit;
  border-style: solid;
  border-width: 0;
  border-inline-end-width: 1px;
  border-radius: 0;
  transition: color 0.15s ease-in-out, background-color 0.15s ease-in-out, border-color 0.15s ease-in-out, box-shadow 0.15s ease-in-out;
}
@media (prefers-reduced-motion: reduce) {
  .form-control::file-selector-button {
    transition: none;
  }
}
.form-control:hover:not(:disabled):not([readonly])::file-selector-button {
  background-color: #dde0e3;
}
.form-control::-webkit-file-upload-button {
  padding: 0.375rem 0.75rem;
  margin: -0.375rem -0.75rem;
  margin-inline-end: 0.75rem;
  color: #212529;
  background-color: #e9ecef;
  pointer-events: none;
  border-color: inherit;
  border-style: solid;
  border-width: 0;
  border-inline-end-width: 1px;
  border-radius: 0;
  transition: color 0.15s ease-in-out, background-color 0.15s ease-in-out, border-color 0.15s ease-in-out, box-shadow 0.15s ease-in-out;
}
@media (prefers-reduced-motion: reduce) {
  .form-control::-webkit-file-upload-button {
    transition: none;
  }
}
.form-control:hover:not(:disabled):not([readonly])::-webkit-file-upload-button {
  background-color: #dde0e3;
}

.form-control-plaintext {
  display: block;
  width: 100%;
  padding: 0.375rem 0;
  margin-bottom: 0;
  line-height: 1.5;
  color: #212529;
  background-color: transparent;
  border: solid transparent;
  border-width: 1px 0;
}
.form-control-plaintext.form-control-sm, .form-control-plaintext.form-control-lg {
  padding-left: 0;
  padding-right: 0;
}

.form-control-sm {
  min-height: calc(1.5em + 0.5rem + 2px);
  padding: 0.25rem 0.5rem;
  font-size: 0.875rem;
  border-radius: 0.2rem;
}
.form-control-sm::file-selector-button {
  padding: 0.25rem 0.5rem;
  margin: -0.25rem -0.5rem;
  margin-inline-end: 0.5rem;
}
.form-control-sm::-webkit-file-upload-button {
  padding: 0.25rem 0.5rem;
  margin: -0.25rem -0.5rem;
  margin-inline-end: 0.5rem;
}

.form-control-lg {
  min-height: calc(1.5em + 1rem + 2px);
  padding: 0.5rem 1rem;
  font-size: 1.25rem;
  border-radius: 0.3rem;
}
.form-control-lg::file-selector-button {
  padding: 0.5rem 1rem;
  margin: -0.5rem -1rem;
  margin-inline-end: 1rem;
}
.form-control-lg::-webkit-file-upload-button {
  padding: 0.5rem 1rem;
  margin: -0.5rem -1rem;
  margin-inline-end: 1rem;
}

textarea.form-control {
  min-height: calc(1.5em + 0.75rem + 2px);
}
textarea.form-control-sm {
  min-height: calc(1.5em + 0.5rem + 2px);
}
textarea.form-control-lg {
  min-height: calc(1.5em + 1rem + 2px);
}

.form-control-color {
  width: 3rem;
  height: auto;
  padding: 0.375rem;
}
.form-control-color:not(:disabled):not([readonly]) {
  cursor: pointer;
}
.form-control-color::-moz-color-swatch {
  height: 1.5em;
  border-radius: 4px;
}
.form-control-color::-webkit-color-swatch {
  height: 1.5em;
  border-radius: 4px;
}

.form-select {
  display: block;
  width: 100%;
  padding: 0.375rem 0.75rem 0.375rem 2.25rem;
  -moz-padding-start: calc(0.75rem - 3px);
  font-size: 1rem;
  font-weight: 400;
  line-height: 1.5;
  color: #212529;
  background-color: #fff;
  background-image: url("data:image/svg+xml,%3csvg xmlns='http://www.w3.org/2000/svg' viewBox='0 0 16 16'%3e%3cpath fill='none' stroke='%23343a40' stroke-linecap='round' stroke-linejoin='round' stroke-width='2' d='M2 5l6 6 6-6'/%3e%3c/svg%3e");
  background-repeat: no-repeat;
  background-position: left 0.75rem center;
  background-size: 16px 12px;
  border: 1px solid #ced4da;
  border-radius: 4px;
  transition: border-color 0.15s ease-in-out, box-shadow 0.15s ease-in-out;
  appearance: none;
}
@media (prefers-reduced-motion: reduce) {
  .form-select {
    transition: none;
  }
}
.form-select:focus {
  border-color: #86b7fe;
  outline: 0;
  box-shadow: 0 0 0 0.25rem rgba(13, 110, 253, 0.25);
}
.form-select[multiple], .form-select[size]:not([size="1"]) {
  padding-left: 0.75rem;
  background-image: none;
}
.form-select:disabled {
  background-color: #e9ecef;
}
.form-select:-moz-focusring {
  color: transparent;
  text-shadow: 0 0 0 #212529;
}

.form-select-sm {
  padding-top: 0.25rem;
  padding-bottom: 0.25rem;
  padding-right: 0.5rem;
  font-size: 0.875rem;
  border-radius: 0.2rem;
}

.form-select-lg {
  padding-top: 0.5rem;
  padding-bottom: 0.5rem;
  padding-right: 1rem;
  font-size: 1.25rem;
  border-radius: 0.3rem;
}

.form-check {
  display: block;
  min-height: 1.5rem;
  padding-right: 1.5em;
  margin-bottom: 0.125rem;
}
.form-check .form-check-input {
  float: right;
  margin-right: -1.5em;
}

.form-check-input {
  width: 1em;
  height: 1em;
  margin-top: 0.25em;
  vertical-align: top;
  background-color: #fff;
  background-repeat: no-repeat;
  background-position: center;
  background-size: contain;
  border: 1px solid rgba(0, 0, 0, 0.25);
  appearance: none;
  color-adjust: exact;
}
.form-check-input[type=checkbox] {
  border-radius: 0.25em;
}
.form-check-input[type=radio] {
  border-radius: 50%;
}
.form-check-input:active {
  filter: brightness(90%);
}
.form-check-input:focus {
  border-color: #86b7fe;
  outline: 0;
  box-shadow: 0 0 0 0.25rem rgba(13, 110, 253, 0.25);
}
.form-check-input:checked {
  background-color: #0d6efd;
  border-color: #0d6efd;
}
.form-check-input:checked[type=checkbox] {
  background-image: url("data:image/svg+xml,%3csvg xmlns='http://www.w3.org/2000/svg' viewBox='0 0 20 20'%3e%3cpath fill='none' stroke='%23fff' stroke-linecap='round' stroke-linejoin='round' stroke-width='3' d='M6 10l3 3l6-6'/%3e%3c/svg%3e");
}
.form-check-input:checked[type=radio] {
  background-image: url("data:image/svg+xml,%3csvg xmlns='http://www.w3.org/2000/svg' viewBox='-4 -4 8 8'%3e%3ccircle r='2' fill='%23fff'/%3e%3c/svg%3e");
}
.form-check-input[type=checkbox]:indeterminate {
  background-color: #0d6efd;
  border-color: #0d6efd;
  background-image: url("data:image/svg+xml,%3csvg xmlns='http://www.w3.org/2000/svg' viewBox='0 0 20 20'%3e%3cpath fill='none' stroke='%23fff' stroke-linecap='round' stroke-linejoin='round' stroke-width='3' d='M6 10h8'/%3e%3c/svg%3e");
}
.form-check-input:disabled {
  pointer-events: none;
  filter: none;
  opacity: 0.5;
}
.form-check-input[disabled] ~ .form-check-label, .form-check-input:disabled ~ .form-check-label {
  opacity: 0.5;
}

.form-switch {
  padding-right: 2.5em;
}
.form-switch .form-check-input {
  width: 2em;
  margin-right: -2.5em;
  background-image: url("data:image/svg+xml,%3csvg xmlns='http://www.w3.org/2000/svg' viewBox='-4 -4 8 8'%3e%3ccircle r='3' fill='rgba%280, 0, 0, 0.25%29'/%3e%3c/svg%3e");
  background-position: right center;
  border-radius: 2em;
  transition: background-position 0.15s ease-in-out;
}
@media (prefers-reduced-motion: reduce) {
  .form-switch .form-check-input {
    transition: none;
  }
}
.form-switch .form-check-input:focus {
  background-image: url("data:image/svg+xml,%3csvg xmlns='http://www.w3.org/2000/svg' viewBox='-4 -4 8 8'%3e%3ccircle r='3' fill='%2386b7fe'/%3e%3c/svg%3e");
}
.form-switch .form-check-input:checked {
  background-position: left center;
  background-image: url("data:image/svg+xml,%3csvg xmlns='http://www.w3.org/2000/svg' viewBox='-4 -4 8 8'%3e%3ccircle r='3' fill='%23fff'/%3e%3c/svg%3e");
}

.form-check-inline {
  display: inline-block;
  margin-left: 1rem;
}

.btn-check {
  position: absolute;
  clip: rect(0, 0, 0, 0);
  pointer-events: none;
}
.btn-check[disabled] + .btn, .btn-check:disabled + .btn {
  pointer-events: none;
  filter: none;
  opacity: 0.65;
}

.form-range {
  width: 100%;
  height: 1.5rem;
  padding: 0;
  background-color: transparent;
  appearance: none;
}
.form-range:focus {
  outline: 0;
}
.form-range:focus::-webkit-slider-thumb {
  box-shadow: 0 0 0 1px #fff, 0 0 0 0.25rem rgba(13, 110, 253, 0.25);
}
.form-range:focus::-moz-range-thumb {
  box-shadow: 0 0 0 1px #fff, 0 0 0 0.25rem rgba(13, 110, 253, 0.25);
}
.form-range::-moz-focus-outer {
  border: 0;
}
.form-range::-webkit-slider-thumb {
  width: 1rem;
  height: 1rem;
  margin-top: -0.25rem;
  background-color: #0d6efd;
  border: 0;
  border-radius: 1rem;
  transition: background-color 0.15s ease-in-out, border-color 0.15s ease-in-out, box-shadow 0.15s ease-in-out;
  appearance: none;
}
@media (prefers-reduced-motion: reduce) {
  .form-range::-webkit-slider-thumb {
    transition: none;
  }
}
.form-range::-webkit-slider-thumb:active {
  background-color: #b6d4fe;
}
.form-range::-webkit-slider-runnable-track {
  width: 100%;
  height: 0.5rem;
  color: transparent;
  cursor: pointer;
  background-color: #dee2e6;
  border-color: transparent;
  border-radius: 1rem;
}
.form-range::-moz-range-thumb {
  width: 1rem;
  height: 1rem;
  background-color: #0d6efd;
  border: 0;
  border-radius: 1rem;
  transition: background-color 0.15s ease-in-out, border-color 0.15s ease-in-out, box-shadow 0.15s ease-in-out;
  appearance: none;
}
@media (prefers-reduced-motion: reduce) {
  .form-range::-moz-range-thumb {
    transition: none;
  }
}
.form-range::-moz-range-thumb:active {
  background-color: #b6d4fe;
}
.form-range::-moz-range-track {
  width: 100%;
  height: 0.5rem;
  color: transparent;
  cursor: pointer;
  background-color: #dee2e6;
  border-color: transparent;
  border-radius: 1rem;
}
.form-range:disabled {
  pointer-events: none;
}
.form-range:disabled::-webkit-slider-thumb {
  background-color: #adb5bd;
}
.form-range:disabled::-moz-range-thumb {
  background-color: #adb5bd;
}

.form-floating {
  position: relative;
}
.form-floating > .form-control,
.form-floating > .form-select {
  height: calc(3.5rem + 2px);
  line-height: 1.25;
}
.form-floating > label {
  position: absolute;
  top: 0;
  right: 0;
  height: 100%;
  padding: 1rem 0.75rem;
  pointer-events: none;
  border: 1px solid transparent;
  transform-origin: 100% 0;
  transition: opacity 0.1s ease-in-out, transform 0.1s ease-in-out;
}
@media (prefers-reduced-motion: reduce) {
  .form-floating > label {
    transition: none;
  }
}
.form-floating > .form-control {
  padding: 1rem 0.75rem;
}
.form-floating > .form-control::placeholder {
  color: transparent;
}
.form-floating > .form-control:focus, .form-floating > .form-control:not(:placeholder-shown) {
  padding-top: 1.625rem;
  padding-bottom: 0.625rem;
}
.form-floating > .form-control:-webkit-autofill {
  padding-top: 1.625rem;
  padding-bottom: 0.625rem;
}
.form-floating > .form-select {
  padding-top: 1.625rem;
  padding-bottom: 0.625rem;
}
.form-floating > .form-control:focus ~ label,
.form-floating > .form-control:not(:placeholder-shown) ~ label,
.form-floating > .form-select ~ label {
  opacity: 0.65;
  transform: scale(0.85) translateY(-0.5rem) translateX(-0.15rem);
}
.form-floating > .form-control:-webkit-autofill ~ label {
  opacity: 0.65;
  transform: scale(0.85) translateY(-0.5rem) translateX(-0.15rem);
}

.input-group {
  position: relative;
  display: flex;
  flex-wrap: wrap;
  align-items: stretch;
  width: 100%;
}
.input-group > .form-control,
.input-group > .form-select {
  position: relative;
  flex: 1 1 auto;
  width: 1%;
  min-width: 0;
}
.input-group > .form-control:focus,
.input-group > .form-select:focus {
  z-index: 3;
}
.input-group .btn {
  position: relative;
  z-index: 2;
}
.input-group .btn:focus {
  z-index: 3;
}

.input-group-text {
  display: flex;
  align-items: center;
  padding: 0.375rem 0.75rem;
  font-size: 1rem;
  font-weight: 400;
  line-height: 1.5;
  color: #212529;
  text-align: center;
  white-space: nowrap;
  background-color: #e9ecef;
  border: 1px solid #ced4da;
  border-radius: 4px;
}

.input-group-lg > .form-control,
.input-group-lg > .form-select,
.input-group-lg > .input-group-text,
.input-group-lg > .btn {
  padding: 0.5rem 1rem;
  font-size: 1.25rem;
  border-radius: 0.3rem;
}

.input-group-sm > .form-control,
.input-group-sm > .form-select,
.input-group-sm > .input-group-text,
.input-group-sm > .btn {
  padding: 0.25rem 0.5rem;
  font-size: 0.875rem;
  border-radius: 0.2rem;
}

.input-group-lg > .form-select,
.input-group-sm > .form-select {
  padding-left: 3rem;
}

.input-group:not(.has-validation) > :not(:last-child):not(.dropdown-toggle):not(.dropdown-menu),
.input-group:not(.has-validation) > .dropdown-toggle:nth-last-child(n+3) {
  border-top-left-radius: 0;
  border-bottom-left-radius: 0;
}
.input-group.has-validation > :nth-last-child(n+3):not(.dropdown-toggle):not(.dropdown-menu),
.input-group.has-validation > .dropdown-toggle:nth-last-child(n+4) {
  border-top-left-radius: 0;
  border-bottom-left-radius: 0;
}
.input-group > :not(:first-child):not(.dropdown-menu):not(.valid-tooltip):not(.valid-feedback):not(.invalid-tooltip):not(.invalid-feedback) {
  margin-right: -1px;
  border-top-right-radius: 0;
  border-bottom-right-radius: 0;
}

.valid-feedback {
  display: none;
  width: 100%;
  margin-top: 0.25rem;
  font-size: 0.875em;
  color: #4DD753;
}

.valid-tooltip {
  position: absolute;
  top: 100%;
  z-index: 5;
  display: none;
  max-width: 100%;
  padding: 0.5rem 1.25rem;
  margin-top: 0.1rem;
  font-size: 0.875rem;
  color: #000;
  background-color: #4dd753;
  border-radius: 4px;
}

.was-validated :valid ~ .valid-feedback,
.was-validated :valid ~ .valid-tooltip,
.is-valid ~ .valid-feedback,
.is-valid ~ .valid-tooltip {
  display: block;
}

.was-validated .form-control:valid, .form-control.is-valid {
  border-color: #4DD753;
  padding-left: calc(1.5em + 0.75rem);
  background-image: url("data:image/svg+xml,%3csvg xmlns='http://www.w3.org/2000/svg' viewBox='0 0 8 8'%3e%3cpath fill='%234DD753' d='M2.3 6.73L.6 4.53c-.4-1.04.46-1.4 1.1-.8l1.1 1.4 3.4-3.8c.6-.63 1.6-.27 1.2.7l-4 4.6c-.43.5-.8.4-1.1.1z'/%3e%3c/svg%3e");
  background-repeat: no-repeat;
  background-position: left calc(0.375em + 0.1875rem) center;
  background-size: calc(0.75em + 0.375rem) calc(0.75em + 0.375rem);
}
.was-validated .form-control:valid:focus, .form-control.is-valid:focus {
  border-color: #4DD753;
  box-shadow: 0 0 0 0.25rem rgba(77, 215, 83, 0.25);
}

.was-validated textarea.form-control:valid, textarea.form-control.is-valid {
  padding-left: calc(1.5em + 0.75rem);
  background-position: top calc(0.375em + 0.1875rem) left calc(0.375em + 0.1875rem);
}

.was-validated .form-select:valid, .form-select.is-valid {
  border-color: #4DD753;
}
.was-validated .form-select:valid:not([multiple]):not([size]), .was-validated .form-select:valid:not([multiple])[size="1"], .form-select.is-valid:not([multiple]):not([size]), .form-select.is-valid:not([multiple])[size="1"] {
  padding-left: 4.125rem;
  background-image: url("data:image/svg+xml,%3csvg xmlns='http://www.w3.org/2000/svg' viewBox='0 0 16 16'%3e%3cpath fill='none' stroke='%23343a40' stroke-linecap='round' stroke-linejoin='round' stroke-width='2' d='M2 5l6 6 6-6'/%3e%3c/svg%3e"), url("data:image/svg+xml,%3csvg xmlns='http://www.w3.org/2000/svg' viewBox='0 0 8 8'%3e%3cpath fill='%234DD753' d='M2.3 6.73L.6 4.53c-.4-1.04.46-1.4 1.1-.8l1.1 1.4 3.4-3.8c.6-.63 1.6-.27 1.2.7l-4 4.6c-.43.5-.8.4-1.1.1z'/%3e%3c/svg%3e");
  background-position: left 0.75rem center, center left 2.25rem;
  background-size: 16px 12px, calc(0.75em + 0.375rem) calc(0.75em + 0.375rem);
}
.was-validated .form-select:valid:focus, .form-select.is-valid:focus {
  border-color: #4DD753;
  box-shadow: 0 0 0 0.25rem rgba(77, 215, 83, 0.25);
}

.was-validated .form-check-input:valid, .form-check-input.is-valid {
  border-color: #4DD753;
}
.was-validated .form-check-input:valid:checked, .form-check-input.is-valid:checked {
  background-color: #4DD753;
}
.was-validated .form-check-input:valid:focus, .form-check-input.is-valid:focus {
  box-shadow: 0 0 0 0.25rem rgba(77, 215, 83, 0.25);
}
.was-validated .form-check-input:valid ~ .form-check-label, .form-check-input.is-valid ~ .form-check-label {
  color: #4DD753;
}

.form-check-inline .form-check-input ~ .valid-feedback {
  margin-right: 0.5em;
}

.was-validated .input-group .form-control:valid, .input-group .form-control.is-valid,
.was-validated .input-group .form-select:valid,
.input-group .form-select.is-valid {
  z-index: 1;
}
.was-validated .input-group .form-control:valid:focus, .input-group .form-control.is-valid:focus,
.was-validated .input-group .form-select:valid:focus,
.input-group .form-select.is-valid:focus {
  z-index: 3;
}

.invalid-feedback {
  display: none;
  width: 100%;
  margin-top: 0.25rem;
  font-size: 0.875em;
  color: #DC3545;
}

.invalid-tooltip {
  position: absolute;
  top: 100%;
  z-index: 5;
  display: none;
  max-width: 100%;
  padding: 0.5rem 1.25rem;
  margin-top: 0.1rem;
  font-size: 0.875rem;
  color: #fff;
  background-color: #dc3545;
  border-radius: 4px;
}

.was-validated :invalid ~ .invalid-feedback,
.was-validated :invalid ~ .invalid-tooltip,
.is-invalid ~ .invalid-feedback,
.is-invalid ~ .invalid-tooltip {
  display: block;
}

.was-validated .form-control:invalid, .form-control.is-invalid {
  border-color: #DC3545;
  padding-left: calc(1.5em + 0.75rem);
  background-image: url("data:image/svg+xml,%3csvg xmlns='http://www.w3.org/2000/svg' viewBox='0 0 12 12' width='12' height='12' fill='none' stroke='%23DC3545'%3e%3ccircle cx='6' cy='6' r='4.5'/%3e%3cpath stroke-linejoin='round' d='M5.8 3.6h.4L6 6.5z'/%3e%3ccircle cx='6' cy='8.2' r='.6' fill='%23DC3545' stroke='none'/%3e%3c/svg%3e");
  background-repeat: no-repeat;
  background-position: left calc(0.375em + 0.1875rem) center;
  background-size: calc(0.75em + 0.375rem) calc(0.75em + 0.375rem);
}
.was-validated .form-control:invalid:focus, .form-control.is-invalid:focus {
  border-color: #DC3545;
  box-shadow: 0 0 0 0.25rem rgba(220, 53, 69, 0.25);
}

.was-validated textarea.form-control:invalid, textarea.form-control.is-invalid {
  padding-left: calc(1.5em + 0.75rem);
  background-position: top calc(0.375em + 0.1875rem) left calc(0.375em + 0.1875rem);
}

.was-validated .form-select:invalid, .form-select.is-invalid {
  border-color: #DC3545;
}
.was-validated .form-select:invalid:not([multiple]):not([size]), .was-validated .form-select:invalid:not([multiple])[size="1"], .form-select.is-invalid:not([multiple]):not([size]), .form-select.is-invalid:not([multiple])[size="1"] {
  padding-left: 4.125rem;
  background-image: url("data:image/svg+xml,%3csvg xmlns='http://www.w3.org/2000/svg' viewBox='0 0 16 16'%3e%3cpath fill='none' stroke='%23343a40' stroke-linecap='round' stroke-linejoin='round' stroke-width='2' d='M2 5l6 6 6-6'/%3e%3c/svg%3e"), url("data:image/svg+xml,%3csvg xmlns='http://www.w3.org/2000/svg' viewBox='0 0 12 12' width='12' height='12' fill='none' stroke='%23DC3545'%3e%3ccircle cx='6' cy='6' r='4.5'/%3e%3cpath stroke-linejoin='round' d='M5.8 3.6h.4L6 6.5z'/%3e%3ccircle cx='6' cy='8.2' r='.6' fill='%23DC3545' stroke='none'/%3e%3c/svg%3e");
  background-position: left 0.75rem center, center left 2.25rem;
  background-size: 16px 12px, calc(0.75em + 0.375rem) calc(0.75em + 0.375rem);
}
.was-validated .form-select:invalid:focus, .form-select.is-invalid:focus {
  border-color: #DC3545;
  box-shadow: 0 0 0 0.25rem rgba(220, 53, 69, 0.25);
}

.was-validated .form-check-input:invalid, .form-check-input.is-invalid {
  border-color: #DC3545;
}
.was-validated .form-check-input:invalid:checked, .form-check-input.is-invalid:checked {
  background-color: #DC3545;
}
.was-validated .form-check-input:invalid:focus, .form-check-input.is-invalid:focus {
  box-shadow: 0 0 0 0.25rem rgba(220, 53, 69, 0.25);
}
.was-validated .form-check-input:invalid ~ .form-check-label, .form-check-input.is-invalid ~ .form-check-label {
  color: #DC3545;
}

.form-check-inline .form-check-input ~ .invalid-feedback {
  margin-right: 0.5em;
}

.was-validated .input-group .form-control:invalid, .input-group .form-control.is-invalid,
.was-validated .input-group .form-select:invalid,
.input-group .form-select.is-invalid {
  z-index: 2;
}
.was-validated .input-group .form-control:invalid:focus, .input-group .form-control.is-invalid:focus,
.was-validated .input-group .form-select:invalid:focus,
.input-group .form-select.is-invalid:focus {
  z-index: 3;
}

.btn {
  display: inline-block;
  font-weight: 500;
  line-height: 1.5;
  color: #212529;
  text-align: center;
  vertical-align: middle;
  cursor: pointer;
  user-select: none;
  background-color: transparent;
  border: 1px solid transparent;
  padding: 0.375rem 0.75rem;
  font-size: 0.875rem;
  border-radius: 4px;
  transition: color 0.15s ease-in-out, background-color 0.15s ease-in-out, border-color 0.15s ease-in-out, box-shadow 0.15s ease-in-out;
}
@media (prefers-reduced-motion: reduce) {
  .btn {
    transition: none;
  }
}
.btn:hover {
  color: #212529;
}
.btn-check:focus + .btn, .btn:focus {
  outline: 0;
  box-shadow: 0 0 0 0.25rem rgba(13, 110, 253, 0.25);
}
.btn:disabled, .btn.disabled, fieldset:disabled .btn {
  pointer-events: none;
  opacity: 0.65;
}

.btn-primary {
  color: #000;
  background-color: #14AE5C;
  border-color: #14AE5C;
}
.btn-primary:hover {
  color: #000;
  background-color: #5bc68d;
  border-color: #2cb66c;
}
.btn-check:focus + .btn-primary, .btn-primary:focus {
  color: #000;
  background-color: #5bc68d;
  border-color: #2cb66c;
  box-shadow: 0 0 0 0.25rem rgba(17, 148, 78, 0.5);
}
.btn-check:checked + .btn-primary, .btn-check:active + .btn-primary, .btn-primary:active, .btn-primary.active, .show > .btn-primary.dropdown-toggle {
  color: #000;
  background-color: #43be7d;
  border-color: #2cb66c;
}
.btn-check:checked + .btn-primary:focus, .btn-check:active + .btn-primary:focus, .btn-primary:active:focus, .btn-primary.active:focus, .show > .btn-primary.dropdown-toggle:focus {
  box-shadow: 0 0 0 0.25rem rgba(17, 148, 78, 0.5);
}
.btn-primary:disabled, .btn-primary.disabled {
  color: #000;
  background-color: #14AE5C;
  border-color: #14AE5C;
}

.btn-secondary {
  color: #000;
  background-color: #ACACAC;
  border-color: #ACACAC;
}
.btn-secondary:hover {
  color: #000;
  background-color: #c5c5c5;
  border-color: #b4b4b4;
}
.btn-check:focus + .btn-secondary, .btn-secondary:focus {
  color: #000;
  background-color: #c5c5c5;
  border-color: #b4b4b4;
  box-shadow: 0 0 0 0.25rem rgba(146, 146, 146, 0.5);
}
.btn-check:checked + .btn-secondary, .btn-check:active + .btn-secondary, .btn-secondary:active, .btn-secondary.active, .show > .btn-secondary.dropdown-toggle {
  color: #000;
  background-color: #bdbdbd;
  border-color: #b4b4b4;
}
.btn-check:checked + .btn-secondary:focus, .btn-check:active + .btn-secondary:focus, .btn-secondary:active:focus, .btn-secondary.active:focus, .show > .btn-secondary.dropdown-toggle:focus {
  box-shadow: 0 0 0 0.25rem rgba(146, 146, 146, 0.5);
}
.btn-secondary:disabled, .btn-secondary.disabled {
  color: #000;
  background-color: #ACACAC;
  border-color: #ACACAC;
}

.btn-success {
  color: #000;
  background-color: #4DD753;
  border-color: #4DD753;
}
.btn-success:hover {
  color: #000;
  background-color: #82e387;
  border-color: #5fdb64;
}
.btn-check:focus + .btn-success, .btn-success:focus {
  color: #000;
  background-color: #82e387;
  border-color: #5fdb64;
  box-shadow: 0 0 0 0.25rem rgba(65, 183, 71, 0.5);
}
.btn-check:checked + .btn-success, .btn-check:active + .btn-success, .btn-success:active, .btn-success.active, .show > .btn-success.dropdown-toggle {
  color: #000;
  background-color: #71df75;
  border-color: #5fdb64;
}
.btn-check:checked + .btn-success:focus, .btn-check:active + .btn-success:focus, .btn-success:active:focus, .btn-success.active:focus, .show > .btn-success.dropdown-toggle:focus {
  box-shadow: 0 0 0 0.25rem rgba(65, 183, 71, 0.5);
}
.btn-success:disabled, .btn-success.disabled {
  color: #000;
  background-color: #4DD753;
  border-color: #4DD753;
}

.btn-danger {
  color: #000;
  background-color: #FF515F;
  border-color: #FF515F;
}
.btn-danger:hover {
  color: #000;
  background-color: #ff858f;
  border-color: #ff626f;
}
.btn-check:focus + .btn-danger, .btn-danger:focus {
  color: #000;
  background-color: #ff858f;
  border-color: #ff626f;
  box-shadow: 0 0 0 0.25rem rgba(217, 69, 81, 0.5);
}
.btn-check:checked + .btn-danger, .btn-check:active + .btn-danger, .btn-danger:active, .btn-danger.active, .show > .btn-danger.dropdown-toggle {
  color: #000;
  background-color: #ff747f;
  border-color: #ff626f;
}
.btn-check:checked + .btn-danger:focus, .btn-check:active + .btn-danger:focus, .btn-danger:active:focus, .btn-danger.active:focus, .show > .btn-danger.dropdown-toggle:focus {
  box-shadow: 0 0 0 0.25rem rgba(217, 69, 81, 0.5);
}
.btn-danger:disabled, .btn-danger.disabled {
  color: #000;
  background-color: #FF515F;
  border-color: #FF515F;
}

.btn-warning {
  color: #000;
  background-color: #FFE046;
  border-color: #FFE046;
}
.btn-warning:hover {
  color: #000;
  background-color: #ffe97e;
  border-color: #ffe359;
}
.btn-check:focus + .btn-warning, .btn-warning:focus {
  color: #000;
  background-color: #ffe97e;
  border-color: #ffe359;
  box-shadow: 0 0 0 0.25rem rgba(217, 190, 60, 0.5);
}
.btn-check:checked + .btn-warning, .btn-check:active + .btn-warning, .btn-warning:active, .btn-warning.active, .show > .btn-warning.dropdown-toggle {
  color: #000;
  background-color: #ffe66b;
  border-color: #ffe359;
}
.btn-check:checked + .btn-warning:focus, .btn-check:active + .btn-warning:focus, .btn-warning:active:focus, .btn-warning.active:focus, .show > .btn-warning.dropdown-toggle:focus {
  box-shadow: 0 0 0 0.25rem rgba(217, 190, 60, 0.5);
}
.btn-warning:disabled, .btn-warning.disabled {
  color: #000;
  background-color: #FFE046;
  border-color: #FFE046;
}

.btn-info {
  color: #fff;
  background-color: #8146F6;
  border-color: #8146F6;
}
.btn-info:hover {
  color: #fff;
  background-color: #5a31ac;
  border-color: #6738c5;
}
.btn-check:focus + .btn-info, .btn-info:focus {
  color: #fff;
  background-color: #5a31ac;
  border-color: #6738c5;
  box-shadow: 0 0 0 0.25rem rgba(148, 98, 247, 0.5);
}
.btn-check:checked + .btn-info, .btn-check:active + .btn-info, .btn-info:active, .btn-info.active, .show > .btn-info.dropdown-toggle {
  color: #fff;
  background-color: #6738c5;
  border-color: #6135b9;
}
.btn-check:checked + .btn-info:focus, .btn-check:active + .btn-info:focus, .btn-info:active:focus, .btn-info.active:focus, .show > .btn-info.dropdown-toggle:focus {
  box-shadow: 0 0 0 0.25rem rgba(148, 98, 247, 0.5);
}
.btn-info:disabled, .btn-info.disabled {
  color: #fff;
  background-color: #8146F6;
  border-color: #8146F6;
}

.btn-light {
  color: #000;
  background-color: #EEEFF7;
  border-color: #EEEFF7;
}
.btn-light:hover {
  color: #000;
  background-color: #f3f4f9;
  border-color: #f0f1f8;
}
.btn-check:focus + .btn-light, .btn-light:focus {
  color: #000;
  background-color: #f3f4f9;
  border-color: #f0f1f8;
  box-shadow: 0 0 0 0.25rem rgba(202, 203, 210, 0.5);
}
.btn-check:checked + .btn-light, .btn-check:active + .btn-light, .btn-light:active, .btn-light.active, .show > .btn-light.dropdown-toggle {
  color: #000;
  background-color: #f1f2f9;
  border-color: #f0f1f8;
}
.btn-check:checked + .btn-light:focus, .btn-check:active + .btn-light:focus, .btn-light:active:focus, .btn-light.active:focus, .show > .btn-light.dropdown-toggle:focus {
  box-shadow: 0 0 0 0.25rem rgba(202, 203, 210, 0.5);
}
.btn-light:disabled, .btn-light.disabled {
  color: #000;
  background-color: #EEEFF7;
  border-color: #EEEFF7;
}

.btn-dark {
  color: #fff;
  background-color: #1E1E1E;
  border-color: #1E1E1E;
}
.btn-dark:hover {
  color: #fff;
  background-color: #151515;
  border-color: #181818;
}
.btn-check:focus + .btn-dark, .btn-dark:focus {
  color: #fff;
  background-color: #151515;
  border-color: #181818;
  box-shadow: 0 0 0 0.25rem rgba(64, 64, 64, 0.5);
}
.btn-check:checked + .btn-dark, .btn-check:active + .btn-dark, .btn-dark:active, .btn-dark.active, .show > .btn-dark.dropdown-toggle {
  color: #fff;
  background-color: #181818;
  border-color: #171717;
}
.btn-check:checked + .btn-dark:focus, .btn-check:active + .btn-dark:focus, .btn-dark:active:focus, .btn-dark.active:focus, .show > .btn-dark.dropdown-toggle:focus {
  box-shadow: 0 0 0 0.25rem rgba(64, 64, 64, 0.5);
}
.btn-dark:disabled, .btn-dark.disabled {
  color: #fff;
  background-color: #1E1E1E;
  border-color: #1E1E1E;
}

.btn-black60 {
  color: #fff;
  background-color: #666666;
  border-color: #666666;
}
.btn-black60:hover {
  color: #fff;
  background-color: #474747;
  border-color: #525252;
}
.btn-check:focus + .btn-black60, .btn-black60:focus {
  color: #fff;
  background-color: #474747;
  border-color: #525252;
  box-shadow: 0 0 0 0.25rem rgba(125, 125, 125, 0.5);
}
.btn-check:checked + .btn-black60, .btn-check:active + .btn-black60, .btn-black60:active, .btn-black60.active, .show > .btn-black60.dropdown-toggle {
  color: #fff;
  background-color: #525252;
  border-color: #4d4d4d;
}
.btn-check:checked + .btn-black60:focus, .btn-check:active + .btn-black60:focus, .btn-black60:active:focus, .btn-black60.active:focus, .show > .btn-black60.dropdown-toggle:focus {
  box-shadow: 0 0 0 0.25rem rgba(125, 125, 125, 0.5);
}
.btn-black60:disabled, .btn-black60.disabled {
  color: #fff;
  background-color: #666666;
  border-color: #666666;
}

.btn-cancel {
  color: #000;
  background-color: #ACACAC;
  border-color: #ACACAC;
}
.btn-cancel:hover {
  color: #000;
  background-color: #c5c5c5;
  border-color: #b4b4b4;
}
.btn-check:focus + .btn-cancel, .btn-cancel:focus {
  color: #000;
  background-color: #c5c5c5;
  border-color: #b4b4b4;
  box-shadow: 0 0 0 0.25rem rgba(146, 146, 146, 0.5);
}
.btn-check:checked + .btn-cancel, .btn-check:active + .btn-cancel, .btn-cancel:active, .btn-cancel.active, .show > .btn-cancel.dropdown-toggle {
  color: #000;
  background-color: #bdbdbd;
  border-color: #b4b4b4;
}
.btn-check:checked + .btn-cancel:focus, .btn-check:active + .btn-cancel:focus, .btn-cancel:active:focus, .btn-cancel.active:focus, .show > .btn-cancel.dropdown-toggle:focus {
  box-shadow: 0 0 0 0.25rem rgba(146, 146, 146, 0.5);
}
.btn-cancel:disabled, .btn-cancel.disabled {
  color: #000;
  background-color: #ACACAC;
  border-color: #ACACAC;
}

.btn-outline-primary {
  color: #14AE5C;
  border-color: #14AE5C;
}
.btn-outline-primary:hover {
  color: #000;
  background-color: #14AE5C;
  border-color: #14AE5C;
}
.btn-check:focus + .btn-outline-primary, .btn-outline-primary:focus {
  box-shadow: 0 0 0 0.25rem rgba(20, 174, 92, 0.5);
}
.btn-check:checked + .btn-outline-primary, .btn-check:active + .btn-outline-primary, .btn-outline-primary:active, .btn-outline-primary.active, .btn-outline-primary.dropdown-toggle.show {
  color: #000;
  background-color: #14AE5C;
  border-color: #14AE5C;
}
.btn-check:checked + .btn-outline-primary:focus, .btn-check:active + .btn-outline-primary:focus, .btn-outline-primary:active:focus, .btn-outline-primary.active:focus, .btn-outline-primary.dropdown-toggle.show:focus {
  box-shadow: 0 0 0 0.25rem rgba(20, 174, 92, 0.5);
}
.btn-outline-primary:disabled, .btn-outline-primary.disabled {
  color: #14AE5C;
  background-color: transparent;
}

.btn-outline-secondary {
  color: #ACACAC;
  border-color: #ACACAC;
}
.btn-outline-secondary:hover {
  color: #000;
  background-color: #ACACAC;
  border-color: #ACACAC;
}
.btn-check:focus + .btn-outline-secondary, .btn-outline-secondary:focus {
  box-shadow: 0 0 0 0.25rem rgba(172, 172, 172, 0.5);
}
.btn-check:checked + .btn-outline-secondary, .btn-check:active + .btn-outline-secondary, .btn-outline-secondary:active, .btn-outline-secondary.active, .btn-outline-secondary.dropdown-toggle.show {
  color: #000;
  background-color: #ACACAC;
  border-color: #ACACAC;
}
.btn-check:checked + .btn-outline-secondary:focus, .btn-check:active + .btn-outline-secondary:focus, .btn-outline-secondary:active:focus, .btn-outline-secondary.active:focus, .btn-outline-secondary.dropdown-toggle.show:focus {
  box-shadow: 0 0 0 0.25rem rgba(172, 172, 172, 0.5);
}
.btn-outline-secondary:disabled, .btn-outline-secondary.disabled {
  color: #ACACAC;
  background-color: transparent;
}

.btn-outline-success {
  color: #4DD753;
  border-color: #4DD753;
}
.btn-outline-success:hover {
  color: #000;
  background-color: #4DD753;
  border-color: #4DD753;
}
.btn-check:focus + .btn-outline-success, .btn-outline-success:focus {
  box-shadow: 0 0 0 0.25rem rgba(77, 215, 83, 0.5);
}
.btn-check:checked + .btn-outline-success, .btn-check:active + .btn-outline-success, .btn-outline-success:active, .btn-outline-success.active, .btn-outline-success.dropdown-toggle.show {
  color: #000;
  background-color: #4DD753;
  border-color: #4DD753;
}
.btn-check:checked + .btn-outline-success:focus, .btn-check:active + .btn-outline-success:focus, .btn-outline-success:active:focus, .btn-outline-success.active:focus, .btn-outline-success.dropdown-toggle.show:focus {
  box-shadow: 0 0 0 0.25rem rgba(77, 215, 83, 0.5);
}
.btn-outline-success:disabled, .btn-outline-success.disabled {
  color: #4DD753;
  background-color: transparent;
}

.btn-outline-danger {
  color: #FF515F;
  border-color: #FF515F;
}
.btn-outline-danger:hover {
  color: #000;
  background-color: #FF515F;
  border-color: #FF515F;
}
.btn-check:focus + .btn-outline-danger, .btn-outline-danger:focus {
  box-shadow: 0 0 0 0.25rem rgba(255, 81, 95, 0.5);
}
.btn-check:checked + .btn-outline-danger, .btn-check:active + .btn-outline-danger, .btn-outline-danger:active, .btn-outline-danger.active, .btn-outline-danger.dropdown-toggle.show {
  color: #000;
  background-color: #FF515F;
  border-color: #FF515F;
}
.btn-check:checked + .btn-outline-danger:focus, .btn-check:active + .btn-outline-danger:focus, .btn-outline-danger:active:focus, .btn-outline-danger.active:focus, .btn-outline-danger.dropdown-toggle.show:focus {
  box-shadow: 0 0 0 0.25rem rgba(255, 81, 95, 0.5);
}
.btn-outline-danger:disabled, .btn-outline-danger.disabled {
  color: #FF515F;
  background-color: transparent;
}

.btn-outline-warning {
  color: #FFE046;
  border-color: #FFE046;
}
.btn-outline-warning:hover {
  color: #000;
  background-color: #FFE046;
  border-color: #FFE046;
}
.btn-check:focus + .btn-outline-warning, .btn-outline-warning:focus {
  box-shadow: 0 0 0 0.25rem rgba(255, 224, 70, 0.5);
}
.btn-check:checked + .btn-outline-warning, .btn-check:active + .btn-outline-warning, .btn-outline-warning:active, .btn-outline-warning.active, .btn-outline-warning.dropdown-toggle.show {
  color: #000;
  background-color: #FFE046;
  border-color: #FFE046;
}
.btn-check:checked + .btn-outline-warning:focus, .btn-check:active + .btn-outline-warning:focus, .btn-outline-warning:active:focus, .btn-outline-warning.active:focus, .btn-outline-warning.dropdown-toggle.show:focus {
  box-shadow: 0 0 0 0.25rem rgba(255, 224, 70, 0.5);
}
.btn-outline-warning:disabled, .btn-outline-warning.disabled {
  color: #FFE046;
  background-color: transparent;
}

.btn-outline-info {
  color: #8146F6;
  border-color: #8146F6;
}
.btn-outline-info:hover {
  color: #fff;
  background-color: #8146F6;
  border-color: #8146F6;
}
.btn-check:focus + .btn-outline-info, .btn-outline-info:focus {
  box-shadow: 0 0 0 0.25rem rgba(129, 70, 246, 0.5);
}
.btn-check:checked + .btn-outline-info, .btn-check:active + .btn-outline-info, .btn-outline-info:active, .btn-outline-info.active, .btn-outline-info.dropdown-toggle.show {
  color: #fff;
  background-color: #8146F6;
  border-color: #8146F6;
}
.btn-check:checked + .btn-outline-info:focus, .btn-check:active + .btn-outline-info:focus, .btn-outline-info:active:focus, .btn-outline-info.active:focus, .btn-outline-info.dropdown-toggle.show:focus {
  box-shadow: 0 0 0 0.25rem rgba(129, 70, 246, 0.5);
}
.btn-outline-info:disabled, .btn-outline-info.disabled {
  color: #8146F6;
  background-color: transparent;
}

.btn-outline-light {
  color: #EEEFF7;
  border-color: #EEEFF7;
}
.btn-outline-light:hover {
  color: #000;
  background-color: #EEEFF7;
  border-color: #EEEFF7;
}
.btn-check:focus + .btn-outline-light, .btn-outline-light:focus {
  box-shadow: 0 0 0 0.25rem rgba(238, 239, 247, 0.5);
}
.btn-check:checked + .btn-outline-light, .btn-check:active + .btn-outline-light, .btn-outline-light:active, .btn-outline-light.active, .btn-outline-light.dropdown-toggle.show {
  color: #000;
  background-color: #EEEFF7;
  border-color: #EEEFF7;
}
.btn-check:checked + .btn-outline-light:focus, .btn-check:active + .btn-outline-light:focus, .btn-outline-light:active:focus, .btn-outline-light.active:focus, .btn-outline-light.dropdown-toggle.show:focus {
  box-shadow: 0 0 0 0.25rem rgba(238, 239, 247, 0.5);
}
.btn-outline-light:disabled, .btn-outline-light.disabled {
  color: #EEEFF7;
  background-color: transparent;
}

.btn-outline-dark {
  color: #1E1E1E;
  border-color: #1E1E1E;
}
.btn-outline-dark:hover {
  color: #fff;
  background-color: #1E1E1E;
  border-color: #1E1E1E;
}
.btn-check:focus + .btn-outline-dark, .btn-outline-dark:focus {
  box-shadow: 0 0 0 0.25rem rgba(30, 30, 30, 0.5);
}
.btn-check:checked + .btn-outline-dark, .btn-check:active + .btn-outline-dark, .btn-outline-dark:active, .btn-outline-dark.active, .btn-outline-dark.dropdown-toggle.show {
  color: #fff;
  background-color: #1E1E1E;
  border-color: #1E1E1E;
}
.btn-check:checked + .btn-outline-dark:focus, .btn-check:active + .btn-outline-dark:focus, .btn-outline-dark:active:focus, .btn-outline-dark.active:focus, .btn-outline-dark.dropdown-toggle.show:focus {
  box-shadow: 0 0 0 0.25rem rgba(30, 30, 30, 0.5);
}
.btn-outline-dark:disabled, .btn-outline-dark.disabled {
  color: #1E1E1E;
  background-color: transparent;
}

.btn-outline-black60 {
  color: #666666;
  border-color: #666666;
}
.btn-outline-black60:hover {
  color: #fff;
  background-color: #666666;
  border-color: #666666;
}
.btn-check:focus + .btn-outline-black60, .btn-outline-black60:focus {
  box-shadow: 0 0 0 0.25rem rgba(102, 102, 102, 0.5);
}
.btn-check:checked + .btn-outline-black60, .btn-check:active + .btn-outline-black60, .btn-outline-black60:active, .btn-outline-black60.active, .btn-outline-black60.dropdown-toggle.show {
  color: #fff;
  background-color: #666666;
  border-color: #666666;
}
.btn-check:checked + .btn-outline-black60:focus, .btn-check:active + .btn-outline-black60:focus, .btn-outline-black60:active:focus, .btn-outline-black60.active:focus, .btn-outline-black60.dropdown-toggle.show:focus {
  box-shadow: 0 0 0 0.25rem rgba(102, 102, 102, 0.5);
}
.btn-outline-black60:disabled, .btn-outline-black60.disabled {
  color: #666666;
  background-color: transparent;
}

.btn-outline-cancel {
  color: #ACACAC;
  border-color: #ACACAC;
}
.btn-outline-cancel:hover {
  color: #000;
  background-color: #ACACAC;
  border-color: #ACACAC;
}
.btn-check:focus + .btn-outline-cancel, .btn-outline-cancel:focus {
  box-shadow: 0 0 0 0.25rem rgba(172, 172, 172, 0.5);
}
.btn-check:checked + .btn-outline-cancel, .btn-check:active + .btn-outline-cancel, .btn-outline-cancel:active, .btn-outline-cancel.active, .btn-outline-cancel.dropdown-toggle.show {
  color: #000;
  background-color: #ACACAC;
  border-color: #ACACAC;
}
.btn-check:checked + .btn-outline-cancel:focus, .btn-check:active + .btn-outline-cancel:focus, .btn-outline-cancel:active:focus, .btn-outline-cancel.active:focus, .btn-outline-cancel.dropdown-toggle.show:focus {
  box-shadow: 0 0 0 0.25rem rgba(172, 172, 172, 0.5);
}
.btn-outline-cancel:disabled, .btn-outline-cancel.disabled {
  color: #ACACAC;
  background-color: transparent;
}

.btn-link {
  font-weight: 400;
  color: #14AE5C;
  text-decoration: none;
}
.btn-link:hover {
  color: #108b4a;
}
.btn-link:disabled, .btn-link.disabled {
  color: #6c757d;
}

.btn-lg, .btn-group-lg > .btn {
  padding: 0.5rem 1rem;
  font-size: 1.25rem;
  border-radius: 0.3rem;
}

.btn-sm, .btn-group-sm > .btn {
  padding: 0.25rem 0.5rem;
  font-size: 0.75rem;
  border-radius: 0.2rem;
}

.fade {
  transition: opacity 0.15s linear;
}
@media (prefers-reduced-motion: reduce) {
  .fade {
    transition: none;
  }
}
.fade:not(.show) {
  opacity: 0;
}

.collapse:not(.show) {
  display: none;
}

.collapsing {
  height: 0;
  overflow: hidden;
  transition: height 0.35s ease;
}
@media (prefers-reduced-motion: reduce) {
  .collapsing {
    transition: none;
  }
}
.collapsing.collapse-horizontal {
  width: 0;
  height: auto;
  transition: width 0.35s ease;
}
@media (prefers-reduced-motion: reduce) {
  .collapsing.collapse-horizontal {
    transition: none;
  }
}

.dropup,
.dropend,
.dropdown,
.dropstart {
  position: relative;
}

.dropdown-toggle {
  white-space: nowrap;
}
.dropdown-toggle::after {
  display: inline-block;
  margin-right: 0.255em;
  vertical-align: 0.255em;
  content: "";
  border-top: 0.3em solid;
  border-left: 0.3em solid transparent;
  border-bottom: 0;
  border-right: 0.3em solid transparent;
}
.dropdown-toggle:empty::after {
  margin-right: 0;
}

.dropdown-menu {
  position: absolute;
  z-index: 1000;
  display: none;
  min-width: 10rem;
  padding: 0.5rem 0;
  margin: 0;
  font-size: 0.875rem;
  color: #212529;
  text-align: right;
  list-style: none;
  background-color: #fff;
  background-clip: padding-box;
  border: 1px solid rgba(0, 0, 0, 0.15);
  border-radius: 4px;
}
.dropdown-menu[data-bs-popper] {
  top: 100%;
  right: 0;
  margin-top: 0.125rem;
}

.dropdown-menu-start {
  --bs-position: start;
}
.dropdown-menu-start[data-bs-popper] {
  left: auto;
  right: 0;
}

.dropdown-menu-end {
  --bs-position: end;
}
.dropdown-menu-end[data-bs-popper] {
  left: 0;
  right: auto;
}

@media (min-width: 576px) {
  .dropdown-menu-sm-start {
    --bs-position: start;
  }
  .dropdown-menu-sm-start[data-bs-popper] {
    left: auto;
    right: 0;
  }
  .dropdown-menu-sm-end {
    --bs-position: end;
  }
  .dropdown-menu-sm-end[data-bs-popper] {
    left: 0;
    right: auto;
  }
}
@media (min-width: 768px) {
  .dropdown-menu-md-start {
    --bs-position: start;
  }
  .dropdown-menu-md-start[data-bs-popper] {
    left: auto;
    right: 0;
  }
  .dropdown-menu-md-end {
    --bs-position: end;
  }
  .dropdown-menu-md-end[data-bs-popper] {
    left: 0;
    right: auto;
  }
}
@media (min-width: 992px) {
  .dropdown-menu-lg-start {
    --bs-position: start;
  }
  .dropdown-menu-lg-start[data-bs-popper] {
    left: auto;
    right: 0;
  }
  .dropdown-menu-lg-end {
    --bs-position: end;
  }
  .dropdown-menu-lg-end[data-bs-popper] {
    left: 0;
    right: auto;
  }
}
@media (min-width: 1200px) {
  .dropdown-menu-xl-start {
    --bs-position: start;
  }
  .dropdown-menu-xl-start[data-bs-popper] {
    left: auto;
    right: 0;
  }
  .dropdown-menu-xl-end {
    --bs-position: end;
  }
  .dropdown-menu-xl-end[data-bs-popper] {
    left: 0;
    right: auto;
  }
}
@media (min-width: 1400px) {
  .dropdown-menu-xxl-start {
    --bs-position: start;
  }
  .dropdown-menu-xxl-start[data-bs-popper] {
    left: auto;
    right: 0;
  }
  .dropdown-menu-xxl-end {
    --bs-position: end;
  }
  .dropdown-menu-xxl-end[data-bs-popper] {
    left: 0;
    right: auto;
  }
}
.dropup .dropdown-menu[data-bs-popper] {
  top: auto;
  bottom: 100%;
  margin-top: 0;
  margin-bottom: 0.125rem;
}
.dropup .dropdown-toggle::after {
  display: inline-block;
  margin-right: 0.255em;
  vertical-align: 0.255em;
  content: "";
  border-top: 0;
  border-left: 0.3em solid transparent;
  border-bottom: 0.3em solid;
  border-right: 0.3em solid transparent;
}
.dropup .dropdown-toggle:empty::after {
  margin-right: 0;
}

.dropend .dropdown-menu[data-bs-popper] {
  top: 0;
  left: auto;
  right: 100%;
  margin-top: 0;
  margin-right: 0.125rem;
}
.dropend .dropdown-toggle::after {
  display: inline-block;
  margin-right: 0.255em;
  vertical-align: 0.255em;
  content: "";
  border-top: 0.3em solid transparent;
  border-left: 0;
  border-bottom: 0.3em solid transparent;
  border-right: 0.3em solid;
}
.dropend .dropdown-toggle:empty::after {
  margin-right: 0;
}
.dropend .dropdown-toggle::after {
  vertical-align: 0;
}

.dropstart .dropdown-menu[data-bs-popper] {
  top: 0;
  left: 100%;
  right: auto;
  margin-top: 0;
  margin-left: 0.125rem;
}
.dropstart .dropdown-toggle::after {
  display: inline-block;
  margin-right: 0.255em;
  vertical-align: 0.255em;
  content: "";
}
.dropstart .dropdown-toggle::after {
  display: none;
}
.dropstart .dropdown-toggle::before {
  display: inline-block;
  margin-left: 0.255em;
  vertical-align: 0.255em;
  content: "";
  border-top: 0.3em solid transparent;
  border-left: 0.3em solid;
  border-bottom: 0.3em solid transparent;
}
.dropstart .dropdown-toggle:empty::after {
  margin-right: 0;
}
.dropstart .dropdown-toggle::before {
  vertical-align: 0;
}

.dropdown-divider {
  height: 0;
  margin: 0.5rem 0;
  overflow: hidden;
  border-top: 1px solid rgba(0, 0, 0, 0.15);
}

.dropdown-item {
  display: block;
  width: 100%;
  padding: 0.25rem 1rem;
  clear: both;
  font-weight: 400;
  color: #212529;
  text-align: inherit;
  white-space: nowrap;
  background-color: transparent;
  border: 0;
}
.dropdown-item:hover, .dropdown-item:focus {
  color: #1e2125;
  background-color: #e9ecef;
}
.dropdown-item.active, .dropdown-item:active {
  color: #fff;
  text-decoration: none;
  background-color: #0d6efd;
}
.dropdown-item.disabled, .dropdown-item:disabled {
  color: #adb5bd;
  pointer-events: none;
  background-color: transparent;
}

.dropdown-menu.show {
  display: block;
}

.dropdown-header {
  display: block;
  padding: 0.5rem 1rem;
  margin-bottom: 0;
  font-size: 0.875rem;
  color: #6c757d;
  white-space: nowrap;
}

.dropdown-item-text {
  display: block;
  padding: 0.25rem 1rem;
  color: #212529;
}

.dropdown-menu-dark {
  color: #dee2e6;
  background-color: #343a40;
  border-color: rgba(0, 0, 0, 0.15);
}
.dropdown-menu-dark .dropdown-item {
  color: #dee2e6;
}
.dropdown-menu-dark .dropdown-item:hover, .dropdown-menu-dark .dropdown-item:focus {
  color: #fff;
  background-color: rgba(255, 255, 255, 0.15);
}
.dropdown-menu-dark .dropdown-item.active, .dropdown-menu-dark .dropdown-item:active {
  color: #fff;
  background-color: #0d6efd;
}
.dropdown-menu-dark .dropdown-item.disabled, .dropdown-menu-dark .dropdown-item:disabled {
  color: #adb5bd;
}
.dropdown-menu-dark .dropdown-divider {
  border-color: rgba(0, 0, 0, 0.15);
}
.dropdown-menu-dark .dropdown-item-text {
  color: #dee2e6;
}
.dropdown-menu-dark .dropdown-header {
  color: #adb5bd;
}

.btn-group,
.btn-group-vertical {
  position: relative;
  display: inline-flex;
  vertical-align: middle;
}
.btn-group > .btn,
.btn-group-vertical > .btn {
  position: relative;
  flex: 1 1 auto;
}
.btn-group > .btn-check:checked + .btn,
.btn-group > .btn-check:focus + .btn,
.btn-group > .btn:hover,
.btn-group > .btn:focus,
.btn-group > .btn:active,
.btn-group > .btn.active,
.btn-group-vertical > .btn-check:checked + .btn,
.btn-group-vertical > .btn-check:focus + .btn,
.btn-group-vertical > .btn:hover,
.btn-group-vertical > .btn:focus,
.btn-group-vertical > .btn:active,
.btn-group-vertical > .btn.active {
  z-index: 1;
}

.btn-toolbar {
  display: flex;
  flex-wrap: wrap;
  justify-content: flex-start;
}
.btn-toolbar .input-group {
  width: auto;
}

.btn-group > .btn:not(:first-child),
.btn-group > .btn-group:not(:first-child) {
  margin-right: -1px;
}
.btn-group > .btn:not(:last-child):not(.dropdown-toggle),
.btn-group > .btn-group:not(:last-child) > .btn {
  border-top-left-radius: 0;
  border-bottom-left-radius: 0;
}
.btn-group > .btn:nth-child(n+3),
.btn-group > :not(.btn-check) + .btn,
.btn-group > .btn-group:not(:first-child) > .btn {
  border-top-right-radius: 0;
  border-bottom-right-radius: 0;
}

.dropdown-toggle-split {
  padding-left: 0.5625rem;
  padding-right: 0.5625rem;
}
.dropdown-toggle-split::after, .dropup .dropdown-toggle-split::after, .dropend .dropdown-toggle-split::after {
  margin-right: 0;
}
.dropstart .dropdown-toggle-split::before {
  margin-left: 0;
}

.btn-sm + .dropdown-toggle-split, .btn-group-sm > .btn + .dropdown-toggle-split {
  padding-left: 0.375rem;
  padding-right: 0.375rem;
}

.btn-lg + .dropdown-toggle-split, .btn-group-lg > .btn + .dropdown-toggle-split {
  padding-left: 0.75rem;
  padding-right: 0.75rem;
}

.btn-group-vertical {
  flex-direction: column;
  align-items: flex-start;
  justify-content: center;
}
.btn-group-vertical > .btn,
.btn-group-vertical > .btn-group {
  width: 100%;
}
.btn-group-vertical > .btn:not(:first-child),
.btn-group-vertical > .btn-group:not(:first-child) {
  margin-top: -1px;
}
.btn-group-vertical > .btn:not(:last-child):not(.dropdown-toggle),
.btn-group-vertical > .btn-group:not(:last-child) > .btn {
  border-bottom-left-radius: 0;
  border-bottom-right-radius: 0;
}
.btn-group-vertical > .btn ~ .btn,
.btn-group-vertical > .btn-group:not(:first-child) > .btn {
  border-top-right-radius: 0;
  border-top-left-radius: 0;
}

.nav {
  display: flex;
  flex-wrap: wrap;
  padding-right: 0;
  margin-bottom: 0;
  list-style: none;
}

.nav-link {
  display: block;
  padding: 0.5rem 1rem;
  color: #14AE5C;
  transition: color 0.15s ease-in-out, background-color 0.15s ease-in-out, border-color 0.15s ease-in-out;
}
@media (prefers-reduced-motion: reduce) {
  .nav-link {
    transition: none;
  }
}
.nav-link:hover, .nav-link:focus {
  color: #108b4a;
}
.nav-link.disabled {
  color: #6c757d;
  pointer-events: none;
  cursor: default;
}

.nav-tabs {
  border-bottom: 1px solid #dee2e6;
}
.nav-tabs .nav-link {
  margin-bottom: -1px;
  background: none;
  border: 1px solid transparent;
  border-top-right-radius: 4px;
  border-top-left-radius: 4px;
}
.nav-tabs .nav-link:hover, .nav-tabs .nav-link:focus {
  border-color: #e9ecef #e9ecef #dee2e6;
  isolation: isolate;
}
.nav-tabs .nav-link.disabled {
  color: #6c757d;
  background-color: transparent;
  border-color: transparent;
}
.nav-tabs .nav-link.active,
.nav-tabs .nav-item.show .nav-link {
  color: #1E1E1E;
  background-color: #fff;
  border-color: #dee2e6 #dee2e6 #fff;
}
.nav-tabs .dropdown-menu {
  margin-top: -1px;
  border-top-right-radius: 0;
  border-top-left-radius: 0;
}

.nav-pills .nav-link {
  background: none;
  border: 0;
  border-radius: 4px;
}
.nav-pills .nav-link.active,
.nav-pills .show > .nav-link {
  color: #fff;
  background-color: #0d6efd;
}

.nav-fill > .nav-link,
.nav-fill .nav-item {
  flex: 1 1 auto;
  text-align: center;
}

.nav-justified > .nav-link,
.nav-justified .nav-item {
  flex-basis: 0;
  flex-grow: 1;
  text-align: center;
}

.nav-fill .nav-item .nav-link,
.nav-justified .nav-item .nav-link {
  width: 100%;
}

.tab-content > .tab-pane {
  display: none;
}
.tab-content > .active {
  display: block;
}

.navbar {
  position: relative;
  display: flex;
  flex-wrap: wrap;
  align-items: center;
  justify-content: space-between;
  padding-top: 0.5rem;
  padding-bottom: 0.5rem;
}
.navbar > .container,
.navbar > .container-fluid,
.navbar > .container-sm,
.navbar > .container-md,
.navbar > .container-lg,
.navbar > .container-xl,
.navbar > .container-xxl {
  display: flex;
  flex-wrap: inherit;
  align-items: center;
  justify-content: space-between;
}
.navbar-brand {
  padding-top: 0.3125rem;
  padding-bottom: 0.3125rem;
  margin-left: 1rem;
  font-size: 1.25rem;
  white-space: nowrap;
}
.navbar-nav {
  display: flex;
  flex-direction: column;
  padding-right: 0;
  margin-bottom: 0;
  list-style: none;
}
.navbar-nav .nav-link {
  padding-left: 0;
  padding-right: 0;
}
.navbar-nav .dropdown-menu {
  position: static;
}

.navbar-text {
  padding-top: 0.5rem;
  padding-bottom: 0.5rem;
}

.navbar-collapse {
  flex-basis: 100%;
  flex-grow: 1;
  align-items: center;
}

.navbar-toggler {
  padding: 0.25rem 0.75rem;
  font-size: 1.25rem;
  line-height: 1;
  background-color: transparent;
  border: 1px solid transparent;
  border-radius: 4px;
  transition: box-shadow 0.15s ease-in-out;
}
@media (prefers-reduced-motion: reduce) {
  .navbar-toggler {
    transition: none;
  }
}
.navbar-toggler:hover {
  text-decoration: none;
}
.navbar-toggler:focus {
  text-decoration: none;
  outline: 0;
  box-shadow: 0 0 0 0.25rem;
}

.navbar-toggler-icon {
  display: inline-block;
  width: 1.5em;
  height: 1.5em;
  vertical-align: middle;
  background-repeat: no-repeat;
  background-position: center;
  background-size: 100%;
}

.navbar-nav-scroll {
  max-height: var(--bs-scroll-height, 75vh);
  overflow-y: auto;
}

@media (min-width: 576px) {
  .navbar-expand-sm {
    flex-wrap: nowrap;
    justify-content: flex-start;
  }
  .navbar-expand-sm .navbar-nav {
    flex-direction: row;
  }
  .navbar-expand-sm .navbar-nav .dropdown-menu {
    position: absolute;
  }
  .navbar-expand-sm .navbar-nav .nav-link {
    padding-left: 0.5rem;
    padding-right: 0.5rem;
  }
  .navbar-expand-sm .navbar-nav-scroll {
    overflow: visible;
  }
  .navbar-expand-sm .navbar-collapse {
    display: flex !important;
    flex-basis: auto;
  }
  .navbar-expand-sm .navbar-toggler {
    display: none;
  }
  .navbar-expand-sm .offcanvas-header {
    display: none;
  }
  .navbar-expand-sm .offcanvas {
    position: inherit;
    bottom: 0;
    z-index: 1000;
    flex-grow: 1;
    visibility: visible !important;
    background-color: transparent;
    border-left: 0;
    border-right: 0;
    transition: none;
    transform: none;
  }
  .navbar-expand-sm .offcanvas-top,
  .navbar-expand-sm .offcanvas-bottom {
    height: auto;
    border-top: 0;
    border-bottom: 0;
  }
  .navbar-expand-sm .offcanvas-body {
    display: flex;
    flex-grow: 0;
    padding: 0;
    overflow-y: visible;
  }
}
@media (min-width: 768px) {
  .navbar-expand-md {
    flex-wrap: nowrap;
    justify-content: flex-start;
  }
  .navbar-expand-md .navbar-nav {
    flex-direction: row;
  }
  .navbar-expand-md .navbar-nav .dropdown-menu {
    position: absolute;
  }
  .navbar-expand-md .navbar-nav .nav-link {
    padding-left: 0.5rem;
    padding-right: 0.5rem;
  }
  .navbar-expand-md .navbar-nav-scroll {
    overflow: visible;
  }
  .navbar-expand-md .navbar-collapse {
    display: flex !important;
    flex-basis: auto;
  }
  .navbar-expand-md .navbar-toggler {
    display: none;
  }
  .navbar-expand-md .offcanvas-header {
    display: none;
  }
  .navbar-expand-md .offcanvas {
    position: inherit;
    bottom: 0;
    z-index: 1000;
    flex-grow: 1;
    visibility: visible !important;
    background-color: transparent;
    border-left: 0;
    border-right: 0;
    transition: none;
    transform: none;
  }
  .navbar-expand-md .offcanvas-top,
  .navbar-expand-md .offcanvas-bottom {
    height: auto;
    border-top: 0;
    border-bottom: 0;
  }
  .navbar-expand-md .offcanvas-body {
    display: flex;
    flex-grow: 0;
    padding: 0;
    overflow-y: visible;
  }
}
@media (min-width: 992px) {
  .navbar-expand-lg {
    flex-wrap: nowrap;
    justify-content: flex-start;
  }
  .navbar-expand-lg .navbar-nav {
    flex-direction: row;
  }
  .navbar-expand-lg .navbar-nav .dropdown-menu {
    position: absolute;
  }
  .navbar-expand-lg .navbar-nav .nav-link {
    padding-left: 0.5rem;
    padding-right: 0.5rem;
  }
  .navbar-expand-lg .navbar-nav-scroll {
    overflow: visible;
  }
  .navbar-expand-lg .navbar-collapse {
    display: flex !important;
    flex-basis: auto;
  }
  .navbar-expand-lg .navbar-toggler {
    display: none;
  }
  .navbar-expand-lg .offcanvas-header {
    display: none;
  }
  .navbar-expand-lg .offcanvas {
    position: inherit;
    bottom: 0;
    z-index: 1000;
    flex-grow: 1;
    visibility: visible !important;
    background-color: transparent;
    border-left: 0;
    border-right: 0;
    transition: none;
    transform: none;
  }
  .navbar-expand-lg .offcanvas-top,
  .navbar-expand-lg .offcanvas-bottom {
    height: auto;
    border-top: 0;
    border-bottom: 0;
  }
  .navbar-expand-lg .offcanvas-body {
    display: flex;
    flex-grow: 0;
    padding: 0;
    overflow-y: visible;
  }
}
@media (min-width: 1200px) {
  .navbar-expand-xl {
    flex-wrap: nowrap;
    justify-content: flex-start;
  }
  .navbar-expand-xl .navbar-nav {
    flex-direction: row;
  }
  .navbar-expand-xl .navbar-nav .dropdown-menu {
    position: absolute;
  }
  .navbar-expand-xl .navbar-nav .nav-link {
    padding-left: 0.5rem;
    padding-right: 0.5rem;
  }
  .navbar-expand-xl .navbar-nav-scroll {
    overflow: visible;
  }
  .navbar-expand-xl .navbar-collapse {
    display: flex !important;
    flex-basis: auto;
  }
  .navbar-expand-xl .navbar-toggler {
    display: none;
  }
  .navbar-expand-xl .offcanvas-header {
    display: none;
  }
  .navbar-expand-xl .offcanvas {
    position: inherit;
    bottom: 0;
    z-index: 1000;
    flex-grow: 1;
    visibility: visible !important;
    background-color: transparent;
    border-left: 0;
    border-right: 0;
    transition: none;
    transform: none;
  }
  .navbar-expand-xl .offcanvas-top,
  .navbar-expand-xl .offcanvas-bottom {
    height: auto;
    border-top: 0;
    border-bottom: 0;
  }
  .navbar-expand-xl .offcanvas-body {
    display: flex;
    flex-grow: 0;
    padding: 0;
    overflow-y: visible;
  }
}
@media (min-width: 1400px) {
  .navbar-expand-xxl {
    flex-wrap: nowrap;
    justify-content: flex-start;
  }
  .navbar-expand-xxl .navbar-nav {
    flex-direction: row;
  }
  .navbar-expand-xxl .navbar-nav .dropdown-menu {
    position: absolute;
  }
  .navbar-expand-xxl .navbar-nav .nav-link {
    padding-left: 0.5rem;
    padding-right: 0.5rem;
  }
  .navbar-expand-xxl .navbar-nav-scroll {
    overflow: visible;
  }
  .navbar-expand-xxl .navbar-collapse {
    display: flex !important;
    flex-basis: auto;
  }
  .navbar-expand-xxl .navbar-toggler {
    display: none;
  }
  .navbar-expand-xxl .offcanvas-header {
    display: none;
  }
  .navbar-expand-xxl .offcanvas {
    position: inherit;
    bottom: 0;
    z-index: 1000;
    flex-grow: 1;
    visibility: visible !important;
    background-color: transparent;
    border-left: 0;
    border-right: 0;
    transition: none;
    transform: none;
  }
  .navbar-expand-xxl .offcanvas-top,
  .navbar-expand-xxl .offcanvas-bottom {
    height: auto;
    border-top: 0;
    border-bottom: 0;
  }
  .navbar-expand-xxl .offcanvas-body {
    display: flex;
    flex-grow: 0;
    padding: 0;
    overflow-y: visible;
  }
}
.navbar-expand {
  flex-wrap: nowrap;
  justify-content: flex-start;
}
.navbar-expand .navbar-nav {
  flex-direction: row;
}
.navbar-expand .navbar-nav .dropdown-menu {
  position: absolute;
}
.navbar-expand .navbar-nav .nav-link {
  padding-left: 0.5rem;
  padding-right: 0.5rem;
}
.navbar-expand .navbar-nav-scroll {
  overflow: visible;
}
.navbar-expand .navbar-collapse {
  display: flex !important;
  flex-basis: auto;
}
.navbar-expand .navbar-toggler {
  display: none;
}
.navbar-expand .offcanvas-header {
  display: none;
}
.navbar-expand .offcanvas {
  position: inherit;
  bottom: 0;
  z-index: 1000;
  flex-grow: 1;
  visibility: visible !important;
  background-color: transparent;
  border-left: 0;
  border-right: 0;
  transition: none;
  transform: none;
}
.navbar-expand .offcanvas-top,
.navbar-expand .offcanvas-bottom {
  height: auto;
  border-top: 0;
  border-bottom: 0;
}
.navbar-expand .offcanvas-body {
  display: flex;
  flex-grow: 0;
  padding: 0;
  overflow-y: visible;
}

.navbar-light .navbar-brand {
  color: rgba(0, 0, 0, 0.9);
}
.navbar-light .navbar-brand:hover, .navbar-light .navbar-brand:focus {
  color: rgba(0, 0, 0, 0.9);
}
.navbar-light .navbar-nav .nav-link {
  color: rgba(0, 0, 0, 0.55);
}
.navbar-light .navbar-nav .nav-link:hover, .navbar-light .navbar-nav .nav-link:focus {
  color: rgba(0, 0, 0, 0.7);
}
.navbar-light .navbar-nav .nav-link.disabled {
  color: rgba(0, 0, 0, 0.3);
}
.navbar-light .navbar-nav .show > .nav-link,
.navbar-light .navbar-nav .nav-link.active {
  color: rgba(0, 0, 0, 0.9);
}
.navbar-light .navbar-toggler {
  color: rgba(0, 0, 0, 0.55);
  border-color: rgba(0, 0, 0, 0.1);
}
.navbar-light .navbar-toggler-icon {
  background-image: url("data:image/svg+xml,%3csvg xmlns='http://www.w3.org/2000/svg' viewBox='0 0 30 30'%3e%3cpath stroke='rgba%280, 0, 0, 0.55%29' stroke-linecap='round' stroke-miterlimit='10' stroke-width='2' d='M4 7h22M4 15h22M4 23h22'/%3e%3c/svg%3e");
}
.navbar-light .navbar-text {
  color: rgba(0, 0, 0, 0.55);
}
.navbar-light .navbar-text a,
.navbar-light .navbar-text a:hover,
.navbar-light .navbar-text a:focus {
  color: rgba(0, 0, 0, 0.9);
}

.navbar-dark .navbar-brand {
  color: #fff;
}
.navbar-dark .navbar-brand:hover, .navbar-dark .navbar-brand:focus {
  color: #fff;
}
.navbar-dark .navbar-nav .nav-link {
  color: rgba(255, 255, 255, 0.55);
}
.navbar-dark .navbar-nav .nav-link:hover, .navbar-dark .navbar-nav .nav-link:focus {
  color: rgba(255, 255, 255, 0.75);
}
.navbar-dark .navbar-nav .nav-link.disabled {
  color: rgba(255, 255, 255, 0.25);
}
.navbar-dark .navbar-nav .show > .nav-link,
.navbar-dark .navbar-nav .nav-link.active {
  color: #fff;
}
.navbar-dark .navbar-toggler {
  color: rgba(255, 255, 255, 0.55);
  border-color: rgba(255, 255, 255, 0.1);
}
.navbar-dark .navbar-toggler-icon {
  background-image: url("data:image/svg+xml,%3csvg xmlns='http://www.w3.org/2000/svg' viewBox='0 0 30 30'%3e%3cpath stroke='rgba%28255, 255, 255, 0.55%29' stroke-linecap='round' stroke-miterlimit='10' stroke-width='2' d='M4 7h22M4 15h22M4 23h22'/%3e%3c/svg%3e");
}
.navbar-dark .navbar-text {
  color: rgba(255, 255, 255, 0.55);
}
.navbar-dark .navbar-text a,
.navbar-dark .navbar-text a:hover,
.navbar-dark .navbar-text a:focus {
  color: #fff;
}

.card {
  position: relative;
  display: flex;
  flex-direction: column;
  min-width: 0;
  word-wrap: break-word;
  background-color: #fff;
  background-clip: border-box;
  border: 1px solid rgba(0, 0, 0, 0.125);
  border-radius: 4px;
}
.card > hr {
  margin-left: 0;
  margin-right: 0;
}
.card > .list-group {
  border-top: inherit;
  border-bottom: inherit;
}
.card > .list-group:first-child {
  border-top-width: 0;
  border-top-right-radius: 3px;
  border-top-left-radius: 3px;
}
.card > .list-group:last-child {
  border-bottom-width: 0;
  border-bottom-left-radius: 3px;
  border-bottom-right-radius: 3px;
}
.card > .card-header + .list-group,
.card > .list-group + .card-footer {
  border-top: 0;
}

.card-body {
  flex: 1 1 auto;
  padding: 1rem 1rem;
}

.card-title, .ls-panelboxes .ls-panelboxes-panelbox .card .card-header, .card.card-primary .card-header {
  margin-bottom: 0.5rem;
}

.card-subtitle {
  margin-top: -0.25rem;
  margin-bottom: 0;
}

.card-text:last-child {
  margin-bottom: 0;
}

.card-link + .card-link {
  margin-right: 1rem;
}

.card-header {
  padding: 0.5rem 1rem;
  margin-bottom: 0;
  background-color: rgba(0, 0, 0, 0.03);
  border-bottom: 1px solid rgba(0, 0, 0, 0.125);
}
.card-header:first-child {
  border-radius: 3px 3px 0 0;
}

.card-footer {
  padding: 0.5rem 1rem;
  background-color: rgba(0, 0, 0, 0.03);
  border-top: 1px solid rgba(0, 0, 0, 0.125);
}
.card-footer:last-child {
  border-radius: 0 0 3px 3px;
}

.card-header-tabs {
  margin-left: -0.5rem;
  margin-bottom: -0.5rem;
  margin-right: -0.5rem;
  border-bottom: 0;
}

.card-header-pills {
  margin-left: -0.5rem;
  margin-right: -0.5rem;
}

.card-img-overlay {
  position: absolute;
  top: 0;
  left: 0;
  bottom: 0;
  right: 0;
  padding: 1rem;
  border-radius: 3px;
}

.card-img,
.card-img-top,
.card-img-bottom {
  width: 100%;
}

.card-img,
.card-img-top {
  border-top-right-radius: 3px;
  border-top-left-radius: 3px;
}

.card-img,
.card-img-bottom {
  border-bottom-left-radius: 3px;
  border-bottom-right-radius: 3px;
}

.card-group > .card {
  margin-bottom: 0.75rem;
}
@media (min-width: 576px) {
  .card-group {
    display: flex;
    flex-flow: row wrap;
  }
  .card-group > .card {
    flex: 1 0 0%;
    margin-bottom: 0;
  }
  .card-group > .card + .card {
    margin-right: 0;
    border-right: 0;
  }
  .card-group > .card:not(:last-child) {
    border-top-left-radius: 0;
    border-bottom-left-radius: 0;
  }
  .card-group > .card:not(:last-child) .card-img-top,
  .card-group > .card:not(:last-child) .card-header {
    border-top-left-radius: 0;
  }
  .card-group > .card:not(:last-child) .card-img-bottom,
  .card-group > .card:not(:last-child) .card-footer {
    border-bottom-left-radius: 0;
  }
  .card-group > .card:not(:first-child) {
    border-top-right-radius: 0;
    border-bottom-right-radius: 0;
  }
  .card-group > .card:not(:first-child) .card-img-top,
  .card-group > .card:not(:first-child) .card-header {
    border-top-right-radius: 0;
  }
  .card-group > .card:not(:first-child) .card-img-bottom,
  .card-group > .card:not(:first-child) .card-footer {
    border-bottom-right-radius: 0;
  }
}

.accordion-button {
  position: relative;
  display: flex;
  align-items: center;
  width: 100%;
  padding: 1rem 1.25rem;
  font-size: 1rem;
  color: #212529;
  text-align: right;
  background-color: #fff;
  border: 0;
  border-radius: 0;
  overflow-anchor: none;
  transition: color 0.15s ease-in-out, background-color 0.15s ease-in-out, border-color 0.15s ease-in-out, box-shadow 0.15s ease-in-out, border-radius 0.15s ease;
}
@media (prefers-reduced-motion: reduce) {
  .accordion-button {
    transition: none;
  }
}
.accordion-button:not(.collapsed) {
  color: #0c63e4;
  background-color: #e7f1ff;
  box-shadow: inset 0 -1px 0 rgba(0, 0, 0, 0.125);
}
.accordion-button:not(.collapsed)::after {
  background-image: url("data:image/svg+xml,%3csvg xmlns='http://www.w3.org/2000/svg' viewBox='0 0 16 16' fill='%230c63e4'%3e%3cpath fill-rule='evenodd' d='M1.646 4.646a.5.5 0 0 1 .708 0L8 10.293l5.646-5.647a.5.5 0 0 1 .708.708l-6 6a.5.5 0 0 1-.708 0l-6-6a.5.5 0 0 1 0-.708z'/%3e%3c/svg%3e");
  transform: rotate(180deg);
}
.accordion-button::after {
  flex-shrink: 0;
  width: 1.25rem;
  height: 1.25rem;
  margin-right: auto;
  content: "";
  background-image: url("data:image/svg+xml,%3csvg xmlns='http://www.w3.org/2000/svg' viewBox='0 0 16 16' fill='%23212529'%3e%3cpath fill-rule='evenodd' d='M1.646 4.646a.5.5 0 0 1 .708 0L8 10.293l5.646-5.647a.5.5 0 0 1 .708.708l-6 6a.5.5 0 0 1-.708 0l-6-6a.5.5 0 0 1 0-.708z'/%3e%3c/svg%3e");
  background-repeat: no-repeat;
  background-size: 1.25rem;
  transition: transform 0.2s ease-in-out;
}
@media (prefers-reduced-motion: reduce) {
  .accordion-button::after {
    transition: none;
  }
}
.accordion-button:hover {
  z-index: 2;
}
.accordion-button:focus {
  z-index: 3;
  border-color: #86b7fe;
  outline: 0;
  box-shadow: 0 0 0 0.25rem rgba(13, 110, 253, 0.25);
}

.accordion-header {
  margin-bottom: 0;
}

.accordion-item {
  background-color: #fff;
  border: 1px solid rgba(0, 0, 0, 0.125);
}
.accordion-item:first-of-type {
  border-top-right-radius: 4px;
  border-top-left-radius: 4px;
}
.accordion-item:first-of-type .accordion-button {
  border-top-right-radius: 3px;
  border-top-left-radius: 3px;
}
.accordion-item:not(:first-of-type) {
  border-top: 0;
}
.accordion-item:last-of-type {
  border-bottom-left-radius: 4px;
  border-bottom-right-radius: 4px;
}
.accordion-item:last-of-type .accordion-button.collapsed {
  border-bottom-left-radius: 3px;
  border-bottom-right-radius: 3px;
}
.accordion-item:last-of-type .accordion-collapse {
  border-bottom-left-radius: 4px;
  border-bottom-right-radius: 4px;
}

.accordion-body {
  padding: 1rem 1.25rem;
}

.accordion-flush .accordion-collapse {
  border-width: 0;
}
.accordion-flush .accordion-item {
  border-left: 0;
  border-right: 0;
  border-radius: 0;
}
.accordion-flush .accordion-item:first-child {
  border-top: 0;
}
.accordion-flush .accordion-item:last-child {
  border-bottom: 0;
}
.accordion-flush .accordion-item .accordion-button {
  border-radius: 0;
}

.breadcrumb {
  display: flex;
  flex-wrap: wrap;
  padding: 0 0;
  margin-bottom: 1rem;
  font-size: 0.875rem;
  list-style: none;
}

.breadcrumb-item + .breadcrumb-item {
  padding-right: 0.5rem;
}
.breadcrumb-item + .breadcrumb-item::before {
  float: right;
  padding-left: 0.5rem;
  color: #ACACAC;
  content:  var(--bs-breadcrumb-divider, "/") ;
}
.breadcrumb-item.active {
  color: #1E1E1E;
}

.pagination {
  display: flex;
  padding-right: 0;
  list-style: none;
}

.page-link {
  position: relative;
  display: block;
  color: #14AE5C;
  background-color: #fff;
  border: 1px solid #dee2e6;
  transition: color 0.15s ease-in-out, background-color 0.15s ease-in-out, border-color 0.15s ease-in-out, box-shadow 0.15s ease-in-out;
}
@media (prefers-reduced-motion: reduce) {
  .page-link {
    transition: none;
  }
}
.page-link:hover {
  z-index: 2;
  color: #108b4a;
  background-color: #e9ecef;
  border-color: #dee2e6;
}
.page-link:focus {
  z-index: 3;
  color: #108b4a;
  background-color: #e9ecef;
  outline: 0;
  box-shadow: 0 0 0 0.25rem rgba(13, 110, 253, 0.25);
}

.page-item:not(:first-child) .page-link {
  margin-right: -1px;
}
.page-item.active .page-link {
  z-index: 3;
  color: #fff;
  background-color: #0d6efd;
  border-color: #0d6efd;
}
.page-item.disabled .page-link {
  color: #6c757d;
  pointer-events: none;
  background-color: #fff;
  border-color: #dee2e6;
}

.page-link {
  padding: 0.375rem 0.75rem;
}

.page-item:first-child .page-link {
  border-top-right-radius: 4px;
  border-bottom-right-radius: 4px;
}
.page-item:last-child .page-link {
  border-top-left-radius: 4px;
  border-bottom-left-radius: 4px;
}

.pagination-lg .page-link {
  padding: 0.75rem 1.5rem;
  font-size: 1.25rem;
}
.pagination-lg .page-item:first-child .page-link {
  border-top-right-radius: 0.3rem;
  border-bottom-right-radius: 0.3rem;
}
.pagination-lg .page-item:last-child .page-link {
  border-top-left-radius: 0.3rem;
  border-bottom-left-radius: 0.3rem;
}

.pagination-sm .page-link {
  padding: 0.25rem 0.5rem;
  font-size: 0.875rem;
}
.pagination-sm .page-item:first-child .page-link {
  border-top-right-radius: 0.2rem;
  border-bottom-right-radius: 0.2rem;
}
.pagination-sm .page-item:last-child .page-link {
  border-top-left-radius: 0.2rem;
  border-bottom-left-radius: 0.2rem;
}

.badge {
  display: inline-block;
  padding: 2px 5px;
  font-size: 0.75em;
  font-weight: 700;
  line-height: 1;
  color: #fff;
  text-align: center;
  white-space: nowrap;
  vertical-align: baseline;
  border-radius: 4px;
}
.badge:empty {
  display: none;
}

.btn .badge {
  position: relative;
  top: -1px;
}

.alert {
  position: relative;
  padding: 1rem 1rem;
  margin-bottom: 1rem;
  border: 1px solid transparent;
  border-radius: 4px;
}

.alert-heading {
  color: inherit;
}

.alert-link {
  font-weight: 700;
}

.alert-dismissible {
  padding-left: 3rem;
}
.alert-dismissible .btn-close {
  position: absolute;
  top: 0;
  left: 0;
  z-index: 2;
  padding: 1.25rem 1rem;
}

.alert-primary {
  color: #0c6837;
  background-color: #d0efde;
  border-color: #b9e7ce;
}
.alert-primary .alert-link {
  color: #0a532c;
}

.alert-secondary {
  color: #676767;
  background-color: #eeeeee;
  border-color: #e6e6e6;
}
.alert-secondary .alert-link {
  color: #525252;
}

.alert-success {
  color: #1f5621;
  background-color: #dbf7dd;
  border-color: #caf3cb;
}
.alert-success .alert-link {
  color: #19451a;
}

.alert-danger {
  color: #993139;
  background-color: #ffdcdf;
  border-color: #ffcbcf;
}
.alert-danger .alert-link {
  color: #7a272e;
}

.alert-warning {
  color: #665a1c;
  background-color: #fff9da;
  border-color: #fff6c8;
}
.alert-warning .alert-link {
  color: #524816;
}

.alert-info {
  color: #4d2a94;
  background-color: #e6dafd;
  border-color: #d9c8fc;
}
.alert-info .alert-link {
  color: #3e2276;
}

.alert-light {
  color: #5f6063;
  background-color: #fcfcfd;
  border-color: #fafafd;
}
.alert-light .alert-link {
  color: #4c4d4f;
}

.alert-dark {
  color: #121212;
  background-color: #d2d2d2;
  border-color: #bcbcbc;
}
.alert-dark .alert-link {
  color: #0e0e0e;
}

.alert-black60 {
  color: #3d3d3d;
  background-color: #e0e0e0;
  border-color: #d1d1d1;
}
.alert-black60 .alert-link {
  color: #313131;
}

.alert-cancel {
  color: #676767;
  background-color: #eeeeee;
  border-color: #e6e6e6;
}
.alert-cancel .alert-link {
  color: #525252;
}

@keyframes progress-bar-stripes {
  0% {
    background-position-x: 1rem;
  }
}
.progress {
  display: flex;
  height: 1rem;
  overflow: hidden;
  font-size: 0.75rem;
  background-color: #e9ecef;
  border-radius: 4px;
}

.progress-bar {
  display: flex;
  flex-direction: column;
  justify-content: center;
  overflow: hidden;
  color: #fff;
  text-align: center;
  white-space: nowrap;
  background-color: #0d6efd;
  transition: width 0.6s ease;
}
@media (prefers-reduced-motion: reduce) {
  .progress-bar {
    transition: none;
  }
}

.progress-bar-striped {
  background-image: linear-gradient(-45deg, rgba(255, 255, 255, 0.15) 25%, transparent 25%, transparent 50%, rgba(255, 255, 255, 0.15) 50%, rgba(255, 255, 255, 0.15) 75%, transparent 75%, transparent);
  background-size: 1rem 1rem;
}

.progress-bar-animated {
  animation: 1s linear infinite progress-bar-stripes;
}
@media (prefers-reduced-motion: reduce) {
  .progress-bar-animated {
    animation: none;
  }
}

.list-group {
  display: flex;
  flex-direction: column;
  padding-right: 0;
  margin-bottom: 0;
  border-radius: 4px;
}

.list-group-numbered {
  list-style-type: none;
  counter-reset: section;
}
.list-group-numbered > li::before {
  content: counters(section, ".") ". ";
  counter-increment: section;
}

.list-group-item-action {
  width: 100%;
  color: #495057;
  text-align: inherit;
}
.list-group-item-action:hover, .list-group-item-action:focus {
  z-index: 1;
  color: #495057;
  text-decoration: none;
  background-color: #f8f9fa;
}
.list-group-item-action:active {
  color: #212529;
  background-color: #e9ecef;
}

.list-group-item {
  position: relative;
  display: block;
  padding: 0.5rem 1rem;
  color: #212529;
  background-color: #fff;
  border: 1px solid rgba(0, 0, 0, 0.125);
}
.list-group-item:first-child {
  border-top-right-radius: inherit;
  border-top-left-radius: inherit;
}
.list-group-item:last-child {
  border-bottom-left-radius: inherit;
  border-bottom-right-radius: inherit;
}
.list-group-item.disabled, .list-group-item:disabled {
  color: #6c757d;
  pointer-events: none;
  background-color: #fff;
}
.list-group-item.active {
  z-index: 2;
  color: #fff;
  background-color: #0d6efd;
  border-color: #0d6efd;
}
.list-group-item + .list-group-item {
  border-top-width: 0;
}
.list-group-item + .list-group-item.active {
  margin-top: -1px;
  border-top-width: 1px;
}

.list-group-horizontal {
  flex-direction: row;
}
.list-group-horizontal > .list-group-item:first-child {
  border-bottom-right-radius: 4px;
  border-top-left-radius: 0;
}
.list-group-horizontal > .list-group-item:last-child {
  border-top-left-radius: 4px;
  border-bottom-right-radius: 0;
}
.list-group-horizontal > .list-group-item.active {
  margin-top: 0;
}
.list-group-horizontal > .list-group-item + .list-group-item {
  border-top-width: 1px;
  border-right-width: 0;
}
.list-group-horizontal > .list-group-item + .list-group-item.active {
  margin-right: -1px;
  border-right-width: 1px;
}

@media (min-width: 576px) {
  .list-group-horizontal-sm {
    flex-direction: row;
  }
  .list-group-horizontal-sm > .list-group-item:first-child {
    border-bottom-right-radius: 4px;
    border-top-left-radius: 0;
  }
  .list-group-horizontal-sm > .list-group-item:last-child {
    border-top-left-radius: 4px;
    border-bottom-right-radius: 0;
  }
  .list-group-horizontal-sm > .list-group-item.active {
    margin-top: 0;
  }
  .list-group-horizontal-sm > .list-group-item + .list-group-item {
    border-top-width: 1px;
    border-right-width: 0;
  }
  .list-group-horizontal-sm > .list-group-item + .list-group-item.active {
    margin-right: -1px;
    border-right-width: 1px;
  }
}
@media (min-width: 768px) {
  .list-group-horizontal-md {
    flex-direction: row;
  }
  .list-group-horizontal-md > .list-group-item:first-child {
    border-bottom-right-radius: 4px;
    border-top-left-radius: 0;
  }
  .list-group-horizontal-md > .list-group-item:last-child {
    border-top-left-radius: 4px;
    border-bottom-right-radius: 0;
  }
  .list-group-horizontal-md > .list-group-item.active {
    margin-top: 0;
  }
  .list-group-horizontal-md > .list-group-item + .list-group-item {
    border-top-width: 1px;
    border-right-width: 0;
  }
  .list-group-horizontal-md > .list-group-item + .list-group-item.active {
    margin-right: -1px;
    border-right-width: 1px;
  }
}
@media (min-width: 992px) {
  .list-group-horizontal-lg {
    flex-direction: row;
  }
  .list-group-horizontal-lg > .list-group-item:first-child {
    border-bottom-right-radius: 4px;
    border-top-left-radius: 0;
  }
  .list-group-horizontal-lg > .list-group-item:last-child {
    border-top-left-radius: 4px;
    border-bottom-right-radius: 0;
  }
  .list-group-horizontal-lg > .list-group-item.active {
    margin-top: 0;
  }
  .list-group-horizontal-lg > .list-group-item + .list-group-item {
    border-top-width: 1px;
    border-right-width: 0;
  }
  .list-group-horizontal-lg > .list-group-item + .list-group-item.active {
    margin-right: -1px;
    border-right-width: 1px;
  }
}
@media (min-width: 1200px) {
  .list-group-horizontal-xl {
    flex-direction: row;
  }
  .list-group-horizontal-xl > .list-group-item:first-child {
    border-bottom-right-radius: 4px;
    border-top-left-radius: 0;
  }
  .list-group-horizontal-xl > .list-group-item:last-child {
    border-top-left-radius: 4px;
    border-bottom-right-radius: 0;
  }
  .list-group-horizontal-xl > .list-group-item.active {
    margin-top: 0;
  }
  .list-group-horizontal-xl > .list-group-item + .list-group-item {
    border-top-width: 1px;
    border-right-width: 0;
  }
  .list-group-horizontal-xl > .list-group-item + .list-group-item.active {
    margin-right: -1px;
    border-right-width: 1px;
  }
}
@media (min-width: 1400px) {
  .list-group-horizontal-xxl {
    flex-direction: row;
  }
  .list-group-horizontal-xxl > .list-group-item:first-child {
    border-bottom-right-radius: 4px;
    border-top-left-radius: 0;
  }
  .list-group-horizontal-xxl > .list-group-item:last-child {
    border-top-left-radius: 4px;
    border-bottom-right-radius: 0;
  }
  .list-group-horizontal-xxl > .list-group-item.active {
    margin-top: 0;
  }
  .list-group-horizontal-xxl > .list-group-item + .list-group-item {
    border-top-width: 1px;
    border-right-width: 0;
  }
  .list-group-horizontal-xxl > .list-group-item + .list-group-item.active {
    margin-right: -1px;
    border-right-width: 1px;
  }
}
.list-group-flush {
  border-radius: 0;
}
.list-group-flush > .list-group-item {
  border-width: 0 0 1px;
}
.list-group-flush > .list-group-item:last-child {
  border-bottom-width: 0;
}

.list-group-item-primary {
  color: #0c6837;
  background-color: #d0efde;
}
.list-group-item-primary.list-group-item-action:hover, .list-group-item-primary.list-group-item-action:focus {
  color: #0c6837;
  background-color: #bbd7c8;
}
.list-group-item-primary.list-group-item-action.active {
  color: #fff;
  background-color: #0c6837;
  border-color: #0c6837;
}

.list-group-item-secondary {
  color: #676767;
  background-color: #eeeeee;
}
.list-group-item-secondary.list-group-item-action:hover, .list-group-item-secondary.list-group-item-action:focus {
  color: #676767;
  background-color: #d6d6d6;
}
.list-group-item-secondary.list-group-item-action.active {
  color: #fff;
  background-color: #676767;
  border-color: #676767;
}

.list-group-item-success {
  color: #1f5621;
  background-color: #dbf7dd;
}
.list-group-item-success.list-group-item-action:hover, .list-group-item-success.list-group-item-action:focus {
  color: #1f5621;
  background-color: #c5dec7;
}
.list-group-item-success.list-group-item-action.active {
  color: #fff;
  background-color: #1f5621;
  border-color: #1f5621;
}

.list-group-item-danger {
  color: #993139;
  background-color: #ffdcdf;
}
.list-group-item-danger.list-group-item-action:hover, .list-group-item-danger.list-group-item-action:focus {
  color: #993139;
  background-color: #e6c6c9;
}
.list-group-item-danger.list-group-item-action.active {
  color: #fff;
  background-color: #993139;
  border-color: #993139;
}

.list-group-item-warning {
  color: #665a1c;
  background-color: #fff9da;
}
.list-group-item-warning.list-group-item-action:hover, .list-group-item-warning.list-group-item-action:focus {
  color: #665a1c;
  background-color: #e6e0c4;
}
.list-group-item-warning.list-group-item-action.active {
  color: #fff;
  background-color: #665a1c;
  border-color: #665a1c;
}

.list-group-item-info {
  color: #4d2a94;
  background-color: #e6dafd;
}
.list-group-item-info.list-group-item-action:hover, .list-group-item-info.list-group-item-action:focus {
  color: #4d2a94;
  background-color: #cfc4e4;
}
.list-group-item-info.list-group-item-action.active {
  color: #fff;
  background-color: #4d2a94;
  border-color: #4d2a94;
}

.list-group-item-light {
  color: #5f6063;
  background-color: #fcfcfd;
}
.list-group-item-light.list-group-item-action:hover, .list-group-item-light.list-group-item-action:focus {
  color: #5f6063;
  background-color: #e3e3e4;
}
.list-group-item-light.list-group-item-action.active {
  color: #fff;
  background-color: #5f6063;
  border-color: #5f6063;
}

.list-group-item-dark {
  color: #121212;
  background-color: #d2d2d2;
}
.list-group-item-dark.list-group-item-action:hover, .list-group-item-dark.list-group-item-action:focus {
  color: #121212;
  background-color: #bdbdbd;
}
.list-group-item-dark.list-group-item-action.active {
  color: #fff;
  background-color: #121212;
  border-color: #121212;
}

.list-group-item-black60 {
  color: #3d3d3d;
  background-color: #e0e0e0;
}
.list-group-item-black60.list-group-item-action:hover, .list-group-item-black60.list-group-item-action:focus {
  color: #3d3d3d;
  background-color: #cacaca;
}
.list-group-item-black60.list-group-item-action.active {
  color: #fff;
  background-color: #3d3d3d;
  border-color: #3d3d3d;
}

.list-group-item-cancel {
  color: #676767;
  background-color: #eeeeee;
}
.list-group-item-cancel.list-group-item-action:hover, .list-group-item-cancel.list-group-item-action:focus {
  color: #676767;
  background-color: #d6d6d6;
}
.list-group-item-cancel.list-group-item-action.active {
  color: #fff;
  background-color: #676767;
  border-color: #676767;
}

.btn-close {
  box-sizing: content-box;
  width: 1em;
  height: 1em;
  padding: 0.25em 0.25em;
  color: #000;
  background: transparent url("data:image/svg+xml,%3csvg xmlns='http://www.w3.org/2000/svg' viewBox='0 0 16 16' fill='%23000'%3e%3cpath d='M.293.293a1 1 0 011.414 0L8 6.586 14.293.293a1 1 0 111.414 1.414L9.414 8l6.293 6.293a1 1 0 01-1.414 1.414L8 9.414l-6.293 6.293a1 1 0 01-1.414-1.414L6.586 8 .293 1.707a1 1 0 010-1.414z'/%3e%3c/svg%3e") center/1em auto no-repeat;
  border: 0;
  border-radius: 4px;
  opacity: 0.5;
}
.btn-close:hover {
  color: #000;
  text-decoration: none;
  opacity: 0.75;
}
.btn-close:focus {
  outline: 0;
  box-shadow: 0 0 0 0.25rem rgba(13, 110, 253, 0.25);
  opacity: 1;
}
.btn-close:disabled, .btn-close.disabled {
  pointer-events: none;
  user-select: none;
  opacity: 0.25;
}

.btn-close-white {
  filter: invert(1) grayscale(100%) brightness(200%);
}

.toast {
  width: 350px;
  max-width: 100%;
  font-size: 0.875rem;
  pointer-events: auto;
  background-color: rgba(255, 255, 255, 0.85);
  background-clip: padding-box;
  border: 1px solid rgba(0, 0, 0, 0.1);
  box-shadow: 0 0.5rem 1rem rgba(0, 0, 0, 0.15);
  border-radius: 4px;
}
.toast.showing {
  opacity: 0;
}
.toast:not(.show) {
  display: none;
}

.toast-container {
  width: max-content;
  max-width: 100%;
  pointer-events: none;
}
.toast-container > :not(:last-child) {
  margin-bottom: 0.75rem;
}

.toast-header {
  display: flex;
  align-items: center;
  padding: 0.5rem 0.75rem;
  color: #6c757d;
  background-color: rgba(255, 255, 255, 0.85);
  background-clip: padding-box;
  border-bottom: 1px solid rgba(0, 0, 0, 0.05);
  border-top-right-radius: 3px;
  border-top-left-radius: 3px;
}
.toast-header .btn-close {
  margin-left: -0.375rem;
  margin-right: 0.75rem;
}

.toast-body {
  padding: 0.75rem;
  word-wrap: break-word;
}

.modal {
  position: fixed;
  top: 0;
  right: 0;
  z-index: 1055;
  display: none;
  width: 100%;
  height: 100%;
  overflow-x: hidden;
  overflow-y: auto;
  outline: 0;
}

.modal-dialog {
  position: relative;
  width: auto;
  margin: 0.5rem;
  pointer-events: none;
}
.modal.fade .modal-dialog {
  transition: transform 0.3s ease-out;
  transform: translate(0, -50px);
}
@media (prefers-reduced-motion: reduce) {
  .modal.fade .modal-dialog {
    transition: none;
  }
}
.modal.show .modal-dialog {
  transform: none;
}
.modal.modal-static .modal-dialog {
  transform: scale(1.02);
}

.modal-dialog-scrollable {
  height: calc(100% - 1rem);
}
.modal-dialog-scrollable .modal-content {
  max-height: 100%;
  overflow: hidden;
}
.modal-dialog-scrollable .modal-body {
  overflow-y: auto;
}

.modal-dialog-centered {
  display: flex;
  align-items: center;
  min-height: calc(100% - 1rem);
}

.modal-content {
  position: relative;
  display: flex;
  flex-direction: column;
  width: 100%;
  pointer-events: auto;
  background-color: #fff;
  background-clip: padding-box;
  border: 1px solid rgba(0, 0, 0, 0.2);
  border-radius: 0.3rem;
  outline: 0;
}

.modal-backdrop {
  position: fixed;
  top: 0;
  right: 0;
  z-index: 1050;
  width: 100vw;
  height: 100vh;
  background-color: #000;
}
.modal-backdrop.fade {
  opacity: 0;
}
.modal-backdrop.show {
  opacity: 0.5;
}

.modal-header {
  display: flex;
  flex-shrink: 0;
  align-items: center;
  justify-content: space-between;
  padding: 1.5rem 1.5rem;
  border-bottom: 1px solid #dee2e6;
  border-top-right-radius: calc(0.3rem - 1px);
  border-top-left-radius: calc(0.3rem - 1px);
}
.modal-header .btn-close {
  padding: 0.75rem 0.75rem;
  margin: -0.75rem auto -0.75rem -0.75rem;
}

.modal-title {
  margin-bottom: 0;
  line-height: 1.5;
}

.modal-body {
  position: relative;
  flex: 1 1 auto;
  padding: 1.5rem;
}

.modal-footer {
  display: flex;
  flex-wrap: wrap;
  flex-shrink: 0;
  align-items: center;
  justify-content: flex-end;
  padding: 1.25rem;
  border-top: 1px solid #dee2e6;
  border-bottom-left-radius: calc(0.3rem - 1px);
  border-bottom-right-radius: calc(0.3rem - 1px);
}
.modal-footer > * {
  margin: 0.25rem;
}

@media (min-width: 576px) {
  .modal-dialog {
    max-width: 500px;
    margin: 1.75rem auto;
  }
  .modal-dialog-scrollable {
    height: calc(100% - 3.5rem);
  }
  .modal-dialog-centered {
    min-height: calc(100% - 3.5rem);
  }
  .modal-sm {
    max-width: 300px;
  }
}
@media (min-width: 992px) {
  .modal-lg,
  .modal-xl {
    max-width: 800px;
  }
}
@media (min-width: 1200px) {
  .modal-xl {
    max-width: 1140px;
  }
}
.modal-fullscreen {
  width: 100vw;
  max-width: none;
  height: 100%;
  margin: 0;
}
.modal-fullscreen .modal-content {
  height: 100%;
  border: 0;
  border-radius: 0;
}
.modal-fullscreen .modal-header {
  border-radius: 0;
}
.modal-fullscreen .modal-body {
  overflow-y: auto;
}
.modal-fullscreen .modal-footer {
  border-radius: 0;
}

@media (max-width: 575.98px) {
  .modal-fullscreen-sm-down {
    width: 100vw;
    max-width: none;
    height: 100%;
    margin: 0;
  }
  .modal-fullscreen-sm-down .modal-content {
    height: 100%;
    border: 0;
    border-radius: 0;
  }
  .modal-fullscreen-sm-down .modal-header {
    border-radius: 0;
  }
  .modal-fullscreen-sm-down .modal-body {
    overflow-y: auto;
  }
  .modal-fullscreen-sm-down .modal-footer {
    border-radius: 0;
  }
}
@media (max-width: 767.98px) {
  .modal-fullscreen-md-down {
    width: 100vw;
    max-width: none;
    height: 100%;
    margin: 0;
  }
  .modal-fullscreen-md-down .modal-content {
    height: 100%;
    border: 0;
    border-radius: 0;
  }
  .modal-fullscreen-md-down .modal-header {
    border-radius: 0;
  }
  .modal-fullscreen-md-down .modal-body {
    overflow-y: auto;
  }
  .modal-fullscreen-md-down .modal-footer {
    border-radius: 0;
  }
}
@media (max-width: 991.98px) {
  .modal-fullscreen-lg-down {
    width: 100vw;
    max-width: none;
    height: 100%;
    margin: 0;
  }
  .modal-fullscreen-lg-down .modal-content {
    height: 100%;
    border: 0;
    border-radius: 0;
  }
  .modal-fullscreen-lg-down .modal-header {
    border-radius: 0;
  }
  .modal-fullscreen-lg-down .modal-body {
    overflow-y: auto;
  }
  .modal-fullscreen-lg-down .modal-footer {
    border-radius: 0;
  }
}
@media (max-width: 1199.98px) {
  .modal-fullscreen-xl-down {
    width: 100vw;
    max-width: none;
    height: 100%;
    margin: 0;
  }
  .modal-fullscreen-xl-down .modal-content {
    height: 100%;
    border: 0;
    border-radius: 0;
  }
  .modal-fullscreen-xl-down .modal-header {
    border-radius: 0;
  }
  .modal-fullscreen-xl-down .modal-body {
    overflow-y: auto;
  }
  .modal-fullscreen-xl-down .modal-footer {
    border-radius: 0;
  }
}
@media (max-width: 1399.98px) {
  .modal-fullscreen-xxl-down {
    width: 100vw;
    max-width: none;
    height: 100%;
    margin: 0;
  }
  .modal-fullscreen-xxl-down .modal-content {
    height: 100%;
    border: 0;
    border-radius: 0;
  }
  .modal-fullscreen-xxl-down .modal-header {
    border-radius: 0;
  }
  .modal-fullscreen-xxl-down .modal-body {
    overflow-y: auto;
  }
  .modal-fullscreen-xxl-down .modal-footer {
    border-radius: 0;
  }
}
.tooltip {
  position: absolute;
  z-index: 1080;
  display: block;
  margin: 0;
  font-family: var(--bs-font-sans-serif);
  font-style: normal;
  font-weight: 400;
  line-height: 1.5;
  text-align: right;
  text-align: start;
  text-decoration: none;
  text-shadow: none;
  text-transform: none;
  letter-spacing: normal;
  word-break: normal;
  word-spacing: normal;
  white-space: normal;
  line-break: auto;
  font-size: 0.875rem;
  word-wrap: break-word;
  opacity: 0;
}
.tooltip.show {
  opacity: 1;
}
.tooltip .tooltip-arrow {
  position: absolute;
  display: block;
  width: 0.8rem;
  height: 0.4rem;
}
.tooltip .tooltip-arrow::before {
  position: absolute;
  content: "";
  border-color: transparent;
  border-style: solid;
}

.bs-tooltip-top, .bs-tooltip-auto[data-popper-placement^=top] {
  padding: 0.4rem 0;
}
.bs-tooltip-top .tooltip-arrow, .bs-tooltip-auto[data-popper-placement^=top] .tooltip-arrow {
  bottom: 0;
}
.bs-tooltip-top .tooltip-arrow::before, .bs-tooltip-auto[data-popper-placement^=top] .tooltip-arrow::before {
  top: -1px;
  border-width: 0.4rem 0.4rem 0;
  border-top-color: #1E1E1E;
}

.bs-tooltip-end, .bs-tooltip-auto[data-popper-placement^=right] {
  padding: 0 0.4rem;
}
.bs-tooltip-end .tooltip-arrow, .bs-tooltip-auto[data-popper-placement^=right] .tooltip-arrow {
  right: 0;
  width: 0.4rem;
  height: 0.8rem;
}
.bs-tooltip-end .tooltip-arrow::before, .bs-tooltip-auto[data-popper-placement^=right] .tooltip-arrow::before {
  left: -1px;
  border-width: 0.4rem 0 0.4rem 0.4rem;
  border-left-color: #1E1E1E;
}

.bs-tooltip-bottom, .bs-tooltip-auto[data-popper-placement^=bottom] {
  padding: 0.4rem 0;
}
.bs-tooltip-bottom .tooltip-arrow, .bs-tooltip-auto[data-popper-placement^=bottom] .tooltip-arrow {
  top: 0;
}
.bs-tooltip-bottom .tooltip-arrow::before, .bs-tooltip-auto[data-popper-placement^=bottom] .tooltip-arrow::before {
  bottom: -1px;
  border-width: 0 0.4rem 0.4rem;
  border-bottom-color: #1E1E1E;
}

.bs-tooltip-start, .bs-tooltip-auto[data-popper-placement^=left] {
  padding: 0 0.4rem;
}
.bs-tooltip-start .tooltip-arrow, .bs-tooltip-auto[data-popper-placement^=left] .tooltip-arrow {
  left: 0;
  width: 0.4rem;
  height: 0.8rem;
}
.bs-tooltip-start .tooltip-arrow::before, .bs-tooltip-auto[data-popper-placement^=left] .tooltip-arrow::before {
  right: -1px;
  border-width: 0.4rem 0.4rem 0.4rem 0;
  border-right-color: #1E1E1E;
}

.tooltip-inner {
  max-width: 200px;
  padding: 0.5rem 1.25rem;
  color: #fff;
  text-align: center;
  background-color: #1E1E1E;
  border-radius: 4px;
}

.popover {
  position: absolute;
  top: 0;
  left: 0 ;
  z-index: 1070;
  display: block;
  max-width: 276px;
  font-family: var(--bs-font-sans-serif);
  font-style: normal;
  font-weight: 400;
  line-height: 1.5;
  text-align: right;
  text-align: start;
  text-decoration: none;
  text-shadow: none;
  text-transform: none;
  letter-spacing: normal;
  word-break: normal;
  word-spacing: normal;
  white-space: normal;
  line-break: auto;
  font-size: 0.875rem;
  word-wrap: break-word;
  background-color: #fff;
  background-clip: padding-box;
  border: 1px solid rgba(0, 0, 0, 0.2);
  border-radius: 0.3rem;
}
.popover .popover-arrow {
  position: absolute;
  display: block;
  width: 1rem;
  height: 0.5rem;
}
.popover .popover-arrow::before, .popover .popover-arrow::after {
  position: absolute;
  display: block;
  content: "";
  border-color: transparent;
  border-style: solid;
}

.bs-popover-top > .popover-arrow, .bs-popover-auto[data-popper-placement^=top] > .popover-arrow {
  bottom: calc(-0.5rem - 1px);
}
.bs-popover-top > .popover-arrow::before, .bs-popover-auto[data-popper-placement^=top] > .popover-arrow::before {
  bottom: 0;
  border-width: 0.5rem 0.5rem 0;
  border-top-color: rgba(0, 0, 0, 0.25);
}
.bs-popover-top > .popover-arrow::after, .bs-popover-auto[data-popper-placement^=top] > .popover-arrow::after {
  bottom: 1px;
  border-width: 0.5rem 0.5rem 0;
  border-top-color: #fff;
}

.bs-popover-end > .popover-arrow, .bs-popover-auto[data-popper-placement^=right] > .popover-arrow {
  right: calc(-0.5rem - 1px);
  width: 0.5rem;
  height: 1rem;
}
.bs-popover-end > .popover-arrow::before, .bs-popover-auto[data-popper-placement^=right] > .popover-arrow::before {
  right: 0;
  border-width: 0.5rem 0 0.5rem 0.5rem;
  border-left-color: rgba(0, 0, 0, 0.25);
}
.bs-popover-end > .popover-arrow::after, .bs-popover-auto[data-popper-placement^=right] > .popover-arrow::after {
  right: 1px;
  border-width: 0.5rem 0 0.5rem 0.5rem;
  border-left-color: #fff;
}

.bs-popover-bottom > .popover-arrow, .bs-popover-auto[data-popper-placement^=bottom] > .popover-arrow {
  top: calc(-0.5rem - 1px);
}
.bs-popover-bottom > .popover-arrow::before, .bs-popover-auto[data-popper-placement^=bottom] > .popover-arrow::before {
  top: 0;
  border-width: 0 0.5rem 0.5rem 0.5rem;
  border-bottom-color: rgba(0, 0, 0, 0.25);
}
.bs-popover-bottom > .popover-arrow::after, .bs-popover-auto[data-popper-placement^=bottom] > .popover-arrow::after {
  top: 1px;
  border-width: 0 0.5rem 0.5rem 0.5rem;
  border-bottom-color: #fff;
}
.bs-popover-bottom .popover-header::before, .bs-popover-auto[data-popper-placement^=bottom] .popover-header::before {
  position: absolute;
  top: 0;
  right: 50%;
  display: block;
  width: 1rem;
  margin-right: -0.5rem;
  content: "";
  border-bottom: 1px solid #f0f0f0;
}

.bs-popover-start > .popover-arrow, .bs-popover-auto[data-popper-placement^=left] > .popover-arrow {
  left: calc(-0.5rem - 1px);
  width: 0.5rem;
  height: 1rem;
}
.bs-popover-start > .popover-arrow::before, .bs-popover-auto[data-popper-placement^=left] > .popover-arrow::before {
  left: 0;
  border-width: 0.5rem 0.5rem 0.5rem 0;
  border-right-color: rgba(0, 0, 0, 0.25);
}
.bs-popover-start > .popover-arrow::after, .bs-popover-auto[data-popper-placement^=left] > .popover-arrow::after {
  left: 1px;
  border-width: 0.5rem 0.5rem 0.5rem 0;
  border-right-color: #fff;
}

.popover-header {
  padding: 0.5rem 1rem;
  margin-bottom: 0;
  font-size: 1rem;
  background-color: #f0f0f0;
  border-bottom: 1px solid rgba(0, 0, 0, 0.2);
  border-top-right-radius: calc(0.3rem - 1px);
  border-top-left-radius: calc(0.3rem - 1px);
}
.popover-header:empty {
  display: none;
}

.popover-body {
  padding: 1rem 1rem;
  color: #212529;
}

.carousel {
  position: relative;
}

.carousel.pointer-event {
  touch-action: pan-y;
}

.carousel-inner {
  position: relative;
  width: 100%;
  overflow: hidden;
}
.carousel-inner::after {
  display: block;
  clear: both;
  content: "";
}

.carousel-item {
  position: relative;
  display: none;
  float: right;
  width: 100%;
  margin-left: -100%;
  backface-visibility: hidden;
  transition: transform 0.6s ease-in-out;
}
@media (prefers-reduced-motion: reduce) {
  .carousel-item {
    transition: none;
  }
}

.carousel-item.active,
.carousel-item-next,
.carousel-item-prev {
  display: block;
}
.carousel-item-next:not(.carousel-item-start),
.active.carousel-item-end {
  transform: translateX(100%);
}

.carousel-item-prev:not(.carousel-item-end),
.active.carousel-item-start {
  transform: translateX(-100%);
}
.carousel-fade .carousel-item {
  opacity: 0;
  transition-property: opacity;
  transform: none;
}
.carousel-fade .carousel-item.active,
.carousel-fade .carousel-item-next.carousel-item-start,
.carousel-fade .carousel-item-prev.carousel-item-end {
  z-index: 1;
  opacity: 1;
}
.carousel-fade .active.carousel-item-start,
.carousel-fade .active.carousel-item-end {
  z-index: 0;
  opacity: 0;
  transition: opacity 0s 0.6s;
}
@media (prefers-reduced-motion: reduce) {
  .carousel-fade .active.carousel-item-start,
  .carousel-fade .active.carousel-item-end {
    transition: none;
  }
}

.carousel-control-prev,
.carousel-control-next {
  position: absolute;
  top: 0;
  bottom: 0;
  z-index: 1;
  display: flex;
  align-items: center;
  justify-content: center;
  width: 15%;
  padding: 0;
  color: #fff;
  text-align: center;
  background: none;
  border: 0;
  opacity: 0.5;
  transition: opacity 0.15s ease;
}
@media (prefers-reduced-motion: reduce) {
  .carousel-control-prev,
  .carousel-control-next {
    transition: none;
  }
}
.carousel-control-prev:hover, .carousel-control-prev:focus,
.carousel-control-next:hover,
.carousel-control-next:focus {
  color: #fff;
  text-decoration: none;
  outline: 0;
  opacity: 0.9;
}

.carousel-control-prev {
  right: 0;
}

.carousel-control-next {
  left: 0;
}

.carousel-control-prev-icon,
.carousel-control-next-icon {
  display: inline-block;
  width: 2rem;
  height: 2rem;
  background-repeat: no-repeat;
  background-position: 50%;
  background-size: 100% 100%;
}
.carousel-control-next-icon {
  background-image: url("data:image/svg+xml,%3csvg xmlns='http://www.w3.org/2000/svg' viewBox='0 0 16 16' fill='%23fff'%3e%3cpath d='M11.354 1.646a.5.5 0 0 1 0 .708L5.707 8l5.647 5.646a.5.5 0 0 1-.708.708l-6-6a.5.5 0 0 1 0-.708l6-6a.5.5 0 0 1 .708 0z'/%3e%3c/svg%3e");
}

.carousel-control-prev-icon {
  background-image: url("data:image/svg+xml,%3csvg xmlns='http://www.w3.org/2000/svg' viewBox='0 0 16 16' fill='%23fff'%3e%3cpath d='M4.646 1.646a.5.5 0 0 1 .708 0l6 6a.5.5 0 0 1 0 .708l-6 6a.5.5 0 0 1-.708-.708L10.293 8 4.646 2.354a.5.5 0 0 1 0-.708z'/%3e%3c/svg%3e");
}

.carousel-indicators {
  position: absolute;
  left: 0;
  bottom: 0;
  right: 0;
  z-index: 2;
  display: flex;
  justify-content: center;
  padding: 0;
  margin-left: 15%;
  margin-bottom: 1rem;
  margin-right: 15%;
  list-style: none;
}
.carousel-indicators [data-bs-target] {
  box-sizing: content-box;
  flex: 0 1 auto;
  width: 30px;
  height: 3px;
  padding: 0;
  margin-left: 3px;
  margin-right: 3px;
  text-indent: -999px;
  cursor: pointer;
  background-color: #fff;
  background-clip: padding-box;
  border: 0;
  border-top: 10px solid transparent;
  border-bottom: 10px solid transparent;
  opacity: 0.5;
  transition: opacity 0.6s ease;
}
@media (prefers-reduced-motion: reduce) {
  .carousel-indicators [data-bs-target] {
    transition: none;
  }
}
.carousel-indicators .active {
  opacity: 1;
}

.carousel-caption {
  position: absolute;
  left: 15%;
  bottom: 1.25rem;
  right: 15%;
  padding-top: 1.25rem;
  padding-bottom: 1.25rem;
  color: #fff;
  text-align: center;
}

.carousel-dark .carousel-control-next-icon,
.carousel-dark .carousel-control-prev-icon {
  filter: invert(1) grayscale(100);
}
.carousel-dark .carousel-indicators [data-bs-target] {
  background-color: #000;
}
.carousel-dark .carousel-caption {
  color: #000;
}

@keyframes spinner-border {
  to {
    transform: rotate(360deg) ;
  }
}
.spinner-border {
  display: inline-block;
  width: 2rem;
  height: 2rem;
  vertical-align: -0.125em;
  border: 0.25em solid currentColor;
  border-left-color: transparent;
  border-radius: 50%;
  animation: 0.75s linear infinite spinner-border;
}

.spinner-border-sm {
  width: 1rem;
  height: 1rem;
  border-width: 0.2em;
}

@keyframes spinner-grow {
  0% {
    transform: scale(0);
  }
  50% {
    opacity: 1;
    transform: none;
  }
}
.spinner-grow {
  display: inline-block;
  width: 2rem;
  height: 2rem;
  vertical-align: -0.125em;
  background-color: currentColor;
  border-radius: 50%;
  opacity: 0;
  animation: 0.75s linear infinite spinner-grow;
}

.spinner-grow-sm {
  width: 1rem;
  height: 1rem;
}

@media (prefers-reduced-motion: reduce) {
  .spinner-border,
  .spinner-grow {
    animation-duration: 1.5s;
  }
}
.offcanvas {
  position: fixed;
  bottom: 0;
  z-index: 1045;
  display: flex;
  flex-direction: column;
  max-width: 100%;
  visibility: hidden;
  background-color: #fff;
  background-clip: padding-box;
  outline: 0;
  transition: transform 0.3s ease-in-out;
}
@media (prefers-reduced-motion: reduce) {
  .offcanvas {
    transition: none;
  }
}

.offcanvas-backdrop {
  position: fixed;
  top: 0;
  right: 0;
  z-index: 1040;
  width: 100vw;
  height: 100vh;
  background-color: #000;
}
.offcanvas-backdrop.fade {
  opacity: 0;
}
.offcanvas-backdrop.show {
  opacity: 0.5;
}

.offcanvas-header {
  display: flex;
  align-items: center;
  justify-content: space-between;
  padding: 1.5rem 1.5rem;
}
.offcanvas-header .btn-close {
  padding: 0.75rem 0.75rem;
  margin-top: -0.75rem;
  margin-left: -0.75rem;
  margin-bottom: -0.75rem;
}

.offcanvas-title {
  margin-bottom: 0;
  line-height: 1.5;
}

.offcanvas-body {
  flex-grow: 1;
  padding: 1.5rem 1.5rem;
  overflow-y: auto;
}

.offcanvas-start {
  top: 0;
  right: 0;
  width: 400px;
  border-left: 1px solid rgba(0, 0, 0, 0.2);
  transform: translateX(100%);
}

.offcanvas-end {
  top: 0;
  left: 0;
  width: 400px;
  border-right: 1px solid rgba(0, 0, 0, 0.2);
  transform: translateX(-100%);
}

.offcanvas-top {
  top: 0;
  left: 0;
  right: 0;
  height: 30vh;
  max-height: 100%;
  border-bottom: 1px solid rgba(0, 0, 0, 0.2);
  transform: translateY(-100%);
}

.offcanvas-bottom {
  left: 0;
  right: 0;
  height: 30vh;
  max-height: 100%;
  border-top: 1px solid rgba(0, 0, 0, 0.2);
  transform: translateY(100%);
}

.offcanvas.show {
  transform: none;
}

.placeholder {
  display: inline-block;
  min-height: 1em;
  vertical-align: middle;
  cursor: wait;
  background-color: currentColor;
  opacity: 0.5;
}
.placeholder.btn::before {
  display: inline-block;
  content: "";
}

.placeholder-xs {
  min-height: 0.6em;
}

.placeholder-sm {
  min-height: 0.8em;
}

.placeholder-lg {
  min-height: 1.2em;
}

.placeholder-glow .placeholder {
  animation: placeholder-glow 2s ease-in-out infinite;
}

@keyframes placeholder-glow {
  50% {
    opacity: 0.2;
  }
}
.placeholder-wave {
  mask-image: linear-gradient(130deg, #000 55%, rgba(0, 0, 0, 0.8) 75%, #000 95%);
  mask-size: 200% 100%;
  animation: placeholder-wave 2s linear infinite;
}

@keyframes placeholder-wave {
  100% {
    mask-position: -200% 0%;
  }
}
.clearfix::after {
  display: block;
  clear: both;
  content: "";
}

.link-primary {
  color: #14AE5C;
}
.link-primary:hover, .link-primary:focus {
  color: #43be7d;
}

.link-secondary {
  color: #ACACAC;
}
.link-secondary:hover, .link-secondary:focus {
  color: #bdbdbd;
}

.link-success {
  color: #4DD753;
}
.link-success:hover, .link-success:focus {
  color: #71df75;
}

.link-danger {
  color: #FF515F;
}
.link-danger:hover, .link-danger:focus {
  color: #ff747f;
}

.link-warning {
  color: #FFE046;
}
.link-warning:hover, .link-warning:focus {
  color: #ffe66b;
}

.link-info {
  color: #8146F6;
}
.link-info:hover, .link-info:focus {
  color: #6738c5;
}

.link-light {
  color: #EEEFF7;
}
.link-light:hover, .link-light:focus {
  color: #f1f2f9;
}

.link-dark {
  color: #1E1E1E;
}
.link-dark:hover, .link-dark:focus {
  color: #181818;
}

.link-black60 {
  color: #666666;
}
.link-black60:hover, .link-black60:focus {
  color: #525252;
}

.link-cancel {
  color: #ACACAC;
}
.link-cancel:hover, .link-cancel:focus {
  color: #bdbdbd;
}

.ratio {
  position: relative;
  width: 100%;
}
.ratio::before {
  display: block;
  padding-top: var(--bs-aspect-ratio);
  content: "";
}
.ratio > * {
  position: absolute;
  top: 0;
  right: 0;
  width: 100%;
  height: 100%;
}

.ratio-1x1 {
  --bs-aspect-ratio: 100%;
}

.ratio-4x3 {
  --bs-aspect-ratio: 75%;
}

.ratio-16x9 {
  --bs-aspect-ratio: 56.25%;
}

.ratio-21x9 {
  --bs-aspect-ratio: 42.8571428571%;
}

.fixed-top {
  position: fixed;
  top: 0;
  left: 0;
  right: 0;
  z-index: 1030;
}

.fixed-bottom {
  position: fixed;
  left: 0;
  bottom: 0;
  right: 0;
  z-index: 1030;
}

.sticky-top {
  position: sticky;
  top: 0;
  z-index: 1020;
}

@media (min-width: 576px) {
  .sticky-sm-top {
    position: sticky;
    top: 0;
    z-index: 1020;
  }
}
@media (min-width: 768px) {
  .sticky-md-top {
    position: sticky;
    top: 0;
    z-index: 1020;
  }
}
@media (min-width: 992px) {
  .sticky-lg-top {
    position: sticky;
    top: 0;
    z-index: 1020;
  }
}
@media (min-width: 1200px) {
  .sticky-xl-top {
    position: sticky;
    top: 0;
    z-index: 1020;
  }
}
@media (min-width: 1400px) {
  .sticky-xxl-top {
    position: sticky;
    top: 0;
    z-index: 1020;
  }
}
.hstack {
  display: flex;
  flex-direction: row;
  align-items: center;
  align-self: stretch;
}

.vstack {
  display: flex;
  flex: 1 1 auto;
  flex-direction: column;
  align-self: stretch;
}

.visually-hidden,
.visually-hidden-focusable:not(:focus):not(:focus-within) {
  position: absolute !important;
  width: 1px !important;
  height: 1px !important;
  padding: 0 !important;
  margin: -1px !important;
  overflow: hidden !important;
  clip: rect(0, 0, 0, 0) !important;
  white-space: nowrap !important;
  border: 0 !important;
}

.stretched-link::after {
  position: absolute;
  top: 0;
  left: 0;
  bottom: 0;
  right: 0;
  z-index: 1;
  content: "";
}

.text-truncate {
  overflow: hidden;
  text-overflow: ellipsis;
  white-space: nowrap;
}

.vr {
  display: inline-block;
  align-self: stretch;
  width: 1px;
  min-height: 1em;
  background-color: currentColor;
  opacity: 0.25;
}

.align-baseline {
  vertical-align: baseline !important;
}

.align-top {
  vertical-align: top !important;
}

.align-middle {
  vertical-align: middle !important;
}

.align-bottom {
  vertical-align: bottom !important;
}

.align-text-bottom {
  vertical-align: text-bottom !important;
}

.align-text-top {
  vertical-align: text-top !important;
}

.float-start {
  float: right !important;
}

.float-end {
  float: left !important;
}

.float-none {
  float: none !important;
}

.opacity-0 {
  opacity: 0 !important;
}

.opacity-25 {
  opacity: 0.25 !important;
}

.opacity-50 {
  opacity: 0.5 !important;
}

.opacity-75 {
  opacity: 0.75 !important;
}

.opacity-100 {
  opacity: 1 !important;
}

.overflow-auto {
  overflow: auto !important;
}

.overflow-hidden {
  overflow: hidden !important;
}

.overflow-visible {
  overflow: visible !important;
}

.overflow-scroll {
  overflow: scroll !important;
}

.d-inline {
  display: inline !important;
}

.d-inline-block {
  display: inline-block !important;
}

.d-block {
  display: block !important;
}

.d-grid {
  display: grid !important;
}

.d-table {
  display: table !important;
}

.d-table-row {
  display: table-row !important;
}

.d-table-cell {
  display: table-cell !important;
}

.d-flex {
  display: flex !important;
}

.d-inline-flex {
  display: inline-flex !important;
}

.d-none {
  display: none !important;
}

.shadow {
  box-shadow: 0 0.5rem 1rem rgba(0, 0, 0, 0.15) !important;
}

.shadow-sm {
  box-shadow: 0 0.125rem 0.25rem rgba(0, 0, 0, 0.075) !important;
}

.shadow-lg {
  box-shadow: 0 1rem 3rem rgba(0, 0, 0, 0.175) !important;
}

.shadow-none {
  box-shadow: none !important;
}

.position-static {
  position: static !important;
}

.position-relative {
  position: relative !important;
}

.position-absolute {
  position: absolute !important;
}

.position-fixed {
  position: fixed !important;
}

.position-sticky {
  position: sticky !important;
}

.top-0 {
  top: 0 !important;
}

.top-50 {
  top: 50% !important;
}

.top-100 {
  top: 100% !important;
}

.bottom-0 {
  bottom: 0 !important;
}

.bottom-50 {
  bottom: 50% !important;
}

.bottom-100 {
  bottom: 100% !important;
}

.start-0 {
  right: 0 !important;
}

.start-50 {
  right: 50% !important;
}

.start-100 {
  right: 100% !important;
}

.end-0 {
  left: 0 !important;
}

.end-50 {
  left: 50% !important;
}

.end-100 {
  left: 100% !important;
}

.translate-middle {
  transform: translate(50%, -50%) !important;
}

.translate-middle-x {
  transform: translateX(50%) !important;
}

.translate-middle-y {
  transform: translateY(-50%) !important;
}

.border {
  border: 1px solid #dee2e6 !important;
}

.border-0 {
  border: 0 !important;
}

.border-top {
  border-top: 1px solid #dee2e6 !important;
}

.border-top-0 {
  border-top: 0 !important;
}

.border-end {
  border-left: 1px solid #dee2e6 !important;
}

.border-end-0 {
  border-left: 0 !important;
}

.border-bottom {
  border-bottom: 1px solid #dee2e6 !important;
}

.border-bottom-0 {
  border-bottom: 0 !important;
}

.border-start {
  border-right: 1px solid #dee2e6 !important;
}

.border-start-0 {
  border-right: 0 !important;
}

.border-primary {
  border-color: #14AE5C !important;
}

.border-secondary {
  border-color: #ACACAC !important;
}

.border-success {
  border-color: #4DD753 !important;
}

.border-danger {
  border-color: #FF515F !important;
}

.border-warning {
  border-color: #FFE046 !important;
}

.border-info {
  border-color: #8146F6 !important;
}

.border-light {
  border-color: #EEEFF7 !important;
}

.border-dark {
  border-color: #1E1E1E !important;
}

.border-black60 {
  border-color: #666666 !important;
}

.border-cancel {
  border-color: #ACACAC !important;
}

.border-white {
  border-color: #fff !important;
}

.border-1 {
  border-width: 1px !important;
}

.border-2 {
  border-width: 2px !important;
}

.border-3 {
  border-width: 3px !important;
}

.border-4 {
  border-width: 4px !important;
}

.border-5 {
  border-width: 5px !important;
}

.w-25 {
  width: 25% !important;
}

.w-50 {
  width: 50% !important;
}

.w-75 {
  width: 75% !important;
}

.w-100 {
  width: 100% !important;
}

.w-auto {
  width: auto !important;
}

.mw-100 {
  max-width: 100% !important;
}

.vw-100 {
  width: 100vw !important;
}

.min-vw-100 {
  min-width: 100vw !important;
}

.h-25 {
  height: 25% !important;
}

.h-50 {
  height: 50% !important;
}

.h-75 {
  height: 75% !important;
}

.h-100 {
  height: 100% !important;
}

.h-auto {
  height: auto !important;
}

.mh-100 {
  max-height: 100% !important;
}

.vh-100 {
  height: 100vh !important;
}

.min-vh-100 {
  min-height: 100vh !important;
}

.flex-fill {
  flex: 1 1 auto !important;
}

.flex-row {
  flex-direction: row !important;
}

.flex-column {
  flex-direction: column !important;
}

.flex-row-reverse {
  flex-direction: row-reverse !important;
}

.flex-column-reverse {
  flex-direction: column-reverse !important;
}

.flex-grow-0 {
  flex-grow: 0 !important;
}

.flex-grow-1 {
  flex-grow: 1 !important;
}

.flex-shrink-0 {
  flex-shrink: 0 !important;
}

.flex-shrink-1 {
  flex-shrink: 1 !important;
}

.flex-wrap {
  flex-wrap: wrap !important;
}

.flex-nowrap {
  flex-wrap: nowrap !important;
}

.flex-wrap-reverse {
  flex-wrap: wrap-reverse !important;
}

.gap-0 {
  gap: 0 !important;
}

.gap-1 {
  gap: 0.25rem !important;
}

.gap-2 {
  gap: 0.5rem !important;
}

.gap-3 {
  gap: 1rem !important;
}

.gap-4 {
  gap: 1.5rem !important;
}

.gap-5 {
  gap: 3rem !important;
}

.gap-6 {
  gap: 4.5rem !important;
}

.gap-7 {
  gap: 6rem !important;
}

.justify-content-start {
  justify-content: flex-start !important;
}

.justify-content-end {
  justify-content: flex-end !important;
}

.justify-content-center {
  justify-content: center !important;
}

.justify-content-between {
  justify-content: space-between !important;
}

.justify-content-around {
  justify-content: space-around !important;
}

.justify-content-evenly {
  justify-content: space-evenly !important;
}

.align-items-start {
  align-items: flex-start !important;
}

.align-items-end {
  align-items: flex-end !important;
}

.align-items-center {
  align-items: center !important;
}

.align-items-baseline {
  align-items: baseline !important;
}

.align-items-stretch {
  align-items: stretch !important;
}

.align-content-start {
  align-content: flex-start !important;
}

.align-content-end {
  align-content: flex-end !important;
}

.align-content-center {
  align-content: center !important;
}

.align-content-between {
  align-content: space-between !important;
}

.align-content-around {
  align-content: space-around !important;
}

.align-content-stretch {
  align-content: stretch !important;
}

.align-self-auto {
  align-self: auto !important;
}

.align-self-start {
  align-self: flex-start !important;
}

.align-self-end {
  align-self: flex-end !important;
}

.align-self-center {
  align-self: center !important;
}

.align-self-baseline {
  align-self: baseline !important;
}

.align-self-stretch {
  align-self: stretch !important;
}

.order-first {
  order: -1 !important;
}

.order-0 {
  order: 0 !important;
}

.order-1 {
  order: 1 !important;
}

.order-2 {
  order: 2 !important;
}

.order-3 {
  order: 3 !important;
}

.order-4 {
  order: 4 !important;
}

.order-5 {
  order: 5 !important;
}

.order-last {
  order: 6 !important;
}

.m-0 {
  margin: 0 !important;
}

.m-1 {
  margin: 0.25rem !important;
}

.m-2 {
  margin: 0.5rem !important;
}

.m-3 {
  margin: 1rem !important;
}

.m-4 {
  margin: 1.5rem !important;
}

.m-5 {
  margin: 3rem !important;
}

.m-6 {
  margin: 4.5rem !important;
}

.m-7 {
  margin: 6rem !important;
}

.m-auto {
  margin: auto !important;
}

.mx-0 {
  margin-left: 0 !important;
  margin-right: 0 !important;
}

.mx-1 {
  margin-left: 0.25rem !important;
  margin-right: 0.25rem !important;
}

.mx-2 {
  margin-left: 0.5rem !important;
  margin-right: 0.5rem !important;
}

.mx-3 {
  margin-left: 1rem !important;
  margin-right: 1rem !important;
}

.mx-4 {
  margin-left: 1.5rem !important;
  margin-right: 1.5rem !important;
}

.mx-5 {
  margin-left: 3rem !important;
  margin-right: 3rem !important;
}

.mx-6 {
  margin-left: 4.5rem !important;
  margin-right: 4.5rem !important;
}

.mx-7 {
  margin-left: 6rem !important;
  margin-right: 6rem !important;
}

.mx-auto {
  margin-left: auto !important;
  margin-right: auto !important;
}

.my-0 {
  margin-top: 0 !important;
  margin-bottom: 0 !important;
}

.my-1 {
  margin-top: 0.25rem !important;
  margin-bottom: 0.25rem !important;
}

.my-2 {
  margin-top: 0.5rem !important;
  margin-bottom: 0.5rem !important;
}

.my-3 {
  margin-top: 1rem !important;
  margin-bottom: 1rem !important;
}

.my-4 {
  margin-top: 1.5rem !important;
  margin-bottom: 1.5rem !important;
}

.my-5 {
  margin-top: 3rem !important;
  margin-bottom: 3rem !important;
}

.my-6 {
  margin-top: 4.5rem !important;
  margin-bottom: 4.5rem !important;
}

.my-7 {
  margin-top: 6rem !important;
  margin-bottom: 6rem !important;
}

.my-auto {
  margin-top: auto !important;
  margin-bottom: auto !important;
}

.mt-0 {
  margin-top: 0 !important;
}

.mt-1 {
  margin-top: 0.25rem !important;
}

.mt-2 {
  margin-top: 0.5rem !important;
}

.mt-3 {
  margin-top: 1rem !important;
}

.mt-4 {
  margin-top: 1.5rem !important;
}

.mt-5 {
  margin-top: 3rem !important;
}

.mt-6 {
  margin-top: 4.5rem !important;
}

.mt-7 {
  margin-top: 6rem !important;
}

.mt-auto {
  margin-top: auto !important;
}

.me-0 {
  margin-left: 0 !important;
}

.me-1 {
  margin-left: 0.25rem !important;
}

.me-2 {
  margin-left: 0.5rem !important;
}

.me-3 {
  margin-left: 1rem !important;
}

.me-4 {
  margin-left: 1.5rem !important;
}

.me-5 {
  margin-left: 3rem !important;
}

.me-6 {
  margin-left: 4.5rem !important;
}

.me-7 {
  margin-left: 6rem !important;
}

.me-auto {
  margin-left: auto !important;
}

.mb-0 {
  margin-bottom: 0 !important;
}

.mb-1 {
  margin-bottom: 0.25rem !important;
}

.mb-2 {
  margin-bottom: 0.5rem !important;
}

.mb-3 {
  margin-bottom: 1rem !important;
}

.mb-4 {
  margin-bottom: 1.5rem !important;
}

.mb-5 {
  margin-bottom: 3rem !important;
}

.mb-6 {
  margin-bottom: 4.5rem !important;
}

.mb-7 {
  margin-bottom: 6rem !important;
}

.mb-auto {
  margin-bottom: auto !important;
}

.ms-0 {
  margin-right: 0 !important;
}

.ms-1 {
  margin-right: 0.25rem !important;
}

.ms-2 {
  margin-right: 0.5rem !important;
}

.ms-3 {
  margin-right: 1rem !important;
}

.ms-4 {
  margin-right: 1.5rem !important;
}

.ms-5 {
  margin-right: 3rem !important;
}

.ms-6 {
  margin-right: 4.5rem !important;
}

.ms-7 {
  margin-right: 6rem !important;
}

.ms-auto {
  margin-right: auto !important;
}

.p-0 {
  padding: 0 !important;
}

.p-1 {
  padding: 0.25rem !important;
}

.p-2 {
  padding: 0.5rem !important;
}

.p-3 {
  padding: 1rem !important;
}

.p-4 {
  padding: 1.5rem !important;
}

.p-5 {
  padding: 3rem !important;
}

.p-6 {
  padding: 4.5rem !important;
}

.p-7 {
  padding: 6rem !important;
}

.px-0 {
  padding-left: 0 !important;
  padding-right: 0 !important;
}

.px-1 {
  padding-left: 0.25rem !important;
  padding-right: 0.25rem !important;
}

.px-2 {
  padding-left: 0.5rem !important;
  padding-right: 0.5rem !important;
}

.px-3 {
  padding-left: 1rem !important;
  padding-right: 1rem !important;
}

.px-4 {
  padding-left: 1.5rem !important;
  padding-right: 1.5rem !important;
}

.px-5 {
  padding-left: 3rem !important;
  padding-right: 3rem !important;
}

.px-6 {
  padding-left: 4.5rem !important;
  padding-right: 4.5rem !important;
}

.px-7 {
  padding-left: 6rem !important;
  padding-right: 6rem !important;
}

.py-0 {
  padding-top: 0 !important;
  padding-bottom: 0 !important;
}

.py-1 {
  padding-top: 0.25rem !important;
  padding-bottom: 0.25rem !important;
}

.py-2 {
  padding-top: 0.5rem !important;
  padding-bottom: 0.5rem !important;
}

.py-3 {
  padding-top: 1rem !important;
  padding-bottom: 1rem !important;
}

.py-4 {
  padding-top: 1.5rem !important;
  padding-bottom: 1.5rem !important;
}

.py-5 {
  padding-top: 3rem !important;
  padding-bottom: 3rem !important;
}

.py-6 {
  padding-top: 4.5rem !important;
  padding-bottom: 4.5rem !important;
}

.py-7 {
  padding-top: 6rem !important;
  padding-bottom: 6rem !important;
}

.pt-0 {
  padding-top: 0 !important;
}

.pt-1 {
  padding-top: 0.25rem !important;
}

.pt-2 {
  padding-top: 0.5rem !important;
}

.pt-3 {
  padding-top: 1rem !important;
}

.pt-4 {
  padding-top: 1.5rem !important;
}

.pt-5 {
  padding-top: 3rem !important;
}

.pt-6 {
  padding-top: 4.5rem !important;
}

.pt-7 {
  padding-top: 6rem !important;
}

.pe-0 {
  padding-left: 0 !important;
}

.pe-1 {
  padding-left: 0.25rem !important;
}

.pe-2 {
  padding-left: 0.5rem !important;
}

.pe-3 {
  padding-left: 1rem !important;
}

.pe-4 {
  padding-left: 1.5rem !important;
}

.pe-5 {
  padding-left: 3rem !important;
}

.pe-6 {
  padding-left: 4.5rem !important;
}

.pe-7 {
  padding-left: 6rem !important;
}

.pb-0 {
  padding-bottom: 0 !important;
}

.pb-1 {
  padding-bottom: 0.25rem !important;
}

.pb-2 {
  padding-bottom: 0.5rem !important;
}

.pb-3 {
  padding-bottom: 1rem !important;
}

.pb-4 {
  padding-bottom: 1.5rem !important;
}

.pb-5 {
  padding-bottom: 3rem !important;
}

.pb-6 {
  padding-bottom: 4.5rem !important;
}

.pb-7 {
  padding-bottom: 6rem !important;
}

.ps-0 {
  padding-right: 0 !important;
}

.ps-1 {
  padding-right: 0.25rem !important;
}

.ps-2 {
  padding-right: 0.5rem !important;
}

.ps-3 {
  padding-right: 1rem !important;
}

.ps-4 {
  padding-right: 1.5rem !important;
}

.ps-5 {
  padding-right: 3rem !important;
}

.ps-6 {
  padding-right: 4.5rem !important;
}

.ps-7 {
  padding-right: 6rem !important;
}

.font-monospace {
  font-family: var(--bs-font-monospace) !important;
}

.fs-1 {
  font-size: calc(1.375rem + 1.5vw) !important;
}

.fs-2 {
  font-size: calc(1.325rem + 0.9vw) !important;
}

.fs-3 {
  font-size: calc(1.3rem + 0.6vw) !important;
}

.fs-4 {
  font-size: calc(1.275rem + 0.3vw) !important;
}

.fs-5 {
  font-size: 1.25rem !important;
}

.fs-6 {
  font-size: 1rem !important;
}

.fst-italic {
  font-style: italic !important;
}

.fst-normal {
  font-style: normal !important;
}

.fw-light {
  font-weight: 300 !important;
}

.fw-lighter {
  font-weight: lighter !important;
}

.fw-normal {
  font-weight: 400 !important;
}

.fw-bold {
  font-weight: 700 !important;
}

.fw-bolder {
  font-weight: bolder !important;
}

.lh-1 {
  line-height: 1 !important;
}

.lh-sm {
  line-height: 1.25 !important;
}

.lh-base {
  line-height: 1.5 !important;
}

.lh-lg {
  line-height: 2 !important;
}

.text-start {
  text-align: right !important;
}

.text-end {
  text-align: left !important;
}

.text-center {
  text-align: center !important;
}

.text-decoration-none {
  text-decoration: none !important;
}

.text-decoration-underline {
  text-decoration: underline !important;
}

.text-decoration-line-through {
  text-decoration: line-through !important;
}

.text-lowercase {
  text-transform: lowercase !important;
}

.text-uppercase {
  text-transform: uppercase !important;
}

.text-capitalize {
  text-transform: capitalize !important;
}

.text-wrap {
  white-space: normal !important;
}

.text-nowrap {
  white-space: nowrap !important;
}
.text-primary {
  --bs-text-opacity: 1;
  color: rgba(var(--bs-primary-rgb), var(--bs-text-opacity)) !important;
}

.text-secondary {
  --bs-text-opacity: 1;
  color: rgba(var(--bs-secondary-rgb), var(--bs-text-opacity)) !important;
}

.text-success {
  --bs-text-opacity: 1;
  color: rgba(var(--bs-success-rgb), var(--bs-text-opacity)) !important;
}

.text-danger {
  --bs-text-opacity: 1;
  color: rgba(var(--bs-danger-rgb), var(--bs-text-opacity)) !important;
}

.text-warning {
  --bs-text-opacity: 1;
  color: rgba(var(--bs-warning-rgb), var(--bs-text-opacity)) !important;
}

.text-info {
  --bs-text-opacity: 1;
  color: rgba(var(--bs-info-rgb), var(--bs-text-opacity)) !important;
}

.text-light {
  --bs-text-opacity: 1;
  color: rgba(var(--bs-light-rgb), var(--bs-text-opacity)) !important;
}

.text-dark {
  --bs-text-opacity: 1;
  color: rgba(var(--bs-dark-rgb), var(--bs-text-opacity)) !important;
}

.text-black60 {
  --bs-text-opacity: 1;
  color: rgba(var(--bs-black60-rgb), var(--bs-text-opacity)) !important;
}

.text-cancel {
  --bs-text-opacity: 1;
  color: rgba(var(--bs-cancel-rgb), var(--bs-text-opacity)) !important;
}

.text-black {
  --bs-text-opacity: 1;
  color: rgba(var(--bs-black-rgb), var(--bs-text-opacity)) !important;
}

.text-white {
  --bs-text-opacity: 1;
  color: rgba(var(--bs-white-rgb), var(--bs-text-opacity)) !important;
}

.text-body {
  --bs-text-opacity: 1;
  color: rgba(var(--bs-body-color-rgb), var(--bs-text-opacity)) !important;
}

.text-muted {
  --bs-text-opacity: 1;
  color: #6c757d !important;
}

.text-black-50 {
  --bs-text-opacity: 1;
  color: rgba(0, 0, 0, 0.5) !important;
}

.text-white-50 {
  --bs-text-opacity: 1;
  color: rgba(255, 255, 255, 0.5) !important;
}

.text-reset {
  --bs-text-opacity: 1;
  color: inherit !important;
}

.text-opacity-25 {
  --bs-text-opacity: 0.25;
}

.text-opacity-50 {
  --bs-text-opacity: 0.5;
}

.text-opacity-75 {
  --bs-text-opacity: 0.75;
}

.text-opacity-100 {
  --bs-text-opacity: 1;
}

.bg-primary {
  --bs-bg-opacity: 1;
  background-color: rgba(var(--bs-primary-rgb), var(--bs-bg-opacity)) !important;
}

.bg-secondary {
  --bs-bg-opacity: 1;
  background-color: rgba(var(--bs-secondary-rgb), var(--bs-bg-opacity)) !important;
}

.bg-success {
  --bs-bg-opacity: 1;
  background-color: rgba(var(--bs-success-rgb), var(--bs-bg-opacity)) !important;
}

.bg-danger {
  --bs-bg-opacity: 1;
  background-color: rgba(var(--bs-danger-rgb), var(--bs-bg-opacity)) !important;
}

.bg-warning {
  --bs-bg-opacity: 1;
  background-color: rgba(var(--bs-warning-rgb), var(--bs-bg-opacity)) !important;
}

.bg-info {
  --bs-bg-opacity: 1;
  background-color: rgba(var(--bs-info-rgb), var(--bs-bg-opacity)) !important;
}

.bg-light {
  --bs-bg-opacity: 1;
  background-color: rgba(var(--bs-light-rgb), var(--bs-bg-opacity)) !important;
}

.bg-dark {
  --bs-bg-opacity: 1;
  background-color: rgba(var(--bs-dark-rgb), var(--bs-bg-opacity)) !important;
}

.bg-black60 {
  --bs-bg-opacity: 1;
  background-color: rgba(var(--bs-black60-rgb), var(--bs-bg-opacity)) !important;
}

.bg-cancel {
  --bs-bg-opacity: 1;
  background-color: rgba(var(--bs-cancel-rgb), var(--bs-bg-opacity)) !important;
}

.bg-black {
  --bs-bg-opacity: 1;
  background-color: rgba(var(--bs-black-rgb), var(--bs-bg-opacity)) !important;
}

.bg-white {
  --bs-bg-opacity: 1;
  background-color: rgba(var(--bs-white-rgb), var(--bs-bg-opacity)) !important;
}

.bg-body {
  --bs-bg-opacity: 1;
  background-color: rgba(var(--bs-body-bg-rgb), var(--bs-bg-opacity)) !important;
}

.bg-transparent {
  --bs-bg-opacity: 1;
  background-color: transparent !important;
}

.bg-opacity-10 {
  --bs-bg-opacity: 0.1;
}

.bg-opacity-25 {
  --bs-bg-opacity: 0.25;
}

.bg-opacity-50 {
  --bs-bg-opacity: 0.5;
}

.bg-opacity-75 {
  --bs-bg-opacity: 0.75;
}

.bg-opacity-100 {
  --bs-bg-opacity: 1;
}

.bg-gradient {
  background-image: var(--bs-gradient) !important;
}

.user-select-all {
  user-select: all !important;
}

.user-select-auto {
  user-select: auto !important;
}

.user-select-none {
  user-select: none !important;
}

.pe-none {
  pointer-events: none !important;
}

.pe-auto {
  pointer-events: auto !important;
}

.rounded {
  border-radius: 4px !important;
}

.rounded-0 {
  border-radius: 0 !important;
}

.rounded-1 {
  border-radius: 0.2rem !important;
}

.rounded-2 {
  border-radius: 4px !important;
}

.rounded-3 {
  border-radius: 0.3rem !important;
}

.rounded-circle {
  border-radius: 50% !important;
}

.rounded-pill {
  border-radius: 50rem !important;
}

.rounded-top {
  border-top-right-radius: 4px !important;
  border-top-left-radius: 4px !important;
}

.rounded-end {
  border-top-left-radius: 4px !important;
  border-bottom-left-radius: 4px !important;
}

.rounded-bottom {
  border-bottom-left-radius: 4px !important;
  border-bottom-right-radius: 4px !important;
}

.rounded-start {
  border-bottom-right-radius: 4px !important;
  border-top-right-radius: 4px !important;
}

.visible {
  visibility: visible !important;
}

.invisible {
  visibility: hidden !important;
}

@media (min-width: 576px) {
  .float-sm-start {
    float: right !important;
  }
  .float-sm-end {
    float: left !important;
  }
  .float-sm-none {
    float: none !important;
  }
  .d-sm-inline {
    display: inline !important;
  }
  .d-sm-inline-block {
    display: inline-block !important;
  }
  .d-sm-block {
    display: block !important;
  }
  .d-sm-grid {
    display: grid !important;
  }
  .d-sm-table {
    display: table !important;
  }
  .d-sm-table-row {
    display: table-row !important;
  }
  .d-sm-table-cell {
    display: table-cell !important;
  }
  .d-sm-flex {
    display: flex !important;
  }
  .d-sm-inline-flex {
    display: inline-flex !important;
  }
  .d-sm-none {
    display: none !important;
  }
  .flex-sm-fill {
    flex: 1 1 auto !important;
  }
  .flex-sm-row {
    flex-direction: row !important;
  }
  .flex-sm-column {
    flex-direction: column !important;
  }
  .flex-sm-row-reverse {
    flex-direction: row-reverse !important;
  }
  .flex-sm-column-reverse {
    flex-direction: column-reverse !important;
  }
  .flex-sm-grow-0 {
    flex-grow: 0 !important;
  }
  .flex-sm-grow-1 {
    flex-grow: 1 !important;
  }
  .flex-sm-shrink-0 {
    flex-shrink: 0 !important;
  }
  .flex-sm-shrink-1 {
    flex-shrink: 1 !important;
  }
  .flex-sm-wrap {
    flex-wrap: wrap !important;
  }
  .flex-sm-nowrap {
    flex-wrap: nowrap !important;
  }
  .flex-sm-wrap-reverse {
    flex-wrap: wrap-reverse !important;
  }
  .gap-sm-0 {
    gap: 0 !important;
  }
  .gap-sm-1 {
    gap: 0.25rem !important;
  }
  .gap-sm-2 {
    gap: 0.5rem !important;
  }
  .gap-sm-3 {
    gap: 1rem !important;
  }
  .gap-sm-4 {
    gap: 1.5rem !important;
  }
  .gap-sm-5 {
    gap: 3rem !important;
  }
  .gap-sm-6 {
    gap: 4.5rem !important;
  }
  .gap-sm-7 {
    gap: 6rem !important;
  }
  .justify-content-sm-start {
    justify-content: flex-start !important;
  }
  .justify-content-sm-end {
    justify-content: flex-end !important;
  }
  .justify-content-sm-center {
    justify-content: center !important;
  }
  .justify-content-sm-between {
    justify-content: space-between !important;
  }
  .justify-content-sm-around {
    justify-content: space-around !important;
  }
  .justify-content-sm-evenly {
    justify-content: space-evenly !important;
  }
  .align-items-sm-start {
    align-items: flex-start !important;
  }
  .align-items-sm-end {
    align-items: flex-end !important;
  }
  .align-items-sm-center {
    align-items: center !important;
  }
  .align-items-sm-baseline {
    align-items: baseline !important;
  }
  .align-items-sm-stretch {
    align-items: stretch !important;
  }
  .align-content-sm-start {
    align-content: flex-start !important;
  }
  .align-content-sm-end {
    align-content: flex-end !important;
  }
  .align-content-sm-center {
    align-content: center !important;
  }
  .align-content-sm-between {
    align-content: space-between !important;
  }
  .align-content-sm-around {
    align-content: space-around !important;
  }
  .align-content-sm-stretch {
    align-content: stretch !important;
  }
  .align-self-sm-auto {
    align-self: auto !important;
  }
  .align-self-sm-start {
    align-self: flex-start !important;
  }
  .align-self-sm-end {
    align-self: flex-end !important;
  }
  .align-self-sm-center {
    align-self: center !important;
  }
  .align-self-sm-baseline {
    align-self: baseline !important;
  }
  .align-self-sm-stretch {
    align-self: stretch !important;
  }
  .order-sm-first {
    order: -1 !important;
  }
  .order-sm-0 {
    order: 0 !important;
  }
  .order-sm-1 {
    order: 1 !important;
  }
  .order-sm-2 {
    order: 2 !important;
  }
  .order-sm-3 {
    order: 3 !important;
  }
  .order-sm-4 {
    order: 4 !important;
  }
  .order-sm-5 {
    order: 5 !important;
  }
  .order-sm-last {
    order: 6 !important;
  }
  .m-sm-0 {
    margin: 0 !important;
  }
  .m-sm-1 {
    margin: 0.25rem !important;
  }
  .m-sm-2 {
    margin: 0.5rem !important;
  }
  .m-sm-3 {
    margin: 1rem !important;
  }
  .m-sm-4 {
    margin: 1.5rem !important;
  }
  .m-sm-5 {
    margin: 3rem !important;
  }
  .m-sm-6 {
    margin: 4.5rem !important;
  }
  .m-sm-7 {
    margin: 6rem !important;
  }
  .m-sm-auto {
    margin: auto !important;
  }
  .mx-sm-0 {
    margin-left: 0 !important;
    margin-right: 0 !important;
  }
  .mx-sm-1 {
    margin-left: 0.25rem !important;
    margin-right: 0.25rem !important;
  }
  .mx-sm-2 {
    margin-left: 0.5rem !important;
    margin-right: 0.5rem !important;
  }
  .mx-sm-3 {
    margin-left: 1rem !important;
    margin-right: 1rem !important;
  }
  .mx-sm-4 {
    margin-left: 1.5rem !important;
    margin-right: 1.5rem !important;
  }
  .mx-sm-5 {
    margin-left: 3rem !important;
    margin-right: 3rem !important;
  }
  .mx-sm-6 {
    margin-left: 4.5rem !important;
    margin-right: 4.5rem !important;
  }
  .mx-sm-7 {
    margin-left: 6rem !important;
    margin-right: 6rem !important;
  }
  .mx-sm-auto {
    margin-left: auto !important;
    margin-right: auto !important;
  }
  .my-sm-0 {
    margin-top: 0 !important;
    margin-bottom: 0 !important;
  }
  .my-sm-1 {
    margin-top: 0.25rem !important;
    margin-bottom: 0.25rem !important;
  }
  .my-sm-2 {
    margin-top: 0.5rem !important;
    margin-bottom: 0.5rem !important;
  }
  .my-sm-3 {
    margin-top: 1rem !important;
    margin-bottom: 1rem !important;
  }
  .my-sm-4 {
    margin-top: 1.5rem !important;
    margin-bottom: 1.5rem !important;
  }
  .my-sm-5 {
    margin-top: 3rem !important;
    margin-bottom: 3rem !important;
  }
  .my-sm-6 {
    margin-top: 4.5rem !important;
    margin-bottom: 4.5rem !important;
  }
  .my-sm-7 {
    margin-top: 6rem !important;
    margin-bottom: 6rem !important;
  }
  .my-sm-auto {
    margin-top: auto !important;
    margin-bottom: auto !important;
  }
  .mt-sm-0 {
    margin-top: 0 !important;
  }
  .mt-sm-1 {
    margin-top: 0.25rem !important;
  }
  .mt-sm-2 {
    margin-top: 0.5rem !important;
  }
  .mt-sm-3 {
    margin-top: 1rem !important;
  }
  .mt-sm-4 {
    margin-top: 1.5rem !important;
  }
  .mt-sm-5 {
    margin-top: 3rem !important;
  }
  .mt-sm-6 {
    margin-top: 4.5rem !important;
  }
  .mt-sm-7 {
    margin-top: 6rem !important;
  }
  .mt-sm-auto {
    margin-top: auto !important;
  }
  .me-sm-0 {
    margin-left: 0 !important;
  }
  .me-sm-1 {
    margin-left: 0.25rem !important;
  }
  .me-sm-2 {
    margin-left: 0.5rem !important;
  }
  .me-sm-3 {
    margin-left: 1rem !important;
  }
  .me-sm-4 {
    margin-left: 1.5rem !important;
  }
  .me-sm-5 {
    margin-left: 3rem !important;
  }
  .me-sm-6 {
    margin-left: 4.5rem !important;
  }
  .me-sm-7 {
    margin-left: 6rem !important;
  }
  .me-sm-auto {
    margin-left: auto !important;
  }
  .mb-sm-0 {
    margin-bottom: 0 !important;
  }
  .mb-sm-1 {
    margin-bottom: 0.25rem !important;
  }
  .mb-sm-2 {
    margin-bottom: 0.5rem !important;
  }
  .mb-sm-3 {
    margin-bottom: 1rem !important;
  }
  .mb-sm-4 {
    margin-bottom: 1.5rem !important;
  }
  .mb-sm-5 {
    margin-bottom: 3rem !important;
  }
  .mb-sm-6 {
    margin-bottom: 4.5rem !important;
  }
  .mb-sm-7 {
    margin-bottom: 6rem !important;
  }
  .mb-sm-auto {
    margin-bottom: auto !important;
  }
  .ms-sm-0 {
    margin-right: 0 !important;
  }
  .ms-sm-1 {
    margin-right: 0.25rem !important;
  }
  .ms-sm-2 {
    margin-right: 0.5rem !important;
  }
  .ms-sm-3 {
    margin-right: 1rem !important;
  }
  .ms-sm-4 {
    margin-right: 1.5rem !important;
  }
  .ms-sm-5 {
    margin-right: 3rem !important;
  }
  .ms-sm-6 {
    margin-right: 4.5rem !important;
  }
  .ms-sm-7 {
    margin-right: 6rem !important;
  }
  .ms-sm-auto {
    margin-right: auto !important;
  }
  .p-sm-0 {
    padding: 0 !important;
  }
  .p-sm-1 {
    padding: 0.25rem !important;
  }
  .p-sm-2 {
    padding: 0.5rem !important;
  }
  .p-sm-3 {
    padding: 1rem !important;
  }
  .p-sm-4 {
    padding: 1.5rem !important;
  }
  .p-sm-5 {
    padding: 3rem !important;
  }
  .p-sm-6 {
    padding: 4.5rem !important;
  }
  .p-sm-7 {
    padding: 6rem !important;
  }
  .px-sm-0 {
    padding-left: 0 !important;
    padding-right: 0 !important;
  }
  .px-sm-1 {
    padding-left: 0.25rem !important;
    padding-right: 0.25rem !important;
  }
  .px-sm-2 {
    padding-left: 0.5rem !important;
    padding-right: 0.5rem !important;
  }
  .px-sm-3 {
    padding-left: 1rem !important;
    padding-right: 1rem !important;
  }
  .px-sm-4 {
    padding-left: 1.5rem !important;
    padding-right: 1.5rem !important;
  }
  .px-sm-5 {
    padding-left: 3rem !important;
    padding-right: 3rem !important;
  }
  .px-sm-6 {
    padding-left: 4.5rem !important;
    padding-right: 4.5rem !important;
  }
  .px-sm-7 {
    padding-left: 6rem !important;
    padding-right: 6rem !important;
  }
  .py-sm-0 {
    padding-top: 0 !important;
    padding-bottom: 0 !important;
  }
  .py-sm-1 {
    padding-top: 0.25rem !important;
    padding-bottom: 0.25rem !important;
  }
  .py-sm-2 {
    padding-top: 0.5rem !important;
    padding-bottom: 0.5rem !important;
  }
  .py-sm-3 {
    padding-top: 1rem !important;
    padding-bottom: 1rem !important;
  }
  .py-sm-4 {
    padding-top: 1.5rem !important;
    padding-bottom: 1.5rem !important;
  }
  .py-sm-5 {
    padding-top: 3rem !important;
    padding-bottom: 3rem !important;
  }
  .py-sm-6 {
    padding-top: 4.5rem !important;
    padding-bottom: 4.5rem !important;
  }
  .py-sm-7 {
    padding-top: 6rem !important;
    padding-bottom: 6rem !important;
  }
  .pt-sm-0 {
    padding-top: 0 !important;
  }
  .pt-sm-1 {
    padding-top: 0.25rem !important;
  }
  .pt-sm-2 {
    padding-top: 0.5rem !important;
  }
  .pt-sm-3 {
    padding-top: 1rem !important;
  }
  .pt-sm-4 {
    padding-top: 1.5rem !important;
  }
  .pt-sm-5 {
    padding-top: 3rem !important;
  }
  .pt-sm-6 {
    padding-top: 4.5rem !important;
  }
  .pt-sm-7 {
    padding-top: 6rem !important;
  }
  .pe-sm-0 {
    padding-left: 0 !important;
  }
  .pe-sm-1 {
    padding-left: 0.25rem !important;
  }
  .pe-sm-2 {
    padding-left: 0.5rem !important;
  }
  .pe-sm-3 {
    padding-left: 1rem !important;
  }
  .pe-sm-4 {
    padding-left: 1.5rem !important;
  }
  .pe-sm-5 {
    padding-left: 3rem !important;
  }
  .pe-sm-6 {
    padding-left: 4.5rem !important;
  }
  .pe-sm-7 {
    padding-left: 6rem !important;
  }
  .pb-sm-0 {
    padding-bottom: 0 !important;
  }
  .pb-sm-1 {
    padding-bottom: 0.25rem !important;
  }
  .pb-sm-2 {
    padding-bottom: 0.5rem !important;
  }
  .pb-sm-3 {
    padding-bottom: 1rem !important;
  }
  .pb-sm-4 {
    padding-bottom: 1.5rem !important;
  }
  .pb-sm-5 {
    padding-bottom: 3rem !important;
  }
  .pb-sm-6 {
    padding-bottom: 4.5rem !important;
  }
  .pb-sm-7 {
    padding-bottom: 6rem !important;
  }
  .ps-sm-0 {
    padding-right: 0 !important;
  }
  .ps-sm-1 {
    padding-right: 0.25rem !important;
  }
  .ps-sm-2 {
    padding-right: 0.5rem !important;
  }
  .ps-sm-3 {
    padding-right: 1rem !important;
  }
  .ps-sm-4 {
    padding-right: 1.5rem !important;
  }
  .ps-sm-5 {
    padding-right: 3rem !important;
  }
  .ps-sm-6 {
    padding-right: 4.5rem !important;
  }
  .ps-sm-7 {
    padding-right: 6rem !important;
  }
  .text-sm-start {
    text-align: right !important;
  }
  .text-sm-end {
    text-align: left !important;
  }
  .text-sm-center {
    text-align: center !important;
  }
}
@media (min-width: 768px) {
  .float-md-start {
    float: right !important;
  }
  .float-md-end {
    float: left !important;
  }
  .float-md-none {
    float: none !important;
  }
  .d-md-inline {
    display: inline !important;
  }
  .d-md-inline-block {
    display: inline-block !important;
  }
  .d-md-block {
    display: block !important;
  }
  .d-md-grid {
    display: grid !important;
  }
  .d-md-table {
    display: table !important;
  }
  .d-md-table-row {
    display: table-row !important;
  }
  .d-md-table-cell {
    display: table-cell !important;
  }
  .d-md-flex {
    display: flex !important;
  }
  .d-md-inline-flex {
    display: inline-flex !important;
  }
  .d-md-none {
    display: none !important;
  }
  .flex-md-fill {
    flex: 1 1 auto !important;
  }
  .flex-md-row {
    flex-direction: row !important;
  }
  .flex-md-column {
    flex-direction: column !important;
  }
  .flex-md-row-reverse {
    flex-direction: row-reverse !important;
  }
  .flex-md-column-reverse {
    flex-direction: column-reverse !important;
  }
  .flex-md-grow-0 {
    flex-grow: 0 !important;
  }
  .flex-md-grow-1 {
    flex-grow: 1 !important;
  }
  .flex-md-shrink-0 {
    flex-shrink: 0 !important;
  }
  .flex-md-shrink-1 {
    flex-shrink: 1 !important;
  }
  .flex-md-wrap {
    flex-wrap: wrap !important;
  }
  .flex-md-nowrap {
    flex-wrap: nowrap !important;
  }
  .flex-md-wrap-reverse {
    flex-wrap: wrap-reverse !important;
  }
  .gap-md-0 {
    gap: 0 !important;
  }
  .gap-md-1 {
    gap: 0.25rem !important;
  }
  .gap-md-2 {
    gap: 0.5rem !important;
  }
  .gap-md-3 {
    gap: 1rem !important;
  }
  .gap-md-4 {
    gap: 1.5rem !important;
  }
  .gap-md-5 {
    gap: 3rem !important;
  }
  .gap-md-6 {
    gap: 4.5rem !important;
  }
  .gap-md-7 {
    gap: 6rem !important;
  }
  .justify-content-md-start {
    justify-content: flex-start !important;
  }
  .justify-content-md-end {
    justify-content: flex-end !important;
  }
  .justify-content-md-center {
    justify-content: center !important;
  }
  .justify-content-md-between {
    justify-content: space-between !important;
  }
  .justify-content-md-around {
    justify-content: space-around !important;
  }
  .justify-content-md-evenly {
    justify-content: space-evenly !important;
  }
  .align-items-md-start {
    align-items: flex-start !important;
  }
  .align-items-md-end {
    align-items: flex-end !important;
  }
  .align-items-md-center {
    align-items: center !important;
  }
  .align-items-md-baseline {
    align-items: baseline !important;
  }
  .align-items-md-stretch {
    align-items: stretch !important;
  }
  .align-content-md-start {
    align-content: flex-start !important;
  }
  .align-content-md-end {
    align-content: flex-end !important;
  }
  .align-content-md-center {
    align-content: center !important;
  }
  .align-content-md-between {
    align-content: space-between !important;
  }
  .align-content-md-around {
    align-content: space-around !important;
  }
  .align-content-md-stretch {
    align-content: stretch !important;
  }
  .align-self-md-auto {
    align-self: auto !important;
  }
  .align-self-md-start {
    align-self: flex-start !important;
  }
  .align-self-md-end {
    align-self: flex-end !important;
  }
  .align-self-md-center {
    align-self: center !important;
  }
  .align-self-md-baseline {
    align-self: baseline !important;
  }
  .align-self-md-stretch {
    align-self: stretch !important;
  }
  .order-md-first {
    order: -1 !important;
  }
  .order-md-0 {
    order: 0 !important;
  }
  .order-md-1 {
    order: 1 !important;
  }
  .order-md-2 {
    order: 2 !important;
  }
  .order-md-3 {
    order: 3 !important;
  }
  .order-md-4 {
    order: 4 !important;
  }
  .order-md-5 {
    order: 5 !important;
  }
  .order-md-last {
    order: 6 !important;
  }
  .m-md-0 {
    margin: 0 !important;
  }
  .m-md-1 {
    margin: 0.25rem !important;
  }
  .m-md-2 {
    margin: 0.5rem !important;
  }
  .m-md-3 {
    margin: 1rem !important;
  }
  .m-md-4 {
    margin: 1.5rem !important;
  }
  .m-md-5 {
    margin: 3rem !important;
  }
  .m-md-6 {
    margin: 4.5rem !important;
  }
  .m-md-7 {
    margin: 6rem !important;
  }
  .m-md-auto {
    margin: auto !important;
  }
  .mx-md-0 {
    margin-left: 0 !important;
    margin-right: 0 !important;
  }
  .mx-md-1 {
    margin-left: 0.25rem !important;
    margin-right: 0.25rem !important;
  }
  .mx-md-2 {
    margin-left: 0.5rem !important;
    margin-right: 0.5rem !important;
  }
  .mx-md-3 {
    margin-left: 1rem !important;
    margin-right: 1rem !important;
  }
  .mx-md-4 {
    margin-left: 1.5rem !important;
    margin-right: 1.5rem !important;
  }
  .mx-md-5 {
    margin-left: 3rem !important;
    margin-right: 3rem !important;
  }
  .mx-md-6 {
    margin-left: 4.5rem !important;
    margin-right: 4.5rem !important;
  }
  .mx-md-7 {
    margin-left: 6rem !important;
    margin-right: 6rem !important;
  }
  .mx-md-auto {
    margin-left: auto !important;
    margin-right: auto !important;
  }
  .my-md-0 {
    margin-top: 0 !important;
    margin-bottom: 0 !important;
  }
  .my-md-1 {
    margin-top: 0.25rem !important;
    margin-bottom: 0.25rem !important;
  }
  .my-md-2 {
    margin-top: 0.5rem !important;
    margin-bottom: 0.5rem !important;
  }
  .my-md-3 {
    margin-top: 1rem !important;
    margin-bottom: 1rem !important;
  }
  .my-md-4 {
    margin-top: 1.5rem !important;
    margin-bottom: 1.5rem !important;
  }
  .my-md-5 {
    margin-top: 3rem !important;
    margin-bottom: 3rem !important;
  }
  .my-md-6 {
    margin-top: 4.5rem !important;
    margin-bottom: 4.5rem !important;
  }
  .my-md-7 {
    margin-top: 6rem !important;
    margin-bottom: 6rem !important;
  }
  .my-md-auto {
    margin-top: auto !important;
    margin-bottom: auto !important;
  }
  .mt-md-0 {
    margin-top: 0 !important;
  }
  .mt-md-1 {
    margin-top: 0.25rem !important;
  }
  .mt-md-2 {
    margin-top: 0.5rem !important;
  }
  .mt-md-3 {
    margin-top: 1rem !important;
  }
  .mt-md-4 {
    margin-top: 1.5rem !important;
  }
  .mt-md-5 {
    margin-top: 3rem !important;
  }
  .mt-md-6 {
    margin-top: 4.5rem !important;
  }
  .mt-md-7 {
    margin-top: 6rem !important;
  }
  .mt-md-auto {
    margin-top: auto !important;
  }
  .me-md-0 {
    margin-left: 0 !important;
  }
  .me-md-1 {
    margin-left: 0.25rem !important;
  }
  .me-md-2 {
    margin-left: 0.5rem !important;
  }
  .me-md-3 {
    margin-left: 1rem !important;
  }
  .me-md-4 {
    margin-left: 1.5rem !important;
  }
  .me-md-5 {
    margin-left: 3rem !important;
  }
  .me-md-6 {
    margin-left: 4.5rem !important;
  }
  .me-md-7 {
    margin-left: 6rem !important;
  }
  .me-md-auto {
    margin-left: auto !important;
  }
  .mb-md-0 {
    margin-bottom: 0 !important;
  }
  .mb-md-1 {
    margin-bottom: 0.25rem !important;
  }
  .mb-md-2 {
    margin-bottom: 0.5rem !important;
  }
  .mb-md-3 {
    margin-bottom: 1rem !important;
  }
  .mb-md-4 {
    margin-bottom: 1.5rem !important;
  }
  .mb-md-5 {
    margin-bottom: 3rem !important;
  }
  .mb-md-6 {
    margin-bottom: 4.5rem !important;
  }
  .mb-md-7 {
    margin-bottom: 6rem !important;
  }
  .mb-md-auto {
    margin-bottom: auto !important;
  }
  .ms-md-0 {
    margin-right: 0 !important;
  }
  .ms-md-1 {
    margin-right: 0.25rem !important;
  }
  .ms-md-2 {
    margin-right: 0.5rem !important;
  }
  .ms-md-3 {
    margin-right: 1rem !important;
  }
  .ms-md-4 {
    margin-right: 1.5rem !important;
  }
  .ms-md-5 {
    margin-right: 3rem !important;
  }
  .ms-md-6 {
    margin-right: 4.5rem !important;
  }
  .ms-md-7 {
    margin-right: 6rem !important;
  }
  .ms-md-auto {
    margin-right: auto !important;
  }
  .p-md-0 {
    padding: 0 !important;
  }
  .p-md-1 {
    padding: 0.25rem !important;
  }
  .p-md-2 {
    padding: 0.5rem !important;
  }
  .p-md-3 {
    padding: 1rem !important;
  }
  .p-md-4 {
    padding: 1.5rem !important;
  }
  .p-md-5 {
    padding: 3rem !important;
  }
  .p-md-6 {
    padding: 4.5rem !important;
  }
  .p-md-7 {
    padding: 6rem !important;
  }
  .px-md-0 {
    padding-left: 0 !important;
    padding-right: 0 !important;
  }
  .px-md-1 {
    padding-left: 0.25rem !important;
    padding-right: 0.25rem !important;
  }
  .px-md-2 {
    padding-left: 0.5rem !important;
    padding-right: 0.5rem !important;
  }
  .px-md-3 {
    padding-left: 1rem !important;
    padding-right: 1rem !important;
  }
  .px-md-4 {
    padding-left: 1.5rem !important;
    padding-right: 1.5rem !important;
  }
  .px-md-5 {
    padding-left: 3rem !important;
    padding-right: 3rem !important;
  }
  .px-md-6 {
    padding-left: 4.5rem !important;
    padding-right: 4.5rem !important;
  }
  .px-md-7 {
    padding-left: 6rem !important;
    padding-right: 6rem !important;
  }
  .py-md-0 {
    padding-top: 0 !important;
    padding-bottom: 0 !important;
  }
  .py-md-1 {
    padding-top: 0.25rem !important;
    padding-bottom: 0.25rem !important;
  }
  .py-md-2 {
    padding-top: 0.5rem !important;
    padding-bottom: 0.5rem !important;
  }
  .py-md-3 {
    padding-top: 1rem !important;
    padding-bottom: 1rem !important;
  }
  .py-md-4 {
    padding-top: 1.5rem !important;
    padding-bottom: 1.5rem !important;
  }
  .py-md-5 {
    padding-top: 3rem !important;
    padding-bottom: 3rem !important;
  }
  .py-md-6 {
    padding-top: 4.5rem !important;
    padding-bottom: 4.5rem !important;
  }
  .py-md-7 {
    padding-top: 6rem !important;
    padding-bottom: 6rem !important;
  }
  .pt-md-0 {
    padding-top: 0 !important;
  }
  .pt-md-1 {
    padding-top: 0.25rem !important;
  }
  .pt-md-2 {
    padding-top: 0.5rem !important;
  }
  .pt-md-3 {
    padding-top: 1rem !important;
  }
  .pt-md-4 {
    padding-top: 1.5rem !important;
  }
  .pt-md-5 {
    padding-top: 3rem !important;
  }
  .pt-md-6 {
    padding-top: 4.5rem !important;
  }
  .pt-md-7 {
    padding-top: 6rem !important;
  }
  .pe-md-0 {
    padding-left: 0 !important;
  }
  .pe-md-1 {
    padding-left: 0.25rem !important;
  }
  .pe-md-2 {
    padding-left: 0.5rem !important;
  }
  .pe-md-3 {
    padding-left: 1rem !important;
  }
  .pe-md-4 {
    padding-left: 1.5rem !important;
  }
  .pe-md-5 {
    padding-left: 3rem !important;
  }
  .pe-md-6 {
    padding-left: 4.5rem !important;
  }
  .pe-md-7 {
    padding-left: 6rem !important;
  }
  .pb-md-0 {
    padding-bottom: 0 !important;
  }
  .pb-md-1 {
    padding-bottom: 0.25rem !important;
  }
  .pb-md-2 {
    padding-bottom: 0.5rem !important;
  }
  .pb-md-3 {
    padding-bottom: 1rem !important;
  }
  .pb-md-4 {
    padding-bottom: 1.5rem !important;
  }
  .pb-md-5 {
    padding-bottom: 3rem !important;
  }
  .pb-md-6 {
    padding-bottom: 4.5rem !important;
  }
  .pb-md-7 {
    padding-bottom: 6rem !important;
  }
  .ps-md-0 {
    padding-right: 0 !important;
  }
  .ps-md-1 {
    padding-right: 0.25rem !important;
  }
  .ps-md-2 {
    padding-right: 0.5rem !important;
  }
  .ps-md-3 {
    padding-right: 1rem !important;
  }
  .ps-md-4 {
    padding-right: 1.5rem !important;
  }
  .ps-md-5 {
    padding-right: 3rem !important;
  }
  .ps-md-6 {
    padding-right: 4.5rem !important;
  }
  .ps-md-7 {
    padding-right: 6rem !important;
  }
  .text-md-start {
    text-align: right !important;
  }
  .text-md-end {
    text-align: left !important;
  }
  .text-md-center {
    text-align: center !important;
  }
}
@media (min-width: 992px) {
  .float-lg-start {
    float: right !important;
  }
  .float-lg-end {
    float: left !important;
  }
  .float-lg-none {
    float: none !important;
  }
  .d-lg-inline {
    display: inline !important;
  }
  .d-lg-inline-block {
    display: inline-block !important;
  }
  .d-lg-block {
    display: block !important;
  }
  .d-lg-grid {
    display: grid !important;
  }
  .d-lg-table {
    display: table !important;
  }
  .d-lg-table-row {
    display: table-row !important;
  }
  .d-lg-table-cell {
    display: table-cell !important;
  }
  .d-lg-flex {
    display: flex !important;
  }
  .d-lg-inline-flex {
    display: inline-flex !important;
  }
  .d-lg-none {
    display: none !important;
  }
  .flex-lg-fill {
    flex: 1 1 auto !important;
  }
  .flex-lg-row {
    flex-direction: row !important;
  }
  .flex-lg-column {
    flex-direction: column !important;
  }
  .flex-lg-row-reverse {
    flex-direction: row-reverse !important;
  }
  .flex-lg-column-reverse {
    flex-direction: column-reverse !important;
  }
  .flex-lg-grow-0 {
    flex-grow: 0 !important;
  }
  .flex-lg-grow-1 {
    flex-grow: 1 !important;
  }
  .flex-lg-shrink-0 {
    flex-shrink: 0 !important;
  }
  .flex-lg-shrink-1 {
    flex-shrink: 1 !important;
  }
  .flex-lg-wrap {
    flex-wrap: wrap !important;
  }
  .flex-lg-nowrap {
    flex-wrap: nowrap !important;
  }
  .flex-lg-wrap-reverse {
    flex-wrap: wrap-reverse !important;
  }
  .gap-lg-0 {
    gap: 0 !important;
  }
  .gap-lg-1 {
    gap: 0.25rem !important;
  }
  .gap-lg-2 {
    gap: 0.5rem !important;
  }
  .gap-lg-3 {
    gap: 1rem !important;
  }
  .gap-lg-4 {
    gap: 1.5rem !important;
  }
  .gap-lg-5 {
    gap: 3rem !important;
  }
  .gap-lg-6 {
    gap: 4.5rem !important;
  }
  .gap-lg-7 {
    gap: 6rem !important;
  }
  .justify-content-lg-start {
    justify-content: flex-start !important;
  }
  .justify-content-lg-end {
    justify-content: flex-end !important;
  }
  .justify-content-lg-center {
    justify-content: center !important;
  }
  .justify-content-lg-between {
    justify-content: space-between !important;
  }
  .justify-content-lg-around {
    justify-content: space-around !important;
  }
  .justify-content-lg-evenly {
    justify-content: space-evenly !important;
  }
  .align-items-lg-start {
    align-items: flex-start !important;
  }
  .align-items-lg-end {
    align-items: flex-end !important;
  }
  .align-items-lg-center {
    align-items: center !important;
  }
  .align-items-lg-baseline {
    align-items: baseline !important;
  }
  .align-items-lg-stretch {
    align-items: stretch !important;
  }
  .align-content-lg-start {
    align-content: flex-start !important;
  }
  .align-content-lg-end {
    align-content: flex-end !important;
  }
  .align-content-lg-center {
    align-content: center !important;
  }
  .align-content-lg-between {
    align-content: space-between !important;
  }
  .align-content-lg-around {
    align-content: space-around !important;
  }
  .align-content-lg-stretch {
    align-content: stretch !important;
  }
  .align-self-lg-auto {
    align-self: auto !important;
  }
  .align-self-lg-start {
    align-self: flex-start !important;
  }
  .align-self-lg-end {
    align-self: flex-end !important;
  }
  .align-self-lg-center {
    align-self: center !important;
  }
  .align-self-lg-baseline {
    align-self: baseline !important;
  }
  .align-self-lg-stretch {
    align-self: stretch !important;
  }
  .order-lg-first {
    order: -1 !important;
  }
  .order-lg-0 {
    order: 0 !important;
  }
  .order-lg-1 {
    order: 1 !important;
  }
  .order-lg-2 {
    order: 2 !important;
  }
  .order-lg-3 {
    order: 3 !important;
  }
  .order-lg-4 {
    order: 4 !important;
  }
  .order-lg-5 {
    order: 5 !important;
  }
  .order-lg-last {
    order: 6 !important;
  }
  .m-lg-0 {
    margin: 0 !important;
  }
  .m-lg-1 {
    margin: 0.25rem !important;
  }
  .m-lg-2 {
    margin: 0.5rem !important;
  }
  .m-lg-3 {
    margin: 1rem !important;
  }
  .m-lg-4 {
    margin: 1.5rem !important;
  }
  .m-lg-5 {
    margin: 3rem !important;
  }
  .m-lg-6 {
    margin: 4.5rem !important;
  }
  .m-lg-7 {
    margin: 6rem !important;
  }
  .m-lg-auto {
    margin: auto !important;
  }
  .mx-lg-0 {
    margin-left: 0 !important;
    margin-right: 0 !important;
  }
  .mx-lg-1 {
    margin-left: 0.25rem !important;
    margin-right: 0.25rem !important;
  }
  .mx-lg-2 {
    margin-left: 0.5rem !important;
    margin-right: 0.5rem !important;
  }
  .mx-lg-3 {
    margin-left: 1rem !important;
    margin-right: 1rem !important;
  }
  .mx-lg-4 {
    margin-left: 1.5rem !important;
    margin-right: 1.5rem !important;
  }
  .mx-lg-5 {
    margin-left: 3rem !important;
    margin-right: 3rem !important;
  }
  .mx-lg-6 {
    margin-left: 4.5rem !important;
    margin-right: 4.5rem !important;
  }
  .mx-lg-7 {
    margin-left: 6rem !important;
    margin-right: 6rem !important;
  }
  .mx-lg-auto {
    margin-left: auto !important;
    margin-right: auto !important;
  }
  .my-lg-0 {
    margin-top: 0 !important;
    margin-bottom: 0 !important;
  }
  .my-lg-1 {
    margin-top: 0.25rem !important;
    margin-bottom: 0.25rem !important;
  }
  .my-lg-2 {
    margin-top: 0.5rem !important;
    margin-bottom: 0.5rem !important;
  }
  .my-lg-3 {
    margin-top: 1rem !important;
    margin-bottom: 1rem !important;
  }
  .my-lg-4 {
    margin-top: 1.5rem !important;
    margin-bottom: 1.5rem !important;
  }
  .my-lg-5 {
    margin-top: 3rem !important;
    margin-bottom: 3rem !important;
  }
  .my-lg-6 {
    margin-top: 4.5rem !important;
    margin-bottom: 4.5rem !important;
  }
  .my-lg-7 {
    margin-top: 6rem !important;
    margin-bottom: 6rem !important;
  }
  .my-lg-auto {
    margin-top: auto !important;
    margin-bottom: auto !important;
  }
  .mt-lg-0 {
    margin-top: 0 !important;
  }
  .mt-lg-1 {
    margin-top: 0.25rem !important;
  }
  .mt-lg-2 {
    margin-top: 0.5rem !important;
  }
  .mt-lg-3 {
    margin-top: 1rem !important;
  }
  .mt-lg-4 {
    margin-top: 1.5rem !important;
  }
  .mt-lg-5 {
    margin-top: 3rem !important;
  }
  .mt-lg-6 {
    margin-top: 4.5rem !important;
  }
  .mt-lg-7 {
    margin-top: 6rem !important;
  }
  .mt-lg-auto {
    margin-top: auto !important;
  }
  .me-lg-0 {
    margin-left: 0 !important;
  }
  .me-lg-1 {
    margin-left: 0.25rem !important;
  }
  .me-lg-2 {
    margin-left: 0.5rem !important;
  }
  .me-lg-3 {
    margin-left: 1rem !important;
  }
  .me-lg-4 {
    margin-left: 1.5rem !important;
  }
  .me-lg-5 {
    margin-left: 3rem !important;
  }
  .me-lg-6 {
    margin-left: 4.5rem !important;
  }
  .me-lg-7 {
    margin-left: 6rem !important;
  }
  .me-lg-auto {
    margin-left: auto !important;
  }
  .mb-lg-0 {
    margin-bottom: 0 !important;
  }
  .mb-lg-1 {
    margin-bottom: 0.25rem !important;
  }
  .mb-lg-2 {
    margin-bottom: 0.5rem !important;
  }
  .mb-lg-3 {
    margin-bottom: 1rem !important;
  }
  .mb-lg-4 {
    margin-bottom: 1.5rem !important;
  }
  .mb-lg-5 {
    margin-bottom: 3rem !important;
  }
  .mb-lg-6 {
    margin-bottom: 4.5rem !important;
  }
  .mb-lg-7 {
    margin-bottom: 6rem !important;
  }
  .mb-lg-auto {
    margin-bottom: auto !important;
  }
  .ms-lg-0 {
    margin-right: 0 !important;
  }
  .ms-lg-1 {
    margin-right: 0.25rem !important;
  }
  .ms-lg-2 {
    margin-right: 0.5rem !important;
  }
  .ms-lg-3 {
    margin-right: 1rem !important;
  }
  .ms-lg-4 {
    margin-right: 1.5rem !important;
  }
  .ms-lg-5 {
    margin-right: 3rem !important;
  }
  .ms-lg-6 {
    margin-right: 4.5rem !important;
  }
  .ms-lg-7 {
    margin-right: 6rem !important;
  }
  .ms-lg-auto {
    margin-right: auto !important;
  }
  .p-lg-0 {
    padding: 0 !important;
  }
  .p-lg-1 {
    padding: 0.25rem !important;
  }
  .p-lg-2 {
    padding: 0.5rem !important;
  }
  .p-lg-3 {
    padding: 1rem !important;
  }
  .p-lg-4 {
    padding: 1.5rem !important;
  }
  .p-lg-5 {
    padding: 3rem !important;
  }
  .p-lg-6 {
    padding: 4.5rem !important;
  }
  .p-lg-7 {
    padding: 6rem !important;
  }
  .px-lg-0 {
    padding-left: 0 !important;
    padding-right: 0 !important;
  }
  .px-lg-1 {
    padding-left: 0.25rem !important;
    padding-right: 0.25rem !important;
  }
  .px-lg-2 {
    padding-left: 0.5rem !important;
    padding-right: 0.5rem !important;
  }
  .px-lg-3 {
    padding-left: 1rem !important;
    padding-right: 1rem !important;
  }
  .px-lg-4 {
    padding-left: 1.5rem !important;
    padding-right: 1.5rem !important;
  }
  .px-lg-5 {
    padding-left: 3rem !important;
    padding-right: 3rem !important;
  }
  .px-lg-6 {
    padding-left: 4.5rem !important;
    padding-right: 4.5rem !important;
  }
  .px-lg-7 {
    padding-left: 6rem !important;
    padding-right: 6rem !important;
  }
  .py-lg-0 {
    padding-top: 0 !important;
    padding-bottom: 0 !important;
  }
  .py-lg-1 {
    padding-top: 0.25rem !important;
    padding-bottom: 0.25rem !important;
  }
  .py-lg-2 {
    padding-top: 0.5rem !important;
    padding-bottom: 0.5rem !important;
  }
  .py-lg-3 {
    padding-top: 1rem !important;
    padding-bottom: 1rem !important;
  }
  .py-lg-4 {
    padding-top: 1.5rem !important;
    padding-bottom: 1.5rem !important;
  }
  .py-lg-5 {
    padding-top: 3rem !important;
    padding-bottom: 3rem !important;
  }
  .py-lg-6 {
    padding-top: 4.5rem !important;
    padding-bottom: 4.5rem !important;
  }
  .py-lg-7 {
    padding-top: 6rem !important;
    padding-bottom: 6rem !important;
  }
  .pt-lg-0 {
    padding-top: 0 !important;
  }
  .pt-lg-1 {
    padding-top: 0.25rem !important;
  }
  .pt-lg-2 {
    padding-top: 0.5rem !important;
  }
  .pt-lg-3 {
    padding-top: 1rem !important;
  }
  .pt-lg-4 {
    padding-top: 1.5rem !important;
  }
  .pt-lg-5 {
    padding-top: 3rem !important;
  }
  .pt-lg-6 {
    padding-top: 4.5rem !important;
  }
  .pt-lg-7 {
    padding-top: 6rem !important;
  }
  .pe-lg-0 {
    padding-left: 0 !important;
  }
  .pe-lg-1 {
    padding-left: 0.25rem !important;
  }
  .pe-lg-2 {
    padding-left: 0.5rem !important;
  }
  .pe-lg-3 {
    padding-left: 1rem !important;
  }
  .pe-lg-4 {
    padding-left: 1.5rem !important;
  }
  .pe-lg-5 {
    padding-left: 3rem !important;
  }
  .pe-lg-6 {
    padding-left: 4.5rem !important;
  }
  .pe-lg-7 {
    padding-left: 6rem !important;
  }
  .pb-lg-0 {
    padding-bottom: 0 !important;
  }
  .pb-lg-1 {
    padding-bottom: 0.25rem !important;
  }
  .pb-lg-2 {
    padding-bottom: 0.5rem !important;
  }
  .pb-lg-3 {
    padding-bottom: 1rem !important;
  }
  .pb-lg-4 {
    padding-bottom: 1.5rem !important;
  }
  .pb-lg-5 {
    padding-bottom: 3rem !important;
  }
  .pb-lg-6 {
    padding-bottom: 4.5rem !important;
  }
  .pb-lg-7 {
    padding-bottom: 6rem !important;
  }
  .ps-lg-0 {
    padding-right: 0 !important;
  }
  .ps-lg-1 {
    padding-right: 0.25rem !important;
  }
  .ps-lg-2 {
    padding-right: 0.5rem !important;
  }
  .ps-lg-3 {
    padding-right: 1rem !important;
  }
  .ps-lg-4 {
    padding-right: 1.5rem !important;
  }
  .ps-lg-5 {
    padding-right: 3rem !important;
  }
  .ps-lg-6 {
    padding-right: 4.5rem !important;
  }
  .ps-lg-7 {
    padding-right: 6rem !important;
  }
  .text-lg-start {
    text-align: right !important;
  }
  .text-lg-end {
    text-align: left !important;
  }
  .text-lg-center {
    text-align: center !important;
  }
}
@media (min-width: 1200px) {
  .float-xl-start {
    float: right !important;
  }
  .float-xl-end {
    float: left !important;
  }
  .float-xl-none {
    float: none !important;
  }
  .d-xl-inline {
    display: inline !important;
  }
  .d-xl-inline-block {
    display: inline-block !important;
  }
  .d-xl-block {
    display: block !important;
  }
  .d-xl-grid {
    display: grid !important;
  }
  .d-xl-table {
    display: table !important;
  }
  .d-xl-table-row {
    display: table-row !important;
  }
  .d-xl-table-cell {
    display: table-cell !important;
  }
  .d-xl-flex {
    display: flex !important;
  }
  .d-xl-inline-flex {
    display: inline-flex !important;
  }
  .d-xl-none {
    display: none !important;
  }
  .flex-xl-fill {
    flex: 1 1 auto !important;
  }
  .flex-xl-row {
    flex-direction: row !important;
  }
  .flex-xl-column {
    flex-direction: column !important;
  }
  .flex-xl-row-reverse {
    flex-direction: row-reverse !important;
  }
  .flex-xl-column-reverse {
    flex-direction: column-reverse !important;
  }
  .flex-xl-grow-0 {
    flex-grow: 0 !important;
  }
  .flex-xl-grow-1 {
    flex-grow: 1 !important;
  }
  .flex-xl-shrink-0 {
    flex-shrink: 0 !important;
  }
  .flex-xl-shrink-1 {
    flex-shrink: 1 !important;
  }
  .flex-xl-wrap {
    flex-wrap: wrap !important;
  }
  .flex-xl-nowrap {
    flex-wrap: nowrap !important;
  }
  .flex-xl-wrap-reverse {
    flex-wrap: wrap-reverse !important;
  }
  .gap-xl-0 {
    gap: 0 !important;
  }
  .gap-xl-1 {
    gap: 0.25rem !important;
  }
  .gap-xl-2 {
    gap: 0.5rem !important;
  }
  .gap-xl-3 {
    gap: 1rem !important;
  }
  .gap-xl-4 {
    gap: 1.5rem !important;
  }
  .gap-xl-5 {
    gap: 3rem !important;
  }
  .gap-xl-6 {
    gap: 4.5rem !important;
  }
  .gap-xl-7 {
    gap: 6rem !important;
  }
  .justify-content-xl-start {
    justify-content: flex-start !important;
  }
  .justify-content-xl-end {
    justify-content: flex-end !important;
  }
  .justify-content-xl-center {
    justify-content: center !important;
  }
  .justify-content-xl-between {
    justify-content: space-between !important;
  }
  .justify-content-xl-around {
    justify-content: space-around !important;
  }
  .justify-content-xl-evenly {
    justify-content: space-evenly !important;
  }
  .align-items-xl-start {
    align-items: flex-start !important;
  }
  .align-items-xl-end {
    align-items: flex-end !important;
  }
  .align-items-xl-center {
    align-items: center !important;
  }
  .align-items-xl-baseline {
    align-items: baseline !important;
  }
  .align-items-xl-stretch {
    align-items: stretch !important;
  }
  .align-content-xl-start {
    align-content: flex-start !important;
  }
  .align-content-xl-end {
    align-content: flex-end !important;
  }
  .align-content-xl-center {
    align-content: center !important;
  }
  .align-content-xl-between {
    align-content: space-between !important;
  }
  .align-content-xl-around {
    align-content: space-around !important;
  }
  .align-content-xl-stretch {
    align-content: stretch !important;
  }
  .align-self-xl-auto {
    align-self: auto !important;
  }
  .align-self-xl-start {
    align-self: flex-start !important;
  }
  .align-self-xl-end {
    align-self: flex-end !important;
  }
  .align-self-xl-center {
    align-self: center !important;
  }
  .align-self-xl-baseline {
    align-self: baseline !important;
  }
  .align-self-xl-stretch {
    align-self: stretch !important;
  }
  .order-xl-first {
    order: -1 !important;
  }
  .order-xl-0 {
    order: 0 !important;
  }
  .order-xl-1 {
    order: 1 !important;
  }
  .order-xl-2 {
    order: 2 !important;
  }
  .order-xl-3 {
    order: 3 !important;
  }
  .order-xl-4 {
    order: 4 !important;
  }
  .order-xl-5 {
    order: 5 !important;
  }
  .order-xl-last {
    order: 6 !important;
  }
  .m-xl-0 {
    margin: 0 !important;
  }
  .m-xl-1 {
    margin: 0.25rem !important;
  }
  .m-xl-2 {
    margin: 0.5rem !important;
  }
  .m-xl-3 {
    margin: 1rem !important;
  }
  .m-xl-4 {
    margin: 1.5rem !important;
  }
  .m-xl-5 {
    margin: 3rem !important;
  }
  .m-xl-6 {
    margin: 4.5rem !important;
  }
  .m-xl-7 {
    margin: 6rem !important;
  }
  .m-xl-auto {
    margin: auto !important;
  }
  .mx-xl-0 {
    margin-left: 0 !important;
    margin-right: 0 !important;
  }
  .mx-xl-1 {
    margin-left: 0.25rem !important;
    margin-right: 0.25rem !important;
  }
  .mx-xl-2 {
    margin-left: 0.5rem !important;
    margin-right: 0.5rem !important;
  }
  .mx-xl-3 {
    margin-left: 1rem !important;
    margin-right: 1rem !important;
  }
  .mx-xl-4 {
    margin-left: 1.5rem !important;
    margin-right: 1.5rem !important;
  }
  .mx-xl-5 {
    margin-left: 3rem !important;
    margin-right: 3rem !important;
  }
  .mx-xl-6 {
    margin-left: 4.5rem !important;
    margin-right: 4.5rem !important;
  }
  .mx-xl-7 {
    margin-left: 6rem !important;
    margin-right: 6rem !important;
  }
  .mx-xl-auto {
    margin-left: auto !important;
    margin-right: auto !important;
  }
  .my-xl-0 {
    margin-top: 0 !important;
    margin-bottom: 0 !important;
  }
  .my-xl-1 {
    margin-top: 0.25rem !important;
    margin-bottom: 0.25rem !important;
  }
  .my-xl-2 {
    margin-top: 0.5rem !important;
    margin-bottom: 0.5rem !important;
  }
  .my-xl-3 {
    margin-top: 1rem !important;
    margin-bottom: 1rem !important;
  }
  .my-xl-4 {
    margin-top: 1.5rem !important;
    margin-bottom: 1.5rem !important;
  }
  .my-xl-5 {
    margin-top: 3rem !important;
    margin-bottom: 3rem !important;
  }
  .my-xl-6 {
    margin-top: 4.5rem !important;
    margin-bottom: 4.5rem !important;
  }
  .my-xl-7 {
    margin-top: 6rem !important;
    margin-bottom: 6rem !important;
  }
  .my-xl-auto {
    margin-top: auto !important;
    margin-bottom: auto !important;
  }
  .mt-xl-0 {
    margin-top: 0 !important;
  }
  .mt-xl-1 {
    margin-top: 0.25rem !important;
  }
  .mt-xl-2 {
    margin-top: 0.5rem !important;
  }
  .mt-xl-3 {
    margin-top: 1rem !important;
  }
  .mt-xl-4 {
    margin-top: 1.5rem !important;
  }
  .mt-xl-5 {
    margin-top: 3rem !important;
  }
  .mt-xl-6 {
    margin-top: 4.5rem !important;
  }
  .mt-xl-7 {
    margin-top: 6rem !important;
  }
  .mt-xl-auto {
    margin-top: auto !important;
  }
  .me-xl-0 {
    margin-left: 0 !important;
  }
  .me-xl-1 {
    margin-left: 0.25rem !important;
  }
  .me-xl-2 {
    margin-left: 0.5rem !important;
  }
  .me-xl-3 {
    margin-left: 1rem !important;
  }
  .me-xl-4 {
    margin-left: 1.5rem !important;
  }
  .me-xl-5 {
    margin-left: 3rem !important;
  }
  .me-xl-6 {
    margin-left: 4.5rem !important;
  }
  .me-xl-7 {
    margin-left: 6rem !important;
  }
  .me-xl-auto {
    margin-left: auto !important;
  }
  .mb-xl-0 {
    margin-bottom: 0 !important;
  }
  .mb-xl-1 {
    margin-bottom: 0.25rem !important;
  }
  .mb-xl-2 {
    margin-bottom: 0.5rem !important;
  }
  .mb-xl-3 {
    margin-bottom: 1rem !important;
  }
  .mb-xl-4 {
    margin-bottom: 1.5rem !important;
  }
  .mb-xl-5 {
    margin-bottom: 3rem !important;
  }
  .mb-xl-6 {
    margin-bottom: 4.5rem !important;
  }
  .mb-xl-7 {
    margin-bottom: 6rem !important;
  }
  .mb-xl-auto {
    margin-bottom: auto !important;
  }
  .ms-xl-0 {
    margin-right: 0 !important;
  }
  .ms-xl-1 {
    margin-right: 0.25rem !important;
  }
  .ms-xl-2 {
    margin-right: 0.5rem !important;
  }
  .ms-xl-3 {
    margin-right: 1rem !important;
  }
  .ms-xl-4 {
    margin-right: 1.5rem !important;
  }
  .ms-xl-5 {
    margin-right: 3rem !important;
  }
  .ms-xl-6 {
    margin-right: 4.5rem !important;
  }
  .ms-xl-7 {
    margin-right: 6rem !important;
  }
  .ms-xl-auto {
    margin-right: auto !important;
  }
  .p-xl-0 {
    padding: 0 !important;
  }
  .p-xl-1 {
    padding: 0.25rem !important;
  }
  .p-xl-2 {
    padding: 0.5rem !important;
  }
  .p-xl-3 {
    padding: 1rem !important;
  }
  .p-xl-4 {
    padding: 1.5rem !important;
  }
  .p-xl-5 {
    padding: 3rem !important;
  }
  .p-xl-6 {
    padding: 4.5rem !important;
  }
  .p-xl-7 {
    padding: 6rem !important;
  }
  .px-xl-0 {
    padding-left: 0 !important;
    padding-right: 0 !important;
  }
  .px-xl-1 {
    padding-left: 0.25rem !important;
    padding-right: 0.25rem !important;
  }
  .px-xl-2 {
    padding-left: 0.5rem !important;
    padding-right: 0.5rem !important;
  }
  .px-xl-3 {
    padding-left: 1rem !important;
    padding-right: 1rem !important;
  }
  .px-xl-4 {
    padding-left: 1.5rem !important;
    padding-right: 1.5rem !important;
  }
  .px-xl-5 {
    padding-left: 3rem !important;
    padding-right: 3rem !important;
  }
  .px-xl-6 {
    padding-left: 4.5rem !important;
    padding-right: 4.5rem !important;
  }
  .px-xl-7 {
    padding-left: 6rem !important;
    padding-right: 6rem !important;
  }
  .py-xl-0 {
    padding-top: 0 !important;
    padding-bottom: 0 !important;
  }
  .py-xl-1 {
    padding-top: 0.25rem !important;
    padding-bottom: 0.25rem !important;
  }
  .py-xl-2 {
    padding-top: 0.5rem !important;
    padding-bottom: 0.5rem !important;
  }
  .py-xl-3 {
    padding-top: 1rem !important;
    padding-bottom: 1rem !important;
  }
  .py-xl-4 {
    padding-top: 1.5rem !important;
    padding-bottom: 1.5rem !important;
  }
  .py-xl-5 {
    padding-top: 3rem !important;
    padding-bottom: 3rem !important;
  }
  .py-xl-6 {
    padding-top: 4.5rem !important;
    padding-bottom: 4.5rem !important;
  }
  .py-xl-7 {
    padding-top: 6rem !important;
    padding-bottom: 6rem !important;
  }
  .pt-xl-0 {
    padding-top: 0 !important;
  }
  .pt-xl-1 {
    padding-top: 0.25rem !important;
  }
  .pt-xl-2 {
    padding-top: 0.5rem !important;
  }
  .pt-xl-3 {
    padding-top: 1rem !important;
  }
  .pt-xl-4 {
    padding-top: 1.5rem !important;
  }
  .pt-xl-5 {
    padding-top: 3rem !important;
  }
  .pt-xl-6 {
    padding-top: 4.5rem !important;
  }
  .pt-xl-7 {
    padding-top: 6rem !important;
  }
  .pe-xl-0 {
    padding-left: 0 !important;
  }
  .pe-xl-1 {
    padding-left: 0.25rem !important;
  }
  .pe-xl-2 {
    padding-left: 0.5rem !important;
  }
  .pe-xl-3 {
    padding-left: 1rem !important;
  }
  .pe-xl-4 {
    padding-left: 1.5rem !important;
  }
  .pe-xl-5 {
    padding-left: 3rem !important;
  }
  .pe-xl-6 {
    padding-left: 4.5rem !important;
  }
  .pe-xl-7 {
    padding-left: 6rem !important;
  }
  .pb-xl-0 {
    padding-bottom: 0 !important;
  }
  .pb-xl-1 {
    padding-bottom: 0.25rem !important;
  }
  .pb-xl-2 {
    padding-bottom: 0.5rem !important;
  }
  .pb-xl-3 {
    padding-bottom: 1rem !important;
  }
  .pb-xl-4 {
    padding-bottom: 1.5rem !important;
  }
  .pb-xl-5 {
    padding-bottom: 3rem !important;
  }
  .pb-xl-6 {
    padding-bottom: 4.5rem !important;
  }
  .pb-xl-7 {
    padding-bottom: 6rem !important;
  }
  .ps-xl-0 {
    padding-right: 0 !important;
  }
  .ps-xl-1 {
    padding-right: 0.25rem !important;
  }
  .ps-xl-2 {
    padding-right: 0.5rem !important;
  }
  .ps-xl-3 {
    padding-right: 1rem !important;
  }
  .ps-xl-4 {
    padding-right: 1.5rem !important;
  }
  .ps-xl-5 {
    padding-right: 3rem !important;
  }
  .ps-xl-6 {
    padding-right: 4.5rem !important;
  }
  .ps-xl-7 {
    padding-right: 6rem !important;
  }
  .text-xl-start {
    text-align: right !important;
  }
  .text-xl-end {
    text-align: left !important;
  }
  .text-xl-center {
    text-align: center !important;
  }
}
@media (min-width: 1400px) {
  .float-xxl-start {
    float: right !important;
  }
  .float-xxl-end {
    float: left !important;
  }
  .float-xxl-none {
    float: none !important;
  }
  .d-xxl-inline {
    display: inline !important;
  }
  .d-xxl-inline-block {
    display: inline-block !important;
  }
  .d-xxl-block {
    display: block !important;
  }
  .d-xxl-grid {
    display: grid !important;
  }
  .d-xxl-table {
    display: table !important;
  }
  .d-xxl-table-row {
    display: table-row !important;
  }
  .d-xxl-table-cell {
    display: table-cell !important;
  }
  .d-xxl-flex {
    display: flex !important;
  }
  .d-xxl-inline-flex {
    display: inline-flex !important;
  }
  .d-xxl-none {
    display: none !important;
  }
  .flex-xxl-fill {
    flex: 1 1 auto !important;
  }
  .flex-xxl-row {
    flex-direction: row !important;
  }
  .flex-xxl-column {
    flex-direction: column !important;
  }
  .flex-xxl-row-reverse {
    flex-direction: row-reverse !important;
  }
  .flex-xxl-column-reverse {
    flex-direction: column-reverse !important;
  }
  .flex-xxl-grow-0 {
    flex-grow: 0 !important;
  }
  .flex-xxl-grow-1 {
    flex-grow: 1 !important;
  }
  .flex-xxl-shrink-0 {
    flex-shrink: 0 !important;
  }
  .flex-xxl-shrink-1 {
    flex-shrink: 1 !important;
  }
  .flex-xxl-wrap {
    flex-wrap: wrap !important;
  }
  .flex-xxl-nowrap {
    flex-wrap: nowrap !important;
  }
  .flex-xxl-wrap-reverse {
    flex-wrap: wrap-reverse !important;
  }
  .gap-xxl-0 {
    gap: 0 !important;
  }
  .gap-xxl-1 {
    gap: 0.25rem !important;
  }
  .gap-xxl-2 {
    gap: 0.5rem !important;
  }
  .gap-xxl-3 {
    gap: 1rem !important;
  }
  .gap-xxl-4 {
    gap: 1.5rem !important;
  }
  .gap-xxl-5 {
    gap: 3rem !important;
  }
  .gap-xxl-6 {
    gap: 4.5rem !important;
  }
  .gap-xxl-7 {
    gap: 6rem !important;
  }
  .justify-content-xxl-start {
    justify-content: flex-start !important;
  }
  .justify-content-xxl-end {
    justify-content: flex-end !important;
  }
  .justify-content-xxl-center {
    justify-content: center !important;
  }
  .justify-content-xxl-between {
    justify-content: space-between !important;
  }
  .justify-content-xxl-around {
    justify-content: space-around !important;
  }
  .justify-content-xxl-evenly {
    justify-content: space-evenly !important;
  }
  .align-items-xxl-start {
    align-items: flex-start !important;
  }
  .align-items-xxl-end {
    align-items: flex-end !important;
  }
  .align-items-xxl-center {
    align-items: center !important;
  }
  .align-items-xxl-baseline {
    align-items: baseline !important;
  }
  .align-items-xxl-stretch {
    align-items: stretch !important;
  }
  .align-content-xxl-start {
    align-content: flex-start !important;
  }
  .align-content-xxl-end {
    align-content: flex-end !important;
  }
  .align-content-xxl-center {
    align-content: center !important;
  }
  .align-content-xxl-between {
    align-content: space-between !important;
  }
  .align-content-xxl-around {
    align-content: space-around !important;
  }
  .align-content-xxl-stretch {
    align-content: stretch !important;
  }
  .align-self-xxl-auto {
    align-self: auto !important;
  }
  .align-self-xxl-start {
    align-self: flex-start !important;
  }
  .align-self-xxl-end {
    align-self: flex-end !important;
  }
  .align-self-xxl-center {
    align-self: center !important;
  }
  .align-self-xxl-baseline {
    align-self: baseline !important;
  }
  .align-self-xxl-stretch {
    align-self: stretch !important;
  }
  .order-xxl-first {
    order: -1 !important;
  }
  .order-xxl-0 {
    order: 0 !important;
  }
  .order-xxl-1 {
    order: 1 !important;
  }
  .order-xxl-2 {
    order: 2 !important;
  }
  .order-xxl-3 {
    order: 3 !important;
  }
  .order-xxl-4 {
    order: 4 !important;
  }
  .order-xxl-5 {
    order: 5 !important;
  }
  .order-xxl-last {
    order: 6 !important;
  }
  .m-xxl-0 {
    margin: 0 !important;
  }
  .m-xxl-1 {
    margin: 0.25rem !important;
  }
  .m-xxl-2 {
    margin: 0.5rem !important;
  }
  .m-xxl-3 {
    margin: 1rem !important;
  }
  .m-xxl-4 {
    margin: 1.5rem !important;
  }
  .m-xxl-5 {
    margin: 3rem !important;
  }
  .m-xxl-6 {
    margin: 4.5rem !important;
  }
  .m-xxl-7 {
    margin: 6rem !important;
  }
  .m-xxl-auto {
    margin: auto !important;
  }
  .mx-xxl-0 {
    margin-left: 0 !important;
    margin-right: 0 !important;
  }
  .mx-xxl-1 {
    margin-left: 0.25rem !important;
    margin-right: 0.25rem !important;
  }
  .mx-xxl-2 {
    margin-left: 0.5rem !important;
    margin-right: 0.5rem !important;
  }
  .mx-xxl-3 {
    margin-left: 1rem !important;
    margin-right: 1rem !important;
  }
  .mx-xxl-4 {
    margin-left: 1.5rem !important;
    margin-right: 1.5rem !important;
  }
  .mx-xxl-5 {
    margin-left: 3rem !important;
    margin-right: 3rem !important;
  }
  .mx-xxl-6 {
    margin-left: 4.5rem !important;
    margin-right: 4.5rem !important;
  }
  .mx-xxl-7 {
    margin-left: 6rem !important;
    margin-right: 6rem !important;
  }
  .mx-xxl-auto {
    margin-left: auto !important;
    margin-right: auto !important;
  }
  .my-xxl-0 {
    margin-top: 0 !important;
    margin-bottom: 0 !important;
  }
  .my-xxl-1 {
    margin-top: 0.25rem !important;
    margin-bottom: 0.25rem !important;
  }
  .my-xxl-2 {
    margin-top: 0.5rem !important;
    margin-bottom: 0.5rem !important;
  }
  .my-xxl-3 {
    margin-top: 1rem !important;
    margin-bottom: 1rem !important;
  }
  .my-xxl-4 {
    margin-top: 1.5rem !important;
    margin-bottom: 1.5rem !important;
  }
  .my-xxl-5 {
    margin-top: 3rem !important;
    margin-bottom: 3rem !important;
  }
  .my-xxl-6 {
    margin-top: 4.5rem !important;
    margin-bottom: 4.5rem !important;
  }
  .my-xxl-7 {
    margin-top: 6rem !important;
    margin-bottom: 6rem !important;
  }
  .my-xxl-auto {
    margin-top: auto !important;
    margin-bottom: auto !important;
  }
  .mt-xxl-0 {
    margin-top: 0 !important;
  }
  .mt-xxl-1 {
    margin-top: 0.25rem !important;
  }
  .mt-xxl-2 {
    margin-top: 0.5rem !important;
  }
  .mt-xxl-3 {
    margin-top: 1rem !important;
  }
  .mt-xxl-4 {
    margin-top: 1.5rem !important;
  }
  .mt-xxl-5 {
    margin-top: 3rem !important;
  }
  .mt-xxl-6 {
    margin-top: 4.5rem !important;
  }
  .mt-xxl-7 {
    margin-top: 6rem !important;
  }
  .mt-xxl-auto {
    margin-top: auto !important;
  }
  .me-xxl-0 {
    margin-left: 0 !important;
  }
  .me-xxl-1 {
    margin-left: 0.25rem !important;
  }
  .me-xxl-2 {
    margin-left: 0.5rem !important;
  }
  .me-xxl-3 {
    margin-left: 1rem !important;
  }
  .me-xxl-4 {
    margin-left: 1.5rem !important;
  }
  .me-xxl-5 {
    margin-left: 3rem !important;
  }
  .me-xxl-6 {
    margin-left: 4.5rem !important;
  }
  .me-xxl-7 {
    margin-left: 6rem !important;
  }
  .me-xxl-auto {
    margin-left: auto !important;
  }
  .mb-xxl-0 {
    margin-bottom: 0 !important;
  }
  .mb-xxl-1 {
    margin-bottom: 0.25rem !important;
  }
  .mb-xxl-2 {
    margin-bottom: 0.5rem !important;
  }
  .mb-xxl-3 {
    margin-bottom: 1rem !important;
  }
  .mb-xxl-4 {
    margin-bottom: 1.5rem !important;
  }
  .mb-xxl-5 {
    margin-bottom: 3rem !important;
  }
  .mb-xxl-6 {
    margin-bottom: 4.5rem !important;
  }
  .mb-xxl-7 {
    margin-bottom: 6rem !important;
  }
  .mb-xxl-auto {
    margin-bottom: auto !important;
  }
  .ms-xxl-0 {
    margin-right: 0 !important;
  }
  .ms-xxl-1 {
    margin-right: 0.25rem !important;
  }
  .ms-xxl-2 {
    margin-right: 0.5rem !important;
  }
  .ms-xxl-3 {
    margin-right: 1rem !important;
  }
  .ms-xxl-4 {
    margin-right: 1.5rem !important;
  }
  .ms-xxl-5 {
    margin-right: 3rem !important;
  }
  .ms-xxl-6 {
    margin-right: 4.5rem !important;
  }
  .ms-xxl-7 {
    margin-right: 6rem !important;
  }
  .ms-xxl-auto {
    margin-right: auto !important;
  }
  .p-xxl-0 {
    padding: 0 !important;
  }
  .p-xxl-1 {
    padding: 0.25rem !important;
  }
  .p-xxl-2 {
    padding: 0.5rem !important;
  }
  .p-xxl-3 {
    padding: 1rem !important;
  }
  .p-xxl-4 {
    padding: 1.5rem !important;
  }
  .p-xxl-5 {
    padding: 3rem !important;
  }
  .p-xxl-6 {
    padding: 4.5rem !important;
  }
  .p-xxl-7 {
    padding: 6rem !important;
  }
  .px-xxl-0 {
    padding-left: 0 !important;
    padding-right: 0 !important;
  }
  .px-xxl-1 {
    padding-left: 0.25rem !important;
    padding-right: 0.25rem !important;
  }
  .px-xxl-2 {
    padding-left: 0.5rem !important;
    padding-right: 0.5rem !important;
  }
  .px-xxl-3 {
    padding-left: 1rem !important;
    padding-right: 1rem !important;
  }
  .px-xxl-4 {
    padding-left: 1.5rem !important;
    padding-right: 1.5rem !important;
  }
  .px-xxl-5 {
    padding-left: 3rem !important;
    padding-right: 3rem !important;
  }
  .px-xxl-6 {
    padding-left: 4.5rem !important;
    padding-right: 4.5rem !important;
  }
  .px-xxl-7 {
    padding-left: 6rem !important;
    padding-right: 6rem !important;
  }
  .py-xxl-0 {
    padding-top: 0 !important;
    padding-bottom: 0 !important;
  }
  .py-xxl-1 {
    padding-top: 0.25rem !important;
    padding-bottom: 0.25rem !important;
  }
  .py-xxl-2 {
    padding-top: 0.5rem !important;
    padding-bottom: 0.5rem !important;
  }
  .py-xxl-3 {
    padding-top: 1rem !important;
    padding-bottom: 1rem !important;
  }
  .py-xxl-4 {
    padding-top: 1.5rem !important;
    padding-bottom: 1.5rem !important;
  }
  .py-xxl-5 {
    padding-top: 3rem !important;
    padding-bottom: 3rem !important;
  }
  .py-xxl-6 {
    padding-top: 4.5rem !important;
    padding-bottom: 4.5rem !important;
  }
  .py-xxl-7 {
    padding-top: 6rem !important;
    padding-bottom: 6rem !important;
  }
  .pt-xxl-0 {
    padding-top: 0 !important;
  }
  .pt-xxl-1 {
    padding-top: 0.25rem !important;
  }
  .pt-xxl-2 {
    padding-top: 0.5rem !important;
  }
  .pt-xxl-3 {
    padding-top: 1rem !important;
  }
  .pt-xxl-4 {
    padding-top: 1.5rem !important;
  }
  .pt-xxl-5 {
    padding-top: 3rem !important;
  }
  .pt-xxl-6 {
    padding-top: 4.5rem !important;
  }
  .pt-xxl-7 {
    padding-top: 6rem !important;
  }
  .pe-xxl-0 {
    padding-left: 0 !important;
  }
  .pe-xxl-1 {
    padding-left: 0.25rem !important;
  }
  .pe-xxl-2 {
    padding-left: 0.5rem !important;
  }
  .pe-xxl-3 {
    padding-left: 1rem !important;
  }
  .pe-xxl-4 {
    padding-left: 1.5rem !important;
  }
  .pe-xxl-5 {
    padding-left: 3rem !important;
  }
  .pe-xxl-6 {
    padding-left: 4.5rem !important;
  }
  .pe-xxl-7 {
    padding-left: 6rem !important;
  }
  .pb-xxl-0 {
    padding-bottom: 0 !important;
  }
  .pb-xxl-1 {
    padding-bottom: 0.25rem !important;
  }
  .pb-xxl-2 {
    padding-bottom: 0.5rem !important;
  }
  .pb-xxl-3 {
    padding-bottom: 1rem !important;
  }
  .pb-xxl-4 {
    padding-bottom: 1.5rem !important;
  }
  .pb-xxl-5 {
    padding-bottom: 3rem !important;
  }
  .pb-xxl-6 {
    padding-bottom: 4.5rem !important;
  }
  .pb-xxl-7 {
    padding-bottom: 6rem !important;
  }
  .ps-xxl-0 {
    padding-right: 0 !important;
  }
  .ps-xxl-1 {
    padding-right: 0.25rem !important;
  }
  .ps-xxl-2 {
    padding-right: 0.5rem !important;
  }
  .ps-xxl-3 {
    padding-right: 1rem !important;
  }
  .ps-xxl-4 {
    padding-right: 1.5rem !important;
  }
  .ps-xxl-5 {
    padding-right: 3rem !important;
  }
  .ps-xxl-6 {
    padding-right: 4.5rem !important;
  }
  .ps-xxl-7 {
    padding-right: 6rem !important;
  }
  .text-xxl-start {
    text-align: right !important;
  }
  .text-xxl-end {
    text-align: left !important;
  }
  .text-xxl-center {
    text-align: center !important;
  }
}
@media (min-width: 1200px) {
  .fs-1 {
    font-size: 2.5rem !important;
  }
  .fs-2 {
    font-size: 2rem !important;
  }
  .fs-3 {
    font-size: 1.75rem !important;
  }
  .fs-4 {
    font-size: 1.5rem !important;
  }
}
@media print {
  .d-print-inline {
    display: inline !important;
  }
  .d-print-inline-block {
    display: inline-block !important;
  }
  .d-print-block {
    display: block !important;
  }
  .d-print-grid {
    display: grid !important;
  }
  .d-print-table {
    display: table !important;
  }
  .d-print-table-row {
    display: table-row !important;
  }
  .d-print-table-cell {
    display: table-cell !important;
  }
  .d-print-flex {
    display: flex !important;
  }
  .d-print-inline-flex {
    display: inline-flex !important;
  }
  .d-print-none {
    display: none !important;
  }
}
html {
  font-size: 14px;
}

a {
  text-decoration: none;
}

.table > :not(:first-child) {
  border-top: 0;
}

.ls-text-underline-hover {
  text-decoration: none;
}

.ls-text-underline-hover:hover {
  text-decoration: underline;
}

<<<<<<< HEAD
.list-group {
  border-radius: 0px !important;
}

.list-group-item {
  border: none !important;
=======
.hidden {
  display: none !important;
>>>>>>> cec0ba7b
}

/**
 * Lime Admin Common CSS File
 *
 * This file contain all the common css definitions for the different admin theme.
 * It should not contain color definition (grey, blacks, and white are acceptable)
 */
/**
 * Custom variables for Bootstrap 5
 */
:root {
  --bs-blue: #0d6efd;
  --bs-indigo: #6610f2;
  --bs-purple: #6f42c1;
  --bs-pink: #d63384;
  --bs-red: #dc3545;
  --bs-orange: #FFBA68;
  --bs-yellow: #ffc107;
  --bs-green: #198754;
  --bs-teal: #20c997;
  --bs-cyan: #0dcaf0;
  --bs-white: #fff;
  --bs-gray: #6c757d;
  --bs-gray-dark: #343a40;
  --bs-gray-100: #f8f9fa;
  --bs-gray-200: #e9ecef;
  --bs-gray-300: #dee2e6;
  --bs-gray-400: #ced4da;
  --bs-gray-500: #adb5bd;
  --bs-gray-600: #6c757d;
  --bs-gray-700: #495057;
  --bs-gray-800: #343a40;
  --bs-gray-900: #212529;
  --bs-primary: #0d6efd;
  --bs-secondary: #6C757D;
  --bs-success: #198754;
  --bs-info: #0DCAF0;
  --bs-warning: #FFC107;
  --bs-danger: #DC3545;
  --bs-light: #f8f9fa;
  --bs-dark: #212529;
  --bs-cancel: #E9ECEF;
  --bs-primary-rgb: 20, 174, 92;
  --bs-secondary-rgb: 172, 172, 172;
  --bs-success-rgb: 77, 215, 83;
  --bs-danger-rgb: 255, 81, 95;
  --bs-warning-rgb: 255, 224, 70;
  --bs-info-rgb: 129, 70, 246;
  --bs-light-rgb: 238, 239, 247;
  --bs-dark-rgb: 30, 30, 30;
  --bs-black60-rgb: 102, 102, 102;
  --bs-cancel-rgb: 172, 172, 172;
  --bs-white-rgb: 255, 255, 255;
  --bs-black-rgb: 0, 0, 0;
  --bs-body-color-rgb: 33, 37, 41;
  --bs-body-bg-rgb: 255, 255, 255;
  --bs-font-sans-serif: system-ui, -apple-system, "Segoe UI", Roboto, "Helvetica Neue", Arial, "Noto Sans", "Liberation Sans", sans-serif, "Apple Color Emoji", "Segoe UI Emoji", "Segoe UI Symbol", "Noto Color Emoji";
  --bs-font-monospace: SFMono-Regular, Menlo, Monaco, Consolas, "Liberation Mono", "Courier New", monospace;
  --bs-gradient: linear-gradient(180deg, rgba(255, 255, 255, 0.15), rgba(255, 255, 255, 0));
  --bs-root-font-size: 14px;
  --bs-body-font-family: var(--bs-font-sans-serif);
  --bs-body-font-size: 1rem;
  --bs-body-font-weight: 400;
  --bs-body-line-height: 1.5;
  --bs-body-color: #212529;
  --bs-body-bg: #fff;
}

html {
  font-size: 14px;
}

a {
  text-decoration: none;
}

.table > :not(:first-child) {
  border-top: 0;
}

.ls-text-underline-hover {
  text-decoration: none;
}

.ls-text-underline-hover:hover {
  text-decoration: underline;
}

.hidden {
  display: none !important;
}

#ls-loading {
  width: 100%;
  height: 100%;
  top: 0;
  right: 0;
  position: fixed;
  display: block;
  opacity: 0.7;
  background-color: #fff;
  z-index: 3501;
  text-align: center;
  display: none;
}

/* The font-awesome spinner */
#ls-loading-spinner {
  position: absolute;
  top: 30%;
}

#notif-container {
  position: fixed;
  top: 5%;
  right: 20%;
  width: 60%;
  z-index: 3500;
  background: rgba(255, 255, 255, 0.1);
  min-height: 0;
}

.bg-white {
  background: #fff;
}

.ui-datepicker {
  width: 17em;
  padding: 0.2em 0.2em 0;
  display: none;
}

.ui-datepicker .ui-datepicker-header {
  position: relative;
  padding: 0.2em 0;
}

.ui-datepicker .ui-datepicker-prev,
.ui-datepicker .ui-datepicker-next {
  position: absolute;
  top: 2px;
  width: 1.8em;
  height: 1.8em;
}

.ui-datepicker .ui-datepicker-prev-hover,
.ui-datepicker .ui-datepicker-next-hover {
  top: 1px;
}

.ui-datepicker .ui-datepicker-prev {
  right: 2px;
}

.ui-datepicker .ui-datepicker-next {
  left: 10px;
}

.ui-datepicker .ui-datepicker-prev-hover {
  right: 1px;
}

.ui-datepicker .ui-datepicker-next-hover {
  left: 10px;
}

.ui-datepicker .ui-datepicker-next span,
.ui-datepicker .ui-datepicker-prev span {
  display: block;
  position: absolute;
  right: 50%;
  margin-right: -8px;
  top: 50%;
  margin-top: -8px;
}

.ui-datepicker .ui-datepicker-title {
  margin: 0 2.3em;
  line-height: 1.8em;
  text-align: center;
}

.ui-datepicker .ui-datepicker-title select {
  font-size: 1em;
  margin: 1px 0;
}

.ui-datepicker select.ui-datepicker-month,
.ui-datepicker select.ui-datepicker-year {
  width: 49%;
}

.ui-datepicker table {
  width: 100%;
  font-size: 0.9em;
  border-collapse: collapse;
  margin: 0 0 0.4em;
}

.ui-datepicker th {
  padding: 0.7em 0.3em;
  text-align: center;
  font-weight: 700;
  border: 0;
}

.ui-datepicker td {
  border: 0;
  padding: 1px;
}

.ui-datepicker td a,
.ui-datepicker td span {
  display: block;
  padding: 0.2em;
  text-align: left;
  text-decoration: none;
}

.ui-datepicker .ui-datepicker-buttonpane {
  background-image: none;
  margin: 0.7em 0 0;
  padding: 0 0.2em;
  border-right: 0;
  border-left: 0;
  border-bottom: 0;
}

.ui-datepicker .ui-datepicker-buttonpane button {
  float: left;
  margin: 0.5em 0.2em 0.4em;
  cursor: pointer;
  padding: 0.2em 0.6em 0.3em;
  width: auto;
  overflow: visible;
}

.ui-datepicker .ui-datepicker-buttonpane button.ui-datepicker-current,
.ui-datepicker-multi .ui-datepicker-group,
.ui-datepicker-rtl .ui-datepicker-buttonpane button {
  float: right;
}

.ui-datepicker.ui-datepicker-multi {
  width: auto;
}

.ui-datepicker-multi .ui-datepicker-group table {
  width: 95%;
  margin: 0 auto 0.4em;
}

.ui-datepicker-multi-2 .ui-datepicker-group {
  width: 50%;
}

.ui-datepicker-multi-3 .ui-datepicker-group {
  width: 33.3%;
}

.ui-datepicker-multi-4 .ui-datepicker-group {
  width: 25%;
}

.ui-datepicker-multi .ui-datepicker-group-last .ui-datepicker-header,
.ui-datepicker-multi .ui-datepicker-group-middle .ui-datepicker-header {
  border-right-width: 0;
}

.ui-datepicker-multi .ui-datepicker-buttonpane {
  clear: right;
}

.ui-datepicker-row-break {
  clear: both;
  width: 100%;
  font-size: 0;
}

.ui-datepicker-rtl {
  direction: ltr;
}

.ui-datepicker-rtl .ui-datepicker-prev {
  left: 2px;
  right: auto;
}

.ui-datepicker-rtl .ui-datepicker-next {
  right: 2px;
  left: auto;
}

.ui-datepicker-rtl .ui-datepicker-prev:hover {
  left: 1px;
  right: auto;
}

.ui-datepicker-rtl .ui-datepicker-next:hover {
  right: 1px;
  left: auto;
}

.ui-datepicker-rtl .ui-datepicker-buttonpane {
  clear: left;
}

.ui-datepicker-rtl .ui-datepicker-buttonpane button.ui-datepicker-current,
.ui-datepicker-rtl .ui-datepicker-group {
  float: left;
}

.ui-datepicker-rtl .ui-datepicker-group-last .ui-datepicker-header,
.ui-datepicker-rtl .ui-datepicker-group-middle .ui-datepicker-header {
  border-left-width: 0;
  border-right-width: 1px;
}

.side-body,
.full-page-wrapper {
  min-height: 100%;
  position: relative;
  margin-bottom: 65px;
}

.side-body h3, .side-body .h3,
.pagetitle,
.list-surveys h3,
.list-surveys .h3 {
  position: relative;
  padding: 0.5em;
  margin-bottom: 1em;
}

body {
  font-size: 14px;
  line-height: 1.428571429;
  margin: 0;
}

.fa {
  line-height: inherit;
}

html {
  font-family: Roboto;
  font-weight: 400;
  position: relative;
  min-height: 100%;
}

.main-container {
  padding-bottom: 100px;
}

.surveymanagerbar {
  padding-top: 5px;
}

.surveymanagerbar .h3 {
  margin-top: 5px;
  font-weight: 300;
  font-size: 1.5em;
}

.menubar {
  position: relative;
}

.surveybar {
  width: 100%;
  padding: 13px 0 8px;
  margin: 0 auto 15px;
  box-shadow: -3px 3px 3px #35363f;
}

.list-surveys {
  margin-top: 10px;
}

#fullpagebar {
  z-index: 100;
}

.tab-content {
  padding-top: 2em;
}

:focus {
  outline: none;
}

.lime-icon {
  display: inline-block;
  height: 1em;
  width: 1em;
}

.alert-security-update {
  margin: 0;
}

#update-container {
  margin-top: 10px;
  z-index: 999;
}

#update-container .alert {
  margin-bottom: 5px;
}

#ajaxupdaterLayoutLoading {
  text-align: center;
  margin-top: 200px;
  margin-bottom: 200px;
  display: none;
}

#info-header {
  font-size: 3em;
}

@keyframes fadein {
  from {
    opacity: 0;
  }
  to {
    opacity: 1;
  }
}
@-moz-keyframes fadein {
  from {
    opacity: 0;
  }
  to {
    opacity: 1;
  }
}
@-webkit-keyframes fadein {
  from {
    opacity: 0;
  }
  to {
    opacity: 1;
  }
}
@-ms-keyframes fadein {
  from {
    opacity: 0;
  }
  to {
    opacity: 1;
  }
}
@-o-keyframes fadein {
  from {
    opacity: 0;
  }
  to {
    opacity: 1;
  }
}
@keyframes slidefromtop {
  from {
    top: -15px;
  }
  to {
    top: 0;
  }
}
@-moz-keyframes slidefromtop {
  from {
    top: -15px;
  }
  to {
    top: 0;
  }
}
@-webkit-keyframes slidefromtop {
  from {
    top: -15px;
  }
  to {
    top: 0;
  }
}
@-ms-keyframes slidefromtop {
  from {
    top: -15px;
  }
  to {
    top: 0;
  }
}
@-o-keyframes slidefromtop {
  from {
    top: -15px;
  }
  to {
    top: 0;
  }
}
.form-group {
  margin-bottom: 17px;
}

.cke_toolgroup {
  cursor: pointer;
  cursor: hand;
  border-radius: 0;
}

.welcome #lime-logo {
  animation: fadein 1s;
}

.alert {
  position: relative;
  animation: slidefromtop 1s;
}

#welcomeModal {
  z-index: 20000;
}

@media screen and (min-width: 1280px) and (max-width: 1366px) {
  #user-control-table .form-group label {
    min-width: 80px;
  }
}
.htmleditorboot {
  padding-top: 2em;
}

#edit-question-body {
  min-height: 1200px;
}

.profile-img-card {
  margin-top: 32px;
}

#profile-img {
  height: auto;
  max-width: 21em;
}

@media screen and (min-width: 1280px) and (max-width: 1680px) {
  #profile-img {
    min-height: 0;
  }
}
#s2id_loginlang {
  border: none;
  padding: 0;
}

.ui-state-default {
  background-image: none;
  background-color: transparent;
  background-image: none;
  background-color: transparent;
}

.ui-jqgrid .ui-jqgrid-bdiv {
  overflow: hidden;
}

.ui-jqgrid .ui-jqgrid-view .ui-jqgrid-toppager {
  background-image: none;
  background-color: transparent;
}

.ui-jqgrid .ui-jqgrid-htable th div {
  height: auto;
}

.ui-jqgrid .ui-jqgrid-htable th.ui-th-column div input {
  margin-top: 8px;
}

.ui-jqgrid .ui-jqgrid-htable th.ui-th-column div input.cbox {
  margin: 4px 0 0;
}

.ui-jqgrid td input.cbox {
  margin: 4px 0 0;
}

.ui-jqgrid tr.ui-row-rtl td {
  border: none;
}

#gs_completed {
  display: block;
  width: 100%;
  height: 34px;
  padding: 6px 12px;
  font-size: 14px;
  line-height: 1.428571429;
  background-image: none;
  border-radius: 4px;
  transition: border-color ease-in-out 0.15s, box-shadow ease-in-out 0.15s;
}

.ui-th-column {
  margin-top: 8px;
}

.info > p {
  padding-top: 10px;
  text-align: justify;
}

.checkbox label:after {
  padding-right: 4px;
  padding-top: 2px;
  font-size: 9px;
}

.ui-widget-content .ui-state-default {
  background-image: none;
  background-color: transparent;
  background-image: none;
  background-color: transparent;
}

.ui-widget-header .ui-state-default {
  background-image: none;
  background-color: transparent;
  background-image: none;
  background-color: transparent;
}

.ui-search-toolbar th div {
  min-height: 40px;
}

.absolute-wrapper {
  position: fixed;
  right: 0;
  width: 300px;
  height: 100%;
}

.side-menu {
  position: absolute;
  width: 300px;
  padding: 0;
  right: 0;
}

.side-menu .navbar {
  border: none;
  box-shadow: none;
}

.side-menu .navbar-header {
  width: 100%;
}

.side-menu .navbar-nav li {
  display: block;
  width: 100%;
}

.side-menu .navbar-nav li a {
  padding: 15px;
}

.side-menu .navbar-nav li a .glyphicon {
  padding-left: 10px;
}

.side-menu .navbar-nav .question-link.active {
  background-color: transparent;
  padding: 15px 0px 15px 15px;
  margin-bottom: 5px;
  margin-left: -1px;
}

.side-menu .navbar-nav .question-link.active:hover {
  text-decoration: none;
  cursor: default;
}

.side-menu .navbar-nav .question-link {
  display: block;
  padding-right: 0px;
}

.side-menu .navbar-nav .question-link .question-collapse-title {
  padding-right: 25px;
}

.side-menu #dropdown {
  border: 0;
  margin-bottom: 0;
  border-radius: 0;
  background-color: transparent;
  box-shadow: none;
}

.side-menu #dropdown li:hover {
  font-weight: 700;
}

.side-menu #dropdown li.active:hover {
  cursor: default;
  background-color: transparent;
  margin-left: -1px;
}

.side-menu #dropdown li.disabled:hover {
  font-weight: 700;
  background-color: transparent;
}

.side-menu #dropdown .caret {
  float: left;
  margin: 9px 5px 0;
}

.side-menu #dropdown .indicator {
  float: left;
}

.side-menu #dropdown .question-group-collapse .caret {
  float: none;
  margin-bottom: 9px;
}

.side-menu .hide-button {
  border: 0;
  border-radius: 0;
  padding: 15px 18px;
}

.side-menu .brand-name-wrapper {
  min-height: 50px;
}

.side-menu .brand-name-wrapper .navbar-brand {
  display: block;
}

.side-menu #search {
  position: relative;
  z-index: 1000;
}

.side-menu #explorer-collapse .caret {
  float: none;
  margin-bottom: 9px;
}

#explorer {
  border: 0;
  margin-bottom: 0;
  border-radius: 0;
  background-color: transparent;
  box-shadow: none;
}

#explorer ul {
  font-size: 0.9em;
}

.dropdownstyle {
  border: 0;
  margin-bottom: 0;
  border-radius: 0;
  background-color: transparent;
  box-shadow: none;
}

#sideMenu {
  min-height: 700px;
  overflow: hidden;
}

#sideMenu a[aria-expanded=true] {
  font-weight: 700;
}

#sideMenu #dropdown li:hover {
  width: 100%;
  font-weight: 700;
}

#sideMenu #dropdown li:hover > a {
  width: 100%;
  font-weight: 700;
  border-bottom: none;
}

#sideMenu #dropdown li a[aria-expanded=true] {
  width: 100%;
  font-weight: 700;
}

#sideMenu #dropdown li .active a:hover {
  width: 100%;
  font-weight: 700;
}

#sideMenu #dropdown li > a:hover {
  width: 100%;
  font-weight: 700;
}

#sideMenu #dropdown #explorer li:hover {
  font-weight: 700;
}

#sideMenu #dropdown #explorer li:hover > a {
  font-weight: 700;
}

#sideMenu #dropdown #explorer li a[aria-expanded=true] {
  font-weight: 700;
}

#sideMenu #dropdown #explorer li .active a:hover {
  font-weight: 700;
}

#sideMenu #dropdown #explorer li > a:hover {
  font-weight: 700;
}

#sideMenu #dropdown #explorer .questiongroupdropdown li:hover {
  font-weight: 700;
}

#sideMenu #dropdown #explorer .questiongroupdropdown li:hover > a {
  font-weight: 700;
}

#sideMenu #dropdown #explorer .questiongroupdropdown li a[aria-expanded=true] {
  font-weight: 700;
}

#sideMenu #dropdown #explorer .questiongroupdropdown li .active a:hover {
  font-weight: 700;
}

#sideMenu #dropdown #explorer .questiongroupdropdown li > a:hover {
  font-weight: 700;
}

#sideMenu .navbar-default .navbar-nav > .active > a {
  background-color: transparent;
}

#sideMenu .side-menu .dropdownlvl1 > a:hover {
  font-weight: 700;
}

#sideMenu .sidemenuscontainer li:hover {
  font-weight: 700;
}

#sideMenu .sidemenuscontainer li:hover > a {
  font-weight: 700;
}

.side-menu-hidden {
  right: -250px;
}

.side-body {
  min-height: 800px;
}

.side-body-margin {
  margin-right: 70px;
}

.question-group-collapse-title {
  display: block;
  padding-right: 20px;
}

.question-collapse-title {
  display: block;
  padding-right: 30px;
}

.main-content-container {
  max-width: 95%;
  overflow-x: hidden;
  overflow-y: visible;
}

.ck-content {
  transition: height 400ms ease-in-out;
}

.ck-blurred {
  max-height: 35vh;
}

.ck-blurred:hover {
  max-height: initial;
}

.ckedit-nocollapse .ck-blurred {
  max-height: initial;
}

.ck-focused {
  max-height: initial;
}

@media screen and (max-width: 768px) {
  .main-content-container {
    max-width: 100%;
  }
  .side-menu {
    position: relative;
    width: 100%;
    height: 0;
    border-left: 0;
  }
  .side-menu .brand-name-wrapper .navbar-brand {
    display: inline-block;
  }
  @-moz-keyframes slidein {
    0% {
      right: -300px;
    }
    100% {
      right: 10px;
    }
  }
  @-webkit-keyframes slidein {
    0% {
      right: -300px;
    }
    100% {
      right: 10px;
    }
  }
  @keyframes slidein {
    0% {
      right: -300px;
    }
    100% {
      right: 10px;
    }
  }
  @-moz-keyframes slideout {
    0% {
      right: 0;
    }
    100% {
      right: -300px;
    }
  }
  @-webkit-keyframes slideout {
    0% {
      right: 0;
    }
    100% {
      right: -300px;
    }
  }
  @keyframes slideout {
    0% {
      right: 0;
    }
    100% {
      right: -300px;
    }
  }
  @-moz-keyframes bodyslidein {
    0% {
      right: 0;
    }
    100% {
      right: 300px;
    }
  }
  @-webkit-keyframes bodyslidein {
    0% {
      right: 0;
    }
    100% {
      right: 300px;
    }
  }
  @keyframes bodyslidein {
    0% {
      right: 0;
    }
    100% {
      right: 300px;
    }
  }
  @-moz-keyframes bodyslideout {
    0% {
      right: 300px;
    }
    100% {
      right: 0;
    }
  }
  @-webkit-keyframes bodyslideout {
    0% {
      right: 300px;
    }
    100% {
      right: 0;
    }
  }
  @keyframes bodyslideout {
    0% {
      right: 300px;
    }
    100% {
      right: 0;
    }
  }
  .side-body {
    margin-right: 5px;
    margin-top: 70px;
    position: relative;
    animation: bodyslideout 300ms forwards;
    transform-style: preserve-3d;
  }
  .body-slide-in {
    animation: bodyslidein 300ms forwards;
    transform-style: preserve-3d;
  }
  .navbar-toggle {
    border: 0;
    float: right;
    padding: 16px;
    margin: 0;
    border-radius: 0;
  }
  .navbar-header {
    position: fixed;
    top: 0;
    width: 100%;
    z-index: 3;
    background: white;
    border-bottom: 1px solid var(--LS-admintheme-basecolor);
  }
  .side-menu-container > .navbar-nav {
    position: fixed;
    right: -300px;
    width: 300px;
    top: 43px;
    height: 100%;
    animation: slideout 300ms forwards;
    transform-style: preserve-3d;
  }
  .side-menu-container > .navbar-nav.slide-in {
    animation: slidein 300ms forwards;
    transform-style: preserve-3d;
  }
}
.toWhite a:hover {
  font-weight: 700;
}

.container-fluid .bootstrap-switch .bootstrap-switch-handle-on.bootstrap-switch-primary, .container-sm .bootstrap-switch .bootstrap-switch-handle-on.bootstrap-switch-primary, .container-md .bootstrap-switch .bootstrap-switch-handle-on.bootstrap-switch-primary, .container-lg .bootstrap-switch .bootstrap-switch-handle-on.bootstrap-switch-primary, .container-xl .bootstrap-switch .bootstrap-switch-handle-on.bootstrap-switch-primary, .container-xxl .bootstrap-switch .bootstrap-switch-handle-on.bootstrap-switch-primary,
.bootstrap-switch .bootstrap-switch-handle-off.bootstrap-switch-primary {
  color: #fff;
}

.container-fluid .bootstrap-switch .bootstrap-switch-handle-off.bootstrap-switch-warning, .container-sm .bootstrap-switch .bootstrap-switch-handle-off.bootstrap-switch-warning, .container-md .bootstrap-switch .bootstrap-switch-handle-off.bootstrap-switch-warning, .container-lg .bootstrap-switch .bootstrap-switch-handle-off.bootstrap-switch-warning, .container-xl .bootstrap-switch .bootstrap-switch-handle-off.bootstrap-switch-warning, .container-xxl .bootstrap-switch .bootstrap-switch-handle-off.bootstrap-switch-warning {
  color: #fff;
}

.radio,
.checkbox {
  position: relative;
  display: block;
  margin-top: 10px;
  margin-bottom: 10px;
}

.radio label,
.checkbox label {
  min-height: 23px;
  padding-right: 20px;
  margin-bottom: 0;
  font-weight: normal;
  cursor: pointer;
}

.radio + .radio,
.checkbox + .checkbox {
  margin-top: -5px;
}

.radio-inline,
.checkbox-inline {
  position: relative;
  display: inline-block;
  padding-right: 20px;
  margin-bottom: 0;
  vertical-align: middle;
  font-weight: normal;
  cursor: pointer;
}

.radio-inline + .radio-inline,
.checkbox-inline + .checkbox-inline {
  margin-top: 0;
  margin-right: 10px;
}

.radio-inline.disabled,
.checkbox-inline.disabled,
fieldset[disabled] .radio-inline,
fieldset[disabled] .checkbox-inline {
  cursor: not-allowed;
}

.radio.disabled label,
.checkbox.disabled label,
fieldset[disabled] .radio label,
fieldset[disabled] .checkbox label {
  cursor: not-allowed;
}

.has-success .help-block,
.has-success .control-label,
.has-success .radio,
.has-success .checkbox,
.has-success .radio-inline,
.has-success .checkbox-inline,
.has-success.radio label,
.has-success.checkbox label,
.has-success.radio-inline label,
.has-success.checkbox-inline label {
  color: #4caf50;
}

.has-warning .help-block,
.has-warning .control-label,
.has-warning .radio,
.has-warning .checkbox,
.has-warning .radio-inline,
.has-warning .checkbox-inline,
.has-warning.radio label,
.has-warning.checkbox label,
.has-warning.radio-inline label,
.has-warning.checkbox-inline label {
  color: #ff9800;
}

.has-error .help-block,
.has-error .control-label,
.has-error .radio,
.has-error .checkbox,
.has-error .radio-inline,
.has-error .checkbox-inline,
.has-error.radio label,
.has-error.checkbox label,
.has-error.radio-inline label,
.has-error.checkbox-inline label {
  color: #e51c23;
}

@media screen and (min-width: 768px) {
  .navbar-form .radio,
  .navbar-form .checkbox {
    display: inline-block;
    margin-top: 0;
    margin-bottom: 0;
    vertical-align: middle;
  }
  .navbar-form .radio label,
  .navbar-form .checkbox label {
    padding-right: 0;
  }
}
.form-horizontal .radio,
.form-horizontal .checkbox,
.form-horizontal .radio-inline,
.form-horizontal .checkbox-inline {
  margin-top: 0;
  margin-bottom: 0;
  padding-top: 7px;
}

.form-horizontal .radio,
.form-horizontal .checkbox {
  min-height: 30px;
}

.radio label,
.radio-inline label,
.checkbox label,
.checkbox-inline label {
  padding-right: 25px;
}

input[type=checkbox],
.checkbox input[type=checkbox],
.checkbox-inline input[type=checkbox] {
  position: relative;
  border: none;
  margin-bottom: -4px;
  -webkit-appearance: none;
  appearance: none;
  cursor: pointer;
}

input[type=checkbox]:focus,
.checkbox input[type=checkbox]:focus,
.checkbox-inline input[type=checkbox]:focus {
  outline: none;
}

input[type=checkbox]:focus:after,
.checkbox input[type=checkbox]:focus:after,
.checkbox-inline input[type=checkbox]:focus:after {
  border-color: #2196f3;
}

input[type=checkbox]:after,
.checkbox input[type=checkbox]:after,
.checkbox-inline input[type=checkbox]:after {
  content: "";
  display: block;
  width: 18px;
  height: 18px;
  margin-top: -2px;
  margin-left: 5px;
  border: 2px solid #666666;
  border-radius: 2px;
  -webkit-transition: 240ms;
  -o-transition: 240ms;
  transition: 240ms;
}

input[type=checkbox]:checked:before,
.checkbox input[type=checkbox]:checked:before,
.checkbox-inline input[type=checkbox]:checked:before {
  content: "";
  position: absolute;
  top: 0;
  right: 6px;
  display: table;
  width: 6px;
  height: 12px;
  border: 2px solid #fff;
  border-top-width: 0;
  border-right-width: 0;
  -webkit-transform: rotate(-45deg);
  -ms-transform: rotate(-45deg);
  -o-transform: rotate(-45deg);
  transform: rotate(-45deg);
}

input[type=checkbox]:indeterminate:before,
.checkbox input[type=checkbox]:indeterminate:before,
.checkbox-inline input[type=checkbox]:indeterminate:before {
  content: "";
  position: absolute;
  top: 6px;
  right: 2px;
  display: table;
  width: 12px;
  height: 0;
  border: 1px solid #fff;
}

input[type=checkbox]:disabled:after,
.checkbox input[type=checkbox]:disabled:after,
.checkbox-inline input[type=checkbox]:disabled:after {
  border-color: #bbbbbb;
}

input[type=checkbox]:disabled:checked:after,
.checkbox input[type=checkbox]:disabled:checked:after,
.checkbox-inline input[type=checkbox]:disabled:checked:after {
  background-color: #bbbbbb;
  border-color: transparent;
}

.has-warning input:not([type=checkbox]),
.has-warning .form-control,
.has-warning input.form-control[readonly],
.has-warning input[type=text][readonly],
.has-warning [type=text].form-control[readonly],
.has-warning input:not([type=checkbox]):focus,
.has-warning .form-control:focus {
  border-bottom: none;
  -webkit-box-shadow: inset 0 -2px 0 #ff9800;
  box-shadow: inset 0 -2px 0 #ff9800;
}

.has-error input:not([type=checkbox]),
.has-error .form-control,
.has-error input.form-control[readonly],
.has-error input[type=text][readonly],
.has-error [type=text].form-control[readonly],
.has-error input:not([type=checkbox]):focus,
.has-error .form-control:focus {
  border-bottom: none;
  -webkit-box-shadow: inset 0 -2px 0 #e51c23;
  box-shadow: inset 0 -2px 0 #e51c23;
}

.has-success input:not([type=checkbox]),
.has-success .form-control,
.has-success input.form-control[readonly],
.has-success input[type=text][readonly],
.has-success [type=text].form-control[readonly],
.has-success input:not([type=checkbox]):focus,
.has-success .form-control:focus {
  border-bottom: none;
  -webkit-box-shadow: inset 0 -2px 0 #4caf50;
  box-shadow: inset 0 -2px 0 #4caf50;
}

/* jqGrid */
.ui-widget-content {
  border: none;
  background: none;
  color: #404040;
}

.ui-jqgrid .ui-jqgrid-titlebar {
  padding: 1em;
}

.container-fluid .ui-widget-content .ui-state-default, .container-sm .ui-widget-content .ui-state-default, .container-md .ui-widget-content .ui-state-default, .container-lg .ui-widget-content .ui-state-default, .container-xl .ui-widget-content .ui-state-default, .container-xxl .ui-widget-content .ui-state-default,
.container-fluid .ui-jqgrid .ui-jqgrid-bdiv,
.container-sm .ui-jqgrid .ui-jqgrid-bdiv,
.container-md .ui-jqgrid .ui-jqgrid-bdiv,
.container-lg .ui-jqgrid .ui-jqgrid-bdiv,
.container-xl .ui-jqgrid .ui-jqgrid-bdiv,
.container-xxl .ui-jqgrid .ui-jqgrid-bdiv {
  padding: 0.5em;
  /* Too much padding for tabs (both bootstrap and jquery ui) */
  padding-bottom: 0;
}

.ui-dialog,
.ui-jqdialog,
.ui-dialog.ui-widget.ui-widget-content.ui-corner-all.ui-front.ui-dialog-buttons.ui-draggable.ui-resizable {
  border-radius: 4px;
  padding: 1em;
  box-shadow: 0 2px 5px 0 rgba(0, 0, 0, 0.16), 0 2px 10px 0 rgba(0, 0, 0, 0.12);
}

.ui-jqdialog-titlebar {
  height: 2em;
  width: 100%;
}

.EditTable tr td {
  padding: 1em;
}

.ui-jqdialog-content input.FormElement {
  padding: 0.3em;
}

.ui-jqdialog-content input[type=checkbox].FormElement {
  padding: 0em;
}

.EditTable td select,
.EditTable td textarea {
  display: inline-block;
  width: auto;
  vertical-align: middle;
  display: block;
  width: 100%;
  height: 34px;
  padding: 6px 12px;
  font-size: 14px;
  line-height: 1.428571429;
  background-image: none;
  border-radius: 4px;
  -webkit-transition: border-color ease-in-out 0.15s, box-shadow ease-in-out 0.15s;
  transition: border-color ease-in-out 0.15s, box-shadow ease-in-out 0.15s;
  color: #636363;
  background-color: #ffffff;
  border: 1px solid #cccccc;
  box-shadow: inset 0 1px 1px rgba(0, 0, 0, 0.075);
}

.EditTable td input,
.EditTable td select,
.EditTable td textarea {
  margin: 0;
}

input[type=text],
input[type=password],
.ui-autocomplete-input,
textarea,
.uneditable-input {
  display: inline-block;
  font-size: 14px;
  border: 1px solid #ccc;
  -webkit-border-radius: 3px;
  -moz-border-radius: 3px;
  border-radius: 3px;
}

input:focus,
textarea:focus {
  outline: 0;
  border-color: rgba(82, 168, 236, 0.8);
  -webkit-box-shadow: inset 0 1px 3px rgba(0, 0, 0, 0.1), 0 0 8px rgba(82, 168, 236, 0.6);
  -moz-box-shadow: inset 0 1px 3px rgba(0, 0, 0, 0.1), 0 0 8px rgba(82, 168, 236, 0.6);
  box-shadow: inset 0 1px 3px rgba(0, 0, 0, 0.1), 0 0 8px rgba(82, 168, 236, 0.6);
}

#displayparticipants_firstname,
#displayparticipants_lastname,
#displayparticipants_owner_uid {
  padding-right: 40px;
}

#displayparticipants_language {
  padding-right: 50px;
}

#jqgh_displayparticipants_email {
  padding-right: 140px;
}

#displayparticipants_survey {
  padding-right: 20px;
}

.navtable {
  box-shadow: 0 2px 5px 0 rgba(0, 0, 0, 0.16), 0 2px 10px 0 rgba(0, 0, 0, 0.12);
}

.ui-jqgrid-title {
  padding: 1em 1em 1em 0em;
  font-style: italic;
  font-weight: 700;
}

.ui-pg-button {
  padding: 0.4em;
}

.ui-pg-button:hover {
  cursor: pointer;
}

.ui-state-disabled:hover {
  cursor: default;
}

.ui-jqgrid.ui-widget.ui-widget-content.ui-corner-all .ui-jqgrid.ui-widget.ui-widget-content.ui-corner-all {
  width: 100%;
  overflow: hidden;
  box-shadow: 0 2px 5px 0 rgba(0, 0, 0, 0.16), 0 2px 10px 0 rgba(0, 0, 0, 0.12);
}

.modal-22 {
  position: absolute;
  width: 600px;
}

.modal-22 .ui-jqdialog-titlebar .ui-jqdialog-title {
  width: 80%;
}

.modal-22 .ui-jqdialog-content {
  padding: 1em;
}

.ui-dialog-titlebar-close {
  border: 1px solid transparent;
  border-radius: 4px;
  float: left;
  color: #333;
  background-color: #fff;
  border-color: #ccc;
  display: inline-block;
  padding: 6px 12px;
  margin-bottom: 0;
  font-size: 14px;
  font-weight: 400;
  line-height: 1.42857143;
  text-align: center;
  white-space: nowrap;
  vertical-align: middle;
  -ms-touch-action: manipulation;
  touch-action: manipulation;
  cursor: pointer;
  -webkit-user-select: none;
  -moz-user-select: none;
  -ms-user-select: none;
  user-select: none;
  background-image: none;
  -webkit-appearance: button;
  cursor: pointer;
  overflow: visible;
  margin: 0;
  font: normal normal normal 14px/1 FontAwesome;
}

.ui-dialog-titlebar-close:before {
  content: "\f00d";
}

.em-expression {
  font-weight: bold;
}

.data-entry-tbl tr.odd td,
.data-entry-tbl tr.even td {
  padding: 20px 0 20px 0;
}

h3 .glyphicon-chevron-up, .h3 .glyphicon-chevron-up,
h3 .glyphicon-chevron-down,
.h3 .glyphicon-chevron-down,
h3 .glyphicon-chevron-right,
.h3 .glyphicon-chevron-right {
  position: absolute;
  left: 1em;
  top: 10px;
}

h3 .glyphicon-chevron-up, .h3 .glyphicon-chevron-up,
h3 .glyphicon-chevron-down,
.h3 .glyphicon-chevron-down,
h3 .glyphicon-chevron-left,
.h3 .glyphicon-chevron-left {
  cursor: pointer;
}

/**
 * Template selector
 */
#carousel-example-generic {
  margin-right: 20px;
}

#carousel-example-generic .carousel-control {
  font-size: 1em;
  top: -80px;
}

#carousel-example-generic .left.carousel-control {
  right: -20px;
}

#carousel-example-generic .right.carousel-control {
  left: -20px;
}

#carousel-example-generic .carousel-inner img {
  margin: auto;
  top: 9px;
  position: relative;
}

#carousel-example-generic .selectTemplate {
  display: inline-block;
  position: relative;
  right: 0px;
  top: 320px;
}

#carousel-example-generic .carousel-caption {
  width: 100%;
  right: 0;
  top: 0px;
  padding-top: 0px;
}

#carousel-example-generic,
#carousel-example-generic .carousel-inner {
  min-height: 150px;
}

#carousel-example-generic .carousel-indicators {
  top: 370px;
  width: 80%;
  right: 39%;
}

#carousel-example-generic .carousel-indicators li {
  margin: 0px;
  width: 8px;
  height: 8px;
}

.side-body #carousel-example-generic h3, .side-body #carousel-example-generic .h3 {
  border: none;
}

#systemoverview {
  margin: 1em 0 1em 0;
}
#systemoverview dd {
  margin: 0;
}

#systemoverview .box__title {
  font-size: 14px;
  margin-top: 10px;
  margin-bottom: 10px;
  font-weight: 500;
  line-height: 1.1;
  color: inherit;
  text-align: center;
}

/**
 * Ajax loader
 * from : http://codepen.io/weaintplastic/pen/qEMZbx
 */
.preloader {
  position: absolute;
  top: 50%;
  right: 50%;
  font-size: 20px;
  display: block;
  width: 3.75em;
  height: 4.25em;
  margin-right: -1.875em;
  margin-top: -2.125em;
  transform-origin: center center;
  transform: rotateY(-180deg) rotateZ(60deg);
}

.preloader .slice {
  border-top: 1.125em solid transparent;
  border-left: none;
  border-bottom: 1em solid transparent;
  border-right: 1.875em solid #f7484e;
  position: absolute;
  top: 0px;
  right: 50%;
  transform-origin: right bottom;
  border-radius: 3px 3px 0 0;
}

.preloader .slice:nth-child(1) {
  transform: rotateZ(-60deg) rotateY(0deg) rotateX(0);
  animation: 0.15s linear 0.82s preload-hide-1 both 1;
}

.preloader .slice:nth-child(2) {
  transform: rotateZ(-120deg) rotateY(0deg) rotateX(0);
  animation: 0.15s linear 0.74s preload-hide-2 both 1;
}

.preloader .slice:nth-child(3) {
  transform: rotateZ(-180deg) rotateY(0deg) rotateX(0);
  animation: 0.15s linear 0.66s preload-hide-3 both 1;
}

.preloader .slice:nth-child(4) {
  transform: rotateZ(-240deg) rotateY(0deg) rotateX(0);
  animation: 0.15s linear 0.58s preload-hide-4 both 1;
}

.preloader .slice:nth-child(5) {
  transform: rotateZ(-300deg) rotateY(0deg) rotateX(0);
  animation: 0.15s linear 0.5s preload-hide-5 both 1;
}

.preloader .slice:nth-child(6) {
  transform: rotateZ(-360deg) rotateY(0deg) rotateX(0);
  animation: 0.15s linear 0.42s preload-hide-6 both 1;
}

.preloader.loading {
  animation: 2s preload-flip steps(2) infinite both;
}

.preloader.loading .slice:nth-child(1) {
  transform: rotateZ(-60deg) rotateY(-90deg) rotateX(0);
  animation: 2s preload-cycle-1 linear infinite both;
}

.preloader.loading .slice:nth-child(2) {
  transform: rotateZ(-120deg) rotateY(-90deg) rotateX(0);
  animation: 2s preload-cycle-2 linear infinite both;
}

.preloader.loading .slice:nth-child(3) {
  transform: rotateZ(-180deg) rotateY(-90deg) rotateX(0);
  animation: 2s preload-cycle-3 linear infinite both;
}

.preloader.loading .slice:nth-child(4) {
  transform: rotateZ(-240deg) rotateY(-90deg) rotateX(0);
  animation: 2s preload-cycle-4 linear infinite both;
}

.preloader.loading .slice:nth-child(5) {
  transform: rotateZ(-300deg) rotateY(-90deg) rotateX(0);
  animation: 2s preload-cycle-5 linear infinite both;
}

.preloader.loading .slice:nth-child(6) {
  transform: rotateZ(-360deg) rotateY(-90deg) rotateX(0);
  animation: 2s preload-cycle-6 linear infinite both;
}

/**
 * comfortUpdate
 */
#ajaxContainerLoading,
.ajaxLoading {
  height: 130px;
  text-align: center;
  margin-top: 70px;
  margin-bottom: 100px;
  display: none;
}

#comfortUpdateIcon {
  height: 1em;
  margin-left: 0.5em;
}

#comfortUpdateGeneralWrap h3.maintitle, #comfortUpdateGeneralWrap .maintitle.h3 {
  background-color: transparent;
}

#comfortUpdateGeneralWrap .on {
  font-weight: bold;
  font-size: 1em;
  padding-right: 0.5em;
  padding-top: 0.5em;
}

#comfortUpdateGeneralWrap .on span {
  display: block;
  padding: 0.1em;
  padding-right: 0.5em;
  width: 40%;
}

#comfortUpdateGeneralWrap .off {
  font-size: 0.9em;
  padding-right: 0.5em;
  padding-top: 0.5em;
}

#comfortUpdateGeneralWrap #welcomeMessage,
#comfortUpdateGeneralWrap #btn-container {
  border-left: 1px solid #EEE;
}

#comfortUpdateGeneralWrap #key-actions {
  padding-right: 1em;
}

#update-alert.unstable-update {
  background-color: #fff;
  border: 1px solid #A0352F;
  color: #A0352F;
  margin-top: 1em;
}

html body .nav-tabs > li.active > a,
html body .nav-tabs > li.active > a:hover,
html body .nav-tabs > li.active > a:focus {
  border-bottom-color: transparent;
  cursor: default;
}

.answertable.table td {
  vertical-align: middle;
}

.glyphicon-move:hover {
  cursor: pointer;
}

.answertable .glyphicon-pencil {
  margin-right: 3px;
}

#explorer-collapse {
  border-bottom: none;
}

#explorer-collapse:hover,
#sideMenu #dropdown li a#explorer-collapse[aria-expanded=true],
#sideMenu #dropdown li a.question-group-collapse[aria-expanded=true] {
  width: auto;
}

#sideMenu #dropdown #explorer li#questionexplorer-group-container,
#sideMenu #dropdown li#questionexplorer-group-container > a {
  line-height: 1.4;
}

#sideMenu #dropdown #explorer li#questionexplorer-group-container:hover,
#sideMenu #dropdown li#questionexplorer-group-container:hover > a {
  background-color: #fafafa;
  font-weight: 400;
  line-height: 1.4;
}

.explorer-group-title {
  margin-top: 1em;
  padding: 0em 0 1em 0;
}

.explorer-group-title a.explorer-group,
.question-collapse-title {
  color: #163c19;
}

#item-container,
#jcarousel-wrapper-container {
  width: 300px;
}

#item-container h4, #item-container .h4 {
  margin-bottom: 30px;
}

.selectTemplate {
  margin-top: 10px;
}

.imgSelectTemplate {
  cursor: pointer;
}

.template-img {
  padding: 1em;
}

#additional_languages {
  min-width: 200px;
}

#available_languages {
  min-width: 200px;
}

#tokensidemenu {
  border-top: 1px solid #e3e3e3;
}

.question-item {
  padding: 1em;
  margin: 1em 0 1em 0;
  cursor: pointer;
}

/*
$color_deep_fir_approx: darken( $base-color, 20% );
$color_acapulco_approx: adjust-color($base-color, $hue: 24deg, $saturation: -22%, $lightness: 25%);
$color_aqua_forest_approx: adjust-color($base-color, $hue: 4deg, $saturation: -24%, $lightness: 14%);
$color_paradiso_approx:adjust-color($base-color, $lightness: 5%); ;
$color_norway_approx: adjust-color($base-color, $hue: 0deg, $saturation: -28%, $lightness: 31%);
*/
.placeholder {
  padding: 1em;
  margin: 1em 0 1em 0;
}

/* RTL stuff (right-to-left locale) */
.no-gutter > [class*=col-] {
  padding-left: 0;
  padding-right: 0;
}

.inputbuttons {
  width: 120px;
}

.inputbuttons-square {
  width: 20px;
  height: 16px;
  float: right;
}

/* Avoid numerical right aligned to be too close to word left aligned */
.jqgrid-tokens-number-padding {
  padding-left: 4px;
}

/** For survey participants table */
.scrolling-wrapper {
  overflow-x: scroll;
  overflow-y: hidden;
}

/** Search criteria pop-up for survey participants table */
#search {
  display: none;
  overflow-y: auto;
}

/** Popup when validating email template */
iframe#dialog {
  width: 100%;
  height: 100%;
}

/** Fixed pager width */
/* jqgrid table must take all place if avalaible, but header and footer must not be outside the screen */
/* Myabe use a pseudo fixd-y solution is a good idea */
.ui-jqgrid,
.ui-jqgrid-view,
.ui-jqgrid-titlebar,
.ui-jqgrid-toppager,
.ui-jqgrid-pager {
  min-width: 100%;
  max-width: 100%;
  margin-left: 0;
  margin-right: 0;
  box-sizing: border-box;
}

/** Needed for jQgrid pager to stay still while scrolling */
#pager {
  position: relative;
}

/** Stuff for CPDB participant export */
.ui-sortable-placeholder {
  color: #f00;
  background-color: #0f0;
  border: solid black 5px;
}

/** Arrow between mapped attributes in CPDB */
.tokenatt-arrow {
  position: absolute;
  left: -0.5em;
}

/** Arrow between mapped attributes in CPDB when doing CSV import */
.csvatt-arrow {
  position: absolute;
  left: -0.5em;
  top: 1em;
}

/** Help class to remove padding */
.no-padding {
  padding: 0;
}

/** */
.droppable-new,
.droppable-csv {
  min-height: 40px;
}

#labelsetpreview {
  overflow-x: hidden;
}

.question-filter-container {
  border: 1px solid #efefef;
  padding: 2em;
  margin: 0;
  min-width: 33%;
  max-width: 100%;
}

/* Subquestion */
td.subquestion-actions span:hover {
  cursor: pointer;
}

/* edit survey */
.template-img {
  padding-top: 0;
}

/* Accordion*/
.full-page-wrapper .handleAccordion {
  display: none;
}

/* Box in resopnses list need a little more space */
div#gview_displayresponses th#displayresponses_cb {
  width: 35px;
  /* Override jQgrid stuff */
}

/* View detail response, make sure left column is not too wide*/
.detailbrowsetable tr th {
  width: 50%;
}

.lead {
  font-weight: 300;
}

/* Make sure buttons is onw row */
.time-statistics-row-buttons,
.nowrap {
  white-space: nowrap;
}

/* Proper overflow */
.time-statistics-table {
  overflow: auto;
}

/* In survey permissions, make grey check icon if only partial permissions */
.mixed {
  opacity: 0.4;
}

#sidemenu-home {
  padding-right: 15px;
}

#quick-menu-container {
  position: absolute;
  width: 50px;
  left: 0;
  top: 50px;
}

.quick-icon-wrapper {
  padding: 15px;
  height: 50px;
}

#quick-menu-container .glyphicon {
  font-size: 18px;
}

#quick-menu-container .navbar-brand {
  padding: 0;
}

a.explorer-group:hover,
a.explorer-group:focus {
  text-decoration: none;
}

.question-explorer-question {
  display: inline-block;
  max-width: 200px;
  overflow: hidden;
  text-overflow: ellipsis;
}

.question-explorer-group-name {
  display: inline-block;
  max-width: 140px;
  overflow: hidden;
  position: relative;
  top: 5px;
  text-overflow: ellipsis;
}

.question-explorer-add-question {
  position: relative;
  top: 5px;
}

.explorer-group-title a.disabled {
  opacity: 0.5;
}

#displayResponsesContainer .ui-jqgrid-bdiv,
#gbox_displaytokens .ui-jqgrid-bdiv {
  overflow: hidden;
}

.statisticstable {
  word-wrap: break-word;
}

.summary-container,
.summary,
#massive-action-container,
#surveyListActions,
.listActions,
.pager-container ls-ba .pager,
.pager-container ls-ba .pager .pagination {
  margin: 0;
  margin-bottom: 20px;
}

.summary-container {
  text-align: left;
}

#massive-action-container,
#surveyListActions,
.listActions {
  padding-right: 0px;
  text-align: right;
}

.push-grid-pager {
  /* push the pager for massive action dropup */
  min-height: 25em;
}

.hoverAction .table-striped > tbody > tr:hover > td {
  background-color: transparent;
}

.hoverAction .table-striped > tbody > tr:hover > td > a:not(.btn) {
  color: white;
}

.ui-priority-secondary {
  background-color: #f5f5f5;
}

#token-grid .table .filters > td .filter-container {
  padding: 0px;
}

#token-grid table.table {
  width: none;
  max-width: none;
}

#token-grid table thead tr #action {
  min-width: 150px;
}

#token-grid .filter-container {
  min-width: 50px;
}

#token-grid table thead tr th {
  /*white-space: nowrap;*/
}

#token-grid table tr.odd .blank_button {
  /*For older Browsers with compatibilty issues*/
  border-color: #f9f9f9;
  background-color: #f9f9f9;
  /*New CSS3 Style of doing it*/
  border-color: rgba(0, 0, 0, 0);
  background-color: rgba(0, 0, 0, 0);
}

#token-grid table tr .blank_button {
  border-color: white;
  background-color: white;
}

#token-grid table tr.selected .blank_button {
  border-color: #eee;
  /* from yiistrap.css*/
  background-color: #eee;
}

#token-grid .name {
  min-width: 150px;
}

#tokenListPager {
  position: relative;
}

.blank_button span {
  max-width: 12px;
}

#edittoken .tab-content #general .form-group .col-md-4 .col-md-4,
#edittoken .tab-content #general .form-group .col-md-4 .col-md-8 {
  padding: 0;
}

div[id^=alertmod_] {
  display: none;
}

/* Can be removed when jqGrid is replaced */
.ui-helper-clearfix {
  min-height: 0;
}

.ui-dialog .ui-dialog-buttonpane {
  background-image: none;
  border-width: 1px 0 0;
  margin-top: 0.5em;
  padding: 0.3em 0.4em 0.5em 1em;
  text-align: right;
}

.ui-helper-clearfix::before,
.ui-helper-clearfix::after {
  border-collapse: collapse;
  content: "";
  display: table;
}

.ui-helper-clearfix::after {
  clear: both;
}

.ui-helper-clearfix::before,
.ui-helper-clearfix::after {
  border-collapse: collapse;
  content: "";
  display: table;
}

.ui-dialog .ui-dialog-buttonpane .ui-dialog-buttonset {
  float: left;
}

.yiiLog {
  margin-bottom: 70px;
}

table#responsedetail tr td {
  max-width: 100px;
  word-wrap: break-word;
}

.in-title {
  position: relative;
  top: -65px;
  left: 15px;
}

.input-group-addon {
  padding: 5px 12px;
}

.multiselect-container > li > a > label > input[type=checkbox] {
  margin-right: 0;
}

.notification-list {
  top: 100%;
  right: 0;
  z-index: 1000;
  float: right;
  min-width: 160px;
  padding: 5px 0;
  margin: 2px 0 0;
  list-style: none;
  font-size: 14px;
  border-radius: 4px;
  background-clip: padding-box;
  overflow-y: auto;
}

.notification-list > li > a {
  display: block;
  padding: 3px 20px;
  clear: both;
  font-weight: normal;
  line-height: 1.428571429;
  white-space: nowrap;
}

.notification-list > li > a:hover,
.notification-list > li > a:focus {
  text-decoration: none;
}

.notification-list > .active > a,
.notification-list > .active > a:hover,
.notification-list > .active > a:focus {
  text-decoration: none;
  outline: 0;
}

.notification-list > .disabled > a:hover,
.notification-list > .disabled > a:focus {
  text-decoration: none;
  background-color: transparent;
  background-image: none;
  filter: progid:DXImageTransform.Microsoft.gradient(enabled=false);
  cursor: not-allowed;
}

#notification-outer-ul {
  height: 400px;
  width: 400px;
}

#notification-inner-ul {
  height: 340px;
  width: 390px;
}

/* Override fixed font in select2 CSS */
.select2-container--bootstrap .select2-selection {
  font-family: Roboto !important;
}

#responses-grid .table-condensed.upload-question {
  margin-bottom: 0;
  background-color: inherit;
}

#responses-grid .filter-container {
  min-width: 6em;
  /* defaut em is 13px : 75/13 = 5.76… */
}

.edit-participant-modal-body {
  max-height: 500px;
  overflow-y: auto;
}

/* Condition builder */
.scenario-heading {
  padding: 0;
}

.scenario-heading .delete-scenario-form {
  padding-top: 6px;
}

.condition-header-button {
  margin-top: -10px;
  margin-left: 10px;
}

/* Needed for buttons that are pulled right in the conditions bar */
.margin-left {
  margin-right: 5px;
}

.conditions-table {
  margin-bottom: 0;
}

.condition-and-or-or {
  margin-right: 20px;
}

/* Tabs used within form in condition designer */
#editconditions .tab-content,
#quick-add-conditions-form .tab-content {
  padding-top: 0;
}

#login-panel {
  max-width: 400px;
  margin-right: auto;
  margin-left: auto;
}

/*
 * Row with equal height columns
 * --------------------------------------------------
 */
.row-eq-height {
  display: -webkit-box;
  display: -webkit-flex;
  display: -ms-flexbox;
  display: flex;
  margin-bottom: 30px;
}

#insertmethod-container {
  display: none;
}

/* Some printing optimization */
@media print {
  html, body {
    margin: 0;
    padding: 0;
    max-width: none;
  }
  body {
    text-align: right;
    margin: 0;
    padding: 0;
    width: 100% !important;
  }
  .side-body {
    margin: 0;
    padding: 0;
  }
  #sidebar {
    display: none;
  }
  #browsermenubarid {
    display: none;
  }
  .surveymanagerbar {
    display: none;
  }
  #vue-apps-main-container #vue-sidebar-container {
    display: none;
  }
  #statisticsview .col-12 {
    float: none;
    width: 100%;
    display: block;
  }
  #pjax-content .side-body {
    float: none;
    width: 100%;
    display: block;
  }
  #pjax-content {
    max-width: none !important;
  }
  /* Some stat specific */
  .statisticsbloc {
    float: none;
    width: auto;
    display: block;
  }
  .statisticstable {
    break-inside: avoid;
    page-break-inside: avoid;
    break-after: always;
    page-break-after: always;
  }
  .canvas-chart {
    break-inside: avoid;
    page-break-inside: avoid;
    max-width: 100%;
    height: auto;
  }
  /* Only for stat ? */
  .statisticsbrowsebutton {
    display: none;
  }
  /* Chartjs and legend width */
  body.onStatistics .chartjs-container {
    width: 70%;
    float: right;
  }
  body.onStatistics .legend {
    width: 30%;
    float: right;
  }
  body.onStatistics .legend .col-md-1 {
    display: inline-block;
    width: auto;
    padding: 0;
    padding-left: 3pt;
    padding-right: 3pt;
  }
  body.onStatistics .legend .col-md-10 {
    display: inline-block;
    width: auto;
    padding: 0;
  }
  /* Relaced in adminsidepanel */
  body.onStatistics .ls-flex,
  body.onStatistics .ls-flex-column,
  body.onStatistics .ls-flex-row {
    display: block;
  }
  body.onStatistics #sidebar {
    display: none;
  }
  body.onStatistics .ls-flex-column .col-11,
  body.onStatistics .ls-flex-row .col-11,
  body.onStatistics .ls-flex .col-11 {
    width: auto;
  }
}
.currentQuestionTypeImageContainer img {
  max-width: 100%;
}

/*custom margin and padding*/
.custom.custom-no-padding {
  padding: 0;
}

.custom.custom-no-margin {
  padding: 0;
}

.custom.custom-padding.add5 {
  padding: 5px;
}

.custom.custom-padding.left-5 {
  padding-right: 5px;
}

.custom.custom-padding.right-5 {
  padding-left: 5px;
}

.custom.custom-padding.top-5 {
  padding-top: 5px;
}

.custom.custom-padding.bottom-5 {
  padding-bottom: 5px;
}

.custom.custom-padding.add10 {
  padding: 10px;
}

.custom.custom-padding.left-10 {
  padding-right: 10px;
}

.custom.custom-padding.right-10 {
  padding-left: 10px;
}

.custom.custom-padding.top-10 {
  padding-top: 10px;
}

.custom.custom-padding.bottom-10 {
  padding-bottom: 10px;
}

.custom.custom-padding.add15 {
  padding: 15px;
}

.custom.custom-padding.left-15 {
  padding-right: 15px;
}

.custom.custom-padding.right-15 {
  padding-left: 15px;
}

.custom.custom-padding.top-15 {
  padding-top: 15px;
}

.custom.custom-padding.bottom-15 {
  padding-bottom: 15px;
}

.custom.custom-padding.add20 {
  padding: 20px;
}

.custom.custom-padding.left-20 {
  padding-right: 20px;
}

.custom.custom-padding.right-20 {
  padding-left: 20px;
}

.custom.custom-padding.top-20 {
  padding-top: 20px;
}

.custom.custom-padding.bottom-20 {
  padding-bottom: 20px;
}

.custom.custom-padding.add25 {
  padding: 25px;
}

.custom.custom-padding.left-25 {
  padding-right: 25px;
}

.custom.custom-padding.right-25 {
  padding-left: 25px;
}

.custom.custom-padding.top-25 {
  padding-top: 25px;
}

.custom.custom-padding.bottom-25 {
  padding-bottom: 25px;
}

.custom.custom-padding.add30 {
  padding: 30px;
}

.custom.custom-padding.left-30 {
  padding-right: 30px;
}

.custom.custom-padding.right-30 {
  padding-left: 30px;
}

.custom.custom-padding.top-30 {
  padding-top: 30px;
}

.custom.custom-padding.bottom-30 {
  padding-bottom: 30px;
}

.custom.custom-padding.add35 {
  padding: 35px;
}

.custom.custom-padding.left-35 {
  padding-right: 35px;
}

.custom.custom-padding.right-35 {
  padding-left: 35px;
}

.custom.custom-padding.top-35 {
  padding-top: 35px;
}

.custom.custom-padding.bottom-35 {
  padding-bottom: 35px;
}

@media only screen and (min-width: 961px) {
  .custom.custom-padding-responsive.large.add5 {
    padding: 5px;
  }
  .custom.custom-padding-responsive.large.left-5 {
    padding-right: 5px;
  }
  .custom.custom-padding-responsive.large.right-5 {
    padding-left: 5px;
  }
  .custom.custom-padding-responsive.large.top-5 {
    padding-top: 5px;
  }
  .custom.custom-padding-responsive.large.bottom-5 {
    padding-bottom: 5px;
  }
  .custom.custom-padding-responsive.large.add10 {
    padding: 10px;
  }
  .custom.custom-padding-responsive.large.left-10 {
    padding-right: 10px;
  }
  .custom.custom-padding-responsive.large.right-10 {
    padding-left: 10px;
  }
  .custom.custom-padding-responsive.large.top-10 {
    padding-top: 10px;
  }
  .custom.custom-padding-responsive.large.bottom-10 {
    padding-bottom: 10px;
  }
  .custom.custom-padding-responsive.large.add15 {
    padding: 15px;
  }
  .custom.custom-padding-responsive.large.left-15 {
    padding-right: 15px;
  }
  .custom.custom-padding-responsive.large.right-15 {
    padding-left: 15px;
  }
  .custom.custom-padding-responsive.large.top-15 {
    padding-top: 15px;
  }
  .custom.custom-padding-responsive.large.bottom-15 {
    padding-bottom: 15px;
  }
  .custom.custom-padding-responsive.large.add20 {
    padding: 20px;
  }
  .custom.custom-padding-responsive.large.left-20 {
    padding-right: 20px;
  }
  .custom.custom-padding-responsive.large.right-20 {
    padding-left: 20px;
  }
  .custom.custom-padding-responsive.large.top-20 {
    padding-top: 20px;
  }
  .custom.custom-padding-responsive.large.bottom-20 {
    padding-bottom: 20px;
  }
  .custom.custom-padding-responsive.large.add25 {
    padding: 25px;
  }
  .custom.custom-padding-responsive.large.left-25 {
    padding-right: 25px;
  }
  .custom.custom-padding-responsive.large.right-25 {
    padding-left: 25px;
  }
  .custom.custom-padding-responsive.large.top-25 {
    padding-top: 25px;
  }
  .custom.custom-padding-responsive.large.bottom-25 {
    padding-bottom: 25px;
  }
  .custom.custom-padding-responsive.large.add30 {
    padding: 30px;
  }
  .custom.custom-padding-responsive.large.left-30 {
    padding-right: 30px;
  }
  .custom.custom-padding-responsive.large.right-30 {
    padding-left: 30px;
  }
  .custom.custom-padding-responsive.large.top-30 {
    padding-top: 30px;
  }
  .custom.custom-padding-responsive.large.bottom-30 {
    padding-bottom: 30px;
  }
  .custom.custom-padding-responsive.large.add35 {
    padding: 35px;
  }
  .custom.custom-padding-responsive.large.left-35 {
    padding-right: 35px;
  }
  .custom.custom-padding-responsive.large.right-35 {
    padding-left: 35px;
  }
  .custom.custom-padding-responsive.large.top-35 {
    padding-top: 35px;
  }
  .custom.custom-padding-responsive.large.bottom-35 {
    padding-bottom: 35px;
  }
}
@media only screen and (min-width: 769px) {
  .custom.custom-padding-responsive.medium.add5 {
    padding: 5px;
  }
  .custom.custom-padding-responsive.medium.left-5 {
    padding-right: 5px;
  }
  .custom.custom-padding-responsive.medium.right-5 {
    padding-left: 5px;
  }
  .custom.custom-padding-responsive.medium.top-5 {
    padding-top: 5px;
  }
  .custom.custom-padding-responsive.medium.bottom-5 {
    padding-bottom: 5px;
  }
  .custom.custom-padding-responsive.medium.add10 {
    padding: 10px;
  }
  .custom.custom-padding-responsive.medium.left-10 {
    padding-right: 10px;
  }
  .custom.custom-padding-responsive.medium.right-10 {
    padding-left: 10px;
  }
  .custom.custom-padding-responsive.medium.top-10 {
    padding-top: 10px;
  }
  .custom.custom-padding-responsive.medium.bottom-10 {
    padding-bottom: 10px;
  }
  .custom.custom-padding-responsive.medium.add15 {
    padding: 15px;
  }
  .custom.custom-padding-responsive.medium.left-15 {
    padding-right: 15px;
  }
  .custom.custom-padding-responsive.medium.right-15 {
    padding-left: 15px;
  }
  .custom.custom-padding-responsive.medium.top-15 {
    padding-top: 15px;
  }
  .custom.custom-padding-responsive.medium.bottom-15 {
    padding-bottom: 15px;
  }
  .custom.custom-padding-responsive.medium.add20 {
    padding: 20px;
  }
  .custom.custom-padding-responsive.medium.left-20 {
    padding-right: 20px;
  }
  .custom.custom-padding-responsive.medium.right-20 {
    padding-left: 20px;
  }
  .custom.custom-padding-responsive.medium.top-20 {
    padding-top: 20px;
  }
  .custom.custom-padding-responsive.medium.bottom-20 {
    padding-bottom: 20px;
  }
  .custom.custom-padding-responsive.medium.add25 {
    padding: 25px;
  }
  .custom.custom-padding-responsive.medium.left-25 {
    padding-right: 25px;
  }
  .custom.custom-padding-responsive.medium.right-25 {
    padding-left: 25px;
  }
  .custom.custom-padding-responsive.medium.top-25 {
    padding-top: 25px;
  }
  .custom.custom-padding-responsive.medium.bottom-25 {
    padding-bottom: 25px;
  }
  .custom.custom-padding-responsive.medium.add30 {
    padding: 30px;
  }
  .custom.custom-padding-responsive.medium.left-30 {
    padding-right: 30px;
  }
  .custom.custom-padding-responsive.medium.right-30 {
    padding-left: 30px;
  }
  .custom.custom-padding-responsive.medium.top-30 {
    padding-top: 30px;
  }
  .custom.custom-padding-responsive.medium.bottom-30 {
    padding-bottom: 30px;
  }
  .custom.custom-padding-responsive.medium.add35 {
    padding: 35px;
  }
  .custom.custom-padding-responsive.medium.left-35 {
    padding-right: 35px;
  }
  .custom.custom-padding-responsive.medium.right-35 {
    padding-left: 35px;
  }
  .custom.custom-padding-responsive.medium.top-35 {
    padding-top: 35px;
  }
  .custom.custom-padding-responsive.medium.bottom-35 {
    padding-bottom: 35px;
  }
}
.custom.custom-padding-responsive.small.add5 {
  padding: 5px;
}

.custom.custom-padding-responsive.small.left-5 {
  padding-right: 5px;
}

.custom.custom-padding-responsive.small.right-5 {
  padding-left: 5px;
}

.custom.custom-padding-responsive.small.top-5 {
  padding-top: 5px;
}

.custom.custom-padding-responsive.small.bottom-5 {
  padding-bottom: 5px;
}

.custom.custom-padding-responsive.small.add10 {
  padding: 10px;
}

.custom.custom-padding-responsive.small.left-10 {
  padding-right: 10px;
}

.custom.custom-padding-responsive.small.right-10 {
  padding-left: 10px;
}

.custom.custom-padding-responsive.small.top-10 {
  padding-top: 10px;
}

.custom.custom-padding-responsive.small.bottom-10 {
  padding-bottom: 10px;
}

.custom.custom-padding-responsive.small.add15 {
  padding: 15px;
}

.custom.custom-padding-responsive.small.left-15 {
  padding-right: 15px;
}

.custom.custom-padding-responsive.small.right-15 {
  padding-left: 15px;
}

.custom.custom-padding-responsive.small.top-15 {
  padding-top: 15px;
}

.custom.custom-padding-responsive.small.bottom-15 {
  padding-bottom: 15px;
}

.custom.custom-padding-responsive.small.add20 {
  padding: 20px;
}

.custom.custom-padding-responsive.small.left-20 {
  padding-right: 20px;
}

.custom.custom-padding-responsive.small.right-20 {
  padding-left: 20px;
}

.custom.custom-padding-responsive.small.top-20 {
  padding-top: 20px;
}

.custom.custom-padding-responsive.small.bottom-20 {
  padding-bottom: 20px;
}

.custom.custom-padding-responsive.small.add25 {
  padding: 25px;
}

.custom.custom-padding-responsive.small.left-25 {
  padding-right: 25px;
}

.custom.custom-padding-responsive.small.right-25 {
  padding-left: 25px;
}

.custom.custom-padding-responsive.small.top-25 {
  padding-top: 25px;
}

.custom.custom-padding-responsive.small.bottom-25 {
  padding-bottom: 25px;
}

.custom.custom-padding-responsive.small.add30 {
  padding: 30px;
}

.custom.custom-padding-responsive.small.left-30 {
  padding-right: 30px;
}

.custom.custom-padding-responsive.small.right-30 {
  padding-left: 30px;
}

.custom.custom-padding-responsive.small.top-30 {
  padding-top: 30px;
}

.custom.custom-padding-responsive.small.bottom-30 {
  padding-bottom: 30px;
}

.custom.custom-padding-responsive.small.add35 {
  padding: 35px;
}

.custom.custom-padding-responsive.small.left-35 {
  padding-right: 35px;
}

.custom.custom-padding-responsive.small.right-35 {
  padding-left: 35px;
}

.custom.custom-padding-responsive.small.top-35 {
  padding-top: 35px;
}

.custom.custom-padding-responsive.small.bottom-35 {
  padding-bottom: 35px;
}

.custom.custom-margin.add5 {
  margin: 5px;
}

.custom.custom-margin.left-5 {
  margin-right: 5px;
}

.custom.custom-margin.right-5 {
  margin-left: 5px;
}

.custom.custom-margin.top-5 {
  margin-top: 5px;
}

.custom.custom-margin.bottom-5 {
  margin-bottom: 5px;
}

.custom.custom-margin.add10 {
  margin: 10px;
}

.custom.custom-margin.left-10 {
  margin-right: 10px;
}

.custom.custom-margin.right-10 {
  margin-left: 10px;
}

.custom.custom-margin.top-10 {
  margin-top: 10px;
}

.custom.custom-margin.bottom-10 {
  margin-bottom: 10px;
}

.custom.custom-margin.add15 {
  margin: 15px;
}

.custom.custom-margin.left-15 {
  margin-right: 15px;
}

.custom.custom-margin.right-15 {
  margin-left: 15px;
}

.custom.custom-margin.top-15 {
  margin-top: 15px;
}

.custom.custom-margin.bottom-15 {
  margin-bottom: 15px;
}

.custom.custom-margin.add20 {
  margin: 20px;
}

.custom.custom-margin.left-20 {
  margin-right: 20px;
}

.custom.custom-margin.right-20 {
  margin-left: 20px;
}

.custom.custom-margin.top-20 {
  margin-top: 20px;
}

.custom.custom-margin.bottom-20 {
  margin-bottom: 20px;
}

.custom.custom-margin.add25 {
  margin: 25px;
}

.custom.custom-margin.left-25 {
  margin-right: 25px;
}

.custom.custom-margin.right-25 {
  margin-left: 25px;
}

.custom.custom-margin.top-25 {
  margin-top: 25px;
}

.custom.custom-margin.bottom-25 {
  margin-bottom: 25px;
}

.custom.custom-margin.add30 {
  margin: 30px;
}

.custom.custom-margin.left-30 {
  margin-right: 30px;
}

.custom.custom-margin.right-30 {
  margin-left: 30px;
}

.custom.custom-margin.top-30 {
  margin-top: 30px;
}

.custom.custom-margin.bottom-30 {
  margin-bottom: 30px;
}

.custom.custom-margin.add35 {
  margin: 35px;
}

.custom.custom-margin.left-35 {
  margin-right: 35px;
}

.custom.custom-margin.right-35 {
  margin-left: 35px;
}

.custom.custom-margin.top-35 {
  margin-top: 35px;
}

.custom.custom-margin.bottom-35 {
  margin-bottom: 35px;
}

.custom.custom-child-margin.left-to-right * {
  margin-right: 3px;
}

.custom.custom-child-margin.right-to-left * {
  margin-left: 3px;
}

@media only screen and (min-width: 961px) {
  .custom.custom-margin-responsive.large.add5 {
    margin: 5px;
  }
  .custom.custom-margin-responsive.large.left-5 {
    margin-right: 5px;
  }
  .custom.custom-margin-responsive.large.right-5 {
    margin-left: 5px;
  }
  .custom.custom-margin-responsive.large.top-5 {
    margin-top: 5px;
  }
  .custom.custom-margin-responsive.large.bottom-5 {
    margin-bottom: 5px;
  }
  .custom.custom-margin-responsive.large.add10 {
    margin: 10px;
  }
  .custom.custom-margin-responsive.large.left-10 {
    margin-right: 10px;
  }
  .custom.custom-margin-responsive.large.right-10 {
    margin-left: 10px;
  }
  .custom.custom-margin-responsive.large.top-10 {
    margin-top: 10px;
  }
  .custom.custom-margin-responsive.large.bottom-10 {
    margin-bottom: 10px;
  }
  .custom.custom-margin-responsive.large.add15 {
    margin: 15px;
  }
  .custom.custom-margin-responsive.large.left-15 {
    margin-right: 15px;
  }
  .custom.custom-margin-responsive.large.right-15 {
    margin-left: 15px;
  }
  .custom.custom-margin-responsive.large.top-15 {
    margin-top: 15px;
  }
  .custom.custom-margin-responsive.large.bottom-15 {
    margin-bottom: 15px;
  }
  .custom.custom-margin-responsive.large.add20 {
    margin: 20px;
  }
  .custom.custom-margin-responsive.large.left-20 {
    margin-right: 20px;
  }
  .custom.custom-margin-responsive.large.right-20 {
    margin-left: 20px;
  }
  .custom.custom-margin-responsive.large.top-20 {
    margin-top: 20px;
  }
  .custom.custom-margin-responsive.large.bottom-20 {
    margin-bottom: 20px;
  }
  .custom.custom-margin-responsive.large.add25 {
    margin: 25px;
  }
  .custom.custom-margin-responsive.large.left-25 {
    margin-right: 25px;
  }
  .custom.custom-margin-responsive.large.right-25 {
    margin-left: 25px;
  }
  .custom.custom-margin-responsive.large.top-25 {
    margin-top: 25px;
  }
  .custom.custom-margin-responsive.large.bottom-25 {
    margin-bottom: 25px;
  }
  .custom.custom-margin-responsive.large.add30 {
    margin: 30px;
  }
  .custom.custom-margin-responsive.large.left-30 {
    margin-right: 30px;
  }
  .custom.custom-margin-responsive.large.right-30 {
    margin-left: 30px;
  }
  .custom.custom-margin-responsive.large.top-30 {
    margin-top: 30px;
  }
  .custom.custom-margin-responsive.large.bottom-30 {
    margin-bottom: 30px;
  }
  .custom.custom-margin-responsive.large.add35 {
    margin: 35px;
  }
  .custom.custom-margin-responsive.large.left-35 {
    margin-right: 35px;
  }
  .custom.custom-margin-responsive.large.right-35 {
    margin-left: 35px;
  }
  .custom.custom-margin-responsive.large.top-35 {
    margin-top: 35px;
  }
  .custom.custom-margin-responsive.large.bottom-35 {
    margin-bottom: 35px;
  }
}
@media only screen and (min-width: 769px) {
  .custom.custom-margin-responsive.medium.add5 {
    margin: 5px;
  }
  .custom.custom-margin-responsive.medium.left-5 {
    margin-right: 5px;
  }
  .custom.custom-margin-responsive.medium.right-5 {
    margin-left: 5px;
  }
  .custom.custom-margin-responsive.medium.top-5 {
    margin-top: 5px;
  }
  .custom.custom-margin-responsive.medium.bottom-5 {
    margin-bottom: 5px;
  }
  .custom.custom-margin-responsive.medium.add10 {
    margin: 10px;
  }
  .custom.custom-margin-responsive.medium.left-10 {
    margin-right: 10px;
  }
  .custom.custom-margin-responsive.medium.right-10 {
    margin-left: 10px;
  }
  .custom.custom-margin-responsive.medium.top-10 {
    margin-top: 10px;
  }
  .custom.custom-margin-responsive.medium.bottom-10 {
    margin-bottom: 10px;
  }
  .custom.custom-margin-responsive.medium.add15 {
    margin: 15px;
  }
  .custom.custom-margin-responsive.medium.left-15 {
    margin-right: 15px;
  }
  .custom.custom-margin-responsive.medium.right-15 {
    margin-left: 15px;
  }
  .custom.custom-margin-responsive.medium.top-15 {
    margin-top: 15px;
  }
  .custom.custom-margin-responsive.medium.bottom-15 {
    margin-bottom: 15px;
  }
  .custom.custom-margin-responsive.medium.add20 {
    margin: 20px;
  }
  .custom.custom-margin-responsive.medium.left-20 {
    margin-right: 20px;
  }
  .custom.custom-margin-responsive.medium.right-20 {
    margin-left: 20px;
  }
  .custom.custom-margin-responsive.medium.top-20 {
    margin-top: 20px;
  }
  .custom.custom-margin-responsive.medium.bottom-20 {
    margin-bottom: 20px;
  }
  .custom.custom-margin-responsive.medium.add25 {
    margin: 25px;
  }
  .custom.custom-margin-responsive.medium.left-25 {
    margin-right: 25px;
  }
  .custom.custom-margin-responsive.medium.right-25 {
    margin-left: 25px;
  }
  .custom.custom-margin-responsive.medium.top-25 {
    margin-top: 25px;
  }
  .custom.custom-margin-responsive.medium.bottom-25 {
    margin-bottom: 25px;
  }
  .custom.custom-margin-responsive.medium.add30 {
    margin: 30px;
  }
  .custom.custom-margin-responsive.medium.left-30 {
    margin-right: 30px;
  }
  .custom.custom-margin-responsive.medium.right-30 {
    margin-left: 30px;
  }
  .custom.custom-margin-responsive.medium.top-30 {
    margin-top: 30px;
  }
  .custom.custom-margin-responsive.medium.bottom-30 {
    margin-bottom: 30px;
  }
  .custom.custom-margin-responsive.medium.add35 {
    margin: 35px;
  }
  .custom.custom-margin-responsive.medium.left-35 {
    margin-right: 35px;
  }
  .custom.custom-margin-responsive.medium.right-35 {
    margin-left: 35px;
  }
  .custom.custom-margin-responsive.medium.top-35 {
    margin-top: 35px;
  }
  .custom.custom-margin-responsive.medium.bottom-35 {
    margin-bottom: 35px;
  }
}
.custom.custom-margin-responsive.small.add5 {
  margin: 5px;
}

.custom.custom-margin-responsive.small.left-5 {
  margin-right: 5px;
}

.custom.custom-margin-responsive.small.right-5 {
  margin-left: 5px;
}

.custom.custom-margin-responsive.small.top-5 {
  margin-top: 5px;
}

.custom.custom-margin-responsive.small.bottom-5 {
  margin-bottom: 5px;
}

.custom.custom-margin-responsive.small.add10 {
  margin: 10px;
}

.custom.custom-margin-responsive.small.left-10 {
  margin-right: 10px;
}

.custom.custom-margin-responsive.small.right-10 {
  margin-left: 10px;
}

.custom.custom-margin-responsive.small.top-10 {
  margin-top: 10px;
}

.custom.custom-margin-responsive.small.bottom-10 {
  margin-bottom: 10px;
}

.custom.custom-margin-responsive.small.add15 {
  margin: 15px;
}

.custom.custom-margin-responsive.small.left-15 {
  margin-right: 15px;
}

.custom.custom-margin-responsive.small.right-15 {
  margin-left: 15px;
}

.custom.custom-margin-responsive.small.top-15 {
  margin-top: 15px;
}

.custom.custom-margin-responsive.small.bottom-15 {
  margin-bottom: 15px;
}

.custom.custom-margin-responsive.small.add20 {
  margin: 20px;
}

.custom.custom-margin-responsive.small.left-20 {
  margin-right: 20px;
}

.custom.custom-margin-responsive.small.right-20 {
  margin-left: 20px;
}

.custom.custom-margin-responsive.small.top-20 {
  margin-top: 20px;
}

.custom.custom-margin-responsive.small.bottom-20 {
  margin-bottom: 20px;
}

.custom.custom-margin-responsive.small.add25 {
  margin: 25px;
}

.custom.custom-margin-responsive.small.left-25 {
  margin-right: 25px;
}

.custom.custom-margin-responsive.small.right-25 {
  margin-left: 25px;
}

.custom.custom-margin-responsive.small.top-25 {
  margin-top: 25px;
}

.custom.custom-margin-responsive.small.bottom-25 {
  margin-bottom: 25px;
}

.custom.custom-margin-responsive.small.add30 {
  margin: 30px;
}

.custom.custom-margin-responsive.small.left-30 {
  margin-right: 30px;
}

.custom.custom-margin-responsive.small.right-30 {
  margin-left: 30px;
}

.custom.custom-margin-responsive.small.top-30 {
  margin-top: 30px;
}

.custom.custom-margin-responsive.small.bottom-30 {
  margin-bottom: 30px;
}

.custom.custom-margin-responsive.small.add35 {
  margin: 35px;
}

.custom.custom-margin-responsive.small.left-35 {
  margin-right: 35px;
}

.custom.custom-margin-responsive.small.right-35 {
  margin-left: 35px;
}

.custom.custom-margin-responsive.small.top-35 {
  margin-top: 35px;
}

.custom.custom-margin-responsive.small.bottom-35 {
  margin-bottom: 35px;
}

textarea.form-control.input-text {
  /* Show a textarea not so big at starting */
  height: 2.4em;
}

.template-files-delete-button {
  margin: 1px 0 0 0;
  padding: 0 5px;
}

/* Override sort icons for datatables */
table.dataTable thead .sorting:after,
table.dataTable thead .sorting_asc:after,
table.dataTable thead .sorting_desc:after,
table.dataTable thead .sorting_asc_disabled:after,
table.dataTable thead .sorting_desc_disabled:after {
  font-family: "FontAwesome" !important;
}

table.dataTable thead .sorting:after {
  content: "\f0dc" !important;
  /* sort */
}

table.dataTable thead .sorting_asc:after {
  content: "\f0de" !important;
  /* sort-by-attributes */
}

table.dataTable thead .sorting_desc:after {
  content: "\f0dd" !important;
  /* sort-by-attributes-alt */
}

.menubar.sticky {
  position: fixed;
  top: 0;
  margin-top: 0;
  z-index: 1030;
}

#sticky-topbar-placeholder {
  display: none;
}

.menubar.sticky + #sticky-topbar-placeholder {
  display: block;
}

.baseline-align > * {
  vertical-align: baseline;
}

.baseline-align > .form-group {
  display: inline-block;
}

/* Reduce margins for question editor */
/* Scrollable subquestion/answer tables*/
.subquestions-table-wrapper,
.answeroptions-table-wrapper {
  display: block;
  overflow: auto;
  margin-bottom: 20px;
}

.subquestions-table,
.answeroptions-table {
  margin-bottom: 0px;
}

.subquestions-table input.code,
.answeroptions-table input.code {
  min-width: 70px;
}

.subquestions-table > tbody > tr > td:first-of-type,
.answeroptions-table > tbody > tr > td:first-of-type {
  padding-right: 0;
}

.subquestions-table > tbody > tr > td:last-of-type,
.answeroptions-table > tbody > tr > td:last-of-type {
  padding-left: 0;
}

/** Surveys Grid View **/
#survey-grid {
  overflow-x: visible;
}

/* Fix text alignment on RTL */
html[dir=ltr] .dropdown-menu,
html[dir=ltr] th {
  text-align: initial;
}

.list-group-item.disabled {
  color: #777;
  cursor: not-allowed;
  background-color: #eee;
}

.list-group-item.disabled {
  color: #777;
  cursor: not-allowed;
  background-color: #eee;
}

#survey-nav .nav-link {
  border: none;
}
#survey-nav .nav-link:hover {
  color: #333;
}
#survey-nav .nav-link:focus {
  color: #333;
}

/** List Questions Grid **/
#question-grid {
  overflow-x: visible;
}

.accordion-button:not(.collapsed) {
  background-color: #fff;
  color: #000;
}

.pagination {
  font-size: 1.2em;
}
.pagination .page-item .page-link {
  margin: 1px;
  padding: 5px 14px;
  border-radius: 4px;
}

.jcarousel-wrapper {
  margin: 20px auto;
  position: relative;
  border: 10px solid #fff;
  -webkit-border-radius: 5px;
  -moz-border-radius: 5px;
  border-radius: 5px;
  -webkit-box-shadow: 0 0 2px #999;
  -moz-box-shadow: 0 0 2px #999;
  box-shadow: 0 0 2px #999;
}

/** Carousel **/
.jcarousel {
  position: relative;
  overflow: hidden;
  width: 100%;
}

.jcarousel ul {
  width: 20000em;
  position: relative;
  list-style: none;
  margin: 0;
  padding: 0;
}

.jcarousel li {
  width: 200px;
  float: right;
  border: 1px solid #fff;
  -moz-box-sizing: border-box;
  -webkit-box-sizing: border-box;
  box-sizing: border-box;
}

.jcarousel img {
  display: block;
  max-width: 100%;
  height: auto !important;
}

/** Carousel Controls **/
.jcarousel-control-next,
.jcarousel-control-prev {
  position: absolute;
  top: 50%;
  margin-top: -15px;
  width: 30px;
  height: 30px;
  text-align: center;
  background: #4E443C;
  color: #fff;
  text-decoration: none;
  text-shadow: 0 0 1px #000;
  font: 24px/27px Arial, sans-serif;
  -webkit-border-radius: 30px;
  -moz-border-radius: 30px;
  border-radius: 30px;
  -webkit-box-shadow: 0 0 4px #F0EFE7;
  -moz-box-shadow: 0 0 4px #F0EFE7;
  box-shadow: 0 0 4px #F0EFE7;
}

.jcarousel-control-prev {
  right: 15px;
}

.jcarousel-control-next {
  left: 15px;
}

/** Carousel Pagination **/
.jcarousel-pagination {
  position: absolute;
  bottom: -40px;
  right: 50%;
  -webkit-transform: translate(50%, 0);
  -ms-transform: translate(50%, 0);
  transform: translate(50%, 0);
  margin: 0;
}

.jcarousel-pagination a {
  text-decoration: none;
  display: inline-block;
  font-size: 11px;
  height: 10px;
  width: 10px;
  line-height: 10px;
  background: #fff;
  color: #4E443C;
  border-radius: 10px;
  text-indent: -9999px;
  margin-left: 7px;
  -webkit-box-shadow: 0 0 2px #4E443C;
  -moz-box-shadow: 0 0 2px #4E443C;
  box-shadow: 0 0 2px #4E443C;
}

.jcarousel-pagination a.active {
  background: #4E443C;
  color: #fff;
  opacity: 1;
  -webkit-box-shadow: 0 0 2px #F0EFE7;
  -moz-box-shadow: 0 0 2px #F0EFE7;
  box-shadow: 0 0 2px #F0EFE7;
}

.template-miniature {
  cursor: pointer;
}

.item.inactive {
  display: none;
}

#cpdbatt {
  min-height: 100px;
}

.draggable-container {
  min-height: 300px;
}

#newcreated,
#tokenattribute,
#csvattribute,
#centralattribute {
  margin-right: 0.75%;
  margin-left: 0.75%;
  margin-bottom: 20px;
}

#tokenattribute {
  margin-right: 1.5%;
}

#centralattribute {
  margin-left: 1.5%;
}

#centralattribute .centralatt {
  padding-bottom: 15px;
}

#newcreated .attribute-item input {
  display: block;
  margin: 2px auto;
  width: 80%;
}

#centralattribute div.centralatt div.token-attribute {
  margin-top: -5px;
  min-height: 20px;
}

#newcreated,
#tokenattribute {
  height: 100%;
}

.heading {
  height: auto;
  padding-top: 7px;
  font-weight: bold;
}

div.mappable-attribute-wrapper {
  width: 80%;
  margin: 6px auto;
  padding: 6px;
}

div.attribute-item, .already-mapped-attribute {
  width: 80%;
  margin: 6px auto;
  padding: 4px;
  text-align: center;
}

#centralattribute .explanation {
  width: 90%;
  margin: 0 auto;
  text-align: right;
}

#centralattribute .explanation-row {
  display: table-row;
}

#centralattribute .explanation input,
#centralattribute .explanation label {
  display: table-cell;
  padding-top: 4px;
  padding-bottom: 4px;
}

#centralattribute .explanation label {
  padding-right: 8px;
}

.attribute-item.draggable {
  cursor: move;
}

div.mappable-attribute-wrapper.target-hover {
  padding-bottom: 27px;
}

div.mappable-attribute-wrapper.paired.target-hover {
  padding-bottom: 4px;
}

div.mappable-attribute-wrapper.paired.ui-state-disabled {
  opacity: 1;
  filter: alpha(opacity=100);
}

.draggable-container .attribute-column .ui-draggable-dragging {
  z-index: 100;
}

/* Existing attribute column in CSV CPDB import */
.centralatt {
  min-height: 100px;
}

#selectable .ui-selecting {
  background: #8CCE00;
}

#selectable .ui-selected {
  background: #C1DD7F;
  color: #000000;
}

#selectable {
  list-style-type: none;
  margin: 2px;
  padding: 0;
  width: 90%;
}

#selectable li {
  padding: 1em;
  font-size: 1em;
  height: 9px;
  text-align: center;
  margin: 4px;
}

#feedback {
  font-size: 1.4em;
}

#selectableadd .ui-selecting {
  background: #0066CC;
}

#selectableadd .ui-selected {
  background: #0066CC;
  color: white;
}

#selectableadd {
  list-style-type: none;
  margin: 0;
  padding: 0;
  width: 90%;
  text-align: center;
}

#selectableadd li {
  margin: 3px;
  padding: 0.4em;
  font-size: 1em;
  height: 18px;
  text-align: center;
}

.popupgroup {
  border: 1px solid #DAE5F4;
  padding: 10px;
  border-radius: 3px;
  margin: 8px;
}

#responses-column-filter-modal .checkbox label {
  vertical-align: text-bottom;
  white-space: nowrap;
  overflow-x: hidden;
}

.responses-multiselect-checkboxes {
  overflow-y: scroll;
  height: 60vh;
}

.responses-column-filter-modal-checkbox-buttons {
  text-align: right;
  padding-bottom: 15px;
}

.translate > table {
  table-layout: fixed;
}

.translate td._from_ > .question-text-from {
  width: 100%;
  overflow: auto;
  word-wrap: break-word;
}

.grid-view .table td.button-column, .grid-view .table th.button-column, .grid-view-ls .table td.button-column, .grid-view-ls .table th.button-column {
  white-space: nowrap;
  text-align: initial;
}
.grid-view .table th > .sort-link .caret, .grid-view-ls .table th > .sort-link .caret {
  left: -10px;
}
.grid-view .table .filters > td .filter-container, .grid-view-ls .table .filters > td .filter-container {
  padding: 0;
}

.grid-view-ls .table td {
  vertical-align: middle;
}
.grid-view-ls .table td input[type=checkbox]:after {
  margin-top: -3px;
  margin-left: -3px;
}

.grid-view-ls .table .button-column {
  white-space: nowrap;
  text-align: initial;
  min-width: 50px;
}

.grid-view-ls .summary {
  color: #999999;
  font-size: 12px;
  text-align: left;
}

.grid-view-ls.grid-view-loading {
  background: url(../img/loader.gif) no-repeat 0% 10px;
}

.grid-view-ls.grid-view-loading .table {
  opacity: 0.5;
}

.grid-view-ls.grid-view-loading .table th > .sort-link .caret {
  display: none;
}

.dropdown-menu.larger-dropdown {
  min-width: 240px;
}

.dropdown-submenu {
  position: relative;
}
.dropdown-submenu > .dropdown-menu {
  top: 0;
  right: 100%;
  margin-top: -6px;
  margin-right: -1px;
  -webkit-border-radius: 6px 0 6px 6px;
  -moz-border-radius: 6px 0 6px 6px;
  border-radius: 6px 0 6px 6px;
}
.dropdown-submenu:hover > a:after {
  border-right-color: #555;
}
.dropdown-submenu.float-start {
  float: none;
}
.dropdown-submenu.float-start > .dropdown-menu {
  right: -100%;
  margin-right: 10px;
  -webkit-border-radius: 0 6px 6px 6px;
  -moz-border-radius: 0 6px 6px 6px;
  border-radius: 0 6px 6px 6px;
}

#vue-apps-main-container {
  min-height: 75vh;
}

.fa-stack.halfed {
  height: 1em;
  width: 1em;
  line-height: 1em;
}

.fa-stack-1x.halfed {
  font-size: 0.5em;
}

.fa-1x.halfed {
  font-size: 0.5em;
}

.contain-pulse {
  display: flex;
  flex-flow: row wrap;
  justify-content: center;
  align-content: bottom;
  height: 3em;
}

.square {
  background: rgb(15, 62, 18);
  border-radius: 0.6em;
  box-sizing: border-box;
  height: 2em;
  margin: 0.2em;
  overflow: hidden;
  padding: 0.5em;
  width: 2em;
}

.animate-pulse .square:nth-of-type(1) {
  animation: pulse ease-in-out 1.8s infinite 0.2s;
}
.animate-pulse .square:nth-of-type(2) {
  animation: pulse ease-in-out 1.8s infinite 0.6s;
}
.animate-pulse .square:nth-of-type(3) {
  animation: pulse ease-in-out 1.8s infinite 1s;
}
.animate-pulse .square:nth-of-type(4) {
  animation: pulse ease-in-out 1.8s infinite 1.4s;
}

.simpleWrapper {
  padding: 0;
  margin: 0;
  border: none;
  display: inline-block;
}

:root {
  --LS-admintheme-basecolor: #328637;
  --bs-info-rgb: 57, 153, 63;
}

.open .dropdown-toggle.btn-outline-secondary {
  color: #333333;
  background-color: #ebebeb;
  border: 1px solid #adadad;
}

.open .active.dropdown-toggle.btn-outline-secondary {
  background-color: #c0e3c2;
}

.open .dropdown-toggle.btn-primary {
  color: #fff;
  background-color: #246128;
  border: 1px solid #0f3e12;
}

.open .dropdown-toggle.btn-success {
  color: #fff;
  background-color: #22722b;
  border: 1px solid #0f3e12;
}

.open .dropdown-toggle.btn-info {
  color: #fff;
  background-color: #1c575a;
  border: 1px solid #133d3f;
}

.open .dropdown-toggle.btn-warning {
  color: #fff;
  background-color: #80431e;
  border: 1px solid #5c2e15;
}

.pagination > li > span {
  color: #328637;
  background-color: #fff;
  border: 1px solid #dadada;
}

.pagination > li > a:focus, .pagination > li > a:hover, .pagination > li > span:focus, .pagination > li > span:hover {
  color: #0f3e12;
  background-color: #9cba9e;
  border: 1px solid #dadada;
}

.pagination > .active > span:focus, .pagination > .active > span:hover, .pagination > .active > span, .pagination > .active > a:focus, .pagination > .active > a:hover, .pagination > .active > a {
  color: #fff;
  background-color: #328637;
  border: 1px solid #328637;
}

.pagination > .disabled > a:focus, .pagination > .disabled > a:hover, .pagination > .disabled > a, .pagination > .disabled > span:focus, .pagination > .disabled > span:hover, .pagination > .disabled > span {
  color: #858585;
  background-color: #fff;
  border: 1px solid #dadada;
}

a.list-group-item.active:focus, a.list-group-item.active:hover, a.list-group-item.active {
  color: #fff;
  background-color: #328637;
  border: 1px solid #328637;
}

a.list-group-item-success.active:focus, a.list-group-item-success.active:hover, a.list-group-item-success.active {
  color: #fff;
  background-color: #328637;
  border: 1px solid #328637;
}

a.list-group-item-info.active:focus, a.list-group-item-info.active:hover, a.list-group-item-info.active {
  color: #fff;
  background-color: #39993f;
  border: 1px solid #39993f;
}

a.list-group-item-warning.active:focus, a.list-group-item-warning.active:hover, a.list-group-item-warning.active {
  color: #fff;
  background-color: #FFC107;
  border: 1px solid #FFC107;
}

a.list-group-item-danger.active:focus, a.list-group-item-danger.active:hover, a.list-group-item-danger.active {
  color: #fff;
  background-color: #e8afae;
  border: 1px solid #e8afae;
}

.carousel-control:focus, .carousel-control:hover {
  color: #fff;
  opacity: 0.9;
  filter: alpha(opacity=90);
}

.list-surveys h3, .list-surveys .h3, .pagetitle, .side-body h3, .side-body .h3 {
  color: #333333;
  border-bottom: solid 2px #328637;
}

body {
  background-color: #F9F9FB;
}

mark, .mark {
  background: #ff6cb6;
  color: #000;
}

a.badge:hover {
  color: #fff;
}
a.badge:focus {
  color: #fff;
}
a.list-group-item {
  color: #545454;
}
a.list-group-item.active:hover .list-group-item-text {
  color: #afdbb1;
}
a.list-group-item.active:focus .list-group-item-text {
  color: #afdbb1;
}
a.list-group-item.active .list-group-item-text {
  color: #afdbb1;
}
a.list-group-item.active > .badge {
  color: #328637;
  background-color: #fff;
}
a.list-group-item .list-group-item-heading {
  color: #333333;
}
a.list-group-item:hover {
  background-color: #9cba9e;
}
a.list-group-item:focus {
  background-color: #9cba9e;
}
a.thumbnail:hover {
  border: 1px solid #328637;
}
a.thumbnail:focus {
  border: 1px solid #328637;
}
a.thumbnail.active {
  border: 1px solid #328637;
}
a.list-group-item-success {
  color: #328637;
}
a.list-group-item-success:hover {
  color: #328637;
  background-color: #afdbb1;
}
a.list-group-item-success:focus {
  color: #328637;
  background-color: #afdbb1;
}
a.list-group-item-info {
  color: #39993f;
}
a.list-group-item-info:hover {
  color: #39993f;
  background-color: #9bbfc0;
}
a.list-group-item-info:focus {
  color: #39993f;
  background-color: #9bbfc0;
}
a.list-group-item-warning {
  color: #FFC107;
}
a.list-group-item-warning:hover {
  color: #FFC107;
  background-color: #b2947b;
}
a.list-group-item-warning:focus {
  color: #FFC107;
  background-color: #b2947b;
}
a.list-group-item-danger {
  color: #e8afae;
}
a.list-group-item-danger:hover {
  color: #e8afae;
  background-color: #b65453;
}
a.list-group-item-danger:focus {
  color: #e8afae;
  background-color: #b65453;
}
.img-thumbnail {
  background-color: #fff;
  border: 1px solid #dadada;
}

hr {
  border-top: 1px solid #9cba9e;
}

.bg-primary {
  color: #fff;
  background-color: #328637;
}

.bg-success {
  background-color: #c0e3c2;
}

.bg-info {
  background-color: #649b6b;
}

.bg-warning {
  background-color: #bba18c;
}

.bg-danger {
  background-color: #a0352f !important;
}

.page-header {
  border-bottom: 1px solid #9cba9e;
}

abbr[data-original-title] {
  border-bottom: 1px dotted #858585;
}

blockquote {
  border-right: 5px solid #9cba9e;
}
blockquote footer {
  color: #858585;
}
blockquote small, blockquote .small {
  color: #858585;
}
blockquote .small {
  color: #858585;
}
blockquote.float-end {
  border-left: 5px solid #9cba9e;
}

.blockquote-reverse {
  border-left: 5px solid #9cba9e;
}

code {
  color: #c6254e;
  background-color: #f9f1f3;
}

kbd {
  color: #fff;
  background-color: #333333;
  box-shadow: inset 0 -1px 0 rgba(0, 0, 0, 0.25);
}

pre {
  color: #35363F;
  background-color: #f5f5f5;
  border: 1px solid #cccccc;
}

.table > tbody + tbody {
  border-top: 2px solid #dadada;
}
.table > tbody > tr > td.active {
  background-color: #f5f5f5;
}
.table > tbody > tr > td.success {
  background-color: #c0e3c2;
}
.table > tbody > tr > td.info {
  background-color: #649b6b;
}
.table > tbody > tr > td.warning {
  background-color: #bba18c;
}
.table > tbody > tr > td.danger {
  background-color: #be6665;
}
.table > tbody > tr > th.active {
  background-color: #f5f5f5;
}
.table > tbody > tr > th.success {
  background-color: #c0e3c2;
}
.table > tbody > tr > th.info {
  background-color: #649b6b;
}
.table > tbody > tr > th.warning {
  background-color: #bba18c;
}
.table > tbody > tr > th.danger {
  background-color: #be6665;
}
.table > tbody > tr.active > td {
  background-color: #f5f5f5;
}
.table > tbody > tr.active > th {
  background-color: #f5f5f5;
}
.table > tbody > tr.success > td {
  background-color: #c0e3c2;
}
.table > tbody > tr.success > th {
  background-color: #c0e3c2;
}
.table > tbody > tr.info > td {
  background-color: #649b6b;
}
.table > tbody > tr.info > th {
  background-color: #649b6b;
}
.table > tbody > tr.warning > td {
  background-color: #bba18c;
}
.table > tbody > tr.warning > th {
  background-color: #bba18c;
}
.table > tbody > tr.danger > td {
  background-color: #be6665;
}
.table > tbody > tr.danger > th {
  background-color: #be6665;
}
.table > tfoot > tr > td {
  border-top: 1px solid #dadada;
}
.table > tfoot > tr > td.active {
  background-color: #f5f5f5;
}
.table > tfoot > tr > td.success {
  background-color: #c0e3c2;
}
.table > tfoot > tr > td.info {
  background-color: #649b6b;
}
.table > tfoot > tr > td.warning {
  background-color: #bba18c;
}
.table > tfoot > tr > td.danger {
  background-color: #be6665;
}
.table > tfoot > tr > th.active {
  background-color: #f5f5f5;
}
.table > tfoot > tr > th.success {
  background-color: #c0e3c2;
}
.table > tfoot > tr > th.info {
  background-color: #649b6b;
}
.table > tfoot > tr > th.warning {
  background-color: #bba18c;
}
.table > tfoot > tr > th.danger {
  background-color: #be6665;
}
.table > tfoot > tr.active > td {
  background-color: #f5f5f5;
}
.table > tfoot > tr.active > th {
  background-color: #f5f5f5;
}
.table > tfoot > tr.success > td {
  background-color: #c0e3c2;
}
.table > tfoot > tr.success > th {
  background-color: #c0e3c2;
}
.table > tfoot > tr.info > td {
  background-color: #649b6b;
}
.table > tfoot > tr.info > th {
  background-color: #649b6b;
}
.table > tfoot > tr.warning > td {
  background-color: #bba18c;
}
.table > tfoot > tr.warning > th {
  background-color: #bba18c;
}
.table > tfoot > tr.danger > td {
  background-color: #be6665;
}
.table > tfoot > tr.danger > th {
  background-color: #be6665;
}
.table > thead > tr > th {
  border-bottom: 2px solid #dadada;
}
.table > thead > tr > th.active {
  background-color: #f5f5f5;
}
.table > thead > tr > th.success {
  background-color: #c0e3c2;
}
.table > thead > tr > th.info {
  background-color: #649b6b;
}
.table > thead > tr > th.warning {
  background-color: #bba18c;
}
.table > thead > tr > th.danger {
  background-color: #be6665;
}
.table > thead > tr > td.active {
  background-color: #f5f5f5;
}
.table > thead > tr > td.success {
  background-color: #c0e3c2;
}
.table > thead > tr > td.info {
  background-color: #649b6b;
}
.table > thead > tr > td.warning {
  background-color: #bba18c;
}
.table > thead > tr > td.danger {
  background-color: #be6665;
}
.table > thead > tr.active > td {
  background-color: #f5f5f5;
}
.table > thead > tr.active > th {
  background-color: #f5f5f5;
}
.table > thead > tr.success > td {
  background-color: #c0e3c2;
}
.table > thead > tr.success > th {
  background-color: #c0e3c2;
}
.table > thead > tr.info > td {
  background-color: #649b6b;
}
.table > thead > tr.info > th {
  background-color: #649b6b;
}
.table > thead > tr.warning > td {
  background-color: #bba18c;
}
.table > thead > tr.warning > th {
  background-color: #bba18c;
}
.table > thead > tr.danger > td {
  background-color: #be6665;
}
.table > thead > tr.danger > th {
  background-color: #be6665;
}
.table .table {
  background-color: #fff;
}

.table-bordered {
  border: 1px solid #dadada;
}
.table-bordered > thead > tr > th {
  border: 1px solid #dadada;
}
.table-bordered > thead > tr > td {
  border: 1px solid #dadada;
}
.table-bordered > tbody > tr > th {
  border: 1px solid #dadada;
}
.table-bordered > tbody > tr > td {
  border: 1px solid #dadada;
}
.table-bordered > tfoot > tr > th {
  border: 1px solid #dadada;
}
.table-bordered > tfoot > tr > td {
  border: 1px solid #dadada;
}

.table-striped > tbody > tr:nth-child(odd) > td {
  background-color: #f5f5f5;
}

.table-striped > tbody > tr:nth-child(odd) > th {
  background-color: #f5f5f5;
}

.table-hover > tbody > tr > td.active:hover {
  background-color: #e8e8e8;
}
.table-hover > tbody > tr > td.success:hover {
  background-color: #afdbb1;
}
.table-hover > tbody > tr > td.info:hover {
  background-color: #9bbfc0;
}
.table-hover > tbody > tr > td.warning:hover {
  background-color: #b2947b;
}
.table-hover > tbody > tr > td.danger:hover {
  background-color: #b65453;
}
.table-hover > tbody > tr > th.active:hover {
  background-color: #e8e8e8;
}
.table-hover > tbody > tr > th.success:hover {
  background-color: #afdbb1;
}
.table-hover > tbody > tr > th.info:hover {
  background-color: #9bbfc0;
}
.table-hover > tbody > tr > th.warning:hover {
  background-color: #b2947b;
}
.table-hover > tbody > tr > th.danger:hover {
  background-color: #b65453;
}
.table-hover > tbody > tr:hover > td {
  background-color: #f5f5f5;
}
.table-hover > tbody > tr:hover > th {
  background-color: #f5f5f5;
}
.table-hover > tbody > tr.active:hover > td {
  background-color: #e8e8e8;
}
.table-hover > tbody > tr.active:hover > th {
  background-color: #e8e8e8;
}
.table-hover > tbody > tr.success:hover > td {
  background-color: #afdbb1;
}
.table-hover > tbody > tr.success:hover > th {
  background-color: #afdbb1;
}
.table-hover > tbody > tr.info:hover > td {
  background-color: #9bbfc0;
}
.table-hover > tbody > tr.info:hover > th {
  background-color: #9bbfc0;
}
.table-hover > tbody > tr.warning:hover > td {
  background-color: #b2947b;
}
.table-hover > tbody > tr.warning:hover > th {
  background-color: #b2947b;
}
.table-hover > tbody > tr.danger:hover > td {
  background-color: #b65453;
}
.table-hover > tbody > tr.danger:hover > th {
  background-color: #b65453;
}

.form-control {
  color: #636363;
  background-color: #fff;
  border: 1px solid #cccccc;
  box-shadow: inset 0 1px 1px rgba(0, 0, 0, 0.075);
}
.form-control:focus {
  border: 1px solid #67afe9;
  box-shadow: inset 0 1px 1px rgba(0, 0, 0, 0.075), 0 0 8px rgba(102, 175, 233, 0.6);
}
.form-control:-ms-input-placeholder {
  color: #858585;
}

.form-control::-moz-placeholder {
  color: #858585;
  opacity: 1;
}

.form-control::-webkit-input-placeholder {
  color: #858585;
}

.form-control[disabled] {
  color: #858585;
  background-color: #f5f5f5;
  opacity: 1;
}

.form-control[readonly] {
  background-color: #f5f5f5;
  opacity: 1;
}

fieldset[disabled] .form-control {
  background-color: #f5f5f5;
  opacity: 1;
}

.input-group-addon {
  color: #636363;
  background-color: #9cba9e;
  border: 1px solid #cccccc;
}

.navbar-form {
  box-shadow: inset 0 1px 0 rgba(255, 255, 255, 0.1), 0 1px 0 rgba(255, 255, 255, 0.1);
}

.navbar-default {
  background-color: #363e29;
  border: 1px solid #252b1c;
}
.navbar-default .navbar-brand {
  color: #0f3e12;
}
.navbar-default .navbar-brand:hover {
  color: #649b6b;
}
.navbar-default .navbar-brand:focus {
  color: #649b6b;
}
.navbar-default .navbar-text {
  color: #fff;
}
.navbar-default .navbar-toggle {
  border: 1px solid #dadada;
}
.navbar-default .navbar-toggle:hover {
  background-color: #dadada;
}
.navbar-default .navbar-toggle:focus {
  background-color: #dadada;
}
.navbar-default .navbar-collapse {
  border: 1px solid #252b1c;
}
.navbar-default .navbar-form {
  border: 1px solid #252b1c;
}
.navbar-default .navbar-link {
  color: #84b39a;
}
.navbar-default .navbar-link:hover {
  color: #fff;
}
.navbar-default .navbar-nav > li > a {
  color: #0f3e12;
}
.navbar-default .navbar-nav > li > a:hover {
  color: #fff;
}
.navbar-default .navbar-nav > li > a:focus {
  color: #fff;
}
.navbar-default .navbar-nav > .active > a {
  color: #fff;
  background-color: #252b1c;
}
.navbar-default .navbar-nav > .active > a:hover {
  color: #fff;
  background-color: #252b1c;
}
.navbar-default .navbar-nav > .active > a:focus {
  color: #fff;
  background-color: #252b1c;
}
.navbar-default .navbar-nav > .disabled > a {
  color: #adadad;
}
.navbar-default .navbar-nav > .disabled > a:hover {
  color: #adadad;
}
.navbar-default .navbar-nav > .disabled > a:focus {
  color: #adadad;
}
.navbar-default .navbar-nav > .open > a {
  background-color: #252b1c;
  color: #fff;
}
.navbar-default .navbar-nav > .open > a:hover {
  background-color: #252b1c;
  color: #fff;
}
.navbar-default .navbar-nav > .open > a:focus {
  background-color: #252b1c;
  color: #fff;
}

.navbar-inverse {
  background-color: #252b1c;
  border: 1px solid #080808;
}
.navbar-inverse .navbar-brand {
  color: #858585;
}
.navbar-inverse .navbar-brand:hover {
  color: #fff;
}
.navbar-inverse .navbar-brand:focus {
  color: #fff;
}
.navbar-inverse .navbar-text {
  color: #858585;
}
.navbar-inverse .navbar-toggle {
  border: 1px solid #333333;
}
.navbar-inverse .navbar-toggle:hover {
  background-color: #333333;
}
.navbar-inverse .navbar-toggle:focus {
  background-color: #333333;
}
.navbar-inverse .navbar-collapse {
  border: 1px solid #101010;
}
.navbar-inverse .navbar-form {
  border: 1px solid #101010;
}
.navbar-inverse .navbar-link {
  color: #858585;
}
.navbar-inverse .navbar-link:hover {
  color: #fff;
}
.navbar-inverse .navbar-nav > li > a {
  color: #858585;
}
.navbar-inverse .navbar-nav > li > a:hover {
  color: #fff;
}
.navbar-inverse .navbar-nav > li > a:focus {
  color: #fff;
}
.navbar-inverse .navbar-nav > .active > a {
  color: #fff;
  background-color: #080808;
}
.navbar-inverse .navbar-nav > .active > a:hover {
  color: #fff;
  background-color: #080808;
}
.navbar-inverse .navbar-nav > .active > a:focus {
  color: #fff;
  background-color: #080808;
}
.navbar-inverse .navbar-nav > .disabled > a {
  color: #454545;
}
.navbar-inverse .navbar-nav > .disabled > a:hover {
  color: #454545;
}
.navbar-inverse .navbar-nav > .disabled > a:focus {
  color: #454545;
}
.navbar-inverse .navbar-nav > .open > a {
  background-color: #080808;
  color: #fff;
}
.navbar-inverse .navbar-nav > .open > a:hover {
  background-color: #080808;
  color: #fff;
}
.navbar-inverse .navbar-nav > .open > a:focus {
  background-color: #080808;
  color: #fff;
}

.navbar-toggle {
  border: solid 1px #328637;
}

.navbar-light .navbar-brand {
  color: #328637;
}
.navbar-light .navbar-brand:hover, .navbar-light .navbar-brand:focus {
  color: #246128;
}
.navbar-light .navbar-nav .nav-link {
  color: #328637;
}
.navbar-light .navbar-nav .nav-link:hover, .navbar-light .navbar-nav .nav-link:focus {
  color: #fff;
}
.navbar-light .navbar-nav .nav-link.disabled {
  color: #328637;
}
.navbar-light .navbar-nav .show > .nav-link,
.navbar-light .navbar-nav .nav-link.active {
  color: #fff;
}
.navbar-light .navbar-toggler {
  color: #328637;
  border-color: #328637;
}
.navbar-light .navbar-toggler-icon {
  background-image: url("data:image/svg+xml,%3csvg xmlns='http://www.w3.org/2000/svg' viewBox='0 0 30 30'%3e%3cpath stroke='rgba%280, 0, 0, 0.55%29' stroke-linecap='round' stroke-miterlimit='10' stroke-width='2' d='M4 7h22M4 15h22M4 23h22'/%3e%3c/svg%3e");
}
.navbar-light .navbar-text {
  color: #328637;
}
.navbar-light .navbar-text a,
.navbar-light .navbar-text a:hover,
.navbar-light .navbar-text a:focus {
  color: #fff;
}

.pagination {
  font-size: 1.2em;
}
.pager li > a {
  background-color: #fff;
  border: 1px solid #dadada;
}
.pager li > a:hover {
  background-color: #9cba9e;
}
.pager li > a:focus {
  background-color: #9cba9e;
}
.pager li > span {
  background-color: #fff;
  border: 1px solid #dadada;
}
.pager .disabled > a {
  color: #858585;
  background-color: #fff;
}
.pager .disabled > a:hover {
  color: #858585;
  background-color: #fff;
}
.pager .disabled > a:focus {
  color: #858585;
  background-color: #fff;
}
.pager .disabled > span {
  color: #858585;
  background-color: #fff;
}

.label[href]:hover {
  color: #fff;
}
.label[href]:focus {
  color: #fff;
}

.label-default {
  background-color: #858585;
}

.label-default[href]:hover {
  background-color: #6b6b6b;
}
.label-default[href]:focus {
  background-color: #6b6b6b;
}

.label-primary {
  background-color: #328637;
}

.label-primary[href]:hover {
  background-color: #246128;
}
.label-primary[href]:focus {
  background-color: #246128;
}

.label-success {
  background-color: #328637;
}

.label-success[href]:hover {
  background-color: #246128;
}
.label-success[href]:focus {
  background-color: #246128;
}

.label-info {
  background-color: #39993f;
}

.label-info[href]:hover {
  background-color: #1c575a;
}
.label-info[href]:focus {
  background-color: #1c575a;
}

.label-warning {
  background-color: #a15426;
}

.label-warning[href]:hover {
  background-color: #783d1c;
}
.label-warning[href]:focus {
  background-color: #783d1c;
}

.label-danger {
  background-color: #a0352f;
}

.label-danger[href]:hover {
  background-color: #7b2824;
}
.label-danger[href]:focus {
  background-color: #7b2824;
}

.thumbnail {
  background-color: #fff;
  border: 1px solid #dadada;
}
.thumbnail .caption {
  color: #35363F;
}

.alert-success {
  background-color: #fff;
  border: 1px solid #afdbb1;
  color: #328637;
}
.alert-success hr {
  border-top-color: #9dd39f;
}
.alert-success .alert-link {
  color: #246128;
}

.alert-info {
  background-color: #fff;
  border: 1px solid #40ab82;
  color: #40ab82;
}
.alert-info hr {
  border-top-color: #8cb5b5;
}
.alert-info .alert-link {
  color: #1c575a;
}

.alert-warning {
  background-color: #fff;
  border: 1px solid #a15426;
  color: #a15426;
}
.alert-warning hr {
  border-top-color: #a8876a;
}
.alert-warning .alert-link {
  color: #f6863a;
}

.alert-danger {
  border: 1px solid #b95967;
  color: #b95967;
}
.alert-danger hr {
  border-top-color: #b04a59;
}
.alert-danger .alert-link {
  color: #dd8988;
}

.progress {
  background-color: #f5f5f5;
  box-shadow: inset 0 1px 2px rgba(0, 0, 0, 0.1);
}

.progress-bar {
  color: #fff;
  background-color: #328637;
  box-shadow: inset 0 -1px 0 rgba(0, 0, 0, 0.15);
}

.progress-striped .progress-bar {
  background-image: linear-gradient(-45deg, rgba(255, 255, 255, 0.15) 25%, transparent 25%, transparent 50%, rgba(255, 255, 255, 0.15) 50%, rgba(255, 255, 255, 0.15) 75%, transparent 75%, transparent);
}
.progress-striped .progress-bar-success {
  background-image: linear-gradient(-45deg, rgba(255, 255, 255, 0.15) 25%, transparent 25%, transparent 50%, rgba(255, 255, 255, 0.15) 50%, rgba(255, 255, 255, 0.15) 75%, transparent 75%, transparent);
}
.progress-striped .progress-bar-info {
  background-image: linear-gradient(-45deg, rgba(255, 255, 255, 0.15) 25%, transparent 25%, transparent 50%, rgba(255, 255, 255, 0.15) 50%, rgba(255, 255, 255, 0.15) 75%, transparent 75%, transparent);
}
.progress-striped .progress-bar-warning {
  background-image: linear-gradient(-45deg, rgba(255, 255, 255, 0.15) 25%, transparent 25%, transparent 50%, rgba(255, 255, 255, 0.15) 50%, rgba(255, 255, 255, 0.15) 75%, transparent 75%, transparent);
}
.progress-striped .progress-bar-danger {
  background-image: linear-gradient(-45deg, rgba(255, 255, 255, 0.15) 25%, transparent 25%, transparent 50%, rgba(255, 255, 255, 0.15) 50%, rgba(255, 255, 255, 0.15) 75%, transparent 75%, transparent);
}

.progress-bar-success {
  background-color: #328637;
}

.progress-bar-info {
  background-color: #39993f;
}

.progress-bar-warning {
  background-color: #a15426;
}

.progress-bar-danger {
  background-color: #a0352f;
}

.list-group-item {
  background-color: #fff;
  border: 1px solid #dadada;
}

.list-group-item-success {
  color: #328637;
  background-color: #c0e3c2;
}

.list-group-item-info {
  color: #39993f;
  background-color: #649b6b;
}

.list-group-item-warning {
  color: #FFC107;
  background-color: #bba18c;
}

.list-group-item-danger {
  color: #e8afae;
  background-color: #be6665;
}

.close {
  color: #000;
  text-shadow: 0 1px 0 #fff;
}
.close:hover {
  color: #000;
}
.close:focus {
  color: #000;
}

.popover {
  background-color: #fff;
  border: 1px solid rgba(0, 0, 0, 0.2);
  box-shadow: 0 5px 10px rgba(0, 0, 0, 0.2);
}
.popover.top > .arrow {
  border-top-color: rgba(0, 0, 0, 0.25);
}
.popover.top > .arrow:after {
  border-top-color: #fff;
}
.popover.right > .arrow {
  border-left-color: rgba(0, 0, 0, 0.25);
}
.popover.right > .arrow:after {
  border-left-color: #fff;
}
.popover.bottom > .arrow {
  border-bottom-color: rgba(0, 0, 0, 0.25);
}
.popover.bottom > .arrow:after {
  border-bottom-color: #fff;
}
.popover.left > .arrow {
  border-right-color: rgba(0, 0, 0, 0.25);
}
.popover.left > .arrow:after {
  border-right-color: #fff;
}

.popover-title {
  background-color: #9cba9e;
  border-bottom: 1px solid #8eae90;
}

.carousel-control {
  color: #fff;
  text-shadow: 0 1px 2px rgba(0, 0, 0, 0.6);
}
.carousel-indicators li {
  border: 1px solid #fff;
  background-color: #000 \9 ;
  background-color: rgba(0, 0, 0, 0);
}
.carousel-indicators .active {
  background-color: #fff;
}

.carousel-caption {
  color: #fff;
  text-shadow: 0 1px 2px rgba(0, 0, 0, 0.6);
}

.notification-list {
  background-color: #fff;
}
.notification-list .divider {
  background-color: #e6e6e6;
}
.notification-list > li > a {
  color: #35363F;
}
.notification-list > li > a:hover {
  color: #fff;
  background-color: #0f3e12;
}
.notification-list > li > a:focus {
  color: #fff;
  background-color: #0f3e12;
}
.notification-list > .active > a {
  color: #fff;
  background-color: #0f3e12;
}
.notification-list > .active > a:hover {
  color: #fff;
  background-color: #0f3e12;
}
.notification-list > .active > a:focus {
  color: #fff;
  background-color: #0f3e12;
}
.notification-list > .disabled > a {
  color: #858585;
}
.notification-list > .disabled > a:hover {
  color: #858585;
}
.notification-list > .disabled > a:focus {
  color: #858585;
}

@keyframes notification-pulse {
  from {
    color: #a15426;
    text-shadow: 0 0 0 #333333;
  }
  50% {
    color: #eeeeee;
    text-shadow: 0 0 6px #FFAAAA;
  }
  to {
    color: #a15426;
    text-shadow: 0 0 0 #333333;
  }
}
.notification-bell-pulse {
  animation-name: notification-pulse;
  animation-duration: 1s;
  animation-iteration-count: 5;
}

.alert-security-update {
  background-color: #fff;
  border: 1px solid #800052;
  color: #800052;
}

legend {
  color: #35363F;
  border-bottom: 1px solid #e6e6e6;
}

output {
  color: #636363;
}

.has-success .help-block {
  color: #328637;
}
.has-success .control-label {
  color: #328637;
}
.has-success .radio {
  color: #328637;
}
.has-success .checkbox {
  color: #328637;
}
.has-success .radio-inline {
  color: #328637;
}
.has-success .checkbox-inline {
  color: #328637;
}
.has-success .form-control {
  border: 1px solid #328637;
  box-shadow: inset 0 1px 1px rgba(0, 0, 0, 0.075);
}
.has-success .form-control:focus {
  border: 1px solid #246128;
  box-shadow: inset 0 1px 1px rgba(0, 0, 0, 0.075), 0 0 6px #ff726c;
}
.has-success .input-group-addon {
  color: #328637;
  border: 1px solid #328637;
  background-color: #c0e3c2;
}
.has-success .form-control-feedback {
  color: #328637;
}

.has-warning .help-block {
  color: #FFC107;
}
.has-warning .control-label {
  color: #FFC107;
}
.has-warning .radio {
  color: #FFC107;
}
.has-warning .checkbox {
  color: #FFC107;
}
.has-warning .radio-inline {
  color: #FFC107;
}
.has-warning .checkbox-inline {
  color: #FFC107;
}
.has-warning .form-control {
  border: 1px solid #FFC107;
  box-shadow: inset 0 1px 1px rgba(0, 0, 0, 0.075);
}
.has-warning .form-control:focus {
  border: 1px solid #f6863a;
  box-shadow: inset 0 1px 1px rgba(0, 0, 0, 0.075), 0 0 6px #fde1cf;
}
.has-warning .input-group-addon {
  color: #FFC107;
  border: 1px solid #FFC107;
  background-color: #bba18c;
}
.has-warning .form-control-feedback {
  color: #FFC107;
}

.has-error .help-block {
  color: #e8afae;
}
.has-error .control-label {
  color: #e8afae;
}
.has-error .radio {
  color: #e8afae;
}
.has-error .checkbox {
  color: #e8afae;
}
.has-error .radio-inline {
  color: #e8afae;
}
.has-error .checkbox-inline {
  color: #e8afae;
}
.has-error .form-control {
  border: 1px solid #e8afae;
  box-shadow: inset 0 1px 1px rgba(0, 0, 0, 0.075);
}
.has-error .form-control:focus {
  border: 1px solid #dd8988;
  box-shadow: inset 0 1px 1px rgba(0, 0, 0, 0.075), 0 0 6px #fff;
}
.has-error .input-group-addon {
  color: #e8afae;
  border: 1px solid #e8afae;
  background-color: #be6665;
}
.has-error .form-control-feedback {
  color: #e8afae;
}

.help-block {
  color: #8a8a8a;
}

#ui-datepicker-div {
  background-color: #fff;
  border: 1px solid #cccccc;
}

.surveybar {
  border-bottom: 1px solid #e3e3e3;
  box-shadow: 0 3px 3px rgba(99, 49, 48, 0.1);
  background-color: #fff;
}

#info-header {
  color: #0f3e12;
}

#info-footer {
  color: #0f3e12;
}

.cke_toolgroup {
  border: 1px solid #dadada;
  box-shadow: 0 1px 0 rgba(255, 255, 255, 0.5), 0 0 2px rgba(255, 255, 255, 0.15) inset, 0 1px 0 rgba(255, 255, 255, 0.15) inset;
  background: #e3e3e3;
}

table.cke_editor {
  box-shadow: -1px 1px 2px rgba(0, 0, 0, 0.16);
}

#welcome-jumbotron {
  background-color: transparent;
}

.welcome .panel {
  box-shadow: 0 2px 5px 0 rgba(0, 0, 0, 0.16), 0 2px 10px 0 rgba(0, 0, 0, 0.12);
}

.login-title {
  border-bottom: solid 1px #dadada;
}

.login-submit {
  border-top: solid 1px #dadada;
}

.h6 .small {
  color: #858585;
}

.dropdown-item > a:hover {
  background-color: #0f3e12;
  color: #fff;
}

.nav-pills > li.active > a:focus {
  color: #fff;
  background-color: #328637;
}
.nav-pills > .active > a > .badge {
  color: #328637;
  background-color: #fff;
}

.nav-tabs-justified > .active > a {
  border: 1px solid #dadada;
}
.nav-tabs-justified > .active > a:hover {
  border: 1px solid #dadada;
}
.nav-tabs-justified > .active > a:focus {
  border: 1px solid #dadada;
}

div.panel.disabled {
  opacity: 0.5;
}
div.panel.disabled * {
  opacity: 0.5;
}

.absolute-wrapper {
  background-color: #fff;
  border-left: 1px solid #e3e3e3;
  box-shadow: -3px 0 3px rgba(132, 136, 138, 0.1);
}

.side-menu {
  background-color: #fff;
  border-left: 1px solid #e3e3e3;
}
.side-menu .navbar {
  background-color: #fff;
}
.side-menu .navbar-header {
  border-bottom: 1px solid #e3e3e3;
}
.side-menu .navbar-nav li {
  border-bottom: 1px solid #e3e3e3;
}
.side-menu .navbar-nav li a.question-link:hover {
  box-shadow: 0 1px 1px 1px rgba(0, 0, 0, 0.16) inset, 0 2px 1px 1px rgba(0, 0, 0, 0.12) inset;
}
.side-menu .navbar-nav .active {
  background-color: #0f3e12;
  box-shadow: 0 1px 1px 1px rgba(0, 0, 0, 0.16) inset, 0 2px 1px 1px rgba(0, 0, 0, 0.12) inset;
}
.side-menu .navbar-nav .active a {
  color: #fff;
}
.side-menu .navbar-nav .question-link.active {
  background-color: transparent;
}
.side-menu #dropdown {
  background-color: transparent;
  box-shadow: none;
}
.side-menu #dropdown li:hover {
  color: #fff;
  background-color: #8bc68e;
}
.side-menu #dropdown li.active:hover {
  background-color: transparent;
  color: #0f3e12;
  border-left: 5px solid #e3e3e3;
}
.side-menu #dropdown li.disabled:hover {
  color: #fff;
  background-color: transparent;
}
.side-menu #dropdown .card-body {
  background-color: #fafafa;
}
.side-menu #dropdown .card-body .navbar-nav li {
  border-bottom: 1px solid #e3e3e3;
}
.side-menu #dropdown .card-body .navbar-nav li.panel {
  background-color: transparent;
}
.side-menu #dropdown .card-body .navbar-nav li.panel-default {
  border-bottom: 1px solid #e3e3e3;
}
.side-menu #dropdown .card-body .card-body li:last-child {
  border-bottom: 1px solid #e3e3e3;
}
.side-menu #dropdown > a {
  border-bottom: 1px solid #e3e3e3;
}
.side-menu .hide-button {
  background-color: #fafafa;
}
.side-menu #search .card-body .navbar-form {
  border-top: 1px solid #e3e3e3;
}
.side-menu #search .card-body .navbar-form .btn {
  background-color: #fafafa;
}

#explorer .questiongroupdropdown li a {
  color: #000;
}

.container-fluid .bootstrap-switch .bootstrap-switch-handle-on.bootstrap-switch-primary, .container-sm .bootstrap-switch .bootstrap-switch-handle-on.bootstrap-switch-primary, .container-md .bootstrap-switch .bootstrap-switch-handle-on.bootstrap-switch-primary, .container-lg .bootstrap-switch .bootstrap-switch-handle-on.bootstrap-switch-primary, .container-xl .bootstrap-switch .bootstrap-switch-handle-on.bootstrap-switch-primary, .container-xxl .bootstrap-switch .bootstrap-switch-handle-on.bootstrap-switch-primary,
.container-fluid .bootstrap-switch .bootstrap-switch-handle-off.bootstrap-switch-primary,
.container-sm .bootstrap-switch .bootstrap-switch-handle-off.bootstrap-switch-primary,
.container-md .bootstrap-switch .bootstrap-switch-handle-off.bootstrap-switch-primary,
.container-lg .bootstrap-switch .bootstrap-switch-handle-off.bootstrap-switch-primary,
.container-xl .bootstrap-switch .bootstrap-switch-handle-off.bootstrap-switch-primary,
.container-xxl .bootstrap-switch .bootstrap-switch-handle-off.bootstrap-switch-primary {
  color: #fff;
  background: #328637;
}

.container-fluid .bootstrap-switch .bootstrap-switch-handle-on.bootstrap-switch-warning, .container-sm .bootstrap-switch .bootstrap-switch-handle-on.bootstrap-switch-warning, .container-md .bootstrap-switch .bootstrap-switch-handle-on.bootstrap-switch-warning, .container-lg .bootstrap-switch .bootstrap-switch-handle-on.bootstrap-switch-warning, .container-xl .bootstrap-switch .bootstrap-switch-handle-on.bootstrap-switch-warning, .container-xxl .bootstrap-switch .bootstrap-switch-handle-on.bootstrap-switch-warning,
.container-fluid .bootstrap-switch .bootstrap-switch-handle-off.bootstrap-switch-warning,
.container-sm .bootstrap-switch .bootstrap-switch-handle-off.bootstrap-switch-warning,
.container-md .bootstrap-switch .bootstrap-switch-handle-off.bootstrap-switch-warning,
.container-lg .bootstrap-switch .bootstrap-switch-handle-off.bootstrap-switch-warning,
.container-xl .bootstrap-switch .bootstrap-switch-handle-off.bootstrap-switch-warning,
.container-xxl .bootstrap-switch .bootstrap-switch-handle-off.bootstrap-switch-warning {
  background: #a0352f;
  color: #fff;
}

input[type=checkbox]:checked:after,
.checkbox input[type=checkbox]:checked:after,
.checkbox-inline input[type=checkbox]:checked:after {
  background-color: #328637;
  border-color: #328637;
}

.ui-widget-content .ui-state-default {
  background-image: none;
  background-color: transparent;
}

.ui-widget-header .ui-state-default {
  background-image: none;
  background-color: transparent;
}

.ui-dialog, .ui-jqdialog, .ui-dialog.ui-widget.ui-widget-content.ui-corner-all.ui-front.ui-dialog-buttons.ui-draggable.ui-resizable {
  background-color: #fff;
  border: 1px solid #cccccc;
}

.ui-jqdialog-titlebar {
  border-bottom: 2px solid #cccccc;
}

.modal-22 .ui-jqdialog-content {
  color: #a15426;
}

.ui-jqgrid.ui-widget.ui-widget-content.ui-corner-all .ui-jqgrid.ui-widget.ui-widget-content.ui-corner-all {
  border: 1px solid #cccccc;
}

input[type=text], input[type=password], .ui-autocomplete-input, textarea, .uneditable-input {
  color: #636363;
}

.em-function {
  color: #328637;
}

.em-var-string {
  color: #35363F;
}

.data-entry-explanation + tr {
  background-color: #e6e6e6;
}

.data-entry-tbl tr.odd, .data-entry-tbl tr.even {
  border-bottom: 1px solid #ebebeb;
}

#carousel-example-generic .carousel-control {
  color: #328637;
}

#carousel-example-generic .panel-title {
  color: #328637;
}

#carousel-example-generic .carousel-indicators .active {
  background-color: #328637;
}

#carousel-example-generic .carousel-indicators li {
  border: 1px solid #328637;
}

@keyframes animate-gradient {
  0% {
    background: radial-gradient(circle at center, #328637 0px, #328637 1px, #fff 2px, #fff 100%);
  }
  10% {
    background: radial-gradient(circle at center, #328637 0px, #328637 2px, #fff 3px, #fff 100%);
  }
  20% {
    background: radial-gradient(circle at center, #328637 0px, #328637 3px, #fff 4px, #fff 100%);
  }
  30% {
    background: radial-gradient(circle at center, #328637 0px, #328637 4px, #fff 5px, #fff 100%);
  }
  40% {
    background: radial-gradient(circle at center, #328637 0px, #328637 5px, #fff 6px, #fff 100%);
  }
  50% {
    background: radial-gradient(circle at center, #328637 0px, #328637 6px, #fff 7px, #fff 100%);
  }
  60% {
    background: radial-gradient(circle at center, #328637 0px, #328637 7px, #fff 8px, #fff 100%);
  }
  70% {
    background: radial-gradient(circle at center, #328637 0px, #328637 8px, #fff 9px, #fff 100%);
  }
  80% {
    background: radial-gradient(circle at center, #328637 0px, #328637 9px, #fff 10px, #fff 100%);
  }
  90% {
    background: radial-gradient(circle at center, #328637 0px, #328637 10px, #fff 10px, #fff 100%);
  }
  100% {
    background: radial-gradient(circle at center, #328637 0px, #328637 8px, #fff 9px, #fff 100%);
  }
}
#pjax-content .surveybar {
  box-shadow: -3px 3px 3px #35363f;
}

#pjax-file-load-container > div {
  background: black;
  background: linear-gradient(to left, black 0%, #081709 50%, #163c19 100%);
  -webkit-transition-timing-function: ease-in-out;
  transition-timing-function: ease-in-out;
  -webkit-transition: width 1.6s;
  /* Safari */
  transition: width 1.6s;
}

#comfortUpdateGeneralWrap h3.maintitle, #comfortUpdateGeneralWrap .maintitle.h3 {
  background-color: transparent;
  color: #328637;
  border-bottom: 1px solid #328637;
}

#comfortUpdateGeneralWrap .on span {
  display: block;
  background-color: #328637;
  color: #fff;
}

.jcarousel li.active {
  border: 1px solid #328637;
}

#survey_title a {
  color: #fff;
}

.question-item {
  border: 1px solid #35363F;
}

.placeholder {
  background-color: #84b39a;
}

.ls-panelboxes-panelbox-inner {
  color: #328637;
}

@keyframes pulse {
  00.000% {
    box-shadow: 0 0 1em #328637;
  }
  50.000% {
    box-shadow: 0 0 0.3em #49bb50;
    height: 1em;
    margin-top: 1em;
    opacity: 0.8;
  }
  100.00% {
    box-shadow: 0 0 1em #328637;
  }
}
.contain-pulse .square {
  background: #1d4e20;
}

@media (max-width: 768px) {
  .navbar-toggle {
    background-color: #fafafa;
  }
  .side-menu {
    border-bottom: 1px solid #e3e3e3;
  }
  .side-menu-container > .navbar-nav {
    border-left: 1px solid #e3e3e3;
    background-color: #f8f8f8;
  }
}
/**
 *     Statistics
 *
 */
#statsContainerLoading {
  position: relative;
  display: none;
}

.group-question-chevron {
  float: left;
  font-size: 0.8em;
}

.group-question-chevron:hover {
  cursor: pointer;
}

#statisticsoutput {
  min-height: 200px;
}

#statsContainerLoading p {
  text-align: center;
  padding-top: 120px;
}

#statisticsview .group-container {
  border-bottom: solid 1px #EEE;
  padding-top: 1em;
  padding-bottom: 1em;
}

#statisticsview .header {
  font-size: 1.5em;
}

.questionContainer {
  background-color: #f5f5f5;
  padding: 1em;
}

tr.success {
  color: white;
  font-size: 1.3em;
  text-shadow: -1px 1px #77A3A5;
}

tr.info, tr.danger {
  color: white;
}

#response-filter-header {
  margin-bottom: 10px;
}

.table-boxed td {
  height: 1px;
  padding: 10px;
}

.inerTableBox {
  border-radius: 3px;
  box-shadow: 0 2px 5px 0 rgba(0, 0, 0, 0.16), 0 2px 10px 0 rgba(0, 0, 0, 0.12);
  padding: 1em;
  margin: 0.5em;
  height: 110%;
  width: 100%;
  position: relative;
  right: -22px;
}

.canvas-chart {
  width: 100;
}

.vcenter {
  display: inline-block;
  vertical-align: middle;
  float: none;
}

.question-filter-container label {
  font-weight: normal;
}

.btn:hover {
  color: #fff;
}

.btn {
  color: #1E1E1E;
}
.btn:hover, .btn:focus {
  box-shadow: 0px 0px 0px 3px rgba(123, 97, 255, 0.4);
  color: #fff;
}
.btn:active, .btn.active {
  box-shadow: 0px 0px 0px 3px rgba(123, 97, 255, 0.4);
  color: #fff;
}
.btn.dropdown-toggle.show, .btn.dropdown-toggle.show:focus {
  box-shadow: -4px 4px 0px rgba(123, 97, 255, 0.4);
  color: #fff;
}
.btn.disabled, .btn[disabled] {
  color: #ACACAC;
  background-color: #C2C5D1;
  border: 1px solid #C2C5D1;
  box-shadow: none;
}
.btn.disabled:hover, .btn.disabled:focus, .btn.disabled:active, .btn.disabled.active, .btn[disabled]:hover, .btn[disabled]:focus, .btn[disabled]:active, .btn[disabled].active {
  color: #ACACAC;
  background-color: #C2C5D1;
  border: 1px solid #C2C5D1;
  box-shadow: none;
}

.btn-primary {
  color: #fff;
}
.btn-primary:hover, .btn-primary:focus, .btn-primary:active, .btn-primary.active {
  box-shadow: 0px 0px 0px 3px rgba(123, 97, 255, 0.4);
  color: #fff;
  background-color: var(--bs-primary);
}

.btn-info {
  color: #fff;
}
.btn-info:hover, .btn-info:focus, .btn-info:active, .btn-info.active {
  background-color: var(--bs-info);
}

.btn-dark {
  color: #fff;
}

.btn-light:hover, .btn-light:focus, .btn-light:active, .btn-light.active {
  color: #1E1E1E;
  background-color: var(--bs-light);
}

.btn-secondary, .btn-cancel {
  color: #fff;
}
.btn-secondary:hover, .btn-secondary:focus, .btn-secondary:active, .btn-secondary.active, .btn-cancel:hover, .btn-cancel:focus, .btn-cancel:active, .btn-cancel.active {
  box-shadow: 0px 0px 0px 3px rgba(123, 97, 255, 0.4);
  color: #fff;
  background-color: var(--bs-secondary);
  border-color: var(--bs-secondary);
}
.btn-secondary.dropdown-toggle.show, .btn-secondary.dropdown-toggle.show:focus, .btn-cancel.dropdown-toggle.show, .btn-cancel.dropdown-toggle.show:focus {
  box-shadow: -4px 4px 0px rgba(123, 97, 255, 0.4);
  color: #fff;
  background-color: var(--bs-secondary);
  border-color: var(--bs-secondary);
}

.btn-success:hover, .btn-success:focus, .btn-success:active, .btn-success.active {
  color: #1E1E1E;
  background-color: #198754;
  border: 1px solid #198754;
}

.btn-warning:hover, .btn-warning:focus, .btn-warning:active, .btn-warning.active {
  color: #1E1E1E;
  background-color: #FFC107;
  border: 1px solid #FFC107;
}

.btn-danger:hover, .btn-danger:focus, .btn-danger:active, .btn-danger.active {
  color: #1E1E1E;
  background-color: #FF515F;
  border: 1px solid #FF515F;
}

*[class*=btn-outline-] {
  background-color: #fff;
}
*[class*=btn-outline-]:hover {
  box-shadow: 0px 0px 0px 3px rgba(123, 97, 255, 0.4);
  background-color: #fff;
}
*[class*=btn-outline-]:focus, *[class*=btn-outline-]:active, *[class*=btn-outline-].active, *[class*=btn-outline-].dropdown-toggle.show, *[class*=btn-outline-].dropdown-toggle.show:focus, *[class*=btn-outline-].show {
  box-shadow: -4px 4px 0px rgba(123, 97, 255, 0.4);
  background-color: #fff;
}
*[class*=btn-outline-].disabled, *[class*=btn-outline-][disabled] {
  background-color: #fff;
  border: 1px solid #ACACAC;
  color: #ACACAC;
}
*[class*=btn-outline-].disabled:hover, *[class*=btn-outline-].disabled:focus, *[class*=btn-outline-].disabled:active, *[class*=btn-outline-].disabled.active, *[class*=btn-outline-][disabled]:hover, *[class*=btn-outline-][disabled]:focus, *[class*=btn-outline-][disabled]:active, *[class*=btn-outline-][disabled].active {
  background-color: #fff;
  border: 1px solid #ACACAC;
}

.btn-outline-primary {
  color: var(--bs-primary);
}
.btn-outline-primary:hover {
  color: var(--bs-primary);
}
.btn-outline-primary:focus, .btn-outline-primary:active, .btn-outline-primary.active, .btn-outline-primary.dropdown-toggle.show, .btn-outline-primary.dropdown-toggle.show:focus, .btn-outline-primary.show {
  color: var(--bs-primary);
}

.btn-outline-secondary {
  border: 1px solid #1E1E1E;
}
.btn-outline-secondary:hover {
  border-color: #1E1E1E;
  color: #1E1E1E;
}
.btn-outline-secondary:focus, .btn-outline-secondary:active, .btn-outline-secondary.active, .btn-outline-secondary.dropdown-toggle.show, .btn-outline-secondary.dropdown-toggle.show:focus, .btn-outline-secondary.show {
  color: #1E1E1E;
  border-color: #1E1E1E;
}

.btn-outline-success {
  color: var(--bs-success);
}
.btn-outline-success:hover {
  color: var(--bs-success);
}
.btn-outline-success:focus, .btn-outline-success:active, .btn-outline-success.active, .btn-outline-success.dropdown-toggle.show, .btn-outline-success.dropdown-toggle.show:focus, .btn-outline-success.show {
  color: var(--bs-success);
}

.btn-outline-warning {
  color: var(--bs-warning);
}
.btn-outline-warning:hover {
  color: var(--bs-warning);
}
.btn-outline-warning:focus, .btn-outline-warning:active, .btn-outline-warning.active, .btn-outline-warning.dropdown-toggle.show, .btn-outline-warning.dropdown-toggle.show:focus, .btn-outline-warning.show {
  color: var(--bs-warning);
}

.btn-outline-danger {
  color: var(--bs-danger);
}
.btn-outline-danger:hover {
  color: var(--bs-danger);
}
.btn-outline-danger:focus, .btn-outline-danger:active, .btn-outline-danger.active, .btn-outline-danger.dropdown-toggle.show, .btn-outline-danger.dropdown-toggle.show:focus, .btn-outline-danger.show {
  color: var(--bs-danger);
}

.btn-outline-info {
  color: var(--bs-info);
}
.btn-outline-info:hover {
  color: var(--bs-info);
}
.btn-outline-info:focus, .btn-outline-info:active, .btn-outline-info.active, .btn-outline-info.dropdown-toggle.show, .btn-outline-info.dropdown-toggle.show:focus, .btn-outline-info.show {
  color: var(--bs-info);
}

.btn-outline-light {
  color: var(--bs-light);
}
.btn-outline-light:hover {
  color: var(--bs-light);
}
.btn-outline-light:focus, .btn-outline-light:active, .btn-outline-light.active, .btn-outline-light.dropdown-toggle.show, .btn-outline-light.dropdown-toggle.show:focus, .btn-outline-light.show {
  color: var(--bs-light);
}

.btn-outline-dark {
  color: var(--bs-dark);
}
.btn-outline-dark:hover {
  color: var(--bs-dark);
}
.btn-outline-dark:focus, .btn-outline-dark:active, .btn-outline-dark.active, .btn-outline-dark.dropdown-toggle.show, .btn-outline-dark.dropdown-toggle.show:focus, .btn-outline-dark.show {
  color: var(--bs-dark);
}

.btn-link {
  color: #14AE5C;
}
.btn-link:hover, .btn-link:focus {
  color: #14AE5C;
}

.row-button-margin-bottom {
  margin-bottom: -5px;
}

.row-button-margin-bottom .btn {
  margin-bottom: 5px;
}

.icon-btn-row {
  display: flex;
}
.icon-btn-row .btn.btn-lg, .icon-btn-row .btn-group-lg > .btn {
  width: 44px;
  padding-right: 0;
  padding-left: 0;
}
.icon-btn-row .btn {
  width: 36px;
  padding-right: 0;
  padding-left: 0;
}
.icon-btn-row .btn.btn-sm, .icon-btn-row .btn-group-sm > .btn {
  width: 24px;
  padding: 1px 0;
}
.icon-btn-row .btn.btn-xs {
  width: 22px;
  padding-right: 0;
  padding-left: 0;
}
.icon-btn-row :not(:first-child).btn, .icon-btn-row :not(:first-child) .btn {
  margin-right: 5px;
}
.icon-btn-row :not(:first-child).btn.btn-xs, .icon-btn-row :not(:first-child) .btn.btn-xs {
  margin-right: 3px;
}

.btn {
  min-height: 36px;
  padding: 8px 12px;
  font-size: 14px;
  line-height: 20px;
  border-radius: 4px;
  font-weight: 500;
}

.btn-sm, .btn-group-sm > .btn {
  min-height: 24px;
  padding: 4px 8px;
  font-size: 12px;
  line-height: 16px;
  border-radius: 3px;
}

.btn-lg, .btn-group-lg > .btn {
  min-height: 44px;
  padding: 12px;
  font-size: 14px;
  line-height: 28px;
  border-radius: 4px;
}

.btn-xl {
  min-height: 52px;
  padding: 12px 16px;
  font-size: 14px;
  line-height: 38px;
  border-radius: 4px;
}

.btn-xs {
  min-height: auto;
}

.menu-button-divider {
  margin: 0 8px;
}

.btn-primary .menu-button-divider,
.btn-info .menu-button-divider,
.btn-secondary .menu-button-divider {
  border-right: 1px solid #fff;
}

.btn-outline-secondary .menu-button-divider,
.btn-success .menu-button-divider,
.btn-warning .menu-button-divider,
.btn-danger .menu-button-divider {
  border-right: 1px solid #1E1E1E;
}

.btn-primary[disabled] .menu-button-divider,
.btn-primary.disabled .menu-button-divider,
.btn-info[disabled] .menu-button-divider,
.btn-info.disabled .menu-button-divider,
.btn-outline-secondary[disabled] .menu-button-divider,
.btn-outline-secondary.disabled .menu-button-divider,
.btn-secondary[disabled] .menu-button-divider,
.btn-secondary.disabled .menu-button-divider,
.btn-success[disabled] .menu-button-divider,
.btn-success.disabled .menu-button-divider,
.btn-warning[disabled] .menu-button-divider,
.btn-warning.disabled .menu-button-divider,
.btn-danger[disabled] .menu-button-divider,
.btn-danger.disabled .menu-button-divider {
  border-right: 1px solid #ACACAC;
}

.surveybar .btn, .surveybar button {
  margin-bottom: 5px;
}

.btn.float-end {
  margin-right: 5px;
}

@media screen and (min-width: 1280px) and (max-width: 1366px) {
  #add_user_btn {
    margin-top: 1.5em;
  }
}
.side-menu #search .card-body .navbar-form .btn {
  position: absolute;
  left: 0;
  top: 0;
  border: 0;
  border-radius: 0;
  padding: 15px 18px;
}

.btnaddanswer:hover,
.btndelanswer:hover {
  cursor: pointer;
}

.modal-footer .btn {
  margin-bottom: 0;
}

.btn.readonly,
.btn.readonly:hover {
  cursor: not-allowed;
  opacity: 0.65;
  filter: alpha(opacity=65);
  -webkit-box-shadow: none;
  box-shadow: none;
  border: 1px solid #cccccc;
}

[data-toggle=buttons] > .btn input[type=radio],
[data-toggle=buttons] > .btn input[type=checkbox] {
  position: absolute;
  clip: rect(0, 0, 0, 0);
  pointer-events: none;
}

/*
 * btn-xs was removed from Bootstrap 4.
 * @see https://stackoverflow.com/questions/33911049/btn-xs-no-longer-a-valid-option-in-bootstrap-4
 */
.btn-group-xs > .btn, .btn-xs {
  height: auto;
  padding: 1px 5px;
  font-size: 12px;
  line-height: 1.5;
  border-radius: 3px;
}

.btn-group.open .dropdown-toggle {
  box-shadow: inset 0 3px 5px rgba(0, 0, 0, 0.125);
}

.btn-group .btn-check {
  position: absolute;
}

.btn-group .btn input[type=radio],
.btn-group .btn input[type=checkbox] {
  outline: none;
  margin: 0;
  padding: 0;
  border: 0;
}
.btn-group .btn input[type=radio]:after,
.btn-group .btn input[type=checkbox]:after {
  display: none;
}
.btn-group .btn input[type=radio]:before,
.btn-group .btn input[type=checkbox]:before {
  display: none;
}

.btn-group .btn-check:active + .btn-outline-secondary, .btn-group .btn-check:checked + .btn-outline-secondary, .btn-group .btn-outline-secondary.active, .btn-group .btn-outline-secondary.dropdown-toggle.show, .btn-group .btn-outline-secondary:active {
  background-color: #333641;
  border-color: #000;
  color: #fff;
}
.btn-group .btn-check:active + .btn-outline-secondary.disabled, .btn-group .btn-check:active + .btn-outline-secondary[disabled], .btn-group .btn-check:checked + .btn-outline-secondary.disabled, .btn-group .btn-check:checked + .btn-outline-secondary[disabled], .btn-group .btn-outline-secondary.active.disabled, .btn-group .btn-outline-secondary.active[disabled], .btn-group .btn-outline-secondary.dropdown-toggle.show.disabled, .btn-group .btn-outline-secondary.dropdown-toggle.show[disabled], .btn-group .btn-outline-secondary:active.disabled, .btn-group .btn-outline-secondary:active[disabled] {
  border-color: #ACACAC;
  background-color: #C2C5D1;
  color: #ACACAC;
}
.btn-group .btn-check:active + .btn-outline-secondary:focus,
.btn-group .btn-check:checked + .btn-outline-secondary:focus,
.btn-group .btn-outline-secondary.active:focus,
.btn-group .btn-outline-secondary.dropdown-toggle.show:focus,
.btn-group .btn-outline-secondary:active:focus,
.btn-group .btn-outline-secondary:active,
.btn-group .btn-check:focus + .btn-outline-secondary,
.btn-group .btn-outline-secondary:hover {
  box-shadow: none;
}

.dropdown-menu {
  font-size: 14px;
  background-color: #fff;
  border: 1.33px solid #1E1E1E;
  box-shadow: -4px 4px 0px #EEEFF7;
  border-radius: 4px;
  padding: 8px 0px;
}
.dropdown-menu .divider {
  background-color: #e6e6e6;
}
.dropdown-menu .larger-dropdown {
  min-width: 240px;
}
.dropdown-menu > li > a {
  color: #333641;
}
.dropdown-menu > li > a:hover {
  color: #333641;
  background-color: #EEEFF7;
}
.dropdown-menu > li > a:focus {
  color: #fff;
  background-color: var(--bs-primary);
}
.dropdown-menu > .active > a {
  color: #fff;
  background-color: var(--bs-primary);
}
.dropdown-menu > .active > a:hover {
  color: #fff;
  background-color: var(--bs-primary);
}
.dropdown-menu > .active > a:focus {
  color: #fff;
  background-color: var(--bs-primary);
}
.dropdown-menu > .disabled > a {
  color: #ACACAC;
}
.dropdown-menu > .disabled > a:hover {
  background-color: #EEEFF7;
  color: #ACACAC;
}
.dropdown-menu > .disabled > a:focus {
  background-color: #EEEFF7;
  color: #ACACAC;
}

.dropdown-header {
  color: #ACACAC;
  font-weight: 600;
  font-size: 14px;
}

.btn-circle {
  width: 44px;
  height: 44px;
  padding: 12px 10px;
  border-radius: 35px;
  text-align: center;
}

.btn-black60 {
  color: #fff;
  border: 1px solid #666666;
}
.btn-black60:hover, .btn-black60:focus, .btn-black60:active, .btn-black60.active, .btn-black60.dropdown-toggle.show, .btn-black60.dropdown-toggle.show:focus, .btn-black60[aria-expanded=true] {
  background-color: #666666;
  border: 1px solid #000;
  box-shadow: 0px 4px 4px rgba(0, 0, 0, 0.25);
}

#help-button-dropup > .dropdown-menu {
  min-width: 167px;
  color: #fff;
  background-color: #666666;
  box-shadow: none;
  border-radius: 4px;
  padding: 0px 0px 12px;
  inset: auto 0px 8px auto !important;
}
#help-button-dropup > .dropdown-menu > li > a {
  color: #fff;
}
#help-button-dropup > .dropdown-menu > li > a:hover {
  background-color: #328637;
}
#help-button-dropup > .dropdown-menu > li > a:active, #help-button-dropup > .dropdown-menu > li > a:focus {
  color: #333641;
  background-color: #EEEFF7;
}
#help-button-dropup > .dropdown-menu .dropdown-header {
  color: #fff;
  font-size: var(--bs-root-font-size);
}

.modal-content {
  background-color: #fff;
  border: none;
  box-shadow: none;
  border-radius: 0px;
}

.modal-backdrop {
  background-color: #000;
}

.modal-header {
  border-bottom: none;
}
.modal-header .btn-close {
  color: #1E1E1E;
  width: 0.75em;
  height: 0.75em;
  opacity: 1;
}
.modal-header .btn-close:focus {
  box-shadow: none;
}

.modal-title {
  color: #1E1E1E;
  line-height: 26px;
}

.modal-footer {
  border-top: none;
  padding: 1.5rem;
}

body {
  color: #1E1E1E;
  font-family: "IBMPlexSans", system-ui, -apple-system, "Segoe UI", Roboto, "Helvetica Neue", Arial, "Noto Sans", "Liberation Sans", sans-serif, "Apple Color Emoji", "Segoe UI Emoji", "Segoe UI Symbol", "Noto Color Emoji";
  font-weight: 400;
  font-size: 1rem;
  line-height: 24px;
}

h1,
.h1 {
  color: #152536;
  font-family: "IBMPlexSans", system-ui, -apple-system, "Segoe UI", Roboto, "Helvetica Neue", Arial, "Noto Sans", "Liberation Sans", sans-serif, "Apple Color Emoji", "Segoe UI Emoji", "Segoe UI Symbol", "Noto Color Emoji";
  font-weight: 600;
  font-size: 1.25rem;
  line-height: 26px;
}

h2,
.h2 {
  color: #152536;
  font-family: "IBMPlexSans", system-ui, -apple-system, "Segoe UI", Roboto, "Helvetica Neue", Arial, "Noto Sans", "Liberation Sans", sans-serif, "Apple Color Emoji", "Segoe UI Emoji", "Segoe UI Symbol", "Noto Color Emoji";
  font-weight: 600;
  font-size: 1rem;
  line-height: 20px;
}

h3,
.h3 {
  color: #152536;
  font-family: "IBMPlexSans", system-ui, -apple-system, "Segoe UI", Roboto, "Helvetica Neue", Arial, "Noto Sans", "Liberation Sans", sans-serif, "Apple Color Emoji", "Segoe UI Emoji", "Segoe UI Symbol", "Noto Color Emoji";
  font-weight: 500;
  font-size: 0.875rem;
  line-height: 20px;
}

label {
  color: #152536;
  font-family: "IBMPlexSans", system-ui, -apple-system, "Segoe UI", Roboto, "Helvetica Neue", Arial, "Noto Sans", "Liberation Sans", sans-serif, "Apple Color Emoji", "Segoe UI Emoji", "Segoe UI Symbol", "Noto Color Emoji";
  font-weight: 500;
  font-size: 0.875rem;
  line-height: 20px;
}

dl {
  color: #333641;
  font-family: "IBMPlexSans", system-ui, -apple-system, "Segoe UI", Roboto, "Helvetica Neue", Arial, "Noto Sans", "Liberation Sans", sans-serif, "Apple Color Emoji", "Segoe UI Emoji", "Segoe UI Symbol", "Noto Color Emoji";
  font-weight: 400;
  font-size: 1rem;
  line-height: 24px;
}
dl dt {
  color: #1E1E1E;
  font-weight: 600;
  font-size: 1rem;
  line-height: 24px;
}

a {
  color: #14AE5C;
  font-weight: 500;
}

.has-link {
  cursor: pointer;
}

.has-link a:hover {
  text-decoration: none;
}

.has-link a {
  color: #1E1E1E;
  font-weight: 400;
}

.tooltip {
  opacity: 0;
}
.tooltip.show {
  opacity: 1;
}

.tooltip-inner {
  padding: 0.5rem 1.25rem;
  text-align: center;
  background-color: #1E1E1E;
}

.well {
  background-color: #DDDEE8;
  border: none;
  box-shadow: none;
  min-height: 20px;
  padding: 19px;
  margin-bottom: 20px;
  border-radius: 4px;
}
.well blockquote {
  border: 1px solid #ACACAC;
}

.well-sm {
  padding: 9px;
  border-radius: 3px;
}

ol.breadcrumb.title-bar-breadcrumb {
  background: transparent;
  color: #1E1E1E;
}
ol.breadcrumb.title-bar-breadcrumb a {
  color: #14AE5C;
}
ol.breadcrumb.title-bar-breadcrumb a:hover {
  color: #108b4a;
}
ol.breadcrumb.title-bar-breadcrumb li {
  background: transparent;
  color: #1E1E1E;
}
ol.breadcrumb.title-bar-breadcrumb li.active {
  color: #1E1E1E;
}

.ls-ba li > div {
  display: inline-block;
}

.surveymanagerbar {
  background-color: transparent;
  color: #1E1E1E;
}

.breadcrumb {
  font-size: 14px;
  line-height: 20px;
  padding: 1rem 20px 0;
}

.breadcrumb-item + .breadcrumb-item:before {
  color: #ACACAC;
  padding-left: 6px;
}

.breadcrumb-item + .breadcrumb-item {
  padding-right: 6px;
}

.footer {
  z-index: 100;
  position: absolute;
  bottom: 0;
  display: block;
  width: 100%;
  height: 60px;
  padding-top: 1em;
}

footer.footer {
  position: static;
}

@media print {
  footer.footer {
    display: none;
  }
}
.navbar {
  color: #fff;
  background-color: #333641;
  border-bottom: none;
  border-radius: 0;
  padding: 0;
}
.navbar .navbar-brand {
  font-style: normal;
  font-weight: 700;
  font-size: 16px;
  color: #fff;
  height: 30px;
  width: auto;
  margin-right: 8px;
}
.navbar .navbar-toggler {
  margin: 0.5rem;
}
.navbar .nav-link {
  color: #fff;
  font-weight: 500;
  font-size: 14px;
}
.navbar .nav-link:hover, .navbar .nav-link:focus {
  color: #cccccc;
}
.navbar .badge, .navbar .rounded-circle {
  background-color: #fff;
  color: #333641;
}
.navbar .badge {
  width: 20px;
  height: 20px;
  padding: 2px 5px;
  font-size: 14px;
  font-weight: 600;
}
.navbar .rounded-circle {
  font-size: 12px;
  width: 25px;
  height: 25px;
}
.navbar a {
  font-weight: 500;
}
.navbar .dropdown-menu {
  box-shadow: 0px 2px 6px rgba(0, 0, 0, 0.2);
  border: none;
}
.navbar .dropdown-menu[data-bs-popper] {
  margin-top: -0.5rem;
}
.navbar .dropdown-menu > li > a {
  font-weight: 500;
}

@media screen and (min-width: 768px) {
  .navbar .navbar-nav .nav-link {
    padding: 1rem;
  }
  .navbar #small-screens-menus {
    display: none !important;
  }
}
.navbar-collapse {
  box-shadow: inset 0 1px 0 rgba(255, 255, 255, 0.1);
}

.mega-dropdown {
  position: static;
}

.mega-dropdown-menu {
  margin-right: auto;
  margin-left: auto;
  padding: 1.5rem var(--bs-gutter-x, 0.75rem);
  width: 100%;
}
.mega-dropdown-menu .dropdown-header {
  color: #ACACAC;
  font-weight: 600;
  font-size: 18px;
  padding: 5px 5px 5px 60px;
  line-height: 30px;
}
.mega-dropdown-menu > li > ul {
  padding: 0;
  margin: 0;
}
.mega-dropdown-menu > li > ul > li {
  list-style: none;
}
.mega-dropdown-menu > li > ul > li > a {
  display: block;
  padding: 3px 5px;
  font-weight: 500;
  color: #333641;
}
.mega-dropdown-menu > li ul > li > a:hover {
  text-decoration: none;
}
.mega-dropdown-menu > li ul > li > a:focus {
  text-decoration: none;
}

#mainmenu-dropdown {
  z-index: 20002;
}

.mega-dropdown__column > ul {
  padding: 0;
  margin: 0;
}

.mega-dropdown__column > ul > li {
  list-style: none;
}

.mega-dropdown__column .dropdown-item {
  padding: 0;
  white-space: unset;
}

.mega-dropdown__column > ul > li > a {
  display: block;
  padding: 3px 5px;
  font-size: 14px;
  font-weight: 500;
  color: #333641;
}
.mega-dropdown__column > ul > li > a:hover {
  text-decoration: none;
  color: #333641;
  background-color: #EEEFF7;
}
.mega-dropdown__column > ul > li > a:focus {
  text-decoration: none;
  color: #fff;
  background-color: var(--bs-primary);
}

.card.card-primary {
  background-color: #fff;
  position: relative;
  border-radius: 4px;
  box-shadow: -8px 8px #EEEFF7;
  border: 1px solid #1E1E1E;
  color: #1E1E1E;
}
.card.card-primary.card-clickable:hover {
  box-shadow: -8px 8px #D3C5FA;
  cursor: pointer;
  cursor: hand;
}
.card.card-primary.disabled {
  opacity: 0.5;
  border: none;
}
.card.card-primary.disabled a {
  cursor: default;
}
.card.card-primary .card-title, .ls-panelboxes .ls-panelboxes-panelbox .card.card-primary .card-header, .card.card-primary .card-header {
  font-size: 1.25rem;
  display: inline-block;
  color: #1E1E1E;
  font-weight: 600;
  line-height: 26px;
}
.card.card-primary .card-header {
  padding: 1rem;
  height: unset;
  background-color: unset;
  border: none;
}
.card.card-primary .card-body {
  padding: 1rem;
  height: unset;
  background-color: unset;
  border: none;
}
.card.card-primary .card-header + .card-body {
  padding-top: 0;
  margin-top: -1rem;
}
.card.card-primary .card-footer {
  justify-content: flex-start;
  height: unset;
  padding: 1rem;
  background-color: unset;
  border: none;
}
.card.card-primary .card-body + .card-footer,
.card.card-primary .card-header + .card-footer {
  padding-top: 0;
}

.card.card-primary.login-panel {
  margin-top: 40px;
}
.card.card-primary.login-panel .login-content {
  text-align: right;
  padding: 1em;
}
.card.card-primary.login-panel .login-submit {
  text-align: left;
}

.card.card-primary p.btn-link {
  margin: 1rem;
}

.panel {
  background-color: #fff;
  box-shadow: -8px 8px #EEEFF7;
}
.panel > .card-body + .table {
  border-top: 1px solid #EEEFF7;
}
.panel > .card-body + .table-responsive {
  border-top: 1px solid #EEEFF7;
}

#accordion-container .card-header > a {
  width: 100%;
  display: block;
}

#accordion_questionTypeSelector .card-title > a, #accordion_questionTypeSelector .ls-panelboxes .ls-panelboxes-panelbox .card .card-header > a, .ls-panelboxes .ls-panelboxes-panelbox .card #accordion_questionTypeSelector .card-header > a, #accordion_questionTypeSelector .card.card-primary .card-header > a, .card.card-primary #accordion_questionTypeSelector .card-header > a {
  width: 100%;
  display: block;
}

#statisticsview .box {
  text-align: right;
  margin-bottom: 1em;
}

.box {
  border-radius: 4px;
  box-shadow: -8px 8px #EEEFF7;
  border: 1px solid #1E1E1E;
  color: #1E1E1E;
  padding: 10px 25px;
  text-align: left;
  display: block;
  margin-top: 10px;
}

.box-icon {
  border-radius: 50%;
  display: table;
  height: 50px;
  margin: 0 auto;
  width: 50px;
  margin-top: -31px;
}
.box-icon span {
  color: #fff;
  display: table-cell;
  text-align: center;
  vertical-align: middle;
}
.box-icon #info-header {
  color: #1E1E1E;
}

#systemoverview .box__title {
  font-size: 18px;
  margin-top: 10px;
  margin-bottom: 10px;
  font-weight: 600;
  line-height: 20px;
  color: #1E1E1E;
  text-align: center;
}

[class^=ri-], [class*=" ri-"] {
  vertical-align: -0.125em;
}

.remix-2xs {
  font-size: 10px;
}

.remix-xs {
  font-size: 12px;
}

.remix-sm {
  font-size: 14px;
}

.remix-lg {
  font-size: 20px;
}

.remix-xl {
  font-size: 24px;
}

.remix-2xl {
  font-size: 32px;
}

.remix-1x {
  font-size: 16px;
}

.remix-2x {
  font-size: 32px;
}

.remix-3x {
  font-size: 48px;
}

.remix-4x {
  font-size: 64px;
}

.remix-5x {
  font-size: 80px;
}

.remix-6x {
  font-size: 96px;
}

.remix-7x {
  font-size: 112px;
}

.remix-8x {
  font-size: 128px;
}

.remix-9x {
  font-size: 144px;
}

.remix-10x {
  font-size: 160px;
}

.remix-spin {
  display: inline-block;
  animation: spin 2s linear infinite;
}
@keyframes spin {
  from {
    transform: rotate(0deg);
  }
  to {
    transform: rotate(-360deg);
  }
}

.remix-pulse {
  display: inline-block;
  animation: spin 1s steps(5) infinite;
}
@keyframes spin {
  from {
    transform: rotate(0deg);
  }
  to {
    transform: rotate(-360deg);
  }
}

.ls-panelboxes .ls-panelboxes-panelbox {
  height: 200px;
  margin: 10px 0;
  position: relative;
}
.ls-panelboxes .ls-panelboxes-panelbox .card {
  width: 95%;
  height: 100%;
}
.ls-panelboxes .ls-panelboxes-panelbox .card .card-title, .ls-panelboxes .ls-panelboxes-panelbox .card .card-header {
  font-size: 1.5rem;
}
.ls-panelboxes .ls-panelboxes-panelbox .card .card-body {
  justify-content: flex-start;
  text-align: right !important;
}
.ls-panelboxes .ls-panelboxes-panelbox .card .btn {
  width: fit-content;
  border-width: 1px;
}

.cke_top {
  background: #fff !important;
  border: 1px solid #1e1e1e !important;
}

.cke_reset_all,
.cke_reset_all * {
  color: #ACACAC !important;
}

.cke_contents {
  border: none !important;
  border-left: 1px solid #1E1E1E !important;
  border-radius: 0px !important;
  border-right: 1px solid #1E1E1E !important;
}

.cke_bottom {
  background: white !important;
  border-left: 1px solid #1E1E1E !important;
  border-right: 1px solid #1E1E1E !important;
  border-bottom: 1px solid #1E1E1E !important;
  border-bottom-right-radius: 4px !important;
  border-bottom-left-radius: 4px !important;
}

.cke_resizer {
  margin-left: 3px !important;
}

.cke_chrome {
  width: 100% !important;
  background: #dddee8 !important;
  padding: 0px !important;
  border-bottom-right-radius: 4px !important;
  border-bottom-left-radius: 4px !important;
  filter: drop-shadow(4px 4px 0px #EEEFF7);
  border: none !important;
}

.cke_toolgroup {
  background: none !important;
  box-shadow: none !important;
  border: none !important;
}

.cke_path {
  display: none !important;
}

.cke_button_label {
  display: none !important;
}

.nav-tabs .nav-link {
  color: #1E1E1E;
  border: 0;
  border-radius: 0;
  border-top: 2px solid #F9F9FB;
  border-bottom: 2px solid #C2C5D1;
  background-color: #F9F9FB;
}
.nav-tabs .nav-link:hover, .nav-tabs .nav-link:focus {
  font-weight: 400 !important;
  border-top: 2px solid #F9F9FB;
}
.nav-tabs .nav-link:hover:not(.active) {
  border-bottom: 2px solid rgba(123, 97, 255, 0.4);
  border-top: 2px solid #F9F9FB;
  box-shadow: inset 0 0 0 1px rgba(123, 97, 255, 0.4);
}
.nav-tabs .nav-link.disabled, .nav-tabs .nav-link:disabled {
  color: #ACACAC;
  border-bottom: 2px solid #C2C5D1;
  background-color: #F9F9FB;
}
.nav-tabs .nav-link.active,
.nav-tabs .nav-item.show .nav-link {
  color: #1E1E1E;
  background-color: #fff;
  border-top: 2px solid #14AE5C;
}

.tempus-dominus-widget {
  padding: 0px;
  width: 20rem;
  color: #000;
  background-color: #fff;
}
.tempus-dominus-widget .timepicker-hour,
.tempus-dominus-widget .timepicker-minute,
.tempus-dominus-widget .timepicker-second {
  font-size: 1.2em;
}
.tempus-dominus-widget .calendar-header {
  margin-bottom: 2px;
  font-weight: normal;
  border-bottom: 1px solid #C2C5D1;
  padding: 8px;
}
.tempus-dominus-widget .calendar-header .prev {
  color: #C2C5D1;
}
.tempus-dominus-widget .calendar-header .previous {
  color: #C2C5D1;
}
.tempus-dominus-widget .calendar-header i {
  font-size: 20px;
}
.tempus-dominus-widget .toolbar {
  grid-auto-rows: 32px;
  border-top: 1px solid #C2C5D1;
  margin-top: 2px;
  padding: 10px;
}
.tempus-dominus-widget .toolbar div {
  border-radius: 2px;
}
.tempus-dominus-widget .date-container-days {
  grid-auto-rows: 32px;
  padding: 8px 12px;
}
.tempus-dominus-widget .time-container-clock {
  grid-auto-rows: minmax(24px, auto);
  padding: 0px 32px;
}
.tempus-dominus-widget .time-container-clock:has([data-time-component=seconds]) {
  padding: 0px 6px;
}
.tempus-dominus-widget .date-container-decades div:not(.no-highlight),
.tempus-dominus-widget .date-container-years div:not(.no-highlight),
.tempus-dominus-widget .date-container-months div:not(.no-highlight),
.tempus-dominus-widget .date-container-days div:not(.no-highlight),
.tempus-dominus-widget .time-container-clock div:not(.no-highlight),
.tempus-dominus-widget .time-container-hour div:not(.no-highlight),
.tempus-dominus-widget .time-container-minute div:not(.no-highlight),
.tempus-dominus-widget .time-container-second div:not(.no-highlight) {
  height: 24px;
  border-radius: 2px;
  border: 2px solid transparent;
}
.tempus-dominus-widget .time-container {
  margin-top: 31px;
  margin-bottom: 31px;
}
.tempus-dominus-widget [data-action].disabled, .tempus-dominus-widget [data-action].disabled:hover {
  color: #6c757d;
}
.tempus-dominus-widget .toolbar div:hover {
  background: #fff;
}
.tempus-dominus-widget .toolbar > div + div {
  border-right: 2px solid #C2C5D1;
}
.tempus-dominus-widget .toolbar i {
  font-size: 20px;
  padding: 2px 0px;
}
.tempus-dominus-widget .date-container-days .dow {
  color: #000;
  font-weight: 400;
}
.tempus-dominus-widget .date-container-days .cw {
  color: #C2C5D1;
}
.tempus-dominus-widget .date-container-decades div:not(.no-highlight):hover,
.tempus-dominus-widget .date-container-years div:not(.no-highlight):hover,
.tempus-dominus-widget .date-container-months div:not(.no-highlight):hover,
.tempus-dominus-widget .date-container-days div:not(.no-highlight):hover,
.tempus-dominus-widget .time-container-clock div:not(.no-highlight):hover,
.tempus-dominus-widget .time-container-hour div:not(.no-highlight):hover,
.tempus-dominus-widget .time-container-minute div:not(.no-highlight):hover,
.tempus-dominus-widget .time-container-second div:not(.no-highlight):hover {
  background: #fff;
  border: 2px solid rgba(66, 0, 255, 0.2);
  border-radius: 2px;
}
.tempus-dominus-widget .date-container-decades div:not(.no-highlight).active,
.tempus-dominus-widget .date-container-years div:not(.no-highlight).active,
.tempus-dominus-widget .date-container-months div:not(.no-highlight).active,
.tempus-dominus-widget .date-container-days div:not(.no-highlight).active,
.tempus-dominus-widget .time-container-clock div:not(.no-highlight).active,
.tempus-dominus-widget .time-container-hour div:not(.no-highlight).active,
.tempus-dominus-widget .time-container-minute div:not(.no-highlight).active,
.tempus-dominus-widget .time-container-second div:not(.no-highlight).active {
  background-color: var(--bs-primary);
  color: #fff;
  text-shadow: none;
}
.tempus-dominus-widget .date-container-decades div:not(.no-highlight).active.old, .tempus-dominus-widget .date-container-decades div:not(.no-highlight).active.new,
.tempus-dominus-widget .date-container-years div:not(.no-highlight).active.old,
.tempus-dominus-widget .date-container-years div:not(.no-highlight).active.new,
.tempus-dominus-widget .date-container-months div:not(.no-highlight).active.old,
.tempus-dominus-widget .date-container-months div:not(.no-highlight).active.new,
.tempus-dominus-widget .date-container-days div:not(.no-highlight).active.old,
.tempus-dominus-widget .date-container-days div:not(.no-highlight).active.new,
.tempus-dominus-widget .time-container-clock div:not(.no-highlight).active.old,
.tempus-dominus-widget .time-container-clock div:not(.no-highlight).active.new,
.tempus-dominus-widget .time-container-hour div:not(.no-highlight).active.old,
.tempus-dominus-widget .time-container-hour div:not(.no-highlight).active.new,
.tempus-dominus-widget .time-container-minute div:not(.no-highlight).active.old,
.tempus-dominus-widget .time-container-minute div:not(.no-highlight).active.new,
.tempus-dominus-widget .time-container-second div:not(.no-highlight).active.old,
.tempus-dominus-widget .time-container-second div:not(.no-highlight).active.new {
  color: #fff;
}
.tempus-dominus-widget .date-container-decades div:not(.no-highlight).active.today:before,
.tempus-dominus-widget .date-container-years div:not(.no-highlight).active.today:before,
.tempus-dominus-widget .date-container-months div:not(.no-highlight).active.today:before,
.tempus-dominus-widget .date-container-days div:not(.no-highlight).active.today:before,
.tempus-dominus-widget .time-container-clock div:not(.no-highlight).active.today:before,
.tempus-dominus-widget .time-container-hour div:not(.no-highlight).active.today:before,
.tempus-dominus-widget .time-container-minute div:not(.no-highlight).active.today:before,
.tempus-dominus-widget .time-container-second div:not(.no-highlight).active.today:before {
  border-bottom-color: var(--bs-info);
}
.tempus-dominus-widget .date-container-decades div:not(.no-highlight).old, .tempus-dominus-widget .date-container-decades div:not(.no-highlight).new,
.tempus-dominus-widget .date-container-years div:not(.no-highlight).old,
.tempus-dominus-widget .date-container-years div:not(.no-highlight).new,
.tempus-dominus-widget .date-container-months div:not(.no-highlight).old,
.tempus-dominus-widget .date-container-months div:not(.no-highlight).new,
.tempus-dominus-widget .date-container-days div:not(.no-highlight).old,
.tempus-dominus-widget .date-container-days div:not(.no-highlight).new,
.tempus-dominus-widget .time-container-clock div:not(.no-highlight).old,
.tempus-dominus-widget .time-container-clock div:not(.no-highlight).new,
.tempus-dominus-widget .time-container-hour div:not(.no-highlight).old,
.tempus-dominus-widget .time-container-hour div:not(.no-highlight).new,
.tempus-dominus-widget .time-container-minute div:not(.no-highlight).old,
.tempus-dominus-widget .time-container-minute div:not(.no-highlight).new,
.tempus-dominus-widget .time-container-second div:not(.no-highlight).old,
.tempus-dominus-widget .time-container-second div:not(.no-highlight).new {
  color: #C2C5D1;
}
.tempus-dominus-widget .date-container-decades div:not(.no-highlight).disabled, .tempus-dominus-widget .date-container-decades div:not(.no-highlight).disabled:hover,
.tempus-dominus-widget .date-container-years div:not(.no-highlight).disabled,
.tempus-dominus-widget .date-container-years div:not(.no-highlight).disabled:hover,
.tempus-dominus-widget .date-container-months div:not(.no-highlight).disabled,
.tempus-dominus-widget .date-container-months div:not(.no-highlight).disabled:hover,
.tempus-dominus-widget .date-container-days div:not(.no-highlight).disabled,
.tempus-dominus-widget .date-container-days div:not(.no-highlight).disabled:hover,
.tempus-dominus-widget .time-container-clock div:not(.no-highlight).disabled,
.tempus-dominus-widget .time-container-clock div:not(.no-highlight).disabled:hover,
.tempus-dominus-widget .time-container-hour div:not(.no-highlight).disabled,
.tempus-dominus-widget .time-container-hour div:not(.no-highlight).disabled:hover,
.tempus-dominus-widget .time-container-minute div:not(.no-highlight).disabled,
.tempus-dominus-widget .time-container-minute div:not(.no-highlight).disabled:hover,
.tempus-dominus-widget .time-container-second div:not(.no-highlight).disabled,
.tempus-dominus-widget .time-container-second div:not(.no-highlight).disabled:hover {
  color: #6c757d;
}
.tempus-dominus-widget .date-container-decades div:not(.no-highlight).today:before,
.tempus-dominus-widget .date-container-years div:not(.no-highlight).today:before,
.tempus-dominus-widget .date-container-months div:not(.no-highlight).today:before,
.tempus-dominus-widget .date-container-days div:not(.no-highlight).today:before,
.tempus-dominus-widget .time-container-clock div:not(.no-highlight).today:before,
.tempus-dominus-widget .time-container-hour div:not(.no-highlight).today:before,
.tempus-dominus-widget .time-container-minute div:not(.no-highlight).today:before,
.tempus-dominus-widget .time-container-second div:not(.no-highlight).today:before {
  border-bottom-color: var(--bs-primary);
  border-top-color: rgba(0, 0, 0, 0.2);
  bottom: 0px;
  left: 0px;
}
.tempus-dominus-widget button {
  color: #fff;
  background-color: var(--bs-primary);
  border-color: var(--bs-primary);
}
.tempus-dominus-widget [data-time-component=hours],
.tempus-dominus-widget .separator,
.tempus-dominus-widget [data-time-component=minutes],
.tempus-dominus-widget [data-time-component=seconds] {
  height: 75px !important;
  font-size: 62px;
  font-weight: 300;
}
.tempus-dominus-widget [data-action=incrementHours],
.tempus-dominus-widget [data-action=incrementMinutes],
.tempus-dominus-widget [data-action=incrementSeconds] {
  align-self: end;
}
.tempus-dominus-widget .date-container-days div:not(.no-highlight) {
  width: 24px;
}

.badge {
  background-color: #F9F9FB;
  color: #1E1E1E;
}
.badge.bg-primary, .badge.bg-secondary, .badge.bg-info, .badge.bg-dark {
  color: #fff;
}

.badge.reverse-color {
  color: #F9F9FB !important;
  background-color: #1E1E1E !important;
}

.badge.rounded-pill {
  padding: 4px 12px !important;
}

.select2-container--bootstrap-5 .select2-selection--multiple textarea:focus {
  box-shadow: none;
}

<<<<<<< HEAD
#sidebar .btn-primary.force.color.white.onhover:hover, #sidebar .btn-primary.force.color.white.onhover:active, #sidebar .btn-primary.force.color.white.onhover:focus {
  color: #fff;
}
#sidebar .tabbutton.btn-primary {
  outline: none;
}
#sidebar .tabbutton.btn-primary:hover:after, #sidebar .tabbutton.btn-primary:focus:after, #sidebar .tabbutton.btn-primary:active:after {
  color: #163c19;
}
#sidebar .tabbutton.btn-primary:after {
  color: #328637;
}
#sidebar .background.white {
  background-color: #fff;
  box-shadow: none;
}
#sidebar .resize-handle button:focus, #sidebar .resize-handle button:active, #sidebar .resize-handle button:hover {
  background-color: #fff !important;
}
#sidebar .menu-open {
  animation-name: animate-gradient;
  animation-duration: 450ms;
  background: radial-gradient(circle at center, #5cc262 0px, #5cc262 8px, #fff 9px, #fff 100%);
}
#sidebar .selected {
  padding-right: 20px;
  background: linear-gradient(to left, #DDDEE8 0px, #DDDEE8 8px, #fff 8px, #fff 100%);
  transition-property: all;
  transition-duration: 0.25s;
  transition-timing-function: cubic-bezier(1, 0.5, 0.5, 1);
}
#sidebar .selected.activated {
  background: linear-gradient(to left, #14AE5C 0px, #14AE5C 8px, #fff 8px, #fff 100%);
}
#sidebar .dragged {
  background-color: #40ab46 !important;
  opacity: 0.8;
  padding-top: 18px;
  padding-bottom: 18px;
  transition-property: all;
  transition-duration: 0.1s;
  transition-timing-function: ease-in-out;
}
#sidebar .menu-selected {
  padding-right: 10px;
  background: linear-gradient(to left, #328637 0px, #328637 6px, #fff 6px, #fff 100%);
}
#sidebar .subpanel.level-0 .menu-selected {
  background: linear-gradient(to left, #40ab46 0px, #40ab46 6px, #fff 6px, #fff 100%);
}
#sidebar .subpanel.level-0 .selected {
  background: linear-gradient(to left, #40ab46 0px, #40ab46 13px, #fff 13px, #fff 100%);
}
#sidebar .subpanel.level-1 .menu-selected {
  background: linear-gradient(to left, #49bb50 0px, #49bb50 6px, #fff 6px, #fff 100%);
}
#sidebar .subpanel.level-1 .selected {
  background: linear-gradient(to left, #49bb50 0px, #49bb50 13px, #fff 13px, #fff 100%);
}
#sidebar .subpanel.level-2 .menu-selected {
  background: linear-gradient(to left, #5cc262 0px, #5cc262 6px, #fff 6px, #fff 100%);
}
#sidebar .subpanel.level-2 .selected {
  background: linear-gradient(to left, #5cc262 0px, #5cc262 13px, #fff 13px, #fff 100%);
=======
.badge {
  background-color: #F9F9FB;
  color: #1E1E1E;
}
.badge.bg-primary, .badge.bg-secondary, .badge.bg-info, .badge.bg-dark {
  color: #fff;
}

.badge.reverse-color {
  color: #F9F9FB !important;
  background-color: #1E1E1E !important;
}

.badge.rounded-pill {
  padding: 4px 12px !important;
}

.jumbotron {
  text-align: center;
  background-color: transparent;
  padding: 48px 60px;
  border-radius: 4px;
  margin-bottom: 20px;
  margin-top: 14px;
}
.jumbotron.message-box {
  background-color: transparent;
  margin-top: 1em;
}
.jumbotron h2, .jumbotron .h2, .jumbotron.h2 {
  color: #152536;
  font-family: "IBMPlexSans", system-ui, -apple-system, "Segoe UI", Roboto, "Helvetica Neue", Arial, "Noto Sans", "Liberation Sans", sans-serif, "Apple Color Emoji", "Segoe UI Emoji", "Segoe UI Symbol", "Noto Color Emoji";
  font-weight: 600;
  font-size: 1.25rem;
  line-height: 26px;
}
.jumbotron p {
  margin-bottom: 15px;
  font-size: 1.25rem;
}
.jumbotron .container {
  max-width: 100%;
}

.container .jumbotron {
  border-radius: 4px;
}

.message-box {
  position: relative;
  margin-top: 20px;
  animation: slidefromtop 1s;
  border: 1px solid #14AE5C;
}

.message-box-error {
  border: 1px solid #FF515F;
}

.message-box-warning {
  border: 1px solid #FFC107;
}

#welcome-jumbotron {
  padding-top: 0;
  padding-bottom: 0;
  background-color: transparent;
}
#welcome-jumbotron p {
  margin-top: 52px;
  margin-bottom: 0px;
  font-size: 1rem;
}

#welcome-jumbotron > img {
  width: 294px;
>>>>>>> cec0ba7b
}<|MERGE_RESOLUTION|>--- conflicted
+++ resolved
@@ -11016,17 +11016,16 @@
   text-decoration: underline;
 }
 
-<<<<<<< HEAD
 .list-group {
   border-radius: 0px !important;
 }
 
 .list-group-item {
   border: none !important;
-=======
+}
+
 .hidden {
   display: none !important;
->>>>>>> cec0ba7b
 }
 
 /**
@@ -11116,6 +11115,14 @@
   text-decoration: underline;
 }
 
+.list-group {
+  border-radius: 0px !important;
+}
+
+.list-group-item {
+  border: none !important;
+}
+
 .hidden {
   display: none !important;
 }
@@ -18238,7 +18245,6 @@
   box-shadow: none;
 }
 
-<<<<<<< HEAD
 #sidebar .btn-primary.force.color.white.onhover:hover, #sidebar .btn-primary.force.color.white.onhover:active, #sidebar .btn-primary.force.color.white.onhover:focus {
   color: #fff;
 }
@@ -18303,22 +18309,6 @@
 }
 #sidebar .subpanel.level-2 .selected {
   background: linear-gradient(to left, #5cc262 0px, #5cc262 13px, #fff 13px, #fff 100%);
-=======
-.badge {
-  background-color: #F9F9FB;
-  color: #1E1E1E;
-}
-.badge.bg-primary, .badge.bg-secondary, .badge.bg-info, .badge.bg-dark {
-  color: #fff;
-}
-
-.badge.reverse-color {
-  color: #F9F9FB !important;
-  background-color: #1E1E1E !important;
-}
-
-.badge.rounded-pill {
-  padding: 4px 12px !important;
 }
 
 .jumbotron {
@@ -18380,5 +18370,4 @@
 
 #welcome-jumbotron > img {
   width: 294px;
->>>>>>> cec0ba7b
 }