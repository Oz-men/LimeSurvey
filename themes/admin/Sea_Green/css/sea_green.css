--- conflicted
+++ resolved
@@ -11039,17 +11039,16 @@
   text-decoration: underline;
 }
 
-<<<<<<< HEAD
 .list-group {
   border-radius: 0px !important;
 }
 
 .list-group-item {
   border: none !important;
-=======
+}
+
 .hidden {
   display: none !important;
->>>>>>> cec0ba7b
 }
 
 /**
@@ -11139,6 +11138,14 @@
   text-decoration: underline;
 }
 
+.list-group {
+  border-radius: 0px !important;
+}
+
+.list-group-item {
+  border: none !important;
+}
+
 .hidden {
   display: none !important;
 }
@@ -18261,7 +18268,6 @@
   box-shadow: none;
 }
 
-<<<<<<< HEAD
 #sidebar .btn-primary.force.color.white.onhover:hover, #sidebar .btn-primary.force.color.white.onhover:active, #sidebar .btn-primary.force.color.white.onhover:focus {
   color: #fff;
 }
@@ -18326,22 +18332,6 @@
 }
 #sidebar .subpanel.level-2 .selected {
   background: linear-gradient(to right, #5cc262 0px, #5cc262 13px, #fff 13px, #fff 100%);
-=======
-.badge {
-  background-color: #F9F9FB;
-  color: #1E1E1E;
-}
-.badge.bg-primary, .badge.bg-secondary, .badge.bg-info, .badge.bg-dark {
-  color: #fff;
-}
-
-.badge.reverse-color {
-  color: #F9F9FB !important;
-  background-color: #1E1E1E !important;
-}
-
-.badge.rounded-pill {
-  padding: 4px 12px !important;
 }
 
 .jumbotron {
@@ -18403,5 +18393,4 @@
 
 #welcome-jumbotron > img {
   width: 294px;
->>>>>>> cec0ba7b
 }